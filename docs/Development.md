--- conflicted
+++ resolved
@@ -26,13 +26,9 @@
 You don't need these if you don't intend to change the headless-lms.
 
 1. Install rust (https://www.rust-lang.org/tools/install)
-<<<<<<< HEAD
 2. Install sqlx-cli (`cargo install sqlx-cli` or `cargo install sqlx-cli --no-default-features --features rustls,postgres` to install with minimal dependencies)
-=======
-2. Install sqlx-cli (`cargo install sqlx-cli`)
 3. Install OpenSSL (`libssl-dev` on Ubuntu, `openssl-devel` on Fedora)
 4. Install `pkg-config`
->>>>>>> 18f6d7b2
 
 ### Setting up minikube
 
