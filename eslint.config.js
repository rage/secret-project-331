--- conflicted
+++ resolved
@@ -378,10 +378,7 @@
               "createPopper",
               "closest",
               "querySelectorAll",
-<<<<<<< HEAD
-=======
               "getAttribute",
->>>>>>> 2ffbf726
             ],
           },
           "object-properties": {
