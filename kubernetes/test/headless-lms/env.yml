apiVersion: v1
kind: Secret
metadata:
  name: headless-lms-secrets
type: Opaque
data:
  # for local development only, intentionally public
  PRIVATE_COOKIE_KEY: "Zm9yIGxvY2FsIGRldmVsb3BtZW50IG9ubHksIGludGVudGlvbmFsbHkgcHVibGljLiBuaWNlIGtleSBuaWNlIGtleSBuaWNlIGtleSBuaWNlIGtleQ=="
  # for local development only, intentionally public
  JWT_PASSWORD: "PzMXyEkzKFRN83q8DKAWZ0laQkXwPlUDh4hUwBJdO4c="
  OAUTH_APPLICATION_ID: "TkY0cFNhWThVWVk0MjViOWdYekpWaGlMdV9RMVpMMnNGdEZSMS1nZ3hnMA=="
  OAUTH_SECRET: "LVJlaTVuVzJsUlVwbjRGTnJQallLellJVTBiYlpHQy1PX2JIcmlZb0NYaw=="
  BASE_URL: "aHR0cDovL3Byb2plY3QtMzMxLmxvY2Fs"
  TEST_MODE: "dHJ1ZQ=="
  RUST_BACKTRACE: "MQ=="
  ALLOW_NO_HTTPS_FOR_DEVELOPMENT: "dHJ1ZQ=="
  DATABASE_URL: "cG9zdGdyZXM6Ly9oZWFkbGVzcy1sbXM6b25seS1mb3ItbG9jYWwtZGV2ZWxvcG1lbnQtaW50ZW50aW9uYWxseS1wdWJsaWNAcG9zdGdyZXMvaGVhZGxlc3NfbG1zX3Rlc3Q="
  REDIS_URL: "cmVkaXM6Ly9yZWRpcy5kZWZhdWx0LnN2Yy5jbHVzdGVyLmxvY2FsLzE="
  RUST_LOG: "aW5mbyxhY3RpeF93ZWI9ZGVidWcsc3FseD13YXJu"
  RATELIMIT_PROTECTION_SAFE_API_KEY: "dHJ1ZQ=="
  IP_TO_COUNTRY_MAPPING_DIRECTORY: "L2lwcy10by1jb3VudHJ5Lw=="
  TMC_ACCOUNT_CREATION_ORIGIN: "Y291cnNlc19tb29jZmk="
  HEADLESS_LMS_CACHE_FILES_PATH: "L2NhY2hl"
  ICU4X_POSTCARD_PATH: "L2ljdTR4LnBvc3RjYXJkLjI="
  # for local development only, intentionally public
  TMC_SERVER_SECRET_FOR_COMMUNICATING_TO_SECRET_PROJECT: Zm9yIGxvY2FsIGRldmVsb3BtZW50IG9ubHksIGludGVudGlvbmFsbHkgcHVibGlj
<<<<<<< HEAD
  # for local development only, intentionally public
  SMTP_FROM: "bm9yZXBseUBleGFtcGxlLmRldg=="
  SMTP_HOST: "c210cC5kZXYuZXhhbXBsZS5vcmc="
  SMTP_PORT: "NTg3"
  SMTP_USER: "ZGV2LXVzZXI="
  SMTP_PASS: "ZGV2LXBhc3M="
=======
  USE_MOCK_AZURE_CONFIGURATION: "dHJ1ZQ=="
>>>>>>> 70c487b1
<|MERGE_RESOLUTION|>--- conflicted
+++ resolved
@@ -24,13 +24,10 @@
   ICU4X_POSTCARD_PATH: "L2ljdTR4LnBvc3RjYXJkLjI="
   # for local development only, intentionally public
   TMC_SERVER_SECRET_FOR_COMMUNICATING_TO_SECRET_PROJECT: Zm9yIGxvY2FsIGRldmVsb3BtZW50IG9ubHksIGludGVudGlvbmFsbHkgcHVibGlj
-<<<<<<< HEAD
   # for local development only, intentionally public
   SMTP_FROM: "bm9yZXBseUBleGFtcGxlLmRldg=="
   SMTP_HOST: "c210cC5kZXYuZXhhbXBsZS5vcmc="
   SMTP_PORT: "NTg3"
   SMTP_USER: "ZGV2LXVzZXI="
   SMTP_PASS: "ZGV2LXBhc3M="
-=======
-  USE_MOCK_AZURE_CONFIGURATION: "dHJ1ZQ=="
->>>>>>> 70c487b1
+  USE_MOCK_AZURE_CONFIGURATION: "dHJ1ZQ=="