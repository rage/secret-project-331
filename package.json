--- conflicted
+++ resolved
@@ -21,19 +21,13 @@
   },
   "homepage": "https://github.com/rage/secret-project-331#readme",
   "devDependencies": {
-<<<<<<< HEAD
     "@babel/core": "^7.15.5",
     "@lingui/cli": "^3.11.1",
     "@lingui/macro": "^3.11.1",
-    "@types/node": "^16.7.8",
-    "@typescript-eslint/eslint-plugin": "^4.30.0",
-    "@typescript-eslint/parser": "^4.30.0",
-    "babel-plugin-macros": "^3.1.0",
-=======
     "@types/node": "^16.9.6",
     "@typescript-eslint/eslint-plugin": "^4.31.2",
     "@typescript-eslint/parser": "^4.31.2",
->>>>>>> fe0e49e8
+    "babel-plugin-macros": "^3.1.0",
     "concurrently": "^6.2.1",
     "eslint": "^7.32.0",
     "eslint-config-prettier": "^8.3.0",
