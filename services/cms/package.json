{
  "name": "material-editor",
  "version": "0.1.0",
  "private": true,
  "scripts": {
    "dev": "node server.js",
    "build": "NODE_ENV=production next build",
    "export": "next export",
    "start": "NODE_ENV=production PORT=3000 node server.js",
    "extract-gutenberg-types": "ts-node -O \"{\\\"module\\\":\\\"commonjs\\\"}\" scripts/extractGutenbergAttributeTypes.ts && npx eslint --fix ../course-material/types/GutenbergBlockAttributes.ts",
    "list-gutenberg-block-names": "ts-node -O \"{\\\"module\\\":\\\"commonjs\\\"}\" scripts/listGutenbergBlockNames.ts",
    "test": "jest"
  },
  "dependencies": {
    "@emotion/css": "^11.10.5",
    "@emotion/react": "^11.10.5",
    "@emotion/styled": "^11.10.5",
    "@fontsource/josefin-sans": "^4.5.11",
    "@fontsource/lato": "^4.5.10",
    "@fontsource/raleway": "^4.5.11",
    "@fontsource/roboto-mono": "^4.5.8",
    "@fontsource/space-mono": "^4.5.10",
    "@fortawesome/fontawesome-free": "^6.2.1",
    "@fortawesome/fontawesome-svg-core": "^6.2.1",
    "@fortawesome/free-regular-svg-icons": "^6.2.1",
    "@fortawesome/free-solid-svg-icons": "^6.2.1",
    "@fortawesome/react-fontawesome": "^0.2.0",
    "@monaco-editor/react": "^4.4.6",
    "@mui/icons-material": "^5.10.16",
    "@mui/lab": "^5.0.0-alpha.68",
    "@mui/material": "^5.10.17",
    "@mui/styles": "^5.10.16",
    "@popperjs/core": "^2.11.6",
    "@tanstack/react-query": "^4.19.1",
    "@wordpress/base-styles": "^4.13.0",
    "@wordpress/block-editor": "^10.5.0",
    "@wordpress/block-library": "^7.19.0",
    "@wordpress/blocks": "^11.21.0",
    "@wordpress/components": "^22.1.0",
    "@wordpress/compose": "^5.20.0",
    "@wordpress/data": "^7.6.0",
    "@wordpress/deprecated": "^3.22.0",
    "@wordpress/format-library": "^3.20.0",
    "@wordpress/keyboard-shortcuts": "^3.20.0",
    "axios": "^1.2.1",
    "date-fns": "^2.29.3",
    "express": "^4.18.2",
    "http-proxy-middleware": "^2.0.6",
<<<<<<< HEAD
    "i18next": "^21.10.0",
    "immer": "^9.0.16",
    "js-base64": "^3.7.2",
=======
    "i18next": "^22.4.3",
    "immer": "^9.0.16",
    "js-base64": "^3.7.3",
>>>>>>> c650ac9f
    "jszip": "^3.10.1",
    "jszip-utils": "^0.1.0",
    "katex": "^0.16.4",
    "lodash": "^4.17.21",
    "monaco-editor": "^0.34.1",
    "next": "^12.3.2",
    "react": "^17.0.2",
    "react-dom": "^17.0.2",
    "react-hook-form": "^7.40.0",
    "react-hot-toast": "^2.4.0",
    "react-i18next": "^12.1.1",
    "react-outside-click-handler": "^1.3.0",
    "react-popper": "^2.3.0",
    "react-spring": "^9.6.0",
    "svgo": "^3.0.2",
    "use-debounce": "^9.0.2",
    "uuid": "^9.0.0"
  },
  "devDependencies": {
    "@svgr/webpack": "^6.5.1",
    "@types/jest": "^27.5.0",
    "@types/node": "^18.11.13",
    "@types/react": "^17.0.39",
    "@types/react-dom": "^17.0.13",
    "@types/react-outside-click-handler": "^1.3.1",
    "@types/uuid": "^9.0.0",
    "@types/wordpress__block-editor": "^7.0.0",
    "@types/wordpress__block-library": "^2.6.1",
    "@types/wordpress__blocks": "^11.0.9",
    "@types/wordpress__components": "^19.10.4",
    "@types/wordpress__compose": "^4.0.1",
    "@types/wordpress__data": "^6.0.1",
    "@types/wordpress__deprecated": "^2.4.3",
    "@types/wordpress__media-utils": "^3.0.0",
    "@wordpress/scripts": "^24.6.0",
    "jest": "^27.5.1",
    "jsdom": "^20.0.3",
    "json-schema-to-typescript": "^11.0.2",
    "stylelint": "^14.16.0",
    "stylelint-config-recommended": "^9.0.0",
    "ts-jest": "^27.1.4",
    "ts-node": "^10.9.1",
    "typescript": "^4.9.4"
  },
  "overrides": {
    "react": "$react",
    "react-dom": "$react",
    "@wordpress/jest-preset-default": {
      "babel-jest": "^27.4.5",
      "jest": "$jest"
    },
    "@wordpress/jest-console": {
      "jest": "$jest"
    }
  }
}<|MERGE_RESOLUTION|>--- conflicted
+++ resolved
@@ -46,15 +46,9 @@
     "date-fns": "^2.29.3",
     "express": "^4.18.2",
     "http-proxy-middleware": "^2.0.6",
-<<<<<<< HEAD
-    "i18next": "^21.10.0",
-    "immer": "^9.0.16",
-    "js-base64": "^3.7.2",
-=======
     "i18next": "^22.4.3",
     "immer": "^9.0.16",
     "js-base64": "^3.7.3",
->>>>>>> c650ac9f
     "jszip": "^3.10.1",
     "jszip-utils": "^0.1.0",
     "katex": "^0.16.4",
