import { css } from "@emotion/css"
import { InnerBlocks, RichText } from "@wordpress/block-editor"
import { BlockEditProps, Template } from "@wordpress/blocks"
import React from "react"

import BreakFromCentered from "../../shared-module/components/Centering/BreakFromCentered"
import { baseTheme } from "../../shared-module/styles"
<<<<<<< HEAD
import breakFromCenteredProps from "../../utils/breakfromCenteredProps"
=======
import {
  CMS_EDITOR_SIDEBAR_THRESHOLD,
  CMS_EDITOR_SIDEBAR_WIDTH,
} from "../../shared-module/utils/constants"
>>>>>>> 8946f02b
import BlockWrapper from "../BlockWrapper"

import { CourseObjectiveSectionAttributes } from "."

const ALLOWED_NESTED_BLOCKS = ["core/heading", "core/buttons", "core/button", "core/paragraph"]
const COURSE_OBJECTIVE_SECTION_TEMPLATE: Template[] = [
  [
    "core/columns",
    { isStackedOnMobile: true },
    [
      [
        "core/column",
        {},
        [
          [
            "core/heading",
            { placeholder: "Objective #1", level: 3, textAlign: "center", anchor: "objective-1" },
          ],
          ["core/paragraph", { placeholder: "Insert text...", align: "center" }],
        ],
      ],
      [
        "core/column",
        {},
        [
          [
            "core/heading",
            { placeholder: "Objective #2", level: 3, textAlign: "center", anchor: "objective-2" },
          ],
          ["core/paragraph", { placeholder: "Insert text...", align: "center" }],
        ],
      ],
      [
        "core/column",
        {},
        [
          [
            "core/heading",
            { placeholder: "Objective #3", level: 3, textAlign: "center", anchor: "objective-2" },
          ],
          ["core/paragraph", { placeholder: "Insert text...", align: "center" }],
        ],
      ],
    ],
  ],
]

const CourseObjectiveSectionEditor: React.FC<BlockEditProps<CourseObjectiveSectionAttributes>> = ({
  clientId,
  attributes,
  setAttributes,
}) => {
  const { title } = attributes
  return (
    <BlockWrapper id={clientId}>
<<<<<<< HEAD
      <BreakFromCentered {...breakFromCenteredProps}>
=======
      <BreakFromCentered
        sidebar
        sidebarPosition="right"
        sidebarWidth={CMS_EDITOR_SIDEBAR_WIDTH}
        sidebarThreshold={CMS_EDITOR_SIDEBAR_THRESHOLD}
      >
>>>>>>> 8946f02b
        <div
          className={css`
            background: ${baseTheme.colors.clear[100]};
            width: 100%;
            border-radius: 1px;
            transition: all 0.3s cubic-bezier(0.25, 0.8, 0.25, 1);
            padding: 7.5em 1em;
          `}
        >
          <RichText
            className="has-text-align-center wp-block-heading"
            // eslint-disable-next-line i18next/no-literal-string
            tagName="h2"
            value={title}
            onChange={(value: string) => setAttributes({ title: value })}
            // eslint-disable-next-line i18next/no-literal-string
            placeholder={"In this course you'll..."}
          />
          <InnerBlocks
            template={COURSE_OBJECTIVE_SECTION_TEMPLATE}
            allowedBlocks={ALLOWED_NESTED_BLOCKS}
          />
        </div>
      </BreakFromCentered>
    </BlockWrapper>
  )
}

export default CourseObjectiveSectionEditor<|MERGE_RESOLUTION|>--- conflicted
+++ resolved
@@ -5,14 +5,10 @@
 
 import BreakFromCentered from "../../shared-module/components/Centering/BreakFromCentered"
 import { baseTheme } from "../../shared-module/styles"
-<<<<<<< HEAD
-import breakFromCenteredProps from "../../utils/breakfromCenteredProps"
-=======
 import {
   CMS_EDITOR_SIDEBAR_THRESHOLD,
   CMS_EDITOR_SIDEBAR_WIDTH,
 } from "../../shared-module/utils/constants"
->>>>>>> 8946f02b
 import BlockWrapper from "../BlockWrapper"
 
 import { CourseObjectiveSectionAttributes } from "."
@@ -68,16 +64,12 @@
   const { title } = attributes
   return (
     <BlockWrapper id={clientId}>
-<<<<<<< HEAD
-      <BreakFromCentered {...breakFromCenteredProps}>
-=======
       <BreakFromCentered
         sidebar
         sidebarPosition="right"
         sidebarWidth={CMS_EDITOR_SIDEBAR_WIDTH}
         sidebarThreshold={CMS_EDITOR_SIDEBAR_THRESHOLD}
       >
->>>>>>> 8946f02b
         <div
           className={css`
             background: ${baseTheme.colors.clear[100]};
