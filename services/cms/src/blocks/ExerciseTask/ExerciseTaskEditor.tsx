--- conflicted
+++ resolved
@@ -91,13 +91,8 @@
   const url = exerciseTaskTypes.find((o) => o.identifier === exerciseType)?.url
 
   return (
-<<<<<<< HEAD
-    <div>
+    <div id={attributes.id}>
       <div>
-=======
-    <div id={attributes.id}>
-      <div className={cmsNormalWidthCenteredComponentStyles}>
->>>>>>> f4c503d8
         <div
           className={css`
             align-items: stretch;
