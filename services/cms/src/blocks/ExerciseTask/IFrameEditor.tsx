--- conflicted
+++ resolved
@@ -42,16 +42,13 @@
           setSpecParseable(false)
           return
         }
-<<<<<<< HEAD
         const message: SetStateMessage = {
+          // eslint-disable-next-line i18next/no-literal-string
           message: "set-state",
+          // eslint-disable-next-line i18next/no-literal-string
           view_type: "exercise-editor",
           data: parsedPrivateSpec,
         }
-=======
-        // eslint-disable-next-line i18next/no-literal-string
-        const message: SetStateMessage = { message: "set-state", data: parsedPrivateSpec }
->>>>>>> ec22137d
         port.postMessage(message)
       }}
       onMessageFromIframe={(messageContainer, _responsePort) => {
