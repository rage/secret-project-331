import { css } from "@emotion/css"
import styled from "@emotion/styled"
import { useQuery } from "@tanstack/react-query"
import { XmarkCircle } from "@vectopus/atlas-icons-react"
import React, { useEffect, useMemo } from "react"
import { useTranslation } from "react-i18next"
import { v4 } from "uuid"

import { ExerciseAttributes } from "../blocks/Exercise"
import { getCoursesDefaultCmsPeerOrSelfReviewConfiguration } from "../services/backend/courses"
import {
  CmsPeerOrSelfReviewConfig,
  CmsPeerOrSelfReviewQuestion,
  PeerOrSelfReviewQuestion,
  PeerOrSelfReviewQuestionType,
  PeerReviewProcessingStrategy,
} from "../shared-module/bindings"
import Button from "../shared-module/components/Button"
import ErrorBanner from "../shared-module/components/ErrorBanner"
import CheckBox from "../shared-module/components/InputFields/CheckBox"
import SelectField from "../shared-module/components/InputFields/SelectField"
import TextAreaField from "../shared-module/components/InputFields/TextAreaField"
import TextField from "../shared-module/components/InputFields/TextField"
import Spinner from "../shared-module/components/Spinner"
import { baseTheme } from "../shared-module/styles"
import { editCourseDefaultPeerOrSelfReviewConfigRoute } from "../shared-module/utils/routes"

const Wrapper = styled.div`
  margin: 0 auto;
  max-width: 1000px;
  height: 100%;
  span {
    display: inline-block;
    font-size: 18px;
    margin-bottom: 10px;
    color: #1a2333;
  }
  h2 {
    font-weight: 300;
    font-size: 1.7rem;
    line-height: 1.2;
    margin-top: 10px;
  }
`

const DeleteBtn = styled.button`
  width: 50px;
  min-height: 50px;
  background: #e2c2bc;
  outline: none;
  justify-self: end;
  border: none;
  @media (max-width: 767.98px) {
    width: 100%;
  }
`
const List = styled.div`
  display: grid;
  grid-template-columns: 0.5fr 1.2fr 0.1fr 0.1fr;
  min-height: 40px;
  gap: 10px;
  margin-top: 10px;
  margin-bottom: 10px;
  font-size: 20px;
  @media (max-width: 767.98px) {
    grid-template-columns: 100%;
    gap: 5px;
    margin-bottom: 30px;
  }
`
const StyledQuestion = styled.div`
  background: #f5f6f7;
  border: 1.5px solid #e2e4e6;
  width: 100%;
  padding: 0.4rem 1rem;
  border-radius: 3px;
  @media (max-width: 767.98px) {
    width: 100%;
  }
`
const StyledSelectField = styled(SelectField)`
  @media (max-width: 767.98px) {
    margin-bottom: 10px;
  }
`
const StyledQuestionType = styled.div`
  background: #f5f6f7;
  border: 1.5px solid #e2e4e6;
  border-radius: 3px;
  width: 100%;
  padding: 0.4rem 1rem;
  @media (max-width: 767.98px) {
    width: 100%;
  }
`

export interface PeerReviewEditorExtraProps {
  attributes: Readonly<Partial<ExerciseAttributes>>
  setAttributes: (attr: Partial<ExerciseAttributes>) => void
  exerciseId?: string
  courseId: string
  courseGlobalEditor: boolean
  instructionsEditor: React.ReactNode
}

export type PeerReviewEditorProps = React.HTMLAttributes<HTMLDivElement> &
  PeerReviewEditorExtraProps

const PeerReviewEditor: React.FC<PeerReviewEditorProps> = ({
  id,
  exerciseId,
  courseId,
  attributes: exerciseAttributes,
  setAttributes: setExerciseAttributes,
  courseGlobalEditor,
  instructionsEditor,
}) => {
  const { t } = useTranslation()
  const peerReviewEnabled = exerciseAttributes.needs_peer_review ?? false
  const selfReviewEnabled = exerciseAttributes.needs_self_review ?? false

  useEffect(() => {
    if (
      exerciseAttributes.use_course_default_peer_review === undefined ||
      exerciseAttributes.use_course_default_peer_review === null
    ) {
      setExerciseAttributes({ use_course_default_peer_review: true })
    }
  })

  const defaultCmsPeerOrSelfReviewConfig = useQuery({
    queryKey: [`course-default-peer-review-config-${courseId}`],
    queryFn: () => getCoursesDefaultCmsPeerOrSelfReviewConfiguration(courseId),
  })

  let parsedPeerOrSelfReviewConfig: CmsPeerOrSelfReviewConfig | null = JSON.parse(
    exerciseAttributes.peer_or_self_review_config ?? "null",
  )

  if (parsedPeerOrSelfReviewConfig === null) {
    const defaultConfig = defaultPeerOrSelfReviewConfig(exerciseId, courseId)
    parsedPeerOrSelfReviewConfig = defaultConfig
    setExerciseAttributes({
      ...exerciseAttributes,
      peer_or_self_review_config: JSON.stringify(defaultConfig),
    })
  }

  const parsedPeerOrSelfReviewQuestionConfig: CmsPeerOrSelfReviewQuestion[] = useMemo(() => {
    const res = JSON.parse(exerciseAttributes.peer_or_self_review_questions_config ?? "[]")
    if (res === null || res === undefined) {
      return []
    }
    return res
  }, [exerciseAttributes.peer_or_self_review_questions_config])

<<<<<<< HEAD
  const peerOrSelfReviewQuestionTypeoptions: {
    label: string
    value: PeerOrSelfReviewQuestionType
  }[] = [
=======
  const peerReviewQuestionTypeoptions: { label: string; value: PeerReviewQuestionType }[] = [
    // eslint-disable-next-line i18next/no-literal-string
>>>>>>> f221237d
    { label: t("essay"), value: "Essay" },
    // eslint-disable-next-line i18next/no-literal-string
    { label: t("likert-scale"), value: "Scale" },
  ]

  const peerReviewProcessingStrategyOptions: {
    label: string
    value: PeerReviewProcessingStrategy
  }[] = [
    {
      // eslint-disable-next-line i18next/no-literal-string
      label: "Automatically grade by average",
      // eslint-disable-next-line i18next/no-literal-string
      value: "AutomaticallyGradeByAverage",
    },
    {
      // eslint-disable-next-line i18next/no-literal-string
      label: "Automatically grade or manual review by average",
      // eslint-disable-next-line i18next/no-literal-string
      value: "AutomaticallyGradeOrManualReviewByAverage",
    },
    {
      // eslint-disable-next-line i18next/no-literal-string
      label: "Manual review everything",
      // eslint-disable-next-line i18next/no-literal-string
      value: "ManualReviewEverything",
    },
  ]

  const handlePeerReviewValueChange = (value: string, field: keyof CmsPeerOrSelfReviewConfig) => {
    let peerOrSelfReviewConfig
    switch (field) {
      case "processing_strategy":
        peerOrSelfReviewConfig = { ...parsedPeerOrSelfReviewConfig, processing_strategy: value }
        break
      case "accepting_threshold":
        peerOrSelfReviewConfig = {
          ...parsedPeerOrSelfReviewConfig,
          accepting_threshold: Number(value),
        }
        break
      case "peer_reviews_to_give":
        peerOrSelfReviewConfig = {
          ...parsedPeerOrSelfReviewConfig,
          peer_reviews_to_give: Number(value),
        }
        break
      case "peer_reviews_to_receive":
        peerOrSelfReviewConfig = {
          ...parsedPeerOrSelfReviewConfig,
          peer_reviews_to_receive: Number(value),
        }
        break
      case "points_are_all_or_nothing":
        peerOrSelfReviewConfig = {
          ...parsedPeerOrSelfReviewConfig,
          points_are_all_or_nothing: value === "true",
        }
        break
      default:
        break
    }
    setExerciseAttributes({
      ...exerciseAttributes,
      peer_or_self_review_config: JSON.stringify(peerOrSelfReviewConfig),
      peer_or_self_review_questions_config: JSON.stringify(parsedPeerOrSelfReviewQuestionConfig),
    })
  }

  const handlePeerOrSelfReviewQuestionValueChange = (
    id: string,
    event: React.ChangeEvent<HTMLTextAreaElement | HTMLInputElement | HTMLSelectElement>,
    field: keyof CmsPeerOrSelfReviewQuestion,
  ) => {
    const peerOrSelfReviewQuestions: CmsPeerOrSelfReviewQuestion[] =
      parsedPeerOrSelfReviewQuestionConfig
        .map((prq) => {
          if (prq.id === id) {
            switch (field) {
              case "question":
                return { ...prq, question: event.target.value }
              case "question_type":
                return { ...prq, question_type: event.target.value as PeerOrSelfReviewQuestionType }
              case "answer_required":
                // @ts-expect-error: in this case the event is from a checkbox
                return { ...prq, answer_required: Boolean(event.target.checked) }
              case "weight": {
                let newWeight = Number(event.target.value)
                if (newWeight < 0 || newWeight > 1) {
                  newWeight = 0
                }
                return { ...prq, weight: newWeight }
              }
              default:
                return prq
            }
          } else {
            return prq
          }
        })
        .sort((o1, o2) => o1.order_number - o2.order_number)

<<<<<<< HEAD
    setExerciseAttributes({
      ...exerciseAttributes,
      peer_or_self_review_config: JSON.stringify(parsedPeerOrSelfReviewConfig),
      peer_or_self_review_questions_config: JSON.stringify(peerOrSelfReviewQuestions),
=======
  const toggleUsePeerReviewConfig = (checked: boolean) => {
    const prc: CmsPeerReviewConfig = {
      id: v4(),
      course_id: courseId,
      exercise_id: exerciseId ?? null,
      // eslint-disable-next-line i18next/no-literal-string
      processing_strategy: "AutomaticallyGradeOrManualReviewByAverage",
      accepting_threshold: 2.1,
      peer_reviews_to_give: 3,
      peer_reviews_to_receive: 2,
      points_are_all_or_nothing: true,
    }
    setExerciseAttributes({
      ...exerciseAttributes,
      // eslint-disable-next-line i18next/no-literal-string
      peer_review_config: checked ? JSON.stringify(prc) : "null",
      peer_review_questions_config: "[]",
      use_course_default_peer_review: true,
      needs_peer_review: checked,
>>>>>>> f221237d
    })
  }

  const toggleUseDefaultPeerOrSelfReviewConfig = (checked: boolean) => {
    const prc = defaultPeerOrSelfReviewConfig(exerciseId, courseId)

    setExerciseAttributes({
      ...exerciseAttributes,
      use_course_default_peer_review: checked,
<<<<<<< HEAD
      peer_or_self_review_config: checked ? "null" : JSON.stringify(prc),
      peer_or_self_review_questions_config: checked ? "null" : "[]",
=======
      // eslint-disable-next-line i18next/no-literal-string
      peer_review_config: checked ? "null" : JSON.stringify(prc),
      // eslint-disable-next-line i18next/no-literal-string
      peer_review_questions_config: checked ? "null" : "[]",
>>>>>>> f221237d
    })
  }

  const addPeerOrSelfReviewQuestion = (peerReviewId: string) => {
    if (exerciseAttributes.peer_or_self_review_questions_config === undefined) {
      setExerciseAttributes({ ...exerciseAttributes, peer_or_self_review_questions_config: "[]" })
    }
    setExerciseAttributes({
      ...exerciseAttributes,
      peer_or_self_review_questions_config: JSON.stringify([
        ...parsedPeerOrSelfReviewQuestionConfig,
        {
          id: v4(),
          question: t("default-question"),
          // eslint-disable-next-line i18next/no-literal-string
          question_type: "Essay",
          peer_or_self_review_config_id: peerReviewId,
          answer_required: true,
          order_number: parsedPeerOrSelfReviewQuestionConfig.length,
          weight: 0,
        } satisfies CmsPeerOrSelfReviewQuestion,
      ]),
      peer_or_self_review_config: JSON.stringify(parsedPeerOrSelfReviewConfig),
    })
  }

  const deletePeerOrSelfReviewQuestion = (peerOrSelfReviewQuestionId: string) => {
    setExerciseAttributes({
      ...exerciseAttributes,
      peer_or_self_review_questions_config: JSON.stringify(
        parsedPeerOrSelfReviewQuestionConfig
          .filter((x) => x.id !== peerOrSelfReviewQuestionId)
          .map((prq, idx) => {
            return { ...prq, order_number: idx } as PeerOrSelfReviewQuestion
          }),
      ),
      peer_or_self_review_config: JSON.stringify(parsedPeerOrSelfReviewConfig),
    })
  }

  if (defaultCmsPeerOrSelfReviewConfig.isPending) {
    return <Spinner variant="medium" />
  }

  if (defaultCmsPeerOrSelfReviewConfig.isError) {
    return <ErrorBanner variant="text" error={defaultCmsPeerOrSelfReviewConfig.error} />
  }

  return (
    <>
      <div
        className={css`
          display: block;
        `}
      >
        {!courseGlobalEditor && (
          <>
            <CheckBox
              label={t("add-peer-review")}
              onChangeByValue={(checked, _name) =>
                setExerciseAttributes({ needs_peer_review: checked })
              }
              checked={peerReviewEnabled}
            />
            <CheckBox
              label={t("add-self-review")}
              onChangeByValue={(checked, _name) =>
                setExerciseAttributes({ needs_self_review: checked })
              }
              checked={selfReviewEnabled}
            />
          </>
        )}
        {(peerReviewEnabled || selfReviewEnabled) && (
          <div>
            {!courseGlobalEditor && (
              <CheckBox
                label={t("use-course-default-peer-review-config")}
                onChangeByValue={(checked) => toggleUseDefaultPeerOrSelfReviewConfig(checked)}
                checked={exerciseAttributes.use_course_default_peer_review}
              />
            )}
            {exerciseAttributes.use_course_default_peer_review && (
              <div>
                <a
                  href={editCourseDefaultPeerOrSelfReviewConfigRoute(
                    defaultCmsPeerOrSelfReviewConfig.data.peer_or_self_review_config.course_id,
                  )}
                  target="_blank"
                  rel="noreferrer"
                >
                  {t("link-course-default-peer-review-config")}
                </a>
              </div>
            )}
            {!exerciseAttributes.use_course_default_peer_review && (
              <Wrapper>
                <div
                  className={css`
                    display: flex;
                    gap: 5px 5px;
                    justify-content: space-between;

                    h2 {
                      margin-bottom: 2rem;
                    }
                  `}
                >
                  <TextField
                    className={css`
                      width: 100%;
                    `}
                    type={"number"}
                    min={0}
                    label={t("peer-reviews-to-receive")}
                    required
                    value={parsedPeerOrSelfReviewConfig.peer_reviews_to_receive}
                    onChangeByValue={(value) => {
                      // eslint-disable-next-line i18next/no-literal-string
                      handlePeerReviewValueChange(value, "peer_reviews_to_receive")
                    }}
                  />
                  <TextField
                    className={css`
                      width: 100%;
                    `}
                    type={"number"}
                    min={0}
                    required
                    value={parsedPeerOrSelfReviewConfig.peer_reviews_to_give}
                    label={t("peer-reviews-to-give")}
                    onChangeByValue={(value) =>
                      // eslint-disable-next-line i18next/no-literal-string
                      handlePeerReviewValueChange(value, "peer_reviews_to_give")
                    }
                  />
                </div>
                <p
                  className={css`
                    font-size: 1.5em !important;
                    color: ${baseTheme.colors.crimson[700]};
                    width: 100%;
                  `}
                >
                  {parsedPeerOrSelfReviewConfig.peer_reviews_to_receive >=
                    parsedPeerOrSelfReviewConfig.peer_reviews_to_give &&
                    t("peer-reviews-to-receive-and-give-error-message")}
                </p>
                <SelectField
                  id={`peer-review-processing-strategy-${id}`}
                  label={t("peer-review-processing-strategy")}
                  onChangeByValue={(value) => {
                    // eslint-disable-next-line i18next/no-literal-string
                    handlePeerReviewValueChange(value, "processing_strategy")
                  }}
                  options={peerReviewProcessingStrategyOptions}
                  defaultValue={parsedPeerOrSelfReviewConfig.processing_strategy}
                />
                <CheckBox
                  label={t("label-points-are-all-or-nothing")}
                  checked={parsedPeerOrSelfReviewConfig.points_are_all_or_nothing}
                  onChangeByValue={(checked) =>
                    // eslint-disable-next-line i18next/no-literal-string
                    handlePeerReviewValueChange(checked.toString(), "points_are_all_or_nothing")
                  }
                  disabled={
                    parsedPeerOrSelfReviewConfig.processing_strategy === "ManualReviewEverything"
                  }
                />
                {!parsedPeerOrSelfReviewConfig.points_are_all_or_nothing && (
                  <div
                    className={css`
                      margin-bottom: 1rem;
                      padding: 1rem;
                      background-color: ${baseTheme.colors.red[100]};
                      color: ${baseTheme.colors.red[700]};
                    `}
                  >
                    {t("warning-points-are-all-or-nothing-disabled")}
                  </div>
                )}
                <TextField
                  label={t("peer-review-accepting-threshold")}
                  type={"number"}
                  step="0.01"
                  min={0}
                  required
                  disabled={
                    parsedPeerOrSelfReviewConfig.processing_strategy === "ManualReviewEverything"
                  }
                  value={parsedPeerOrSelfReviewConfig.accepting_threshold}
                  onChangeByValue={(value) => {
                    // eslint-disable-next-line i18next/no-literal-string
                    handlePeerReviewValueChange(value, "accepting_threshold")
                  }}
                />
                <h2>{t("title-additional-review-instructions")}</h2>
                {instructionsEditor}
                <h2>{t("configure-review-answers-option")}</h2>
                {parsedPeerOrSelfReviewQuestionConfig &&
                  parsedPeerOrSelfReviewQuestionConfig
                    .sort((o1, o2) => o1.order_number - o2.order_number)
                    .map(({ id, question, question_type, answer_required, weight }) => (
                      <List key={id} id={id}>
                        <StyledQuestion>
                          <StyledSelectField
                            label={t("peer-review-question-type")}
                            onChange={(e) => {
<<<<<<< HEAD
                              handlePeerOrSelfReviewQuestionValueChange(id, e, "question_type")
=======
                              // eslint-disable-next-line i18next/no-literal-string
                              handlePeerReviewQuestionValueChange(id, e, "question_type")
>>>>>>> f221237d
                            }}
                            defaultValue={question_type}
                            options={peerOrSelfReviewQuestionTypeoptions}
                            id={`peer-review-question-${id}`}
                            onBlur={() => null}
                          />
                          {question_type === "Scale" &&
                            parsedPeerOrSelfReviewConfig?.points_are_all_or_nothing === false && (
                              <TextField
                                label={t("label-weight")}
                                type="number"
                                min={0}
                                max={1}
                                step={0.01}
                                value={weight}
                                onChange={(e) => {
<<<<<<< HEAD
                                  handlePeerOrSelfReviewQuestionValueChange(id, e, "weight")
=======
                                  // eslint-disable-next-line i18next/no-literal-string
                                  handlePeerReviewQuestionValueChange(id, e, "weight")
>>>>>>> f221237d
                                }}
                                className={css`
                                  margin-bottom: 0;
                                `}
                              />
                            )}
                        </StyledQuestion>
                        <StyledQuestionType>
                          <TextAreaField
                            label={t("peer-review-question")}
                            onChange={(event) => {
<<<<<<< HEAD
                              handlePeerOrSelfReviewQuestionValueChange(id, event, "question")
=======
                              // eslint-disable-next-line i18next/no-literal-string
                              handlePeerReviewQuestionValueChange(id, event, "question")
>>>>>>> f221237d
                            }}
                            defaultValue={question}
                            autoResize={true}
                          />
                        </StyledQuestionType>
                        <StyledQuestion>
                          {question_type !== "Scale" ? (
                            <CheckBox
                              label={t("answer-required")}
                              checked={answer_required}
                              className={css`
                                margin-top: 0.5rem;
                              `}
                              onChange={(e) =>
<<<<<<< HEAD
                                handlePeerOrSelfReviewQuestionValueChange(id, e, "answer_required")
=======
                                // eslint-disable-next-line i18next/no-literal-string
                                handlePeerReviewQuestionValueChange(id, e, "answer_required")
>>>>>>> f221237d
                              }
                            />
                          ) : (
                            <div
                              className={css`
                                min-width: 93px;
                              `}
                            >
                              &nbsp;
                            </div>
                          )}
                        </StyledQuestion>
                        <DeleteBtn
                          aria-label={t("delete")}
                          onClick={() => deletePeerOrSelfReviewQuestion(id)}
                          className={css`
                            display: flex;
                            justify-content: center;
                            align-items: center;
                          `}
                        >
                          <XmarkCircle />
                        </DeleteBtn>
                      </List>
                    ))}
                <Button
                  variant="primary"
                  size="medium"
                  onClick={() => {
                    if (parsedPeerOrSelfReviewConfig) {
                      addPeerOrSelfReviewQuestion(parsedPeerOrSelfReviewConfig.id)
                    } else {
                      console.error("Parsed peer review config is null")
                    }
                  }}
                >
                  {t("add-peer-review-question")}
                </Button>
              </Wrapper>
            )}
          </div>
        )}
      </div>
    </>
  )
}

function defaultPeerOrSelfReviewConfig(
  exerciseId: string | null | undefined,
  courseId: string,
): CmsPeerOrSelfReviewConfig {
  return {
    id: v4(),
    exercise_id: exerciseId ? exerciseId : null,
    course_id: courseId,
    // eslint-disable-next-line i18next/no-literal-string
    processing_strategy: "AutomaticallyGradeOrManualReviewByAverage",
    accepting_threshold: 2.1,
    peer_reviews_to_give: 3,
    peer_reviews_to_receive: 2,
    points_are_all_or_nothing: true,
    review_instructions: [],
  }
}

export default PeerReviewEditor<|MERGE_RESOLUTION|>--- conflicted
+++ resolved
@@ -154,15 +154,11 @@
     return res
   }, [exerciseAttributes.peer_or_self_review_questions_config])
 
-<<<<<<< HEAD
   const peerOrSelfReviewQuestionTypeoptions: {
     label: string
     value: PeerOrSelfReviewQuestionType
   }[] = [
-=======
-  const peerReviewQuestionTypeoptions: { label: string; value: PeerReviewQuestionType }[] = [
     // eslint-disable-next-line i18next/no-literal-string
->>>>>>> f221237d
     { label: t("essay"), value: "Essay" },
     // eslint-disable-next-line i18next/no-literal-string
     { label: t("likert-scale"), value: "Scale" },
@@ -265,32 +261,10 @@
         })
         .sort((o1, o2) => o1.order_number - o2.order_number)
 
-<<<<<<< HEAD
     setExerciseAttributes({
       ...exerciseAttributes,
       peer_or_self_review_config: JSON.stringify(parsedPeerOrSelfReviewConfig),
       peer_or_self_review_questions_config: JSON.stringify(peerOrSelfReviewQuestions),
-=======
-  const toggleUsePeerReviewConfig = (checked: boolean) => {
-    const prc: CmsPeerReviewConfig = {
-      id: v4(),
-      course_id: courseId,
-      exercise_id: exerciseId ?? null,
-      // eslint-disable-next-line i18next/no-literal-string
-      processing_strategy: "AutomaticallyGradeOrManualReviewByAverage",
-      accepting_threshold: 2.1,
-      peer_reviews_to_give: 3,
-      peer_reviews_to_receive: 2,
-      points_are_all_or_nothing: true,
-    }
-    setExerciseAttributes({
-      ...exerciseAttributes,
-      // eslint-disable-next-line i18next/no-literal-string
-      peer_review_config: checked ? JSON.stringify(prc) : "null",
-      peer_review_questions_config: "[]",
-      use_course_default_peer_review: true,
-      needs_peer_review: checked,
->>>>>>> f221237d
     })
   }
 
@@ -300,15 +274,10 @@
     setExerciseAttributes({
       ...exerciseAttributes,
       use_course_default_peer_review: checked,
-<<<<<<< HEAD
+      // eslint-disable-next-line i18next/no-literal-string
       peer_or_self_review_config: checked ? "null" : JSON.stringify(prc),
+      // eslint-disable-next-line i18next/no-literal-string
       peer_or_self_review_questions_config: checked ? "null" : "[]",
-=======
-      // eslint-disable-next-line i18next/no-literal-string
-      peer_review_config: checked ? "null" : JSON.stringify(prc),
-      // eslint-disable-next-line i18next/no-literal-string
-      peer_review_questions_config: checked ? "null" : "[]",
->>>>>>> f221237d
     })
   }
 
@@ -517,12 +486,8 @@
                           <StyledSelectField
                             label={t("peer-review-question-type")}
                             onChange={(e) => {
-<<<<<<< HEAD
+                              // eslint-disable-next-line i18next/no-literal-string
                               handlePeerOrSelfReviewQuestionValueChange(id, e, "question_type")
-=======
-                              // eslint-disable-next-line i18next/no-literal-string
-                              handlePeerReviewQuestionValueChange(id, e, "question_type")
->>>>>>> f221237d
                             }}
                             defaultValue={question_type}
                             options={peerOrSelfReviewQuestionTypeoptions}
@@ -539,12 +504,8 @@
                                 step={0.01}
                                 value={weight}
                                 onChange={(e) => {
-<<<<<<< HEAD
+                                  // eslint-disable-next-line i18next/no-literal-string
                                   handlePeerOrSelfReviewQuestionValueChange(id, e, "weight")
-=======
-                                  // eslint-disable-next-line i18next/no-literal-string
-                                  handlePeerReviewQuestionValueChange(id, e, "weight")
->>>>>>> f221237d
                                 }}
                                 className={css`
                                   margin-bottom: 0;
@@ -556,12 +517,8 @@
                           <TextAreaField
                             label={t("peer-review-question")}
                             onChange={(event) => {
-<<<<<<< HEAD
+                              // eslint-disable-next-line i18next/no-literal-string
                               handlePeerOrSelfReviewQuestionValueChange(id, event, "question")
-=======
-                              // eslint-disable-next-line i18next/no-literal-string
-                              handlePeerReviewQuestionValueChange(id, event, "question")
->>>>>>> f221237d
                             }}
                             defaultValue={question}
                             autoResize={true}
@@ -576,12 +533,8 @@
                                 margin-top: 0.5rem;
                               `}
                               onChange={(e) =>
-<<<<<<< HEAD
+                                // eslint-disable-next-line i18next/no-literal-string
                                 handlePeerOrSelfReviewQuestionValueChange(id, e, "answer_required")
-=======
-                                // eslint-disable-next-line i18next/no-literal-string
-                                handlePeerReviewQuestionValueChange(id, e, "answer_required")
->>>>>>> f221237d
                               }
                             />
                           ) : (
