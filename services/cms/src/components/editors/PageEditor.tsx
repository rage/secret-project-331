--- conflicted
+++ resolved
@@ -9,12 +9,9 @@
 import { allowedBlockVariants, supportedCoreBlocks } from "../../blocks/supportedGutenbergBlocks"
 import { Page, PageUpdate } from "../../shared-module/bindings"
 import DebugModal from "../../shared-module/components/DebugModal"
-<<<<<<< HEAD
+import { normalWidthCenteredComponentStyles } from "../../shared-module/styles/componentStyles"
 import { removeUnsupportedBlockType } from "../../utils/Gutenberg/removeUnsupportedBlockType"
 import useBlocksWithUnsupportedBlocksRemoved from "../../utils/Gutenberg/useBlocksWithUnsupportedBlocksRemoved"
-=======
-import { normalWidthCenteredComponentStyles } from "../../shared-module/styles/componentStyles"
->>>>>>> 754ccffa
 import SerializeGutenbergModal from "../SerializeGutenbergModal"
 import UpdatePageDetailsForm from "../forms/UpdatePageDetailsForm"
 
@@ -37,26 +34,18 @@
   const [content, setContent] = useState<BlockInstance[]>(data.content as BlockInstance[])
   const [saving, setSaving] = useState(false)
 
-<<<<<<< HEAD
   const supportedBlocksForPages: string[] = blockTypeMapForPages.map((mapping) => mapping[0])
   const supportedBlocksTopLevelPages: string[] = blockTypeMapForTopLevelPages.map(
     (mapping) => mapping[0],
   )
-=======
   const currentContentStateSaved = data.content === content
->>>>>>> 754ccffa
 
   const handleOnSave = async () => {
     setSaving(true)
     const res = await handleSave({
       title,
-<<<<<<< HEAD
-      url_path: urlPath,
+      url_path: data.url_path,
       content: removeUnsupportedBlockType(content),
-=======
-      url_path: data.url_path,
-      content,
->>>>>>> 754ccffa
       chapter_id: data.chapter_id,
       front_page_of_chapter_id: null,
     })
