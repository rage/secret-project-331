--- conflicted
+++ resolved
@@ -102,39 +102,17 @@
           <UpdatePageDetailsForm title={title} setTitle={setTitle} />
         </div>
       </div>
-<<<<<<< HEAD
-      <GutenbergEditor
-        content={content}
-        onContentChange={(value) => contentDispatch({ type: "setContent", payload: value })}
-        customBlocks={
-          data.chapter_id !== null ? blockTypeMapForPages : blockTypeMapForTopLevelPages
-        }
-        allowedBlocks={supportedCoreBlocks}
-        allowedBlockVariations={allowedBlockVariants}
-      />
-=======
-      {data.chapter_id !== null ? (
-        <div className={normalWidthCenteredComponentStyles}>
-          <GutenbergEditor
-            content={content}
-            onContentChange={setContent}
-            customBlocks={blockTypeMapForPages}
-            allowedBlocks={supportedCoreBlocks}
-            allowedBlockVariations={allowedBlockVariants}
-          />
-        </div>
-      ) : (
-        <div className={normalWidthCenteredComponentStyles}>
-          <GutenbergEditor
-            content={content}
-            onContentChange={setContent}
-            customBlocks={blockTypeMapForTopLevelPages}
-            allowedBlocks={supportedCoreBlocks}
-            allowedBlockVariations={allowedBlockVariants}
-          />
-        </div>
-      )}
->>>>>>> e1222fc8
+      <div className={normalWidthCenteredComponentStyles}>
+        <GutenbergEditor
+          content={content}
+          onContentChange={(value) => contentDispatch({ type: "setContent", payload: value })}
+          customBlocks={
+            data.chapter_id !== null ? blockTypeMapForPages : blockTypeMapForTopLevelPages
+          }
+          allowedBlocks={supportedCoreBlocks}
+          allowedBlockVariations={allowedBlockVariants}
+        />
+      </div>
       <div className="editor__component">
         <div
           className={css`
