--- conflicted
+++ resolved
@@ -90,13 +90,8 @@
   return (
     <EditorContentDispatch.Provider value={contentDispatch}>
       <div className="editor__component">
-<<<<<<< HEAD
         <div>
-          {error && <pre>{error}</pre>}
-=======
-        <div className={cmsNormalWidthCenteredComponentStyles}>
           {saveMutation.isError && <ErrorBanner variant={"text"} error={saveMutation.error} />}
->>>>>>> f4c503d8
           <LoadingButton
             // eslint-disable-next-line i18next/no-literal-string
             loadingPosition="start"
