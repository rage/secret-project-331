/* eslint-disable i18next/no-literal-string */
import { css } from "@emotion/css"
import { BlockInstance } from "@wordpress/blocks"
import { isEqual } from "lodash"
import dynamic from "next/dynamic"
import React, { useReducer, useState } from "react"
import { useTranslation } from "react-i18next"
import { UseMutationResult } from "react-query"

import { blockTypeMapForPages, blockTypeMapForTopLevelPages } from "../../blocks"
import { allowedBlockVariants, supportedCoreBlocks } from "../../blocks/supportedGutenbergBlocks"
import { EditorContentDispatch, editorContentReducer } from "../../contexts/EditorContentContext"
import mediaUploadBuilder from "../../services/backend/media/mediaUpload"
import { CmsPageUpdate, ContentManagementPage, Page } from "../../shared-module/bindings"
import Button from "../../shared-module/components/Button"
import BreakFromCentered from "../../shared-module/components/Centering/BreakFromCentered"
import DebugModal from "../../shared-module/components/DebugModal"
import ErrorBanner from "../../shared-module/components/ErrorBanner"
import Spinner from "../../shared-module/components/Spinner"
import { modifyBlocks } from "../../utils/Gutenberg/modifyBlocks"
import { removeUnsupportedBlockType } from "../../utils/Gutenberg/removeUnsupportedBlockType"
import { denormalizeDocument, normalizeDocument } from "../../utils/documentSchemaProcessor"
import SerializeGutenbergModal from "../SerializeGutenbergModal"
import UpdatePageDetailsForm from "../forms/UpdatePageDetailsForm"

interface PageEditorProps {
  data: Page
  saveMutation: UseMutationResult<ContentManagementPage, unknown, CmsPageUpdate, unknown>
}

const EditorLoading = <Spinner variant="medium" />

const GutenbergEditor = dynamic(() => import("./GutenbergEditor"), {
  ssr: false,
  loading: () => EditorLoading,
})

const supportedBlocks = (chapter_id: string | null, exam_id: string | null): string[] => {
  const supportedBlocksForPages: string[] = blockTypeMapForPages.map((mapping) => mapping[0])
  const supportedBlocksTopLevelPages: string[] = blockTypeMapForTopLevelPages.map(
    (mapping) => mapping[0],
  )

  const allSupportedBlocks =
    chapter_id || exam_id
      ? supportedCoreBlocks.concat(supportedBlocksForPages)
      : supportedCoreBlocks.concat(supportedBlocksTopLevelPages)

  return allSupportedBlocks
}

const PageEditor: React.FC<PageEditorProps> = ({ data, saveMutation }) => {
  const { t } = useTranslation()
  const [title, setTitle] = useState(data.title)
<<<<<<< HEAD
  console.log({ data })
=======
  const savedTitle = data.title
  const savedContent = modifyBlocks(
    data.content as BlockInstance[],
    supportedBlocks(data.chapter_id, data.exam_id),
  ) as BlockInstance[]
>>>>>>> 8272b0c2
  const [content, contentDispatch] = useReducer(
    editorContentReducer,
    modifyBlocks(savedContent, supportedBlocks(data.chapter_id, data.exam_id)) as BlockInstance[],
  )
  const currentContentStateSaved = isEqual(savedContent, content) && savedTitle === title
  const [currentlySaving, setCurrentlySaving] = useState(false)
  const handleOnSave = async () => {
    setCurrentlySaving(true)
    saveMutation.mutate(
      normalizeDocument({
        chapterId: data.chapter_id,
        content: removeUnsupportedBlockType(content),
        title,
        urlPath: data.url_path,
      }),
      {
        onSuccess: (data) => {
          contentDispatch({
            type: "setContent",
            payload: denormalizeDocument({
              content: data.page.content,
              exercises: data.exercises,
              exercise_slides: data.exercise_slides,
              exercise_tasks: data.exercise_tasks,
              url_path: data.page.url_path,
              title: data.page.title,
              chapter_id: data.page.chapter_id,
            }).content,
          })
        },
        onSettled: () => {
          setCurrentlySaving(false)
        },
      },
    )
  }

  let mediaUpload
  if (data.course_id) {
    mediaUpload = mediaUploadBuilder({ courseId: data.course_id })
  } else if (data.exam_id) {
    mediaUpload = mediaUploadBuilder({ examId: data.exam_id })
  } else {
    throw "The backend should ensure that a page is associated with either a course or an exam"
  }

  const saveAndReset = (
    <div
      className={css`
        display: flex;
        justify-content: center;
      `}
    >
      <Button
        variant="primary"
        size="medium"
        className={css`
          margin-right: 1rem;
          border: 1px black solid;
          pointer-events: auto;
        `}
        onClick={handleOnSave}
        disabled={currentContentStateSaved || currentlySaving}
      >
        {t("save")}
      </Button>
      <Button
        variant="secondary"
        size="medium"
        className={css`
          margin-left: 1rem;
          border: 1px black solid;
          pointer-events: auto;
        `}
        onClick={() => contentDispatch({ type: "setContent", payload: savedContent })}
        disabled={currentContentStateSaved || currentlySaving}
      >
        {t("reset")}
      </Button>
    </div>
  )
  return (
    <EditorContentDispatch.Provider value={contentDispatch}>
      <BreakFromCentered sidebar={false}>
        <div className="editor__top-button-wrapper">{saveAndReset}</div>
      </BreakFromCentered>
      <div className="editor__component">
        <div>
          {saveMutation.isError && <ErrorBanner variant={"text"} error={saveMutation.error} />}
          <UpdatePageDetailsForm title={title} setTitle={setTitle} />
        </div>
      </div>
      <div>
        <GutenbergEditor
          content={content}
          onContentChange={(value) => contentDispatch({ type: "setContent", payload: value })}
          customBlocks={
            data.chapter_id !== null || data.exam_id !== null
              ? blockTypeMapForPages
              : blockTypeMapForTopLevelPages
          }
          allowedBlocks={supportedCoreBlocks}
          allowedBlockVariations={allowedBlockVariants}
          mediaUpload={mediaUpload}
          inspectorButtons={saveAndReset}
        />
      </div>
      <div className="editor__component">
        <div
          className={css`
            margin-top: 1rem;
            margin-bottom: 1rem;
          `}
        >
          <div
            className={css`
              margin-bottom: 0.5rem;
            `}
          >
            <SerializeGutenbergModal content={content} />
          </div>
          <DebugModal
            data={content}
            readOnly={true}
            updateDataOnClose={(data) => contentDispatch({ type: "setContent", payload: data })}
          />
        </div>
      </div>
    </EditorContentDispatch.Provider>
  )
}
export default PageEditor<|MERGE_RESOLUTION|>--- conflicted
+++ resolved
@@ -52,15 +52,11 @@
 const PageEditor: React.FC<PageEditorProps> = ({ data, saveMutation }) => {
   const { t } = useTranslation()
   const [title, setTitle] = useState(data.title)
-<<<<<<< HEAD
-  console.log({ data })
-=======
   const savedTitle = data.title
   const savedContent = modifyBlocks(
     data.content as BlockInstance[],
     supportedBlocks(data.chapter_id, data.exam_id),
   ) as BlockInstance[]
->>>>>>> 8272b0c2
   const [content, contentDispatch] = useReducer(
     editorContentReducer,
     modifyBlocks(savedContent, supportedBlocks(data.chapter_id, data.exam_id)) as BlockInstance[],
