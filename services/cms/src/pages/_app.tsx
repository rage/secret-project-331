import "../styles/globals.css"
import "../styles/Gutenberg/style.scss"

import { css } from "@emotion/css"
import { Global } from "@emotion/react"
import { CssBaseline } from "@material-ui/core"
import { StylesProvider, ThemeProvider } from "@material-ui/core/styles"
import type { AppProps } from "next/app"
import React from "react"
import { QueryClient, QueryClientProvider } from "react-query"
import { ReactQueryDevtools } from "react-query/devtools"
import { RecoilRoot } from "recoil"

import { LoginStateContextProvider } from "../shared-module/contexts/LoginStateContext"
import muiTheme from "../utils/muiTheme"

import "@fontsource/montserrat"
import "@fontsource/montserrat/700.css"
<<<<<<< HEAD
import { Global, css } from "@emotion/react"
import "katex/dist/katex.min.css"
=======
>>>>>>> ea8bcb98

const queryClient = new QueryClient({
  defaultOptions: {
    queries: {
      // Set default cache time to almost nothing because caching requests for
      // a long time by default violates the princible of least surprise.
      // Accidentally showing cached data to the user can be undesired
      // for example if the user is supposed to edit the data.
      // If caching is desired, this can be explicitly overriden when using
      // the hooks.
      cacheTime: 10,
      // Same applies here too
      refetchOnWindowFocus: false,
      refetchOnReconnect: false,
      retry: (failureCount, error) => {
        // Don't want to retry any client errors (4XX) -- it just gives the impression of slowness.
        // eslint-disable-next-line @typescript-eslint/no-explicit-any
        const statusCode: number | undefined = (error as any)?.response?.status
        if (statusCode && Math.floor(statusCode / 100) === 4) {
          return false
        }
        return failureCount < 3
      },
    },
  },
})

const MyApp: React.FC<AppProps> = ({ Component, pageProps }) => {
  React.useEffect(() => {
    // Remove the server-side injected CSS.
    const jssStyles = document.querySelector("#jss-server-side")
    if (jssStyles) {
      jssStyles.parentElement.removeChild(jssStyles)
    }
  }, [])

  return (
    <QueryClientProvider client={queryClient}>
      <RecoilRoot>
        {/* <Devtools /> */}
        <StylesProvider injectFirst>
          <ThemeProvider theme={muiTheme}>
            {/* Material UI default CSS */}
            <CssBaseline />
            <Global
              styles={css`
                html,
                body {
                  margin: 0;
                  padding: 0;
                  font-family: "Montserrat", -apple-system, BlinkMacSystemFont, sans-serif,
                    "Segoe UI", Roboto, "Helvetica Neue", Arial, Noto Sans, "Apple Color Emoji",
                    "Segoe UI Emoji", "Segoe UI Symbol", "Noto Color Emoji";
                  font-size: 1rem;
                  font-weight: 400;
                  line-height: 1.5;
                  color: #212529;
                  background-color: #fff;
                  -webkit-text-size-adjust: 100%;
                  -webkit-tap-highlight-color: rgba(0, 0, 0, 0);
                }

                h6,
                h5,
                h4,
                h3,
                h2,
                h1 {
                  margin-top: 0;
                  margin-bottom: 0.5rem;
                  font-weight: 500;
                  line-height: 1.2;
                }

                h1 {
                  font-size: calc(1.375rem + 1.5vw);
                }

                @media (min-width: 1200px) {
                  h1 {
                    font-size: 2.5rem;
                  }
                }

                h2 {
                  font-size: calc(1.325rem + 0.9vw);
                }

                @media (min-width: 1200px) {
                  h2 {
                    font-size: 2rem;
                  }
                }

                h3 {
                  font-size: calc(1.3rem + 0.6vw);
                }

                @media (min-width: 1200px) {
                  h3 {
                    font-size: 1.75rem;
                  }
                }

                h4 {
                  font-size: calc(1.275rem + 0.3vw);
                }

                @media (min-width: 1200px) {
                  h4 {
                    font-size: 1.5rem;
                  }
                }

                h5 {
                  font-size: 1.25rem;
                }

                h6 {
                  font-size: 1rem;
                }

                p {
                  margin-top: 0;
                  margin-bottom: 1rem;
                }
              `}
            />
            <LoginStateContextProvider>
              <Component {...pageProps} />
            </LoginStateContextProvider>
            <ReactQueryDevtools initialIsOpen={false} />
          </ThemeProvider>
        </StylesProvider>
      </RecoilRoot>
    </QueryClientProvider>
  )
}

export default MyApp<|MERGE_RESOLUTION|>--- conflicted
+++ resolved
@@ -16,11 +16,8 @@
 
 import "@fontsource/montserrat"
 import "@fontsource/montserrat/700.css"
-<<<<<<< HEAD
 import { Global, css } from "@emotion/react"
 import "katex/dist/katex.min.css"
-=======
->>>>>>> ea8bcb98
 
 const queryClient = new QueryClient({
   defaultOptions: {
