import { OverlayProvider } from "@react-aria/overlays"
import { QueryClientProvider } from "@tanstack/react-query"
import type { AppProps } from "next/app"
import Script from "next/script"
import React, { useEffect, useState } from "react"

import Layout from "../components/Layout"
import LocalStyles from "../styles/LocalStyles"

import DialogProvider from "@/shared-module/common/components/dialogs/DialogProvider"
import { LoginStateContextProvider } from "@/shared-module/common/contexts/LoginStateContext"
import useLanguage, { getDir } from "@/shared-module/common/hooks/useLanguage"
import { queryClient } from "@/shared-module/common/services/appQueryClient"
import GlobalStyles from "@/shared-module/common/styles/GlobalStyles"
import { OUTDATED_BROWSER_WARNING_SCRIPT } from "@/shared-module/common/utils/constants"
import generateWebVitalsReporter from "@/shared-module/common/utils/generateWebVitalsReporter"
import initI18n from "@/shared-module/common/utils/initI18n"
import { assertNotNullOrUndefined } from "@/shared-module/common/utils/nullability"

import "../styles/Gutenberg/style.scss"

const SERVICE_NAME = "cms"

const i18n = initI18n(SERVICE_NAME)

const MyApp: React.FC<React.PropsWithChildren<AppProps>> = ({ Component, pageProps }) => {
  const initialLanguage = useLanguage()
  // eslint-disable-next-line i18next/no-literal-string
  const [language, setLanguage] = useState(initialLanguage ?? "en")
  const [translationResourcesLoadedCounter, setTranslationResourcesLoadedCounter] = useState(0)

  useEffect(() => {
    // Remove the server-side injected CSS.

    const jssStyles = document.querySelector("#jss-server-side")
    if (jssStyles) {
      jssStyles.parentElement?.removeChild(jssStyles)
    }
  }, [])

  useEffect(() => {
    i18n.on("languageChanged", (language) => {
      console.info(`i18n language changed to: ${language}`)
      const htmlElement = document.querySelector("html")
      if (!htmlElement) {
        return
      }
      htmlElement.setAttribute("lang", language)
      htmlElement.setAttribute("dir", getDir(language))
      setLanguage(language)
    })
    i18n.on("loaded", () => {
      // Updating the counter forces the  whole app to re-render
      // As this this counter does not change the ui, the re-render will affect the interface other than react rendering
      // components again and then decieding that there's not much need to update the ui
      setTranslationResourcesLoadedCounter((counter) => counter + 1)
    })
    return () => {
      i18n.off("languageChanged")
      i18n.off("loaded")
    }
  }, [])

  // Make sure variables are used, doesn't do anything now, but will make sure the variable won't be optimized out in the future.
  assertNotNullOrUndefined(translationResourcesLoadedCounter)
  assertNotNullOrUndefined(language)

  useEffect(() => {
    if (!initialLanguage) {
      return
    }

    console.info(`Setting language to: ${initialLanguage}`)
    i18n.changeLanguage(initialLanguage)
  }, [initialLanguage])

  return (
    <>
      <Script noModule id="outdated-browser-warning">
        {OUTDATED_BROWSER_WARNING_SCRIPT}
      </Script>

<<<<<<< HEAD
      <DialogProvider>
        <QueryClientProvider client={queryClient}>
=======
      <QueryClientProvider client={queryClient}>
        <OverlayProvider>
>>>>>>> 16462d46
          <GlobalStyles />
          <LocalStyles />
          <LoginStateContextProvider>
            <Layout
              /* @ts-expect-error: hideBreadcrumbs is an addtional property on Component */
              hideBreadcrumbs={Component.hideBreadcrumbs}
            >
              <Component {...pageProps} />
            </Layout>
          </LoginStateContextProvider>
<<<<<<< HEAD
        </QueryClientProvider>
      </DialogProvider>
=======
        </OverlayProvider>
      </QueryClientProvider>
>>>>>>> 16462d46
    </>
  )
}

export const reportWebVitals = generateWebVitalsReporter(SERVICE_NAME)

export default MyApp<|MERGE_RESOLUTION|>--- conflicted
+++ resolved
@@ -80,13 +80,8 @@
         {OUTDATED_BROWSER_WARNING_SCRIPT}
       </Script>
 
-<<<<<<< HEAD
-      <DialogProvider>
-        <QueryClientProvider client={queryClient}>
-=======
       <QueryClientProvider client={queryClient}>
         <OverlayProvider>
->>>>>>> 16462d46
           <GlobalStyles />
           <LocalStyles />
           <LoginStateContextProvider>
@@ -97,13 +92,8 @@
               <Component {...pageProps} />
             </Layout>
           </LoginStateContextProvider>
-<<<<<<< HEAD
-        </QueryClientProvider>
-      </DialogProvider>
-=======
         </OverlayProvider>
       </QueryClientProvider>
->>>>>>> 16462d46
     </>
   )
 }
