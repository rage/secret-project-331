import { useQuery } from "@tanstack/react-query"
import { BlockInstance } from "@wordpress/blocks"
import React, { useCallback, useEffect, useMemo, useState } from "react"
import { useTranslation } from "react-i18next"

import { ExerciseAttributes } from "../../../blocks/Exercise"
import PeerReviewEditor from "../../../components/PeerReviewEditor"
import PeerReviewAdditionalInstructionsEditor from "../../../components/editors/PeerReviewAdditionalInstructionsEditor"
import {
  getCoursesDefaultCmsPeerOrSelfReviewConfiguration,
  putCoursesDefaultCmsPeerOrSelfReviewConfiguration,
} from "../../../services/backend/courses"
import {
<<<<<<< HEAD
  CmsPeerReviewConfig,
  CmsPeerReviewConfiguration,
  CmsPeerReviewQuestion,
} from "../../../shared-module/common/bindings"
import Button from "../../../shared-module/common/components/Button"
import ErrorBanner from "../../../shared-module/common/components/ErrorBanner"
import Spinner from "../../../shared-module/common/components/Spinner"
import useToastMutation from "../../../shared-module/common/hooks/useToastMutation"
import dontRenderUntilQueryParametersReady, {
  SimplifiedUrlQuery,
} from "../../../shared-module/common/utils/dontRenderUntilQueryParametersReady"
=======
  CmsPeerOrSelfReviewConfig,
  CmsPeerOrSelfReviewConfiguration,
  CmsPeerOrSelfReviewQuestion,
} from "../../../shared-module/bindings"
import Button from "../../../shared-module/components/Button"
import ErrorBanner from "../../../shared-module/components/ErrorBanner"
import Spinner from "../../../shared-module/components/Spinner"
import useToastMutation from "../../../shared-module/hooks/useToastMutation"
import dontRenderUntilQueryParametersReady, {
  SimplifiedUrlQuery,
} from "../../../shared-module/utils/dontRenderUntilQueryParametersReady"
import { isBlockInstanceArray } from "../../../utils/Gutenberg/blockInstance"
import { makeSurePeerOrSelfReviewConfigAdditionalInstructionsAreNullInsteadOfEmptyLookingArray } from "../../../utils/peerOrSelfReviewConfig"
>>>>>>> 6447cd87

interface PeerReviewManagerProps {
  // courseId
  query: SimplifiedUrlQuery<"id">
}

const PeerReviewManager: React.FC<React.PropsWithChildren<PeerReviewManagerProps>> = ({
  query,
}) => {
  const { t } = useTranslation()
  const [attributes, setAttributes] = useState<Partial<Readonly<ExerciseAttributes>>>({
    peer_or_self_review_config: "{}",
    peer_or_self_review_questions_config: "[]",
    needs_peer_review: true,
    use_course_default_peer_review: false,
  })

  const { id } = query

  const peerOrSelfReviewConfigurationQuery = useQuery({
    queryKey: [`course-${id}-cms-peer-review-configuration`],
    queryFn: () => getCoursesDefaultCmsPeerOrSelfReviewConfiguration(id),
  })

  useEffect(() => {
    if (!peerOrSelfReviewConfigurationQuery.data) {
      return
    }
    setAttributes({
      peer_or_self_review_config: JSON.stringify(
        peerOrSelfReviewConfigurationQuery.data.peer_or_self_review_config,
      ),
      peer_or_self_review_questions_config: JSON.stringify(
        peerOrSelfReviewConfigurationQuery.data.peer_or_self_review_questions,
      ),
      needs_peer_review: true,
      use_course_default_peer_review: false,
    })
  }, [peerOrSelfReviewConfigurationQuery.data])

  const mutateCourseDefaultPeerReview = useToastMutation(
    () => {
      {
        let prc: CmsPeerOrSelfReviewConfig = JSON.parse(
          attributes.peer_or_self_review_config ?? "{}",
        )
        prc =
          makeSurePeerOrSelfReviewConfigAdditionalInstructionsAreNullInsteadOfEmptyLookingArray(prc)
        const prq: CmsPeerOrSelfReviewQuestion[] = JSON.parse(
          attributes.peer_or_self_review_questions_config ?? "[]",
        )
        const configuration: CmsPeerOrSelfReviewConfiguration = {
          peer_or_self_review_config: prc,
          peer_or_self_review_questions: prq,
        }
        return putCoursesDefaultCmsPeerOrSelfReviewConfiguration(id, configuration)
      }
    },
    {
      notify: true,
      method: "PUT",
      errorMessage: t("default-toast-error-message"),
      successMessage: t("default-toast-success-message"),
    },

    { onSuccess: () => peerOrSelfReviewConfigurationQuery.refetch() },
  )

<<<<<<< HEAD
  if (getCmsPeerReviewConfiguration.isError) {
    return <ErrorBanner error={getCmsPeerReviewConfiguration.error} />
=======
  const parsedAdditionalInstructions: BlockInstance[] = useMemo(() => {
    const parsedConfig = JSON.parse(
      attributes.peer_or_self_review_config ?? "{}",
    ) as CmsPeerOrSelfReviewConfig
    const additionalInstructions = parsedConfig?.review_instructions
    if (isBlockInstanceArray(additionalInstructions)) {
      return additionalInstructions
    }
    return []
  }, [attributes.peer_or_self_review_config])

  const updateAdditionalInstructions = useCallback((newValue: BlockInstance[]) => {
    setAttributes((prev) => {
      const newConfig = JSON.parse(
        prev.peer_or_self_review_config ?? "{}",
      ) as CmsPeerOrSelfReviewConfig
      newConfig.review_instructions = newValue
      return {
        ...prev,
        peer_or_self_review_config: JSON.stringify(newConfig),
      }
    })
  }, [])

  if (peerOrSelfReviewConfigurationQuery.isError) {
    return <ErrorBanner error={peerOrSelfReviewConfigurationQuery.error} variant="text" />
>>>>>>> 6447cd87
  }

  if (peerOrSelfReviewConfigurationQuery.isPending) {
    return <Spinner variant="medium" />
  }

  return (
    <>
      <PeerReviewEditor
        attributes={attributes}
        setAttributes={setAttributes}
        courseId={peerOrSelfReviewConfigurationQuery.data.peer_or_self_review_config.course_id}
        courseGlobalEditor={true}
        instructionsEditor={
          <PeerReviewAdditionalInstructionsEditor
            content={parsedAdditionalInstructions}
            setContent={updateAdditionalInstructions}
            courseId={peerOrSelfReviewConfigurationQuery.data.peer_or_self_review_config.course_id}
          />
        }
      />
      <Button
        variant="primary"
        size="medium"
        onClick={() => mutateCourseDefaultPeerReview.mutate()}
      >
        {t("save")}
      </Button>
    </>
  )
}

const exported = dontRenderUntilQueryParametersReady(PeerReviewManager)

// @ts-expect-error: hideBreadcrumbs is an addtional property on exported
exported.hideBreadcrumbs = true

export default exported<|MERGE_RESOLUTION|>--- conflicted
+++ resolved
@@ -11,7 +11,6 @@
   putCoursesDefaultCmsPeerOrSelfReviewConfiguration,
 } from "../../../services/backend/courses"
 import {
-<<<<<<< HEAD
   CmsPeerReviewConfig,
   CmsPeerReviewConfiguration,
   CmsPeerReviewQuestion,
@@ -23,21 +22,6 @@
 import dontRenderUntilQueryParametersReady, {
   SimplifiedUrlQuery,
 } from "../../../shared-module/common/utils/dontRenderUntilQueryParametersReady"
-=======
-  CmsPeerOrSelfReviewConfig,
-  CmsPeerOrSelfReviewConfiguration,
-  CmsPeerOrSelfReviewQuestion,
-} from "../../../shared-module/bindings"
-import Button from "../../../shared-module/components/Button"
-import ErrorBanner from "../../../shared-module/components/ErrorBanner"
-import Spinner from "../../../shared-module/components/Spinner"
-import useToastMutation from "../../../shared-module/hooks/useToastMutation"
-import dontRenderUntilQueryParametersReady, {
-  SimplifiedUrlQuery,
-} from "../../../shared-module/utils/dontRenderUntilQueryParametersReady"
-import { isBlockInstanceArray } from "../../../utils/Gutenberg/blockInstance"
-import { makeSurePeerOrSelfReviewConfigAdditionalInstructionsAreNullInsteadOfEmptyLookingArray } from "../../../utils/peerOrSelfReviewConfig"
->>>>>>> 6447cd87
 
 interface PeerReviewManagerProps {
   // courseId
@@ -106,37 +90,8 @@
     { onSuccess: () => peerOrSelfReviewConfigurationQuery.refetch() },
   )
 
-<<<<<<< HEAD
   if (getCmsPeerReviewConfiguration.isError) {
     return <ErrorBanner error={getCmsPeerReviewConfiguration.error} />
-=======
-  const parsedAdditionalInstructions: BlockInstance[] = useMemo(() => {
-    const parsedConfig = JSON.parse(
-      attributes.peer_or_self_review_config ?? "{}",
-    ) as CmsPeerOrSelfReviewConfig
-    const additionalInstructions = parsedConfig?.review_instructions
-    if (isBlockInstanceArray(additionalInstructions)) {
-      return additionalInstructions
-    }
-    return []
-  }, [attributes.peer_or_self_review_config])
-
-  const updateAdditionalInstructions = useCallback((newValue: BlockInstance[]) => {
-    setAttributes((prev) => {
-      const newConfig = JSON.parse(
-        prev.peer_or_self_review_config ?? "{}",
-      ) as CmsPeerOrSelfReviewConfig
-      newConfig.review_instructions = newValue
-      return {
-        ...prev,
-        peer_or_self_review_config: JSON.stringify(newConfig),
-      }
-    })
-  }, [])
-
-  if (peerOrSelfReviewConfigurationQuery.isError) {
-    return <ErrorBanner error={peerOrSelfReviewConfigurationQuery.error} variant="text" />
->>>>>>> 6447cd87
   }
 
   if (peerOrSelfReviewConfigurationQuery.isPending) {
