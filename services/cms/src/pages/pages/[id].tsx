--- conflicted
+++ resolved
@@ -5,10 +5,6 @@
 } from "../../utils/dontRenderUntilQueryParametersReady"
 import { fetchPageWithId, updateExistingPage } from "../../services/backend/pages"
 import { Page, PageUpdate } from "../../services/services.types"
-<<<<<<< HEAD
-import PageEditor from "../../components/editors/PageEditor"
-=======
->>>>>>> 83536964
 import { withSignedIn } from "../../shared-module/contexts/LoginStateContext"
 import dynamic from "next/dynamic"
 
@@ -18,7 +14,7 @@
 
 const EditorLoading = <div>Loading editor...</div>
 
-const PageEditor = dynamic(() => import("../../components/PageEditor"), {
+const PageEditor = dynamic(() => import("../../components/editors/PageEditor"), {
   ssr: false,
   loading: () => EditorLoading,
 })
