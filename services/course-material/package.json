--- conflicted
+++ resolved
@@ -34,17 +34,10 @@
     "express": "^4.18.2",
     "highlight.js": "^11.7.0",
     "http-proxy-middleware": "^2.0.6",
-<<<<<<< HEAD
-    "humbleicons": "^1.8.0",
-    "i18next": "^21.10.0",
-    "immer": "^9.0.16",
-    "katex": "^0.16.2",
-=======
     "humbleicons": "^1.9.0",
     "i18next": "^22.4.3",
     "immer": "^9.0.16",
     "katex": "^0.16.4",
->>>>>>> c650ac9f
     "lodash": "^4.17.21",
     "monaco-editor": "^0.34.1",
     "next": "^13.0.6",
