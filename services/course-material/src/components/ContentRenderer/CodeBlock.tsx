--- conflicted
+++ resolved
@@ -3,19 +3,8 @@
 import { normalWidthCenteredComponentStyles } from "../../styles/componentStyles"
 import { CodeAttributes } from "../../types/GutenbergBlockAttributes"
 
-<<<<<<< HEAD
 const CodeBlock: React.FC<BlockRendererProps<CodeAttributes>> = ({ data }) => {
   const attributes: CodeAttributes = data.attributes
-=======
-import { BlockRendererProps } from "."
-
-interface CodeBlockAttributes {
-  content: string
-}
-
-const CodeBlock: React.FC<BlockRendererProps<CodeBlockAttributes>> = ({ data }) => {
-  const attributes: CodeBlockAttributes = data.attributes
->>>>>>> c29b77c4
   return (
     <pre
       className={css`
