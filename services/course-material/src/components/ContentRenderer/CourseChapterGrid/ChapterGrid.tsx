--- conflicted
+++ resolved
@@ -1,16 +1,13 @@
+import { css } from "@emotion/css"
 import React, { useEffect, useState } from "react"
 import { useQuery } from "react-query"
 
 import useQueryParameter from "../../../hooks/useQueryParameter"
 import { fetchChaptersInTheCourse } from "../../../services/backend"
+import { normalWidthCenteredComponentStyles } from "../../../styles/componentStyles"
 import dontRenderUntilQueryParametersReady from "../../../utils/dontRenderUntilQueryParametersReady"
 import ChapterGridChapter from "../../ChapterGridChapter"
-<<<<<<< HEAD
 import GenericLoading from "../../GenericLoading"
-=======
-import { css } from "@emotion/css"
-import { normalWidthCenteredComponentStyles } from "../../../styles/componentStyles"
->>>>>>> 5557d4b8
 
 const ChapterGrid: React.FC<{ courseId: string }> = ({ courseId }) => {
   const [now, setNow] = useState(new Date())
