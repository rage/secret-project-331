import { css } from "@emotion/css"
import styled from "@emotion/styled"

import colorMapper from "../../styles/colorMapper"
import { normalWidthCenteredComponentStyles } from "../../styles/componentStyles"
import { CoverAttributes } from "../../types/GutenbergBlockAttributes"

import ContentRenderer, { BlockRendererProps } from "."

interface CoverTextPosition {
  justifyContent: string
  alignItems: string
}

const textPosition: {
  [contentPosition: string]: CoverTextPosition
} = {
  "top left": { alignItems: "flex-start", justifyContent: "flex-start" },
  "top center": { alignItems: "flex-start", justifyContent: "center" },
  "top right": { alignItems: "flex-start", justifyContent: "flex-end" },
  "center left": { alignItems: "center", justifyContent: "flex-start" },
  "center right": { alignItems: "center", justifyContent: "flex-end" },
  "bottom left": { alignItems: "flex-end", justifyContent: "flex-start" },
  "bottom center": { alignItems: "flex-end", justifyContent: "center" },
  "bottom right": { alignItems: "flex-end", justifyContent: "flex-end" },
}

const LayoutContainer = styled.div<LayoutContainerAttributes>`
  display: flex;
  justify-content: ${(props) => props.contentPosition.justifyContent};
  align-items: ${(props) => props.contentPosition.alignItems};
  background-color: ${(props) => props.overlayColor};
  overflow-wrap: break-word;
  background-size: cover;
  background-position: center center;
  min-height: 430px;
  padding: 1em;
`

<<<<<<< HEAD
interface CoverBlockAttributes {
  content: string
  overlayColor: string
  backgroundType: boolean
  dimRatio: number
  hasParallax: boolean
  isRepeated: boolean
  contentPosition: string
}
=======
const ImageContainer = styled.div`
  display: flex;
  justify-content: center;
  align-items: center;
  overflow-wrap: break-word;
  background-size: cover;
  background-position: center center;
  min-height: 430px;
  padding: 1em;
`
>>>>>>> 440175ad

interface LayoutContainerAttributes {
  overlayColor: string
  backgroundType: boolean
  dimRatio: number
  hasParallax: boolean
  isRepeated: boolean
  contentPosition: CoverTextPosition
}

const CoverBlock: React.FC<BlockRendererProps<CoverAttributes>> = ({ data }) => {
  const attributes: CoverAttributes = data.attributes

  const overlayColor = colorMapper(attributes.overlayColor, "unset")
  const contentPosition: CoverTextPosition =
    textPosition[attributes.contentPosition] === undefined
      ? { alignItems: "center", justifyContent: "center" }
      : textPosition[attributes.contentPosition]
  return (
    <pre
      className={css`
        ${normalWidthCenteredComponentStyles}
      `}
    >
      <LayoutContainer
        backgroundType={attributes.backgroundType}
        dimRatio={attributes.dimRatio}
        hasParallax={attributes.hasParallax}
        isRepeated={attributes.isRepeated}
        overlayColor={overlayColor}
        contentPosition={contentPosition}
      >
        <div
          className={css`
            width: auto;
          `}
        >
          <ContentRenderer data={data.innerBlocks}></ContentRenderer>
        </div>
      </LayoutContainer>
    </pre>
  )
}

export default CoverBlock<|MERGE_RESOLUTION|>--- conflicted
+++ resolved
@@ -37,17 +37,6 @@
   padding: 1em;
 `
 
-<<<<<<< HEAD
-interface CoverBlockAttributes {
-  content: string
-  overlayColor: string
-  backgroundType: boolean
-  dimRatio: number
-  hasParallax: boolean
-  isRepeated: boolean
-  contentPosition: string
-}
-=======
 const ImageContainer = styled.div`
   display: flex;
   justify-content: center;
@@ -58,7 +47,6 @@
   min-height: 430px;
   padding: 1em;
 `
->>>>>>> 440175ad
 
 interface LayoutContainerAttributes {
   overlayColor: string
