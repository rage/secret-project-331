import { css } from "@emotion/css"
import sanitizeHtml from "sanitize-html"
import { HtmlAttributes } from "../../types/GutenbergBlockAttributes"

<<<<<<< HEAD
const CustomHTMLBlock: React.FC<BlockRendererProps<HtmlAttributes>> = ({ data }) => {
  const attributes: HtmlAttributes = data.attributes
=======
import { normalWidthCenteredComponentStyles } from "../../styles/componentStyles"

import { BlockRendererProps } from "."

interface CustomHTMLBlockAttributes {
  content: string
}

const CustomHTMLBlock: React.FC<BlockRendererProps<CustomHTMLBlockAttributes>> = ({ data }) => {
  const attributes: CustomHTMLBlockAttributes = data.attributes
>>>>>>> c29b77c4
  return (
    <pre
      className={css`
        ${normalWidthCenteredComponentStyles}
      `}
    >
      <div dangerouslySetInnerHTML={{ __html: sanitizeHtml(attributes.content) }}></div>
    </pre>
  )
}

export default CustomHTMLBlock<|MERGE_RESOLUTION|>--- conflicted
+++ resolved
@@ -2,21 +2,8 @@
 import sanitizeHtml from "sanitize-html"
 import { HtmlAttributes } from "../../types/GutenbergBlockAttributes"
 
-<<<<<<< HEAD
 const CustomHTMLBlock: React.FC<BlockRendererProps<HtmlAttributes>> = ({ data }) => {
   const attributes: HtmlAttributes = data.attributes
-=======
-import { normalWidthCenteredComponentStyles } from "../../styles/componentStyles"
-
-import { BlockRendererProps } from "."
-
-interface CustomHTMLBlockAttributes {
-  content: string
-}
-
-const CustomHTMLBlock: React.FC<BlockRendererProps<CustomHTMLBlockAttributes>> = ({ data }) => {
-  const attributes: CustomHTMLBlockAttributes = data.attributes
->>>>>>> c29b77c4
   return (
     <pre
       className={css`
