import { css } from "@emotion/css"

import { normalWidthCenteredComponentStyles } from "../../styles/componentStyles"
import { BlockAttributes } from "../../types/GutenbergBlockAttributes"

<<<<<<< HEAD
const DefaultBlock: React.FC<BlockRendererProps<BlockAttributes>> = ({ data }) => {
=======
import { BlockRendererProps } from "."

const DefaultBlock: React.FC<BlockRendererProps<unknown>> = ({ data }) => {
>>>>>>> c29b77c4
  return (
    <pre
      className={css`
        ${normalWidthCenteredComponentStyles}
      `}
    >
      {JSON.stringify(data, undefined, 2)}
    </pre>
  )
}

export default DefaultBlock<|MERGE_RESOLUTION|>--- conflicted
+++ resolved
@@ -3,13 +3,7 @@
 import { normalWidthCenteredComponentStyles } from "../../styles/componentStyles"
 import { BlockAttributes } from "../../types/GutenbergBlockAttributes"
 
-<<<<<<< HEAD
 const DefaultBlock: React.FC<BlockRendererProps<BlockAttributes>> = ({ data }) => {
-=======
-import { BlockRendererProps } from "."
-
-const DefaultBlock: React.FC<BlockRendererProps<unknown>> = ({ data }) => {
->>>>>>> c29b77c4
   return (
     <pre
       className={css`
