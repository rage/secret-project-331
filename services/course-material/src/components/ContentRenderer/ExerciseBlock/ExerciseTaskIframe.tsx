--- conflicted
+++ resolved
@@ -28,12 +28,8 @@
     <MessageChannelIFrame
       url={url}
       onCommunicationChannelEstabilished={(port) => {
-<<<<<<< HEAD
+        // eslint-disable-next-line i18next/no-literal-string
         const message: SetStateMessage = { message: "set-state", view_type: "exercise", data }
-=======
-        // eslint-disable-next-line i18next/no-literal-string
-        const message: SetStateMessage = { message: "set-state", data: public_spec }
->>>>>>> ec22137d
         port.postMessage(message)
       }}
       onMessageFromIframe={(messageContainer, _responsePort) => {
