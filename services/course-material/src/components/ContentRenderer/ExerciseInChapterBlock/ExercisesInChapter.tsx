import { css } from "@emotion/css"
import React from "react"
import { useTranslation } from "react-i18next"
import { useQuery } from "react-query"

import useQueryParameter from "../../../hooks/useQueryParameter"
import { fetchChaptersPagesWithExercises } from "../../../services/backend"
import dontRenderUntilQueryParametersReady from "../../../shared-module/utils/dontRenderUntilQueryParametersReady"
import GenericLoading from "../../GenericLoading"

import ChapterExerciseListGroupedByPage from "./ChapterExerciseListGroupedByPage"

<<<<<<< HEAD
const ExercisesInChapter: React.FC<{ chapterId: string }> = ({ chapterId }) => {
  const { t } = useTranslation()
=======
const ExercisesInChapter: React.FC<{ chapterId: string; courseInstanceId: string }> = ({
  chapterId,
  courseInstanceId,
}) => {
>>>>>>> b1ae0418
  const { isLoading, error, data } = useQuery(`chapter-${chapterId}-pages-with-exercises`, () =>
    fetchChaptersPagesWithExercises(chapterId),
  )
  const courseSlug = useQueryParameter("courseSlug")

  if (error) {
    return <pre>{JSON.stringify(error, undefined, 2)}</pre>
  }

  if (isLoading || !data) {
    return <GenericLoading />
  }

  return (
    <div
      className={css`
        padding: 0em 1em 5em 1em;
      `}
    >
      <h4
        className={css`
          text-align: center;
          margin-bottom: 1rem;
          text-transform: uppercase;
        `}
      >
        {t("exercises-in-this-chapter")}
      </h4>
      {data.map((page) => (
        <div key={page.id}>
          <ChapterExerciseListGroupedByPage
            page={page}
            courseSlug={courseSlug}
            courseInstanceId={courseInstanceId}
            chapterId={chapterId}
          />
        </div>
      ))}
    </div>
  )
}

export default dontRenderUntilQueryParametersReady(ExercisesInChapter)<|MERGE_RESOLUTION|>--- conflicted
+++ resolved
@@ -10,15 +10,11 @@
 
 import ChapterExerciseListGroupedByPage from "./ChapterExerciseListGroupedByPage"
 
-<<<<<<< HEAD
-const ExercisesInChapter: React.FC<{ chapterId: string }> = ({ chapterId }) => {
-  const { t } = useTranslation()
-=======
 const ExercisesInChapter: React.FC<{ chapterId: string; courseInstanceId: string }> = ({
   chapterId,
   courseInstanceId,
 }) => {
->>>>>>> b1ae0418
+  const { t } = useTranslation()
   const { isLoading, error, data } = useQuery(`chapter-${chapterId}-pages-with-exercises`, () =>
     fetchChaptersPagesWithExercises(chapterId),
   )
