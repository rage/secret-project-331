--- conflicted
+++ resolved
@@ -21,14 +21,10 @@
   const courseInstanceId = pageContext.instance?.id
 
   if (!chapterId) {
-<<<<<<< HEAD
     return <pre>{t("error-page-does-not-belong-to-chapter")}</pre>
-=======
-    return <pre>ExercisesInChapterBlock: Missing chapter id on this page.</pre>
   }
   if (!courseInstanceId) {
-    return <pre>ExercisesInChapterBlock: Missing course instance id on this page.</pre>
->>>>>>> b1ae0418
+    return <pre>{t("error-missing-course-instance-id")}</pre>
   }
 
   return (
