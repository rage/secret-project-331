--- conflicted
+++ resolved
@@ -5,7 +5,7 @@
 import sanitizeHtml from "sanitize-html"
 
 import { BlockRendererProps } from "../"
-import { courseMaterialCenteredComponentStyles } from "../../../shared-module/styles/componentStyles"
+import { normalWidthCenteredComponentStyles } from "../../../shared-module/styles/componentStyles"
 import colorMapper from "../../../styles/colorMapper"
 import fontSizeMapper from "../../../styles/fontSizeMapper"
 import { ParagraphAttributes } from "../../../types/GutenbergBlockAttributes"
@@ -35,15 +35,6 @@
   return { count, converted }
 }
 
-<<<<<<< HEAD
-const ParagraphBlock: React.FC<BlockRendererProps<ParagraphBlockAttributes>> = ({
-  id,
-  data,
-  editing,
-  setEdits,
-}) => {
-  const attributes: ParagraphBlockAttributes = data.attributes
-=======
 const hasDropCap = css`
   :first-letter {
     float: left;
@@ -55,9 +46,13 @@
     font-style: normal;
   }
 `
->>>>>>> dde40994
 
-const ParagraphBlock: React.FC<BlockRendererProps<ParagraphAttributes>> = ({ data }) => {
+const ParagraphBlock: React.FC<BlockRendererProps<ParagraphAttributes>> = ({
+  data,
+  id,
+  editing,
+  setEdits,
+}) => {
   const {
     textColor,
     backgroundColor,
@@ -75,9 +70,6 @@
   // and we let the background color property unset in CSS.
   const bgColor = colorMapper(backgroundColor, "unset")
 
-<<<<<<< HEAD
-  const fontSize = fontSizeMapper(attributes.fontSize)
-
   if (editing) {
     return (
       <p
@@ -93,12 +85,12 @@
         contentEditable
         onInput={(ev) => {
           const changed = ev.currentTarget.innerText
-          if (attributes.content !== changed) {
+          if (content !== changed) {
             setEdits((edits) => {
               edits.set(id, {
                 block_id: id,
                 block_attribute: "content",
-                original_text: attributes.content,
+                original_text: content,
                 changed_text: changed,
               })
               return new Map(edits)
@@ -112,22 +104,19 @@
           }
         }}
       >
-        {attributes.content}
+        {content}
       </p>
     )
   }
 
-  const sanitizedHTML = sanitizeHtml(attributes.content)
-=======
   const sanitizedHTML = sanitizeHtml(content)
->>>>>>> dde40994
   const { count, converted } = convertToLatex(sanitizedHTML)
   const P = count > 0 ? LatexParagraph : Paragraph
 
   return (
     <P
       className={css`
-        ${courseMaterialCenteredComponentStyles}
+        ${normalWidthCenteredComponentStyles}
         ${dropCap ? hasDropCap : null}
         white-space: pre-line;
         min-width: 1px;
