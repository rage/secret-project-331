import { css } from "@emotion/css"
import sanitizeHtml from "sanitize-html"

import colorMapper from "../../styles/colorMapper"
import { normalWidthCenteredComponentStyles } from "../../styles/componentStyles"
import fontSizeMapper from "../../styles/fontSizeMapper"
import { PreformattedAttributes } from "../../types/GutenbergBlockAttributes"

<<<<<<< HEAD
const PreformatterBlock: React.FC<BlockRendererProps<PreformattedAttributes>> = ({ data }) => {
  const attributes: PreformattedAttributes = data.attributes
=======
import { BlockRendererProps } from "."

interface PreformatterBlockAttributes {
  content: string
  gradient?: string
  backgroundColor?: string
  textColor?: string
  fontSize?: string
}

const PreformatterBlock: React.FC<BlockRendererProps<PreformatterBlockAttributes>> = ({ data }) => {
  const attributes: PreformatterBlockAttributes = data.attributes
>>>>>>> c29b77c4

  const textColor = colorMapper(attributes.textColor, "#000000")
  const fontSize = fontSizeMapper(attributes.fontSize)
  const backgroundColor = colorMapper(attributes.gradient ?? attributes.backgroundColor)

  return (
    <pre
      className={css`
        ${normalWidthCenteredComponentStyles}
        color: ${textColor};
        font-size: ${fontSize};
        white-space: pre-line;
        background: ${backgroundColor};
        padding: 1.25em 2.375em;
      `}
    >
      <div
        className={css`
          overflow-wrap: "break-word";
        `}
        dangerouslySetInnerHTML={{ __html: sanitizeHtml(attributes.content) }}
      ></div>
    </pre>
  )
}

export default PreformatterBlock<|MERGE_RESOLUTION|>--- conflicted
+++ resolved
@@ -6,23 +6,8 @@
 import fontSizeMapper from "../../styles/fontSizeMapper"
 import { PreformattedAttributes } from "../../types/GutenbergBlockAttributes"
 
-<<<<<<< HEAD
 const PreformatterBlock: React.FC<BlockRendererProps<PreformattedAttributes>> = ({ data }) => {
   const attributes: PreformattedAttributes = data.attributes
-=======
-import { BlockRendererProps } from "."
-
-interface PreformatterBlockAttributes {
-  content: string
-  gradient?: string
-  backgroundColor?: string
-  textColor?: string
-  fontSize?: string
-}
-
-const PreformatterBlock: React.FC<BlockRendererProps<PreformatterBlockAttributes>> = ({ data }) => {
-  const attributes: PreformatterBlockAttributes = data.attributes
->>>>>>> c29b77c4
 
   const textColor = colorMapper(attributes.textColor, "#000000")
   const fontSize = fontSizeMapper(attributes.fontSize)
