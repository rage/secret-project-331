--- conflicted
+++ resolved
@@ -3,22 +3,7 @@
 import sanitizeHtml from "sanitize-html"
 
 import colorMapper from "../../styles/colorMapper"
-<<<<<<< HEAD
 import { PullquoteAttributes } from "../../types/GutenbergBlockAttributes"
-=======
-import { normalWidthCenteredComponentStyles } from "../../styles/componentStyles"
-
-import { BlockRendererProps } from "."
-
-interface PullquoteBlockAttributes {
-  value: string
-  citation: string
-  className: string
-  mainColor?: string
-  customMainColor?: string
-  textColor?: string
-}
->>>>>>> c29b77c4
 
 interface FigureAttributes {
   currentColor: string
