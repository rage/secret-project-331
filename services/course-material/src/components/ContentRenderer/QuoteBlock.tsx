--- conflicted
+++ resolved
@@ -2,22 +2,8 @@
 import sanitizeHtml from "sanitize-html"
 import { QuoteAttributes } from "../../types/GutenbergBlockAttributes"
 
-<<<<<<< HEAD
 const QuoteBlock: React.FC<BlockRendererProps<QuoteAttributes>> = ({ data }) => {
   const attributes: QuoteAttributes = data.attributes
-=======
-import { normalWidthCenteredComponentStyles } from "../../styles/componentStyles"
-
-import { BlockRendererProps } from "."
-
-interface QuoteBlockAttributes {
-  value: string
-  citation: string
-}
-
-const QuoteBlock: React.FC<BlockRendererProps<QuoteBlockAttributes>> = ({ data }) => {
-  const attributes: QuoteBlockAttributes = data.attributes
->>>>>>> c29b77c4
   return (
     <blockquote
       className={css`
