--- conflicted
+++ resolved
@@ -6,23 +6,8 @@
 import fontSizeMapper from "../../styles/fontSizeMapper"
 import { VerseAttributes } from "../../types/GutenbergBlockAttributes"
 
-<<<<<<< HEAD
 const VerseBlock: React.FC<BlockRendererProps<VerseAttributes>> = ({ data }) => {
   const attributes: VerseAttributes = data.attributes
-=======
-import { BlockRendererProps } from "."
-
-interface VerseBlockAttributes {
-  content: string
-  fontSize?: string
-  textColor?: string
-  backgroundColor?: string
-  gradient?: string
-}
-
-const VerseBlock: React.FC<BlockRendererProps<VerseBlockAttributes>> = ({ data }) => {
-  const attributes: VerseBlockAttributes = data.attributes
->>>>>>> c29b77c4
 
   const solidBackground =
     attributes.backgroundColor !== undefined ? colorMapper(attributes.backgroundColor) : "#FFFFFF"
