import React from "react"

import { BlockRendererProps } from "../.."
import { EmbedAttributes } from "../../../../../types/GutenbergBlockAttributes"
<<<<<<< HEAD
import BreakFromCentered from "../../../../shared-module/components/Centering/BreakFromCentered"
import aspectRatioFromClassName from "../../../../utils/aspectRatioFromClassName"
import { sanitizeCourseMaterialHtml } from "../../../../utils/sanitizeCourseMaterialHtml"

const YoutubeEmbeddedBlock: React.FC<EmbedAttributes> = (props) => {
  const { t } = useTranslation()
  const { url, caption } = props
  let video = url?.split("v=")[1]
  if (url) {
    try {
      const parsedUrl = new URL(url)
      const vValue = parsedUrl.searchParams.get("v")
      if (vValue) {
        video = vValue
      }
    } catch (e) {
      // eslint-disable-next-line i18next/no-literal-string
      console.error(`Could not parse Youtube url: `, e)
    }
  }

  return (
    <BreakFromCentered sidebar={false}>
      <div
        className={css`
          width: 100%;
          max-width: 1000px;
          margin: 4rem auto;
        `}
      >
        <iframe
          className={css`
            display: block;
            width: 100%;
            aspect-ratio: ${aspectRatioFromClassName(props.className)};
          `}
          src={`https://www.youtube-nocookie.com/embed/${video}`}
          title={t("title-youtube-video-player")}
          frameBorder="0"
          allow="accelerometer; autoplay; clipboard-write; encrypted-media; gyroscope; picture-in-picture"
          allowFullScreen
        ></iframe>
        <figcaption
          className={css`
            text-align: center;
            font-size: 0.8125rem;
            margin-top: 0.60625rem;
            margin-bottom: 0.8125rem;
          `}
          dangerouslySetInnerHTML={{ __html: sanitizeCourseMaterialHtml(caption ?? "") }}
        />
      </div>
    </BreakFromCentered>
  )
}

const SpotifyEmbeddedBlock: React.FC<EmbedAttributes> = (props) => {
  const url = props.url ?? ""
  const content = url.split("/")
  const type = content[content.length - 2]
  const spotifyId = content[content.length - 1]

  return (
    <iframe
      src={`https://open.spotify.com/embed/${type}/${spotifyId}`}
      frameBorder="0"
      title="Spotify"
      sandbox="allow-scripts allow-same-origin"
      allowTransparency={true}
      allow="encrypted-media"
      className={css`
        display: block;
        width: 768px;
        height: 576px;
      `}
    ></iframe>
  )
}

const TwitterEmbeddedBlock: React.FC<EmbedAttributes> = (props) => {
  const blob = new Blob(
    [
      // eslint-disable-next-line i18next/no-literal-string
      `
      <blockquote class="twitter-tweet">
        <a href="${props.url}">Tweet</a>
      </blockquote>
      <script async src="https://platform.twitter.com/widgets.js" charset="utf-8"></script>
      `,
    ],
    // eslint-disable-next-line i18next/no-literal-string
    { type: "text/html" },
  )

  return (
    <iframe
      src={window.URL.createObjectURL(blob)}
      title="Tweet"
      sandbox="allow-scripts allow-same-origin"
      frameBorder="0"
      className={css`
        display: block;
        width: 768px;
        height: 576px;
      `}
    />
  )
}
=======

import { SpotifyEmbedBlock } from "./variants/SpotifyEmbedBlock"
import { TwitterEmbedBlock } from "./variants/TwitterEmbedBlock"
import { VimeoEmbedBlock } from "./variants/VimeoEmbedBlock"
import { YoutubeEmbedBlock } from "./variants/YoutubeEmbedBlock"
>>>>>>> c94328a6

const EmbedBlock: React.FC<BlockRendererProps<EmbedAttributes>> = (props) => {
  const { data } = props
  const type = data.attributes.providerNameSlug

  return (
    <div>
      {type === "youtube" && <YoutubeEmbedBlock {...props.data.attributes} />}
      {type === "twitter" && <TwitterEmbedBlock {...props.data.attributes} />}
      {type === "spotify" && <SpotifyEmbedBlock {...props.data.attributes} />}
      {type === "vimeo" && <VimeoEmbedBlock {...props.data.attributes} />}
    </div>
  )
}

export default EmbedBlock<|MERGE_RESOLUTION|>--- conflicted
+++ resolved
@@ -2,122 +2,11 @@
 
 import { BlockRendererProps } from "../.."
 import { EmbedAttributes } from "../../../../../types/GutenbergBlockAttributes"
-<<<<<<< HEAD
-import BreakFromCentered from "../../../../shared-module/components/Centering/BreakFromCentered"
-import aspectRatioFromClassName from "../../../../utils/aspectRatioFromClassName"
-import { sanitizeCourseMaterialHtml } from "../../../../utils/sanitizeCourseMaterialHtml"
-
-const YoutubeEmbeddedBlock: React.FC<EmbedAttributes> = (props) => {
-  const { t } = useTranslation()
-  const { url, caption } = props
-  let video = url?.split("v=")[1]
-  if (url) {
-    try {
-      const parsedUrl = new URL(url)
-      const vValue = parsedUrl.searchParams.get("v")
-      if (vValue) {
-        video = vValue
-      }
-    } catch (e) {
-      // eslint-disable-next-line i18next/no-literal-string
-      console.error(`Could not parse Youtube url: `, e)
-    }
-  }
-
-  return (
-    <BreakFromCentered sidebar={false}>
-      <div
-        className={css`
-          width: 100%;
-          max-width: 1000px;
-          margin: 4rem auto;
-        `}
-      >
-        <iframe
-          className={css`
-            display: block;
-            width: 100%;
-            aspect-ratio: ${aspectRatioFromClassName(props.className)};
-          `}
-          src={`https://www.youtube-nocookie.com/embed/${video}`}
-          title={t("title-youtube-video-player")}
-          frameBorder="0"
-          allow="accelerometer; autoplay; clipboard-write; encrypted-media; gyroscope; picture-in-picture"
-          allowFullScreen
-        ></iframe>
-        <figcaption
-          className={css`
-            text-align: center;
-            font-size: 0.8125rem;
-            margin-top: 0.60625rem;
-            margin-bottom: 0.8125rem;
-          `}
-          dangerouslySetInnerHTML={{ __html: sanitizeCourseMaterialHtml(caption ?? "") }}
-        />
-      </div>
-    </BreakFromCentered>
-  )
-}
-
-const SpotifyEmbeddedBlock: React.FC<EmbedAttributes> = (props) => {
-  const url = props.url ?? ""
-  const content = url.split("/")
-  const type = content[content.length - 2]
-  const spotifyId = content[content.length - 1]
-
-  return (
-    <iframe
-      src={`https://open.spotify.com/embed/${type}/${spotifyId}`}
-      frameBorder="0"
-      title="Spotify"
-      sandbox="allow-scripts allow-same-origin"
-      allowTransparency={true}
-      allow="encrypted-media"
-      className={css`
-        display: block;
-        width: 768px;
-        height: 576px;
-      `}
-    ></iframe>
-  )
-}
-
-const TwitterEmbeddedBlock: React.FC<EmbedAttributes> = (props) => {
-  const blob = new Blob(
-    [
-      // eslint-disable-next-line i18next/no-literal-string
-      `
-      <blockquote class="twitter-tweet">
-        <a href="${props.url}">Tweet</a>
-      </blockquote>
-      <script async src="https://platform.twitter.com/widgets.js" charset="utf-8"></script>
-      `,
-    ],
-    // eslint-disable-next-line i18next/no-literal-string
-    { type: "text/html" },
-  )
-
-  return (
-    <iframe
-      src={window.URL.createObjectURL(blob)}
-      title="Tweet"
-      sandbox="allow-scripts allow-same-origin"
-      frameBorder="0"
-      className={css`
-        display: block;
-        width: 768px;
-        height: 576px;
-      `}
-    />
-  )
-}
-=======
 
 import { SpotifyEmbedBlock } from "./variants/SpotifyEmbedBlock"
 import { TwitterEmbedBlock } from "./variants/TwitterEmbedBlock"
 import { VimeoEmbedBlock } from "./variants/VimeoEmbedBlock"
 import { YoutubeEmbedBlock } from "./variants/YoutubeEmbedBlock"
->>>>>>> c94328a6
 
 const EmbedBlock: React.FC<BlockRendererProps<EmbedAttributes>> = (props) => {
   const { data } = props
