--- conflicted
+++ resolved
@@ -1,12 +1,7 @@
 import { css } from "@emotion/css"
 import React, { RefObject, useContext, useMemo } from "react"
 
-<<<<<<< HEAD
 import { headingFont } from "../../../../shared-module/common/styles"
-=======
-import PageContext from "../../../../contexts/PageContext"
-import { headingFont } from "../../../../shared-module/styles"
->>>>>>> 6447cd87
 import { AudioFile } from "../../../Page"
 
 interface DisplayTrackProps {
