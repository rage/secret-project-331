--- conflicted
+++ resolved
@@ -94,12 +94,6 @@
 
 const Congratulations: React.FC<React.PropsWithChildren<CongratulationsProps>> = ({ modules }) => {
   const { t } = useTranslation()
-<<<<<<< HEAD
-  // const multipleModules = modules.length > 1
-  // TODO: one module view does not display grades and styling needs to be improved
-  const multipleModules = true
-=======
->>>>>>> 49fcb7a8
   return (
     <Wrapper>
       <StyledBackground />
