--- conflicted
+++ resolved
@@ -4,12 +4,9 @@
 
 import { BlockRendererProps } from "../.."
 import PageContext from "../../../../contexts/PageContext"
-<<<<<<< HEAD
 import { fetchUserCourseProgress } from "../../../../services/backend"
 import ErrorBanner from "../../../../shared-module/components/ErrorBanner"
-=======
 import GenericInfobox from "../../../../shared-module/components/GenericInfobox"
->>>>>>> e83741c0
 import Spinner from "../../../../shared-module/components/Spinner"
 import LoginStateContext from "../../../../shared-module/contexts/LoginStateContext"
 import withErrorBoundary from "../../../../shared-module/utils/withErrorBoundary"
@@ -19,16 +16,13 @@
 const CourseProgressBlock: React.FC<BlockRendererProps<unknown>> = () => {
   const { t } = useTranslation()
   const pageContext = useContext(PageContext)
-<<<<<<< HEAD
   const courseInstanceId = pageContext.instance?.id
   const getUserCourseProgress = useQuery(
     `course-instance-${courseInstanceId}-progress`,
     () => fetchUserCourseProgress(courseInstanceId as NonNullable<typeof courseInstanceId>),
     { enabled: !!courseInstanceId },
   )
-=======
   const loginStateContext = useContext(LoginStateContext)
->>>>>>> e83741c0
 
   if (pageContext.state !== "ready" || loginStateContext.isLoading) {
     return <Spinner variant={"small"} />
