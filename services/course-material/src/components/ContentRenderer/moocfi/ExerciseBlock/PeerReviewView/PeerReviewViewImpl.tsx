--- conflicted
+++ resolved
@@ -203,41 +203,6 @@
               </h4>
               {peerReviewData.answer_to_review.course_material_exercise_tasks
                 .sort((a, b) => a.order_number - b.order_number)
-<<<<<<< HEAD
-                .map((course_material_exercise_task) => (
-                  <ExerciseTaskIframe
-                    exerciseServiceSlug={course_material_exercise_task.exercise_service_slug}
-                    key={course_material_exercise_task.id}
-                    postThisStateToIFrame={{
-                      // eslint-disable-next-line i18next/no-literal-string
-                      view_type: "view-submission",
-                      exercise_task_id: course_material_exercise_task.id,
-                      user_information: {
-                        pseudonymous_id:
-                          course_material_exercise_task.pseudonumous_user_id ??
-                          getGuestPseudonymousUserId(),
-                        signed_in: Boolean(loginStateContext.signedIn),
-                      },
-                      // Don't reveal peer revewiee user variables to peer reviewers in case they contain something sensitive
-                      user_variables: {},
-                      data: {
-                        grading: exerciseTaskGradingToExerciseTaskGradingResult(
-                          course_material_exercise_task.previous_submission_grading,
-                        ),
-                        user_answer: course_material_exercise_task.previous_submission?.data_json,
-                        public_spec: course_material_exercise_task.public_spec,
-                        model_solution_spec: course_material_exercise_task.model_solution_spec,
-                      },
-                    }}
-                    url={course_material_exercise_task.exercise_iframe_url ?? ""}
-                    setAnswer={null}
-                    title={t("exercise-task-content", {
-                      "exercise-number": exerciseNumber + 1,
-                      "task-number": course_material_exercise_task.order_number + 1,
-                    })}
-                  />
-                ))}
-=======
                 .map((course_material_exercise_task) => {
                   return (
                     <div key={course_material_exercise_task.id}>
@@ -288,7 +253,6 @@
                     </div>
                   )
                 })}
->>>>>>> 63c11e66
             </div>
           </Centered>
         </div>
