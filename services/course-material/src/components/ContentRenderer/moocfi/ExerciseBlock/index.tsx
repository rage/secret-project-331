import { css } from "@emotion/css"
import styled from "@emotion/styled"
import HelpIcon from "@mui/icons-material/Help"
import { useContext, useReducer, useState } from "react"
import { useTranslation } from "react-i18next"
import { useQuery, useQueryClient } from "react-query"

import { BlockRendererProps } from "../.."
import PageContext from "../../../../contexts/PageContext"
import exerciseBlockPostThisStateToIFrameReducer from "../../../../reducers/exerciseBlockPostThisStateToIFrameReducer"
<<<<<<< HEAD
import { fetchExerciseById, postSubmission } from "../../../../services/backend"
=======
import {
  fetchExerciseById,
  postStartPeerReview,
  postSubmission,
} from "../../../../services/backend"
>>>>>>> e9fe182a
import {
  CourseMaterialExercise,
  StudentExerciseSlideSubmission,
} from "../../../../shared-module/bindings"
import Button from "../../../../shared-module/components/Button"
import BreakFromCentered from "../../../../shared-module/components/Centering/BreakFromCentered"
import Centered from "../../../../shared-module/components/Centering/Centered"
import ErrorBanner from "../../../../shared-module/components/ErrorBanner"
import HideTextInSystemTests from "../../../../shared-module/components/HideTextInSystemTests"
import Spinner from "../../../../shared-module/components/Spinner"
import LoginStateContext from "../../../../shared-module/contexts/LoginStateContext"
import useToastMutation from "../../../../shared-module/hooks/useToastMutation"
import { baseTheme, secondaryFont } from "../../../../shared-module/styles"
import { dateDiffInDays } from "../../../../shared-module/utils/dateUtil"
import withErrorBoundary from "../../../../shared-module/utils/withErrorBoundary"

import ExerciseTask from "./ExerciseTask"
<<<<<<< HEAD
=======
import PeerReviewView from "./PeerReviewView"
import WaitingForPeerReviews from "./PeerReviewView/WaitingForPeerReviews"
>>>>>>> e9fe182a

interface ExerciseBlockAttributes {
  id: string
}

interface DeadlineProps {
  closingSoon: boolean
}

// eslint-disable-next-line i18next/no-literal-string
const DeadlineText = styled.div<DeadlineProps>`
  display: flex;
  justify-content: center;
  font-size: clamp(10px, 2.5vw, 16px);
  padding: 1rem;
  background: ${(DeadlineProps) =>
    DeadlineProps.closingSoon ? baseTheme.colors.red["100"] : baseTheme.colors.clear["300"]};
  color: ${(DeadlineProps) =>
    DeadlineProps.closingSoon ? baseTheme.colors.red["700"] : baseTheme.colors.green["600"]};
`

export const getExerciseBlockBeginningScrollingId = (exerciseId: string) => exerciseId

// Special care taken here to ensure exercise content can have full width of
// the page.
const ExerciseBlock: React.FC<BlockRendererProps<ExerciseBlockAttributes>> = (props) => {
<<<<<<< HEAD
=======
  const [allowStartPeerReview, setAllowStartPeerReview] = useState(true)
>>>>>>> e9fe182a
  const [answers, setAnswers] = useState<Map<string, { valid: boolean; data: unknown }>>(new Map())
  const [points, setPoints] = useState<number | null>(null)
  const queryClient = useQueryClient()
  const { t, i18n } = useTranslation()
  const loginState = useContext(LoginStateContext)
  const pageContext = useContext(PageContext)
  const showExercise = props.isExam || (loginState.signedIn ? !!pageContext.settings : true)
  const [postThisStateToIFrame, dispatch] = useReducer(
    exerciseBlockPostThisStateToIFrameReducer,
    null,
  )

  const id = props.data.attributes.id
  // eslint-disable-next-line i18next/no-literal-string
  const queryUniqueKey = `exercise-${id}`
  const getCourseMaterialExercise = useQuery(queryUniqueKey, () => fetchExerciseById(id), {
    enabled: showExercise,
    onSuccess: (data) => {
      if (data.exercise_status?.score_given) {
        setPoints(data.exercise_status?.score_given)
      }
      dispatch({
        type: "exerciseDownloaded",
        payload: data.current_exercise_slide.exercise_tasks,
      })
    },
  })

  const postSubmissionMutation = useToastMutation(
    (submission: StudentExerciseSlideSubmission) => postSubmission(id, submission),
    {
      notify: false,
    },
    {
      retry: 3,
      onSuccess: (data) => {
        if (data.exercise_status) {
          setPoints(data.exercise_status.score_given)
        }
        dispatch({
          type: "submissionGraded",
          payload: data,
        })
      },
    },
  )

  if (!showExercise) {
    return <div>{t("please-select-course-instance-before-answering-exercise")}</div>
  }

  if (getCourseMaterialExercise.isError) {
    return <ErrorBanner variant={"readOnly"} error={getCourseMaterialExercise.error} />
  }
  if (getCourseMaterialExercise.isLoading || getCourseMaterialExercise.isIdle) {
    return <Spinner variant={"medium"} />
  }

  const courseInstanceId = pageContext?.instance?.id

  const isExam = !!pageContext.exam

  const spentTries =
    getCourseMaterialExercise.data.exercise_slide_submission_counts[
      getCourseMaterialExercise.data.current_exercise_slide.id
    ] ?? 0

  const maxTries = getCourseMaterialExercise.data.exercise.max_tries_per_slide

  const triesRemaining = maxTries && maxTries - spentTries

  const limit_number_of_tries = getCourseMaterialExercise.data.exercise.limit_number_of_tries
  const ranOutOfTries =
    limit_number_of_tries && maxTries !== null && triesRemaining !== null && triesRemaining <= 0

  const exerciseDeadline = getCourseMaterialExercise.data.exercise.deadline

  const dateInTwoDays = new Date()
  dateInTwoDays.setDate(dateInTwoDays.getDate() + 2)

  const lang = i18n.language

  let deadlineAsString = ""
  const DATESTYLE = "long"
  const TIMESTYLE = "short"

  if (exerciseDeadline) {
    const sign = exerciseDeadline.getTimezoneOffset() > 0 ? "-" : "+"

    deadlineAsString = exerciseDeadline.toLocaleString(lang, {
      dateStyle: DATESTYLE,
      timeStyle: TIMESTYLE,
    })

    const timezoneOffsetParts = (-exerciseDeadline.getTimezoneOffset() / 60).toString().split(".")
    const start = timezoneOffsetParts[0].padStart(2, "0")
    let end = ""
    if (timezoneOffsetParts[1]) {
      end = timezoneOffsetParts[1].padEnd(2, "0")
    } else {
      end = end.padEnd(2, "0")
    }

    // eslint-disable-next-line i18next/no-literal-string
    const timezoneOffset = `(UTC${sign}${start}:${end})`
    deadlineAsString = deadlineAsString + ` ${timezoneOffset}`
  }

<<<<<<< HEAD
=======
  // These are now arrays so should be refactored
  const inSubmissionView =
    postThisStateToIFrame?.every((x) => x.view_type === "view-submission") ?? false
  const needsPeerReview = getCourseMaterialExercise.data.exercise.needs_peer_review

  const reviewingStage = getCourseMaterialExercise.data.exercise_status?.reviewing_stage
>>>>>>> e9fe182a
  return (
    <BreakFromCentered sidebar={false}>
      <div
        className={css`
          width: 100%;
          background: #fafafa;
          margin-bottom: 1rem;
          padding-bottom: 1rem;
        `}
        id={getExerciseBlockBeginningScrollingId(id)}
      >
        <div>
          <Centered variant="narrow">
            <div
              className={css`
                display: flex;
                align-items: center;
                margin-bottom: 1.5rem;
                padding: 1.5rem 1.2rem;
                background: #215887;
                color: white;
              `}
            >
              <HelpIcon
                className={css`
                  height: 3.5rem !important;
                  width: 3rem !important;
                  margin-right: 0.5rem;
                `}
              />{" "}
              <h2
                className={css`
                  font-size: 2rem;
                  font-weight: 400;
                  font-family: ${secondaryFont} !important;
                  overflow: hidden;
                  text-overflow: ellipsis;
                  white-space: nowrap;
                  padding-top: 6px;
                `}
              >
                {getCourseMaterialExercise.data.exercise.name}
              </h2>
              <div
                className={css`
                  flex: 1;
                `}
              />
              <div
                className={css`
                  font-size: 1.2rem;
                  text-align: center;
                  font-family: ${secondaryFont} !important;
                `}
              >
                {t("points-label")}
                <br />
                {points ?? 0}/{getCourseMaterialExercise.data.exercise.score_maximum}
              </div>
            </div>
          </Centered>
        </div>
        <Centered variant="narrow">
          {exerciseDeadline &&
            (Date.now() < exerciseDeadline.getTime() ? (
              <DeadlineText closingSoon={dateInTwoDays.getTime() >= exerciseDeadline.getTime()}>
                {t("deadline")}
                <HideTextInSystemTests
                  text={deadlineAsString}
                  testPlaceholder="Time of the deadline"
                />
              </DeadlineText>
            ) : (
              <DeadlineText closingSoon={true}>
                {t("Deadline-passed-n-days-ago", { days: dateDiffInDays(exerciseDeadline) })}
              </DeadlineText>
            ))}
<<<<<<< HEAD
          {getCourseMaterialExercise.data.current_exercise_slide.exercise_tasks.map((task) => (
            <ExerciseTask
              key={task.id}
              exerciseTask={task}
              isExam={isExam}
              setAnswer={(answer) =>
                setAnswers((prev) => {
                  const answers = new Map(prev)
                  answers.set(task.id, answer)
                  return answers
                })
              }
              postThisStateToIFrame={postThisStateToIFrame?.find(
                (x) => x.exercise_task_id === task.id,
              )}
              canPostSubmission={getCourseMaterialExercise.data.can_post_submission}
              exerciseNumber={getCourseMaterialExercise.data.exercise.order_number}
            />
          ))}
=======

          {getCourseMaterialExercise.data.peer_review && (
            <div
              className={css`
                padding: 1rem;
                background-color: ${baseTheme.colors.yellow[200]};
                color: #493f13;
                margin: 1rem 0;
                font-size: clamp(10px, 2.5vw, 16px);
                text-align: center;
              `}
            >
              {reviewingStage === "ReviewedAndLocked"
                ? t("help-text-answer-has-been-reviewed-and-locked")
                : t("help-text-exercise-involves-peer-review", {
                    peer_reviews_to_give:
                      getCourseMaterialExercise.data.peer_review.peer_reviews_to_give,
                  })}
            </div>
          )}
          {(reviewingStage === "NotStarted" || reviewingStage === "ReviewedAndLocked") &&
            getCourseMaterialExercise.data.current_exercise_slide.exercise_tasks.map((task) => (
              <ExerciseTask
                key={task.id}
                exerciseTask={task}
                isExam={isExam}
                setAnswer={(answer) =>
                  setAnswers((prev) => {
                    const answers = new Map(prev)
                    answers.set(task.id, answer)
                    return answers
                  })
                }
                postThisStateToIFrame={postThisStateToIFrame?.find(
                  (x) => x.exercise_task_id === task.id,
                )}
                canPostSubmission={getCourseMaterialExercise.data.can_post_submission}
                exerciseNumber={getCourseMaterialExercise.data.exercise.order_number}
              />
            ))}
          {reviewingStage === "PeerReview" && (
            <PeerReviewView
              exerciseNumber={getCourseMaterialExercise.data.exercise.order_number}
              exerciseId={id}
              parentExerciseQuery={getCourseMaterialExercise}
            />
          )}
          {reviewingStage === "WaitingForPeerReviews" && <WaitingForPeerReviews />}
>>>>>>> e9fe182a
          <div
            className={css`
              button {
                margin-bottom: 0.5rem;
              }
            `}
          >
            {getCourseMaterialExercise.data.can_post_submission &&
              postThisStateToIFrame?.every((x) => x.view_type !== "view-submission") && (
                <Button
                  size="medium"
                  variant="primary"
                  disabled={
                    postSubmissionMutation.isLoading ||
                    answers.size < postThisStateToIFrame.length ||
                    Array.from(answers.values()).some((x) => !x.valid)
                  }
<<<<<<< HEAD
                  onClick={() => {
                    if (!courseInstanceId && !getCourseMaterialExercise.data.exercise.exam_id) {
                      return
                    }
                    postSubmissionMutation.mutate(
                      {
                        exercise_slide_id: getCourseMaterialExercise.data.current_exercise_slide.id,
                        exercise_task_submissions:
                          getCourseMaterialExercise.data.current_exercise_slide.exercise_tasks.map(
                            (task) => ({
                              exercise_task_id: task.id,
                              data_json: answers.get(task.id)?.data,
                            }),
                          ),
                      },
                      {
                        onSuccess: () => {
                          queryClient.setQueryData(queryUniqueKey, (old) => {
                            // Update slide submission counts without refetching
                            const oldData = old as CourseMaterialExercise
                            const oldSubmissionCounts =
                              oldData?.exercise_slide_submission_counts ?? {}
                            const slideId =
                              getCourseMaterialExercise?.data?.current_exercise_slide?.id
                            const newSubmissionCounts = { ...oldSubmissionCounts }
                            if (slideId) {
                              newSubmissionCounts[slideId] = (oldSubmissionCounts[slideId] ?? 0) + 1
                            }
                            return {
                              ...oldData,
                              exercise_slide_submission_counts: newSubmissionCounts,
                            }
                          })
                        },
                      },
                    )
                  }}
                >
                  {t("submit-button")}
                </Button>
              )}
            {/* These are now arrays so should be refactored */}
            {postThisStateToIFrame?.every((x) => x.view_type === "view-submission") &&
              !ranOutOfTries && (
                <Button
                  variant="primary"
                  size="medium"
                  onClick={() => {
                    dispatch({
                      type: "tryAgain",
                      payload: getCourseMaterialExercise.data.current_exercise_slide.exercise_tasks,
                    })
                    postSubmissionMutation.reset()
                    setAnswers(new Map())
                  }}
                  disabled={
                    getCourseMaterialExercise.isRefetching ||
                    !getCourseMaterialExercise.data.can_post_submission
                  }
                >
                  {t("try-again")}
                </Button>
              )}
=======
                  postSubmissionMutation.mutate(
                    {
                      exercise_slide_id: getCourseMaterialExercise.data.current_exercise_slide.id,
                      exercise_task_submissions:
                        getCourseMaterialExercise.data.current_exercise_slide.exercise_tasks.map(
                          (task) => ({
                            exercise_task_id: task.id,
                            data_json: answers.get(task.id)?.data,
                          }),
                        ),
                    },
                    {
                      onSuccess: () => {
                        queryClient.setQueryData(queryUniqueKey, (old) => {
                          // Update slide submission counts without refetching
                          const oldData = old as CourseMaterialExercise
                          const oldSubmissionCounts =
                            oldData?.exercise_slide_submission_counts ?? {}
                          const slideId =
                            getCourseMaterialExercise?.data?.current_exercise_slide?.id
                          const newSubmissionCounts = { ...oldSubmissionCounts }
                          if (slideId) {
                            newSubmissionCounts[slideId] = (oldSubmissionCounts[slideId] ?? 0) + 1
                          }
                          return {
                            ...oldData,
                            exercise_slide_submission_counts: newSubmissionCounts,
                          }
                        })
                      },
                    },
                  )
                }}
              >
                {t("submit-button")}
              </Button>
            )}
            {inSubmissionView && reviewingStage === "NotStarted" && (
              <div>
                {!ranOutOfTries && (
                  <Button
                    variant="primary"
                    size="medium"
                    onClick={() => {
                      dispatch({
                        type: "tryAgain",
                        payload:
                          getCourseMaterialExercise.data.current_exercise_slide.exercise_tasks,
                      })
                      postSubmissionMutation.reset()
                      setAnswers(new Map())
                    }}
                    disabled={
                      getCourseMaterialExercise.isRefetching ||
                      !getCourseMaterialExercise.data.can_post_submission
                    }
                  >
                    {t("try-again")}
                  </Button>
                )}
                {needsPeerReview && (
                  <Button
                    variant="primary"
                    size="medium"
                    disabled={!needsPeerReview || !allowStartPeerReview}
                    onClick={async () => {
                      setAllowStartPeerReview(false)
                      await postStartPeerReview(id).finally(() => setAllowStartPeerReview(true))
                      await getCourseMaterialExercise.refetch()
                    }}
                  >
                    {t("start-peer-review")}
                  </Button>
                )}
              </div>
            )}
>>>>>>> e9fe182a
            {postSubmissionMutation.isError && (
              <ErrorBanner variant={"readOnly"} error={postSubmissionMutation.error} />
            )}
            {limit_number_of_tries && maxTries !== null && triesRemaining !== null && (
              <div
                className={css`
                  color: ${baseTheme.colors.grey[500]};
                `}
              >
                {t("tries-remaining-n", { n: triesRemaining })}
              </div>
            )}
            {!loginState.isLoading && !loginState.signedIn && (
              <div>{t("please-log-in-to-answer-exercise")}</div>
            )}
          </div>
        </Centered>
      </div>
    </BreakFromCentered>
  )
}

export default withErrorBoundary(ExerciseBlock)<|MERGE_RESOLUTION|>--- conflicted
+++ resolved
@@ -8,15 +8,11 @@
 import { BlockRendererProps } from "../.."
 import PageContext from "../../../../contexts/PageContext"
 import exerciseBlockPostThisStateToIFrameReducer from "../../../../reducers/exerciseBlockPostThisStateToIFrameReducer"
-<<<<<<< HEAD
-import { fetchExerciseById, postSubmission } from "../../../../services/backend"
-=======
 import {
   fetchExerciseById,
   postStartPeerReview,
   postSubmission,
 } from "../../../../services/backend"
->>>>>>> e9fe182a
 import {
   CourseMaterialExercise,
   StudentExerciseSlideSubmission,
@@ -34,11 +30,8 @@
 import withErrorBoundary from "../../../../shared-module/utils/withErrorBoundary"
 
 import ExerciseTask from "./ExerciseTask"
-<<<<<<< HEAD
-=======
 import PeerReviewView from "./PeerReviewView"
 import WaitingForPeerReviews from "./PeerReviewView/WaitingForPeerReviews"
->>>>>>> e9fe182a
 
 interface ExerciseBlockAttributes {
   id: string
@@ -65,10 +58,7 @@
 // Special care taken here to ensure exercise content can have full width of
 // the page.
 const ExerciseBlock: React.FC<BlockRendererProps<ExerciseBlockAttributes>> = (props) => {
-<<<<<<< HEAD
-=======
   const [allowStartPeerReview, setAllowStartPeerReview] = useState(true)
->>>>>>> e9fe182a
   const [answers, setAnswers] = useState<Map<string, { valid: boolean; data: unknown }>>(new Map())
   const [points, setPoints] = useState<number | null>(null)
   const queryClient = useQueryClient()
@@ -177,15 +167,12 @@
     deadlineAsString = deadlineAsString + ` ${timezoneOffset}`
   }
 
-<<<<<<< HEAD
-=======
   // These are now arrays so should be refactored
   const inSubmissionView =
     postThisStateToIFrame?.every((x) => x.view_type === "view-submission") ?? false
   const needsPeerReview = getCourseMaterialExercise.data.exercise.needs_peer_review
 
   const reviewingStage = getCourseMaterialExercise.data.exercise_status?.reviewing_stage
->>>>>>> e9fe182a
   return (
     <BreakFromCentered sidebar={false}>
       <div
@@ -263,27 +250,6 @@
                 {t("Deadline-passed-n-days-ago", { days: dateDiffInDays(exerciseDeadline) })}
               </DeadlineText>
             ))}
-<<<<<<< HEAD
-          {getCourseMaterialExercise.data.current_exercise_slide.exercise_tasks.map((task) => (
-            <ExerciseTask
-              key={task.id}
-              exerciseTask={task}
-              isExam={isExam}
-              setAnswer={(answer) =>
-                setAnswers((prev) => {
-                  const answers = new Map(prev)
-                  answers.set(task.id, answer)
-                  return answers
-                })
-              }
-              postThisStateToIFrame={postThisStateToIFrame?.find(
-                (x) => x.exercise_task_id === task.id,
-              )}
-              canPostSubmission={getCourseMaterialExercise.data.can_post_submission}
-              exerciseNumber={getCourseMaterialExercise.data.exercise.order_number}
-            />
-          ))}
-=======
 
           {getCourseMaterialExercise.data.peer_review && (
             <div
@@ -332,7 +298,6 @@
             />
           )}
           {reviewingStage === "WaitingForPeerReviews" && <WaitingForPeerReviews />}
->>>>>>> e9fe182a
           <div
             className={css`
               button {
@@ -340,81 +305,19 @@
               }
             `}
           >
-            {getCourseMaterialExercise.data.can_post_submission &&
-              postThisStateToIFrame?.every((x) => x.view_type !== "view-submission") && (
-                <Button
-                  size="medium"
-                  variant="primary"
-                  disabled={
-                    postSubmissionMutation.isLoading ||
-                    answers.size < postThisStateToIFrame.length ||
-                    Array.from(answers.values()).some((x) => !x.valid)
+            {getCourseMaterialExercise.data.can_post_submission && !inSubmissionView && (
+              <Button
+                size="medium"
+                variant="primary"
+                disabled={
+                  postSubmissionMutation.isLoading ||
+                  answers.size < (postThisStateToIFrame?.length ?? 0) ||
+                  Array.from(answers.values()).some((x) => !x.valid)
+                }
+                onClick={() => {
+                  if (!courseInstanceId && !getCourseMaterialExercise.data.exercise.exam_id) {
+                    return
                   }
-<<<<<<< HEAD
-                  onClick={() => {
-                    if (!courseInstanceId && !getCourseMaterialExercise.data.exercise.exam_id) {
-                      return
-                    }
-                    postSubmissionMutation.mutate(
-                      {
-                        exercise_slide_id: getCourseMaterialExercise.data.current_exercise_slide.id,
-                        exercise_task_submissions:
-                          getCourseMaterialExercise.data.current_exercise_slide.exercise_tasks.map(
-                            (task) => ({
-                              exercise_task_id: task.id,
-                              data_json: answers.get(task.id)?.data,
-                            }),
-                          ),
-                      },
-                      {
-                        onSuccess: () => {
-                          queryClient.setQueryData(queryUniqueKey, (old) => {
-                            // Update slide submission counts without refetching
-                            const oldData = old as CourseMaterialExercise
-                            const oldSubmissionCounts =
-                              oldData?.exercise_slide_submission_counts ?? {}
-                            const slideId =
-                              getCourseMaterialExercise?.data?.current_exercise_slide?.id
-                            const newSubmissionCounts = { ...oldSubmissionCounts }
-                            if (slideId) {
-                              newSubmissionCounts[slideId] = (oldSubmissionCounts[slideId] ?? 0) + 1
-                            }
-                            return {
-                              ...oldData,
-                              exercise_slide_submission_counts: newSubmissionCounts,
-                            }
-                          })
-                        },
-                      },
-                    )
-                  }}
-                >
-                  {t("submit-button")}
-                </Button>
-              )}
-            {/* These are now arrays so should be refactored */}
-            {postThisStateToIFrame?.every((x) => x.view_type === "view-submission") &&
-              !ranOutOfTries && (
-                <Button
-                  variant="primary"
-                  size="medium"
-                  onClick={() => {
-                    dispatch({
-                      type: "tryAgain",
-                      payload: getCourseMaterialExercise.data.current_exercise_slide.exercise_tasks,
-                    })
-                    postSubmissionMutation.reset()
-                    setAnswers(new Map())
-                  }}
-                  disabled={
-                    getCourseMaterialExercise.isRefetching ||
-                    !getCourseMaterialExercise.data.can_post_submission
-                  }
-                >
-                  {t("try-again")}
-                </Button>
-              )}
-=======
                   postSubmissionMutation.mutate(
                     {
                       exercise_slide_id: getCourseMaterialExercise.data.current_exercise_slide.id,
@@ -491,7 +394,6 @@
                 )}
               </div>
             )}
->>>>>>> e9fe182a
             {postSubmissionMutation.isError && (
               <ErrorBanner variant={"readOnly"} error={postSubmissionMutation.error} />
             )}
