import { css, cx } from "@emotion/css"
import styled from "@emotion/styled"
import { useQueryClient } from "@tanstack/react-query"
import { CheckCircle, PlusHeart } from "@vectopus/atlas-icons-react"
import { produce } from "immer"
import { useRouter } from "next/router"
import { useContext, useEffect, useId, useReducer, useRef, useState } from "react"
import { useTranslation } from "react-i18next"

import { BlockRendererProps } from "../.."
import PageContext from "../../../../contexts/PageContext"
import useCourseMaterialExerciseQuery, {
  courseMaterialExerciseQueryKey,
} from "../../../../hooks/useCourseMaterialExerciseQuery"
import exerciseBlockPostThisStateToIFrameReducer from "../../../../reducers/exerciseBlockPostThisStateToIFrameReducer"
import { postStartPeerOrSelfReview, postSubmission } from "../../../../services/backend"
import {
  CourseMaterialExercise,
  StudentExerciseSlideSubmission,
<<<<<<< HEAD
} from "../../../../shared-module/common/bindings"
import BreakFromCentered from "../../../../shared-module/common/components/Centering/BreakFromCentered"
import Centered from "../../../../shared-module/common/components/Centering/Centered"
import ErrorBanner from "../../../../shared-module/common/components/ErrorBanner"
import Spinner from "../../../../shared-module/common/components/Spinner"
import HideTextInSystemTests from "../../../../shared-module/common/components/system-tests/HideTextInSystemTests"
import LoginStateContext from "../../../../shared-module/common/contexts/LoginStateContext"
import { useDateStringAsDateNullable } from "../../../../shared-module/common/hooks/useDateStringAsDate"
import useToastMutation from "../../../../shared-module/common/hooks/useToastMutation"
import { baseTheme, headingFont, secondaryFont } from "../../../../shared-module/common/styles"
import { dateDiffInDays } from "../../../../shared-module/common/utils/dateUtil"
import { useCurrentPagePathForReturnTo } from "../../../../shared-module/common/utils/redirectBackAfterLoginOrSignup"
import { loginRoute, signUpRoute } from "../../../../shared-module/common/utils/routes"
import withErrorBoundary from "../../../../shared-module/common/utils/withErrorBoundary"
=======
} from "../../../../shared-module/bindings"
import ErrorBanner from "../../../../shared-module/components/ErrorBanner"
import Spinner from "../../../../shared-module/components/Spinner"
import HideTextInSystemTests from "../../../../shared-module/components/system-tests/HideTextInSystemTests"
import LoginStateContext from "../../../../shared-module/contexts/LoginStateContext"
import { useDateStringAsDateNullable } from "../../../../shared-module/hooks/useDateStringAsDate"
import useToastMutation from "../../../../shared-module/hooks/useToastMutation"
import { baseTheme, headingFont, secondaryFont } from "../../../../shared-module/styles"
import { dateDiffInDays } from "../../../../shared-module/utils/dateUtil"
import { useCurrentPagePathForReturnTo } from "../../../../shared-module/utils/redirectBackAfterLoginOrSignup"
import { loginRoute, signUpRoute } from "../../../../shared-module/utils/routes"
import withErrorBoundary from "../../../../shared-module/utils/withErrorBoundary"
>>>>>>> 6447cd87
import YellowBox from "../../../YellowBox"

import ExerciseTask from "./ExerciseTask"
import GradingState from "./GradingState"
import PeerOrSelfReviewView from "./PeerOrSelfReviewView"
import PeerOrSelfReviewsReceived from "./PeerOrSelfReviewView/PeerOrSelfReviewsReceivedComponent/index"
import WaitingForPeerReviews from "./PeerOrSelfReviewView/WaitingForPeerReviews"

const FORWARD_SLASH = "/"

interface ExerciseBlockAttributes {
  id: string
}

interface DeadlineProps {
  closingSoon: boolean
}

const AWithNoDecoration = styled.a`
  text-decoration: none;
`

export const exerciseButtonStyles = css`
  align-items: center;
  appearance: none;
  background-color: #77c299;
  border-radius: 10px;
  border: none;
  max-width: 20rem;
  width: 100%;
  box-shadow:
    rgba(45, 35, 66, 0) 0 2px 4px,
    rgba(45, 35, 66, 0) 0 7px 13px -3px,
    #69af8a 0 -3px 0 inset;
  color: #313b49;
  font-weight: medium;
  cursor: pointer;
  display: flex;
  min-height: 48px;
  justify-content: center;
  line-height: 1;
  list-style: none;
  padding-left: 14px;
  padding-right: 14px;
  text-align: left;
  text-decoration: none;
  transition:
    box-shadow 0.15s,
    transform 0.15s;
  user-select: none;
  -webkit-user-select: none;
  touch-action: manipulation;
  white-space: nowrap;
  will-change: box-shadow, transform;
  font-size: 18px;
  margin: 0 auto;

  &:hover {
    filter: brightness(92%) contrast(110%);
    box-shadow:
      rgba(45, 35, 66, 0) 0 4px 8px,
      rgba(45, 35, 66, 0) 0 7px 13px -3px,
      #69af8a 0 -3px 0 inset;
  }

  &:disabled {
    background: #929896;
    box-shadow:
      rgba(45, 35, 66, 0) 0 4px 8px,
      rgba(45, 35, 66, 0) 0 7px 13px -3px,
      #68716c 0 -3px 0 inset;
    cursor: not-allowed;
  }
`

export const makeExerciseButtonMutedStyles = css`
  margin-bottom: 1rem;
  margin-top: 1rem;
  background-color: ${baseTheme.colors.gray[100]};
  box-shadow:
    rgba(45, 35, 66, 0) 0 4px 8px,
    rgba(45, 35, 66, 0) 0 7px 13px -3px,
    ${baseTheme.colors.gray[200]} 0 -3px 0 inset !important;
`

// eslint-disable-next-line i18next/no-literal-string
const DeadlineText = styled.div<DeadlineProps>`
  display: flex;
  justify-content: center;
  font-size: 1.125rem;
  padding: 1rem;
  border-radius: 0.25rem;
  margin-bottom: 0.625rem;
  line-height: 140%;
  background: ${(DeadlineProps) =>
    DeadlineProps.closingSoon ? baseTheme.colors.red["100"] : baseTheme.colors.clear["300"]};
  color: ${(DeadlineProps) =>
    DeadlineProps.closingSoon ? baseTheme.colors.red["700"] : baseTheme.colors.green["600"]};
`

export const getExerciseBlockBeginningScrollingId = (exerciseId: string) => exerciseId

// Special care taken here to ensure exercise content can have full width of
// the page.
const ExerciseBlock: React.FC<
  React.PropsWithChildren<BlockRendererProps<ExerciseBlockAttributes>>
> = (props) => {
  const sectionRef = useRef(null)
  const exerciseTitleId = useId()
  const router = useRouter()
  const returnTo = useCurrentPagePathForReturnTo(router.asPath)
  const [answers, setAnswers] = useState<Map<string, { valid: boolean; data: unknown }>>(new Map())
  const [points, setPoints] = useState<number | null>(null)
  const queryClient = useQueryClient()
  const { t, i18n } = useTranslation()
  const loginState = useContext(LoginStateContext)
  const pageContext = useContext(PageContext)
  const showExercise =
    Boolean(pageContext.exam?.id) || (loginState.signedIn ? !!pageContext.settings : true)
  const [postThisStateToIFrame, dispatch] = useReducer(
    exerciseBlockPostThisStateToIFrameReducer,
    null,
  )
  const userOnWrongLanguageVersion =
    pageContext.settings &&
    pageContext.settings.current_course_instance_id !== pageContext.instance?.id

  const id = props.data.attributes.id
  const getCourseMaterialExercise = useCourseMaterialExerciseQuery(id, showExercise)
  useEffect(() => {
    if (!getCourseMaterialExercise.data) {
      return
    }
    if (getCourseMaterialExercise.data.exercise_status?.score_given) {
      setPoints(getCourseMaterialExercise.data.exercise_status?.score_given)
    }
    dispatch({
      type: "exerciseDownloaded",
      payload: getCourseMaterialExercise.data,
      signedIn: Boolean(loginState.signedIn),
    })
    const a = new Map()
    getCourseMaterialExercise.data.current_exercise_slide.exercise_tasks.map((et) => {
      if (et.previous_submission) {
        a.set(et.id, { valid: true, data: et.previous_submission.data_json ?? null })
      }
    })
    setAnswers(a)
  }, [getCourseMaterialExercise.data, loginState.signedIn])

  const postSubmissionMutation = useToastMutation(
    (submission: StudentExerciseSlideSubmission) => postSubmission(id, submission),
    {
      notify: false,
    },
    {
      onSuccess: async (data) => {
        if (data.exercise_status) {
          setPoints(data.exercise_status.score_given)
        }
        dispatch({
          type: "submissionGraded",
          payload: data,
          signedIn: Boolean(loginState.signedIn),
        })
        await getCourseMaterialExercise.refetch()
        makeSureComponentStaysVisibleAfterChangingView(sectionRef)
      },
    },
  )

  const tryAgainMutation = useToastMutation(
    async () => {
      const data = getCourseMaterialExercise.data
      if (!data) {
        // eslint-disable-next-line i18next/no-literal-string
        throw new Error("No data for the try again view")
      }
      makeSureComponentStaysVisibleAfterChangingView(sectionRef)
      dispatch({
        type: "tryAgain",
        payload: data,
        signedIn: Boolean(loginState.signedIn),
      })
      postSubmissionMutation.reset()

      setAnswers(answers)

      // if answers were empty, because page refresh
      if (answers.size === 0 && pageContext.settings?.user_id) {
        await getCourseMaterialExercise.refetch()
        const a = new Map()
        getCourseMaterialExercise.data.current_exercise_slide.exercise_tasks.map((et) => {
          if (et.previous_submission) {
            a.set(et.id, { valid: true, data: et.previous_submission.data_json ?? null })
          }
        })
        setAnswers(a)
      }
      makeSureComponentStaysVisibleAfterChangingView(sectionRef)
    },
    {
      notify: false,
    },
  )
  const exerciseDeadline = useDateStringAsDateNullable(
    getCourseMaterialExercise.data?.exercise.deadline,
  )

  const startPeerOrSelfReviewMutation = useToastMutation(
    () => postStartPeerOrSelfReview(id),
    { notify: false },
    {
      onSuccess: async () => {
        await getCourseMaterialExercise.refetch()
      },
    },
  )

  if (!showExercise) {
    return <div>{t("please-select-course-instance-before-answering-exercise")}</div>
  }

  if (getCourseMaterialExercise.isError) {
    return <ErrorBanner error={getCourseMaterialExercise.error} />
  }
  if (getCourseMaterialExercise.isPending) {
    return <Spinner variant={"medium"} />
  }

  const courseInstanceId = pageContext?.instance?.id

  const isExam = !!pageContext.exam

  const spentTries =
    getCourseMaterialExercise.data.exercise_slide_submission_counts[
      getCourseMaterialExercise.data.current_exercise_slide.id
    ] ?? 0

  const maxTries = getCourseMaterialExercise.data.exercise.max_tries_per_slide

  const triesRemaining = maxTries && maxTries - spentTries

  const limit_number_of_tries = getCourseMaterialExercise.data.exercise.limit_number_of_tries
  const ranOutOfTries =
    limit_number_of_tries && maxTries !== null && triesRemaining !== null && triesRemaining <= 0

  const exerciseSlideSubmissionId =
    getCourseMaterialExercise.data.previous_exercise_slide_submission?.id

  const dateInTwoDays = new Date()
  dateInTwoDays.setDate(dateInTwoDays.getDate() + 2)

  const lang = i18n.language

  let deadlineAsString = ""
  const DATESTYLE = "long"
  const TIMESTYLE = "short"

  if (exerciseDeadline) {
    const sign = exerciseDeadline.getTimezoneOffset() > 0 ? "-" : "+"

    deadlineAsString = exerciseDeadline.toLocaleString(lang, {
      dateStyle: DATESTYLE,
      timeStyle: TIMESTYLE,
    })

    const timezoneOffsetParts = (-exerciseDeadline.getTimezoneOffset() / 60).toString().split(".")
    const start = timezoneOffsetParts[0].padStart(2, "0")
    let end = ""
    if (timezoneOffsetParts[1]) {
      end = timezoneOffsetParts[1].padEnd(2, "0")
    } else {
      end = end.padEnd(2, "0")
    }

    // eslint-disable-next-line i18next/no-literal-string
    const timezoneOffset = `(UTC${sign}${start}:${end})`
    deadlineAsString = deadlineAsString + ` ${timezoneOffset}`
  }

  // These are now arrays so should be refactored
  const inSubmissionView =
    postThisStateToIFrame?.every((x) => x.view_type === "view-submission") ?? false
  const needsPeerReview = getCourseMaterialExercise.data.exercise.needs_peer_review
  const needsSelfReview = getCourseMaterialExercise.data.exercise.needs_self_review

  const reviewingStage = getCourseMaterialExercise.data.exercise_status?.reviewing_stage
  const gradingState = getCourseMaterialExercise.data.exercise_status?.grading_progress

  return (
    <>
      {/* Exercises are so important part of the pages that we will use section to make it easy-to-find
      for screenreader users */}
      <section
        className={css`
          width: 100%;
          background: #f2f2f2;
          border-radius: 1rem;
          margin-bottom: 1rem;
          padding-bottom: 1.25rem;
          position: relative;
        `}
        id={getExerciseBlockBeginningScrollingId(id)}
        aria-labelledby={exerciseTitleId}
        ref={sectionRef}
      >
        <div>
          <div>
            <div
              className={css`
                display: flex;
                align-items: center;
                margin-bottom: 1.5rem;
                padding: 1.5rem 1.2rem;
                background: #718dbf;
                border-radius: 1rem 1rem 0 0;
                color: white;
              `}
            >
              <h2
                id={exerciseTitleId}
                className={css`
                  font-size: 1.7rem;
                  font-weight: 500;
                  font-family: ${headingFont} !important;
                  overflow: hidden;
                  text-overflow: ellipsis;
                  white-space: nowrap;
                `}
              >
                <div
                  className={css`
                    font-weight: 500;
                    font-size: 18px;
                    line-height: 19px;
                    margin-bottom: 0.25rem;
                    color: #1b222c;
                  `}
                >
                  {t("label-exercise")}:
                </div>
                <div
                  className={css`
                    line-height: 31px;
                  `}
                >
                  {getCourseMaterialExercise.data.exercise.name}
                </div>
              </h2>
              <div
                className={css`
                  flex: 1;
                `}
              />
              <div
                className={css`
                  font-size: 9px;
                  text-align: center;
                  font-family: ${secondaryFont} !important;
                  text-transform: uppercase;
                  border-radius: 10px;
                  background: #f0f0f0;
                  height: 60px;
                  min-width: 80px;
                  padding: 8px 16px 6px 16px;
                  width: auto;
                  color: #57606f;
                  display: flex;
                  flex-direction: columns;
                  gap: 16px;
                  box-shadow:
                    rgba(45, 35, 66, 0) 0 2px 4px,
                    rgba(45, 35, 66, 0) 0 7px 13px -3px,
                    #c4c4c4 0 -3px 0 inset;

                  .points {
                    line-height: 100%;
                    color: #57606f;
                    z-index: 999;
                  }

                  .heading {
                    color: #57606f;
                    font-size: 12px;
                    display: inline-block;
                    margin-bottom: 2px;
                  }

                  sup,
                  sub {
                    font-family: ${headingFont} !important;
                    color: #57606f;
                    font-size: 15px;
                    font-weight: 500;
                    margin: 0;
                  }

                  svg {
                    margin-right: 4px;
                  }

                  .tries {
                    font-family: ${headingFont} !important;
                    display: flex;
                    color: #57606f;
                    font-size: 14px;
                    font-weight: 500;
                    line-height: 0.8;
                  }

                  p {
                    font-size: 16px;
                  }
                `}
              >
                {limit_number_of_tries && maxTries !== null && triesRemaining !== null && (
                  <div
                    className={css`
                      display: block;
                    `}
                  >
                    <span className="heading">{t("tries")}</span>
                    <div className="tries">
                      <PlusHeart size={16} weight="bold" color="#394F77" />
                      <p>{triesRemaining}</p>
                    </div>
                  </div>
                )}
                {isExam && points === null ? (
                  <>
                    {t("max-points")}: {getCourseMaterialExercise.data.exercise.score_maximum}
                  </>
                ) : (
                  <div>
                    <span className="heading">{t("points-label")}</span>
                    <div className="points">
                      <CheckCircle size={16} weight="bold" color="#394F77" />
                      <span data-testid="exercise-points">
                        {/* eslint-disable-next-line i18next/no-literal-string */}
                        <sup>{points ?? 0}</sup>
                        {FORWARD_SLASH}
                        <sub>{getCourseMaterialExercise.data.exercise.score_maximum}</sub>
                      </span>
                    </div>
                  </div>
                )}
              </div>
            </div>
          </div>
        </div>

        {!loginState.isPending && !loginState.signedIn && (
          <div
            className={css`
              padding: 0 1rem;
              margin-bottom: 2rem;
            `}
          >
            <YellowBox>{t("please-log-in-to-answer-exercise")}</YellowBox>

            <AWithNoDecoration href={loginRoute(returnTo)}>
              <button className={cx(exerciseButtonStyles, makeExerciseButtonMutedStyles)}>
                {t("log-in")}
              </button>
            </AWithNoDecoration>
            <AWithNoDecoration href={signUpRoute(returnTo)}>
              <button className={cx(exerciseButtonStyles)}>{t("create-new-account")}</button>
            </AWithNoDecoration>
          </div>
        )}

        <div
          className={css`
            padding: 0 1rem;
            ${!loginState.isPending &&
            !loginState.signedIn &&
            `
              pointer-events: none !important;
              user-select: none !important;
              filter: blur(2px);
              opacity: 0.9;
              `}
          `}
          // Waiting for https://github.com/facebook/react/pull/24730
          {...{ inert: !loginState.isPending && !loginState.signedIn ? "" : undefined }}
        >
          {exerciseDeadline &&
            (Date.now() < exerciseDeadline.getTime() ? (
              <DeadlineText closingSoon={dateInTwoDays.getTime() >= exerciseDeadline.getTime()}>
                {t("deadline")}
                <HideTextInSystemTests
                  text={deadlineAsString}
                  testPlaceholder="Time of the deadline"
                />
              </DeadlineText>
            ) : (
              <DeadlineText closingSoon={true}>
                {t("Deadline-passed-n-days-ago", { days: dateDiffInDays(exerciseDeadline) })}
              </DeadlineText>
            ))}
          {getCourseMaterialExercise.data.peer_or_self_review_config &&
            gradingState &&
            reviewingStage && (
              <GradingState
                gradingProgress={gradingState}
                reviewingStage={reviewingStage}
                peerOrSelfReviewConfig={getCourseMaterialExercise.data.peer_or_self_review_config}
                exercise={getCourseMaterialExercise.data.exercise}
              />
            )}
          {/* Reviewing stage seems to be undefined at least for exams */}
          {reviewingStage !== "PeerReview" &&
            reviewingStage !== "SelfReview" &&
            getCourseMaterialExercise.data.current_exercise_slide.exercise_tasks
              .sort((a, b) => a.order_number - b.order_number)
              .map((task) => (
                <ExerciseTask
                  key={task.id}
                  exerciseTask={task}
                  isExam={isExam}
                  setAnswer={(answer) =>
                    setAnswers((prev) => {
                      const answers = new Map(prev)
                      answers.set(task.id, answer)
                      return answers
                    })
                  }
                  postThisStateToIFrame={postThisStateToIFrame?.find(
                    (x) => x.exercise_task_id === task.id,
                  )}
                  canPostSubmission={getCourseMaterialExercise.data.can_post_submission}
                  exerciseNumber={getCourseMaterialExercise.data.exercise.order_number}
                />
              ))}
          {reviewingStage === "PeerReview" && (
            <PeerOrSelfReviewView
              exerciseNumber={getCourseMaterialExercise.data.exercise.order_number}
              exerciseId={id}
              parentExerciseQuery={getCourseMaterialExercise}
            />
          )}
          {reviewingStage === "SelfReview" && (
            <PeerOrSelfReviewView
              exerciseNumber={getCourseMaterialExercise.data.exercise.order_number}
              exerciseId={id}
              parentExerciseQuery={getCourseMaterialExercise}
              selfReview
            />
          )}
          {(reviewingStage === "WaitingForPeerReviews" ||
            reviewingStage === "ReviewedAndLocked") && (
            <div
              className={css`
                padding: 0.5rem 0.45rem;
                background-color: white;
                border-radius: 0.625rem;
              `}
            >
              {reviewingStage === "WaitingForPeerReviews" && (
                <WaitingForPeerReviews exerciseId={id} />
              )}
              {inSubmissionView &&
                getCourseMaterialExercise.data.exercise.needs_peer_review &&
                exerciseSlideSubmissionId &&
                (reviewingStage === "WaitingForPeerReviews" ||
                  reviewingStage === "ReviewedAndLocked") && (
                  <PeerOrSelfReviewsReceived id={id} submissionId={exerciseSlideSubmissionId} />
                )}
            </div>
          )}
          <div>
            {getCourseMaterialExercise.data.can_post_submission &&
              !userOnWrongLanguageVersion &&
              !inSubmissionView && (
                <button
                  disabled={
                    postSubmissionMutation.isPending ||
                    answers.size < (postThisStateToIFrame?.length ?? 0) ||
                    Array.from(answers.values()).some((x) => !x.valid)
                  }
                  className={cx(exerciseButtonStyles)}
                  onClick={() => {
                    if (!courseInstanceId && !getCourseMaterialExercise.data.exercise.exam_id) {
                      return
                    }
                    postSubmissionMutation.mutate(
                      {
                        exercise_slide_id: getCourseMaterialExercise.data.current_exercise_slide.id,
                        exercise_task_submissions:
                          getCourseMaterialExercise.data.current_exercise_slide.exercise_tasks.map(
                            (task) => ({
                              exercise_task_id: task.id,
                              data_json: answers.get(task.id)?.data,
                            }),
                          ),
                      },
                      {
                        onSuccess: (res) => {
                          queryClient.setQueryData(
                            courseMaterialExerciseQueryKey(id),
                            (old: CourseMaterialExercise | undefined) => {
                              if (!old) {
                                // eslint-disable-next-line i18next/no-literal-string
                                throw new Error("No CourseMaterialExercise found")
                              }
                              return produce(old, (draft: CourseMaterialExercise) => {
                                res.exercise_task_submission_results.forEach(
                                  (et_submission_result) => {
                                    // Set previous submission so that it can be restored if the user tries the exercise again without reloading the page first
                                    const receivedExerciseTaskSubmission =
                                      et_submission_result.submission
                                    const draftExerciseTask =
                                      draft.current_exercise_slide.exercise_tasks.find((et) => {
                                        return (
                                          et.id === et_submission_result.submission.exercise_task_id
                                        )
                                      })
                                    if (draftExerciseTask) {
                                      draftExerciseTask.previous_submission =
                                        receivedExerciseTaskSubmission
                                    }
                                    // Additional check to make sure we're not accidentally leaking gradings in exams from this endpoint
                                    if (isExam && et_submission_result.grading !== null) {
                                      // eslint-disable-next-line i18next/no-literal-string
                                      throw new Error("Exams should have hidden gradings")
                                    }
                                  },
                                )
                              })
                            },
                          )
                        },
                      },
                    )
                  }}
                >
                  {t("submit-button")}
                </button>
              )}

            {inSubmissionView &&
              (reviewingStage === "NotStarted" || reviewingStage === undefined) && (
                <div>
                  {isExam && (
                    <div
                      className={css`
                        background-color: ${baseTheme.colors.green[100]};
                        color: ${baseTheme.colors.green[700]};
                        padding: 0.7rem 1rem;
                        margin: 1rem 0;
                        border: 1px solid ${baseTheme.colors.green[300]};
                        display: flex;
                        align-items: center;

                        svg {
                          width: 80px;
                          margin-right: 1rem;
                        }
                      `}
                    >
                      <CheckCircle size={30} />

                      <div>{t("exam-submission-has-been-saved-help-text")}</div>
                    </div>
                  )}
                  <div
                    className={css`
                      display: flex;
                      justify-content: center;
                      column-gap: 0.625rem;
                      button {
                        margin: 0 !important;
                      }
                    `}
                  >
                    {!ranOutOfTries && (
                      <button
                        className={cx(exerciseButtonStyles)}
                        onClick={() => {
                          tryAgainMutation.mutate()
                        }}
                        disabled={
                          getCourseMaterialExercise.isRefetching ||
                          !getCourseMaterialExercise.data.can_post_submission ||
                          tryAgainMutation.isPending
                        }
                      >
                        {t("try-again")}
                      </button>
                    )}
                    {needsPeerReview && (
                      <button
                        className={cx(exerciseButtonStyles)}
                        disabled={startPeerOrSelfReviewMutation.isPending}
                        onClick={() => startPeerOrSelfReviewMutation.mutate()}
                      >
                        {t("start-peer-review")}
                      </button>
                    )}
                    {!needsPeerReview && needsSelfReview && (
                      <button
                        className={cx(exerciseButtonStyles)}
                        disabled={startPeerOrSelfReviewMutation.isPending}
                        onClick={() => startPeerOrSelfReviewMutation.mutate()}
                      >
                        {t("start-self-review")}
                      </button>
                    )}
                  </div>
<<<<<<< HEAD
                )}
              {postSubmissionMutation.isError && (
                <ErrorBanner error={postSubmissionMutation.error} />
=======
                </div>
>>>>>>> 6447cd87
              )}
            {postSubmissionMutation.isError && (
              <ErrorBanner variant={"readOnly"} error={postSubmissionMutation.error} />
            )}
          </div>
        </div>
      </section>
    </>
  )
}

/**
 * The previous view might have been a lot taller than the next view, which would cause the browser to jump down as the view changes and the execise block gets a lot shorter. This function makes sure that the exercise block will stay visible upto half a second after the view has changed.
 */
function makeSureComponentStaysVisibleAfterChangingView(ref: React.RefObject<HTMLElement>) {
  if (!ref.current) {
    return
  }
  function scrollToViewIfNeeded() {
    if (!ref.current) {
      return
    }
    const boundingBox = ref.current.getBoundingClientRect()
    if (boundingBox.bottom < 0) {
      ref.current.scrollIntoView()
    }
  }
  setTimeout(scrollToViewIfNeeded, 100)
  setTimeout(scrollToViewIfNeeded, 200)
  setTimeout(scrollToViewIfNeeded, 300)
  setTimeout(scrollToViewIfNeeded, 400)
  setTimeout(scrollToViewIfNeeded, 500)
}

export default withErrorBoundary(ExerciseBlock)<|MERGE_RESOLUTION|>--- conflicted
+++ resolved
@@ -17,7 +17,6 @@
 import {
   CourseMaterialExercise,
   StudentExerciseSlideSubmission,
-<<<<<<< HEAD
 } from "../../../../shared-module/common/bindings"
 import BreakFromCentered from "../../../../shared-module/common/components/Centering/BreakFromCentered"
 import Centered from "../../../../shared-module/common/components/Centering/Centered"
@@ -32,20 +31,6 @@
 import { useCurrentPagePathForReturnTo } from "../../../../shared-module/common/utils/redirectBackAfterLoginOrSignup"
 import { loginRoute, signUpRoute } from "../../../../shared-module/common/utils/routes"
 import withErrorBoundary from "../../../../shared-module/common/utils/withErrorBoundary"
-=======
-} from "../../../../shared-module/bindings"
-import ErrorBanner from "../../../../shared-module/components/ErrorBanner"
-import Spinner from "../../../../shared-module/components/Spinner"
-import HideTextInSystemTests from "../../../../shared-module/components/system-tests/HideTextInSystemTests"
-import LoginStateContext from "../../../../shared-module/contexts/LoginStateContext"
-import { useDateStringAsDateNullable } from "../../../../shared-module/hooks/useDateStringAsDate"
-import useToastMutation from "../../../../shared-module/hooks/useToastMutation"
-import { baseTheme, headingFont, secondaryFont } from "../../../../shared-module/styles"
-import { dateDiffInDays } from "../../../../shared-module/utils/dateUtil"
-import { useCurrentPagePathForReturnTo } from "../../../../shared-module/utils/redirectBackAfterLoginOrSignup"
-import { loginRoute, signUpRoute } from "../../../../shared-module/utils/routes"
-import withErrorBoundary from "../../../../shared-module/utils/withErrorBoundary"
->>>>>>> 6447cd87
 import YellowBox from "../../../YellowBox"
 
 import ExerciseTask from "./ExerciseTask"
@@ -756,13 +741,9 @@
                       </button>
                     )}
                   </div>
-<<<<<<< HEAD
                 )}
               {postSubmissionMutation.isError && (
                 <ErrorBanner error={postSubmissionMutation.error} />
-=======
-                </div>
->>>>>>> 6447cd87
               )}
             {postSubmissionMutation.isError && (
               <ErrorBanner variant={"readOnly"} error={postSubmissionMutation.error} />
