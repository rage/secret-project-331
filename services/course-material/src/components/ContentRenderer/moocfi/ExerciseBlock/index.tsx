--- conflicted
+++ resolved
@@ -122,6 +122,7 @@
       dispatch({
         type: "tryAgain",
         payload: data.current_exercise_slide.exercise_tasks,
+        signedIn: Boolean(loginState.signedIn),
       })
       postSubmissionMutation.reset()
       setAnswers(new Map())
@@ -414,18 +415,7 @@
                     variant="primary"
                     size="medium"
                     onClick={() => {
-<<<<<<< HEAD
                       tryAgainMutation.mutate()
-=======
-                      dispatch({
-                        type: "tryAgain",
-                        payload:
-                          getCourseMaterialExercise.data.current_exercise_slide.exercise_tasks,
-                        signedIn: Boolean(loginState.signedIn),
-                      })
-                      postSubmissionMutation.reset()
-                      setAnswers(new Map())
->>>>>>> c0aaba0f
                     }}
                     disabled={
                       getCourseMaterialExercise.isRefetching ||
