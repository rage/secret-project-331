import { css } from "@emotion/css"
import HelpIcon from "@mui/icons-material/Help"
import { query } from "express"
import { useContext, useReducer, useState } from "react"
import { useTranslation } from "react-i18next"
import { useQuery, useQueryClient } from "react-query"

import { BlockRendererProps } from "../.."
import PageContext from "../../../../contexts/PageContext"
import exerciseBlockPostThisStateToIFrameReducer from "../../../../reducers/exerciseBlockPostThisStateToIFrameReducer"
import { fetchExerciseById, postSubmission } from "../../../../services/backend"
import {
  CourseMaterialExercise,
  StudentExerciseSlideSubmission,
} from "../../../../shared-module/bindings"
import Button from "../../../../shared-module/components/Button"
import BreakFromCentered from "../../../../shared-module/components/Centering/BreakFromCentered"
import Centered from "../../../../shared-module/components/Centering/Centered"
import ErrorBanner from "../../../../shared-module/components/ErrorBanner"
import Spinner from "../../../../shared-module/components/Spinner"
import LoginStateContext from "../../../../shared-module/contexts/LoginStateContext"
import useToastMutation from "../../../../shared-module/hooks/useToastMutation"
import { baseTheme } from "../../../../shared-module/styles"
import withErrorBoundary from "../../../../shared-module/utils/withErrorBoundary"

import ExerciseTask from "./ExerciseTask"

interface ExerciseBlockAttributes {
  id: string
}

// Special care taken here to ensure exercise content can have full width of
// the page.
const ExerciseBlock: React.FC<BlockRendererProps<ExerciseBlockAttributes>> = (props) => {
  const queryClient = useQueryClient()
  const { t } = useTranslation()
  const loginState = useContext(LoginStateContext)
  const pageContext = useContext(PageContext)
  const showExercise = props.isExam || (loginState.signedIn ? !!pageContext.settings : true)
  const [postThisStateToIFrame, dispatch] = useReducer(
    exerciseBlockPostThisStateToIFrameReducer,
    null,
  )

  const id = props.data.attributes.id
  // eslint-disable-next-line i18next/no-literal-string
  const queryUniqueKey = `exercise-${id}`
  const getCourseMaterialExercise = useQuery(queryUniqueKey, () => fetchExerciseById(id), {
    enabled: showExercise,
    onSuccess: (data) => {
      if (data.exercise_status?.score_given) {
        setPoints(data.exercise_status?.score_given)
      }
      dispatch({
        type: "exerciseDownloaded",
        payload: data.current_exercise_slide.exercise_tasks,
      })
    },
  })

  const postSubmissionMutation = useToastMutation(
    (submission: StudentExerciseSlideSubmission) => postSubmission(id, submission),
    {
      notify: false,
    },
    {
      retry: 3,
      onSuccess: (data) => {
        if (data.exercise_status) {
          setPoints(data.exercise_status.score_given)
        }
        dispatch({
          type: "submissionGraded",
          payload: data,
        })
      },
    },
  )
  const [answers, setAnswers] = useState<Map<string, { valid: boolean; data: unknown }>>(new Map())
  const [points, setPoints] = useState<number | null>(null)

  if (!showExercise) {
    return <div>{t("please-select-course-instance-before-answering-exercise")}</div>
  }

  if (getCourseMaterialExercise.isError) {
    return <ErrorBanner variant={"readOnly"} error={getCourseMaterialExercise.error} />
  }
  if (getCourseMaterialExercise.isLoading || getCourseMaterialExercise.isIdle) {
    return <Spinner variant={"medium"} />
  }

  const courseInstanceId = pageContext?.instance?.id

  const isExam = !!pageContext.exam

  const spentTries =
    getCourseMaterialExercise.data.exercise_slide_submission_counts[
      getCourseMaterialExercise.data.current_exercise_slide.id
    ] ?? 0

  const maxTries = getCourseMaterialExercise.data.exercise.max_attempts_per_slide

  const triesRemaining = maxTries && maxTries - spentTries

  const limit_number_of_attempts = getCourseMaterialExercise.data.exercise.limit_number_of_attempts
  const ranOutOfTries =
    limit_number_of_attempts && maxTries !== null && triesRemaining !== null && triesRemaining <= 0

  return (
    <BreakFromCentered sidebar={false}>
      <div
        className={css`
          width: 100%;
          background: #f6f6f6;
          margin-bottom: 1rem;
          padding-top: 2rem;
          padding-bottom: 1rem;
        `}
        id={id}
      >
        <Centered variant="narrow">
          <div
            className={css`
              display: flex;
              align-items: center;
              margin-bottom: 1.5rem;
            `}
          >
            <HelpIcon
              className={css`
                height: 5rem !important;
                width: 5rem !important;
                margin-right: 1rem;
              `}
            />
            <h2
              className={css`
                font-size: 2rem;
                font-weight: 400;
              `}
            >
              {getCourseMaterialExercise.data.exercise.name}
            </h2>
            <div
              className={css`
                flex: 1;
              `}
            />
            <div
              className={css`
                font-size: 1rem;
                text-align: center;
              `}
            >
              {t("points-label")}
              <br />
              {points ?? 0}/{getCourseMaterialExercise.data.exercise.score_maximum}
            </div>
          </div>
          {getCourseMaterialExercise.data.current_exercise_slide.exercise_tasks.map((task) => (
            <ExerciseTask
              key={task.id}
              exerciseTask={task}
              isExam={isExam}
              setAnswer={(answer) =>
                setAnswers((prev) => {
                  const answers = new Map(prev)
                  answers.set(task.id, answer)
                  return answers
                })
              }
<<<<<<< HEAD
              postThisStateToIFrame={postThisStateToIFrame?.find(
                (x) => x.exercise_task_id === task.id,
              )}
              cannotAnswerButNoSubmission={cannotAnswerButNoSubmission}
=======
              postThisStateToIFrame={
                postThisStateToIFrame?.find((x) => x.exercise_task_id === task.id) as IframeState
              }
              canPostSubmission={getCourseMaterialExercise.data.can_post_submission}
>>>>>>> 8272b0c2
            />
          ))}
          <div
            className={css`
              button {
                margin-bottom: 0.5rem;
              }
            `}
          >
            {getCourseMaterialExercise.data.can_post_submission &&
              postThisStateToIFrame?.every((x) => x.view_type !== "view-submission") && (
                <Button
                  size="medium"
                  variant="primary"
                  disabled={
                    postSubmissionMutation.isLoading ||
                    answers.size < postThisStateToIFrame.length ||
                    Array.from(answers.values()).some((x) => !x.valid)
                  }
                  onClick={() => {
                    if (!courseInstanceId && !getCourseMaterialExercise.data.exercise.exam_id) {
                      return
                    }
                    postSubmissionMutation.mutate(
                      {
                        exercise_slide_id: getCourseMaterialExercise.data.current_exercise_slide.id,
                        exercise_task_submissions:
                          getCourseMaterialExercise.data.current_exercise_slide.exercise_tasks.map(
                            (task) => ({
                              exercise_task_id: task.id,
                              data_json: answers.get(task.id)?.data,
                            }),
                          ),
                      },
                      {
                        onSuccess: () => {
                          queryClient.setQueryData(queryUniqueKey, (old) => {
                            // Update slide submission counts without refetching
                            const oldData = old as CourseMaterialExercise
                            const oldSubmissionCounts =
                              oldData?.exercise_slide_submission_counts ?? {}
                            const slideId =
                              getCourseMaterialExercise?.data?.current_exercise_slide?.id
                            const newSubmissionCounts = { ...oldSubmissionCounts }
                            if (slideId) {
                              newSubmissionCounts[slideId] = (oldSubmissionCounts[slideId] ?? 0) + 1
                            }
                            return {
                              ...oldData,
                              exercise_slide_submission_counts: newSubmissionCounts,
                            }
                          })
                        },
                      },
                    )
                  }}
                >
                  {t("submit-button")}
                </Button>
              )}
            {/* These are now arrays so should be refactored */}
<<<<<<< HEAD
            {postThisStateToIFrame?.every((x) => x.view_type === "view-submission") &&
              !ranOutOfTries && (
                <Button
                  variant="primary"
                  size="medium"
                  onClick={() => {
                    dispatch({
                      type: "tryAgain",
                      payload: getCourseMaterialExercise.data.current_exercise_slide.exercise_tasks,
                    })
                    postSubmissionMutation.reset()
                    setAnswers(new Map())
                  }}
                  disabled={getCourseMaterialExercise.isRefetching}
                >
                  {t("try-again")}
                </Button>
              )}
=======
            {postThisStateToIFrame?.every((x) => x.view_type === "view-submission") && (
              <Button
                variant="primary"
                size="medium"
                onClick={() => {
                  dispatch({
                    type: "tryAgain",
                    payload: getCourseMaterialExercise.data.current_exercise_slide.exercise_tasks,
                  })
                  postSubmissionMutation.reset()
                  setAnswers(new Map())
                }}
                disabled={
                  getCourseMaterialExercise.isRefetching ||
                  !getCourseMaterialExercise.data.can_post_submission
                }
              >
                {t("try-again")}
              </Button>
            )}
>>>>>>> 8272b0c2
            {postSubmissionMutation.isError && (
              <ErrorBanner variant={"readOnly"} error={postSubmissionMutation.error} />
            )}
            {limit_number_of_attempts && maxTries !== null && triesRemaining !== null && (
              <div
                className={css`
                  color: ${baseTheme.colors.grey[500]};
                `}
              >
                {t("tries-remaining-n", { n: triesRemaining })}
              </div>
            )}
          </div>
        </Centered>
      </div>
    </BreakFromCentered>
  )
}

export default withErrorBoundary(ExerciseBlock)<|MERGE_RESOLUTION|>--- conflicted
+++ resolved
@@ -170,17 +170,10 @@
                   return answers
                 })
               }
-<<<<<<< HEAD
               postThisStateToIFrame={postThisStateToIFrame?.find(
                 (x) => x.exercise_task_id === task.id,
               )}
-              cannotAnswerButNoSubmission={cannotAnswerButNoSubmission}
-=======
-              postThisStateToIFrame={
-                postThisStateToIFrame?.find((x) => x.exercise_task_id === task.id) as IframeState
-              }
               canPostSubmission={getCourseMaterialExercise.data.can_post_submission}
->>>>>>> 8272b0c2
             />
           ))}
           <div
@@ -242,26 +235,6 @@
                 </Button>
               )}
             {/* These are now arrays so should be refactored */}
-<<<<<<< HEAD
-            {postThisStateToIFrame?.every((x) => x.view_type === "view-submission") &&
-              !ranOutOfTries && (
-                <Button
-                  variant="primary"
-                  size="medium"
-                  onClick={() => {
-                    dispatch({
-                      type: "tryAgain",
-                      payload: getCourseMaterialExercise.data.current_exercise_slide.exercise_tasks,
-                    })
-                    postSubmissionMutation.reset()
-                    setAnswers(new Map())
-                  }}
-                  disabled={getCourseMaterialExercise.isRefetching}
-                >
-                  {t("try-again")}
-                </Button>
-              )}
-=======
             {postThisStateToIFrame?.every((x) => x.view_type === "view-submission") && (
               <Button
                 variant="primary"
@@ -282,7 +255,6 @@
                 {t("try-again")}
               </Button>
             )}
->>>>>>> 8272b0c2
             {postSubmissionMutation.isError && (
               <ErrorBanner variant={"readOnly"} error={postSubmissionMutation.error} />
             )}
