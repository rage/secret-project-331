import { css } from "@emotion/css"
import HelpIcon from "@material-ui/icons/Help"
import { useContext, useReducer, useState } from "react"
import { useTranslation } from "react-i18next"
import { useMutation, useQuery } from "react-query"

import { BlockRendererProps } from "../.."
import CoursePageContext from "../../../../contexts/CoursePageContext"
import exerciseBlockPostThisStateToIFrameReducer from "../../../../reducers/exerciseBlockPostThisStateToIFrameReducer"
import { fetchExerciseById, postSubmission } from "../../../../services/backend"
import Button from "../../../../shared-module/components/Button"
import DebugModal from "../../../../shared-module/components/DebugModal"
import ErrorBanner from "../../../../shared-module/components/ErrorBanner"
import Spinner from "../../../../shared-module/components/Spinner"
import LoginStateContext from "../../../../shared-module/contexts/LoginStateContext"
import { normalWidthCenteredComponentStyles } from "../../../../shared-module/styles/componentStyles"
import withErrorBoundary from "../../../../shared-module/utils/withErrorBoundary"

import ExerciseTask from "./ExerciseTask"

interface ExerciseBlockAttributes {
  id: string
}

// Special care taken here to ensure exercise content can have full width of
// the page.
const ExerciseBlock: React.FC<BlockRendererProps<ExerciseBlockAttributes>> = (props) => {
  const { t } = useTranslation()
  const loginState = useContext(LoginStateContext)
  const coursePageContext = useContext(CoursePageContext)
  const showExercise = props.isExam || (loginState.signedIn ? !!coursePageContext.settings : true)
  const [postThisStateToIFrame, dispatch] = useReducer(
    exerciseBlockPostThisStateToIFrameReducer,
    null,
  )

  const id = props.data.attributes.id
  // eslint-disable-next-line i18next/no-literal-string
  const queryUniqueKey = `exercise-${id}`
  const getCourseMaterialExercise = useQuery(queryUniqueKey, () => fetchExerciseById(id), {
    enabled: showExercise,
    onSuccess: (data) => {
      if (data.exercise_status?.score_given) {
        setPoints(data.exercise_status?.score_given)
      }
      dispatch({
        type: "exerciseDownloaded",
        payload: data,
      })
    },
  })

  const postSubmissionMutation = useMutation(postSubmission, {
    retry: 3,
    onSuccess: (data) => {
      const data2 = data[0]
      if (data2.grading) {
        setPoints(data2.grading.score_given)
      }
      dispatch({
        type: "submissionGraded",
        payload: {
<<<<<<< HEAD
          submissionResult: data2,
          publicSpec: courseMaterialExercise.data?.current_exercise_tasks[0].public_spec,
=======
          submissionResult: data,
          publicSpec: getCourseMaterialExercise.data?.current_exercise_task.public_spec,
>>>>>>> 732a5aaa
        },
      })
    },
  })
  const [answer, setAnswer] = useState<unknown>(null)
  const [answerValid, setAnswerValid] = useState(false)
  const [points, setPoints] = useState<number | null>(null)

  if (!showExercise) {
    return <div>{t("please-select-course-instance-before-answering-exercise")}</div>
  }

  if (getCourseMaterialExercise.isError) {
    return <ErrorBanner variant={"readOnly"} error={getCourseMaterialExercise.error} />
  }
  if (getCourseMaterialExercise.isLoading || getCourseMaterialExercise.isIdle) {
    return <Spinner variant={"medium"} />
  }

  const courseInstanceId = coursePageContext?.instance?.id

  const inEndedExam = coursePageContext?.exam?.ends_at
    ? coursePageContext?.exam?.ends_at < new Date()
    : false
  const noSubmission = getCourseMaterialExercise.data.previous_submission === null
  const cannotAnswerButNoSubmission = inEndedExam && noSubmission

  return (
    <div
      className={css`
        width: 100%;
        background: #f6f6f6;
        margin-bottom: 1rem;
        padding-top: 2rem;
      `}
      id={id}
    >
      <div
        className={css`
          ${normalWidthCenteredComponentStyles}
          display: flex;
          align-items: center;
          margin-bottom: 1.5rem;
        `}
      >
        <HelpIcon
          className={css`
            height: 5rem !important;
            width: 5rem !important;
            margin-right: 1rem;
          `}
        />
        <h2
          className={css`
            font-size: 2rem;
            font-weight: 400;
          `}
        >
          {getCourseMaterialExercise.data.exercise.name}
        </h2>
        <div
          className={css`
            flex: 1;
          `}
        />
        <div
          className={css`
            font-size: 1rem;
            text-align: center;
          `}
        >
          {t("points-label")}
          <br />
          {points ?? 0}/{getCourseMaterialExercise.data.exercise.score_maximum}
        </div>
      </div>
      <div
        className={css`
          ${normalWidthCenteredComponentStyles}
        `}
      >
        {postSubmissionMutation.data?.grading?.feedback_text &&
          postSubmissionMutation.data?.grading?.feedback_text}
      </div>
      <ExerciseTask
<<<<<<< HEAD
        cannotAnswerButNoSubmission={cannotAnswerButNoSubmission}
        exerciseTask={courseMaterialExercise.data.current_exercise_tasks[0]}
        isExam={courseMaterialExercise.data.exercise.exam_id !== null}
=======
        exercise={getCourseMaterialExercise.data}
>>>>>>> 732a5aaa
        postThisStateToIFrame={postThisStateToIFrame}
        setAnswer={setAnswer}
        setAnswerValid={setAnswerValid}
      />
      <div
        className={css`
          ${normalWidthCenteredComponentStyles}
          button {
            margin-bottom: 0.5rem;
          }
        `}
      >
        {!cannotAnswerButNoSubmission && postThisStateToIFrame?.view_type !== "view-submission" && (
          <Button
            size="medium"
            variant="primary"
            disabled={postSubmissionMutation.isLoading || !answerValid}
            onClick={() => {
              if (!courseInstanceId && !getCourseMaterialExercise.data.exercise.exam_id) {
                return
              }
<<<<<<< HEAD
              postSubmissionMutation.mutate([
                {
                  course_instance_id: courseInstanceId || null,
                  exercise_task_id: courseMaterialExercise.data.current_exercise_tasks[0].id,
                  data_json: answer,
                },
              ])
=======
              postSubmissionMutation.mutate({
                course_instance_id: courseInstanceId || null,
                exercise_task_id: getCourseMaterialExercise.data.current_exercise_task.id,

                data_json: answer,
              })
>>>>>>> 732a5aaa
            }}
          >
            {t("submit-button")}
          </Button>
        )}
        {postThisStateToIFrame?.view_type === "view-submission" && (
          <Button
            variant="primary"
            size="medium"
            onClick={() => {
              dispatch({
                type: "tryAgain",
                payload: getCourseMaterialExercise.data,
              })
              postSubmissionMutation.reset()
              setAnswerValid(false)
            }}
            disabled={getCourseMaterialExercise.isRefetching}
          >
            {t("try-again")}
          </Button>
        )}
        {postSubmissionMutation.isError && (
          <ErrorBanner variant={"readOnly"} error={postSubmissionMutation.error} />
        )}
        <br />
        <DebugModal data={getCourseMaterialExercise.data} />
      </div>
    </div>
  )
}

export default withErrorBoundary(ExerciseBlock)<|MERGE_RESOLUTION|>--- conflicted
+++ resolved
@@ -60,13 +60,8 @@
       dispatch({
         type: "submissionGraded",
         payload: {
-<<<<<<< HEAD
           submissionResult: data2,
-          publicSpec: courseMaterialExercise.data?.current_exercise_tasks[0].public_spec,
-=======
-          submissionResult: data,
-          publicSpec: getCourseMaterialExercise.data?.current_exercise_task.public_spec,
->>>>>>> 732a5aaa
+          publicSpec: getCourseMaterialExercise.data?.current_exercise_tasks[0].public_spec,
         },
       })
     },
@@ -148,17 +143,13 @@
           ${normalWidthCenteredComponentStyles}
         `}
       >
-        {postSubmissionMutation.data?.grading?.feedback_text &&
-          postSubmissionMutation.data?.grading?.feedback_text}
+        {postSubmissionMutation.data?.[0].grading?.feedback_text &&
+          postSubmissionMutation.data?.[0].grading?.feedback_text}
       </div>
       <ExerciseTask
-<<<<<<< HEAD
         cannotAnswerButNoSubmission={cannotAnswerButNoSubmission}
-        exerciseTask={courseMaterialExercise.data.current_exercise_tasks[0]}
-        isExam={courseMaterialExercise.data.exercise.exam_id !== null}
-=======
-        exercise={getCourseMaterialExercise.data}
->>>>>>> 732a5aaa
+        exerciseTask={getCourseMaterialExercise.data.current_exercise_tasks[0]}
+        isExam={getCourseMaterialExercise.data.exercise.exam_id !== null}
         postThisStateToIFrame={postThisStateToIFrame}
         setAnswer={setAnswer}
         setAnswerValid={setAnswerValid}
@@ -180,22 +171,13 @@
               if (!courseInstanceId && !getCourseMaterialExercise.data.exercise.exam_id) {
                 return
               }
-<<<<<<< HEAD
               postSubmissionMutation.mutate([
                 {
                   course_instance_id: courseInstanceId || null,
-                  exercise_task_id: courseMaterialExercise.data.current_exercise_tasks[0].id,
+                  exercise_task_id: getCourseMaterialExercise.data.current_exercise_tasks[0].id,
                   data_json: answer,
                 },
               ])
-=======
-              postSubmissionMutation.mutate({
-                course_instance_id: courseInstanceId || null,
-                exercise_task_id: getCourseMaterialExercise.data.current_exercise_task.id,
-
-                data_json: answer,
-              })
->>>>>>> 732a5aaa
             }}
           >
             {t("submit-button")}
