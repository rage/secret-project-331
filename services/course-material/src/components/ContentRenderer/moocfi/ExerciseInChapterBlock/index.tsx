import styled from "@emotion/styled"
import { useContext } from "react"
import { useTranslation } from "react-i18next"

import { BlockRendererProps } from "../.."
import PageContext from "../../../../contexts/PageContext"
import AccordionIcon from "../../../../shared-module//img/accordion-arrow.svg"
import Spinner from "../../../../shared-module/components/Spinner"
import { baseTheme, headingFont } from "../../../../shared-module/styles"
import withErrorBoundary from "../../../../shared-module/utils/withErrorBoundary"

import ExercisesInChapter from "./ExercisesInChapter"

const Wrapper = styled.div`
  margin: 0 0 5rem 0;

  details {
    transition: all 0.3s ease-in-out;
  }

  summary {
    height: 100%;
    border-radius: 2px;
    position: relative;
    padding: 0.6em 1em;
    color: ${baseTheme.colors.gray[600]};
    text-decoration: none;
    background: #f2f5f7;
    margin: 5px 0 5px 0;
    display: flex;
<<<<<<< HEAD
    justify-content: center;
    &:hover {
      filter: contrast(1.2) brightness(0.95);
    }
    cursor: pointer;
=======
    flex-direction: columns;
    align-items: center;
    list-style: none;
>>>>>>> a9d65e4d

    span {
      vertical-align: top;
      font-family: ${headingFont};
      font-size: clamp(16px, 1vw, 18px);
      font-weight: 600;
      display: inline-block;
      width: 100%;
      line-height: 150%;
      margin: 0.4em 0 0.4em 0.6em;
    }
  }

  details > summary::marker,
  details > summary::-webkit-details-marker {
    display: none;
  }

  details summary svg {
    color: ${baseTheme.colors.gray[700]};
    line-height: 0;
    transition: all 200ms linear;
  }
  details[open] summary svg {
    transform: rotate(90deg);
  }
`

const ExerciseInChapterBlock: React.FC<
  React.PropsWithChildren<BlockRendererProps<unknown>>
> = () => {
  const { t } = useTranslation()
  const pageContext = useContext(PageContext)

  if (pageContext.state !== "ready") {
    return <Spinner variant={"small"} />
  }

  const chapterId = pageContext.pageData.chapter_id
  const courseInstanceId = pageContext.instance?.id

  if (!chapterId) {
    return <pre>{t("error-page-does-not-belong-to-chapter")}</pre>
  }

  return (
    <Wrapper>
      <details>
        <summary>
          <AccordionIcon />
          <span>{t("exercises-in-this-chapter")}</span>
        </summary>
        <ExercisesInChapter chapterId={chapterId} courseInstanceId={courseInstanceId} />
      </details>
    </Wrapper>
  )
}

export default withErrorBoundary(ExerciseInChapterBlock)<|MERGE_RESOLUTION|>--- conflicted
+++ resolved
@@ -28,17 +28,13 @@
     background: #f2f5f7;
     margin: 5px 0 5px 0;
     display: flex;
-<<<<<<< HEAD
-    justify-content: center;
+    flex-direction: columns;
+    align-items: center;
+    list-style: none;
     &:hover {
       filter: contrast(1.2) brightness(0.95);
     }
     cursor: pointer;
-=======
-    flex-direction: columns;
-    align-items: center;
-    list-style: none;
->>>>>>> a9d65e4d
 
     span {
       vertical-align: top;
