import styled from "@emotion/styled"
import React, { useContext } from "react"
import { useTranslation } from "react-i18next"

import { BlockRendererProps } from ".."
import PageContext from "../../../contexts/PageContext"
import useIsPageChapterFrontPage from "../../../hooks/useIsPageChapterFrontPage"
import Check from "../../../img/checkmark.svg"
<<<<<<< HEAD
import { Block } from "../../../services/backend"
import BreakFromCentered from "../../../shared-module/components/Centering/BreakFromCentered"
import Centered from "../../../shared-module/components/Centering/Centered"
=======
>>>>>>> 9f03e32a
import { baseTheme, headingFont } from "../../../shared-module/styles"
import { respondToOrLarger } from "../../../shared-module/styles/respond"
import withErrorBoundary from "../../../shared-module/utils/withErrorBoundary"
import { sanitizeCourseMaterialHtml } from "../../../utils/sanitizeCourseMaterialHtml"

// Restricts the width even further than the centered. Centered still used to get some padding on left and right on mobile screens.
const Wrapper = styled.div`
  margin: 2rem auto;
  background: #f0f5f5;
  padding: 1.5rem 2.2rem;
  height: auto;
`
const Header = styled.div`
  text-align: center;
  min-height: 55px;
  display: flex;
  padding: 1rem 0;
  border-bottom: 3px ${baseTheme.colors.green[200]} dashed;

  h2 {
    font-size: 24px;
    font-weight: 500;
    line-height: 1.2;
    color: ${baseTheme.colors.gray[700]};
    display: inline-block;
  }
`
const Content = styled.div`
  padding: 1rem 0;
  background: rgba(229, 224, 241, 0.05);
  display: grid;
  grid-template-columns: 1fr;

  ${respondToOrLarger.md} {
    padding: 1.5rem 2rem 1rem 0;
  }
`
const StyledObjectives = styled.div`
  display: grid;
  width: 100%;
  grid-template-columns: 20px 1fr;
  padding-bottom: 12px;
  span {
    font-family: ${headingFont};
    font-weight: 500;
    margin-left: 15px;
    font-size: 18px;
    line-height: 1.3;
    font-style: normal;
    color: #535a66;
  }
`

const StyledCheck = styled(Check)`
  margin-top: 8px;
`

interface LearningObjectiveProps {
  title: string
}

const LearningObjectiveSectionBlock: React.FC<
  React.PropsWithChildren<BlockRendererProps<LearningObjectiveProps>>
> = (props) => {
  const { t } = useTranslation()
  const pageContext = useContext(PageContext)
  const pageId = pageContext.pageData?.id

  const isPageChapterFrontPageQuery = useIsPageChapterFrontPage(pageId)

  let heading = ""
  if (isPageChapterFrontPageQuery.data !== undefined) {
    heading = isPageChapterFrontPageQuery.data.is_chapter_front_page
      ? t("title-what-youll-learn-in-this-chapter")
      : t("title-what-youll-learn-in-this-page")
  }

  //It is assumed that LearningBlock accepts only list - it can be updated to accept paragraph
  const data = props.data.innerBlocks[0]

  const childHtmls = parseListBlock(data)

  return (
<<<<<<< HEAD
    <BreakFromCentered sidebar={false}>
      <Centered variant="default">
        <Wrapper>
          <Header>
            <h2>{heading}</h2>
          </Header>
          <Content>
            <div>
              {data &&
                childHtmls.map((childHtml, n) => (
                  <StyledObjectives key={n}>
                    <StyledCheck />
                    <span
                      dangerouslySetInnerHTML={{ __html: sanitizeCourseMaterialHtml(childHtml) }}
                    />
                  </StyledObjectives>
                ))}
            </div>
          </Content>
        </Wrapper>
      </Centered>
    </BreakFromCentered>
=======
    <Wrapper>
      <Header>
        <h2>{heading}</h2>
      </Header>
      <Content>
        <div>
          {data &&
            data.innerBlocks?.map((item: any) => (
              <StyledObjectives key={item.clientId}>
                <StyledCheck />
                <span>{item.attributes.content}</span>
              </StyledObjectives>
            ))}
        </div>
      </Content>
    </Wrapper>
>>>>>>> 9f03e32a
  )
}

/** Parses the block structure manually. Not the smartest thing to do since this is gonna be more fragile than it needs to be
A better implementation would use the InnerBlocks component and style the child items either with css or custom components that
would be given as replacements to the innerblocks component.  */
function parseListBlock({ attributes, innerBlocks }: Block<unknown>): string[] {
  // @ts-expect-error: innerblocks should only by lists
  const values = attributes.values
  // Handle the new type of innerblocks where the content is not in innerhtml and instead uses listitem blocks as innerblocks
  if (!values || values === "") {
    // @ts-expect-error: should be the list item block
    return innerBlocks.map((b) => b?.attributes?.content ?? "")
  }
  // Handle the old type of list
  const parser = new DOMParser()
  // eslint-disable-next-line i18next/no-literal-string
  const listItem = parser.parseFromString(values, "text/html")
  const children: string[] = [].slice
    .call(listItem.body.childNodes)
    .map(({ innerHTML }) => innerHTML)
  return children
}

export default withErrorBoundary(LearningObjectiveSectionBlock)<|MERGE_RESOLUTION|>--- conflicted
+++ resolved
@@ -6,12 +6,7 @@
 import PageContext from "../../../contexts/PageContext"
 import useIsPageChapterFrontPage from "../../../hooks/useIsPageChapterFrontPage"
 import Check from "../../../img/checkmark.svg"
-<<<<<<< HEAD
 import { Block } from "../../../services/backend"
-import BreakFromCentered from "../../../shared-module/components/Centering/BreakFromCentered"
-import Centered from "../../../shared-module/components/Centering/Centered"
-=======
->>>>>>> 9f03e32a
 import { baseTheme, headingFont } from "../../../shared-module/styles"
 import { respondToOrLarger } from "../../../shared-module/styles/respond"
 import withErrorBoundary from "../../../shared-module/utils/withErrorBoundary"
@@ -95,30 +90,6 @@
   const childHtmls = parseListBlock(data)
 
   return (
-<<<<<<< HEAD
-    <BreakFromCentered sidebar={false}>
-      <Centered variant="default">
-        <Wrapper>
-          <Header>
-            <h2>{heading}</h2>
-          </Header>
-          <Content>
-            <div>
-              {data &&
-                childHtmls.map((childHtml, n) => (
-                  <StyledObjectives key={n}>
-                    <StyledCheck />
-                    <span
-                      dangerouslySetInnerHTML={{ __html: sanitizeCourseMaterialHtml(childHtml) }}
-                    />
-                  </StyledObjectives>
-                ))}
-            </div>
-          </Content>
-        </Wrapper>
-      </Centered>
-    </BreakFromCentered>
-=======
     <Wrapper>
       <Header>
         <h2>{heading}</h2>
@@ -126,16 +97,15 @@
       <Content>
         <div>
           {data &&
-            data.innerBlocks?.map((item: any) => (
-              <StyledObjectives key={item.clientId}>
+            childHtmls.map((childHtml, n) => (
+              <StyledObjectives key={n}>
                 <StyledCheck />
-                <span>{item.attributes.content}</span>
+                <span dangerouslySetInnerHTML={{ __html: sanitizeCourseMaterialHtml(childHtml) }} />
               </StyledObjectives>
             ))}
         </div>
       </Content>
     </Wrapper>
->>>>>>> 9f03e32a
   )
 }
 
