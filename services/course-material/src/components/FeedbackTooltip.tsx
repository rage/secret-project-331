import { css } from "@emotion/css"
import { useTranslation } from "react-i18next"

import SpeechBalloon from "../shared-module/components/SpeechBalloon"
import { feedbackTooltipClass } from "../shared-module/styles/constants"

import { SelectionPosition } from "./FeedbackHandler"

interface FeedbackProps {
  selectionRect: SelectionPosition
  onClick: () => void
}

const FeedbackTooltip: React.FC<FeedbackProps> = ({ onClick, selectionRect }) => {
<<<<<<< HEAD
  const { t } = useTranslation()
  const x = window.scrollX + selectionRect.x - 60
=======
  const x = Math.max(0, Math.min(window.innerWidth - 150, window.scrollX + selectionRect.x - 60))
>>>>>>> b1ae0418
  const y = Math.max(window.screenY, window.scrollY + selectionRect.y - 70)
  // eslint-disable-next-line i18next/no-literal-string
  const balloonCss = css`
    position: absolute;
    top: ${y}px;
    left: ${x}px;
    z-index: 100;
  `
  return (
    <>
      <SpeechBalloon onClick={onClick} className={`${balloonCss} ${feedbackTooltipClass}`}>
        {t("give-feedback")}
      </SpeechBalloon>
    </>
  )
}

export default FeedbackTooltip<|MERGE_RESOLUTION|>--- conflicted
+++ resolved
@@ -12,12 +12,8 @@
 }
 
 const FeedbackTooltip: React.FC<FeedbackProps> = ({ onClick, selectionRect }) => {
-<<<<<<< HEAD
   const { t } = useTranslation()
-  const x = window.scrollX + selectionRect.x - 60
-=======
   const x = Math.max(0, Math.min(window.innerWidth - 150, window.scrollX + selectionRect.x - 60))
->>>>>>> b1ae0418
   const y = Math.max(window.screenY, window.scrollY + selectionRect.y - 70)
   // eslint-disable-next-line i18next/no-literal-string
   const balloonCss = css`
