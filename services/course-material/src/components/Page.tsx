--- conflicted
+++ resolved
@@ -1,27 +1,13 @@
 import { css } from "@emotion/css"
-<<<<<<< HEAD
-import React, { useContext, useState } from "react"
-
-import PageContext, { CoursePageWithInstance } from "../contexts/PageContext"
-import { CoursePage } from "../services/backend"
-=======
 import React, { useContext } from "react"
 
-import ContentRenderer from "./ContentRenderer"
->>>>>>> 5f10871d
+import CoursePageContext, { CoursePageDispatch } from "../contexts/CoursePageContext"
 import { normalWidthCenteredComponentStyles } from "../styles/componentStyles"
 
 import ContentRenderer from "./ContentRenderer"
-import ChapterGrid from "./ContentRenderer/CourseChapterGrid/ChapterGrid"
 import DebugModal from "./DebugModal"
-<<<<<<< HEAD
-import GenericLoading from "./GenericLoading"
 import NavigationContainer from "./NavigationContainer"
-=======
-import NavigationContainer from "./NavigationContainer"
-import CoursePageContext, { CoursePageDispatch } from "../contexts/CoursePageContext"
 import SelectCourseInstanceModal from "./modals/SelectCourseInstanceModal"
->>>>>>> 5f10871d
 
 interface Props {
   onRefresh: () => void
