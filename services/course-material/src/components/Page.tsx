import { css } from "@emotion/css"
import React, { useContext, useState } from "react"

import CoursePageContext, { CoursePageDispatch } from "../contexts/CoursePageContext"
import { Block } from "../services/backend"
import { NewProposedBlockEdit } from "../shared-module/bindings"
import DebugModal from "../shared-module/components/DebugModal"

import ContentRenderer from "./ContentRenderer"
import NavigationContainer from "./ContentRenderer/NavigationContainer"
import FeedbackHandler from "./FeedbackHandler"
import SelectCourseInstanceModal from "./modals/SelectCourseInstanceModal"
import UserOnWrongCourseNotification from "./notifications/UserOnWrongCourseNotification"

interface Props {
  onRefresh: () => void
}

const Page: React.FC<Props> = ({ onRefresh }) => {
  // block id -> new block contents
  const [edits, setEdits] = useState<Map<string, NewProposedBlockEdit>>(new Map())
  const pageContext = useContext(CoursePageContext)
  const pageDispatch = useContext(CoursePageDispatch)
  const [editingMaterial, setEditingMaterial] = useState(false)

<<<<<<< HEAD
  const courseId = pageContext?.pageData?.course_id
  const pageId = pageContext?.pageData?.id

=======
>>>>>>> dde40994
  return (
    <>
      {pageContext.settings &&
        pageContext.settings.current_course_instance_id !== pageContext.instance?.id && (
          <UserOnWrongCourseNotification
            correctCourseId={pageContext.settings?.current_course_id}
          />
        )}
      <div
        className={css`
          text-align: right;
        `}
      >
        <DebugModal
          data={pageContext}
          updateDataOnClose={(payload) => {
            // NB! This is unsafe because payload has any type
            pageDispatch({ type: "rawSetState", payload })
          }}
          readOnly={false}
        />
      </div>
      <SelectCourseInstanceModal onClose={onRefresh} />
      {courseId && pageId && (
        <FeedbackHandler
          courseId={courseId}
          pageId={pageId}
          onEnterEditProposalMode={() => {
            setEditingMaterial(true)
          }}
          onExitEditProposalMode={() => {
            setEditingMaterial(false)
            setEdits(new Map())
          }}
          edits={edits}
        />
      )}
      {/* TODO: Better type for Page.content in bindings. */}
      <div id="content">
        <ContentRenderer
          data={(pageContext.pageData?.content as Array<Block<unknown>>) ?? []}
          editing={editingMaterial}
          setEdits={setEdits}
        />
      </div>
      {pageContext.pageData?.chapter_id && <NavigationContainer />}
    </>
  )
}

export default Page<|MERGE_RESOLUTION|>--- conflicted
+++ resolved
@@ -23,12 +23,9 @@
   const pageDispatch = useContext(CoursePageDispatch)
   const [editingMaterial, setEditingMaterial] = useState(false)
 
-<<<<<<< HEAD
   const courseId = pageContext?.pageData?.course_id
   const pageId = pageContext?.pageData?.id
 
-=======
->>>>>>> dde40994
   return (
     <>
       {pageContext.settings &&
