--- conflicted
+++ resolved
@@ -5,16 +5,13 @@
 import { Block } from "../services/backend"
 import Button from "../shared-module/components/Button"
 import DebugModal from "../shared-module/components/DebugModal"
+import { normalWidthCenteredComponentStyles } from "../shared-module/styles/componentStyles"
 
 import ContentRenderer from "./ContentRenderer"
-<<<<<<< HEAD
+import NavigationContainer from "./ContentRenderer/NavigationContainer"
 import FeedbackDialog from "./FeedbackDialog"
 import FeedbackTooltip from "./FeedbackTooltip"
-import NavigationContainer from "./NavigationContainer"
 import SelectionListener from "./SelectionListener"
-=======
-import NavigationContainer from "./ContentRenderer/NavigationContainer"
->>>>>>> cf2146dc
 import SelectCourseInstanceModal from "./modals/SelectCourseInstanceModal"
 
 interface Props {
@@ -68,7 +65,6 @@
           readOnly={false}
         />
       </div>
-<<<<<<< HEAD
       <div
         className={css`
           position: fixed;
@@ -110,8 +106,6 @@
       >
         {pageContext.pageData?.title}
       </h1>
-=======
->>>>>>> cf2146dc
       <SelectCourseInstanceModal onClose={onRefresh} />
       {/* TODO: Better type for Page.content in bindings. */}
       <div id="content">
