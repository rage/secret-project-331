--- conflicted
+++ resolved
@@ -102,7 +102,7 @@
             <>
               <ExamTimeOverModal
                 secondsLeft={differenceInSeconds(
-                  addMinutes(exam.data.starts_at, exam.data.time_minutes),
+                  addMinutes(exam.data.enrollment.started_at, exam.data.time_minutes),
                   now,
                 )}
                 onClose={handleTimeOverModalClose}
@@ -162,17 +162,12 @@
               </div>
 
               <ExamTimer
-<<<<<<< HEAD
-                startedAt={exam.data.starts_at}
-                endsAt={addMinutes(exam.data.starts_at, exam.data.time_minutes)}
+                startedAt={exam.data.enrollment.started_at}
+                endsAt={addMinutes(exam.data.enrollment.started_at, exam.data.time_minutes)}
                 secondsLeft={differenceInSeconds(
-                  addMinutes(exam.data.starts_at, exam.data.time_minutes),
+                  addMinutes(exam.data.enrollment.started_at, exam.data.time_minutes),
                   now,
                 )}
-=======
-                startedAt={exam.data.enrollment.started_at}
-                endsAt={addMinutes(exam.data.enrollment.started_at, exam.data.time_minutes)}
->>>>>>> d769a2c1
                 maxScore={100}
               />
             </>
