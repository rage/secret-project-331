--- conflicted
+++ resolved
@@ -25,10 +25,7 @@
   PageSearchResult,
   PageWithExercises,
   PeerReviewsRecieved,
-<<<<<<< HEAD
-=======
   SaveCourseSettingsPayload,
->>>>>>> fea1d672
   StudentExerciseSlideSubmission,
   StudentExerciseSlideSubmissionResult,
   Term,
