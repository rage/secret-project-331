/* eslint-disable i18next/no-literal-string */
import { RawAxiosRequestHeaders } from "axios"
import { Dictionary } from "lodash"

import { courseMaterialClient } from "./courseMaterialClient"

import {
  ChaptersWithStatus,
  ChatbotConversation,
  ChatbotConversationInfo,
  CodeGiveawayStatus,
  Course,
  CourseBackgroundQuestionsAndAnswers,
  CourseInstance,
  CourseMaterialExercise,
  CourseMaterialPeerOrSelfReviewDataWithToken,
  CourseMaterialPeerOrSelfReviewSubmission,
  CourseModuleCompletion,
  CoursePageWithUserData,
  CustomViewExerciseSubmissions,
  ExamData,
  ExamEnrollment,
  ExerciseSlideSubmissionAndUserExerciseStateList,
  IsChapterFrontPage,
  MaterialReference,
  NewFeedback,
  NewMaterialReference,
  NewProposedPageEdits,
  NewResearchFormQuestionAnswer,
  OEmbedResponse,
  Page,
  PageAudioFile,
  PageChapterAndCourseInformation,
  PageNavigationInformation,
  PageSearchResult,
  PageWithExercises,
  PartnersBlock,
  PeerOrSelfReviewsReceived,
  ResearchForm,
  ResearchFormQuestion,
  ResearchFormQuestionAnswer,
  SaveCourseSettingsPayload,
  SearchRequest,
  StudentCountry,
  StudentExerciseSlideSubmission,
  StudentExerciseSlideSubmissionResult,
  Term,
  TermUpdate,
  UserCourseInstanceChapterExerciseProgress,
  UserCourseInstanceChapterProgress,
  UserCourseInstanceProgress,
  UserCourseSettings,
  UserMarketingConsent,
  UserModuleCompletionStatus,
} from "@/shared-module/common/bindings"
import {
  isChaptersWithStatus,
  isChatbotConversation,
  isChatbotConversationInfo,
  isCodeGiveawayStatus,
  isCourse,
  isCourseBackgroundQuestionsAndAnswers,
  isCourseInstance,
  isCourseMaterialExercise,
  isCourseMaterialPeerOrSelfReviewDataWithToken,
  isCourseModuleCompletion,
  isCoursePageWithUserData,
  isCustomViewExerciseSubmissions,
  isExamData,
  isExerciseSlideSubmissionAndUserExerciseStateList,
  isIsChapterFrontPage,
  isMaterialReference,
  isOEmbedResponse,
  isPage,
  isPageAudioFile,
  isPageChapterAndCourseInformation,
  isPageNavigationInformation,
  isPageSearchResult,
  isPageWithExercises,
  isPartnersBlock,
  isPeerOrSelfReviewsReceived,
  isResearchForm,
  isResearchFormQuestion,
  isResearchFormQuestionAnswer,
  isStudentCountry,
  isStudentExerciseSlideSubmissionResult,
  isTerm,
  isUserCourseInstanceChapterExerciseProgress,
  isUserCourseInstanceChapterProgress,
  isUserCourseInstanceProgress,
  isUserCourseSettings,
  isUserMarketingConsent,
  isUserModuleCompletionStatus,
} from "@/shared-module/common/bindings.guard"
import {
  isArray,
  isNull,
  isNumber,
  isObjectMap,
  isString,
  isUnion,
  isUuid,
  validateResponse,
} from "@/shared-module/common/utils/fetching"

export const fetchCourseById = async (courseId: string): Promise<Course> => {
  const response = await courseMaterialClient.get(`/courses/${courseId}`, { responseType: "json" })
  return validateResponse(response, isCourse)
}

export const fetchCourses = async (): Promise<Array<Course>> => {
  const response = await courseMaterialClient.get("/courses", { responseType: "json" })
  return validateResponse(response, isArray(isCourse))
}

export const fetchOrganizationCourses = async (organizationId: string): Promise<Array<Course>> => {
  const response = await courseMaterialClient.get(`/organizations/${organizationId}/courses`, {
    responseType: "json",
  })
  return validateResponse(response, isArray(isCourse))
}

export const fetchTopLevelPages = async (courseId: string): Promise<Array<Page>> => {
  const response = await courseMaterialClient.get(`/courses/${courseId}/top-level-pages`, {
    responseType: "json",
  })
  return validateResponse(response, isArray(isPage))
}

export interface Block<T> {
  name: string
  isValid: boolean
  clientId: string
  attributes: T
  innerBlocks: Block<unknown>[]
}

export const fetchPageByExamId = async (id: string): Promise<Page> => {
  const data = (
    await courseMaterialClient.get(`/pages/exam/${id}`, {
      responseType: "json",
    })
  ).data
  return data
}

export const fetchCoursePageByPath = async (
  courseSlug: string,
  path: string,
): Promise<CoursePageWithUserData> => {
  const headers: RawAxiosRequestHeaders = {}
  if (
    document.referrer &&
    document.referrer !== "" &&
    !referrerIsTheCurrentSite(document.referrer)
  ) {
    headers["Orignal-Referrer"] = document.referrer
  }

  const currentUrl = new URL(document.location.href)
  const utmTags: Dictionary<string> = {}
  Array.from(currentUrl.searchParams.entries()).forEach(([key, value]) => {
    if (key.startsWith("utm_")) {
      utmTags[key] = value
    }
  })
  if (Object.keys(utmTags).length > 0) {
    headers["utm-tags"] = JSON.stringify(utmTags)
  }

  // Detect a browser controlled by automation (like headless chrome).
  // The detection is done just to exclude the browser from the page visitor counts.
  // There is no benefit from bypassing this.
  const browserControlledByAutomation = !!navigator.webdriver
  if (!browserControlledByAutomation) {
    // eslint-disable-next-line i18next/no-literal-string
    headers["totally-not-a-bot"] = "true"
  }

  const response = await courseMaterialClient.get(`/courses/${courseSlug}/page-by-path${path}`, {
    responseType: "json",
    headers: headers,
  })
  return validateResponse(response, isCoursePageWithUserData)
}

const referrerIsTheCurrentSite = (referrer: string): boolean => {
  try {
    const referrerUrl = new URL(referrer)
    return referrerUrl.hostname === window.location.hostname
  } catch {
    // If not a valid url
    return false
  }
}

export const fetchCourseInstance = async (courseId: string): Promise<CourseInstance | null> => {
  const response = await courseMaterialClient.get(`/courses/${courseId}/current-instance`, {
    responseType: "json",
  })
  return validateResponse(response, isUnion(isCourseInstance, isNull))
}

export const fetchCourseInstances = async (courseId: string): Promise<Array<CourseInstance>> => {
  const response = await courseMaterialClient.get(`/courses/${courseId}/course-instances`)
  return validateResponse(response, isArray(isCourseInstance))
}

export const fetchBackgroundQuestionsAndAnswers = async (
  courseInstanceId: string,
): Promise<CourseBackgroundQuestionsAndAnswers> => {
  const response = await courseMaterialClient.get(
    `/course-instances/${courseInstanceId}/background-questions-and-answers`,
  )
  return validateResponse(response, isCourseBackgroundQuestionsAndAnswers)
}

export const postSaveCourseSettings = async (
  courseInstanceId: string,
  payload: SaveCourseSettingsPayload,
): Promise<void> => {
  await courseMaterialClient.post(
    `/course-instances/${courseInstanceId}/save-course-settings`,
    payload,
  )
}

export const fetchAllCoursePages = async (courseId: string): Promise<Array<Page>> => {
  const response = await courseMaterialClient.get(`/courses/${courseId}/pages`, {
    responseType: "json",
  })
  return validateResponse(response, isArray(isPage))
}

export const fetchUserCourseProgress = async (
  courseInstanceId: string,
): Promise<UserCourseInstanceProgress[]> => {
  const response = await courseMaterialClient.get(`/course-instances/${courseInstanceId}/progress`)
  return validateResponse(response, isArray(isUserCourseInstanceProgress))
}

export const fetchUserModuleCompletionStatuses = async (
  courseInstanceId: string,
): Promise<Array<UserModuleCompletionStatus>> => {
  const response = await courseMaterialClient.get(
    `/course-instances/${courseInstanceId}/module-completions`,
    { responseType: "json" },
  )
  return validateResponse(response, isArray(isUserModuleCompletionStatus))
}

export const fetchUserChapterInstanceChapterProgress = async (
  courseInstanceId: string,
  chapterId: string,
): Promise<UserCourseInstanceChapterProgress> => {
  const response = await courseMaterialClient.get(
    `/course-instances/${courseInstanceId}/chapters/${chapterId}/progress`,
  )
  return validateResponse(response, isUserCourseInstanceChapterProgress)
}

export const fetchUserCourseInstanceChapterExercisesProgress = async (
  courseInstanceId: string,
  chapterId: string,
): Promise<Array<UserCourseInstanceChapterExerciseProgress>> => {
  const response = await courseMaterialClient.get(
    `/course-instances/${courseInstanceId}/chapters/${chapterId}/exercises/progress`,
  )
  return validateResponse(response, isArray(isUserCourseInstanceChapterExerciseProgress))
}

export const fetchExerciseById = async (id: string): Promise<CourseMaterialExercise> => {
  const response = await courseMaterialClient.get(`/exercises/${id}`, { responseType: "json" })
  return validateResponse(response, isCourseMaterialExercise)
}

export const fetchPeerOrSelfReviewDataByExerciseId = async (
  id: string,
): Promise<CourseMaterialPeerOrSelfReviewDataWithToken> => {
  const response = await courseMaterialClient.get(`/exercises/${id}/peer-review`, {
    responseType: "json",
  })
  return validateResponse(response, isCourseMaterialPeerOrSelfReviewDataWithToken)
}

export const fetchPeerReviewDataReceivedByExerciseId = async (
  id: string,
  submissionId: string,
): Promise<PeerOrSelfReviewsReceived> => {
  const response = await courseMaterialClient.get(
    `/exercises/${id}/exercise-slide-submission/${submissionId}/peer-or-self-reviews-received`,
    {
      responseType: "json",
    },
  )
  return validateResponse(response, isPeerOrSelfReviewsReceived)
}

export const fetchChaptersPagesWithExercises = async (
  chapterId: string,
): Promise<Array<PageWithExercises>> => {
  const response = await courseMaterialClient.get(`/chapters/${chapterId}/exercises`, {
    responseType: "json",
  })
  return validateResponse(response, isArray(isPageWithExercises))
}

export const fetchPageNavigationData = async (
  currentPageId: string,
): Promise<PageNavigationInformation> => {
  const response = await courseMaterialClient.get(`/pages/${currentPageId}/page-navigation`)
  return validateResponse(response, isPageNavigationInformation)
}

export const fetchPageChapterAndCourse = async (
  currentPageId: string,
): Promise<PageChapterAndCourseInformation | null> => {
  const response = await courseMaterialClient.get(
    `/pages/${currentPageId}/chapter-and-course-information`,
  )
  return validateResponse(response, isUnion(isPageChapterAndCourseInformation, isNull))
}

export const fetchChaptersPagesExcludeFrontpage = async (
  chapterId: string,
): Promise<Array<Page>> => {
  const response = await courseMaterialClient.get(
    `/chapters/${chapterId}/pages-exclude-mainfrontpage`,
  )
  return validateResponse(response, isArray(isPage))
}

export const fetchChaptersInTheCourse = async (courseId: string): Promise<ChaptersWithStatus> => {
  const response = await courseMaterialClient.get(`/courses/${courseId}/chapters`)
  return validateResponse(response, isChaptersWithStatus)
}

export const fetchUserCourseSettings = async (
  courseId: string,
): Promise<UserCourseSettings | null> => {
  const response = await courseMaterialClient.get(`/courses/${courseId}/user-settings`)
  return validateResponse(response, isUnion(isUserCourseSettings, isNull))
}

export const fetchPageUrl = async (pageId: string): Promise<string> => {
  const response = await courseMaterialClient.get(`/pages/${pageId}/url-path`)
  return validateResponse(response, isString)
}

export const postSubmission = async (
  exerciseId: string,
  newSubmission: StudentExerciseSlideSubmission,
): Promise<StudentExerciseSlideSubmissionResult> => {
  const response = await courseMaterialClient.post(
    `/exercises/${exerciseId}/submissions`,
    newSubmission,
  )
  return validateResponse(response, isStudentExerciseSlideSubmissionResult)
}

export const searchPagesWithPhrase = async (
  searchRequest: SearchRequest,
  courseId: string,
): Promise<Array<PageSearchResult>> => {
  const response = await courseMaterialClient.post(
    `/courses/${courseId}/search-pages-with-phrase`,
    searchRequest,
  )
  return validateResponse(response, isArray(isPageSearchResult))
}

export const searchPagesWithWords = async (
  searchRequest: SearchRequest,
  courseId: string,
): Promise<Array<PageSearchResult>> => {
  const response = await courseMaterialClient.post(
    `/courses/${courseId}/search-pages-with-words`,
    searchRequest,
  )
  return validateResponse(response, isArray(isPageSearchResult))
}

export const postFeedback = async (
  courseId: string,
  newFeedback: NewFeedback[],
): Promise<Array<string>> => {
  const response = await courseMaterialClient.post(`/courses/${courseId}/feedback`, newFeedback)
  return validateResponse(response, isArray(isString))
}

export const postProposedEdits = async (
  courseId: string,
  newProposedEdits: NewProposedPageEdits,
): Promise<void> => {
  await courseMaterialClient.post(`/proposed-edits/${courseId}`, newProposedEdits)
}

export const postPeerOrSelfReviewSubmission = async (
  exerciseId: string,
  peerOrSelfReviewSubmission: CourseMaterialPeerOrSelfReviewSubmission,
): Promise<void> => {
  await courseMaterialClient.post(
    `/exercises/${exerciseId}/peer-or-self-reviews`,
    peerOrSelfReviewSubmission,
    {
      responseType: "json",
    },
  )
}

export const postStartPeerOrSelfReview = async (exerciseId: string): Promise<void> => {
  await courseMaterialClient.post(`/exercises/${exerciseId}/peer-or-self-reviews/start`)
}

export const fetchExamEnrollment = async (examId: string): Promise<ExamEnrollment | null> => {
  const response = await courseMaterialClient.get(`/exams/${examId}/enrollment`)
  return response.data
}

export const enrollInExam = async (examId: string, is_teacher_testing: boolean): Promise<void> => {
  await courseMaterialClient.post(
    `/exams/${examId}/enroll`,
    { is_teacher_testing },
    {
      responseType: "json",
    },
  )
}

export const fetchExam = async (examId: string): Promise<ExamData> => {
  const response = await courseMaterialClient.get(`/exams/${examId}`, { responseType: "json" })
  return validateResponse(response, isExamData)
}

export const fetchExamForTesting = async (examId: string): Promise<ExamData> => {
  const response = await courseMaterialClient.get(
    `/exams/testexam/${examId}/fetch-exam-for-testing`,
    {
      responseType: "json",
    },
  )
  return validateResponse(response, isExamData)
}

export const resetExamProgress = async (examId: string): Promise<void> => {
  const response = await courseMaterialClient.post(`/exams/testexam/${examId}/reset-exam-progress`)
  return response.data
}

export const updateShowExerciseAnswers = async (
  examId: string,
  showExerciseAnswers: boolean,
): Promise<void> => {
  await courseMaterialClient.post(
    `/exams/testexam/${examId}/update-show-exercise-answers`,
    { show_exercise_answers: showExerciseAnswers },
    {
      responseType: "json",
    },
  )
}

export const saveExamAnswer = async (
  examId: string,
  exerciseId: string,
  dataJson: unknown,
): Promise<void> => {
  await courseMaterialClient.post(`/exams/${examId}/save-answer/${exerciseId}`, dataJson)
}

export const fetchGlossary = async (courseId: string): Promise<Array<Term>> => {
  const response = await courseMaterialClient.get(`/courses/${courseId}/glossary`, {
    responseType: "json",
  })
  return validateResponse(response, isArray(isTerm))
}

export const newGlossaryTerm = async (
  courseSlug: string,
  newAcronym: TermUpdate,
): Promise<void> => {
  await courseMaterialClient.post(`/courses/${courseSlug}/acronyms`, newAcronym)
}

export const fetchMentimeterEmbed = async (url: string): Promise<OEmbedResponse> => {
  const response = await courseMaterialClient.get(
    `/oembed/mentimeter?url=${encodeURIComponent(url)}`,
    { responseType: "json" },
  )
  return validateResponse(response, isOEmbedResponse)
}

export const fetchCourseReferences = async (courseId: string): Promise<MaterialReference[]> => {
  const response = await courseMaterialClient.get(`/courses/${courseId}/references`)
  return validateResponse(response, isArray(isMaterialReference))
}

export const postNewReference = async (
  courseId: string,
  data: NewMaterialReference,
): Promise<void> => {
  await courseMaterialClient.post(`/courses/${courseId}/references`, data)
}

export const isPageChapterFrontPage = async (pageId: string): Promise<IsChapterFrontPage> => {
  const response = await courseMaterialClient.get(`/pages/${pageId}/is-chapter-front-page`)
  return validateResponse(response, isIsChapterFrontPage)
}

export const fetchPageAudioFiles = async (pageId: string): Promise<PageAudioFile[]> => {
  const response = await courseMaterialClient.get(`/page_audio/${pageId}/files`)
  return validateResponse(response, isArray(isPageAudioFile))
}

export const fetchCourseLanguageVersions = async (courseId: string): Promise<Array<Course>> => {
  const response = await courseMaterialClient.get(`/courses/${courseId}/language-versions`, {
    responseType: "json",
  })
  return validateResponse(response, isArray(isCourse))
}

export const postStudentCountry = async (
  course_id: string,
  course_instance_id: string,
  country_code: string,
): Promise<void> => {
  await courseMaterialClient.post(
    `/courses/${course_id}/course-instances/${course_instance_id}/student-countries/${country_code}`,
  )
}

export const fetchStudentCountry = async (course_instance_id: string): Promise<StudentCountry> => {
  const response = await courseMaterialClient.get(
    `/courses/${course_instance_id}/student-country`,
    {
      responseType: "json",
    },
  )
  return validateResponse(response, isStudentCountry)
}

export const fetchStudentCountries = async (
  course_id: string,
  course_instance_id: string,
): Promise<{ [key: string]: number }> => {
  const response = await courseMaterialClient.get(
    `/courses/${course_id}/course-instances/${course_instance_id}/student-countries`,
    {
      responseType: "json",
    },
  )
  return validateResponse(response, isObjectMap(isNumber))
}

export const fetchPageByCourseIdAndLanguageGroupId = async (
  course_id: string,
  page_language_group_id: string,
): Promise<Page> => {
  const response = await courseMaterialClient.get(
    `/courses/${course_id}/pages/by-language-group-id/${page_language_group_id}`,
    {
      responseType: "json",
    },
  )
  return validateResponse(response, isPage)
}

export const fetchResearchFormWithCourseId = async (
  courseId: string,
): Promise<ResearchForm | null> => {
  const response = await courseMaterialClient.get(`/courses/${courseId}/research-consent-form`, {
    responseType: "json",
  })
  return validateResponse(response, isUnion(isResearchForm, isNull))
}

export const fetchResearchFormQuestionsWithCourseId = async (
  course_id: string,
): Promise<Array<ResearchFormQuestion>> => {
  const response = await courseMaterialClient.get(
    `/courses/${course_id}/research-consent-form-questions`,
    {
      responseType: "json",
    },
  )
  return validateResponse(response, isArray(isResearchFormQuestion))
}

export const fetchResearchFormAnswersWithUserId = async (
  course_id: string,
): Promise<Array<ResearchFormQuestionAnswer>> => {
  const response = await courseMaterialClient.get(
    `/courses/${course_id}/research-consent-form-user-answers`,
    {
      responseType: "json",
    },
  )
  return validateResponse(response, isArray(isResearchFormQuestionAnswer))
}

export const getChatbotConfigurationForCourse = async (
  course_id: string,
): Promise<string | null> => {
  const response = await courseMaterialClient.get(`/chatbot/for-course/${course_id}`, {
    responseType: "json",
  })
  return validateResponse(response, isUnion(isString, isNull))
}

export const postResearchFormUserAnswer = async (
  courseId: string,
  user_id: string,
  research_form_question_id: string,
  research_consent: boolean,
): Promise<string> => {
  const answer: NewResearchFormQuestionAnswer = {
    user_id,
    research_form_question_id,
    research_consent,
  }
  const response = await courseMaterialClient.post(
    `/courses/${courseId}/research-consent-form-questions-answer`,
    answer,
  )
  return validateResponse(response, isString)
}

export const fetchCourseModuleExercisesAndSubmissionsByType = async (
  courseModuleId: string,
  exercise_type: string,
  courseInstanceId: string,
): Promise<CustomViewExerciseSubmissions> => {
  const res = await courseMaterialClient.get(
    `/course-modules/${courseModuleId}/exercise-tasks/${exercise_type}/${courseInstanceId}`,
    {
      responseType: "json",
    },
  )
  return validateResponse(res, isCustomViewExerciseSubmissions)
}

export const fetchModuleIdByChapterId = async (chapter_id: string) => {
  const res = await courseMaterialClient.get(`/course-modules/chapter/${chapter_id}`, {
    responseType: "json",
  })
  return validateResponse(res, isUuid)
}

export const fetchDefaultModuleIdByCourseId = async (course_id: string) => {
  const res = await courseMaterialClient.get(`/course-modules/course/${course_id}`, {
    responseType: "json",
  })
  return validateResponse(res, isUuid)
}

export const getAllCourseModuleCompletionsForUserAndCourseInstance = async (
  courseInstanceId: string,
  userId: string,
): Promise<CourseModuleCompletion[]> => {
  const response = await courseMaterialClient.get(
    `/course-instances/${courseInstanceId}/course-module-completions/${userId}`,
  )
  return validateResponse(response, isArray(isCourseModuleCompletion))
}

export const fetchExerciseSubmissions = async (
  exerciseId: string,
  page: number,
  limit: number,
): Promise<ExerciseSlideSubmissionAndUserExerciseStateList> => {
  const response = await courseMaterialClient.get(
    `/exams/${exerciseId}/submissions?page=${page}&limit=${limit}`,
  )
  return validateResponse(response, isExerciseSlideSubmissionAndUserExerciseStateList)
}

export const endExamTime = async (examId: string): Promise<void> => {
  const response = await courseMaterialClient.post(`/exams/${examId}/end-exam-time`)
  return response.data
}

export const getChatbotCurrentConversationInfo = async (
  chatBotConfigurationId: string,
): Promise<ChatbotConversationInfo> => {
  const response = await courseMaterialClient.get(
    `/chatbot/${chatBotConfigurationId}/conversations/current`,
  )
  return validateResponse(response, isChatbotConversationInfo)
}

export const newChatbotConversation = async (
  chatBotConfigurationId: string,
): Promise<ChatbotConversation> => {
  const response = await courseMaterialClient.post(
    `/chatbot/${chatBotConfigurationId}/conversations/new`,
  )
  return validateResponse(response, isChatbotConversation)
}

export const sendChatbotMessage = async (
  chatBotConfigurationId: string,
  conversationId: string,
  message: string,
): Promise<ReadableStream<Uint8Array>> => {
  const url = `/api/v0/course-material/chatbot/${chatBotConfigurationId}/conversations/${conversationId}/send-message`

  const requestOptions: RequestInit = {
    method: "POST",
    body: JSON.stringify(message),
    headers: {
      "Content-Type": "application/json",
    },
  }

  const res = await fetch(url, requestOptions)

  if (res.status !== 200) {
    let errorDetails: string
    try {
      const errorData = await res.json()
      errorDetails = JSON.stringify(errorData)
    } catch {
      errorDetails = await res.text()
    }

    throw new Error(`Request failed with status ${res.status}: ${errorDetails}`)
  }

  const stream = res.body

  if (!stream) {
    throw new Error("No response body")
  }

  return stream
}

/**
 GET /api/v0/course-material/code-giveaways/:id/status - Returns information about a code giveaway.
*/
export const getCodeGiveawayStatus = async (id: string): Promise<CodeGiveawayStatus> => {
  const response = await courseMaterialClient.get(`/code-giveaways/${id}/status`)
  return validateResponse(response, isCodeGiveawayStatus)
}

export const claimCodeFromCodeGiveaway = async (id: string): Promise<string> => {
  const response = await courseMaterialClient.post(`/code-giveaways/${id}/claim`)
  return validateResponse(response, isString)
}

<<<<<<< HEAD
export const updateMarketingConsent = async (
  courseId: string,
  courseLanguageGroupsId: string,
  emailSubscription: boolean,
  marketingConsent: boolean,
): Promise<string> => {
  const res = await courseMaterialClient.post(
    `/courses/${courseId}/user-marketing-consent`,
    {
      course_language_groups_id: courseLanguageGroupsId,
      email_subscription: emailSubscription,
      marketing_consent: marketingConsent,
    },
    {
      responseType: "json",
    },
  )
  return validateResponse(res, isString)
}

export const fetchUserMarketingConsent = async (
  courseId: string,
): Promise<UserMarketingConsent> => {
  const res = await courseMaterialClient.get(`/courses/${courseId}/fetch-user-marketing-consent`)
  return validateResponse(res, isUserMarketingConsent)
=======
export const fetchPartnersBlock = async (courseId: string): Promise<PartnersBlock> => {
  const response = await courseMaterialClient.get(`/courses/${courseId}/partners-block`)
  return validateResponse(response, isPartnersBlock)
>>>>>>> c03ab88b
}<|MERGE_RESOLUTION|>--- conflicted
+++ resolved
@@ -748,7 +748,6 @@
   return validateResponse(response, isString)
 }
 
-<<<<<<< HEAD
 export const updateMarketingConsent = async (
   courseId: string,
   courseLanguageGroupsId: string,
@@ -774,9 +773,9 @@
 ): Promise<UserMarketingConsent> => {
   const res = await courseMaterialClient.get(`/courses/${courseId}/fetch-user-marketing-consent`)
   return validateResponse(res, isUserMarketingConsent)
-=======
+}
+
 export const fetchPartnersBlock = async (courseId: string): Promise<PartnersBlock> => {
   const response = await courseMaterialClient.get(`/courses/${courseId}/partners-block`)
   return validateResponse(response, isPartnersBlock)
->>>>>>> c03ab88b
 }