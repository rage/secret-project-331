/* eslint-disable i18next/no-literal-string */
import { RawAxiosRequestHeaders } from "axios"
import { Dictionary } from "lodash"

import { courseMaterialClient } from "./courseMaterialClient"

import {
  ChaptersWithStatus,
  ChatbotConversation,
  ChatbotConversationInfo,
  Course,
  CourseBackgroundQuestionsAndAnswers,
  CourseInstance,
  CourseMaterialExercise,
  CourseMaterialPeerOrSelfReviewDataWithToken,
  CourseMaterialPeerOrSelfReviewSubmission,
  CourseModuleCompletion,
  CoursePageWithUserData,
  CustomViewExerciseSubmissions,
  ExamData,
  ExamEnrollment,
  ExerciseSlideSubmissionAndUserExerciseStateList,
  IsChapterFrontPage,
  MaterialReference,
  NewFeedback,
  NewMaterialReference,
  NewProposedPageEdits,
  NewResearchFormQuestionAnswer,
  OEmbedResponse,
  Page,
  PageAudioFile,
  PageChapterAndCourseInformation,
  PageNavigationInformation,
  PageSearchResult,
  PageWithExercises,
  PeerOrSelfReviewsReceived,
  ResearchForm,
  ResearchFormQuestion,
  ResearchFormQuestionAnswer,
  SaveCourseSettingsPayload,
  SearchRequest,
  StudentCountry,
  StudentExerciseSlideSubmission,
  StudentExerciseSlideSubmissionResult,
  Term,
  TermUpdate,
  UserCourseInstanceChapterExerciseProgress,
  UserCourseInstanceChapterProgress,
  UserCourseInstanceProgress,
  UserCourseSettings,
  UserModuleCompletionStatus,
} from "@/shared-module/common/bindings"
import {
  isChaptersWithStatus,
  isChatbotConversation,
  isChatbotConversationInfo,
  isCourse,
  isCourseBackgroundQuestionsAndAnswers,
  isCourseInstance,
  isCourseMaterialExercise,
  isCourseMaterialPeerOrSelfReviewDataWithToken,
  isCourseModuleCompletion,
  isCoursePageWithUserData,
  isCustomViewExerciseSubmissions,
  isExamData,
  isExerciseSlideSubmissionAndUserExerciseStateList,
  isIsChapterFrontPage,
  isMaterialReference,
  isOEmbedResponse,
  isPage,
  isPageAudioFile,
  isPageChapterAndCourseInformation,
  isPageNavigationInformation,
  isPageSearchResult,
  isPageWithExercises,
  isPeerOrSelfReviewsReceived,
  isResearchForm,
  isResearchFormQuestion,
  isResearchFormQuestionAnswer,
  isStudentCountry,
  isStudentExerciseSlideSubmissionResult,
  isTerm,
  isUserCourseInstanceChapterExerciseProgress,
  isUserCourseInstanceChapterProgress,
  isUserCourseInstanceProgress,
  isUserCourseSettings,
  isUserModuleCompletionStatus,
} from "@/shared-module/common/bindings.guard"
import {
  isArray,
  isNull,
  isNumber,
  isObjectMap,
  isString,
  isUnion,
  isUuid,
  validateResponse,
} from "@/shared-module/common/utils/fetching"

export const fetchCourseById = async (courseId: string): Promise<Course> => {
  const response = await courseMaterialClient.get(`/courses/${courseId}`, { responseType: "json" })
  return validateResponse(response, isCourse)
}

export const fetchCourses = async (): Promise<Array<Course>> => {
  const response = await courseMaterialClient.get("/courses", { responseType: "json" })
  return validateResponse(response, isArray(isCourse))
}

export const fetchOrganizationCourses = async (organizationId: string): Promise<Array<Course>> => {
  const response = await courseMaterialClient.get(`/organizations/${organizationId}/courses`, {
    responseType: "json",
  })
  return validateResponse(response, isArray(isCourse))
}

export const fetchTopLevelPages = async (courseId: string): Promise<Array<Page>> => {
  const response = await courseMaterialClient.get(`/courses/${courseId}/top-level-pages`, {
    responseType: "json",
  })
  return validateResponse(response, isArray(isPage))
}

export interface Block<T> {
  name: string
  isValid: boolean
  clientId: string
  attributes: T
  innerBlocks: Block<unknown>[]
}

export const fetchPageByExamId = async (id: string): Promise<Page> => {
  const data = (
    await courseMaterialClient.get(`/pages/exam/${id}`, {
      responseType: "json",
    })
  ).data
  return data
}

export const fetchCoursePageByPath = async (
  courseSlug: string,
  path: string,
): Promise<CoursePageWithUserData> => {
  const headers: RawAxiosRequestHeaders = {}
  if (
    document.referrer &&
    document.referrer !== "" &&
    !referrerIsTheCurrentSite(document.referrer)
  ) {
    headers["Orignal-Referrer"] = document.referrer
  }

  const currentUrl = new URL(document.location.href)
  const utmTags: Dictionary<string> = {}
  Array.from(currentUrl.searchParams.entries()).forEach(([key, value]) => {
    if (key.startsWith("utm_")) {
      utmTags[key] = value
    }
  })
  if (Object.keys(utmTags).length > 0) {
    headers["utm-tags"] = JSON.stringify(utmTags)
  }

  // Detect a browser controlled by automation (like headless chrome).
  // The detection is done just to exclude the browser from the page visitor counts.
  // There is no benefit from bypassing this.
  const browserControlledByAutomation = !!navigator.webdriver
  if (!browserControlledByAutomation) {
    // eslint-disable-next-line i18next/no-literal-string
    headers["totally-not-a-bot"] = "true"
  }

  const response = await courseMaterialClient.get(`/courses/${courseSlug}/page-by-path${path}`, {
    responseType: "json",
    headers: headers,
  })
  return validateResponse(response, isCoursePageWithUserData)
}

const referrerIsTheCurrentSite = (referrer: string): boolean => {
  try {
    const referrerUrl = new URL(referrer)
    return referrerUrl.hostname === window.location.hostname
  } catch {
    // If not a valid url
    return false
  }
}

export const fetchCourseInstance = async (courseId: string): Promise<CourseInstance | null> => {
  const response = await courseMaterialClient.get(`/courses/${courseId}/current-instance`, {
    responseType: "json",
  })
  return validateResponse(response, isUnion(isCourseInstance, isNull))
}

export const fetchCourseInstances = async (courseId: string): Promise<Array<CourseInstance>> => {
  const response = await courseMaterialClient.get(`/courses/${courseId}/course-instances`)
  return validateResponse(response, isArray(isCourseInstance))
}

export const fetchBackgroundQuestionsAndAnswers = async (
  courseInstanceId: string,
): Promise<CourseBackgroundQuestionsAndAnswers> => {
  const response = await courseMaterialClient.get(
    `/course-instances/${courseInstanceId}/background-questions-and-answers`,
  )
  return validateResponse(response, isCourseBackgroundQuestionsAndAnswers)
}

export const postSaveCourseSettings = async (
  courseInstanceId: string,
  payload: SaveCourseSettingsPayload,
): Promise<void> => {
  await courseMaterialClient.post(
    `/course-instances/${courseInstanceId}/save-course-settings`,
    payload,
  )
}

export const fetchAllCoursePages = async (courseId: string): Promise<Array<Page>> => {
  const response = await courseMaterialClient.get(`/courses/${courseId}/pages`, {
    responseType: "json",
  })
  return validateResponse(response, isArray(isPage))
}

export const fetchUserCourseProgress = async (
  courseInstanceId: string,
): Promise<UserCourseInstanceProgress[]> => {
  const response = await courseMaterialClient.get(`/course-instances/${courseInstanceId}/progress`)
  return validateResponse(response, isArray(isUserCourseInstanceProgress))
}

export const fetchUserModuleCompletionStatuses = async (
  courseInstanceId: string,
): Promise<Array<UserModuleCompletionStatus>> => {
  const response = await courseMaterialClient.get(
    `/course-instances/${courseInstanceId}/module-completions`,
    { responseType: "json" },
  )
  return validateResponse(response, isArray(isUserModuleCompletionStatus))
}

export const fetchUserChapterInstanceChapterProgress = async (
  courseInstanceId: string,
  chapterId: string,
): Promise<UserCourseInstanceChapterProgress> => {
  const response = await courseMaterialClient.get(
    `/course-instances/${courseInstanceId}/chapters/${chapterId}/progress`,
  )
  return validateResponse(response, isUserCourseInstanceChapterProgress)
}

export const fetchUserCourseInstanceChapterExercisesProgress = async (
  courseInstanceId: string,
  chapterId: string,
): Promise<Array<UserCourseInstanceChapterExerciseProgress>> => {
  const response = await courseMaterialClient.get(
    `/course-instances/${courseInstanceId}/chapters/${chapterId}/exercises/progress`,
  )
  return validateResponse(response, isArray(isUserCourseInstanceChapterExerciseProgress))
}

export const fetchExerciseById = async (id: string): Promise<CourseMaterialExercise> => {
  const response = await courseMaterialClient.get(`/exercises/${id}`, { responseType: "json" })
  return validateResponse(response, isCourseMaterialExercise)
}

export const fetchPeerOrSelfReviewDataByExerciseId = async (
  id: string,
): Promise<CourseMaterialPeerOrSelfReviewDataWithToken> => {
  const response = await courseMaterialClient.get(`/exercises/${id}/peer-review`, {
    responseType: "json",
  })
  return validateResponse(response, isCourseMaterialPeerOrSelfReviewDataWithToken)
}

export const fetchPeerReviewDataReceivedByExerciseId = async (
  id: string,
  submissionId: string,
): Promise<PeerOrSelfReviewsReceived> => {
  const response = await courseMaterialClient.get(
    `/exercises/${id}/exercise-slide-submission/${submissionId}/peer-or-self-reviews-received`,
    {
      responseType: "json",
    },
  )
  return validateResponse(response, isPeerOrSelfReviewsReceived)
}

export const fetchChaptersPagesWithExercises = async (
  chapterId: string,
): Promise<Array<PageWithExercises>> => {
  const response = await courseMaterialClient.get(`/chapters/${chapterId}/exercises`, {
    responseType: "json",
  })
  return validateResponse(response, isArray(isPageWithExercises))
}

export const fetchPageNavigationData = async (
  currentPageId: string,
): Promise<PageNavigationInformation> => {
  const response = await courseMaterialClient.get(`/pages/${currentPageId}/page-navigation`)
  return validateResponse(response, isPageNavigationInformation)
}

export const fetchPageChapterAndCourse = async (
  currentPageId: string,
): Promise<PageChapterAndCourseInformation | null> => {
  const response = await courseMaterialClient.get(
    `/pages/${currentPageId}/chapter-and-course-information`,
  )
  return validateResponse(response, isUnion(isPageChapterAndCourseInformation, isNull))
}

export const fetchChaptersPagesExcludeFrontpage = async (
  chapterId: string,
): Promise<Array<Page>> => {
  const response = await courseMaterialClient.get(
    `/chapters/${chapterId}/pages-exclude-mainfrontpage`,
  )
  return validateResponse(response, isArray(isPage))
}

export const fetchChaptersInTheCourse = async (courseId: string): Promise<ChaptersWithStatus> => {
  const response = await courseMaterialClient.get(`/courses/${courseId}/chapters`)
  return validateResponse(response, isChaptersWithStatus)
}

export const fetchUserCourseSettings = async (
  courseId: string,
): Promise<UserCourseSettings | null> => {
  const response = await courseMaterialClient.get(`/courses/${courseId}/user-settings`)
  return validateResponse(response, isUnion(isUserCourseSettings, isNull))
}

export const fetchPageUrl = async (pageId: string): Promise<string> => {
  const response = await courseMaterialClient.get(`/pages/${pageId}/url-path`)
  return validateResponse(response, isString)
}

export const postSubmission = async (
  exerciseId: string,
  newSubmission: StudentExerciseSlideSubmission,
): Promise<StudentExerciseSlideSubmissionResult> => {
  const response = await courseMaterialClient.post(
    `/exercises/${exerciseId}/submissions`,
    newSubmission,
  )
  return validateResponse(response, isStudentExerciseSlideSubmissionResult)
}

export const searchPagesWithPhrase = async (
  searchRequest: SearchRequest,
  courseId: string,
): Promise<Array<PageSearchResult>> => {
  const response = await courseMaterialClient.post(
    `/courses/${courseId}/search-pages-with-phrase`,
    searchRequest,
  )
  return validateResponse(response, isArray(isPageSearchResult))
}

export const searchPagesWithWords = async (
  searchRequest: SearchRequest,
  courseId: string,
): Promise<Array<PageSearchResult>> => {
  const response = await courseMaterialClient.post(
    `/courses/${courseId}/search-pages-with-words`,
    searchRequest,
  )
  return validateResponse(response, isArray(isPageSearchResult))
}

export const postFeedback = async (
  courseId: string,
  newFeedback: NewFeedback[],
): Promise<Array<string>> => {
  const response = await courseMaterialClient.post(`/courses/${courseId}/feedback`, newFeedback)
  return validateResponse(response, isArray(isString))
}

export const postProposedEdits = async (
  courseId: string,
  newProposedEdits: NewProposedPageEdits,
): Promise<void> => {
  await courseMaterialClient.post(`/proposed-edits/${courseId}`, newProposedEdits)
}

export const postPeerOrSelfReviewSubmission = async (
  exerciseId: string,
  peerOrSelfReviewSubmission: CourseMaterialPeerOrSelfReviewSubmission,
): Promise<void> => {
  await courseMaterialClient.post(
    `/exercises/${exerciseId}/peer-or-self-reviews`,
    peerOrSelfReviewSubmission,
    {
      responseType: "json",
    },
  )
}

export const postStartPeerOrSelfReview = async (exerciseId: string): Promise<void> => {
  await courseMaterialClient.post(`/exercises/${exerciseId}/peer-or-self-reviews/start`)
}

export const fetchExamEnrollment = async (examId: string): Promise<ExamEnrollment | null> => {
  const response = await courseMaterialClient.get(`/exams/${examId}/enrollment`)
  return response.data
}

export const enrollInExam = async (examId: string, is_teacher_testing: boolean): Promise<void> => {
  await courseMaterialClient.post(
    `/exams/${examId}/enroll`,
    { is_teacher_testing },
    {
      responseType: "json",
    },
  )
}

export const fetchExam = async (examId: string): Promise<ExamData> => {
  const response = await courseMaterialClient.get(`/exams/${examId}`, { responseType: "json" })
  return validateResponse(response, isExamData)
}

export const fetchExamForTesting = async (examId: string): Promise<ExamData> => {
  const response = await courseMaterialClient.get(
    `/exams/testexam/${examId}/fetch-exam-for-testing`,
    {
      responseType: "json",
    },
  )
  return validateResponse(response, isExamData)
}

export const resetExamProgress = async (examId: string): Promise<void> => {
  const response = await courseMaterialClient.post(`/exams/testexam/${examId}/reset-exam-progress`)
  return response.data
}

export const updateShowExerciseAnswers = async (
  examId: string,
  showExerciseAnswers: boolean,
): Promise<void> => {
  await courseMaterialClient.post(
    `/exams/testexam/${examId}/update-show-exercise-answers`,
    { show_exercise_answers: showExerciseAnswers },
    {
      responseType: "json",
    },
  )
}

export const saveExamAnswer = async (
  examId: string,
  exerciseId: string,
  dataJson: unknown,
): Promise<void> => {
  await courseMaterialClient.post(`/exams/${examId}/save-answer/${exerciseId}`, dataJson)
}

export const fetchGlossary = async (courseId: string): Promise<Array<Term>> => {
  const response = await courseMaterialClient.get(`/courses/${courseId}/glossary`, {
    responseType: "json",
  })
  return validateResponse(response, isArray(isTerm))
}

export const newGlossaryTerm = async (
  courseSlug: string,
  newAcronym: TermUpdate,
): Promise<void> => {
  await courseMaterialClient.post(`/courses/${courseSlug}/acronyms`, newAcronym)
}

export const fetchMentimeterEmbed = async (url: string): Promise<OEmbedResponse> => {
  const response = await courseMaterialClient.get(
    `/oembed/mentimeter?url=${encodeURIComponent(url)}`,
    { responseType: "json" },
  )
  return validateResponse(response, isOEmbedResponse)
}

export const fetchCourseReferences = async (courseId: string): Promise<MaterialReference[]> => {
  const response = await courseMaterialClient.get(`/courses/${courseId}/references`)
  return validateResponse(response, isArray(isMaterialReference))
}

export const postNewReference = async (
  courseId: string,
  data: NewMaterialReference,
): Promise<void> => {
  await courseMaterialClient.post(`/courses/${courseId}/references`, data)
}

export const isPageChapterFrontPage = async (pageId: string): Promise<IsChapterFrontPage> => {
  const response = await courseMaterialClient.get(`/pages/${pageId}/is-chapter-front-page`)
  return validateResponse(response, isIsChapterFrontPage)
}

export const fetchPageAudioFiles = async (pageId: string): Promise<PageAudioFile[]> => {
  const response = await courseMaterialClient.get(`/page_audio/${pageId}/files`)
  return validateResponse(response, isArray(isPageAudioFile))
}

export const fetchCourseLanguageVersions = async (courseId: string): Promise<Array<Course>> => {
  const response = await courseMaterialClient.get(`/courses/${courseId}/language-versions`, {
    responseType: "json",
  })
  return validateResponse(response, isArray(isCourse))
}

export const postStudentCountry = async (
  course_id: string,
  course_instance_id: string,
  country_code: string,
): Promise<void> => {
  await courseMaterialClient.post(
    `/courses/${course_id}/course-instances/${course_instance_id}/student-countries/${country_code}`,
  )
}

export const fetchStudentCountry = async (course_instance_id: string): Promise<StudentCountry> => {
  const response = await courseMaterialClient.get(
    `/courses/${course_instance_id}/student-country`,
    {
      responseType: "json",
    },
  )
  return validateResponse(response, isStudentCountry)
}

export const fetchStudentCountries = async (
  course_id: string,
  course_instance_id: string,
): Promise<{ [key: string]: number }> => {
  const response = await courseMaterialClient.get(
    `/courses/${course_id}/course-instances/${course_instance_id}/student-countries`,
    {
      responseType: "json",
    },
  )
  return validateResponse(response, isObjectMap(isNumber))
}

export const fetchPageByCourseIdAndLanguageGroupId = async (
  course_id: string,
  page_language_group_id: string,
): Promise<Page> => {
  const response = await courseMaterialClient.get(
    `/courses/${course_id}/pages/by-language-group-id/${page_language_group_id}`,
    {
      responseType: "json",
    },
  )
  return validateResponse(response, isPage)
}

export const fetchResearchFormWithCourseId = async (
  courseId: string,
): Promise<ResearchForm | null> => {
  const response = await courseMaterialClient.get(`/courses/${courseId}/research-consent-form`, {
    responseType: "json",
  })
  return validateResponse(response, isUnion(isResearchForm, isNull))
}

export const fetchResearchFormQuestionsWithCourseId = async (
  course_id: string,
): Promise<Array<ResearchFormQuestion>> => {
  const response = await courseMaterialClient.get(
    `/courses/${course_id}/research-consent-form-questions`,
    {
      responseType: "json",
    },
  )
  return validateResponse(response, isArray(isResearchFormQuestion))
}

export const fetchResearchFormAnswersWithUserId = async (
  course_id: string,
): Promise<Array<ResearchFormQuestionAnswer>> => {
  const response = await courseMaterialClient.get(
    `/courses/${course_id}/research-consent-form-user-answers`,
    {
      responseType: "json",
    },
  )
  return validateResponse(response, isArray(isResearchFormQuestionAnswer))
}

export const getChatbotConfigurationForCourse = async (
  course_id: string,
): Promise<string | null> => {
  const response = await courseMaterialClient.get(`/chatbot/for-course/${course_id}`, {
    responseType: "json",
  })
  return validateResponse(response, isUnion(isString, isNull))
}

export const postResearchFormUserAnswer = async (
  courseId: string,
  user_id: string,
  research_form_question_id: string,
  research_consent: boolean,
): Promise<string> => {
  const answer: NewResearchFormQuestionAnswer = {
    user_id,
    research_form_question_id,
    research_consent,
  }
  const response = await courseMaterialClient.post(
    `/courses/${courseId}/research-consent-form-questions-answer`,
    answer,
  )
  return validateResponse(response, isString)
}

export const fetchCourseModuleExercisesAndSubmissionsByType = async (
  courseModuleId: string,
  exercise_type: string,
  courseInstanceId: string,
): Promise<CustomViewExerciseSubmissions> => {
  const res = await courseMaterialClient.get(
    `/course-modules/${courseModuleId}/exercise-tasks/${exercise_type}/${courseInstanceId}`,
    {
      responseType: "json",
    },
  )
  return validateResponse(res, isCustomViewExerciseSubmissions)
}

export const fetchModuleIdByChapterId = async (chapter_id: string) => {
  const res = await courseMaterialClient.get(`/course-modules/chapter/${chapter_id}`, {
    responseType: "json",
  })
  return validateResponse(res, isUuid)
}

export const fetchDefaultModuleIdByCourseId = async (course_id: string) => {
  const res = await courseMaterialClient.get(`/course-modules/course/${course_id}`, {
    responseType: "json",
  })
  return validateResponse(res, isUuid)
}

export const getAllCourseModuleCompletionsForUserAndCourseInstance = async (
  courseInstanceId: string,
  userId: string,
): Promise<CourseModuleCompletion[]> => {
  const response = await courseMaterialClient.get(
    `/course-instances/${courseInstanceId}/course-module-completions/${userId}`,
  )
  return validateResponse(response, isArray(isCourseModuleCompletion))
}

<<<<<<< HEAD
export const fetchExerciseSubmissions = async (
  exerciseId: string,
  page: number,
  limit: number,
): Promise<ExerciseSlideSubmissionAndUserExerciseStateList> => {
  const response = await courseMaterialClient.get(
    `/exams/${exerciseId}/submissions?page=${page}&limit=${limit}`,
  )
  return validateResponse(response, isExerciseSlideSubmissionAndUserExerciseStateList)
}

export const endExamTime = async (examId: string): Promise<void> => {
  const response = await courseMaterialClient.post(`/exams/${examId}/end-exam-time`)
  return response.data
=======
export const getChatbotCurrentConversationInfo = async (
  chatBotConfigurationId: string,
): Promise<ChatbotConversationInfo> => {
  const response = await courseMaterialClient.get(
    `/chatbot/${chatBotConfigurationId}/conversations/current`,
  )
  return validateResponse(response, isChatbotConversationInfo)
}

export const newChatbotConversation = async (
  chatBotConfigurationId: string,
): Promise<ChatbotConversation> => {
  const response = await courseMaterialClient.post(
    `/chatbot/${chatBotConfigurationId}/conversations/new`,
  )
  return validateResponse(response, isChatbotConversation)
}

export const sendChatbotMessage = async (
  chatBotConfigurationId: string,
  conversationId: string,
  message: string,
): Promise<ReadableStream<Uint8Array>> => {
  const res = await fetch(
    `/api/v0/course-material/chatbot/${chatBotConfigurationId}/conversations/${conversationId}/send-message`,
    {
      method: "POST",
      body: JSON.stringify(message),
      headers: {
        "Content-Type": "application/json",
      },
    },
  )

  const stream = res.body

  if (!stream) {
    throw new Error("No response body")
  }

  return stream
>>>>>>> f1b7c019
}<|MERGE_RESOLUTION|>--- conflicted
+++ resolved
@@ -657,7 +657,6 @@
   return validateResponse(response, isArray(isCourseModuleCompletion))
 }
 
-<<<<<<< HEAD
 export const fetchExerciseSubmissions = async (
   exerciseId: string,
   page: number,
@@ -672,7 +671,8 @@
 export const endExamTime = async (examId: string): Promise<void> => {
   const response = await courseMaterialClient.post(`/exams/${examId}/end-exam-time`)
   return response.data
-=======
+}
+
 export const getChatbotCurrentConversationInfo = async (
   chatBotConfigurationId: string,
 ): Promise<ChatbotConversationInfo> => {
@@ -714,5 +714,4 @@
   }
 
   return stream
->>>>>>> f1b7c019
 }