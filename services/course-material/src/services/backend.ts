--- conflicted
+++ resolved
@@ -265,18 +265,6 @@
   dataJson: unknown,
 ): Promise<void> => {
   await courseMaterialClient.post(`/exams/${examId}/save-answer/${exerciseId}`, dataJson)
-<<<<<<< HEAD
-=======
-}
-
-export const fetchPreviousSubmission = async (
-  exerciseId: string,
-): Promise<PreviousSubmission | null> => {
-  const response = await courseMaterialClient.get(
-    `/submissions/previous-for-exercise/${exerciseId}`,
-    { responseType: "json" },
-  )
-  return validateResponse(response, isUnion(isNull, isPreviousSubmission))
 }
 
 export const fetchGlossary = async (courseId: string): Promise<Array<Term>> => {
@@ -291,5 +279,4 @@
   newAcronym: TermUpdate,
 ): Promise<void> => {
   await courseMaterialClient.post(`/courses/${courseSlug}/acronyms`, newAcronym)
->>>>>>> 56e8f9f7
 }