--- conflicted
+++ resolved
@@ -440,11 +440,11 @@
   return validateResponse(response, isIsChapterFrontPage)
 }
 
-<<<<<<< HEAD
 export const fetchPageAudioFiles = async (pageId: string): Promise<PageAudioFile[]> => {
   const response = await courseMaterialClient.get(`/page_audio/${pageId}/files`)
   return validateResponse(response, isArray(isPageAudioFile))
-=======
+}
+
 export const fetchCourseLanguageVersions = async (courseId: string): Promise<Array<Course>> => {
   const response = await courseMaterialClient.get(`/courses/${courseId}/language-versions`, {
     responseType: "json",
@@ -463,5 +463,4 @@
     },
   )
   return validateResponse(response, isPage)
->>>>>>> 0f92487f
 }