{
  "name": "example-exercise",
  "version": "1.0.1",
  "scripts": {
    "dev": "node server.js",
    "build": "NODE_ENV=production next build",
    "export": "next export",
    "start": "NODE_ENV=production PORT=3002 node server.js"
  },
  "dependencies": {
<<<<<<< HEAD
    "@emotion/css": "^11.13.4",
    "@emotion/react": "^11.13.3",
    "@emotion/styled": "^11.13.0",
    "@fontsource/josefin-sans": "^5.1.0",
    "@fontsource/lato": "^5.1.0",
    "@fontsource/raleway": "^5.1.0",
    "@fontsource/roboto-mono": "^5.1.0",
    "@fontsource/space-mono": "^5.1.1",
=======
    "@emotion/css": "^11.11.2",
    "@emotion/react": "^11.11.4",
    "@emotion/styled": "^11.11.0",
    "@fontsource-variable/inter": "^5.1.0",
    "@fontsource/inter": "^5.1.0",
    "@fontsource/josefin-sans": "^5.0.19",
    "@fontsource/lato": "^5.0.19",
    "@fontsource/raleway": "^5.0.17",
    "@fontsource/roboto-mono": "^5.0.17",
    "@fontsource/space-mono": "^5.0.19",
>>>>>>> c4a2136c
    "@monaco-editor/react": "^4.6.0",
    "@popperjs/core": "^2.11.8",
    "@tanstack/react-query": "^5.59.15",
    "@vectopus/atlas-icons-react": "github:rage/Atlas-icons-react#d310057c60f4f011306c35ae9caf025c5a09e41b",
    "date-fns": "^4.1.0",
    "express": "^4.21.1",
    "http-proxy-middleware": "^3.0.3",
    "i18next": "^23.16.0",
    "immer": "^10.1.1",
    "lodash": "^4.17.21",
    "monaco-editor": "^0.52.0",
    "next": "^14.2.15",
    "react": "^18.3.1",
    "react-dom": "^18.3.1",
    "react-hook-form": "^7.53.0",
    "react-hot-toast": "^2.4.1",
    "react-i18next": "^15.0.3",
    "react-is": "^18.3.1",
    "react-popper": "^2.3.0",
    "react-spring": "^9.7.4",
    "svgo": "^3.3.2",
    "use-debounce": "^10.0.4",
    "use-memo-one": "^1.1.3",
    "uuid": "^10.0.0"
  },
  "devDependencies": {
    "@svgr/webpack": "^8.1.0",
    "@types/lodash": "^4.17.10",
    "@types/node": "^22.7.5",
    "@types/react": "^18.3.11",
    "@types/react-dom": "^18.3.1",
    "@types/uuid": "^10.0.0",
    "axios": "^1.7.7",
    "postcss-styled-syntax": "^0.6.4",
    "stylelint": "^16.10.0",
    "stylelint-config-recommended": "^14.0.1",
    "typescript": "^5.6.3"
  },
  "overrides": {
    "react": "^18.3.1",
    "react-dom": "^18.3.1"
  }
}<|MERGE_RESOLUTION|>--- conflicted
+++ resolved
@@ -8,16 +8,6 @@
     "start": "NODE_ENV=production PORT=3002 node server.js"
   },
   "dependencies": {
-<<<<<<< HEAD
-    "@emotion/css": "^11.13.4",
-    "@emotion/react": "^11.13.3",
-    "@emotion/styled": "^11.13.0",
-    "@fontsource/josefin-sans": "^5.1.0",
-    "@fontsource/lato": "^5.1.0",
-    "@fontsource/raleway": "^5.1.0",
-    "@fontsource/roboto-mono": "^5.1.0",
-    "@fontsource/space-mono": "^5.1.1",
-=======
     "@emotion/css": "^11.11.2",
     "@emotion/react": "^11.11.4",
     "@emotion/styled": "^11.11.0",
@@ -28,7 +18,6 @@
     "@fontsource/raleway": "^5.0.17",
     "@fontsource/roboto-mono": "^5.0.17",
     "@fontsource/space-mono": "^5.0.19",
->>>>>>> c4a2136c
     "@monaco-editor/react": "^4.6.0",
     "@popperjs/core": "^2.11.8",
     "@tanstack/react-query": "^5.59.15",
