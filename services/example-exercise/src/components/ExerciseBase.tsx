--- conflicted
+++ resolved
@@ -1,12 +1,7 @@
 import { css } from "@emotion/css"
 
-<<<<<<< HEAD
 import { baseTheme } from "../shared-module/styles/theme"
-import { PublicAlternative } from "../util/stateInterfaces"
-=======
-import { baseTheme } from "../shared-module/utils/theme"
 import { ModelSolutionApi, PublicAlternative } from "../util/stateInterfaces"
->>>>>>> 590e4d94
 interface Props {
   alternatives: PublicAlternative[]
   selectedId: string | null
