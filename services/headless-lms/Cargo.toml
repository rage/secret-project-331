--- conflicted
+++ resolved
@@ -56,9 +56,6 @@
   "json",
 ] }
 
-<<<<<<< HEAD
 # Utilities to work with `Stream` and `tokio`.
 tokio-stream = { version = "0.1.17", features = [ "io-util" ] }
-=======
-secrecy = { version = "0.10.3", features = ["serde"] }
->>>>>>> 22ac8a19
+secrecy = { version = "0.10.3", features = ["serde"] }