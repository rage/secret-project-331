# This dockerfile contains the base dependencies that we need for developing the headless-lms service. We build this manually to in order to effectively cache these build steps.
# You can rebuild this image by running bin/build-dockerfile-development-base in the repo root
# If you want to deploy the new image, you must push it to the image repository with docker push <image-name>
FROM rust:bookworm AS dep-builder

RUN apt-get update \
  && apt-get install -yy build-essential git clang cmake libssl-dev zlib1g-dev gcc g++ file sudo \
  && rm -rf /var/lib/apt/lists/*

RUN git clone https://github.com/rui314/mold.git \
  && mkdir mold/build \
  && cd mold/build \
  && git checkout v2.40.0 \
  && cmake -DCMAKE_BUILD_TYPE=Release -DCMAKE_CXX_COMPILER=c++ .. \
  && cmake --build . -j $(nproc)

# Provides a mapping from ip to country
RUN curl https://packages.ipfire.org/79842AA7CDBA7AE3-pub.asc | apt-key add - \
  && echo "deb     https://packages.ipfire.org/location bookworm/" > /etc/apt/sources.list.d/location.list \
  && apt-get update \
  && apt-get install -yy location \
  && rm -rf /var/lib/apt/lists/*

RUN location update \
  && mkdir -p /ips-to-country \
  && location export --directory /ips-to-country \
  && gzip /ips-to-country/*

FROM rust:bookworm AS icu4x-builder

RUN cargo install icu4x-datagen --version 2.1.1 --locked

RUN icu4x-datagen \
  --markers all \
  --locales full \
  --format blob \
  --out /icu4x.postcard \
  --overwrite

FROM rust:bookworm AS rust-base

COPY --from=dep-builder /mold/build /usr/local/bin/

# Switch to use the mold linker for better compile times
# Using workaround described in https://github.com/rui314/mold#how-to-use
RUN mkdir /mold-ld-workaround \
  && ln -s /usr/local/bin/mold /mold-ld-workaround/ld
ENV RUSTFLAGS='-C link-arg=-B/mold-ld-workaround'

RUN apt-get update \
  && apt-get install -yy wait-for-it postgresql-client redis-tools \
  && rm -rf /var/lib/apt/lists/*

RUN cargo install sqlx-cli --no-default-features --features postgres,rustls && \
  cargo install cargo-watch && \
  cargo install systemfd && \
  cargo install cargo-chef --locked && \
  rustup component add clippy

COPY --from=icu4x-builder /icu4x.postcard /icu4x.postcard
COPY --from=icu4x-builder /icu4x.postcard /icu4x.postcard.2

COPY --from=dep-builder /ips-to-country /ips-to-country

WORKDIR /app

RUN useradd -ms /usr/sbin/nologin user

ENV CARGO_HOME=/home/user/.cargo \
  PATH=/home/user/.cargo/bin:$PATH

# Cache Rust dependencies using cargo chef
FROM rust-base AS chef-planner

COPY . /app/
RUN chown -R user:user /app

USER user

WORKDIR /app
RUN cargo chef prepare --recipe-path recipe.json

FROM rust-base AS chef-builder

COPY --from=chef-planner --chown=user:user /app/recipe.json recipe.json
RUN chown -R user:user /app

USER user

# Cache both debug and release dependencies
RUN cargo chef cook --recipe-path recipe.json
RUN cargo chef cook --release --recipe-path recipe.json

# Create final stage with cached dependencies
FROM rust-base

# Copy the cached dependencies
<<<<<<< HEAD
=======
#COPY --from=chef-builder --chown=user:user /app/target /app/target
>>>>>>> 9265228d
COPY --from=chef-builder --chown=user:user /home/user/.cargo /home/user/.cargo

USER root<|MERGE_RESOLUTION|>--- conflicted
+++ resolved
@@ -95,10 +95,6 @@
 FROM rust-base
 
 # Copy the cached dependencies
-<<<<<<< HEAD
-=======
-#COPY --from=chef-builder --chown=user:user /app/target /app/target
->>>>>>> 9265228d
 COPY --from=chef-builder --chown=user:user /home/user/.cargo /home/user/.cargo
 
 USER root