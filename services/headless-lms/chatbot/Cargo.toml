[package]
name = "headless-lms-chatbot"
version.workspace = true
authors.workspace = true
edition.workspace = true
rust-version.workspace = true
license.workspace = true

[dependencies]
headless-lms-utils = { path = "../utils" }
headless-lms-models = { path = "../models" }

# Date and time library for Rust
chrono = { version = "0.4.42", features = ["serde"] }
# An implementation of futures and streams featuring zero allocations, composability, and itera…
futures = "0.3.31"
# Common utilities and extension traits for the futures-rs library.
futures-util = "0.3.31"
# An event-driven, non-blocking I/O platform for writing asynchronous I/O backed applications.
tokio.workspace = true
# Utilities for working with Tokio.
<<<<<<< HEAD
tokio-util = "0.7.16"
# Utilities to work with `Stream` and `tokio`.
tokio-stream.workspace = true
=======
tokio-util = "0.7.17"
>>>>>>> 15dda1ba
# higher level HTTP client library
reqwest = { version = "0.12.25", features = [
  "brotli",
  "gzip",
  "json",
  "http2",
  "rustls-tls",
  "stream",
] }
# A generic serialization/deserialization framework
serde = { version = "1.0.228", features = ["derive"] }
# A JSON serialization file format
serde_json = "1.0.145"
# Application-level tracing for Rust.
tracing = "0.1.43"
# A library to generate and parse UUIDs.
uuid = { version = "1.19.0", features = ["serde", "v4", "v5"] }
# Flexible concrete Error type built on std::error::Error
anyhow = "1.0.100"
# 🧰 The Rust SQL Toolkit. An async, pure Rust SQL crate featuring compile-time checked queries
sqlx.workspace = true
# Asynchronous streams using async & await notation
async-stream = "0.3.6"
# Types and traits for working with bytes
bytes = "1.11.0"
# Azure Storage crate from the Azure SDK for Rust
azure_storage = "0.21.0"
# Azure Blob Storage crate from the Azure SDK for Rust
azure_storage_blobs = "0.21.0"
# Rust wrappers around Microsoft Azure REST APIs - Core crate
azure_core = "0.21.0"
# URL library for Rust, based on the WHATWG URL Standard
url = "2.5.7"
# A crate for safe and ergonomic pin-projection.
pin-project = "1.1.10"
# Utilities for enriching errors with `tracing`.
tracing-error = "0.2.1"
#  A library to acquire a stack trace (backtrace) at runtime in a Rust program. Should be removed after Rust 1.65.
backtrace = "0.3.76"<|MERGE_RESOLUTION|>--- conflicted
+++ resolved
@@ -19,13 +19,9 @@
 # An event-driven, non-blocking I/O platform for writing asynchronous I/O backed applications.
 tokio.workspace = true
 # Utilities for working with Tokio.
-<<<<<<< HEAD
-tokio-util = "0.7.16"
+tokio-util = "0.7.17"
 # Utilities to work with `Stream` and `tokio`.
 tokio-stream.workspace = true
-=======
-tokio-util = "0.7.17"
->>>>>>> 15dda1ba
 # higher level HTTP client library
 reqwest = { version = "0.12.25", features = [
   "brotli",
