use std::path::PathBuf;
use std::pin::Pin;
use std::sync::{
    Arc,
    atomic::{self, AtomicBool},
};
use std::task::{Context, Poll};

use bytes::Bytes;
use chrono::Utc;
use futures::{Stream, TryStreamExt};
use headless_lms_models::chatbot_conversation_messages::ChatbotConversationMessage;
use headless_lms_models::chatbot_conversation_messages_citations::ChatbotConversationMessageCitation;
use headless_lms_utils::{ApplicationConfiguration, http::REQWEST_CLIENT};
use pin_project::pin_project;
use serde::{Deserialize, Serialize};
use sqlx::PgPool;
use tokio::{io::AsyncBufReadExt, sync::Mutex};
use tokio_util::io::StreamReader;
use url::Url;

use crate::llm_utils::{LLM_API_VERSION, build_llm_headers, estimate_tokens};
use crate::prelude::*;
use crate::search_filter::SearchFilter;

#[derive(Deserialize, Serialize, Debug)]
pub struct ContentFilterResults {
    pub hate: Option<ContentFilter>,
    pub self_harm: Option<ContentFilter>,
    pub sexual: Option<ContentFilter>,
    pub violence: Option<ContentFilter>,
}

#[derive(Deserialize, Serialize, Debug)]
pub struct ContentFilter {
    pub filtered: bool,
    pub severity: String,
}

#[derive(Deserialize, Serialize, Debug)]
pub struct Choice {
    pub content_filter_results: Option<ContentFilterResults>,
    pub delta: Option<Delta>,
    pub finish_reason: Option<String>,
    pub index: i32,
}

#[derive(Deserialize, Serialize, Debug)]
pub struct Delta {
    pub content: Option<String>,
    pub context: Option<DeltaContext>,
}

#[derive(Deserialize, Serialize, Debug)]
pub struct DeltaContext {
    pub citations: Vec<Citation>,
}

#[derive(Deserialize, Serialize, Debug)]
pub struct Citation {
    pub content: String,
    pub title: String,
    pub url: String,
<<<<<<< HEAD
    //pub chunk_id: i32,
=======
    pub filepath: String,
>>>>>>> ad6d098c
}

#[derive(Deserialize, Serialize, Debug)]
pub struct ResponseChunk {
    pub choices: Vec<Choice>,
    pub created: u64,
    pub id: String,
    pub model: String,
    pub object: String,
    pub system_fingerprint: Option<String>,
}

/// The format accepted by the API.
#[derive(Serialize, Deserialize, Debug)]
pub struct ApiChatMessage {
    pub role: String,
    pub content: String,
}

impl From<ChatbotConversationMessage> for ApiChatMessage {
    fn from(message: ChatbotConversationMessage) -> Self {
        ApiChatMessage {
            role: if message.is_from_chatbot {
                "assistant".to_string()
            } else {
                "user".to_string()
            },
            content: message.message.unwrap_or_default(),
        }
    }
}

#[derive(Serialize, Deserialize, Debug)]
pub struct ChatRequest {
    pub messages: Vec<ApiChatMessage>,
    #[serde(skip_serializing_if = "Vec::is_empty")]
    pub data_sources: Vec<DataSource>,
    pub temperature: f32,
    pub top_p: f32,
    pub frequency_penalty: f32,
    pub presence_penalty: f32,
    pub max_tokens: i32,
    pub stop: Option<String>,
    pub stream: bool,
}

impl ChatRequest {
    pub async fn build_and_insert_incoming_message_to_db(
        conn: &mut PgConnection,
        chatbot_configuration_id: Uuid,
        conversation_id: Uuid,
        message: &str,
        app_config: &ApplicationConfiguration,
    ) -> anyhow::Result<(Self, ChatbotConversationMessage, i32)> {
        let index_name = Url::parse(&app_config.base_url)?
            .host_str()
            .expect("BASE_URL must have a host")
            .replace(".", "-");

        let configuration =
            models::chatbot_configurations::get_by_id(conn, chatbot_configuration_id).await?;

        let conversation_messages =
            models::chatbot_conversation_messages::get_by_conversation_id(conn, conversation_id)
                .await?;

        let new_order_number = conversation_messages
            .iter()
            .map(|m| m.order_number)
            .max()
            .unwrap_or(0)
            + 1;

        let new_message = models::chatbot_conversation_messages::insert(
            conn,
            ChatbotConversationMessage {
                id: Uuid::new_v4(),
                created_at: Utc::now(),
                updated_at: Utc::now(),
                deleted_at: None,
                conversation_id,
                message: Some(message.to_string()),
                is_from_chatbot: false,
                message_is_complete: true,
                used_tokens: estimate_tokens(message),
                order_number: new_order_number,
            },
        )
        .await?;

        let mut api_chat_messages: Vec<ApiChatMessage> =
            conversation_messages.into_iter().map(Into::into).collect();

        api_chat_messages.push(new_message.clone().into());

        api_chat_messages.insert(
            0,
            ApiChatMessage {
                role: "system".to_string(),
                content: configuration.prompt.clone(),
            },
        );

        let data_sources = if configuration.use_azure_search {
            let azure_config = app_config.azure_configuration.as_ref().ok_or_else(|| {
                anyhow::anyhow!("Azure configuration is missing from the application configuration")
            })?;

            let search_config = azure_config.search_config.as_ref().ok_or_else(|| {
                anyhow::anyhow!(
                    "Azure search configuration is missing from the Azure configuration"
                )
            })?;

            let query_type = if configuration.use_semantic_reranking {
                "vector_semantic_hybrid"
            } else {
                "vector_simple_hybrid"
            };

            vec![DataSource {
                data_type: "azure_search".to_string(),
                parameters: DataSourceParameters {
                    endpoint: search_config.search_endpoint.to_string(),
                    authentication: DataSourceParametersAuthentication {
                        auth_type: "api_key".to_string(),
                        key: search_config.search_api_key.clone(),
                    },
                    index_name,
                    query_type: query_type.to_string(),
                    semantic_configuration: "default".to_string(),
                    embedding_dependency: EmbeddingDependency {
                        dep_type: "deployment_name".to_string(),
                        deployment_name: search_config.vectorizer_deployment_id.clone(),
                    },
                    in_scope: false,
                    top_n_documents: 5,
                    strictness: 3,
                    filter: Some(
                        SearchFilter::eq("course_id", configuration.course_id.to_string())
                            .to_odata()?,
                    ),
                    fields_mapping: FieldsMapping {
                        content_fields_separator: ",".to_string(),
                        content_fields: vec!["chunk".to_string()],
                        filepath_field: "filepath".to_string(),
                        title_field: "title".to_string(),
                        url_field: "url".to_string(),
                        vector_fields: vec!["text_vector".to_string()],
                    },
                },
            }]
        } else {
            Vec::new()
        };

        let serialized_messages = serde_json::to_string(&api_chat_messages)?;
        let request_estimated_tokens = estimate_tokens(&serialized_messages);

        Ok((
            Self {
                messages: api_chat_messages,
                data_sources,
                temperature: configuration.temperature,
                top_p: configuration.top_p,
                frequency_penalty: configuration.frequency_penalty,
                presence_penalty: configuration.presence_penalty,
                max_tokens: configuration.response_max_tokens,
                stop: None,
                stream: true,
            },
            new_message,
            request_estimated_tokens,
        ))
    }
}

#[derive(Serialize, Deserialize, Debug)]
pub struct DataSource {
    #[serde(rename = "type")]
    pub data_type: String,
    pub parameters: DataSourceParameters,
}

#[derive(Serialize, Deserialize, Debug)]
pub struct DataSourceParameters {
    pub endpoint: String,
    pub authentication: DataSourceParametersAuthentication,
    pub index_name: String,
    pub query_type: String,
    pub embedding_dependency: EmbeddingDependency,
    pub in_scope: bool,
    pub top_n_documents: i32,
    pub strictness: i32,
    #[serde(skip_serializing_if = "Option::is_none")]
    pub filter: Option<String>,
    pub fields_mapping: FieldsMapping,
    pub semantic_configuration: String,
}

#[derive(Serialize, Deserialize, Debug)]
pub struct DataSourceParametersAuthentication {
    #[serde(rename = "type")]
    pub auth_type: String,
    pub key: String,
}

#[derive(Serialize, Deserialize, Debug)]
pub struct EmbeddingDependency {
    #[serde(rename = "type")]
    pub dep_type: String,
    pub deployment_name: String,
}

#[derive(Serialize, Deserialize, Debug)]
pub struct FieldsMapping {
    pub content_fields_separator: String,
    pub content_fields: Vec<String>,
    pub filepath_field: String,
    pub title_field: String,
    pub url_field: String,
    pub vector_fields: Vec<String>,
}

#[derive(Serialize, Deserialize, Debug)]
pub struct ChatResponse {
    pub text: String,
}

/// Custom stream that encapsulates both the response stream and the cancellation guard. Makes sure that the guard is always dropped when the stream is dropped.
#[pin_project]
struct GuardedStream<S> {
    guard: RequestCancelledGuard,
    #[pin]
    stream: S,
}

impl<S> GuardedStream<S> {
    fn new(guard: RequestCancelledGuard, stream: S) -> Self {
        Self { guard, stream }
    }
}

impl<S> Stream for GuardedStream<S>
where
    S: Stream<Item = anyhow::Result<Bytes>> + Send,
{
    type Item = S::Item;

    fn poll_next(self: Pin<&mut Self>, cx: &mut Context<'_>) -> Poll<Option<Self::Item>> {
        let this = self.project();
        this.stream.poll_next(cx)
    }
}

struct RequestCancelledGuard {
    response_message_id: Uuid,
    received_string: Arc<Mutex<Vec<String>>>,
    pool: PgPool,
    done: Arc<AtomicBool>,
    request_estimated_tokens: i32,
}

impl Drop for RequestCancelledGuard {
    fn drop(&mut self) {
        if self.done.load(atomic::Ordering::Relaxed) {
            return;
        }
        warn!("Request was not cancelled. Cleaning up.");
        let response_message_id = self.response_message_id;
        let received_string = self.received_string.clone();
        let pool = self.pool.clone();
        let request_estimated_tokens = self.request_estimated_tokens;
        tokio::spawn(async move {
            info!("Verifying the received message has been handled");
            let mut conn = pool.acquire().await.expect("Could not acquire connection");
            let full_response_text = received_string.lock().await;
            if full_response_text.is_empty() {
                info!("No response received. Deleting the response message");
                models::chatbot_conversation_messages::delete(&mut conn, response_message_id)
                    .await
                    .expect("Could not delete response message");
                return;
            }
            info!("Response received but not completed. Saving the text received so far.");
            let full_response_as_string = full_response_text.join("");
            let estimated_cost = estimate_tokens(&full_response_as_string);
            info!(
                "End of chatbot response stream. Estimated cost: {}. Response: {}",
                estimated_cost, full_response_as_string
            );

            // Update with request_estimated_tokens + estimated_cost
            models::chatbot_conversation_messages::update(
                &mut conn,
                response_message_id,
                &full_response_as_string,
                true,
                request_estimated_tokens + estimated_cost,
            )
            .await
            .expect("Could not update response message");
        });
    }
}

pub async fn send_chat_request_and_parse_stream(
    conn: &mut PgConnection,
    pool: PgPool,
    app_config: &ApplicationConfiguration,
    chatbot_configuration_id: Uuid,
    conversation_id: Uuid,
    message: &str,
) -> anyhow::Result<Pin<Box<dyn Stream<Item = anyhow::Result<Bytes>> + Send>>> {
    let (chat_request, new_message, request_estimated_tokens) =
        ChatRequest::build_and_insert_incoming_message_to_db(
            conn,
            chatbot_configuration_id,
            conversation_id,
            message,
            app_config,
        )
        .await?;

    let full_response_text = Arc::new(Mutex::new(Vec::new()));
    let done = Arc::new(AtomicBool::new(false));

    let azure_config = app_config
        .azure_configuration
        .as_ref()
        .ok_or_else(|| anyhow::anyhow!("Azure configuration not found"))?;

    let chatbot_config = azure_config
        .chatbot_config
        .as_ref()
        .ok_or_else(|| anyhow::anyhow!("Chatbot configuration not found"))?;

    let api_key = chatbot_config.api_key.clone();
    let mut url = chatbot_config.api_endpoint.clone();

    // Always set the API version so that we actually use the API that the code is written for
    url.set_query(Some(&format!("api-version={}", LLM_API_VERSION)));

    let headers = build_llm_headers(&api_key)?;

    let response_order_number = new_message.order_number + 1;

    let response_message = models::chatbot_conversation_messages::insert(
        conn,
        ChatbotConversationMessage {
            id: Uuid::new_v4(),
            created_at: Utc::now(),
            updated_at: Utc::now(),
            deleted_at: None,
            conversation_id,
            message: None,
            is_from_chatbot: true,
            message_is_complete: false,
            used_tokens: request_estimated_tokens,
            order_number: response_order_number,
        },
    )
    .await?;

    // Instantiate the guard before creating the stream.
    let guard = RequestCancelledGuard {
        response_message_id: response_message.id,
        received_string: full_response_text.clone(),
        pool: pool.clone(),
        done: done.clone(),
        request_estimated_tokens,
    };

    let request = REQWEST_CLIENT
        .post(url)
        .headers(headers)
        .json(&chat_request)
        .send();

    let response = request.await?;

    info!("Receiving chat response with {:?}", response.version());

    if !response.status().is_success() {
        let status = response.status();
        let error_message = response.text().await?;
        return Err(anyhow::anyhow!(
            "Failed to send chat request. Status: {}. Error: {}",
            status,
            error_message
        ));
    }

    let stream = response.bytes_stream().map_err(std::io::Error::other);
    let reader = StreamReader::new(stream);
    let mut lines = reader.lines();

    let response_stream = async_stream::try_stream! {
        while let Some(line) = lines.next_line().await? {
            if !line.starts_with("data: ") {
                continue;
            }
            let json_str = line.trim_start_matches("data: ");

            let mut full_response_text = full_response_text.lock().await;
            if json_str.trim() == "[DONE]" {
                let full_response_as_string = full_response_text.join("");
                let estimated_cost = estimate_tokens(&full_response_as_string);
                info!(
                    "End of chatbot response stream. Estimated cost: {}. Response: {}",
                    estimated_cost, full_response_as_string
                );
                done.store(true, atomic::Ordering::Relaxed);
                let mut conn = pool.acquire().await?;
                models::chatbot_conversation_messages::update(
                    &mut conn,
                    response_message.id,
                    &full_response_as_string,
                    true,
                    request_estimated_tokens + estimated_cost,
                ).await?;
                break;
            }
            let response_chunk = serde_json::from_str::<ResponseChunk>(json_str).map_err(|e| {
                anyhow::anyhow!("Failed to parse response chunk: {}", e)
            })?;

            for choice in &response_chunk.choices {
                if let Some(delta) = &choice.delta {
                    if let Some(content) = &delta.content {
                        full_response_text.push(content.clone());
                        let response = ChatResponse { text: content.clone() };
                        let response_as_string = serde_json::to_string(&response)?;
                        yield Bytes::from(response_as_string);
                        yield Bytes::from("\n");
                    }
                    if let Some(context) = &delta.context {
                        let citation_message_id = response_message.id;
                        let mut conn = pool.acquire().await?;
                        for (idx, cit) in context.citations.iter().enumerate() {
                            let content = if cit.content.len() < 255 {cit.content.clone()} else {cit.content[0..255].to_string()};
                            let document_url = cit.url.clone();
<<<<<<< HEAD
                            let url_parts: Vec<&str> = document_url.split("/").collect();
                            // TODO idk how to make sure that this cited document is course material vs.
                            // something else... this works for now
                            let course_material_chapter = if url_parts[5] == "courses" {Some(parse_capitalize(url_parts[7].to_string()))} else {None};
                            models::chatbot_conversation_messages_citations::insert(
                                &mut conn, ChatbotConversationMessageCitation {
                                    id: Uuid::new_v4(),
                                    conversation_message_id: citation_message_id,
                                    conversation_id,
                                    course_material_chapter,
                                    title: cit.title.clone(), // TODO is it ugly to clone here?
=======
                            let mut page_path = PathBuf::from(&cit.filepath);
                            page_path.set_extension("");
                            let page_id_str = page_path.file_name();
                            let page_id = page_id_str.and_then(|id_str| Uuid::parse_str(id_str.to_string_lossy().as_ref()).ok());
                            let course_material_chapter_number = if let Some(id) = page_id {
                                let chapter = models::chapters::get_chapter_by_page_id(&mut conn, id).await.ok();
                                chapter.map(|c| c.chapter_number)
                            } else {
                                None
                            };

                            models::chatbot_conversation_messages_citations::insert(
                                &mut conn, ChatbotConversationMessageCitation {
                                    id: Uuid::new_v4(),
                                    created_at: Utc::now(),
                                    updated_at: Utc::now(),
                                    deleted_at: None,
                                    conversation_message_id: citation_message_id,
                                    conversation_id,
                                    course_material_chapter_number,
                                    title: cit.title.clone(),
>>>>>>> ad6d098c
                                    content,
                                    document_url,
                                    citation_number: (idx+1) as i32,
                                }
                            ).await?;
                        }
                    }

                }
            }
        }

        if !done.load(atomic::Ordering::Relaxed) {
            Err(anyhow::anyhow!("Stream ended unexpectedly"))?;
        }
    };

    // Encapsulate the stream and the guard within GuardedStream. This moves the request guard into the stream and ensures that it is dropped when the stream is dropped.
    // This way we do cleanup only when the stream is dropped and not when this function returns.
    let guarded_stream = GuardedStream::new(guard, response_stream);

    // Box and pin the GuardedStream to satisfy the Unpin requirement
    Ok(Box::pin(guarded_stream))
}

pub fn parse_capitalize(s: String) -> String {
    // "example-text" -> "Example Text"
    s.split("-")
        .map(|s| {
            let mut s2: Vec<char> = s.chars().collect();
            s2[0] = s2[0].to_uppercase().next().unwrap();
            s2.into_iter().collect()
        })
        .collect::<Vec<String>>()
        .join(" ")
}<|MERGE_RESOLUTION|>--- conflicted
+++ resolved
@@ -61,11 +61,7 @@
     pub content: String,
     pub title: String,
     pub url: String,
-<<<<<<< HEAD
-    //pub chunk_id: i32,
-=======
     pub filepath: String,
->>>>>>> ad6d098c
 }
 
 #[derive(Deserialize, Serialize, Debug)]
@@ -508,19 +504,6 @@
                         for (idx, cit) in context.citations.iter().enumerate() {
                             let content = if cit.content.len() < 255 {cit.content.clone()} else {cit.content[0..255].to_string()};
                             let document_url = cit.url.clone();
-<<<<<<< HEAD
-                            let url_parts: Vec<&str> = document_url.split("/").collect();
-                            // TODO idk how to make sure that this cited document is course material vs.
-                            // something else... this works for now
-                            let course_material_chapter = if url_parts[5] == "courses" {Some(parse_capitalize(url_parts[7].to_string()))} else {None};
-                            models::chatbot_conversation_messages_citations::insert(
-                                &mut conn, ChatbotConversationMessageCitation {
-                                    id: Uuid::new_v4(),
-                                    conversation_message_id: citation_message_id,
-                                    conversation_id,
-                                    course_material_chapter,
-                                    title: cit.title.clone(), // TODO is it ugly to clone here?
-=======
                             let mut page_path = PathBuf::from(&cit.filepath);
                             page_path.set_extension("");
                             let page_id_str = page_path.file_name();
@@ -542,7 +525,6 @@
                                     conversation_id,
                                     course_material_chapter_number,
                                     title: cit.title.clone(),
->>>>>>> ad6d098c
                                     content,
                                     document_url,
                                     citation_number: (idx+1) as i32,
