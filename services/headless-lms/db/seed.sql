INSERT INTO organizations (id, "name", slug)
VALUES (
    '1b89e57e-8b57-42f2-9fed-c7a6736e3eec',
    'University of Helsinki, Department of Computer Science',
    'uh-cs'
  );
INSERT INTO organizations (id, "name", slug)
VALUES (
    'b36c94f5-bc87-4bc9-aab8-a0591b9f6f81',
    'University of Helsinki, Department of Mathematics and Statistics',
    'uh-mathstat'
  );
INSERT INTO courses (id, "name", slug, organization_id)
VALUES (
    'd86cf910-4d26-40e9-8c9c-1cc35294fdbb',
    'Introduction to everything',
    'introduction-to-everything',
    '1b89e57e-8b57-42f2-9fed-c7a6736e3eec'
  );
INSERT INTO courses (id, "name", slug, organization_id)
VALUES (
    '2d56db91-399a-43e7-b6d0-21c3f18d72af',
    'Introduction to Computer Science',
    'introduction-to-computer-science',
    '1b89e57e-8b57-42f2-9fed-c7a6736e3eec'
  );
INSERT INTO courses (id, "name", slug, organization_id)
VALUES (
    '8f605161-125b-449b-a443-c62ffc1b077f',
    'Introduction to Statistics',
    'introduction-to-statistics',
    'b36c94f5-bc87-4bc9-aab8-a0591b9f6f81'
  );
INSERT INTO pages (
    id,
    course_id,
    content,
    url_path,
    title,
    order_number
  )
VALUES (
    'f3b0d699-c9be-4d56-bd0a-9d40e5547e4d',
    'd86cf910-4d26-40e9-8c9c-1cc35294fdbb',
    '[{"name": "core/paragraph", "isValid": true, "clientId": "fdc9354b-4f84-4561-b5fc-b7e77fc07bad", "attributes": {"content": "Everything is a big topic.", "dropCap": false}, "innerBlocks": []}, {"name": "moocfi/exercise", "isValid": true, "clientId": "022157e6-d10c-4f87-9eb3-ee8a17c4f249", "attributes": {"id": "34e47a8e-d573-43be-8f23-79128cbb29b8"}, "innerBlocks": []}]'::jsonb,
    '/',
    'Welcome to Introduction to Everything',
    1
  );
INSERT INTO pages (
    id,
    course_id,
    content,
    url_path,
    title,
    order_number
  )
VALUES (
    'de5590c6-97b3-40f1-b2e1-2195645da509',
    'd86cf910-4d26-40e9-8c9c-1cc35294fdbb',
    '[{"name": "core/snd-paragraph", "isValid": true, "clientId": "e6f023d2-eb6c-436c-996c-13982df9cfa9", "attributes": {"content": "First chapters second page.", "dropCap": false}, "innerBlocks": []}, {"name": "moocfi/snd-exercise", "isValid": true, "clientId": "9cda760e-2309-4782-bd67-57b5d1d4a791", "attributes": {"id": "4b8d6878-89dc-4224-aaa6-488a6dab5d95"}, "innerBlocks": []}]'::jsonb,
    '/',
    'In the second page of first chapter...',
    2
  );
INSERT INTO pages (
    id,
    course_id,
    content,
    url_path,
    title,
    order_number
  )
VALUES (
    'aeac9212-b1d8-4a59-b5fb-1656606e9f5c',
    'd86cf910-4d26-40e9-8c9c-1cc35294fdbb',
    '[{"name": "core/snd-paragraph", "isValid": true, "clientId": "376b8be3-bd9f-493f-a85c-59dd2aaae818bad", "attributes": {"content": "Everything is a big topic.", "dropCap": false}, "innerBlocks": []}, {"name": "moocfi/snd-exercise", "isValid": true, "clientId": "06b3113c-8bef-49ed-b0b0-9ecc33375662", "attributes": {"id": "d313dc8f-c12d-4237-8730-bca936931fc9"}, "innerBlocks": []}]'::jsonb,
    '/',
    'In the second part...',
    1
  );
INSERT INTO exercises (id, course_id, "name", page_id)
VALUES (
    '34e47a8e-d573-43be-8f23-79128cbb29b8',
    'd86cf910-4d26-40e9-8c9c-1cc35294fdbb',
    'Best exercise',
    'f3b0d699-c9be-4d56-bd0a-9d40e5547e4d'
  );
INSERT INTO exercise_items (
    id,
    exercise_id,
    exercise_type,
    assignment,
    private_spec,
    public_spec
  )
VALUES (
    '0125c21b-6afa-4652-89f7-56c48bd8ffe4',
    '34e47a8e-d573-43be-8f23-79128cbb29b8',
    'example',
    '[{"name": "core/paragraph", "isValid": true, "clientId": "6d211c53-9a5b-47c5-a16e-5349466800cb", "attributes": {"content": "Answer this question.", "dropCap": false}, "innerBlocks": []}]'::jsonb,
    '[{"id": "1c206384-8373-40be-bcbd-2940c0eb5205", "name": "a", "correct": false}, {"id": "8f09e9a0-ac20-486a-ba29-704e7eeaf6af", "name": "b", "correct": true}, {"id": "af5cdeb3-7d69-4c32-9f44-d8e2aece3d02", "name": "c", "correct": false}]'::jsonb,
    '[{"id": "1c206384-8373-40be-bcbd-2940c0eb5205", "name": "a"}, {"id": "8f09e9a0-ac20-486a-ba29-704e7eeaf6af", "name": "b"}, {"id": "af5cdeb3-7d69-4c32-9f44-d8e2aece3d02", "name": "c"}]'::jsonb
  );
INSERT INTO chapters(id, name, course_id, chapter_number)
VALUES (
    'd332f3d9-39a5-4a18-80f4-251727693c37',
    'The Basics',
    'd86cf910-4d26-40e9-8c9c-1cc35294fdbb',
    1
  );
INSERT INTO chapters(id, name, course_id, chapter_number)
VALUES (
    'e9f24363-81ca-425b-ade2-80cc33105e75',
    'The Intermediaries',
    'd86cf910-4d26-40e9-8c9c-1cc35294fdbb',
    2
  );
INSERT INTO users (id)
VALUES ('0589dc46-71a9-4220-baf2-d2f0dc77ef9a');
INSERT INTO users (id)
VALUES ('b8f1d304-aaad-4bd7-a2fe-7598e946029a');
INSERT INTO users (id)
VALUES ('d01e3b4e-e7e6-405d-9407-05dce3eb4434');
INSERT INTO submissions (
    id,
    created_at,
    updated_at,
    exercise_id,
    course_id,
    exercise_item_id,
    user_id
  )
VALUES (
    'f87e11e4-c6e5-40cc-bde7-7c371609643f',
    '1999-01-08',
    '1999-01-08',
    '34e47a8e-d573-43be-8f23-79128cbb29b8',
    'd86cf910-4d26-40e9-8c9c-1cc35294fdbb',
    '0125c21b-6afa-4652-89f7-56c48bd8ffe4',
    '0589dc46-71a9-4220-baf2-d2f0dc77ef9a'
  );
INSERT INTO submissions (
    id,
    created_at,
    updated_at,
    exercise_id,
    course_id,
    exercise_item_id,
    user_id
  )
VALUES (
    '2eb3aaf2-e2a7-4a0c-80c0-e8f3d62660ec',
    '1999-01-09',
    '1999-01-09',
    '34e47a8e-d573-43be-8f23-79128cbb29b8',
    'd86cf910-4d26-40e9-8c9c-1cc35294fdbb',
    '0125c21b-6afa-4652-89f7-56c48bd8ffe4',
    '0589dc46-71a9-4220-baf2-d2f0dc77ef9a'
  );
INSERT INTO submissions (
    id,
    created_at,
    updated_at,
    exercise_id,
    course_id,
    exercise_item_id,
    user_id
  )
VALUES (
    'cc19e9b6-3b47-4e72-b7bc-052eb04dedc7',
    '1999-01-10',
    '1999-01-10',
    '34e47a8e-d573-43be-8f23-79128cbb29b8',
    'd86cf910-4d26-40e9-8c9c-1cc35294fdbb',
    '0125c21b-6afa-4652-89f7-56c48bd8ffe4',
    '0589dc46-71a9-4220-baf2-d2f0dc77ef9a'
  );
INSERT INTO submissions (
    id,
    created_at,
    updated_at,
    exercise_id,
    course_id,
    exercise_item_id,
    user_id
  )
VALUES (
    '2c4fd344-bdc7-42cc-83f0-8836ad752d79',
    '1999-01-11',
    '1999-01-11',
    '34e47a8e-d573-43be-8f23-79128cbb29b8',
    'd86cf910-4d26-40e9-8c9c-1cc35294fdbb',
    '0125c21b-6afa-4652-89f7-56c48bd8ffe4',
    '0589dc46-71a9-4220-baf2-d2f0dc77ef9a'
  );
<<<<<<< HEAD
UPDATE chapters
SET front_page_id = 'f3b0d699-c9be-4d56-bd0a-9d40e5547e4d'
where id = 'd332f3d9-39a5-4a18-80f4-251727693c37';
UPDATE chapters
SET front_page_id = 'aeac9212-b1d8-4a59-b5fb-1656606e9f5c'
where id = 'e9f24363-81ca-425b-ade2-80cc33105e75';
UPDATE pages
SET chapter_id = 'd332f3d9-39a5-4a18-80f4-251727693c37'
where id = 'f3b0d699-c9be-4d56-bd0a-9d40e5547e4d';
UPDATE pages
SET chapter_id = 'e9f24363-81ca-425b-ade2-80cc33105e75'
where id = 'aeac9212-b1d8-4a59-b5fb-1656606e9f5c';
UPDATE pages
SET chapter_id = 'd332f3d9-39a5-4a18-80f4-251727693c37'
where id = 'de5590c6-97b3-40f1-b2e1-2195645da509';
=======
INSERT INTO roles (user_id, organization_id, course_id, role)
VALUES (
    '0589dc46-71a9-4220-baf2-d2f0dc77ef9a',
    NULL,
    NULL,
    'admin'
  );
INSERT INTO roles (user_id, organization_id, course_id, role)
VALUES (
    'b8f1d304-aaad-4bd7-a2fe-7598e946029a',
    '1b89e57e-8b57-42f2-9fed-c7a6736e3eec',
    NULL,
    'teacher'
  );
INSERT INTO roles (user_id, organization_id, course_id, role)
VALUES (
    'd01e3b4e-e7e6-405d-9407-05dce3eb4434',
    '1b89e57e-8b57-42f2-9fed-c7a6736e3eec',
    '2d56db91-399a-43e7-b6d0-21c3f18d72af',
    'assistant'
  );
>>>>>>> fa481452
<|MERGE_RESOLUTION|>--- conflicted
+++ resolved
@@ -194,7 +194,6 @@
     '0125c21b-6afa-4652-89f7-56c48bd8ffe4',
     '0589dc46-71a9-4220-baf2-d2f0dc77ef9a'
   );
-<<<<<<< HEAD
 UPDATE chapters
 SET front_page_id = 'f3b0d699-c9be-4d56-bd0a-9d40e5547e4d'
 where id = 'd332f3d9-39a5-4a18-80f4-251727693c37';
@@ -210,7 +209,6 @@
 UPDATE pages
 SET chapter_id = 'd332f3d9-39a5-4a18-80f4-251727693c37'
 where id = 'de5590c6-97b3-40f1-b2e1-2195645da509';
-=======
 INSERT INTO roles (user_id, organization_id, course_id, role)
 VALUES (
     '0589dc46-71a9-4220-baf2-d2f0dc77ef9a',
@@ -231,5 +229,4 @@
     '1b89e57e-8b57-42f2-9fed-c7a6736e3eec',
     '2d56db91-399a-43e7-b6d0-21c3f18d72af',
     'assistant'
-  );
->>>>>>> fa481452
+  );