--- conflicted
+++ resolved
@@ -41,7 +41,11 @@
     'introduction-to-statistics',
     'b36c94f5-bc87-4bc9-aab8-a0591b9f6f81'
   );
-<<<<<<< HEAD
+INSERT INTO course_instances (id, course_id)
+VALUES (
+    'eb5e96df-4a47-4a6e-995b-6af03f8173ad',
+    '8f605161-125b-449b-a443-c62ffc1b077f'
+  );
 INSERT INTO pages (
     id,
     course_id,
@@ -50,14 +54,6 @@
     title,
     order_number
   )
-=======
-INSERT INTO course_instances (id, course_id)
-VALUES (
-    'eb5e96df-4a47-4a6e-995b-6af03f8173ad',
-    '8f605161-125b-449b-a443-c62ffc1b077f'
-  );
-INSERT INTO pages (id, course_id, content, url_path, title)
->>>>>>> c8e92ecc
 VALUES (
     'f3b0d699-c9be-4d56-bd0a-9d40e5547e4d',
     'd86cf910-4d26-40e9-8c9c-1cc35294fdbb',
