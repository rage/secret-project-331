--- conflicted
+++ resolved
@@ -54,7 +54,6 @@
         "Uuid"
       ]
     },
-<<<<<<< HEAD
     "nullable": [
       false,
       false,
@@ -63,11 +62,9 @@
       true,
       false,
       true,
-      true
+      true,
+      false
     ]
-=======
-    "nullable": [false, false, false, false, true, false, true, true, false]
->>>>>>> f2abeb06
   },
   "hash": "2a8d2052e1e241693b19cfc230ea0e1e087f74820b5344b333b2dbe5b3071b89"
 }