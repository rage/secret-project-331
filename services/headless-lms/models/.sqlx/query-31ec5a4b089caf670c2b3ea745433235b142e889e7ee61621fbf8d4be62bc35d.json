{
  "db_name": "PostgreSQL",
  "query": "\nSELECT *\nFROM user_details\nWHERE user_id = $1 ",
  "describe": {
    "columns": [
      {
        "ordinal": 0,
        "name": "user_id",
        "type_info": "Uuid"
      },
      {
        "ordinal": 1,
        "name": "created_at",
        "type_info": "Timestamptz"
      },
      {
        "ordinal": 2,
        "name": "updated_at",
        "type_info": "Timestamptz"
      },
      {
        "ordinal": 3,
        "name": "first_name",
        "type_info": "Varchar"
      },
      {
        "ordinal": 4,
        "name": "last_name",
        "type_info": "Varchar"
      },
      {
        "ordinal": 5,
        "name": "email",
        "type_info": "Varchar"
      },
      {
        "ordinal": 6,
        "name": "search_helper",
        "type_info": "Text"
      },
      {
        "ordinal": 7,
        "name": "country",
        "type_info": "Varchar"
      },
      {
        "ordinal": 8,
        "name": "email_communication_consent",
        "type_info": "Bool"
      }
    ],
    "parameters": {
      "Left": [
        "Uuid"
      ]
    },
<<<<<<< HEAD
    "nullable": [
      false,
      false,
      false,
      true,
      true,
      false,
      true
    ]
=======
    "nullable": [false, false, false, true, true, false, true, true, false]
>>>>>>> 81ceff12
  },
  "hash": "31ec5a4b089caf670c2b3ea745433235b142e889e7ee61621fbf8d4be62bc35d"
}<|MERGE_RESOLUTION|>--- conflicted
+++ resolved
@@ -54,7 +54,6 @@
         "Uuid"
       ]
     },
-<<<<<<< HEAD
     "nullable": [
       false,
       false,
@@ -62,11 +61,10 @@
       true,
       true,
       false,
-      true
+      true,
+      true,
+      false
     ]
-=======
-    "nullable": [false, false, false, true, true, false, true, true, false]
->>>>>>> 81ceff12
   },
   "hash": "31ec5a4b089caf670c2b3ea745433235b142e889e7ee61621fbf8d4be62bc35d"
 }