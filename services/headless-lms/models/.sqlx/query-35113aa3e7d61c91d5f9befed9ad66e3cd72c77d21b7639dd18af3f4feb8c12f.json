{
  "db_name": "PostgreSQL",
  "query": "\nUPDATE organizations\nSET organization_image_path = $1\nWHERE id = $2\nRETURNING *;",
  "describe": {
    "columns": [
      {
        "ordinal": 0,
        "name": "id",
        "type_info": "Uuid"
      },
      {
        "ordinal": 1,
        "name": "name",
        "type_info": "Varchar"
      },
      {
        "ordinal": 2,
        "name": "created_at",
        "type_info": "Timestamptz"
      },
      {
        "ordinal": 3,
        "name": "updated_at",
        "type_info": "Timestamptz"
      },
      {
        "ordinal": 4,
        "name": "deleted_at",
        "type_info": "Timestamptz"
      },
      {
        "ordinal": 5,
        "name": "slug",
        "type_info": "Varchar"
      },
      {
        "ordinal": 6,
        "name": "organization_image_path",
        "type_info": "Varchar"
      },
      {
        "ordinal": 7,
        "name": "description",
        "type_info": "Varchar"
      },
      {
        "ordinal": 8,
        "name": "hidden",
        "type_info": "Bool"
      }
    ],
    "parameters": {
      "Left": [
        "Varchar",
        "Uuid"
      ]
    },
<<<<<<< HEAD
    "nullable": [
      false,
      false,
      false,
      false,
      true,
      false,
      true,
      true
    ]
=======
    "nullable": [false, false, false, false, true, false, true, true, false]
>>>>>>> f2abeb06
  },
  "hash": "35113aa3e7d61c91d5f9befed9ad66e3cd72c77d21b7639dd18af3f4feb8c12f"
}<|MERGE_RESOLUTION|>--- conflicted
+++ resolved
@@ -55,7 +55,6 @@
         "Uuid"
       ]
     },
-<<<<<<< HEAD
     "nullable": [
       false,
       false,
@@ -64,11 +63,9 @@
       true,
       false,
       true,
-      true
+      true,
+      false
     ]
-=======
-    "nullable": [false, false, false, false, true, false, true, true, false]
->>>>>>> f2abeb06
   },
   "hash": "35113aa3e7d61c91d5f9befed9ad66e3cd72c77d21b7639dd18af3f4feb8c12f"
 }