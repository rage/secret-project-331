{
  "db_name": "PostgreSQL",
  "query": "\nSELECT *\nFROM user_details\nWHERE lower(email::text) LIKE '%' || lower($1) || '%'\nLIMIT 1000;\n",
  "describe": {
    "columns": [
      {
        "ordinal": 0,
        "name": "user_id",
        "type_info": "Uuid"
      },
      {
        "ordinal": 1,
        "name": "created_at",
        "type_info": "Timestamptz"
      },
      {
        "ordinal": 2,
        "name": "updated_at",
        "type_info": "Timestamptz"
      },
      {
        "ordinal": 3,
        "name": "first_name",
        "type_info": "Varchar"
      },
      {
        "ordinal": 4,
        "name": "last_name",
        "type_info": "Varchar"
      },
      {
        "ordinal": 5,
        "name": "email",
        "type_info": "Varchar"
      },
      {
        "ordinal": 6,
        "name": "search_helper",
        "type_info": "Text"
      },
      {
        "ordinal": 7,
        "name": "country",
        "type_info": "Varchar"
      },
      {
        "ordinal": 8,
        "name": "email_communication_consent",
        "type_info": "Bool"
      }
    ],
    "parameters": {
      "Left": [
        "Text"
      ]
    },
<<<<<<< HEAD
    "nullable": [
      false,
      false,
      false,
      true,
      true,
      false,
      true
    ]
=======
    "nullable": [false, false, false, true, true, false, true, true, false]
>>>>>>> 81ceff12
  },
  "hash": "65e065e43e42d10b162417831b6345cfa6a72f18c5d611b6b9fc89440fbf3021"
}<|MERGE_RESOLUTION|>--- conflicted
+++ resolved
@@ -54,7 +54,6 @@
         "Text"
       ]
     },
-<<<<<<< HEAD
     "nullable": [
       false,
       false,
@@ -62,11 +61,10 @@
       true,
       true,
       false,
-      true
+      true,
+      true,
+      false
     ]
-=======
-    "nullable": [false, false, false, true, true, false, true, true, false]
->>>>>>> 81ceff12
   },
   "hash": "65e065e43e42d10b162417831b6345cfa6a72f18c5d611b6b9fc89440fbf3021"
 }