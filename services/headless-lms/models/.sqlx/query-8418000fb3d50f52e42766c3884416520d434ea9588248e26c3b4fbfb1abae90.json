--- conflicted
+++ resolved
@@ -69,9 +69,6 @@
         "Uuid"
       ]
     },
-<<<<<<< HEAD
-    "nullable": [false, false, false, true, true, false, true, true, true, true, true]
-=======
     "nullable": [
       false,
       false,
@@ -82,9 +79,9 @@
       true,
       true,
       true,
-      false
+      true,
+      true
     ]
->>>>>>> 6a468224
   },
   "hash": "8418000fb3d50f52e42766c3884416520d434ea9588248e26c3b4fbfb1abae90"
 }