[package]
name = "headless-lms-models"
version.workspace = true
authors.workspace = true
edition.workspace = true
rust-version.workspace = true
license.workspace = true

# See more keys and their definitions at https://doc.rust-lang.org/cargo/reference/manifest.html
# To add a new dependency, search for it using `cargo search` and take the latest version of the package
# and the comment from there.
[dependencies]
headless-lms-utils = { path = "../utils" }

# An event-driven, non-blocking I/O platform for writing asynchronous I/O backed applications.
tokio.workspace = true
# An implementation of futures and streams featuring zero allocations, composability, and itera…
futures = "0.3.31"
# A `dotenv` implementation for Rust
dotenv = "0.15.0"
# 🧰 The Rust SQL Toolkit. An async, pure Rust SQL crate featuring compile-time checked queries
sqlx.workspace = true
# A library to generate and parse UUIDs.
uuid = { version = "1.18.1", features = ["serde", "v4", "v5"] }
# A generic serialization/deserialization framework
serde = { version = "1.0.228", features = ["derive"] }
# Date and time library for Rust
chrono = { version = "0.4.42", features = ["serde"] }
# A JSON serialization file format
serde_json = "1.0.145"
# Adds #[derive(x)] macros for more traits
derive_more = { version = "2.0.1", features = ["full"] }
# Extra iterator adaptors, iterator methods, free functions, and macros.
itertools = "0.14.0"
# URL library for Rust, based on the WHATWG URL Standard
url = "2.5.7"
# Application-level tracing for Rust.
tracing = "0.1.41"
# Utilities for enriching errors with `tracing`.
tracing-error = "0.2.1"
#  A library to acquire a stack trace (backtrace) at runtime in a Rust program. Should be removed after Rust 1.65.
backtrace = "0.3.76"
# This library provides a convenient derive macro for the standard library's std::error::Error trait.
thiserror = "2.0.17"
# generate typescript bindings from rust types
ts-rs = { git = "https://github.com/Heliozoa/ts-rs", rev = "94bf3c040ece6627b69f0d7095c0a5e2984adc86", features = [
  "bytes-impl",
  "chrono-impl",
  "serde-compat",
  "serde-json-impl",
  "uuid-impl",
], optional = true }
# Email client
lettre = "0.11.18"
# Random number generators and other randomness functionality.
rand = "0.9.2"
# Flexible concrete Error type built on std::error::Error
<<<<<<< HEAD
anyhow = "1.0.98"
# Zero value on drop for security
zeroize = { version = "1.8.1", features = ["derive"] }
# Constant-time cryptographic operations for security. (Not O(1), but always the the longest time)
subtle = "2.6.1"
# for hex/base64 helpers
hex = "0.4"
base64 = "0.22"
serde_bytes = "0.11"
=======
anyhow = "1.0.100"
# HTTP client for Rust
reqwest = { version = "0.12.23", features = ["json"] }
>>>>>>> cf30750f

[dev-dependencies]
# Overwrite `assert_eq!` and `assert_ne!` with drop-in replacements, adding colorful diffs.
pretty_assertions = "1.4.1"
# Provides compatibility between `tracing` and the `log` crate.
tracing-log = "0.2.0"
# Utilities for enriching errors with `tracing`.
tracing-error = "0.2.1"
# Utilities for implementing and composing `tracing` subscribers.
tracing-subscriber = { version = "0.3.20", features = ["env-filter"] }
# HTTP mocking for Rust.
mockito = "1.7.0"

[features]
ts_rs = ["ts-rs", "headless-lms-utils/ts_rs"]<|MERGE_RESOLUTION|>--- conflicted
+++ resolved
@@ -55,8 +55,6 @@
 # Random number generators and other randomness functionality.
 rand = "0.9.2"
 # Flexible concrete Error type built on std::error::Error
-<<<<<<< HEAD
-anyhow = "1.0.98"
 # Zero value on drop for security
 zeroize = { version = "1.8.1", features = ["derive"] }
 # Constant-time cryptographic operations for security. (Not O(1), but always the the longest time)
@@ -65,11 +63,9 @@
 hex = "0.4"
 base64 = "0.22"
 serde_bytes = "0.11"
-=======
 anyhow = "1.0.100"
 # HTTP client for Rust
 reqwest = { version = "0.12.23", features = ["json"] }
->>>>>>> cf30750f
 
 [dev-dependencies]
 # Overwrite `assert_eq!` and `assert_ne!` with drop-in replacements, adding colorful diffs.
