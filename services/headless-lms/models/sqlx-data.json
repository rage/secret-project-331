--- conflicted
+++ resolved
@@ -1218,98 +1218,6 @@
       "nullable": [null, null]
     }
   },
-  "1a466519782c720ea49eb0fc4fb4986acd32e545f81103d39dd9d1e3e682af02": {
-    "query": "\nSELECT id,\n  created_at,\n  updated_at,\n  course_id,\n  exam_id,\n  chapter_id,\n  url_path,\n  title,\n  deleted_at,\n  content,\n  order_number,\n  copied_from\nFROM pages\nWHERE chapter_id = $1\n  AND deleted_at IS NULL;\n        ",
-    "describe": {
-      "columns": [
-        {
-          "ordinal": 0,
-          "name": "id",
-          "type_info": "Uuid"
-        },
-        {
-          "ordinal": 1,
-          "name": "created_at",
-          "type_info": "Timestamptz"
-        },
-        {
-          "ordinal": 2,
-          "name": "updated_at",
-          "type_info": "Timestamptz"
-        },
-        {
-          "ordinal": 3,
-          "name": "course_id",
-          "type_info": "Uuid"
-        },
-        {
-          "ordinal": 4,
-          "name": "exam_id",
-          "type_info": "Uuid"
-        },
-        {
-          "ordinal": 5,
-          "name": "chapter_id",
-          "type_info": "Uuid"
-        },
-        {
-          "ordinal": 6,
-          "name": "url_path",
-          "type_info": "Varchar"
-        },
-        {
-          "ordinal": 7,
-<<<<<<< HEAD
-=======
-          "name": "data_json",
-          "type_info": "Jsonb"
-        },
-        {
-          "ordinal": 8,
-          "name": "grading_id",
-          "type_info": "Uuid"
-        },
-        {
-          "ordinal": 9,
-          "name": "metadata",
-          "type_info": "Jsonb"
-        },
-        {
-          "ordinal": 10,
-          "name": "user_id",
-          "type_info": "Uuid"
-        },
-        {
-          "ordinal": 11,
-          "name": "course_instance_id",
-          "type_info": "Uuid"
-        },
-        {
-          "ordinal": 12,
-          "name": "exam_id",
-          "type_info": "Uuid"
-        }
-      ],
-      "parameters": {
-        "Left": ["Uuid", "Jsonb", "Uuid", "Uuid", "Uuid", "Uuid", "Uuid"]
-      },
-      "nullable": [
-        false,
-        false,
-        false,
-        true,
-        false,
-        true,
-        false,
-        true,
-        true,
-        true,
-        false,
-        true,
-        true
-      ]
-    }
-  },
   "1a32bbed94d95986ab201b9ae6e7093be74b7105dda8d16d1af9ef822be2fef8": {
     "query": "\nINSERT INTO courses(id, name, slug, organization_id, language_code, course_language_group_id)\nVALUES($1, $2, $3, $4, $5, $6)\nRETURNING id,\n  name,\n  created_at,\n  updated_at,\n  organization_id,\n  deleted_at,\n  slug,\n  content_search_language::text,\n  language_code,\n  copied_from,\n  course_language_group_id,\n  description;\n            ",
     "describe": {
@@ -1422,7 +1330,6 @@
         },
         {
           "ordinal": 7,
->>>>>>> 9a9a0d06
           "name": "title",
           "type_info": "Varchar"
         },
@@ -5288,8 +5195,6 @@
       "nullable": [false]
     }
   },
-<<<<<<< HEAD
-=======
   "90d03ec5c2ae866e1243711c8b020a346bbe3f7c75935ceb13380fb2ddbd69e7": {
     "query": "\nSELECT id,\n  name,\n  created_at,\n  updated_at,\n  organization_id,\n  deleted_at,\n  slug,\n  content_search_language::text,\n  language_code,\n  copied_from,\n  course_language_group_id,\n  description\nFROM courses\nWHERE organization_id = $1\n  AND deleted_at IS NULL;\n        ",
     "describe": {
@@ -5361,23 +5266,6 @@
       "nullable": [false, false, false, false, false, true, false, null, false, true, false, true]
     }
   },
-  "90fa9968b7d756f053c018a87714ffe53999efba45477c01a5daf23404b64c06": {
-    "query": "\nINSERT INTO submissions (\n    exercise_id,\n    course_id,\n    exercise_task_id,\n    user_id,\n    course_instance_id,\n    data_json\n  )\n  VALUES ($1, $2, $3, $4, $5, $6)\n  RETURNING id\n",
-    "describe": {
-      "columns": [
-        {
-          "ordinal": 0,
-          "name": "id",
-          "type_info": "Uuid"
-        }
-      ],
-      "parameters": {
-        "Left": ["Uuid", "Uuid", "Uuid", "Uuid", "Uuid", "Jsonb"]
-      },
-      "nullable": [false]
-    }
-  },
->>>>>>> 9a9a0d06
   "9213dee04b16c5afaec3da7b13f671376aaee9075686d07d52dcd5552044f247": {
     "query": "\nSELECT id,\n  created_at,\n  updated_at,\n  deleted_at,\n  course_id,\n  starts_at,\n  ends_at,\n  name,\n  description,\n  variant_status as \"variant_status: VariantStatus\",\n  teacher_in_charge_name,\n  teacher_in_charge_email,\n  support_email\nFROM course_instances\nWHERE deleted_at IS NULL\n",
     "describe": {
@@ -8510,73 +8398,6 @@
       "nullable": [true, true]
     }
   },
-<<<<<<< HEAD
-  "dfef8200db3682de79425dbdc38336521cae6581449069d31c5d296345d09e61": {
-    "query": "\nSELECT id,\n  slug,\n  created_at,\n  updated_at,\n  name,\n  organization_id,\n  deleted_at,\n  language_code,\n  copied_from,\n  content_search_language::text,\n  course_language_group_id\nFROM courses\n  JOIN course_exams ON courses.id = course_exams.course_id\nWHERE course_exams.exam_id = $1\n",
-    "describe": {
-      "columns": [
-        {
-          "ordinal": 0,
-          "name": "id",
-          "type_info": "Uuid"
-        },
-        {
-          "ordinal": 1,
-          "name": "slug",
-          "type_info": "Varchar"
-        },
-        {
-          "ordinal": 2,
-          "name": "created_at",
-          "type_info": "Timestamptz"
-        },
-        {
-          "ordinal": 3,
-          "name": "updated_at",
-          "type_info": "Timestamptz"
-        },
-        {
-          "ordinal": 4,
-          "name": "name",
-          "type_info": "Varchar"
-        },
-        {
-          "ordinal": 5,
-          "name": "organization_id",
-          "type_info": "Uuid"
-        },
-        {
-          "ordinal": 6,
-          "name": "deleted_at",
-          "type_info": "Timestamptz"
-        },
-        {
-          "ordinal": 7,
-          "name": "language_code",
-          "type_info": "Varchar"
-        },
-        {
-          "ordinal": 8,
-          "name": "copied_from",
-          "type_info": "Uuid"
-        },
-        {
-          "ordinal": 9,
-          "name": "content_search_language",
-          "type_info": "Text"
-        },
-        {
-          "ordinal": 10,
-          "name": "course_language_group_id",
-          "type_info": "Uuid"
-        }
-      ],
-      "parameters": {
-        "Left": ["Uuid"]
-      },
-      "nullable": [false, false, false, false, false, false, true, false, true, null, false]
-    }
-  },
   "e2ac6380bff519adc43c13bf1e9da8fbb4d8703210a54128e22b1add04c8dc22": {
     "query": "\nSELECT user_id,\n  exercise_id,\n  course_instance_id,\n  exam_id,\n  created_at,\n  updated_at,\n  deleted_at,\n  score_given,\n  grading_progress as \"grading_progress: _\",\n  activity_progress as \"activity_progress: _\",\n  selected_exercise_slide_id\nFROM user_exercise_states\nWHERE user_id = $1\n  AND exercise_id = $2\n  AND deleted_at IS NULL\n        ",
     "describe": {
@@ -8657,8 +8478,6 @@
       "nullable": [false, false, true, true, false, false, true, true, false, false, true]
     }
   },
-=======
->>>>>>> 9a9a0d06
   "e2fe96906db5d05fa1a8b0aabc25e9027c386b349f11d4c26bcf7db1864af6cf": {
     "query": "\nselect max(p.order_number) as order_number\nfrom pages p\nwhere p.chapter_id = $1\n  and p.deleted_at is null;\n",
     "describe": {
