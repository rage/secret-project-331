{
  "db": "PostgreSQL",
  "003aaa33eabe8108221375d0a45b87f1e908134d5a2a011623383fb8c8b3a90a": {
    "query": "\nSELECT COALESCE(SUM(ues.score_given), 0) AS score_given\nFROM user_exercise_states AS ues\nWHERE ues.exercise_id IN (\n    SELECT UNNEST($1::uuid [])\n  )\n  AND ues.deleted_at IS NULL\n  AND ues.user_id = $2\n  AND ues.course_instance_id = $3;\n                ",
    "describe": {
      "columns": [
        {
          "ordinal": 0,
          "name": "score_given",
          "type_info": "Float4"
        }
      ],
      "parameters": {
        "Left": ["UuidArray", "Uuid", "Uuid"]
      },
      "nullable": [null]
    }
  },
  "02338a196bb57a6142b16723681fba35a8369b3487ed2464480540471c0eb9b5": {
    "query": "\nSELECT *\nFROM exercises\nWHERE course_id = (\n    SELECT course_id\n    FROM course_instances\n    WHERE id = $1\n  )\n  AND deleted_at IS NULL\nORDER BY order_number ASC\n",
    "describe": {
      "columns": [
        {
          "ordinal": 0,
          "name": "id",
          "type_info": "Uuid"
        },
        {
          "ordinal": 1,
          "name": "created_at",
          "type_info": "Timestamptz"
        },
        {
          "ordinal": 2,
          "name": "updated_at",
          "type_info": "Timestamptz"
        },
        {
          "ordinal": 3,
          "name": "course_id",
          "type_info": "Uuid"
        },
        {
          "ordinal": 4,
          "name": "deleted_at",
          "type_info": "Timestamptz"
        },
        {
          "ordinal": 5,
          "name": "name",
          "type_info": "Varchar"
        },
        {
          "ordinal": 6,
          "name": "deadline",
          "type_info": "Timestamptz"
        },
        {
          "ordinal": 7,
          "name": "page_id",
          "type_info": "Uuid"
        },
        {
          "ordinal": 8,
          "name": "score_maximum",
          "type_info": "Int4"
        },
        {
          "ordinal": 9,
          "name": "order_number",
          "type_info": "Int4"
        },
        {
          "ordinal": 10,
          "name": "chapter_id",
          "type_info": "Uuid"
        },
        {
          "ordinal": 11,
          "name": "copied_from",
          "type_info": "Uuid"
        },
        {
          "ordinal": 12,
          "name": "exam_id",
          "type_info": "Uuid"
        }
      ],
      "parameters": {
        "Left": ["Uuid"]
      },
      "nullable": [
        false,
        false,
        false,
        true,
        true,
        false,
        true,
        false,
        false,
        false,
        true,
        true,
        true
      ]
    }
  },
  "03595bec90a8dbdc483f87cfd24779991dd94f07d43c0a5fe51c8ce4972516a2": {
    "query": "\nINSERT INTO proposed_page_edits (course_id, page_id, user_id)\nVALUES ($1, $2, $3)\nRETURNING id\n",
    "describe": {
      "columns": [
        {
          "ordinal": 0,
          "name": "id",
          "type_info": "Uuid"
        }
      ],
      "parameters": {
        "Left": ["Uuid", "Uuid", "Uuid"]
      },
      "nullable": [false]
    }
  },
  "036ca022aaa61a639202afffa66f21d3ca72ad8413d1ac55fc476050c89a3dcc": {
    "query": "\nSELECT *\nFROM users\nWHERE id IN (\n    SELECT user_id\n    FROM course_instance_enrollments\n    WHERE course_instance_id = $1\n      AND deleted_at IS NULL\n  )\n",
    "describe": {
      "columns": [
        {
          "ordinal": 0,
          "name": "id",
          "type_info": "Uuid"
        },
        {
          "ordinal": 1,
          "name": "created_at",
          "type_info": "Timestamptz"
        },
        {
          "ordinal": 2,
          "name": "updated_at",
          "type_info": "Timestamptz"
        },
        {
          "ordinal": 3,
          "name": "deleted_at",
          "type_info": "Timestamptz"
        },
        {
          "ordinal": 4,
          "name": "upstream_id",
          "type_info": "Int4"
        },
        {
          "ordinal": 5,
          "name": "email",
          "type_info": "Varchar"
        },
        {
          "ordinal": 6,
          "name": "first_name",
          "type_info": "Varchar"
        },
        {
          "ordinal": 7,
          "name": "last_name",
          "type_info": "Varchar"
        }
      ],
      "parameters": {
        "Left": ["Uuid"]
      },
      "nullable": [false, false, false, true, true, false, true, true]
    }
  },
  "051a95a487c55415cf8b06b12cf1aed45b68ffab9b8300bee876bf93dfbfc0a7": {
    "query": "\nINSERT INTO courses (\n    name,\n    organization_id,\n    slug,\n    content_search_language,\n    language_code,\n    copied_from,\n    course_language_group_id\n  )\nVALUES ($1, $2, $3, $4::regconfig, $5, $6, $7)\nRETURNING id,\n  name,\n  created_at,\n  updated_at,\n  organization_id,\n  deleted_at,\n  slug,\n  content_search_language::text,\n  language_code,\n  copied_from,\n  course_language_group_id,\n  description;\n    ",
    "describe": {
      "columns": [
        {
          "ordinal": 0,
          "name": "id",
          "type_info": "Uuid"
        },
        {
          "ordinal": 1,
          "name": "name",
          "type_info": "Varchar"
        },
        {
          "ordinal": 2,
          "name": "created_at",
          "type_info": "Timestamptz"
        },
        {
          "ordinal": 3,
          "name": "updated_at",
          "type_info": "Timestamptz"
        },
        {
          "ordinal": 4,
          "name": "organization_id",
          "type_info": "Uuid"
        },
        {
          "ordinal": 5,
          "name": "deleted_at",
          "type_info": "Timestamptz"
        },
        {
          "ordinal": 6,
          "name": "slug",
          "type_info": "Varchar"
        },
        {
          "ordinal": 7,
          "name": "content_search_language",
          "type_info": "Text"
        },
        {
          "ordinal": 8,
          "name": "language_code",
          "type_info": "Varchar"
        },
        {
          "ordinal": 9,
          "name": "copied_from",
          "type_info": "Uuid"
        },
        {
          "ordinal": 10,
          "name": "course_language_group_id",
          "type_info": "Uuid"
        },
        {
          "ordinal": 11,
          "name": "description",
          "type_info": "Text"
        }
      ],
      "parameters": {
        "Left": [
          "Varchar",
          "Uuid",
          "Varchar",
          {
            "Custom": {
              "name": "regconfig",
              "kind": "Simple"
            }
          },
          "Varchar",
          "Uuid",
          "Uuid"
        ]
      },
      "nullable": [false, false, false, false, false, true, false, null, false, true, false, true]
    }
  },
  "054314b5158a6e88f7dd504aad96ca35c0efd3f4bca8d874071bd40415927b8e": {
    "query": "\nSELECT user_id,\n  to_jsonb(array_agg(to_jsonb(uue) - 'email' - 'user_id')) AS points_for_each_chapter\nFROM (\n    SELECT u.email,\n      u.id AS user_id,\n      c.chapter_number,\n      SUM(ues.score_given) AS points_for_chapter\n    FROM user_exercise_states ues\n      JOIN users u ON u.id = ues.user_id\n      JOIN exercises e ON e.id = ues.exercise_id\n      JOIN chapters c on e.chapter_id = c.id\n    WHERE ues.course_instance_id = $1\n      AND ues.deleted_at IS NULL\n      AND c.deleted_at IS NULL\n      AND u.deleted_at IS NULL\n      AND e.deleted_at IS NULL\n    GROUP BY u.email,\n      u.id,\n      c.chapter_number\n  ) as uue\nGROUP BY user_id\n\n",
    "describe": {
      "columns": [
        {
          "ordinal": 0,
          "name": "user_id",
          "type_info": "Uuid"
        },
        {
          "ordinal": 1,
          "name": "points_for_each_chapter",
          "type_info": "Jsonb"
        }
      ],
      "parameters": {
        "Left": ["Uuid"]
      },
      "nullable": [false, null]
    }
  },
  "06518b02100124d605ae4cd2b84008fe94e46360284a701d60f79c7dcb117ea6": {
    "query": "\nSELECT exams.id,\n  exams.name,\n  exams.instructions,\n  pages.id AS page_id,\n  exams.starts_at,\n  exams.ends_at,\n  exams.time_minutes\nFROM exams\n  JOIN pages ON pages.exam_id = exams.id\nWHERE exams.id = $1\n",
    "describe": {
      "columns": [
        {
          "ordinal": 0,
          "name": "id",
          "type_info": "Uuid"
        },
        {
          "ordinal": 1,
          "name": "name",
          "type_info": "Varchar"
        },
        {
          "ordinal": 2,
          "name": "instructions",
          "type_info": "Text"
        },
        {
          "ordinal": 3,
          "name": "page_id",
          "type_info": "Uuid"
        },
        {
          "ordinal": 4,
          "name": "starts_at",
          "type_info": "Timestamptz"
        },
        {
          "ordinal": 5,
          "name": "ends_at",
          "type_info": "Timestamptz"
        },
        {
          "ordinal": 6,
          "name": "time_minutes",
          "type_info": "Int4"
        }
      ],
      "parameters": {
        "Left": ["Uuid"]
      },
      "nullable": [false, false, false, false, true, true, false]
    }
  },
  "072ecb29b589e56f6fc04bb0787efd82beab771ae9d87752f80b0734b16c56e4": {
    "query": "\nINSERT INTO exercise_services (\n    name,\n    slug,\n    public_url,\n    internal_url,\n    max_reprocessing_submissions_at_once\n  )\nVALUES ($1, $2, $3, $4, $5)\nRETURNING *\n  ",
    "describe": {
      "columns": [
        {
          "ordinal": 0,
          "name": "id",
          "type_info": "Uuid"
        },
        {
          "ordinal": 1,
          "name": "created_at",
          "type_info": "Timestamptz"
        },
        {
          "ordinal": 2,
          "name": "updated_at",
          "type_info": "Timestamptz"
        },
        {
          "ordinal": 3,
          "name": "deleted_at",
          "type_info": "Timestamptz"
        },
        {
          "ordinal": 4,
          "name": "name",
          "type_info": "Varchar"
        },
        {
          "ordinal": 5,
          "name": "slug",
          "type_info": "Varchar"
        },
        {
          "ordinal": 6,
          "name": "public_url",
          "type_info": "Varchar"
        },
        {
          "ordinal": 7,
          "name": "internal_url",
          "type_info": "Varchar"
        },
        {
          "ordinal": 8,
          "name": "max_reprocessing_submissions_at_once",
          "type_info": "Int4"
        }
      ],
      "parameters": {
        "Left": ["Varchar", "Varchar", "Varchar", "Varchar", "Int4"]
      },
      "nullable": [false, false, false, true, false, false, false, true, false]
    }
  },
  "0a3ec731af676e23b67bd6eb547415800aa436639f2dfde55ad17b3ed904a27b": {
    "query": "\nUPDATE glossary\nSET term = $1,\n  definition = $2\nWHERE id = $3\n",
    "describe": {
      "columns": [],
      "parameters": {
        "Left": ["Varchar", "Text", "Uuid"]
      },
      "nullable": []
    }
  },
  "0abf4ceadb65c21805f0bdb6bed8b664a5442776880ab24eed295d6d88797ec0": {
    "query": "\nINSERT INTO exercises(\n    id,\n    course_id,\n    name,\n    order_number,\n    page_id,\n    chapter_id,\n    exam_id\n  )\nVALUES ($1, $2, $3, $4, $5, $6, $7) ON CONFLICT (id) DO\nUPDATE\nSET course_id = $2,\n  name = $3,\n  order_number = $4,\n  page_id = $5,\n  chapter_id = $6,\n  exam_id = $7,\n  deleted_at = NULL\nRETURNING id,\n  name,\n  order_number;\n            ",
    "describe": {
      "columns": [
        {
          "ordinal": 0,
          "name": "id",
          "type_info": "Uuid"
        },
        {
          "ordinal": 1,
          "name": "name",
          "type_info": "Varchar"
        },
        {
          "ordinal": 2,
          "name": "order_number",
          "type_info": "Int4"
        }
      ],
      "parameters": {
        "Left": ["Uuid", "Uuid", "Varchar", "Int4", "Uuid", "Uuid", "Uuid"]
      },
      "nullable": [false, false, false]
    }
  },
  "0b8c4705a77d9ac8cca192ce62f98cddf054bcb9b067715f25ded813bddaf3c9": {
    "query": "\nINSERT INTO chapters (\n    id,\n    name,\n    course_id,\n    chapter_number,\n    front_page_id,\n    opens_at,\n    chapter_image_path,\n    copied_from\n  )\nSELECT uuid_generate_v5($1, id::text),\n  name,\n  $1,\n  chapter_number,\n  front_page_id,\n  opens_at,\n  chapter_image_path,\n  id\nFROM chapters\nWHERE (course_id = $2);\n    ",
    "describe": {
      "columns": [],
      "parameters": {
        "Left": ["Uuid", "Uuid"]
      },
      "nullable": []
    }
  },
  "0c395da11ae62743051ec6f45ac48e2a1a450c36bd37fbecf8ccb71a9fefdd7b": {
    "query": "\nSELECT *\nFROM user_course_settings\nWHERE user_id = $1\n  AND course_language_group_id = $2\n  AND deleted_at IS NULL;\n        ",
    "describe": {
      "columns": [
        {
          "ordinal": 0,
          "name": "user_id",
          "type_info": "Uuid"
        },
        {
          "ordinal": 1,
          "name": "course_language_group_id",
          "type_info": "Uuid"
        },
        {
          "ordinal": 2,
          "name": "created_at",
          "type_info": "Timestamptz"
        },
        {
          "ordinal": 3,
          "name": "updated_at",
          "type_info": "Timestamptz"
        },
        {
          "ordinal": 4,
          "name": "deleted_at",
          "type_info": "Timestamptz"
        },
        {
          "ordinal": 5,
          "name": "current_course_id",
          "type_info": "Uuid"
        },
        {
          "ordinal": 6,
          "name": "current_course_instance_id",
          "type_info": "Uuid"
        }
      ],
      "parameters": {
        "Left": ["Uuid", "Uuid"]
      },
      "nullable": [false, false, false, false, true, false, false]
    }
  },
  "0c8461a6308d09d435968b157266abe5a98c2f162db755aaa129eb69ca6ec577": {
    "query": "\nSELECT users.id,\n  users.first_name,\n  users.last_name,\n  email,\n  role AS \"role: UserRole\"\nFROM users\n  JOIN roles ON users.id = roles.user_id\nWHERE roles.course_id = $1\n",
    "describe": {
      "columns": [
        {
          "ordinal": 0,
          "name": "id",
          "type_info": "Uuid"
        },
        {
          "ordinal": 1,
          "name": "first_name",
          "type_info": "Varchar"
        },
        {
          "ordinal": 2,
          "name": "last_name",
          "type_info": "Varchar"
        },
        {
          "ordinal": 3,
          "name": "email",
          "type_info": "Varchar"
        },
        {
          "ordinal": 4,
          "name": "role: UserRole",
          "type_info": {
            "Custom": {
              "name": "user_role",
              "kind": {
                "Enum": ["admin", "assistant", "teacher", "reviewer"]
              }
            }
          }
        }
      ],
      "parameters": {
        "Left": ["Uuid"]
      },
      "nullable": [false, true, true, false, false]
    }
  },
  "0cb6f9e6d5c8bc8f0196ec503ba5654ac5af8fc3e61746ddcadc30668bca65eb": {
    "query": "\nINSERT INTO course_instance_enrollments (user_id, course_id, course_instance_id)\nVALUES ($1, $2, $3)\nON CONFLICT (user_id, course_instance_id)\nDO UPDATE SET deleted_at = NULL\nRETURNING *;\n",
    "describe": {
      "columns": [
        {
          "ordinal": 0,
          "name": "user_id",
          "type_info": "Uuid"
        },
        {
          "ordinal": 1,
          "name": "course_id",
          "type_info": "Uuid"
        },
        {
          "ordinal": 2,
          "name": "course_instance_id",
          "type_info": "Uuid"
        },
        {
          "ordinal": 3,
          "name": "created_at",
          "type_info": "Timestamptz"
        },
        {
          "ordinal": 4,
          "name": "updated_at",
          "type_info": "Timestamptz"
        },
        {
          "ordinal": 5,
          "name": "deleted_at",
          "type_info": "Timestamptz"
        }
      ],
      "parameters": {
        "Left": ["Uuid", "Uuid", "Uuid"]
      },
      "nullable": [false, false, false, false, false, true]
    }
  },
  "0eb1973f9ce1c28fdf44969a8691da1e88b58501a1eff1e236eed1310dfe2464": {
    "query": "\n-- common table expression for the search term tsquery so that we don't have to repeat it many times\nWITH cte as (\n    -- Converts the search term to a phrase search with phraseto_tsquery but appends ':*' to the last word so that it\n    -- becomes a prefix match. This way the search will also contain results when the last word in the search term\n    -- is only partially typed. Note that if to_tsquery($4) decides to stem the word, the replacement will be skipped.\n    SELECT ts_rewrite(\n        phraseto_tsquery($2::regconfig, $3),\n        to_tsquery($4),\n        to_tsquery($4 || ':*')\n    ) as query\n)\nSELECT id,\n    ts_rank(\n    content_search,\n    (\n        SELECT query\n        from cte\n    )\n    ) as rank,\n    ts_headline(\n    $2::regconfig,\n    title,\n    (\n        SELECT query\n        from cte\n    )\n    ) as title_headline,\n    ts_headline(\n    $2::regconfig,\n    content_search_original_text,\n    (\n        SELECT query\n        from cte\n    )\n    ) as content_headline,\n    url_path\nFROM pages\nWHERE course_id = $1\n    AND deleted_at IS NULL\n    AND content_search @@ (\n    SELECT query\n    from cte\n    )\nORDER BY rank DESC\nLIMIT 50;\n        ",
    "describe": {
      "columns": [
        {
          "ordinal": 0,
          "name": "id",
          "type_info": "Uuid"
        },
        {
          "ordinal": 1,
          "name": "rank",
          "type_info": "Float4"
        },
        {
          "ordinal": 2,
          "name": "title_headline",
          "type_info": "Text"
        },
        {
          "ordinal": 3,
          "name": "content_headline",
          "type_info": "Text"
        },
        {
          "ordinal": 4,
          "name": "url_path",
          "type_info": "Varchar"
        }
      ],
      "parameters": {
        "Left": [
          "Uuid",
          {
            "Custom": {
              "name": "regconfig",
              "kind": "Simple"
            }
          },
          "Text",
          "Text"
        ]
      },
      "nullable": [false, null, null, null, false]
    }
  },
  "0ed1883e278007de6c43a3db3d4a14e0150bc27f462f085e2a35d861d80b680b": {
    "query": "\nINSERT INTO roles (user_id, role, course_instance_id)\nVALUES ($1, $2, $3)\nRETURNING id\n",
    "describe": {
      "columns": [
        {
          "ordinal": 0,
          "name": "id",
          "type_info": "Uuid"
        }
      ],
      "parameters": {
        "Left": [
          "Uuid",
          {
            "Custom": {
              "name": "user_role",
              "kind": {
                "Enum": ["admin", "assistant", "teacher", "reviewer"]
              }
            }
          },
          "Uuid"
        ]
      },
      "nullable": [false]
    }
  },
  "0f8ebb278dc89487e24c2b9729baa1c012e2242bfa7b984ec77b1df0a84a6a7a": {
    "query": "\nUPDATE feedback\nSET marked_as_read = $1\nWHERE id = $2\n",
    "describe": {
      "columns": [],
      "parameters": {
        "Left": ["Bool", "Uuid"]
      },
      "nullable": []
    }
  },
  "12678b433a9c84513a0c100571b2d82db27fbc569e2b9c79b23e31906be0f559": {
    "query": "\nSELECT ed.id AS id,\n  u.id AS to,\n  et.subject AS subject,\n  et.content AS body\nFROM email_deliveries ed\n  JOIN email_templates et ON et.id = ed.email_template_id\n  JOIN users u ON u.id = ed.user_id\nWHERE ed.deleted_at IS NULL\n  AND ed.sent = FALSE\n  AND ed.error IS NULL\nLIMIT 10000;\n  ",
    "describe": {
      "columns": [
        {
          "ordinal": 0,
          "name": "id",
          "type_info": "Uuid"
        },
        {
          "ordinal": 1,
          "name": "to",
          "type_info": "Uuid"
        },
        {
          "ordinal": 2,
          "name": "subject",
          "type_info": "Varchar"
        },
        {
          "ordinal": 3,
          "name": "body",
          "type_info": "Jsonb"
        }
      ],
      "parameters": {
        "Left": []
      },
      "nullable": [false, false, true, true]
    }
  },
  "12ca747f44759f66feeb79358eafa59184d090a9a37fefcc951eb221e4cebe9f": {
    "query": "\nSELECT id,\n  title,\n  content,\n  created_at,\n  history_change_reason as \"history_change_reason: HistoryChangeReason\",\n  restored_from_id,\n  author_user_id\nFROM page_history\nWHERE page_id = $1\nORDER BY created_at DESC, id\nLIMIT $2\nOFFSET $3\n",
    "describe": {
      "columns": [
        {
          "ordinal": 0,
          "name": "id",
          "type_info": "Uuid"
        },
        {
          "ordinal": 1,
          "name": "title",
          "type_info": "Varchar"
        },
        {
          "ordinal": 2,
          "name": "content",
          "type_info": "Jsonb"
        },
        {
          "ordinal": 3,
          "name": "created_at",
          "type_info": "Timestamptz"
        },
        {
          "ordinal": 4,
          "name": "history_change_reason: HistoryChangeReason",
          "type_info": {
            "Custom": {
              "name": "history_change_reason",
              "kind": {
                "Enum": ["page-saved", "history-restored"]
              }
            }
          }
        },
        {
          "ordinal": 5,
          "name": "restored_from_id",
          "type_info": "Uuid"
        },
        {
          "ordinal": 6,
          "name": "author_user_id",
          "type_info": "Uuid"
        }
      ],
      "parameters": {
        "Left": ["Uuid", "Int8", "Int8"]
      },
      "nullable": [false, false, false, false, false, true, false]
    }
  },
  "1354fbf47a4a0f22b9b9f30143dd425b05aef41d55a178bc39eb1eb4140a6e0c": {
    "query": "\nUPDATE course_instances\nSET variant_status = $1\nWHERE id = $2;\n",
    "describe": {
      "columns": [],
      "parameters": {
        "Left": [
          {
            "Custom": {
              "name": "variant_status",
              "kind": {
                "Enum": ["draft", "upcoming", "active", "ended"]
              }
            }
          },
          "Uuid"
        ]
      },
      "nullable": []
    }
  },
  "13b0e10930d6dfb86d0ca5bf493c6741ec5faa14fd199a7c407197568f40f3f3": {
    "query": "\nSELECT t.*\nFROM exercise_tasks t\n  JOIN exercise_slides s ON (t.exercise_slide_id = s.id)\nWHERE s.exercise_id = $1\n  AND s.deleted_at IS NULL\n  AND t.deleted_at IS NULL;\n        ",
    "describe": {
      "columns": [
        {
          "ordinal": 0,
          "name": "id",
          "type_info": "Uuid"
        },
        {
          "ordinal": 1,
          "name": "created_at",
          "type_info": "Timestamptz"
        },
        {
          "ordinal": 2,
          "name": "updated_at",
          "type_info": "Timestamptz"
        },
        {
          "ordinal": 3,
          "name": "exercise_type",
          "type_info": "Varchar"
        },
        {
          "ordinal": 4,
          "name": "assignment",
          "type_info": "Jsonb"
        },
        {
          "ordinal": 5,
          "name": "deleted_at",
          "type_info": "Timestamptz"
        },
        {
          "ordinal": 6,
          "name": "private_spec",
          "type_info": "Jsonb"
        },
        {
          "ordinal": 7,
          "name": "spec_file_id",
          "type_info": "Uuid"
        },
        {
          "ordinal": 8,
          "name": "public_spec",
          "type_info": "Jsonb"
        },
        {
          "ordinal": 9,
          "name": "model_solution_spec",
          "type_info": "Jsonb"
        },
        {
          "ordinal": 10,
          "name": "copied_from",
          "type_info": "Uuid"
        },
        {
          "ordinal": 11,
          "name": "exercise_slide_id",
          "type_info": "Uuid"
        }
      ],
      "parameters": {
        "Left": ["Uuid"]
      },
      "nullable": [false, false, false, false, false, true, true, true, true, true, true, false]
    }
  },
  "14dc35fa341ba8f03c4c5ba7bf6b92f5e5135ad81b73466e061ef4307ab08340": {
    "query": "\nSELECT id,\n  created_at,\n  updated_at,\n  course_id,\n  exam_id,\n  chapter_id,\n  url_path,\n  title,\n  deleted_at,\n  content,\n  order_number,\n  copied_from\nFROM pages\nWHERE chapter_id = $1\n  AND deleted_at IS NULL\n        ",
    "describe": {
      "columns": [
        {
          "ordinal": 0,
          "name": "id",
          "type_info": "Uuid"
        },
        {
          "ordinal": 1,
          "name": "created_at",
          "type_info": "Timestamptz"
        },
        {
          "ordinal": 2,
          "name": "updated_at",
          "type_info": "Timestamptz"
        },
        {
          "ordinal": 3,
          "name": "course_id",
          "type_info": "Uuid"
        },
        {
          "ordinal": 4,
          "name": "exam_id",
          "type_info": "Uuid"
        },
        {
          "ordinal": 5,
          "name": "chapter_id",
          "type_info": "Uuid"
        },
        {
          "ordinal": 6,
          "name": "url_path",
          "type_info": "Varchar"
        },
        {
          "ordinal": 7,
          "name": "title",
          "type_info": "Varchar"
        },
        {
          "ordinal": 8,
          "name": "deleted_at",
          "type_info": "Timestamptz"
        },
        {
          "ordinal": 9,
          "name": "content",
          "type_info": "Jsonb"
        },
        {
          "ordinal": 10,
          "name": "order_number",
          "type_info": "Int4"
        },
        {
          "ordinal": 11,
          "name": "copied_from",
          "type_info": "Uuid"
        }
      ],
      "parameters": {
        "Left": ["Uuid"]
      },
      "nullable": [false, false, false, true, true, true, false, false, true, false, false, true]
    }
  },
  "16b065cfb0e856a2342f72bbd8ca7f4343fb69600a939047f4e2f31040239b74": {
    "query": "\nUPDATE exercise_task_submissions\nSET exercise_task_grading_id = $1\nWHERE id = $2\n",
    "describe": {
      "columns": [],
      "parameters": {
        "Left": ["Uuid", "Uuid"]
      },
      "nullable": []
    }
  },
  "17ac831ff424d02bd7609c76c190768ef00265bf144ab61459e11f1b7179b660": {
    "query": "SELECT * FROM organizations WHERE deleted_at IS NULL;",
    "describe": {
      "columns": [
        {
          "ordinal": 0,
          "name": "id",
          "type_info": "Uuid"
        },
        {
          "ordinal": 1,
          "name": "name",
          "type_info": "Varchar"
        },
        {
          "ordinal": 2,
          "name": "created_at",
          "type_info": "Timestamptz"
        },
        {
          "ordinal": 3,
          "name": "updated_at",
          "type_info": "Timestamptz"
        },
        {
          "ordinal": 4,
          "name": "deleted_at",
          "type_info": "Timestamptz"
        },
        {
          "ordinal": 5,
          "name": "slug",
          "type_info": "Varchar"
        },
        {
          "ordinal": 6,
          "name": "organization_image_path",
          "type_info": "Varchar"
        },
        {
          "ordinal": 7,
          "name": "description",
          "type_info": "Varchar"
        }
      ],
      "parameters": {
        "Left": []
      },
      "nullable": [false, false, false, false, true, false, true, true]
    }
  },
  "188aa23c96370d5e30740a2a8631c78cb0283c1f4e71ef275583e3ae5895fa8b": {
    "query": "\nSELECT id,\n  created_at,\n  updated_at,\n  deleted_at,\n  course_id,\n  starts_at,\n  ends_at,\n  name,\n  description,\n  variant_status as \"variant_status: VariantStatus\",\n  teacher_in_charge_name,\n  teacher_in_charge_email,\n  support_email\nFROM course_instances\nWHERE course_id = $1\n  AND deleted_at IS NULL;\n        ",
    "describe": {
      "columns": [
        {
          "ordinal": 0,
          "name": "id",
          "type_info": "Uuid"
        },
        {
          "ordinal": 1,
          "name": "created_at",
          "type_info": "Timestamptz"
        },
        {
          "ordinal": 2,
          "name": "updated_at",
          "type_info": "Timestamptz"
        },
        {
          "ordinal": 3,
          "name": "deleted_at",
          "type_info": "Timestamptz"
        },
        {
          "ordinal": 4,
          "name": "course_id",
          "type_info": "Uuid"
        },
        {
          "ordinal": 5,
          "name": "starts_at",
          "type_info": "Timestamptz"
        },
        {
          "ordinal": 6,
          "name": "ends_at",
          "type_info": "Timestamptz"
        },
        {
          "ordinal": 7,
          "name": "name",
          "type_info": "Varchar"
        },
        {
          "ordinal": 8,
          "name": "description",
          "type_info": "Varchar"
        },
        {
          "ordinal": 9,
          "name": "variant_status: VariantStatus",
          "type_info": {
            "Custom": {
              "name": "variant_status",
              "kind": {
                "Enum": ["draft", "upcoming", "active", "ended"]
              }
            }
          }
        },
        {
          "ordinal": 10,
          "name": "teacher_in_charge_name",
          "type_info": "Varchar"
        },
        {
          "ordinal": 11,
          "name": "teacher_in_charge_email",
          "type_info": "Varchar"
        },
        {
          "ordinal": 12,
          "name": "support_email",
          "type_info": "Varchar"
        }
      ],
      "parameters": {
        "Left": ["Uuid"]
      },
      "nullable": [
        false,
        false,
        false,
        true,
        false,
        true,
        true,
        true,
        true,
        false,
        false,
        false,
        true
      ]
    }
  },
  "18cad5d0cf2a854a36655738b9a05c4fe5376c77174239b17cdf7e21bc739b1f": {
    "query": "\nSELECT *\nFROM exercises\nWHERE id = $1\n",
    "describe": {
      "columns": [
        {
          "ordinal": 0,
          "name": "id",
          "type_info": "Uuid"
        },
        {
          "ordinal": 1,
          "name": "created_at",
          "type_info": "Timestamptz"
        },
        {
          "ordinal": 2,
          "name": "updated_at",
          "type_info": "Timestamptz"
        },
        {
          "ordinal": 3,
          "name": "course_id",
          "type_info": "Uuid"
        },
        {
          "ordinal": 4,
          "name": "deleted_at",
          "type_info": "Timestamptz"
        },
        {
          "ordinal": 5,
          "name": "name",
          "type_info": "Varchar"
        },
        {
          "ordinal": 6,
          "name": "deadline",
          "type_info": "Timestamptz"
        },
        {
          "ordinal": 7,
          "name": "page_id",
          "type_info": "Uuid"
        },
        {
          "ordinal": 8,
          "name": "score_maximum",
          "type_info": "Int4"
        },
        {
          "ordinal": 9,
          "name": "order_number",
          "type_info": "Int4"
        },
        {
          "ordinal": 10,
          "name": "chapter_id",
          "type_info": "Uuid"
        },
        {
          "ordinal": 11,
          "name": "copied_from",
          "type_info": "Uuid"
        },
        {
          "ordinal": 12,
          "name": "exam_id",
          "type_info": "Uuid"
        }
      ],
      "parameters": {
        "Left": ["Uuid"]
      },
      "nullable": [
        false,
        false,
        false,
        true,
        true,
        false,
        true,
        false,
        false,
        false,
        true,
        true,
        true
      ]
    }
  },
  "19a6e3aaaddd659eb5cee0d7361c6ce7b72a8f77a14561cb51427fb4490fa36b": {
    "query": "\nINSERT INTO chapters (name, course_id, chapter_number)\nVALUES ($1, $2, $3)\nRETURNING id\n",
    "describe": {
      "columns": [
        {
          "ordinal": 0,
          "name": "id",
          "type_info": "Uuid"
        }
      ],
      "parameters": {
        "Left": ["Varchar", "Uuid", "Int4"]
      },
      "nullable": [false]
    }
  },
  "19b82b88fdc09a5b8f4f3c197771eb838c846beb80b27f27e69eb1f5f69e9e16": {
    "query": "\nSELECT DATE(created_at) date, count(*)::integer\nFROM exercise_slide_submissions\nWHERE course_id = $1\nGROUP BY date\nORDER BY date;\n          ",
    "describe": {
      "columns": [
        {
          "ordinal": 0,
          "name": "date",
          "type_info": "Date"
        },
        {
          "ordinal": 1,
          "name": "count",
          "type_info": "Int4"
        }
      ],
      "parameters": {
        "Left": ["Uuid"]
      },
      "nullable": [null, null]
    }
  },
  "1a32bbed94d95986ab201b9ae6e7093be74b7105dda8d16d1af9ef822be2fef8": {
    "query": "\nINSERT INTO courses(id, name, slug, organization_id, language_code, course_language_group_id)\nVALUES($1, $2, $3, $4, $5, $6)\nRETURNING id,\n  name,\n  created_at,\n  updated_at,\n  organization_id,\n  deleted_at,\n  slug,\n  content_search_language::text,\n  language_code,\n  copied_from,\n  course_language_group_id,\n  description;\n            ",
    "describe": {
      "columns": [
        {
          "ordinal": 0,
          "name": "id",
          "type_info": "Uuid"
        },
        {
          "ordinal": 1,
          "name": "name",
          "type_info": "Varchar"
        },
        {
          "ordinal": 2,
          "name": "created_at",
          "type_info": "Timestamptz"
        },
        {
          "ordinal": 3,
          "name": "updated_at",
          "type_info": "Timestamptz"
        },
        {
          "ordinal": 4,
          "name": "organization_id",
          "type_info": "Uuid"
        },
        {
          "ordinal": 5,
          "name": "deleted_at",
          "type_info": "Timestamptz"
        },
        {
          "ordinal": 6,
          "name": "slug",
          "type_info": "Varchar"
        },
        {
          "ordinal": 7,
          "name": "content_search_language",
          "type_info": "Text"
        },
        {
          "ordinal": 8,
          "name": "language_code",
          "type_info": "Varchar"
        },
        {
          "ordinal": 9,
          "name": "copied_from",
          "type_info": "Uuid"
        },
        {
          "ordinal": 10,
          "name": "course_language_group_id",
          "type_info": "Uuid"
        },
        {
          "ordinal": 11,
          "name": "description",
          "type_info": "Text"
        }
      ],
      "parameters": {
        "Left": ["Uuid", "Varchar", "Varchar", "Uuid", "Varchar", "Uuid"]
      },
      "nullable": [false, false, false, false, false, true, false, null, false, true, false, true]
    }
  },
  "1a466519782c720ea49eb0fc4fb4986acd32e545f81103d39dd9d1e3e682af02": {
    "query": "\nSELECT id,\n  created_at,\n  updated_at,\n  course_id,\n  exam_id,\n  chapter_id,\n  url_path,\n  title,\n  deleted_at,\n  content,\n  order_number,\n  copied_from\nFROM pages\nWHERE chapter_id = $1\n  AND deleted_at IS NULL;\n        ",
    "describe": {
      "columns": [
        {
          "ordinal": 0,
          "name": "id",
          "type_info": "Uuid"
        },
        {
          "ordinal": 1,
          "name": "created_at",
          "type_info": "Timestamptz"
        },
        {
          "ordinal": 2,
          "name": "updated_at",
          "type_info": "Timestamptz"
        },
        {
          "ordinal": 3,
          "name": "course_id",
          "type_info": "Uuid"
        },
        {
          "ordinal": 4,
          "name": "exam_id",
          "type_info": "Uuid"
        },
        {
          "ordinal": 5,
          "name": "chapter_id",
          "type_info": "Uuid"
        },
        {
          "ordinal": 6,
          "name": "url_path",
          "type_info": "Varchar"
        },
        {
          "ordinal": 7,
          "name": "title",
          "type_info": "Varchar"
        },
        {
          "ordinal": 8,
          "name": "deleted_at",
          "type_info": "Timestamptz"
        },
        {
          "ordinal": 9,
          "name": "content",
          "type_info": "Jsonb"
        },
        {
          "ordinal": 10,
          "name": "order_number",
          "type_info": "Int4"
        },
        {
          "ordinal": 11,
          "name": "copied_from",
          "type_info": "Uuid"
        }
      ],
      "parameters": {
        "Left": ["Uuid"]
      },
      "nullable": [false, false, false, true, true, true, false, false, true, false, false, true]
    }
  },
  "1aafb5cc9aca5edc7cbe9d5018abd31d4bc7c3ff89448f1231a07de3072c3011": {
    "query": "\nSELECT status AS \"status: ProposalStatus\"\nFROM proposed_block_edits\nWHERE proposal_id = $1\nAND deleted_at IS NULL\n",
    "describe": {
      "columns": [
        {
          "ordinal": 0,
          "name": "status: ProposalStatus",
          "type_info": {
            "Custom": {
              "name": "proposal_status",
              "kind": {
                "Enum": ["pending", "accepted", "rejected"]
              }
            }
          }
        }
      ],
      "parameters": {
        "Left": ["Uuid"]
      },
      "nullable": [false]
    }
  },
  "1bd4f59437059ecaad581abd354c57e15849038d7b9138fb0894a2efc6f94576": {
    "query": "\nUPDATE exercise_tasks\nSET deleted_at = now()\nWHERE exercise_slide_id = ANY($1)\nRETURNING id,\n  private_spec,\n  public_spec,\n  model_solution_spec;\n        ",
    "describe": {
      "columns": [
        {
          "ordinal": 0,
          "name": "id",
          "type_info": "Uuid"
        },
        {
          "ordinal": 1,
          "name": "private_spec",
          "type_info": "Jsonb"
        },
        {
          "ordinal": 2,
          "name": "public_spec",
          "type_info": "Jsonb"
        },
        {
          "ordinal": 3,
          "name": "model_solution_spec",
          "type_info": "Jsonb"
        }
      ],
      "parameters": {
        "Left": ["UuidArray"]
      },
      "nullable": [false, true, true, true]
    }
  },
  "1e7b36b82611573fc4018fc50e03c255e15ae4f8410fdced069aa422e72930ae": {
    "query": "\nSELECT *\nFROM users\nWHERE email = $1\n        ",
    "describe": {
      "columns": [
        {
          "ordinal": 0,
          "name": "id",
          "type_info": "Uuid"
        },
        {
          "ordinal": 1,
          "name": "created_at",
          "type_info": "Timestamptz"
        },
        {
          "ordinal": 2,
          "name": "updated_at",
          "type_info": "Timestamptz"
        },
        {
          "ordinal": 3,
          "name": "deleted_at",
          "type_info": "Timestamptz"
        },
        {
          "ordinal": 4,
          "name": "upstream_id",
          "type_info": "Int4"
        },
        {
          "ordinal": 5,
          "name": "email",
          "type_info": "Varchar"
        },
        {
          "ordinal": 6,
          "name": "first_name",
          "type_info": "Varchar"
        },
        {
          "ordinal": 7,
          "name": "last_name",
          "type_info": "Varchar"
        }
      ],
      "parameters": {
        "Left": ["Text"]
      },
      "nullable": [false, false, false, true, true, false, true, true]
    }
  },
  "21f873be8ae7d46b9aafa8b49f108fd8fadacc2334da674241ac2a6e221b2719": {
    "query": "\nSELECT *\nFROM exercise_task_submissions\nWHERE exercise_slide_submission_id = $1\n  AND deleted_at IS NULL\n        ",
    "describe": {
      "columns": [
        {
          "ordinal": 0,
          "name": "id",
          "type_info": "Uuid"
        },
        {
          "ordinal": 1,
          "name": "created_at",
          "type_info": "Timestamptz"
        },
        {
          "ordinal": 2,
          "name": "updated_at",
          "type_info": "Timestamptz"
        },
        {
          "ordinal": 3,
          "name": "deleted_at",
          "type_info": "Timestamptz"
        },
        {
          "ordinal": 4,
          "name": "exercise_task_id",
          "type_info": "Uuid"
        },
        {
          "ordinal": 5,
          "name": "data_json",
          "type_info": "Jsonb"
        },
        {
          "ordinal": 6,
          "name": "exercise_task_grading_id",
          "type_info": "Uuid"
        },
        {
          "ordinal": 7,
          "name": "metadata",
          "type_info": "Jsonb"
        },
        {
          "ordinal": 8,
          "name": "exercise_slide_id",
          "type_info": "Uuid"
        },
        {
          "ordinal": 9,
          "name": "exercise_slide_submission_id",
          "type_info": "Uuid"
        }
      ],
      "parameters": {
        "Left": ["Uuid"]
      },
      "nullable": [false, false, false, true, false, true, true, true, false, false]
    }
  },
  "22f6c2c2cdd99910cb9f2095b97e3228b7e221d42b5677c8715226dbf4e886b3": {
    "query": "\nINSERT INTO roles (user_id, role, exam_id)\nVALUES ($1, $2, $3)\nRETURNING id\n",
    "describe": {
      "columns": [
        {
          "ordinal": 0,
          "name": "id",
          "type_info": "Uuid"
        }
      ],
      "parameters": {
        "Left": [
          "Uuid",
          {
            "Custom": {
              "name": "user_role",
              "kind": {
                "Enum": ["admin", "assistant", "teacher", "reviewer"]
              }
            }
          },
          "Uuid"
        ]
      },
      "nullable": [false]
    }
  },
  "241d3dc5cad1e9b9f73fc6731066a9c2779626a3bcb7a40bc7c4694a136ef008": {
    "query": "\nSELECT id,\n  created_at,\n  updated_at,\n  name,\n  course_id,\n  deleted_at,\n  chapter_image_path,\n  chapter_number,\n  front_page_id,\n  opens_at,\n  copied_from\nFROM chapters\nWHERE course_id = $1\n  AND deleted_at IS NULL;\n",
    "describe": {
      "columns": [
        {
          "ordinal": 0,
          "name": "id",
          "type_info": "Uuid"
        },
        {
          "ordinal": 1,
          "name": "created_at",
          "type_info": "Timestamptz"
        },
        {
          "ordinal": 2,
          "name": "updated_at",
          "type_info": "Timestamptz"
        },
        {
          "ordinal": 3,
          "name": "name",
          "type_info": "Varchar"
        },
        {
          "ordinal": 4,
          "name": "course_id",
          "type_info": "Uuid"
        },
        {
          "ordinal": 5,
          "name": "deleted_at",
          "type_info": "Timestamptz"
        },
        {
          "ordinal": 6,
          "name": "chapter_image_path",
          "type_info": "Varchar"
        },
        {
          "ordinal": 7,
          "name": "chapter_number",
          "type_info": "Int4"
        },
        {
          "ordinal": 8,
          "name": "front_page_id",
          "type_info": "Uuid"
        },
        {
          "ordinal": 9,
          "name": "opens_at",
          "type_info": "Timestamptz"
        },
        {
          "ordinal": 10,
          "name": "copied_from",
          "type_info": "Uuid"
        }
      ],
      "parameters": {
        "Left": ["Uuid"]
      },
      "nullable": [false, false, false, false, false, true, true, false, true, true, true]
    }
  },
  "24e90b426456d039b87c68d068c9322a12f846153dc4279fb4d655f8d2c9c4bc": {
    "query": "\nINSERT INTO exercise_slide_submissions (\n    id,\n    exercise_slide_id,\n    course_id,\n    course_instance_id,\n    exam_id,\n    exercise_id,\n    user_id\n  )\nVALUES ($1, $2, $3, $4, $5, $6, $7)\nRETURNING *\n        ",
    "describe": {
      "columns": [
        {
          "ordinal": 0,
          "name": "id",
          "type_info": "Uuid"
        },
        {
          "ordinal": 1,
          "name": "created_at",
          "type_info": "Timestamptz"
        },
        {
          "ordinal": 2,
          "name": "updated_at",
          "type_info": "Timestamptz"
        },
        {
          "ordinal": 3,
          "name": "deleted_at",
          "type_info": "Timestamptz"
        },
        {
          "ordinal": 4,
          "name": "exercise_slide_id",
          "type_info": "Uuid"
        },
        {
          "ordinal": 5,
          "name": "course_id",
          "type_info": "Uuid"
        },
        {
          "ordinal": 6,
          "name": "course_instance_id",
          "type_info": "Uuid"
        },
        {
          "ordinal": 7,
          "name": "exam_id",
          "type_info": "Uuid"
        },
        {
          "ordinal": 8,
          "name": "exercise_id",
          "type_info": "Uuid"
        },
        {
          "ordinal": 9,
          "name": "user_id",
          "type_info": "Uuid"
        }
      ],
      "parameters": {
        "Left": ["Uuid", "Uuid", "Uuid", "Uuid", "Uuid", "Uuid", "Uuid"]
      },
      "nullable": [false, false, false, true, false, true, true, true, false, false]
    }
  },
  "2593cfb3820c00b89eef7987b9f14e510916882e68abbd691e970b001e7d5329": {
    "query": "\nSELECT id,\n  created_at,\n  updated_at,\n  course_id,\n  exam_id,\n  chapter_id,\n  url_path,\n  title,\n  deleted_at,\n  content,\n  order_number,\n  copied_from\nFROM pages p\nWHERE p.chapter_id = $1\n  AND p.deleted_at IS NULL\n  AND p.id NOT IN (\n    SELECT front_page_id\n    FROM chapters c\n    WHERE c.front_page_id = p.id\n  );\n    ",
    "describe": {
      "columns": [
        {
          "ordinal": 0,
          "name": "id",
          "type_info": "Uuid"
        },
        {
          "ordinal": 1,
          "name": "created_at",
          "type_info": "Timestamptz"
        },
        {
          "ordinal": 2,
          "name": "updated_at",
          "type_info": "Timestamptz"
        },
        {
          "ordinal": 3,
          "name": "course_id",
          "type_info": "Uuid"
        },
        {
          "ordinal": 4,
          "name": "exam_id",
          "type_info": "Uuid"
        },
        {
          "ordinal": 5,
          "name": "chapter_id",
          "type_info": "Uuid"
        },
        {
          "ordinal": 6,
          "name": "url_path",
          "type_info": "Varchar"
        },
        {
          "ordinal": 7,
          "name": "title",
          "type_info": "Varchar"
        },
        {
          "ordinal": 8,
          "name": "deleted_at",
          "type_info": "Timestamptz"
        },
        {
          "ordinal": 9,
          "name": "content",
          "type_info": "Jsonb"
        },
        {
          "ordinal": 10,
          "name": "order_number",
          "type_info": "Int4"
        },
        {
          "ordinal": 11,
          "name": "copied_from",
          "type_info": "Uuid"
        }
      ],
      "parameters": {
        "Left": ["Uuid"]
      },
      "nullable": [false, false, false, true, true, true, false, false, true, false, false, true]
    }
  },
  "267c9d76696bc99642ad6a55744d7effbef43cdc34d12e1ad786385bad6f6a62": {
    "query": "\nSELECT *\nFROM exercise_tasks\nWHERE exercise_slide_id = $1\n  AND deleted_at IS NULL;\n        ",
    "describe": {
      "columns": [
        {
          "ordinal": 0,
          "name": "id",
          "type_info": "Uuid"
        },
        {
          "ordinal": 1,
          "name": "created_at",
          "type_info": "Timestamptz"
        },
        {
          "ordinal": 2,
          "name": "updated_at",
          "type_info": "Timestamptz"
        },
        {
          "ordinal": 3,
          "name": "exercise_type",
          "type_info": "Varchar"
        },
        {
          "ordinal": 4,
          "name": "assignment",
          "type_info": "Jsonb"
        },
        {
          "ordinal": 5,
          "name": "deleted_at",
          "type_info": "Timestamptz"
        },
        {
          "ordinal": 6,
          "name": "private_spec",
          "type_info": "Jsonb"
        },
        {
          "ordinal": 7,
          "name": "spec_file_id",
          "type_info": "Uuid"
        },
        {
          "ordinal": 8,
          "name": "public_spec",
          "type_info": "Jsonb"
        },
        {
          "ordinal": 9,
          "name": "model_solution_spec",
          "type_info": "Jsonb"
        },
        {
          "ordinal": 10,
          "name": "copied_from",
          "type_info": "Uuid"
        },
        {
          "ordinal": 11,
          "name": "exercise_slide_id",
          "type_info": "Uuid"
        }
      ],
      "parameters": {
        "Left": ["Uuid"]
      },
      "nullable": [false, false, false, false, false, true, true, true, true, true, true, false]
    }
  },
  "28bfce5519da0502894a0ee396ee94c5c498958c55f4883409c9cb450b6218be": {
    "query": "\nDELETE FROM roles\nWHERE user_id = $1\n  AND role = $2\n  AND course_instance_id = $3\n",
    "describe": {
      "columns": [],
      "parameters": {
        "Left": [
          "Uuid",
          {
            "Custom": {
              "name": "user_role",
              "kind": {
                "Enum": ["admin", "assistant", "teacher", "reviewer"]
              }
            }
          },
          "Uuid"
        ]
      },
      "nullable": []
    }
  },
  "2a8d2052e1e241693b19cfc230ea0e1e087f74820b5344b333b2dbe5b3071b89": {
    "query": "\nSELECT *\nfrom organizations\nwhere id = $1;",
    "describe": {
      "columns": [
        {
          "ordinal": 0,
          "name": "id",
          "type_info": "Uuid"
        },
        {
          "ordinal": 1,
          "name": "name",
          "type_info": "Varchar"
        },
        {
          "ordinal": 2,
          "name": "created_at",
          "type_info": "Timestamptz"
        },
        {
          "ordinal": 3,
          "name": "updated_at",
          "type_info": "Timestamptz"
        },
        {
          "ordinal": 4,
          "name": "deleted_at",
          "type_info": "Timestamptz"
        },
        {
          "ordinal": 5,
          "name": "slug",
          "type_info": "Varchar"
        },
        {
          "ordinal": 6,
          "name": "organization_image_path",
          "type_info": "Varchar"
        },
        {
          "ordinal": 7,
          "name": "description",
          "type_info": "Varchar"
        }
      ],
      "parameters": {
        "Left": ["Uuid"]
      },
      "nullable": [false, false, false, false, true, false, true, true]
    }
  },
  "2abaee65f94d36fb9360d9eb3232dcb45b7aa9badbc06563c2e9fc1e2c53e357": {
    "query": "\n  INSERT INTO page_history (\n    page_id,\n    title,\n    content,\n    history_change_reason,\n    author_user_id,\n    restored_from_id\n  )\nVALUES ($1, $2, $3, $4, $5, $6)\nRETURNING id\n",
    "describe": {
      "columns": [
        {
          "ordinal": 0,
          "name": "id",
          "type_info": "Uuid"
        }
      ],
      "parameters": {
        "Left": [
          "Uuid",
          "Varchar",
          "Jsonb",
          {
            "Custom": {
              "name": "history_change_reason",
              "kind": {
                "Enum": ["page-saved", "history-restored"]
              }
            }
          },
          "Uuid",
          "Uuid"
        ]
      },
      "nullable": [false]
    }
  },
  "2b8baf4e767a3e3d591a65f5b99bfe8f1a44e8dce3d446800c8ae7ae5a3717a5": {
    "query": "\nSELECT p.url_path as url_path,\n  p.title as title,\n  c.chapter_number as chapter_number,\n  c.id as chapter_id,\n  c.opens_at as chapter_opens_at,\n  c.front_page_id as chapter_front_page_id\nFROM chapters c\n  INNER JOIN pages p on c.id = p.chapter_id\nWHERE c.chapter_number = (\n    SELECT MIN(ca.chapter_number)\n    FROM chapters ca\n    WHERE ca.chapter_number > $1\n      AND ca.deleted_at IS NULL\n  )\n  AND c.course_id = $2\n  AND p.deleted_at IS NULL\nORDER BY p.order_number\nLIMIT 1;\n        ",
    "describe": {
      "columns": [
        {
          "ordinal": 0,
          "name": "url_path",
          "type_info": "Varchar"
        },
        {
          "ordinal": 1,
          "name": "title",
          "type_info": "Varchar"
        },
        {
          "ordinal": 2,
          "name": "chapter_number",
          "type_info": "Int4"
        },
        {
          "ordinal": 3,
          "name": "chapter_id",
          "type_info": "Uuid"
        },
        {
          "ordinal": 4,
          "name": "chapter_opens_at",
          "type_info": "Timestamptz"
        },
        {
          "ordinal": 5,
          "name": "chapter_front_page_id",
          "type_info": "Uuid"
        }
      ],
      "parameters": {
        "Left": ["Int4", "Uuid"]
      },
      "nullable": [false, false, false, false, true, true]
    }
  },
  "2be222dd2d0d8fe97d036d6b5343d6db627290585973d62c44c3d97f41bd3ead": {
    "query": "\nSELECT course_id as \"course_id!\"\nFROM exercises\nWHERE id = (\n    SELECT s.exercise_id\n    FROM exercise_slides s\n      JOIN exercise_tasks t ON (s.id = t.exercise_slide_id)\n    WHERE s.deleted_at IS NULL\n      AND t.id = $1\n      AND t.deleted_at IS NULL\n  )\n  AND course_id IS NOT NULL\n",
    "describe": {
      "columns": [
        {
          "ordinal": 0,
          "name": "course_id!",
          "type_info": "Uuid"
        }
      ],
      "parameters": {
        "Left": ["Uuid"]
      },
      "nullable": [true]
    }
  },
  "2be6fd20afaeeb95299a5020a8455a6fc6e7ce347a0003cca2d87441f324d422": {
    "query": "\nUPDATE course_instances\nSET name = $1,\n  description = $2,\n  teacher_in_charge_name = $3,\n  teacher_in_charge_email = $4,\n  support_email = $5,\n  starts_at = $6,\n  ends_at = $7\nWHERE id = $8\n",
    "describe": {
      "columns": [],
      "parameters": {
        "Left": [
          "Varchar",
          "Varchar",
          "Varchar",
          "Varchar",
          "Varchar",
          "Timestamptz",
          "Timestamptz",
          "Uuid"
        ]
      },
      "nullable": []
    }
  },
  "2d0f359cfd58eaf7e3784045e5916c4740c4991001f39c7f7c28863874ba0252": {
    "query": "\nSELECT i.id,\n  i.created_at,\n  i.updated_at,\n  i.deleted_at,\n  i.course_id,\n  i.starts_at,\n  i.ends_at,\n  i.name,\n  i.description,\n  i.variant_status AS \"variant_status: VariantStatus\",\n  i.teacher_in_charge_name,\n  i.teacher_in_charge_email,\n  i.support_email\nFROM course_instances i\n  JOIN course_instance_enrollments ie ON (i.id = ie.course_id)\nWHERE i.course_id = $1\n  AND i.deleted_at IS NULL\n  AND ie.user_id = $2\n  AND ie.deleted_at IS NULL\nORDER BY ie.created_at DESC;\n    ",
    "describe": {
      "columns": [
        {
          "ordinal": 0,
          "name": "id",
          "type_info": "Uuid"
        },
        {
          "ordinal": 1,
          "name": "created_at",
          "type_info": "Timestamptz"
        },
        {
          "ordinal": 2,
          "name": "updated_at",
          "type_info": "Timestamptz"
        },
        {
          "ordinal": 3,
          "name": "deleted_at",
          "type_info": "Timestamptz"
        },
        {
          "ordinal": 4,
          "name": "course_id",
          "type_info": "Uuid"
        },
        {
          "ordinal": 5,
          "name": "starts_at",
          "type_info": "Timestamptz"
        },
        {
          "ordinal": 6,
          "name": "ends_at",
          "type_info": "Timestamptz"
        },
        {
          "ordinal": 7,
          "name": "name",
          "type_info": "Varchar"
        },
        {
          "ordinal": 8,
          "name": "description",
          "type_info": "Varchar"
        },
        {
          "ordinal": 9,
          "name": "variant_status: VariantStatus",
          "type_info": {
            "Custom": {
              "name": "variant_status",
              "kind": {
                "Enum": ["draft", "upcoming", "active", "ended"]
              }
            }
          }
        },
        {
          "ordinal": 10,
          "name": "teacher_in_charge_name",
          "type_info": "Varchar"
        },
        {
          "ordinal": 11,
          "name": "teacher_in_charge_email",
          "type_info": "Varchar"
        },
        {
          "ordinal": 12,
          "name": "support_email",
          "type_info": "Varchar"
        }
      ],
      "parameters": {
        "Left": ["Uuid", "Uuid"]
      },
      "nullable": [
        false,
        false,
        false,
        true,
        false,
        true,
        true,
        true,
        true,
        false,
        false,
        false,
        true
      ]
    }
  },
  "2dc3330b399fb3d204887cd2ef29a72cc7df6b66b8ff9ba7872044c8da00bba1": {
    "query": "\nINSERT INTO roles (user_id, role, course_id)\nVALUES ($1, $2, $3)\nRETURNING id\n",
    "describe": {
      "columns": [
        {
          "ordinal": 0,
          "name": "id",
          "type_info": "Uuid"
        }
      ],
      "parameters": {
        "Left": [
          "Uuid",
          {
            "Custom": {
              "name": "user_role",
              "kind": {
                "Enum": ["admin", "assistant", "teacher", "reviewer"]
              }
            }
          },
          "Uuid"
        ]
      },
      "nullable": [false]
    }
  },
  "2e2e94fc2223f01242fa594ea0cb6183aeceab3dd62b9da489a26ffc94ea274d": {
    "query": "\nSELECT *\nFROM organizations\nWHERE slug = $1;\n        ",
    "describe": {
      "columns": [
        {
          "ordinal": 0,
          "name": "id",
          "type_info": "Uuid"
        },
        {
          "ordinal": 1,
          "name": "name",
          "type_info": "Varchar"
        },
        {
          "ordinal": 2,
          "name": "created_at",
          "type_info": "Timestamptz"
        },
        {
          "ordinal": 3,
          "name": "updated_at",
          "type_info": "Timestamptz"
        },
        {
          "ordinal": 4,
          "name": "deleted_at",
          "type_info": "Timestamptz"
        },
        {
          "ordinal": 5,
          "name": "slug",
          "type_info": "Varchar"
        },
        {
          "ordinal": 6,
          "name": "organization_image_path",
          "type_info": "Varchar"
        },
        {
          "ordinal": 7,
          "name": "description",
          "type_info": "Varchar"
        }
      ],
      "parameters": {
        "Left": ["Text"]
      },
      "nullable": [false, false, false, false, true, false, true, true]
    }
  },
  "2e8c7d2dd7b81803591de13bb697c898ea9a2554f47e175907398112082cd2f6": {
    "query": "\nINSERT INTO course_language_groups DEFAULT\nVALUES\nRETURNING id;\n        ",
    "describe": {
      "columns": [
        {
          "ordinal": 0,
          "name": "id",
          "type_info": "Uuid"
        }
      ],
      "parameters": {
        "Left": []
      },
      "nullable": [false]
    }
  },
  "3017bc588af2b26b7c70ce4428288527aa9873e485b253fd0f35e551544efff9": {
    "query": "\nINSERT INTO course_language_groups (id)\nVALUES ($1)\nRETURNING id;\n        ",
    "describe": {
      "columns": [
        {
          "ordinal": 0,
          "name": "id",
          "type_info": "Uuid"
        }
      ],
      "parameters": {
        "Left": ["Uuid"]
      },
      "nullable": [false]
    }
  },
  "306820247b9533af5d464aa15a58f9fcde6a59b1666a3709b32bc1823ad2e970": {
    "query": "\nSELECT *\nFROM exercises\nWHERE course_id = $1\n  AND deleted_at IS NULL\n",
    "describe": {
      "columns": [
        {
          "ordinal": 0,
          "name": "id",
          "type_info": "Uuid"
        },
        {
          "ordinal": 1,
          "name": "created_at",
          "type_info": "Timestamptz"
        },
        {
          "ordinal": 2,
          "name": "updated_at",
          "type_info": "Timestamptz"
        },
        {
          "ordinal": 3,
          "name": "course_id",
          "type_info": "Uuid"
        },
        {
          "ordinal": 4,
          "name": "deleted_at",
          "type_info": "Timestamptz"
        },
        {
          "ordinal": 5,
          "name": "name",
          "type_info": "Varchar"
        },
        {
          "ordinal": 6,
          "name": "deadline",
          "type_info": "Timestamptz"
        },
        {
          "ordinal": 7,
          "name": "page_id",
          "type_info": "Uuid"
        },
        {
          "ordinal": 8,
          "name": "score_maximum",
          "type_info": "Int4"
        },
        {
          "ordinal": 9,
          "name": "order_number",
          "type_info": "Int4"
        },
        {
          "ordinal": 10,
          "name": "chapter_id",
          "type_info": "Uuid"
        },
        {
          "ordinal": 11,
          "name": "copied_from",
          "type_info": "Uuid"
        },
        {
          "ordinal": 12,
          "name": "exam_id",
          "type_info": "Uuid"
        }
      ],
      "parameters": {
        "Left": ["Uuid"]
      },
      "nullable": [
        false,
        false,
        false,
        true,
        true,
        false,
        true,
        false,
        false,
        false,
        true,
        true,
        true
      ]
    }
  },
  "32b2e273cd76d67a815caa719ad77495b38155aac7e8fe2be06e6f15cbb63228": {
    "query": "\nINSERT INTO exercise_task_gradings (\n    exercise_task_submission_id,\n    course_id,\n    exercise_id,\n    exercise_task_id\n  )\nVALUES ($1, $2, $3, $4)\nRETURNING id\n",
    "describe": {
      "columns": [
        {
          "ordinal": 0,
          "name": "id",
          "type_info": "Uuid"
        }
      ],
      "parameters": {
        "Left": ["Uuid", "Uuid", "Uuid", "Uuid"]
      },
      "nullable": [false]
    }
  },
  "35113aa3e7d61c91d5f9befed9ad66e3cd72c77d21b7639dd18af3f4feb8c12f": {
    "query": "\nUPDATE organizations\nSET organization_image_path = $1\nWHERE id = $2\nRETURNING *;",
    "describe": {
      "columns": [
        {
          "ordinal": 0,
          "name": "id",
          "type_info": "Uuid"
        },
        {
          "ordinal": 1,
          "name": "name",
          "type_info": "Varchar"
        },
        {
          "ordinal": 2,
          "name": "created_at",
          "type_info": "Timestamptz"
        },
        {
          "ordinal": 3,
          "name": "updated_at",
          "type_info": "Timestamptz"
        },
        {
          "ordinal": 4,
          "name": "deleted_at",
          "type_info": "Timestamptz"
        },
        {
          "ordinal": 5,
          "name": "slug",
          "type_info": "Varchar"
        },
        {
          "ordinal": 6,
          "name": "organization_image_path",
          "type_info": "Varchar"
        },
        {
          "ordinal": 7,
          "name": "description",
          "type_info": "Varchar"
        }
      ],
      "parameters": {
        "Left": ["Varchar", "Uuid"]
      },
      "nullable": [false, false, false, false, true, false, true, true]
    }
  },
  "375b467ba026680d07ba6fa844de91afd942e86b2715431e41b6788df0d2b3c0": {
    "query": "SELECT * FROM users WHERE upstream_id = $1",
    "describe": {
      "columns": [
        {
          "ordinal": 0,
          "name": "id",
          "type_info": "Uuid"
        },
        {
          "ordinal": 1,
          "name": "created_at",
          "type_info": "Timestamptz"
        },
        {
          "ordinal": 2,
          "name": "updated_at",
          "type_info": "Timestamptz"
        },
        {
          "ordinal": 3,
          "name": "deleted_at",
          "type_info": "Timestamptz"
        },
        {
          "ordinal": 4,
          "name": "upstream_id",
          "type_info": "Int4"
        },
        {
          "ordinal": 5,
          "name": "email",
          "type_info": "Varchar"
        },
        {
          "ordinal": 6,
          "name": "first_name",
          "type_info": "Varchar"
        },
        {
          "ordinal": 7,
          "name": "last_name",
          "type_info": "Varchar"
        }
      ],
      "parameters": {
        "Left": ["Int4"]
      },
      "nullable": [false, false, false, true, true, false, true, true]
    }
  },
  "37dfaa87dd74a4c1f409cd120e6997847616214878ae8a66b326699fa8633ad3": {
    "query": "\nUPDATE chapters\nSET deleted_at = now()\nWHERE id = $1\nRETURNING *;\n",
    "describe": {
      "columns": [
        {
          "ordinal": 0,
          "name": "id",
          "type_info": "Uuid"
        },
        {
          "ordinal": 1,
          "name": "name",
          "type_info": "Varchar"
        },
        {
          "ordinal": 2,
          "name": "course_id",
          "type_info": "Uuid"
        },
        {
          "ordinal": 3,
          "name": "chapter_number",
          "type_info": "Int4"
        },
        {
          "ordinal": 4,
          "name": "created_at",
          "type_info": "Timestamptz"
        },
        {
          "ordinal": 5,
          "name": "updated_at",
          "type_info": "Timestamptz"
        },
        {
          "ordinal": 6,
          "name": "deleted_at",
          "type_info": "Timestamptz"
        },
        {
          "ordinal": 7,
          "name": "front_page_id",
          "type_info": "Uuid"
        },
        {
          "ordinal": 8,
          "name": "opens_at",
          "type_info": "Timestamptz"
        },
        {
          "ordinal": 9,
          "name": "chapter_image_path",
          "type_info": "Varchar"
        },
        {
          "ordinal": 10,
          "name": "copied_from",
          "type_info": "Uuid"
        }
      ],
      "parameters": {
        "Left": ["Uuid"]
      },
      "nullable": [false, false, false, false, false, false, true, true, true, true, true]
    }
  },
  "3a3fa537038bdbeb11c9454487111b56afaa5230c97546dc0b29554446bfa27d": {
    "query": "\nSELECT COALESCE(ues.score_given, 0) AS score_given,\n  ues.exercise_id AS exercise_id\nFROM user_exercise_states AS ues\nWHERE ues.deleted_at IS NULL\n  AND ues.exercise_id IN (\n    SELECT UNNEST($1::uuid [])\n  )\n  AND ues.course_instance_id = $2\n  AND ues.user_id = $3;\n        ",
    "describe": {
      "columns": [
        {
          "ordinal": 0,
          "name": "score_given",
          "type_info": "Float4"
        },
        {
          "ordinal": 1,
          "name": "exercise_id",
          "type_info": "Uuid"
        }
      ],
      "parameters": {
        "Left": ["UuidArray", "Uuid", "Uuid"]
      },
      "nullable": [null, false]
    }
  },
  "3cfa60a3aa02306a61d9a0fc8faadefde42a9c78b5c3a71b12ed35e17f7dd9f3": {
    "query": "\nSELECT user_id,\n  email,\n  to_jsonb(array_agg(to_jsonb(uue) - 'email' - 'user_id')) AS points_for_exercises\nFROM (\n    SELECT u.id AS user_id,\n      u.email,\n      exercise_id,\n      COALESCE(score_given, 0) as score_given\n    FROM user_exercise_states ues\n      JOIN users u ON u.id = ues.user_id\n      JOIN exercises e ON e.id = ues.exercise_id\n    WHERE ues.exam_id = $1\n      AND ues.deleted_at IS NULL\n      AND u.deleted_at IS NULL\n      AND e.deleted_at IS NULL\n  ) as uue\nGROUP BY user_id,\n  email\n",
    "describe": {
      "columns": [
        {
          "ordinal": 0,
          "name": "user_id",
          "type_info": "Uuid"
        },
        {
          "ordinal": 1,
          "name": "email",
          "type_info": "Varchar"
        },
        {
          "ordinal": 2,
          "name": "points_for_exercises",
          "type_info": "Jsonb"
        }
      ],
      "parameters": {
        "Left": ["Uuid"]
      },
      "nullable": [false, false, null]
    }
  },
  "3e428bdd951fadaeac24cab7e991c4928f8c58df8dd45c61fbb8779b5ddcbe85": {
    "query": "\nINSERT INTO course_instance_enrollments (user_id, course_id, course_instance_id)\nVALUES ($1, $2, $3)\n",
    "describe": {
      "columns": [],
      "parameters": {
        "Left": ["Uuid", "Uuid", "Uuid"]
      },
      "nullable": []
    }
  },
  "40ee92fefa0c26c98e690f9a50b69cae49ae3ec5577ca4fb497816b875e4f921": {
    "query": "\nINSERT INTO block_feedback(feedback_id, block_id, block_text)\nVALUES ($1, $2, $3)\n",
    "describe": {
      "columns": [],
      "parameters": {
        "Left": ["Uuid", "Uuid", "Varchar"]
      },
      "nullable": []
    }
  },
  "41bfc1ec883c1c478816ca6963cb741eaf78ec415adb22708e1cd1fee2b60126": {
    "query": "\nSELECT user_id,\n  exercise_id,\n  course_instance_id,\n  exam_id,\n  created_at,\n  updated_at,\n  deleted_at,\n  score_given,\n  grading_progress as \"grading_progress: _\",\n  activity_progress as \"activity_progress: _\",\n  selected_exercise_slide_id\nFROM user_exercise_states\nWHERE user_id = $1\n  AND exercise_id = $2\n  AND (course_instance_id = $3 OR exam_id = $4)\n      ",
    "describe": {
      "columns": [
        {
          "ordinal": 0,
          "name": "user_id",
          "type_info": "Uuid"
        },
        {
          "ordinal": 1,
          "name": "exercise_id",
          "type_info": "Uuid"
        },
        {
          "ordinal": 2,
          "name": "course_instance_id",
          "type_info": "Uuid"
        },
        {
          "ordinal": 3,
          "name": "exam_id",
          "type_info": "Uuid"
        },
        {
          "ordinal": 4,
          "name": "created_at",
          "type_info": "Timestamptz"
        },
        {
          "ordinal": 5,
          "name": "updated_at",
          "type_info": "Timestamptz"
        },
        {
          "ordinal": 6,
          "name": "deleted_at",
          "type_info": "Timestamptz"
        },
        {
          "ordinal": 7,
          "name": "score_given",
          "type_info": "Float4"
        },
        {
          "ordinal": 8,
          "name": "grading_progress: _",
          "type_info": {
            "Custom": {
              "name": "grading_progress",
              "kind": {
                "Enum": ["fully-graded", "pending", "pending-manual", "failed", "not-ready"]
              }
            }
          }
        },
        {
          "ordinal": 9,
          "name": "activity_progress: _",
          "type_info": {
            "Custom": {
              "name": "activity_progress",
              "kind": {
                "Enum": ["initialized", "started", "in-progress", "submitted", "completed"]
              }
            }
          }
        },
        {
          "ordinal": 10,
          "name": "selected_exercise_slide_id",
          "type_info": "Uuid"
        }
      ],
      "parameters": {
        "Left": ["Uuid", "Uuid", "Uuid", "Uuid"]
      },
      "nullable": [false, false, true, true, false, false, true, true, false, false, true]
    }
  },
  "42bb90fd049adc897da8bdd2b82ab5b13af558433fae08261cecd5facb0c2f4f": {
    "query": "\nSELECT COUNT(*) as count\nFROM exercise_slide_submissions\nWHERE exercise_id = $1\n",
    "describe": {
      "columns": [
        {
          "ordinal": 0,
          "name": "count",
          "type_info": "Int8"
        }
      ],
      "parameters": {
        "Left": ["Uuid"]
      },
      "nullable": [null]
    }
  },
  "436a4b6e66a08b6449ee12211e083a2291b3665a8b580e585fb211f451bd3a15": {
    "query": "\nUPDATE chapters\nSET front_page_id = $1\nWHERE id = $2\nRETURNING *;\n        ",
    "describe": {
      "columns": [
        {
          "ordinal": 0,
          "name": "id",
          "type_info": "Uuid"
        },
        {
          "ordinal": 1,
          "name": "name",
          "type_info": "Varchar"
        },
        {
          "ordinal": 2,
          "name": "course_id",
          "type_info": "Uuid"
        },
        {
          "ordinal": 3,
          "name": "chapter_number",
          "type_info": "Int4"
        },
        {
          "ordinal": 4,
          "name": "created_at",
          "type_info": "Timestamptz"
        },
        {
          "ordinal": 5,
          "name": "updated_at",
          "type_info": "Timestamptz"
        },
        {
          "ordinal": 6,
          "name": "deleted_at",
          "type_info": "Timestamptz"
        },
        {
          "ordinal": 7,
          "name": "front_page_id",
          "type_info": "Uuid"
        },
        {
          "ordinal": 8,
          "name": "opens_at",
          "type_info": "Timestamptz"
        },
        {
          "ordinal": 9,
          "name": "chapter_image_path",
          "type_info": "Varchar"
        },
        {
          "ordinal": 10,
          "name": "copied_from",
          "type_info": "Uuid"
        }
      ],
      "parameters": {
        "Left": ["Uuid", "Uuid"]
      },
      "nullable": [false, false, false, false, false, false, true, true, true, true, true]
    }
  },
  "43bd86b52b6834f11c68bbe73feef8a34f444934be89ac77bdf9bfe6d3f0f910": {
    "query": "\nUPDATE chapters\nSET chapter_image_path = $1\nWHERE id = $2\nRETURNING *;",
    "describe": {
      "columns": [
        {
          "ordinal": 0,
          "name": "id",
          "type_info": "Uuid"
        },
        {
          "ordinal": 1,
          "name": "name",
          "type_info": "Varchar"
        },
        {
          "ordinal": 2,
          "name": "course_id",
          "type_info": "Uuid"
        },
        {
          "ordinal": 3,
          "name": "chapter_number",
          "type_info": "Int4"
        },
        {
          "ordinal": 4,
          "name": "created_at",
          "type_info": "Timestamptz"
        },
        {
          "ordinal": 5,
          "name": "updated_at",
          "type_info": "Timestamptz"
        },
        {
          "ordinal": 6,
          "name": "deleted_at",
          "type_info": "Timestamptz"
        },
        {
          "ordinal": 7,
          "name": "front_page_id",
          "type_info": "Uuid"
        },
        {
          "ordinal": 8,
          "name": "opens_at",
          "type_info": "Timestamptz"
        },
        {
          "ordinal": 9,
          "name": "chapter_image_path",
          "type_info": "Varchar"
        },
        {
          "ordinal": 10,
          "name": "copied_from",
          "type_info": "Uuid"
        }
      ],
      "parameters": {
        "Left": ["Varchar", "Uuid"]
      },
      "nullable": [false, false, false, false, false, false, true, true, true, true, true]
    }
  },
  "4422d198c0e9c4502344c5b1145df37a6cf0b8a85e43390dfc3c5a1ed57549d2": {
    "query": "\nSELECT exams.id,\n  courses.id as course_id,\n  courses.name as course_name,\n  exams.name\nFROM exams\n  JOIN course_exams ON course_exams.exam_id = exams.id\n  JOIN courses ON courses.id = course_exams.course_id\nWHERE exams.organization_id = $1\n  AND exams.deleted_at IS NULL\n  AND courses.deleted_at IS NULL\n",
    "describe": {
      "columns": [
        {
          "ordinal": 0,
          "name": "id",
          "type_info": "Uuid"
        },
        {
          "ordinal": 1,
          "name": "course_id",
          "type_info": "Uuid"
        },
        {
          "ordinal": 2,
          "name": "course_name",
          "type_info": "Varchar"
        },
        {
          "ordinal": 3,
          "name": "name",
          "type_info": "Varchar"
        }
      ],
      "parameters": {
        "Left": ["Uuid"]
      },
      "nullable": [false, false, false, false]
    }
  },
  "445c9198fd7adf664578f0c13c4e1c9f99198771c7d0fac8dd75f54e1875dc8e": {
    "query": "\nINSERT INTO exercise_slide_submissions (\n    exercise_slide_id,\n    course_id,\n    course_instance_id,\n    exam_id,\n    exercise_id,\n    user_id\n  )\nVALUES ($1, $2, $3, $4, $5, $6)\nRETURNING *\n        ",
    "describe": {
      "columns": [
        {
          "ordinal": 0,
          "name": "id",
          "type_info": "Uuid"
        },
        {
          "ordinal": 1,
          "name": "created_at",
          "type_info": "Timestamptz"
        },
        {
          "ordinal": 2,
          "name": "updated_at",
          "type_info": "Timestamptz"
        },
        {
          "ordinal": 3,
          "name": "deleted_at",
          "type_info": "Timestamptz"
        },
        {
          "ordinal": 4,
          "name": "exercise_slide_id",
          "type_info": "Uuid"
        },
        {
          "ordinal": 5,
          "name": "course_id",
          "type_info": "Uuid"
        },
        {
          "ordinal": 6,
          "name": "course_instance_id",
          "type_info": "Uuid"
        },
        {
          "ordinal": 7,
          "name": "exam_id",
          "type_info": "Uuid"
        },
        {
          "ordinal": 8,
          "name": "exercise_id",
          "type_info": "Uuid"
        },
        {
          "ordinal": 9,
          "name": "user_id",
          "type_info": "Uuid"
        }
      ],
      "parameters": {
        "Left": ["Uuid", "Uuid", "Uuid", "Uuid", "Uuid", "Uuid"]
      },
      "nullable": [false, false, false, true, false, true, true, true, false, false]
    }
  },
  "4bcf93034b7f1e2a30d12f895c2e8c394094dd5b057cbbd89a5715ad9518ef9d": {
    "query": "\n  UPDATE exercises\n  SET deleted_at = now()\n  WHERE page_id = $1\n          ",
    "describe": {
      "columns": [],
      "parameters": {
        "Left": ["Uuid"]
      },
      "nullable": []
    }
  },
  "4c1c90488e758f959a27a91a32decb1057674d9f57732a9cceef61effae80419": {
    "query": "\nUPDATE pages\nSET content = $2,\n  url_path = $3,\n  title = $4,\n  chapter_id = $5\nWHERE id = $1\nRETURNING id,\n  created_at,\n  updated_at,\n  course_id,\n  exam_id,\n  chapter_id,\n  url_path,\n  title,\n  deleted_at,\n  content,\n  order_number,\n  copied_from\n        ",
    "describe": {
      "columns": [
        {
          "ordinal": 0,
          "name": "id",
          "type_info": "Uuid"
        },
        {
          "ordinal": 1,
          "name": "created_at",
          "type_info": "Timestamptz"
        },
        {
          "ordinal": 2,
          "name": "updated_at",
          "type_info": "Timestamptz"
        },
        {
          "ordinal": 3,
          "name": "course_id",
          "type_info": "Uuid"
        },
        {
          "ordinal": 4,
          "name": "exam_id",
          "type_info": "Uuid"
        },
        {
          "ordinal": 5,
          "name": "chapter_id",
          "type_info": "Uuid"
        },
        {
          "ordinal": 6,
          "name": "url_path",
          "type_info": "Varchar"
        },
        {
          "ordinal": 7,
          "name": "title",
          "type_info": "Varchar"
        },
        {
          "ordinal": 8,
          "name": "deleted_at",
          "type_info": "Timestamptz"
        },
        {
          "ordinal": 9,
          "name": "content",
          "type_info": "Jsonb"
        },
        {
          "ordinal": 10,
          "name": "order_number",
          "type_info": "Int4"
        },
        {
          "ordinal": 11,
          "name": "copied_from",
          "type_info": "Uuid"
        }
      ],
      "parameters": {
        "Left": ["Uuid", "Jsonb", "Varchar", "Varchar", "Uuid"]
      },
      "nullable": [false, false, false, true, true, true, false, false, true, false, false, true]
    }
  },
  "4c7587a63fa11311dbe3b3466599276be54d129f90ce6721b7ae33c08156b83b": {
    "query": "\nSELECT date_part('isodow', created_at)::integer isodow,\n  date_part('hour', created_at)::integer \"hour\",\n  count(*)::integer\nFROM exercise_slide_submissions\nWHERE course_id = $1\nGROUP BY isodow,\n  \"hour\"\nORDER BY isodow,\n  hour;\n          ",
    "describe": {
      "columns": [
        {
          "ordinal": 0,
          "name": "isodow",
          "type_info": "Int4"
        },
        {
          "ordinal": 1,
          "name": "hour",
          "type_info": "Int4"
        },
        {
          "ordinal": 2,
          "name": "count",
          "type_info": "Int4"
        }
      ],
      "parameters": {
        "Left": ["Uuid"]
      },
      "nullable": [null, null, null]
    }
  },
  "4f7e2b9650e10a87e8df9091b99fb43d3eb68974730a3c08dc6a63ae3ec4f92e": {
    "query": "\nSELECT ucs.*\nFROM courses c\n  JOIN user_course_settings ucs ON (\n    ucs.course_language_group_id = c.course_language_group_id\n  )\nWHERE c.id = $1\n  AND ucs.user_id = $2\n  AND c.deleted_at IS NULL\n  AND ucs.deleted_at IS NULL;\n        ",
    "describe": {
      "columns": [
        {
          "ordinal": 0,
          "name": "user_id",
          "type_info": "Uuid"
        },
        {
          "ordinal": 1,
          "name": "course_language_group_id",
          "type_info": "Uuid"
        },
        {
          "ordinal": 2,
          "name": "created_at",
          "type_info": "Timestamptz"
        },
        {
          "ordinal": 3,
          "name": "updated_at",
          "type_info": "Timestamptz"
        },
        {
          "ordinal": 4,
          "name": "deleted_at",
          "type_info": "Timestamptz"
        },
        {
          "ordinal": 5,
          "name": "current_course_id",
          "type_info": "Uuid"
        },
        {
          "ordinal": 6,
          "name": "current_course_instance_id",
          "type_info": "Uuid"
        }
      ],
      "parameters": {
        "Left": ["Uuid", "Uuid"]
      },
      "nullable": [false, false, false, false, true, false, false]
    }
  },
  "507a53e18ca6049226d9116d1fec7503f8a07c1d45ddc9f1283aafdc322eb879": {
    "query": "\nSELECT\n    DISTINCT(c.id),\n    c.name,\n    c.created_at,\n    c.updated_at,\n    c.organization_id,\n    c.deleted_at,\n    c.slug,\n    c.content_search_language::text,\n    c.language_code,\n    c.copied_from,\n    c.course_language_group_id,\n    c.description\nFROM courses as c\n    LEFT JOIN course_instances as ci on c.id = ci.course_id\nWHERE\n    c.organization_id = $1 AND\n    ci.starts_at < NOW() AND ci.ends_at > NOW() AND\n    c.deleted_at IS NULL AND ci.deleted_at IS NULL\n    LIMIT $2 OFFSET $3;\n        ",
    "describe": {
      "columns": [
        {
          "ordinal": 0,
          "name": "id",
          "type_info": "Uuid"
        },
        {
          "ordinal": 1,
          "name": "name",
          "type_info": "Varchar"
        },
        {
          "ordinal": 2,
          "name": "created_at",
          "type_info": "Timestamptz"
        },
        {
          "ordinal": 3,
          "name": "updated_at",
          "type_info": "Timestamptz"
        },
        {
          "ordinal": 4,
          "name": "organization_id",
          "type_info": "Uuid"
        },
        {
          "ordinal": 5,
          "name": "deleted_at",
          "type_info": "Timestamptz"
        },
        {
          "ordinal": 6,
          "name": "slug",
          "type_info": "Varchar"
        },
        {
          "ordinal": 7,
          "name": "content_search_language",
          "type_info": "Text"
        },
        {
          "ordinal": 8,
          "name": "language_code",
          "type_info": "Varchar"
        },
        {
          "ordinal": 9,
          "name": "copied_from",
          "type_info": "Uuid"
        },
        {
          "ordinal": 10,
          "name": "course_language_group_id",
          "type_info": "Uuid"
        },
        {
          "ordinal": 11,
          "name": "description",
          "type_info": "Text"
        }
      ],
      "parameters": {
        "Left": ["Uuid", "Int8", "Int8"]
      },
      "nullable": [false, false, false, false, false, true, false, null, false, true, false, true]
    }
  },
  "526638aeba291dfa86178ed122d1e4d1ce8f48f75744fce5618fbd989d8cdbb2": {
    "query": "\nSELECT user_id,\n  exercise_id,\n  course_instance_id,\n  exam_id,\n  created_at,\n  updated_at,\n  deleted_at,\n  score_given,\n  grading_progress as \"grading_progress: _\",\n  activity_progress as \"activity_progress: _\",\n  selected_exercise_slide_id\nFROM user_exercise_states\nWHERE user_id = $1\n  AND exercise_id = $2\n  AND (course_instance_id = $3 OR exam_id = $4)\n",
    "describe": {
      "columns": [
        {
          "ordinal": 0,
          "name": "user_id",
          "type_info": "Uuid"
        },
        {
          "ordinal": 1,
          "name": "exercise_id",
          "type_info": "Uuid"
        },
        {
          "ordinal": 2,
          "name": "course_instance_id",
          "type_info": "Uuid"
        },
        {
          "ordinal": 3,
          "name": "exam_id",
          "type_info": "Uuid"
        },
        {
          "ordinal": 4,
          "name": "created_at",
          "type_info": "Timestamptz"
        },
        {
          "ordinal": 5,
          "name": "updated_at",
          "type_info": "Timestamptz"
        },
        {
          "ordinal": 6,
          "name": "deleted_at",
          "type_info": "Timestamptz"
        },
        {
          "ordinal": 7,
          "name": "score_given",
          "type_info": "Float4"
        },
        {
          "ordinal": 8,
          "name": "grading_progress: _",
          "type_info": {
            "Custom": {
              "name": "grading_progress",
              "kind": {
                "Enum": ["fully-graded", "pending", "pending-manual", "failed", "not-ready"]
              }
            }
          }
        },
        {
          "ordinal": 9,
          "name": "activity_progress: _",
          "type_info": {
            "Custom": {
              "name": "activity_progress",
              "kind": {
                "Enum": ["initialized", "started", "in-progress", "submitted", "completed"]
              }
            }
          }
        },
        {
          "ordinal": 10,
          "name": "selected_exercise_slide_id",
          "type_info": "Uuid"
        }
      ],
      "parameters": {
        "Left": ["Uuid", "Uuid", "Uuid", "Uuid"]
      },
      "nullable": [false, false, true, true, false, false, true, true, false, false, true]
    }
  },
  "53e26910f60193f83389cea5ba2197fb520a0733034ed9fb423dd1f1edccdc90": {
    "query": "\nINSERT INTO exercises (\n    id,\n    course_id,\n    name,\n    deadline,\n    page_id,\n    score_maximum,\n    order_number,\n    chapter_id,\n    copied_from\n  )\nSELECT uuid_generate_v5($1, id::text),\n  $1,\n  name,\n  deadline,\n  uuid_generate_v5($1, page_id::text),\n  score_maximum,\n  order_number,\n  chapter_id,\n  id\nFROM exercises\nWHERE course_id = $2\nRETURNING id,\n  copied_from;\n    ",
    "describe": {
      "columns": [
        {
          "ordinal": 0,
          "name": "id",
          "type_info": "Uuid"
        },
        {
          "ordinal": 1,
          "name": "copied_from",
          "type_info": "Uuid"
        }
      ],
      "parameters": {
        "Left": ["Uuid", "Uuid"]
      },
      "nullable": [false, true]
    }
  },
  "55d2baac7d8ce3670047a6388219d46faaac72bb6f7f6769b28fa320d601652c": {
    "query": "\nINSERT INTO exercise_service_info (\n    exercise_service_id,\n    exercise_type_specific_user_interface_iframe,\n    grade_endpoint_path,\n    public_spec_endpoint_path,\n    model_solution_path\n  )\nVALUES ($1, $2, $3, $4, $5)\nRETURNING *\n",
    "describe": {
      "columns": [
        {
          "ordinal": 0,
          "name": "exercise_service_id",
          "type_info": "Uuid"
        },
        {
          "ordinal": 1,
          "name": "created_at",
          "type_info": "Timestamptz"
        },
        {
          "ordinal": 2,
          "name": "updated_at",
          "type_info": "Timestamptz"
        },
        {
          "ordinal": 3,
          "name": "grade_endpoint_path",
          "type_info": "Varchar"
        },
        {
          "ordinal": 4,
          "name": "public_spec_endpoint_path",
          "type_info": "Varchar"
        },
        {
          "ordinal": 5,
          "name": "model_solution_path",
          "type_info": "Varchar"
        },
        {
          "ordinal": 6,
          "name": "exercise_type_specific_user_interface_iframe",
          "type_info": "Varchar"
        }
      ],
      "parameters": {
        "Left": ["Uuid", "Varchar", "Varchar", "Varchar", "Varchar"]
      },
      "nullable": [false, false, false, false, false, false, false]
    }
  },
  "56037e53515928c3ab579d20987fe6deb1242ef64aeced8a27a75e9082821b09": {
    "query": "\nINSERT INTO exercise_task_gradings(\n    exercise_task_submission_id,\n    course_id,\n    exam_id,\n    exercise_id,\n    exercise_task_id,\n    user_points_update_strategy,\n    grading_started_at\n  )\nVALUES($1, $2, $3, $4, $5, $6, now())\nRETURNING id,\n  created_at,\n  updated_at,\n  exercise_task_submission_id,\n  course_id,\n  exam_id,\n  exercise_id,\n  exercise_task_id,\n  grading_priority,\n  score_given,\n  grading_progress as \"grading_progress: _\",\n  user_points_update_strategy as \"user_points_update_strategy: _\",\n  unscaled_score_given,\n  unscaled_score_maximum,\n  grading_started_at,\n  grading_completed_at,\n  feedback_json,\n  feedback_text,\n  deleted_at\n",
    "describe": {
      "columns": [
        {
          "ordinal": 0,
          "name": "id",
          "type_info": "Uuid"
        },
        {
          "ordinal": 1,
          "name": "created_at",
          "type_info": "Timestamptz"
        },
        {
          "ordinal": 2,
          "name": "updated_at",
          "type_info": "Timestamptz"
        },
        {
          "ordinal": 3,
          "name": "exercise_task_submission_id",
          "type_info": "Uuid"
        },
        {
          "ordinal": 4,
          "name": "course_id",
          "type_info": "Uuid"
        },
        {
          "ordinal": 5,
          "name": "exam_id",
          "type_info": "Uuid"
        },
        {
          "ordinal": 6,
          "name": "exercise_id",
          "type_info": "Uuid"
        },
        {
          "ordinal": 7,
          "name": "exercise_task_id",
          "type_info": "Uuid"
        },
        {
          "ordinal": 8,
          "name": "grading_priority",
          "type_info": "Int4"
        },
        {
          "ordinal": 9,
          "name": "score_given",
          "type_info": "Float4"
        },
        {
          "ordinal": 10,
          "name": "grading_progress: _",
          "type_info": {
            "Custom": {
              "name": "grading_progress",
              "kind": {
                "Enum": ["fully-graded", "pending", "pending-manual", "failed", "not-ready"]
              }
            }
          }
        },
        {
          "ordinal": 11,
          "name": "user_points_update_strategy: _",
          "type_info": {
            "Custom": {
              "name": "user_points_update_strategy",
              "kind": {
                "Enum": [
                  "can-add-points-but-cannot-remove-points",
                  "can-add-points-and-can-remove-points"
                ]
              }
            }
          }
        },
        {
          "ordinal": 12,
          "name": "unscaled_score_given",
          "type_info": "Float4"
        },
        {
          "ordinal": 13,
          "name": "unscaled_score_maximum",
          "type_info": "Int4"
        },
        {
          "ordinal": 14,
          "name": "grading_started_at",
          "type_info": "Timestamptz"
        },
        {
          "ordinal": 15,
          "name": "grading_completed_at",
          "type_info": "Timestamptz"
        },
        {
          "ordinal": 16,
          "name": "feedback_json",
          "type_info": "Jsonb"
        },
        {
          "ordinal": 17,
          "name": "feedback_text",
          "type_info": "Text"
        },
        {
          "ordinal": 18,
          "name": "deleted_at",
          "type_info": "Timestamptz"
        }
      ],
      "parameters": {
        "Left": [
          "Uuid",
          "Uuid",
          "Uuid",
          "Uuid",
          "Uuid",
          {
            "Custom": {
              "name": "user_points_update_strategy",
              "kind": {
                "Enum": [
                  "can-add-points-but-cannot-remove-points",
                  "can-add-points-and-can-remove-points"
                ]
              }
            }
          }
        ]
      },
      "nullable": [
        false,
        false,
        false,
        false,
        true,
        true,
        false,
        false,
        false,
        true,
        false,
        false,
        true,
        true,
        true,
        true,
        true,
        true,
        true
      ]
    }
  },
  "56155ecd6a761f46cad91d593ec80171a4571b584176ca0d093c82f81c4c436d": {
    "query": "\nINSERT INTO courses (name, organization_id, slug, language_code, course_language_group_id, description, content_search_language)\nVALUES ($1, $2, $3, $4, $5, $6, $7::regconfig)\nRETURNING id\n",
    "describe": {
      "columns": [
        {
          "ordinal": 0,
          "name": "id",
          "type_info": "Uuid"
        }
      ],
      "parameters": {
        "Left": [
          "Varchar",
          "Uuid",
          "Varchar",
          "Varchar",
          "Uuid",
          "Text",
          {
            "Custom": {
              "name": "regconfig",
              "kind": "Simple"
            }
          }
        ]
      },
      "nullable": [false]
    }
  },
  "5629bbd8991b5b3e8ac7f918491b67f7e37148c345c47984d86cadef99171257": {
    "query": "\nUPDATE courses\nSET name = $1\nWHERE id = $2\nRETURNING id,\n  name,\n  created_at,\n  updated_at,\n  organization_id,\n  deleted_at,\n  slug,\n  content_search_language::text,\n  language_code,\n  copied_from,\n  course_language_group_id,\n  description\n    ",
    "describe": {
      "columns": [
        {
          "ordinal": 0,
          "name": "id",
          "type_info": "Uuid"
        },
        {
          "ordinal": 1,
          "name": "name",
          "type_info": "Varchar"
        },
        {
          "ordinal": 2,
          "name": "created_at",
          "type_info": "Timestamptz"
        },
        {
          "ordinal": 3,
          "name": "updated_at",
          "type_info": "Timestamptz"
        },
        {
          "ordinal": 4,
          "name": "organization_id",
          "type_info": "Uuid"
        },
        {
          "ordinal": 5,
          "name": "deleted_at",
          "type_info": "Timestamptz"
        },
        {
          "ordinal": 6,
          "name": "slug",
          "type_info": "Varchar"
        },
        {
          "ordinal": 7,
          "name": "content_search_language",
          "type_info": "Text"
        },
        {
          "ordinal": 8,
          "name": "language_code",
          "type_info": "Varchar"
        },
        {
          "ordinal": 9,
          "name": "copied_from",
          "type_info": "Uuid"
        },
        {
          "ordinal": 10,
          "name": "course_language_group_id",
          "type_info": "Uuid"
        },
        {
          "ordinal": 11,
          "name": "description",
          "type_info": "Text"
        }
      ],
      "parameters": {
        "Left": ["Varchar", "Uuid"]
      },
      "nullable": [false, false, false, false, false, true, false, null, false, true, false, true]
    }
  },
  "576035aeb9e877869815eabed2f331073438c344f65a06022c74c23592c51dd6": {
    "query": "\nSELECT opens_at\nFROM chapters\nWHERE id = $1\n",
    "describe": {
      "columns": [
        {
          "ordinal": 0,
          "name": "opens_at",
          "type_info": "Timestamptz"
        }
      ],
      "parameters": {
        "Left": ["Uuid"]
      },
      "nullable": [true]
    }
  },
  "5994334eba8b775d80a31603a63fe24599b25205a00cc5de720edc14d2fd1058": {
    "query": "\nSELECT *\nFROM exercises\nWHERE page_id = $1\n  AND deleted_at IS NULL\n",
    "describe": {
      "columns": [
        {
          "ordinal": 0,
          "name": "id",
          "type_info": "Uuid"
        },
        {
          "ordinal": 1,
          "name": "created_at",
          "type_info": "Timestamptz"
        },
        {
          "ordinal": 2,
          "name": "updated_at",
          "type_info": "Timestamptz"
        },
        {
          "ordinal": 3,
          "name": "course_id",
          "type_info": "Uuid"
        },
        {
          "ordinal": 4,
          "name": "deleted_at",
          "type_info": "Timestamptz"
        },
        {
          "ordinal": 5,
          "name": "name",
          "type_info": "Varchar"
        },
        {
          "ordinal": 6,
          "name": "deadline",
          "type_info": "Timestamptz"
        },
        {
          "ordinal": 7,
          "name": "page_id",
          "type_info": "Uuid"
        },
        {
          "ordinal": 8,
          "name": "score_maximum",
          "type_info": "Int4"
        },
        {
          "ordinal": 9,
          "name": "order_number",
          "type_info": "Int4"
        },
        {
          "ordinal": 10,
          "name": "chapter_id",
          "type_info": "Uuid"
        },
        {
          "ordinal": 11,
          "name": "copied_from",
          "type_info": "Uuid"
        },
        {
          "ordinal": 12,
          "name": "exam_id",
          "type_info": "Uuid"
        }
      ],
      "parameters": {
        "Left": ["Uuid"]
      },
      "nullable": [
        false,
        false,
        false,
        true,
        true,
        false,
        true,
        false,
        false,
        false,
        true,
        true,
        true
      ]
    }
  },
  "5aa5b0629666c849e87f50b545a2f83f7bfadc42d475b3b2979f1c2507fdc551": {
    "query": "\nSELECT *\nFROM exercise_slides\nWHERE exercise_id = ANY($1)\n  AND deleted_at IS NULL;\n        ",
    "describe": {
      "columns": [
        {
          "ordinal": 0,
          "name": "id",
          "type_info": "Uuid"
        },
        {
          "ordinal": 1,
          "name": "created_at",
          "type_info": "Timestamptz"
        },
        {
          "ordinal": 2,
          "name": "updated_at",
          "type_info": "Timestamptz"
        },
        {
          "ordinal": 3,
          "name": "deleted_at",
          "type_info": "Timestamptz"
        },
        {
          "ordinal": 4,
          "name": "exercise_id",
          "type_info": "Uuid"
        },
        {
          "ordinal": 5,
          "name": "order_number",
          "type_info": "Int4"
        }
      ],
      "parameters": {
        "Left": ["UuidArray"]
      },
      "nullable": [false, false, false, true, false, false]
    }
  },
  "5bf296199f464130717be2910f6d241261334a31a65e9a6911d6e795d1435d8f": {
    "query": "\nUPDATE proposed_page_edits\nSET pending = $1\nWHERE id = $2\n",
    "describe": {
      "columns": [],
      "parameters": {
        "Left": ["Bool", "Uuid"]
      },
      "nullable": []
    }
  },
  "5bff2d6b08b954b12c31a399396e4f855f055ac3994940b626d05fbd4b415c54": {
    "query": "\nSELECT course_id, exam_id\nFROM pages\nWHERE id = $1\n  AND deleted_at IS NULL;\n        ",
    "describe": {
      "columns": [
        {
          "ordinal": 0,
          "name": "course_id",
          "type_info": "Uuid"
        },
        {
          "ordinal": 1,
          "name": "exam_id",
          "type_info": "Uuid"
        }
      ],
      "parameters": {
        "Left": ["Uuid"]
      },
      "nullable": [true, true]
    }
  },
  "5ca1aa049939baf58ecd4ef69a9344cf7cf82ce93aa64f694250008a1ecd5f07": {
    "query": "\nINSERT INTO roles (user_id, role, is_global)\nVALUES ($1, $2, True)\nRETURNING id\n",
    "describe": {
      "columns": [
        {
          "ordinal": 0,
          "name": "id",
          "type_info": "Uuid"
        }
      ],
      "parameters": {
        "Left": [
          "Uuid",
          {
            "Custom": {
              "name": "user_role",
              "kind": {
                "Enum": ["admin", "assistant", "teacher", "reviewer"]
              }
            }
          }
        ]
      },
      "nullable": [false]
    }
  },
  "5cf04047f64dad53b0b701fcb9e2c49da51b2d4c22944103a24f57f4bc37045f": {
    "query": "\nSELECT id,\n  created_at,\n  updated_at,\n  course_id,\n  exam_id,\n  chapter_id,\n  url_path,\n  title,\n  deleted_at,\n  content,\n  order_number,\n  copied_from\nFROM pages\nWHERE id = $1;\n",
    "describe": {
      "columns": [
        {
          "ordinal": 0,
          "name": "id",
          "type_info": "Uuid"
        },
        {
          "ordinal": 1,
          "name": "created_at",
          "type_info": "Timestamptz"
        },
        {
          "ordinal": 2,
          "name": "updated_at",
          "type_info": "Timestamptz"
        },
        {
          "ordinal": 3,
          "name": "course_id",
          "type_info": "Uuid"
        },
        {
          "ordinal": 4,
          "name": "exam_id",
          "type_info": "Uuid"
        },
        {
          "ordinal": 5,
          "name": "chapter_id",
          "type_info": "Uuid"
        },
        {
          "ordinal": 6,
          "name": "url_path",
          "type_info": "Varchar"
        },
        {
          "ordinal": 7,
          "name": "title",
          "type_info": "Varchar"
        },
        {
          "ordinal": 8,
          "name": "deleted_at",
          "type_info": "Timestamptz"
        },
        {
          "ordinal": 9,
          "name": "content",
          "type_info": "Jsonb"
        },
        {
          "ordinal": 10,
          "name": "order_number",
          "type_info": "Int4"
        },
        {
          "ordinal": 11,
          "name": "copied_from",
          "type_info": "Uuid"
        }
      ],
      "parameters": {
        "Left": ["Uuid"]
      },
      "nullable": [false, false, false, true, true, true, false, false, true, false, false, true]
    }
  },
  "5d140cca9ac7dcde6b42a377d76fd26a780bf2250e3e586a7e75ba97a13e1b1e": {
    "query": "\nSELECT *\nFROM exercise_slide_submissions\nWHERE id = $1\n  AND deleted_at IS NULL;\n        ",
    "describe": {
      "columns": [
        {
          "ordinal": 0,
          "name": "id",
          "type_info": "Uuid"
        },
        {
          "ordinal": 1,
          "name": "created_at",
          "type_info": "Timestamptz"
        },
        {
          "ordinal": 2,
          "name": "updated_at",
          "type_info": "Timestamptz"
        },
        {
          "ordinal": 3,
          "name": "deleted_at",
          "type_info": "Timestamptz"
        },
        {
          "ordinal": 4,
          "name": "exercise_slide_id",
          "type_info": "Uuid"
        },
        {
          "ordinal": 5,
          "name": "course_id",
          "type_info": "Uuid"
        },
        {
          "ordinal": 6,
          "name": "course_instance_id",
          "type_info": "Uuid"
        },
        {
          "ordinal": 7,
          "name": "exam_id",
          "type_info": "Uuid"
        },
        {
          "ordinal": 8,
          "name": "exercise_id",
          "type_info": "Uuid"
        },
        {
          "ordinal": 9,
          "name": "user_id",
          "type_info": "Uuid"
        }
      ],
      "parameters": {
        "Left": ["Uuid"]
      },
      "nullable": [false, false, false, true, false, true, true, true, false, false]
    }
  },
  "5d906a7355c57bc0f6bc40148ced49d7dbe50951f67fc0628abcf9ef6e29fce8": {
    "query": "SELECT course_id AS \"course_id!\" FROM exercises WHERE id = $1 AND course_id IS NOT NULL",
    "describe": {
      "columns": [
        {
          "ordinal": 0,
          "name": "course_id!",
          "type_info": "Uuid"
        }
      ],
      "parameters": {
        "Left": ["Uuid"]
      },
      "nullable": [true]
    }
  },
  "5e92276cd35f5b56591706b2e6b9e5229aba70df37b21a2654298bf9a0caf783": {
    "query": "\nINSERT INTO organizations (id, name, slug, description)\nVALUES ($1, $2, $3, $4)\nRETURNING id\n",
    "describe": {
      "columns": [
        {
          "ordinal": 0,
          "name": "id",
          "type_info": "Uuid"
        }
      ],
      "parameters": {
        "Left": ["Uuid", "Varchar", "Varchar", "Varchar"]
      },
      "nullable": [false]
    }
  },
  "60fed3e48c5452f1f0d9aa6c6775f382456469221d08d6d2d450fd5c24648d31": {
    "query": "\nINSERT INTO chapters(name, course_id, chapter_number)\nVALUES($1, $2, $3)\nRETURNING *;\n",
    "describe": {
      "columns": [
        {
          "ordinal": 0,
          "name": "id",
          "type_info": "Uuid"
        },
        {
          "ordinal": 1,
          "name": "name",
          "type_info": "Varchar"
        },
        {
          "ordinal": 2,
          "name": "course_id",
          "type_info": "Uuid"
        },
        {
          "ordinal": 3,
          "name": "chapter_number",
          "type_info": "Int4"
        },
        {
          "ordinal": 4,
          "name": "created_at",
          "type_info": "Timestamptz"
        },
        {
          "ordinal": 5,
          "name": "updated_at",
          "type_info": "Timestamptz"
        },
        {
          "ordinal": 6,
          "name": "deleted_at",
          "type_info": "Timestamptz"
        },
        {
          "ordinal": 7,
          "name": "front_page_id",
          "type_info": "Uuid"
        },
        {
          "ordinal": 8,
          "name": "opens_at",
          "type_info": "Timestamptz"
        },
        {
          "ordinal": 9,
          "name": "chapter_image_path",
          "type_info": "Varchar"
        },
        {
          "ordinal": 10,
          "name": "copied_from",
          "type_info": "Uuid"
        }
      ],
      "parameters": {
        "Left": ["Varchar", "Uuid", "Int4"]
      },
      "nullable": [false, false, false, false, false, false, true, true, true, true, true]
    }
  },
  "6263426899d28575a326f3f969a391461c623bc4397d4236f1a2bf048785927d": {
    "query": "\nSELECT pages.id,\n  pages.created_at,\n  pages.updated_at,\n  pages.course_id,\n  pages.exam_id,\n  pages.chapter_id,\n  pages.url_path,\n  pages.title,\n  pages.deleted_at,\n  pages.content,\n  pages.order_number,\n  pages.copied_from\nFROM pages\nWHERE exam_id = $1\nAND pages.deleted_at IS NULL\n",
    "describe": {
      "columns": [
        {
          "ordinal": 0,
          "name": "id",
          "type_info": "Uuid"
        },
        {
          "ordinal": 1,
          "name": "created_at",
          "type_info": "Timestamptz"
        },
        {
          "ordinal": 2,
          "name": "updated_at",
          "type_info": "Timestamptz"
        },
        {
          "ordinal": 3,
          "name": "course_id",
          "type_info": "Uuid"
        },
        {
          "ordinal": 4,
          "name": "exam_id",
          "type_info": "Uuid"
        },
        {
          "ordinal": 5,
          "name": "chapter_id",
          "type_info": "Uuid"
        },
        {
          "ordinal": 6,
          "name": "url_path",
          "type_info": "Varchar"
        },
        {
          "ordinal": 7,
          "name": "title",
          "type_info": "Varchar"
        },
        {
          "ordinal": 8,
          "name": "deleted_at",
          "type_info": "Timestamptz"
        },
        {
          "ordinal": 9,
          "name": "content",
          "type_info": "Jsonb"
        },
        {
          "ordinal": 10,
          "name": "order_number",
          "type_info": "Int4"
        },
        {
          "ordinal": 11,
          "name": "copied_from",
          "type_info": "Uuid"
        }
      ],
      "parameters": {
        "Left": ["Uuid"]
      },
      "nullable": [false, false, false, true, true, true, false, false, true, false, false, true]
    }
  },
<<<<<<< HEAD
  "62779c7c02d779b2b442c239dfe0eae28dc1695daa32481c8c69993a313edd2e": {
    "query": "\nSELECT id,\n  exercise_task_submission_id,\n  grading_before_regrading,\n  grading_after_regrading\nFROM exercise_task_regrading_submissions\nWHERE id = $1\n",
    "describe": {
      "columns": [
        {
          "ordinal": 0,
          "name": "id",
          "type_info": "Uuid"
        },
        {
          "ordinal": 1,
          "name": "exercise_task_submission_id",
          "type_info": "Uuid"
        },
        {
          "ordinal": 2,
          "name": "grading_before_regrading",
          "type_info": "Uuid"
        },
        {
          "ordinal": 3,
          "name": "grading_after_regrading",
          "type_info": "Uuid"
        }
      ],
      "parameters": {
        "Left": ["Uuid"]
      },
      "nullable": [false, false, false, true]
    }
  },
  "678a1a79a8b5767c8d622268b1b0a06e92e8bc61124e367e83752b9064e82cac": {
    "query": "\nSELECT p.url_path as url_path,\n  p.title as title,\n  c.chapter_number as chapter_number,\n  c.id as chapter_id,\n  c.opens_at as chapter_opens_at,\n  c.front_page_id as chapter_front_page_id\nFROM chapters c\n  INNER JOIN pages p on c.id = p.chapter_id\nWHERE c.chapter_number = (\n    SELECT MIN(ca.chapter_number)\n    FROM chapters ca\n    WHERE ca.chapter_number > $1\n      AND ca.deleted_at IS NULL\n  )\n  AND c.course_id = $2\nORDER BY p.order_number\nLIMIT 1;\n        ",
=======
  "65cc3c8d7fd2610ad86c2aec0773281029298a5165fcb245bdb10c1dfc9e73c6": {
    "query": "SELECT cfgname::text FROM pg_ts_config WHERE cfgname = $1",
>>>>>>> 56e8f9f7
    "describe": {
      "columns": [
        {
          "ordinal": 0,
          "name": "cfgname",
          "type_info": "Text"
        }
      ],
      "parameters": {
        "Left": ["Name"]
      },
      "nullable": [null]
    }
  },
  "680c5eed3c49d67d404af7d0a2df7dc8f9391db14848e8aff877a8a117335be2": {
    "query": "SELECT * FROM exercises WHERE id = $1;",
    "describe": {
      "columns": [
        {
          "ordinal": 0,
          "name": "id",
          "type_info": "Uuid"
        },
        {
          "ordinal": 1,
          "name": "created_at",
          "type_info": "Timestamptz"
        },
        {
          "ordinal": 2,
          "name": "updated_at",
          "type_info": "Timestamptz"
        },
        {
          "ordinal": 3,
          "name": "course_id",
          "type_info": "Uuid"
        },
        {
          "ordinal": 4,
          "name": "deleted_at",
          "type_info": "Timestamptz"
        },
        {
          "ordinal": 5,
          "name": "name",
          "type_info": "Varchar"
        },
        {
          "ordinal": 6,
          "name": "deadline",
          "type_info": "Timestamptz"
        },
        {
          "ordinal": 7,
          "name": "page_id",
          "type_info": "Uuid"
        },
        {
          "ordinal": 8,
          "name": "score_maximum",
          "type_info": "Int4"
        },
        {
          "ordinal": 9,
          "name": "order_number",
          "type_info": "Int4"
        },
        {
          "ordinal": 10,
          "name": "chapter_id",
          "type_info": "Uuid"
        },
        {
          "ordinal": 11,
          "name": "copied_from",
          "type_info": "Uuid"
        },
        {
          "ordinal": 12,
          "name": "exam_id",
          "type_info": "Uuid"
        }
      ],
      "parameters": {
        "Left": ["Uuid"]
      },
      "nullable": [
        false,
        false,
        false,
        true,
        true,
        false,
        true,
        false,
        false,
        false,
        true,
        true,
        true
      ]
    }
  },
  "683c5a50724caff2f45501c18b2dbf2e4881adf896d3b1764573c97505cc38ce": {
    "query": "\nSELECT is_global,\n  organization_id,\n  course_id,\n  course_instance_id,\n  exam_id,\n  role AS \"role: UserRole\"\nFROM roles\nWHERE user_id = $1\n",
    "describe": {
      "columns": [
        {
          "ordinal": 0,
          "name": "is_global",
          "type_info": "Bool"
        },
        {
          "ordinal": 1,
          "name": "organization_id",
          "type_info": "Uuid"
        },
        {
          "ordinal": 2,
          "name": "course_id",
          "type_info": "Uuid"
        },
        {
          "ordinal": 3,
          "name": "course_instance_id",
          "type_info": "Uuid"
        },
        {
          "ordinal": 4,
          "name": "exam_id",
          "type_info": "Uuid"
        },
        {
          "ordinal": 5,
          "name": "role: UserRole",
          "type_info": {
            "Custom": {
              "name": "user_role",
              "kind": {
                "Enum": ["admin", "assistant", "teacher", "reviewer"]
              }
            }
          }
        }
      ],
      "parameters": {
        "Left": ["Uuid"]
      },
      "nullable": [false, true, true, true, true, false]
    }
  },
  "6b8536e8f4621ec17b4b6a7aea1b2df02d5f86d70df29eaa89dd00c028aa4e67": {
    "query": "\nINSERT INTO proposed_block_edits (\n  proposal_id,\n  block_id,\n  block_attribute,\n  original_text,\n  changed_text\n)\nVALUES ($1, $2, $3, $4, $5)\nRETURNING id\n",
    "describe": {
      "columns": [
        {
          "ordinal": 0,
          "name": "id",
          "type_info": "Uuid"
        }
      ],
      "parameters": {
        "Left": ["Uuid", "Uuid", "Text", "Text", "Text"]
      },
      "nullable": [false]
    }
  },
  "6bc403d5e34e4661d2e6930c35e5d8caafea81db10220cdaf612d9be967a056b": {
    "query": "\nSELECT *\nFROM exercise_slides\nWHERE exercise_id = $1\n  AND deleted_at IS NULL;\n    ",
    "describe": {
      "columns": [
        {
          "ordinal": 0,
          "name": "id",
          "type_info": "Uuid"
        },
        {
          "ordinal": 1,
          "name": "created_at",
          "type_info": "Timestamptz"
        },
        {
          "ordinal": 2,
          "name": "updated_at",
          "type_info": "Timestamptz"
        },
        {
          "ordinal": 3,
          "name": "deleted_at",
          "type_info": "Timestamptz"
        },
        {
          "ordinal": 4,
          "name": "exercise_id",
          "type_info": "Uuid"
        },
        {
          "ordinal": 5,
          "name": "order_number",
          "type_info": "Int4"
        }
      ],
      "parameters": {
        "Left": ["Uuid"]
      },
      "nullable": [false, false, false, true, false, false]
    }
  },
  "6ec055f71048c1e451d31c648ccff19d8001aaca71fa3acf0786afb30a8f3a69": {
    "query": "\nSELECT users.id,\n  users.first_name,\n  users.last_name,\n  email,\n  role AS \"role: UserRole\"\nFROM users\n  JOIN roles ON users.id = roles.user_id\nWHERE roles.organization_id = $1\n",
    "describe": {
      "columns": [
        {
          "ordinal": 0,
          "name": "id",
          "type_info": "Uuid"
        },
        {
          "ordinal": 1,
          "name": "first_name",
          "type_info": "Varchar"
        },
        {
          "ordinal": 2,
          "name": "last_name",
          "type_info": "Varchar"
        },
        {
          "ordinal": 3,
          "name": "email",
          "type_info": "Varchar"
        },
        {
          "ordinal": 4,
          "name": "role: UserRole",
          "type_info": {
            "Custom": {
              "name": "user_role",
              "kind": {
                "Enum": ["admin", "assistant", "teacher", "reviewer"]
              }
            }
          }
        }
      ],
      "parameters": {
        "Left": ["Uuid"]
      },
      "nullable": [false, true, true, false, false]
    }
  },
  "6f5ab6a5fb0636d714701ea1c4d6c01ca9b3a54efc33322c8bf81d98d356d8e6": {
    "query": "\nSELECT *\nfrom playground_examples\nWHERE deleted_at IS NULL;\n  ",
    "describe": {
      "columns": [
        {
          "ordinal": 0,
          "name": "id",
          "type_info": "Uuid"
        },
        {
          "ordinal": 1,
          "name": "created_at",
          "type_info": "Timestamptz"
        },
        {
          "ordinal": 2,
          "name": "updated_at",
          "type_info": "Timestamptz"
        },
        {
          "ordinal": 3,
          "name": "deleted_at",
          "type_info": "Timestamptz"
        },
        {
          "ordinal": 4,
          "name": "name",
          "type_info": "Varchar"
        },
        {
          "ordinal": 5,
          "name": "url",
          "type_info": "Varchar"
        },
        {
          "ordinal": 6,
          "name": "width",
          "type_info": "Int4"
        },
        {
          "ordinal": 7,
          "name": "data",
          "type_info": "Jsonb"
        }
      ],
      "parameters": {
        "Left": []
      },
      "nullable": [false, false, false, true, false, false, false, false]
    }
  },
  "6f8f4d10cf21c3161689fb6679e155733244a3b133f02eec2fef880f1ba88544": {
    "query": "\nINSERT INTO exercise_task_regrading_submissions (\n    regrading_id,\n    exercise_task_submission_id,\n    grading_before_regrading\n  )\nVALUES ($1, $2, $3)\nRETURNING id\n",
    "describe": {
      "columns": [
        {
          "ordinal": 0,
          "name": "id",
          "type_info": "Uuid"
        }
      ],
      "parameters": {
        "Left": ["Uuid", "Uuid", "Uuid"]
      },
      "nullable": [false]
    }
  },
  "730d9d3474c329d22e509b14cef2eca33b1fe2c99df9bce0836a8f1f4a47a1ab": {
    "query": "\nINSERT INTO exercise_task_submissions (\n    id,\n    exercise_slide_submission_id,\n    exercise_slide_id,\n    exercise_task_id,\n    data_json\n  )\nVALUES ($1, $2, $3, $4, $5)\nRETURNING id\n        ",
    "describe": {
      "columns": [
        {
          "ordinal": 0,
          "name": "id",
          "type_info": "Uuid"
        }
      ],
      "parameters": {
        "Left": ["Uuid", "Uuid", "Uuid", "Uuid", "Jsonb"]
      },
      "nullable": [false]
    }
  },
  "744d6db0137323cc6398d3dacc9a6a59866b6e23798c33e118a0683f6a58cd36": {
    "query": "\nSELECT *\nFROM exercise_service_info\nWHERE exercise_service_id = $1\n    ",
    "describe": {
      "columns": [
        {
          "ordinal": 0,
          "name": "exercise_service_id",
          "type_info": "Uuid"
        },
        {
          "ordinal": 1,
          "name": "created_at",
          "type_info": "Timestamptz"
        },
        {
          "ordinal": 2,
          "name": "updated_at",
          "type_info": "Timestamptz"
        },
        {
          "ordinal": 3,
          "name": "grade_endpoint_path",
          "type_info": "Varchar"
        },
        {
          "ordinal": 4,
          "name": "public_spec_endpoint_path",
          "type_info": "Varchar"
        },
        {
          "ordinal": 5,
          "name": "model_solution_path",
          "type_info": "Varchar"
        },
        {
          "ordinal": 6,
          "name": "exercise_type_specific_user_interface_iframe",
          "type_info": "Varchar"
        }
      ],
      "parameters": {
        "Left": ["Uuid"]
      },
      "nullable": [false, false, false, false, false, false, false]
    }
  },
  "76ce92c1173e95b850a803ae754c1a94af1c02eb4e5e553df48901d90eb6e923": {
    "query": "\nSELECT *\nFROM users\nWHERE id = $1\n        ",
    "describe": {
      "columns": [
        {
          "ordinal": 0,
          "name": "id",
          "type_info": "Uuid"
        },
        {
          "ordinal": 1,
          "name": "created_at",
          "type_info": "Timestamptz"
        },
        {
          "ordinal": 2,
          "name": "updated_at",
          "type_info": "Timestamptz"
        },
        {
          "ordinal": 3,
          "name": "deleted_at",
          "type_info": "Timestamptz"
        },
        {
          "ordinal": 4,
          "name": "upstream_id",
          "type_info": "Int4"
        },
        {
          "ordinal": 5,
          "name": "email",
          "type_info": "Varchar"
        },
        {
          "ordinal": 6,
          "name": "first_name",
          "type_info": "Varchar"
        },
        {
          "ordinal": 7,
          "name": "last_name",
          "type_info": "Varchar"
        }
      ],
      "parameters": {
        "Left": ["Uuid"]
      },
      "nullable": [false, false, false, true, true, false, true, true]
    }
  },
  "76f8b3bfe9c901af8bc4bf83f5bafd31a8e3b27db20bbeede1f0e5453707b9b2": {
    "query": "\nINSERT INTO users (email, first_name, last_name)\nVALUES ($1, $2, $3)\nRETURNING id\n",
    "describe": {
      "columns": [
        {
          "ordinal": 0,
          "name": "id",
          "type_info": "Uuid"
        }
      ],
      "parameters": {
        "Left": ["Varchar", "Varchar", "Varchar"]
      },
      "nullable": [false]
    }
  },
  "77657c034a3b37f5833d49bd77e022a45d3b31ce1abb8d00e80201e29a48e322": {
    "query": "\nSELECT id,\n  name,\n  created_at,\n  updated_at,\n  organization_id,\n  deleted_at,\n  slug,\n  content_search_language::text,\n  language_code,\n  copied_from,\n  course_language_group_id,\n  description\nFROM courses\nWHERE id = $1;\n    ",
    "describe": {
      "columns": [
        {
          "ordinal": 0,
          "name": "id",
          "type_info": "Uuid"
        },
        {
          "ordinal": 1,
          "name": "name",
          "type_info": "Varchar"
        },
        {
          "ordinal": 2,
          "name": "created_at",
          "type_info": "Timestamptz"
        },
        {
          "ordinal": 3,
          "name": "updated_at",
          "type_info": "Timestamptz"
        },
        {
          "ordinal": 4,
          "name": "organization_id",
          "type_info": "Uuid"
        },
        {
          "ordinal": 5,
          "name": "deleted_at",
          "type_info": "Timestamptz"
        },
        {
          "ordinal": 6,
          "name": "slug",
          "type_info": "Varchar"
        },
        {
          "ordinal": 7,
          "name": "content_search_language",
          "type_info": "Text"
        },
        {
          "ordinal": 8,
          "name": "language_code",
          "type_info": "Varchar"
        },
        {
          "ordinal": 9,
          "name": "copied_from",
          "type_info": "Uuid"
        },
        {
          "ordinal": 10,
          "name": "course_language_group_id",
          "type_info": "Uuid"
        },
        {
          "ordinal": 11,
          "name": "description",
          "type_info": "Text"
        }
      ],
      "parameters": {
        "Left": ["Uuid"]
      },
      "nullable": [false, false, false, false, false, true, false, null, false, true, false, true]
    }
  },
  "79a997ae3e7010fc4411554484753bc5f48823c4142a410d09e4ba93310e2596": {
    "query": "\nUPDATE user_exercise_states\nSET selected_exercise_slide_id = $4\nWHERE user_id = $1\n  AND exercise_id = $2\n  AND (course_instance_id = $3 OR exam_id = $5)\n    ",
    "describe": {
      "columns": [],
      "parameters": {
        "Left": ["Uuid", "Uuid", "Uuid", "Uuid", "Uuid"]
      },
      "nullable": []
    }
  },
  "79d611ab409e1fbe46dbccf7e84f714de76138f0c71d2f43b59da2a6a98f2d88": {
    "query": "\nINSERT INTO exercises (course_id, name, page_id, chapter_id, order_number)\nVALUES ($1, $2, $3, $4, $5)\nRETURNING id\n",
    "describe": {
      "columns": [
        {
          "ordinal": 0,
          "name": "id",
          "type_info": "Uuid"
        }
      ],
      "parameters": {
        "Left": ["Uuid", "Varchar", "Uuid", "Uuid", "Int4"]
      },
      "nullable": [false]
    }
  },
  "7a76df8c10629d8afcfc6863e2ada85d9108c74ccae8ffe4f5e2fd7c6a36432a": {
    "query": "\nUPDATE exercise_slides\nSET deleted_at = now()\nWHERE exercise_id = ANY($1)\nRETURNING id;\n        ",
    "describe": {
      "columns": [
        {
          "ordinal": 0,
          "name": "id",
          "type_info": "Uuid"
        }
      ],
      "parameters": {
        "Left": ["UuidArray"]
      },
      "nullable": [false]
    }
  },
<<<<<<< HEAD
  "7b20a0607bcc9030593d45c58002b5adf794d5956f57c4262ef3868b443e2a35": {
    "query": "\nUPDATE exercise_task_regrading_submissions\nSET grading_after_regrading = $1\nWHERE id = $2\n",
=======
  "7bc526c7d60f33c9469b085d6ff8d19dcc8fb6d16659593fe77e816569693d8f": {
    "query": "\nSELECT glossary.id,\n  glossary.term,\n  glossary.definition\nFROM glossary\nWHERE glossary.course_id = $1\n",
    "describe": {
      "columns": [
        {
          "ordinal": 0,
          "name": "id",
          "type_info": "Uuid"
        },
        {
          "ordinal": 1,
          "name": "term",
          "type_info": "Varchar"
        },
        {
          "ordinal": 2,
          "name": "definition",
          "type_info": "Text"
        }
      ],
      "parameters": {
        "Left": ["Uuid"]
      },
      "nullable": [false, false, false]
    }
  },
  "7f1cb8b1bbc4ed001fa4fc6dcbbc90e30e0d509e64de0d75461ae1c82a285268": {
    "query": "UPDATE chapters SET opens_at = $1 WHERE id = $2",
>>>>>>> 56e8f9f7
    "describe": {
      "columns": [],
      "parameters": {
        "Left": ["Uuid", "Uuid"]
      },
      "nullable": []
    }
  },
  "7f1cb8b1bbc4ed001fa4fc6dcbbc90e30e0d509e64de0d75461ae1c82a285268": {
    "query": "UPDATE chapters SET opens_at = $1 WHERE id = $2",
    "describe": {
      "columns": [],
      "parameters": {
        "Left": ["Timestamptz", "Uuid"]
      },
      "nullable": []
    }
  },
  "7fedc4a472392c49c0359bcce69ecf584382cb08531ffd45f0d39eeb3bdb657d": {
    "query": "\nSELECT *\nFROM exercise_slide_submissions\nWHERE exercise_id = $1\n  AND deleted_at IS NULL\nLIMIT $2\nOFFSET $3;\n        ",
    "describe": {
      "columns": [
        {
          "ordinal": 0,
          "name": "id",
          "type_info": "Uuid"
        },
        {
          "ordinal": 1,
          "name": "created_at",
          "type_info": "Timestamptz"
        },
        {
          "ordinal": 2,
          "name": "updated_at",
          "type_info": "Timestamptz"
        },
        {
          "ordinal": 3,
          "name": "deleted_at",
          "type_info": "Timestamptz"
        },
        {
          "ordinal": 4,
          "name": "exercise_slide_id",
          "type_info": "Uuid"
        },
        {
          "ordinal": 5,
          "name": "course_id",
          "type_info": "Uuid"
        },
        {
          "ordinal": 6,
          "name": "course_instance_id",
          "type_info": "Uuid"
        },
        {
          "ordinal": 7,
          "name": "exam_id",
          "type_info": "Uuid"
        },
        {
          "ordinal": 8,
          "name": "exercise_id",
          "type_info": "Uuid"
        },
        {
          "ordinal": 9,
          "name": "user_id",
          "type_info": "Uuid"
        }
      ],
      "parameters": {
        "Left": ["Uuid", "Int8", "Int8"]
      },
      "nullable": [false, false, false, true, false, true, true, true, false, false]
    }
  },
  "80f7868413d8874e45915bf980f553f4e9e09b8a17f9043bbdbe7d81f85c817c": {
    "query": "\nINSERT INTO pages (\n    id,\n    course_id,\n    content,\n    url_path,\n    title,\n    chapter_id,\n    order_number,\n    copied_from,\n    content_search_language\n  )\nSELECT uuid_generate_v5($1, id::text),\n  $1,\n  content,\n  url_path,\n  title,\n  uuid_generate_v5($1, chapter_id::text),\n  order_number,\n  id,\n  content_search_language\nFROM pages\nWHERE (course_id = $2)\nRETURNING id,\n  content;\n    ",
    "describe": {
      "columns": [
        {
          "ordinal": 0,
          "name": "id",
          "type_info": "Uuid"
        },
        {
          "ordinal": 1,
          "name": "content",
          "type_info": "Jsonb"
        }
      ],
      "parameters": {
        "Left": ["Uuid", "Uuid"]
      },
      "nullable": [false, false]
    }
  },
  "814b64d8d02dc308fe81f4d5608f698d8dfb5ea72049fd321754feb1c1104626": {
    "query": "\nUPDATE exercise_services\n    SET deleted_at = now()\nWHERE id = $1\n    RETURNING *\n        ",
    "describe": {
      "columns": [
        {
          "ordinal": 0,
          "name": "id",
          "type_info": "Uuid"
        },
        {
          "ordinal": 1,
          "name": "created_at",
          "type_info": "Timestamptz"
        },
        {
          "ordinal": 2,
          "name": "updated_at",
          "type_info": "Timestamptz"
        },
        {
          "ordinal": 3,
          "name": "deleted_at",
          "type_info": "Timestamptz"
        },
        {
          "ordinal": 4,
          "name": "name",
          "type_info": "Varchar"
        },
        {
          "ordinal": 5,
          "name": "slug",
          "type_info": "Varchar"
        },
        {
          "ordinal": 6,
          "name": "public_url",
          "type_info": "Varchar"
        },
        {
          "ordinal": 7,
          "name": "internal_url",
          "type_info": "Varchar"
        },
        {
          "ordinal": 8,
          "name": "max_reprocessing_submissions_at_once",
          "type_info": "Int4"
        }
      ],
      "parameters": {
        "Left": ["Uuid"]
      },
      "nullable": [false, false, false, true, false, false, false, true, false]
    }
  },
  "8198f7adf5e5c8c71a7d632e7ccc1e8d139d30af2e410b57d710321fad7e18ba": {
    "query": "\nSELECT *\nFROM exercise_slides\nWHERE exercise_id = $1\n  AND deleted_at IS NULL\nORDER BY random()\nLIMIT 1;\n        ",
    "describe": {
      "columns": [
        {
          "ordinal": 0,
          "name": "id",
          "type_info": "Uuid"
        },
        {
          "ordinal": 1,
          "name": "created_at",
          "type_info": "Timestamptz"
        },
        {
          "ordinal": 2,
          "name": "updated_at",
          "type_info": "Timestamptz"
        },
        {
          "ordinal": 3,
          "name": "deleted_at",
          "type_info": "Timestamptz"
        },
        {
          "ordinal": 4,
          "name": "exercise_id",
          "type_info": "Uuid"
        },
        {
          "ordinal": 5,
          "name": "order_number",
          "type_info": "Int4"
        }
      ],
      "parameters": {
        "Left": ["Uuid"]
      },
      "nullable": [false, false, false, true, false, false]
    }
  },
  "831476e084bba9486fd435565e46067716e6738cc05f393a1dba87a68edc27f7": {
    "query": "\nSELECT user_id,\n  exercise_id,\n  score_given\nFROM user_exercise_states\nWHERE course_instance_id = $1\nORDER BY user_id ASC\n",
    "describe": {
      "columns": [
        {
          "ordinal": 0,
          "name": "user_id",
          "type_info": "Uuid"
        },
        {
          "ordinal": 1,
          "name": "exercise_id",
          "type_info": "Uuid"
        },
        {
          "ordinal": 2,
          "name": "score_given",
          "type_info": "Float4"
        }
      ],
      "parameters": {
        "Left": ["Uuid"]
      },
      "nullable": [false, false, true]
    }
  },
  "8355f2e2500598d1b6fb129f1c7876b2415df0f4235a164a98b0414f8445c84b": {
    "query": "\nSELECT id,\n  regrading_started_at,\n  regrading_completed_at,\n  total_grading_progress AS \"total_grading_progress: _\"\nFROM regradings\nWHERE id = $1\n",
    "describe": {
      "columns": [
        {
          "ordinal": 0,
          "name": "id",
          "type_info": "Uuid"
        },
        {
          "ordinal": 1,
          "name": "regrading_started_at",
          "type_info": "Timestamptz"
        },
        {
          "ordinal": 2,
          "name": "regrading_completed_at",
          "type_info": "Timestamptz"
        },
        {
          "ordinal": 3,
          "name": "total_grading_progress: _",
          "type_info": {
            "Custom": {
              "name": "grading_progress",
              "kind": {
                "Enum": ["fully-graded", "pending", "pending-manual", "failed", "not-ready"]
              }
            }
          }
        }
      ],
      "parameters": {
        "Left": ["Uuid"]
      },
      "nullable": [false, true, true, false]
    }
  },
  "8418000fb3d50f52e42766c3884416520d434ea9588248e26c3b4fbfb1abae90": {
    "query": "\nUPDATE email_templates\nSET name = $1,\n  subject = $2,\n  content = $3,\n  exercise_completions_threshold = $4,\n  points_threshold = $5\nWHERE id = $6\nRETURNING *\n  ",
    "describe": {
      "columns": [
        {
          "ordinal": 0,
          "name": "id",
          "type_info": "Uuid"
        },
        {
          "ordinal": 1,
          "name": "created_at",
          "type_info": "Timestamptz"
        },
        {
          "ordinal": 2,
          "name": "updated_at",
          "type_info": "Timestamptz"
        },
        {
          "ordinal": 3,
          "name": "deleted_at",
          "type_info": "Timestamptz"
        },
        {
          "ordinal": 4,
          "name": "content",
          "type_info": "Jsonb"
        },
        {
          "ordinal": 5,
          "name": "name",
          "type_info": "Varchar"
        },
        {
          "ordinal": 6,
          "name": "subject",
          "type_info": "Varchar"
        },
        {
          "ordinal": 7,
          "name": "exercise_completions_threshold",
          "type_info": "Int4"
        },
        {
          "ordinal": 8,
          "name": "points_threshold",
          "type_info": "Int4"
        },
        {
          "ordinal": 9,
          "name": "course_instance_id",
          "type_info": "Uuid"
        }
      ],
      "parameters": {
        "Left": ["Varchar", "Varchar", "Jsonb", "Int4", "Int4", "Uuid"]
      },
      "nullable": [false, false, false, true, true, false, true, true, true, false]
    }
  },
  "8492979938e25727c88d0aa43f2def59b6d913247be736fd18d03ba7e9a7973a": {
    "query": "\nUPDATE exercise_slides\nSET deleted_at = now()\nWHERE exercise_id IN (\n    SELECT id\n    FROM exercises\n    WHERE page_id = $1\n  );\n        ",
    "describe": {
      "columns": [],
      "parameters": {
        "Left": ["Uuid"]
      },
      "nullable": []
    }
  },
  "852a2e8b28b656b8e676b846827ea1244ca82ff1dfe59676b8933ed03022924f": {
    "query": "\nSELECT COUNT(*) AS count\nFROM page_history\nWHERE page_id = $1\n",
    "describe": {
      "columns": [
        {
          "ordinal": 0,
          "name": "count",
          "type_info": "Int8"
        }
      ],
      "parameters": {
        "Left": ["Uuid"]
      },
      "nullable": [null]
    }
  },
  "85d460d9a14e12b66d387b3cdf0caf930e42725cd706c38a85d02613ae14130e": {
    "query": "\nSELECT *\nFROM exercise_slides\nWHERE deleted_at IS NULL;\n    ",
    "describe": {
      "columns": [
        {
          "ordinal": 0,
          "name": "id",
          "type_info": "Uuid"
        },
        {
          "ordinal": 1,
          "name": "created_at",
          "type_info": "Timestamptz"
        },
        {
          "ordinal": 2,
          "name": "updated_at",
          "type_info": "Timestamptz"
        },
        {
          "ordinal": 3,
          "name": "deleted_at",
          "type_info": "Timestamptz"
        },
        {
          "ordinal": 4,
          "name": "exercise_id",
          "type_info": "Uuid"
        },
        {
          "ordinal": 5,
          "name": "order_number",
          "type_info": "Int4"
        }
      ],
      "parameters": {
        "Left": []
      },
      "nullable": [false, false, false, true, false, false]
    }
  },
  "85e47523e7b4b49b41f59c9683ebe4d279bd3f18957a4e156bbd9ac639222755": {
    "query": "\nINSERT INTO exercise_task_submissions (\n    exercise_slide_submission_id,\n    exercise_slide_id,\n    exercise_task_id,\n    data_json\n  )\n  VALUES ($1, $2, $3, $4)\n  RETURNING id\n",
    "describe": {
      "columns": [
        {
          "ordinal": 0,
          "name": "id",
          "type_info": "Uuid"
        }
      ],
      "parameters": {
        "Left": ["Uuid", "Uuid", "Uuid", "Jsonb"]
      },
      "nullable": [false]
    }
  },
  "862f07aafadb5dd995ce1d74b63b30d83e2c109fb286641795a61726c009ff04": {
    "query": "\nINSERT INTO exercise_tasks (\n    exercise_slide_id,\n    exercise_type,\n    assignment,\n    private_spec,\n    public_spec,\n    model_solution_spec\n  )\nVALUES ($1, $2, $3, $4, $5, $6)\nRETURNING id\n",
    "describe": {
      "columns": [
        {
          "ordinal": 0,
          "name": "id",
          "type_info": "Uuid"
        }
      ],
      "parameters": {
        "Left": ["Uuid", "Varchar", "Jsonb", "Jsonb", "Jsonb", "Jsonb"]
      },
      "nullable": [false]
    }
  },
  "8698ccb5049f1ab2e0d9e0d4e5922dc8bbf6dae00c9d9320a7a42097be0fe315": {
    "query": "\nSELECT user_id,\n  exam_id,\n  started_at\nFROM exam_enrollments\nWHERE exam_id = $1\n  AND user_id = $2\n",
    "describe": {
      "columns": [
        {
          "ordinal": 0,
          "name": "user_id",
          "type_info": "Uuid"
        },
        {
          "ordinal": 1,
          "name": "exam_id",
          "type_info": "Uuid"
        },
        {
          "ordinal": 2,
          "name": "started_at",
          "type_info": "Timestamptz"
        }
      ],
      "parameters": {
        "Left": ["Uuid", "Uuid"]
      },
      "nullable": [false, false, false]
    }
  },
  "87848a65cafd33187ebbc6ed99b0a6eaaff44a09d3efb17759ee3604fc39f49c": {
    "query": "\n-- common table expression for the search term tsquery so that we don't have to repeat it many times\nWITH cte as (\n    -- Converts the search term to a word search with ands between the words with plainto_tsquery but appends ':*' to the\n    -- last word so that it  becomes a prefix match. This way the search will also contain results when the last word in\n    -- the search term is only partially typed. Note that if to_tsquery($4) decides to stem the word, the replacement\n    -- will be skipped.\n    SELECT ts_rewrite(\n        plainto_tsquery($2::regconfig, $3),\n        to_tsquery($4),\n        to_tsquery($4 || ':*')\n    ) as query\n)\nSELECT id,\n    ts_rank(\n    content_search,\n    (\n        SELECT query\n        from cte\n    )\n    ) as rank,\n    ts_headline(\n    $2::regconfig,\n    title,\n    (\n        SELECT query\n        from cte\n    )\n    ) as title_headline,\n    ts_headline(\n    $2::regconfig,\n    content_search_original_text,\n    (\n        SELECT query\n        from cte\n    )\n    ) as content_headline,\n    url_path\nFROM pages\nWHERE course_id = $1\n    AND deleted_at IS NULL\n    AND content_search @@ (\n    SELECT query\n    from cte\n    )\nORDER BY rank DESC\nLIMIT 50;\n        ",
    "describe": {
      "columns": [
        {
          "ordinal": 0,
          "name": "id",
          "type_info": "Uuid"
        },
        {
          "ordinal": 1,
          "name": "rank",
          "type_info": "Float4"
        },
        {
          "ordinal": 2,
          "name": "title_headline",
          "type_info": "Text"
        },
        {
          "ordinal": 3,
          "name": "content_headline",
          "type_info": "Text"
        },
        {
          "ordinal": 4,
          "name": "url_path",
          "type_info": "Varchar"
        }
      ],
      "parameters": {
        "Left": [
          "Uuid",
          {
            "Custom": {
              "name": "regconfig",
              "kind": "Simple"
            }
          },
          "Text",
          "Text"
        ]
      },
      "nullable": [false, null, null, null, false]
    }
  },
  "882525a929728d222af1a0946c0c6d0291a891d67d8fc81e2c8400cf400baeef": {
    "query": "\nINSERT INTO course_exams (course_id, exam_id)\nVALUES ($1, $2)\n",
    "describe": {
      "columns": [],
      "parameters": {
        "Left": ["Uuid", "Uuid"]
      },
      "nullable": []
    }
  },
  "88890869dabe25130451185ec231260f8cdc6121649923e7209346dded7d0014": {
    "query": "SELECT organization_id FROM courses WHERE id = $1",
    "describe": {
      "columns": [
        {
          "ordinal": 0,
          "name": "organization_id",
          "type_info": "Uuid"
        }
      ],
      "parameters": {
        "Left": ["Uuid"]
      },
      "nullable": [false]
    }
  },
  "89042c2cdd2a99289a3cc9e493f47ee914734c7af0e53ae63206bbf62fc02df0": {
    "query": "\nINSERT INTO users (id, email, first_name, last_name)\nVALUES ($1, $2, $3, $4)\nRETURNING id\n",
    "describe": {
      "columns": [
        {
          "ordinal": 0,
          "name": "id",
          "type_info": "Uuid"
        }
      ],
      "parameters": {
        "Left": ["Uuid", "Varchar", "Varchar", "Varchar"]
      },
      "nullable": [false]
    }
  },
  "8996c28a928545504a3741a926ceb7831d752406f9f3c6871854343bb7b1aa4b": {
    "query": "\nINSERT INTO exercise_slides (exercise_id, order_number)\nVALUES ($1, $2)\nRETURNING *;\n    ",
    "describe": {
      "columns": [
        {
          "ordinal": 0,
          "name": "id",
          "type_info": "Uuid"
        },
        {
          "ordinal": 1,
          "name": "created_at",
          "type_info": "Timestamptz"
        },
        {
          "ordinal": 2,
          "name": "updated_at",
          "type_info": "Timestamptz"
        },
        {
          "ordinal": 3,
          "name": "deleted_at",
          "type_info": "Timestamptz"
        },
        {
          "ordinal": 4,
          "name": "exercise_id",
          "type_info": "Uuid"
        },
        {
          "ordinal": 5,
          "name": "order_number",
          "type_info": "Int4"
        }
      ],
      "parameters": {
        "Left": ["Uuid", "Int4"]
      },
      "nullable": [false, false, false, true, false, false]
    }
  },
  "8aa2929ece3e236aa14649c45da2a6d7fe15787fda833ad97628c86b001fb790": {
    "query": "\nSELECT\n    COUNT(DISTINCT c.id) as count\nFROM courses as c\n    LEFT JOIN course_instances as ci on c.id = ci.course_id\nWHERE\n    c.organization_id = $1 AND\n    ci.starts_at < NOW() AND ci.ends_at > NOW() AND\n    c.deleted_at IS NULL AND ci.deleted_at IS NULL;\n        ",
    "describe": {
      "columns": [
        {
          "ordinal": 0,
          "name": "count",
          "type_info": "Int8"
        }
      ],
      "parameters": {
        "Left": ["Uuid"]
      },
      "nullable": [null]
    }
  },
  "8cc039e70b30221cc7c05ccac3d0db3c4b304ba90d3eea8be6c94666e9bd383b": {
    "query": "\nINSERT INTO user_course_settings (\n    user_id,\n    course_language_group_id,\n    current_course_id,\n    current_course_instance_id\n  )\nSELECT $1,\n  course_language_group_id,\n  $2,\n  $3\nFROM courses\nWHERE id = $2\n  AND deleted_at IS NULL ON CONFLICT (user_id, course_language_group_id) DO\nUPDATE\nSET current_course_id = $2,\n  current_course_instance_id = $3\nRETURNING *;\n        ",
    "describe": {
      "columns": [
        {
          "ordinal": 0,
          "name": "user_id",
          "type_info": "Uuid"
        },
        {
          "ordinal": 1,
          "name": "course_language_group_id",
          "type_info": "Uuid"
        },
        {
          "ordinal": 2,
          "name": "created_at",
          "type_info": "Timestamptz"
        },
        {
          "ordinal": 3,
          "name": "updated_at",
          "type_info": "Timestamptz"
        },
        {
          "ordinal": 4,
          "name": "deleted_at",
          "type_info": "Timestamptz"
        },
        {
          "ordinal": 5,
          "name": "current_course_id",
          "type_info": "Uuid"
        },
        {
          "ordinal": 6,
          "name": "current_course_instance_id",
          "type_info": "Uuid"
        }
      ],
      "parameters": {
        "Left": ["Uuid", "Uuid", "Uuid"]
      },
      "nullable": [false, false, false, false, true, false, false]
    }
  },
  "8ccdf9e32ae384f6124487d607971e09c002db1bbc7ba5fa895cdd58c919c76f": {
    "query": "\nUPDATE exercises\nSET deleted_at = now()\nWHERE page_id = $1\nRETURNING id;\n        ",
    "describe": {
      "columns": [
        {
          "ordinal": 0,
          "name": "id",
          "type_info": "Uuid"
        }
      ],
      "parameters": {
        "Left": ["Uuid"]
      },
      "nullable": [false]
    }
  },
  "8db74ac0f9b12b45233fec8e0bf8e9f76d90085c4a8c766f784a1aca3c370662": {
    "query": "\nUPDATE exercise_task_gradings\nSET grading_progress = $1\nWHERE id = $2\n",
    "describe": {
      "columns": [],
      "parameters": {
        "Left": [
          {
            "Custom": {
              "name": "grading_progress",
              "kind": {
                "Enum": ["fully-graded", "pending", "pending-manual", "failed", "not-ready"]
              }
            }
          },
          "Uuid"
        ]
      },
      "nullable": []
    }
  },
  "902398ca29a18eb7bce969348d7d90eb0b3cb8a95cbdd228f89df0eaa7cf5eff": {
    "query": "\nINSERT INTO regradings DEFAULT\nVALUES\nRETURNING id\n",
    "describe": {
      "columns": [
        {
          "ordinal": 0,
          "name": "id",
          "type_info": "Uuid"
        }
      ],
      "parameters": {
        "Left": []
      },
      "nullable": [false]
    }
  },
  "90d03ec5c2ae866e1243711c8b020a346bbe3f7c75935ceb13380fb2ddbd69e7": {
    "query": "\nSELECT id,\n  name,\n  created_at,\n  updated_at,\n  organization_id,\n  deleted_at,\n  slug,\n  content_search_language::text,\n  language_code,\n  copied_from,\n  course_language_group_id,\n  description\nFROM courses\nWHERE organization_id = $1\n  AND deleted_at IS NULL;\n        ",
    "describe": {
      "columns": [
        {
          "ordinal": 0,
          "name": "id",
          "type_info": "Uuid"
        },
        {
          "ordinal": 1,
          "name": "name",
          "type_info": "Varchar"
        },
        {
          "ordinal": 2,
          "name": "created_at",
          "type_info": "Timestamptz"
        },
        {
          "ordinal": 3,
          "name": "updated_at",
          "type_info": "Timestamptz"
        },
        {
          "ordinal": 4,
          "name": "organization_id",
          "type_info": "Uuid"
        },
        {
          "ordinal": 5,
          "name": "deleted_at",
          "type_info": "Timestamptz"
        },
        {
          "ordinal": 6,
          "name": "slug",
          "type_info": "Varchar"
        },
        {
          "ordinal": 7,
          "name": "content_search_language",
          "type_info": "Text"
        },
        {
          "ordinal": 8,
          "name": "language_code",
          "type_info": "Varchar"
        },
        {
          "ordinal": 9,
          "name": "copied_from",
          "type_info": "Uuid"
        },
        {
          "ordinal": 10,
          "name": "course_language_group_id",
          "type_info": "Uuid"
        },
        {
          "ordinal": 11,
          "name": "description",
          "type_info": "Text"
        }
      ],
      "parameters": {
        "Left": ["Uuid"]
      },
      "nullable": [false, false, false, false, false, true, false, null, false, true, false, true]
    }
  },
  "9213dee04b16c5afaec3da7b13f671376aaee9075686d07d52dcd5552044f247": {
    "query": "\nSELECT id,\n  created_at,\n  updated_at,\n  deleted_at,\n  course_id,\n  starts_at,\n  ends_at,\n  name,\n  description,\n  variant_status as \"variant_status: VariantStatus\",\n  teacher_in_charge_name,\n  teacher_in_charge_email,\n  support_email\nFROM course_instances\nWHERE deleted_at IS NULL\n",
    "describe": {
      "columns": [
        {
          "ordinal": 0,
          "name": "id",
          "type_info": "Uuid"
        },
        {
          "ordinal": 1,
          "name": "created_at",
          "type_info": "Timestamptz"
        },
        {
          "ordinal": 2,
          "name": "updated_at",
          "type_info": "Timestamptz"
        },
        {
          "ordinal": 3,
          "name": "deleted_at",
          "type_info": "Timestamptz"
        },
        {
          "ordinal": 4,
          "name": "course_id",
          "type_info": "Uuid"
        },
        {
          "ordinal": 5,
          "name": "starts_at",
          "type_info": "Timestamptz"
        },
        {
          "ordinal": 6,
          "name": "ends_at",
          "type_info": "Timestamptz"
        },
        {
          "ordinal": 7,
          "name": "name",
          "type_info": "Varchar"
        },
        {
          "ordinal": 8,
          "name": "description",
          "type_info": "Varchar"
        },
        {
          "ordinal": 9,
          "name": "variant_status: VariantStatus",
          "type_info": {
            "Custom": {
              "name": "variant_status",
              "kind": {
                "Enum": ["draft", "upcoming", "active", "ended"]
              }
            }
          }
        },
        {
          "ordinal": 10,
          "name": "teacher_in_charge_name",
          "type_info": "Varchar"
        },
        {
          "ordinal": 11,
          "name": "teacher_in_charge_email",
          "type_info": "Varchar"
        },
        {
          "ordinal": 12,
          "name": "support_email",
          "type_info": "Varchar"
        }
      ],
      "parameters": {
        "Left": []
      },
      "nullable": [
        false,
        false,
        false,
        true,
        false,
        true,
        true,
        true,
        true,
        false,
        false,
        false,
        true
      ]
    }
  },
  "93a182f7fc32e82990af03dbda3d31cd678d99869b3bd5d4b75831d5cc96e0f7": {
    "query": "\nSELECT id,\n  created_at,\n  updated_at,\n  course_id,\n  exam_id,\n  chapter_id,\n  url_path,\n  title,\n  deleted_at,\n  content,\n  order_number,\n  copied_from\nFROM pages\nWHERE course_id = $1\n  AND deleted_at IS NULL;\n        ",
    "describe": {
      "columns": [
        {
          "ordinal": 0,
          "name": "id",
          "type_info": "Uuid"
        },
        {
          "ordinal": 1,
          "name": "created_at",
          "type_info": "Timestamptz"
        },
        {
          "ordinal": 2,
          "name": "updated_at",
          "type_info": "Timestamptz"
        },
        {
          "ordinal": 3,
          "name": "course_id",
          "type_info": "Uuid"
        },
        {
          "ordinal": 4,
          "name": "exam_id",
          "type_info": "Uuid"
        },
        {
          "ordinal": 5,
          "name": "chapter_id",
          "type_info": "Uuid"
        },
        {
          "ordinal": 6,
          "name": "url_path",
          "type_info": "Varchar"
        },
        {
          "ordinal": 7,
          "name": "title",
          "type_info": "Varchar"
        },
        {
          "ordinal": 8,
          "name": "deleted_at",
          "type_info": "Timestamptz"
        },
        {
          "ordinal": 9,
          "name": "content",
          "type_info": "Jsonb"
        },
        {
          "ordinal": 10,
          "name": "order_number",
          "type_info": "Int4"
        },
        {
          "ordinal": 11,
          "name": "copied_from",
          "type_info": "Uuid"
        }
      ],
      "parameters": {
        "Left": ["Uuid"]
      },
      "nullable": [false, false, false, true, true, true, false, false, true, false, false, true]
    }
  },
  "95546a12f24b40783b49269d4e7565326c0ed49fe5c9720692fc41e052901d02": {
    "query": "\nSELECT proposed_page_edits.id AS \"page_proposal_id!\",\n  proposed_block_edits.id AS \"block_proposal_id!\",\n  page_id as \"page_id!\",\n  user_id,\n  block_id,\n  original_text,\n  changed_text,\n  proposed_page_edits.pending as \"pending!\",\n  block_attribute,\n  proposed_block_edits.status as \"block_proposal_status: ProposalStatus\",\n  proposed_page_edits.created_at as \"created_at!\"\nFROM (\n    SELECT id,\n      page_id,\n      user_id,\n      pending,\n      created_at\n    FROM proposed_page_edits\n    WHERE course_id = $1\n      AND pending = $2\n      AND deleted_at IS NULL\n    ORDER BY created_at DESC,\n      id\n    LIMIT $3 OFFSET $4\n  ) proposed_page_edits\n  LEFT JOIN proposed_block_edits ON proposed_page_edits.id = proposed_block_edits.proposal_id\nWHERE proposed_block_edits.deleted_at IS NULL\n",
    "describe": {
      "columns": [
        {
          "ordinal": 0,
          "name": "page_proposal_id!",
          "type_info": "Uuid"
        },
        {
          "ordinal": 1,
          "name": "block_proposal_id!",
          "type_info": "Uuid"
        },
        {
          "ordinal": 2,
          "name": "page_id!",
          "type_info": "Uuid"
        },
        {
          "ordinal": 3,
          "name": "user_id",
          "type_info": "Uuid"
        },
        {
          "ordinal": 4,
          "name": "block_id",
          "type_info": "Uuid"
        },
        {
          "ordinal": 5,
          "name": "original_text",
          "type_info": "Text"
        },
        {
          "ordinal": 6,
          "name": "changed_text",
          "type_info": "Text"
        },
        {
          "ordinal": 7,
          "name": "pending!",
          "type_info": "Bool"
        },
        {
          "ordinal": 8,
          "name": "block_attribute",
          "type_info": "Text"
        },
        {
          "ordinal": 9,
          "name": "block_proposal_status: ProposalStatus",
          "type_info": {
            "Custom": {
              "name": "proposal_status",
              "kind": {
                "Enum": ["pending", "accepted", "rejected"]
              }
            }
          }
        },
        {
          "ordinal": 10,
          "name": "created_at!",
          "type_info": "Timestamptz"
        }
      ],
      "parameters": {
        "Left": ["Uuid", "Bool", "Int8", "Int8"]
      },
      "nullable": [true, false, true, true, false, false, false, true, false, false, true]
    }
  },
  "974f0fff32d5d42aa0aa4d4f9e52ebe1b69c95cc677bdb0fce4f8bfd7b519639": {
    "query": "\nUPDATE regradings\nSET total_grading_progress = $1\nWHERE id = $2\n",
    "describe": {
      "columns": [],
      "parameters": {
        "Left": [
          {
            "Custom": {
              "name": "grading_progress",
              "kind": {
                "Enum": ["fully-graded", "pending", "pending-manual", "failed", "not-ready"]
              }
            }
          },
          "Uuid"
        ]
      },
      "nullable": []
    }
  },
  "97725b48f6343a99acc51e520470f6b76e84bd60b6c9444bf49005bcece5e97e": {
    "query": "\nUPDATE course_instances\nSET deleted_at = now()\nWHERE id = $1\n",
    "describe": {
      "columns": [],
      "parameters": {
        "Left": ["Uuid"]
      },
      "nullable": []
    }
  },
  "97863f3295349de9881d18e705ef461353c7bbca65e2f0c65c43c6a4bb1365ee": {
    "query": "\nSELECT *\nFROM exercise_services\nWHERE slug = ANY($1);",
    "describe": {
      "columns": [
        {
          "ordinal": 0,
          "name": "id",
          "type_info": "Uuid"
        },
        {
          "ordinal": 1,
          "name": "created_at",
          "type_info": "Timestamptz"
        },
        {
          "ordinal": 2,
          "name": "updated_at",
          "type_info": "Timestamptz"
        },
        {
          "ordinal": 3,
          "name": "deleted_at",
          "type_info": "Timestamptz"
        },
        {
          "ordinal": 4,
          "name": "name",
          "type_info": "Varchar"
        },
        {
          "ordinal": 5,
          "name": "slug",
          "type_info": "Varchar"
        },
        {
          "ordinal": 6,
          "name": "public_url",
          "type_info": "Varchar"
        },
        {
          "ordinal": 7,
          "name": "internal_url",
          "type_info": "Varchar"
        },
        {
          "ordinal": 8,
          "name": "max_reprocessing_submissions_at_once",
          "type_info": "Int4"
        }
      ],
      "parameters": {
        "Left": ["TextArray"]
      },
      "nullable": [false, false, false, true, false, false, false, true, false]
    }
  },
  "9bd2d846e48026343f943674185a77f014043fa8bca6960f49ddde168e69b04e": {
    "query": "\nINSERT INTO exercise_slides (id, exercise_id, order_number)\nVALUES ($1, $2, $3)\nRETURNING id;\n",
    "describe": {
      "columns": [
        {
          "ordinal": 0,
          "name": "id",
          "type_info": "Uuid"
        }
      ],
      "parameters": {
        "Left": ["Uuid", "Uuid", "Int4"]
      },
      "nullable": [false]
    }
  },
  "9c6243474cc02c99f6974e143c88dde690c982125071ddc69df713350de1f875": {
    "query": "SELECT * FROM exercise_tasks WHERE id = $1;",
    "describe": {
      "columns": [
        {
          "ordinal": 0,
          "name": "id",
          "type_info": "Uuid"
        },
        {
          "ordinal": 1,
          "name": "created_at",
          "type_info": "Timestamptz"
        },
        {
          "ordinal": 2,
          "name": "updated_at",
          "type_info": "Timestamptz"
        },
        {
          "ordinal": 3,
          "name": "exercise_type",
          "type_info": "Varchar"
        },
        {
          "ordinal": 4,
          "name": "assignment",
          "type_info": "Jsonb"
        },
        {
          "ordinal": 5,
          "name": "deleted_at",
          "type_info": "Timestamptz"
        },
        {
          "ordinal": 6,
          "name": "private_spec",
          "type_info": "Jsonb"
        },
        {
          "ordinal": 7,
          "name": "spec_file_id",
          "type_info": "Uuid"
        },
        {
          "ordinal": 8,
          "name": "public_spec",
          "type_info": "Jsonb"
        },
        {
          "ordinal": 9,
          "name": "model_solution_spec",
          "type_info": "Jsonb"
        },
        {
          "ordinal": 10,
          "name": "copied_from",
          "type_info": "Uuid"
        },
        {
          "ordinal": 11,
          "name": "exercise_slide_id",
          "type_info": "Uuid"
        }
      ],
      "parameters": {
        "Left": ["Uuid"]
      },
      "nullable": [false, false, false, false, false, true, true, true, true, true, true, false]
    }
  },
  "9c85b99d223ec35dd6a3d00598117fba6db802ec315cd2d1c38012b577d270bb": {
    "query": "\nSELECT *\nFROM exercises\nWHERE page_id IN (\n    SELECT UNNEST($1::uuid [])\n  )\n  AND deleted_at IS NULL\n        ",
    "describe": {
      "columns": [
        {
          "ordinal": 0,
          "name": "id",
          "type_info": "Uuid"
        },
        {
          "ordinal": 1,
          "name": "created_at",
          "type_info": "Timestamptz"
        },
        {
          "ordinal": 2,
          "name": "updated_at",
          "type_info": "Timestamptz"
        },
        {
          "ordinal": 3,
          "name": "course_id",
          "type_info": "Uuid"
        },
        {
          "ordinal": 4,
          "name": "deleted_at",
          "type_info": "Timestamptz"
        },
        {
          "ordinal": 5,
          "name": "name",
          "type_info": "Varchar"
        },
        {
          "ordinal": 6,
          "name": "deadline",
          "type_info": "Timestamptz"
        },
        {
          "ordinal": 7,
          "name": "page_id",
          "type_info": "Uuid"
        },
        {
          "ordinal": 8,
          "name": "score_maximum",
          "type_info": "Int4"
        },
        {
          "ordinal": 9,
          "name": "order_number",
          "type_info": "Int4"
        },
        {
          "ordinal": 10,
          "name": "chapter_id",
          "type_info": "Uuid"
        },
        {
          "ordinal": 11,
          "name": "copied_from",
          "type_info": "Uuid"
        },
        {
          "ordinal": 12,
          "name": "exam_id",
          "type_info": "Uuid"
        }
      ],
      "parameters": {
        "Left": ["UuidArray"]
      },
      "nullable": [
        false,
        false,
        false,
        true,
        true,
        false,
        true,
        false,
        false,
        false,
        true,
        true,
        true
      ]
    }
  },
  "9c8fb5ab7c565479f38ffde751dee85049da24ee2de7f71f2690c4fe454e68e4": {
    "query": "\nINSERT INTO exercise_slides (\n    id, exercise_id, order_number\n)\nSELECT uuid_generate_v5($1, id::text),\n    uuid_generate_v5($1, exercise_id::text),\n    order_number\nFROM exercise_slides\nWHERE exercise_id IN (SELECT id FROM exercises WHERE course_id = $2);\n        ",
    "describe": {
      "columns": [],
      "parameters": {
        "Left": ["Uuid", "Uuid"]
      },
      "nullable": []
    }
  },
  "9e77b192694c3af4cf6ab696e5b43a1e1f28dab7af08beb2e38eccbe0282b01a": {
    "query": "\nSELECT *\nFROM exercise_services\nWHERE slug = $1\n  ",
    "describe": {
      "columns": [
        {
          "ordinal": 0,
          "name": "id",
          "type_info": "Uuid"
        },
        {
          "ordinal": 1,
          "name": "created_at",
          "type_info": "Timestamptz"
        },
        {
          "ordinal": 2,
          "name": "updated_at",
          "type_info": "Timestamptz"
        },
        {
          "ordinal": 3,
          "name": "deleted_at",
          "type_info": "Timestamptz"
        },
        {
          "ordinal": 4,
          "name": "name",
          "type_info": "Varchar"
        },
        {
          "ordinal": 5,
          "name": "slug",
          "type_info": "Varchar"
        },
        {
          "ordinal": 6,
          "name": "public_url",
          "type_info": "Varchar"
        },
        {
          "ordinal": 7,
          "name": "internal_url",
          "type_info": "Varchar"
        },
        {
          "ordinal": 8,
          "name": "max_reprocessing_submissions_at_once",
          "type_info": "Int4"
        }
      ],
      "parameters": {
        "Left": ["Text"]
      },
      "nullable": [false, false, false, true, false, false, false, true, false]
    }
  },
  "9f31d0d3d1943980f58b78597e60339681c9f451b85a34d67c8bc64ba71c790d": {
    "query": "\nSELECT exams.id,\n  courses.id as course_id,\n  courses.name as course_name,\n  exams.name\nFROM exams\n  JOIN course_exams ON course_id = $1\n  JOIN courses ON courses.id = $1\n  AND exams.deleted_at IS NULL\n  AND courses.deleted_at IS NULL\n",
    "describe": {
      "columns": [
        {
          "ordinal": 0,
          "name": "id",
          "type_info": "Uuid"
        },
        {
          "ordinal": 1,
          "name": "course_id",
          "type_info": "Uuid"
        },
        {
          "ordinal": 2,
          "name": "course_name",
          "type_info": "Varchar"
        },
        {
          "ordinal": 3,
          "name": "name",
          "type_info": "Varchar"
        }
      ],
      "parameters": {
        "Left": ["Uuid"]
      },
      "nullable": [false, false, false, false]
    }
  },
  "a0506edd480e7dec860a33702092c243a207450909a69db5a44ad6fcb72b2fb2": {
    "query": "\nINSERT INTO exam_enrollments (exam_id, user_id)\nVALUES ($1, $2)\n",
    "describe": {
      "columns": [],
      "parameters": {
        "Left": ["Uuid", "Uuid"]
      },
      "nullable": []
    }
  },
  "a11c26ebcac4a2617b725bcf5f767e46a9a560cf5ce09f9073a06e9fe9cd361f": {
    "query": "\nSELECT id,\n  name,\n  created_at,\n  updated_at,\n  organization_id,\n  deleted_at,\n  slug,\n  content_search_language::text,\n  language_code,\n  copied_from,\n  course_language_group_id,\n  description\nFROM courses\nWHERE deleted_at IS NULL;\n",
    "describe": {
      "columns": [
        {
          "ordinal": 0,
          "name": "id",
          "type_info": "Uuid"
        },
        {
          "ordinal": 1,
          "name": "name",
          "type_info": "Varchar"
        },
        {
          "ordinal": 2,
          "name": "created_at",
          "type_info": "Timestamptz"
        },
        {
          "ordinal": 3,
          "name": "updated_at",
          "type_info": "Timestamptz"
        },
        {
          "ordinal": 4,
          "name": "organization_id",
          "type_info": "Uuid"
        },
        {
          "ordinal": 5,
          "name": "deleted_at",
          "type_info": "Timestamptz"
        },
        {
          "ordinal": 6,
          "name": "slug",
          "type_info": "Varchar"
        },
        {
          "ordinal": 7,
          "name": "content_search_language",
          "type_info": "Text"
        },
        {
          "ordinal": 8,
          "name": "language_code",
          "type_info": "Varchar"
        },
        {
          "ordinal": 9,
          "name": "copied_from",
          "type_info": "Uuid"
        },
        {
          "ordinal": 10,
          "name": "course_language_group_id",
          "type_info": "Uuid"
        },
        {
          "ordinal": 11,
          "name": "description",
          "type_info": "Text"
        }
      ],
      "parameters": {
        "Left": []
      },
      "nullable": [false, false, false, false, false, true, false, null, false, true, false, true]
    }
  },
  "a130fc35cc63e879d55ea01d83b474d05802636b4cbabe913f2f12a82be24d0d": {
    "query": "\nSELECT id,\n  exercise_task_submission_id,\n  grading_before_regrading,\n  grading_after_regrading\nFROM exercise_task_regrading_submissions\nWHERE regrading_id = $1\n",
    "describe": {
      "columns": [
        {
          "ordinal": 0,
          "name": "id",
          "type_info": "Uuid"
        },
        {
          "ordinal": 1,
          "name": "exercise_task_submission_id",
          "type_info": "Uuid"
        },
        {
          "ordinal": 2,
          "name": "grading_before_regrading",
          "type_info": "Uuid"
        },
        {
          "ordinal": 3,
          "name": "grading_after_regrading",
          "type_info": "Uuid"
        }
      ],
      "parameters": {
        "Left": ["Uuid"]
      },
      "nullable": [false, false, false, true]
    }
  },
  "a1484096976256c108d6b1511a9f117d732011ad36e0f99f85c93b8546aa5491": {
    "query": "\nSELECT id,\n  name,\n  created_at,\n  updated_at,\n  organization_id,\n  deleted_at,\n  slug,\n  content_search_language::text,\n  language_code,\n  copied_from,\n  course_language_group_id,\n  description\nFROM courses\nWHERE organization_id = $1\n  AND deleted_at IS NULL\n  LIMIT $2 OFFSET $3;\n        ",
    "describe": {
      "columns": [
        {
          "ordinal": 0,
          "name": "id",
          "type_info": "Uuid"
        },
        {
          "ordinal": 1,
          "name": "name",
          "type_info": "Varchar"
        },
        {
          "ordinal": 2,
          "name": "created_at",
          "type_info": "Timestamptz"
        },
        {
          "ordinal": 3,
          "name": "updated_at",
          "type_info": "Timestamptz"
        },
        {
          "ordinal": 4,
          "name": "organization_id",
          "type_info": "Uuid"
        },
        {
          "ordinal": 5,
          "name": "deleted_at",
          "type_info": "Timestamptz"
        },
        {
          "ordinal": 6,
          "name": "slug",
          "type_info": "Varchar"
        },
        {
          "ordinal": 7,
          "name": "content_search_language",
          "type_info": "Text"
        },
        {
          "ordinal": 8,
          "name": "language_code",
          "type_info": "Varchar"
        },
        {
          "ordinal": 9,
          "name": "copied_from",
          "type_info": "Uuid"
        },
        {
          "ordinal": 10,
          "name": "course_language_group_id",
          "type_info": "Uuid"
        },
        {
          "ordinal": 11,
          "name": "description",
          "type_info": "Text"
        }
      ],
      "parameters": {
        "Left": ["Uuid", "Int8", "Int8"]
      },
      "nullable": [false, false, false, false, false, true, false, null, false, true, false, true]
    }
  },
  "a31f19aeb82cb164528744c6ca787c1c69bcab7575494559728a80de5ad5231a": {
    "query": "\nDELETE FROM course_exams\nWHERE exam_id = $1\n  AND course_id = $2\n",
    "describe": {
      "columns": [],
      "parameters": {
        "Left": ["Uuid", "Uuid"]
      },
      "nullable": []
    }
  },
  "a3752e5a87b4ce3da83996bee95c34a6addfed46a69b54112655e4e8d4734314": {
    "query": "\nINSERT INTO exercise_tasks (\n    id,\n    exercise_slide_id,\n    exercise_type,\n    assignment,\n    private_spec,\n    spec_file_id,\n    public_spec,\n    model_solution_spec,\n    copied_from\n  )\nSELECT uuid_generate_v5($1, id::text),\n  uuid_generate_v5($1, exercise_slide_id::text),\n  exercise_type,\n  assignment,\n  private_spec,\n  spec_file_id,\n  public_spec,\n  model_solution_spec,\n  id\nFROM exercise_tasks\nWHERE exercise_slide_id IN (\n    SELECT s.id\n    FROM exercise_slides s\n      JOIN exercises e ON (e.id = s.exercise_id)\n    WHERE e.course_id = $2\n  );\n    ",
    "describe": {
      "columns": [],
      "parameters": {
        "Left": ["Uuid", "Uuid"]
      },
      "nullable": []
    }
  },
  "a564b4d932be98839ba4902d318c21812fbf46b9e97c8e097a3a28fc4d10d682": {
    "query": "\nUPDATE chapters\nSET front_page_id = uuid_generate_v5(course_id, front_page_id::text)\nWHERE course_id = $1\n    AND front_page_id IS NOT NULL;\n        ",
    "describe": {
      "columns": [],
      "parameters": {
        "Left": ["Uuid"]
      },
      "nullable": []
    }
  },
  "a65211da5ab67f9141f6a5699adc33a4c815343fe4fa62e718d4d9654f69738b": {
    "query": "\nINSERT INTO course_instances (\n    id,\n    course_id,\n    name,\n    description,\n    variant_status,\n    teacher_in_charge_name,\n    teacher_in_charge_email,\n    support_email\n  )\nVALUES ($1, $2, $3, $4, $5, $6, $7, $8)\nRETURNING id,\n  created_at,\n  updated_at,\n  deleted_at,\n  course_id,\n  starts_at,\n  ends_at,\n  name,\n  description,\n  variant_status AS \"variant_status: VariantStatus\",\n  teacher_in_charge_name,\n  teacher_in_charge_email,\n  support_email\n",
    "describe": {
      "columns": [
        {
          "ordinal": 0,
          "name": "id",
          "type_info": "Uuid"
        },
        {
          "ordinal": 1,
          "name": "created_at",
          "type_info": "Timestamptz"
        },
        {
          "ordinal": 2,
          "name": "updated_at",
          "type_info": "Timestamptz"
        },
        {
          "ordinal": 3,
          "name": "deleted_at",
          "type_info": "Timestamptz"
        },
        {
          "ordinal": 4,
          "name": "course_id",
          "type_info": "Uuid"
        },
        {
          "ordinal": 5,
          "name": "starts_at",
          "type_info": "Timestamptz"
        },
        {
          "ordinal": 6,
          "name": "ends_at",
          "type_info": "Timestamptz"
        },
        {
          "ordinal": 7,
          "name": "name",
          "type_info": "Varchar"
        },
        {
          "ordinal": 8,
          "name": "description",
          "type_info": "Varchar"
        },
        {
          "ordinal": 9,
          "name": "variant_status: VariantStatus",
          "type_info": {
            "Custom": {
              "name": "variant_status",
              "kind": {
                "Enum": ["draft", "upcoming", "active", "ended"]
              }
            }
          }
        },
        {
          "ordinal": 10,
          "name": "teacher_in_charge_name",
          "type_info": "Varchar"
        },
        {
          "ordinal": 11,
          "name": "teacher_in_charge_email",
          "type_info": "Varchar"
        },
        {
          "ordinal": 12,
          "name": "support_email",
          "type_info": "Varchar"
        }
      ],
      "parameters": {
        "Left": [
          "Uuid",
          "Uuid",
          "Varchar",
          "Varchar",
          {
            "Custom": {
              "name": "variant_status",
              "kind": {
                "Enum": ["draft", "upcoming", "active", "ended"]
              }
            }
          },
          "Varchar",
          "Varchar",
          "Varchar"
        ]
      },
      "nullable": [
        false,
        false,
        false,
        true,
        false,
        true,
        true,
        true,
        true,
        false,
        false,
        false,
        true
      ]
    }
  },
  "a76579e426500a1f99f9e02cf2c523658f58d86dcb036aef2aa3bdf71d8a563e": {
    "query": "\nUPDATE regradings\nSET regrading_completed_at = now(),\n  total_grading_progress = 'fully-graded'\nWHERE id = $1\n",
    "describe": {
      "columns": [],
      "parameters": {
        "Left": ["Uuid"]
      },
      "nullable": []
    }
  },
  "a8f37094b23b19b24b2e510ef58ded38d7296b213434ee8e8e1ea249ae029061": {
    "query": "\nUPDATE courses\nSET deleted_at = now()\nWHERE id = $1\nRETURNING id,\n  name,\n  created_at,\n  updated_at,\n  organization_id,\n  deleted_at,\n  slug,\n  content_search_language::text,\n  language_code,\n  copied_from,\n  course_language_group_id,\n  description\n    ",
    "describe": {
      "columns": [
        {
          "ordinal": 0,
          "name": "id",
          "type_info": "Uuid"
        },
        {
          "ordinal": 1,
          "name": "name",
          "type_info": "Varchar"
        },
        {
          "ordinal": 2,
          "name": "created_at",
          "type_info": "Timestamptz"
        },
        {
          "ordinal": 3,
          "name": "updated_at",
          "type_info": "Timestamptz"
        },
        {
          "ordinal": 4,
          "name": "organization_id",
          "type_info": "Uuid"
        },
        {
          "ordinal": 5,
          "name": "deleted_at",
          "type_info": "Timestamptz"
        },
        {
          "ordinal": 6,
          "name": "slug",
          "type_info": "Varchar"
        },
        {
          "ordinal": 7,
          "name": "content_search_language",
          "type_info": "Text"
        },
        {
          "ordinal": 8,
          "name": "language_code",
          "type_info": "Varchar"
        },
        {
          "ordinal": 9,
          "name": "copied_from",
          "type_info": "Uuid"
        },
        {
          "ordinal": 10,
          "name": "course_language_group_id",
          "type_info": "Uuid"
        },
        {
          "ordinal": 11,
          "name": "description",
          "type_info": "Text"
        }
      ],
      "parameters": {
        "Left": ["Uuid"]
      },
      "nullable": [false, false, false, false, false, true, false, null, false, true, false, true]
    }
  },
  "a963c734bc1f9c48be192fa5c8537d461c9ded7412268b17b64085e4f44b174a": {
    "query": "\nSELECT *\nFROM exercise_slides\nWHERE id = $1\n  AND deleted_at IS NULL;\n    ",
    "describe": {
      "columns": [
        {
          "ordinal": 0,
          "name": "id",
          "type_info": "Uuid"
        },
        {
          "ordinal": 1,
          "name": "created_at",
          "type_info": "Timestamptz"
        },
        {
          "ordinal": 2,
          "name": "updated_at",
          "type_info": "Timestamptz"
        },
        {
          "ordinal": 3,
          "name": "deleted_at",
          "type_info": "Timestamptz"
        },
        {
          "ordinal": 4,
          "name": "exercise_id",
          "type_info": "Uuid"
        },
        {
          "ordinal": 5,
          "name": "order_number",
          "type_info": "Int4"
        }
      ],
      "parameters": {
        "Left": ["Uuid"]
      },
      "nullable": [false, false, false, true, false, false]
    }
  },
  "a9978d50c6e87eb0cb02e4ba7841fbfc165db25ad0038bcb41cfd1d48f643e49": {
    "query": "\nSELECT id,\n  created_at,\n  updated_at,\n  deleted_at,\n  course_id,\n  starts_at,\n  ends_at,\n  name,\n  description,\n  variant_status AS \"variant_status: VariantStatus\",\n  teacher_in_charge_name,\n  teacher_in_charge_email,\n  support_email\nFROM course_instances\nWHERE id = $1\n  AND deleted_at IS NULL;\n    ",
    "describe": {
      "columns": [
        {
          "ordinal": 0,
          "name": "id",
          "type_info": "Uuid"
        },
        {
          "ordinal": 1,
          "name": "created_at",
          "type_info": "Timestamptz"
        },
        {
          "ordinal": 2,
          "name": "updated_at",
          "type_info": "Timestamptz"
        },
        {
          "ordinal": 3,
          "name": "deleted_at",
          "type_info": "Timestamptz"
        },
        {
          "ordinal": 4,
          "name": "course_id",
          "type_info": "Uuid"
        },
        {
          "ordinal": 5,
          "name": "starts_at",
          "type_info": "Timestamptz"
        },
        {
          "ordinal": 6,
          "name": "ends_at",
          "type_info": "Timestamptz"
        },
        {
          "ordinal": 7,
          "name": "name",
          "type_info": "Varchar"
        },
        {
          "ordinal": 8,
          "name": "description",
          "type_info": "Varchar"
        },
        {
          "ordinal": 9,
          "name": "variant_status: VariantStatus",
          "type_info": {
            "Custom": {
              "name": "variant_status",
              "kind": {
                "Enum": ["draft", "upcoming", "active", "ended"]
              }
            }
          }
        },
        {
          "ordinal": 10,
          "name": "teacher_in_charge_name",
          "type_info": "Varchar"
        },
        {
          "ordinal": 11,
          "name": "teacher_in_charge_email",
          "type_info": "Varchar"
        },
        {
          "ordinal": 12,
          "name": "support_email",
          "type_info": "Varchar"
        }
      ],
      "parameters": {
        "Left": ["Uuid"]
      },
      "nullable": [
        false,
        false,
        false,
        true,
        false,
        true,
        true,
        true,
        true,
        false,
        false,
        false,
        true
      ]
    }
  },
  "aa3d589f5ad62e428553c37b3629fbe81b79261e73cebbe2e70bed882c5c39d8": {
    "query": "\nINSERT INTO exams (\n    id,\n    name,\n    instructions,\n    starts_at,\n    ends_at,\n    time_minutes,\n    organization_id\n  )\nVALUES ($1, $2, $3, $4, $5, $6, $7)\n",
    "describe": {
      "columns": [],
      "parameters": {
        "Left": ["Uuid", "Varchar", "Text", "Timestamptz", "Timestamptz", "Int4", "Uuid"]
      },
      "nullable": []
    }
  },
  "aabbcdc5984f0c7fc03acf0c2f53ebb8f0ff5f2b8993a81bd988be4bbf240a70": {
    "query": "\nINSERT INTO exercise_slides (id, exercise_id, order_number)\nVALUES ($1, $2, $3) ON CONFLICT (id) DO\nUPDATE\nSET exercise_id = $2,\n    order_number = $3,\n    deleted_at = NULL\nRETURNING id;\n    ",
    "describe": {
      "columns": [
        {
          "ordinal": 0,
          "name": "id",
          "type_info": "Uuid"
        }
      ],
      "parameters": {
        "Left": ["Uuid", "Uuid", "Int4"]
      },
      "nullable": [false]
    }
  },
  "ae09c81de80462c665df90dd6805e0ed516ac05cdf706e973e734d0302c90e7d": {
    "query": "\nSELECT id,\n  name,\n  created_at,\n  updated_at,\n  organization_id,\n  deleted_at,\n  slug,\n  content_search_language::text,\n  language_code,\n  copied_from,\n  course_language_group_id,\n  description\nFROM courses\nWHERE slug = $1\n  AND deleted_at IS NULL\n",
    "describe": {
      "columns": [
        {
          "ordinal": 0,
          "name": "id",
          "type_info": "Uuid"
        },
        {
          "ordinal": 1,
          "name": "name",
          "type_info": "Varchar"
        },
        {
          "ordinal": 2,
          "name": "created_at",
          "type_info": "Timestamptz"
        },
        {
          "ordinal": 3,
          "name": "updated_at",
          "type_info": "Timestamptz"
        },
        {
          "ordinal": 4,
          "name": "organization_id",
          "type_info": "Uuid"
        },
        {
          "ordinal": 5,
          "name": "deleted_at",
          "type_info": "Timestamptz"
        },
        {
          "ordinal": 6,
          "name": "slug",
          "type_info": "Varchar"
        },
        {
          "ordinal": 7,
          "name": "content_search_language",
          "type_info": "Text"
        },
        {
          "ordinal": 8,
          "name": "language_code",
          "type_info": "Varchar"
        },
        {
          "ordinal": 9,
          "name": "copied_from",
          "type_info": "Uuid"
        },
        {
          "ordinal": 10,
          "name": "course_language_group_id",
          "type_info": "Uuid"
        },
        {
          "ordinal": 11,
          "name": "description",
          "type_info": "Text"
        }
      ],
      "parameters": {
        "Left": ["Text"]
      },
      "nullable": [false, false, false, false, false, true, false, null, false, true, false, true]
    }
  },
  "af86245330f55f4771e41e635d60ba19a00c9170f775429caa4af0c9c4372ffe": {
    "query": "\nSELECT\n    COUNT(DISTINCT id) as count\nFROM courses\nWHERE organization_id = $1\n    AND deleted_at IS NULL;\n        ",
    "describe": {
      "columns": [
        {
          "ordinal": 0,
          "name": "count",
          "type_info": "Int8"
        }
      ],
      "parameters": {
        "Left": ["Uuid"]
      },
      "nullable": [null]
    }
  },
  "b1430a5abcad2d809dcc2a14d15ecdd336fdaf01097ed76912be4b396c3c9fc3": {
    "query": "\nSELECT id,\n  created_at,\n  updated_at,\n  exercise_task_submission_id,\n  course_id,\n  exam_id,\n  exercise_id,\n  exercise_task_id,\n  grading_priority,\n  score_given,\n  grading_progress as \"grading_progress: _\",\n  user_points_update_strategy as \"user_points_update_strategy: _\",\n  unscaled_score_maximum,\n  unscaled_score_given,\n  grading_started_at,\n  grading_completed_at,\n  feedback_json,\n  feedback_text,\n  deleted_at\nFROM exercise_task_gradings\nWHERE id = $1\n",
    "describe": {
      "columns": [
        {
          "ordinal": 0,
          "name": "id",
          "type_info": "Uuid"
        },
        {
          "ordinal": 1,
          "name": "created_at",
          "type_info": "Timestamptz"
        },
        {
          "ordinal": 2,
          "name": "updated_at",
          "type_info": "Timestamptz"
        },
        {
          "ordinal": 3,
          "name": "exercise_task_submission_id",
          "type_info": "Uuid"
        },
        {
          "ordinal": 4,
          "name": "course_id",
          "type_info": "Uuid"
        },
        {
          "ordinal": 5,
          "name": "exam_id",
          "type_info": "Uuid"
        },
        {
          "ordinal": 6,
          "name": "exercise_id",
          "type_info": "Uuid"
        },
        {
          "ordinal": 7,
          "name": "exercise_task_id",
          "type_info": "Uuid"
        },
        {
          "ordinal": 8,
          "name": "grading_priority",
          "type_info": "Int4"
        },
        {
          "ordinal": 9,
          "name": "score_given",
          "type_info": "Float4"
        },
        {
          "ordinal": 10,
          "name": "grading_progress: _",
          "type_info": {
            "Custom": {
              "name": "grading_progress",
              "kind": {
                "Enum": ["fully-graded", "pending", "pending-manual", "failed", "not-ready"]
              }
            }
          }
        },
        {
          "ordinal": 11,
          "name": "user_points_update_strategy: _",
          "type_info": {
            "Custom": {
              "name": "user_points_update_strategy",
              "kind": {
                "Enum": [
                  "can-add-points-but-cannot-remove-points",
                  "can-add-points-and-can-remove-points"
                ]
              }
            }
          }
        },
        {
          "ordinal": 12,
          "name": "unscaled_score_maximum",
          "type_info": "Int4"
        },
        {
          "ordinal": 13,
          "name": "unscaled_score_given",
          "type_info": "Float4"
        },
        {
          "ordinal": 14,
          "name": "grading_started_at",
          "type_info": "Timestamptz"
        },
        {
          "ordinal": 15,
          "name": "grading_completed_at",
          "type_info": "Timestamptz"
        },
        {
          "ordinal": 16,
          "name": "feedback_json",
          "type_info": "Jsonb"
        },
        {
          "ordinal": 17,
          "name": "feedback_text",
          "type_info": "Text"
        },
        {
          "ordinal": 18,
          "name": "deleted_at",
          "type_info": "Timestamptz"
        }
      ],
      "parameters": {
        "Left": ["Uuid"]
      },
      "nullable": [
        false,
        false,
        false,
        false,
        true,
        true,
        false,
        false,
        false,
        true,
        false,
        false,
        true,
        true,
        true,
        true,
        true,
        true,
        true
      ]
    }
  },
  "b28ca6a2fc385642149d527deb0919464711ab57e4120078d6153ccbc08114d4": {
    "query": "\nUPDATE chapters\nSET name = $1,\n  chapter_number = $2\nWHERE id = $3\nRETURNING *;\n    ",
    "describe": {
      "columns": [
        {
          "ordinal": 0,
          "name": "id",
          "type_info": "Uuid"
        },
        {
          "ordinal": 1,
          "name": "name",
          "type_info": "Varchar"
        },
        {
          "ordinal": 2,
          "name": "course_id",
          "type_info": "Uuid"
        },
        {
          "ordinal": 3,
          "name": "chapter_number",
          "type_info": "Int4"
        },
        {
          "ordinal": 4,
          "name": "created_at",
          "type_info": "Timestamptz"
        },
        {
          "ordinal": 5,
          "name": "updated_at",
          "type_info": "Timestamptz"
        },
        {
          "ordinal": 6,
          "name": "deleted_at",
          "type_info": "Timestamptz"
        },
        {
          "ordinal": 7,
          "name": "front_page_id",
          "type_info": "Uuid"
        },
        {
          "ordinal": 8,
          "name": "opens_at",
          "type_info": "Timestamptz"
        },
        {
          "ordinal": 9,
          "name": "chapter_image_path",
          "type_info": "Varchar"
        },
        {
          "ordinal": 10,
          "name": "copied_from",
          "type_info": "Uuid"
        }
      ],
      "parameters": {
        "Left": ["Varchar", "Int4", "Uuid"]
      },
      "nullable": [false, false, false, false, false, false, true, true, true, true, true]
    }
  },
  "b39dda257f5f1f2db1905fdb6616a93c5d587d89c51ca1c1ca67152d7677de65": {
    "query": "\nUPDATE playground_examples\nSET deleted_at = now()\nWHERE id = $1\nRETURNING *;\n  ",
    "describe": {
      "columns": [
        {
          "ordinal": 0,
          "name": "id",
          "type_info": "Uuid"
        },
        {
          "ordinal": 1,
          "name": "created_at",
          "type_info": "Timestamptz"
        },
        {
          "ordinal": 2,
          "name": "updated_at",
          "type_info": "Timestamptz"
        },
        {
          "ordinal": 3,
          "name": "deleted_at",
          "type_info": "Timestamptz"
        },
        {
          "ordinal": 4,
          "name": "name",
          "type_info": "Varchar"
        },
        {
          "ordinal": 5,
          "name": "url",
          "type_info": "Varchar"
        },
        {
          "ordinal": 6,
          "name": "width",
          "type_info": "Int4"
        },
        {
          "ordinal": 7,
          "name": "data",
          "type_info": "Jsonb"
        }
      ],
      "parameters": {
        "Left": ["Uuid"]
      },
      "nullable": [false, false, false, true, false, false, false, false]
    }
  },
  "b4aa488f4f835c2b3900955ae54fd4bdff8818c3c2935c88aa89848bb276dea6": {
    "query": "\nSELECT *\nFROM exercise_tasks et\nWHERE et.id = $1;\n    ",
    "describe": {
      "columns": [
        {
          "ordinal": 0,
          "name": "id",
          "type_info": "Uuid"
        },
        {
          "ordinal": 1,
          "name": "created_at",
          "type_info": "Timestamptz"
        },
        {
          "ordinal": 2,
          "name": "updated_at",
          "type_info": "Timestamptz"
        },
        {
          "ordinal": 3,
          "name": "exercise_type",
          "type_info": "Varchar"
        },
        {
          "ordinal": 4,
          "name": "assignment",
          "type_info": "Jsonb"
        },
        {
          "ordinal": 5,
          "name": "deleted_at",
          "type_info": "Timestamptz"
        },
        {
          "ordinal": 6,
          "name": "private_spec",
          "type_info": "Jsonb"
        },
        {
          "ordinal": 7,
          "name": "spec_file_id",
          "type_info": "Uuid"
        },
        {
          "ordinal": 8,
          "name": "public_spec",
          "type_info": "Jsonb"
        },
        {
          "ordinal": 9,
          "name": "model_solution_spec",
          "type_info": "Jsonb"
        },
        {
          "ordinal": 10,
          "name": "copied_from",
          "type_info": "Uuid"
        },
        {
          "ordinal": 11,
          "name": "exercise_slide_id",
          "type_info": "Uuid"
        }
      ],
      "parameters": {
        "Left": ["Uuid"]
      },
      "nullable": [false, false, false, false, false, true, true, true, true, true, true, false]
    }
  },
  "b4d12f09eb6fa6d8b9381f1f2c0bc7451683f3695eb0b4329ed8984adcb345c4": {
    "query": "\nSELECT COUNT(ues.exercise_id) AS completed_exercises,\n  COALESCE(SUM(ues.score_given), 0) AS score_given\nFROM user_exercise_states AS ues\nWHERE ues.course_instance_id = $1\n  AND ues.user_id = $2\n  AND ues.deleted_at IS NULL;\n        ",
    "describe": {
      "columns": [
        {
          "ordinal": 0,
          "name": "completed_exercises",
          "type_info": "Int8"
        },
        {
          "ordinal": 1,
          "name": "score_given",
          "type_info": "Float4"
        }
      ],
      "parameters": {
        "Left": ["Uuid", "Uuid"]
      },
      "nullable": [null, null]
    }
  },
  "b5f1ec1669cfc199d6b65c0d841eba7c1bdf11241cba798728ef4bb290a4ba47": {
    "query": "\nSELECT users.id AS \"id!\",\n  users.first_name,\n  users.last_name,\n  email AS \"email!\",\n  role AS \"role!: UserRole\"\nFROM users\n  JOIN roles ON users.id = roles.user_id\nWHERE is_global = TRUE\n",
    "describe": {
      "columns": [
        {
          "ordinal": 0,
          "name": "id!",
          "type_info": "Uuid"
        },
        {
          "ordinal": 1,
          "name": "first_name",
          "type_info": "Varchar"
        },
        {
          "ordinal": 2,
          "name": "last_name",
          "type_info": "Varchar"
        },
        {
          "ordinal": 3,
          "name": "email!",
          "type_info": "Varchar"
        },
        {
          "ordinal": 4,
          "name": "role!: UserRole",
          "type_info": {
            "Custom": {
              "name": "user_role",
              "kind": {
                "Enum": ["admin", "assistant", "teacher", "reviewer"]
              }
            }
          }
        }
      ],
      "parameters": {
        "Left": []
      },
      "nullable": [true, true, true, true, true]
    }
  },
  "b6def96f6973719237ce93811fd8a9215bf24529cab71d262f22f11d13ddf526": {
    "query": "\nSELECT *\nFROM exercises\nWHERE chapter_id = $1\n  AND deleted_at IS NULL\n",
    "describe": {
      "columns": [
        {
          "ordinal": 0,
          "name": "id",
          "type_info": "Uuid"
        },
        {
          "ordinal": 1,
          "name": "created_at",
          "type_info": "Timestamptz"
        },
        {
          "ordinal": 2,
          "name": "updated_at",
          "type_info": "Timestamptz"
        },
        {
          "ordinal": 3,
          "name": "course_id",
          "type_info": "Uuid"
        },
        {
          "ordinal": 4,
          "name": "deleted_at",
          "type_info": "Timestamptz"
        },
        {
          "ordinal": 5,
          "name": "name",
          "type_info": "Varchar"
        },
        {
          "ordinal": 6,
          "name": "deadline",
          "type_info": "Timestamptz"
        },
        {
          "ordinal": 7,
          "name": "page_id",
          "type_info": "Uuid"
        },
        {
          "ordinal": 8,
          "name": "score_maximum",
          "type_info": "Int4"
        },
        {
          "ordinal": 9,
          "name": "order_number",
          "type_info": "Int4"
        },
        {
          "ordinal": 10,
          "name": "chapter_id",
          "type_info": "Uuid"
        },
        {
          "ordinal": 11,
          "name": "copied_from",
          "type_info": "Uuid"
        },
        {
          "ordinal": 12,
          "name": "exam_id",
          "type_info": "Uuid"
        }
      ],
      "parameters": {
        "Left": ["Uuid"]
      },
      "nullable": [
        false,
        false,
        false,
        true,
        true,
        false,
        true,
        false,
        false,
        false,
        true,
        true,
        true
      ]
    }
  },
  "b762efb77876e893abf712da8e1568b7406c5efd2cbe92e54520b6c93558794b": {
    "query": "\nSELECT course_id\nfrom exercise_task_gradings\nwhere id = $1\n        ",
    "describe": {
      "columns": [
        {
          "ordinal": 0,
          "name": "course_id",
          "type_info": "Uuid"
        }
      ],
      "parameters": {
        "Left": ["Uuid"]
      },
      "nullable": [true]
    }
  },
  "b898aa740121c6fff215502ed3fba148eea2528987a6b7e31f4d67251894dc15": {
    "query": "\nSELECT feedback.id,\n  feedback.user_id,\n  feedback.course_id as \"course_id!\",\n  feedback.feedback_given,\n  feedback.selected_text,\n  feedback.marked_as_read,\n  feedback.created_at,\n  array_agg(block_feedback.block_id) filter (\n    where block_feedback.block_id IS NOT NULL\n  ) AS \"block_ids: Vec<Uuid>\",\n  array_agg(block_feedback.block_text) filter (\n    where block_feedback.block_id IS NOT NULL\n  ) AS \"block_texts: Vec<Option<String>>\"\nFROM feedback\n  LEFT JOIN block_feedback ON block_feedback.feedback_id = feedback.id\nWHERE course_id = $1\n  AND feedback.marked_as_read = $2\n  AND feedback.deleted_at IS NULL\n  AND block_feedback.deleted_at IS NULL\nGROUP BY feedback.id,\n  feedback.user_id,\n  feedback.course_id,\n  feedback.feedback_given,\n  feedback.marked_as_read,\n  feedback.created_at\nORDER BY feedback.created_at DESC,\n  feedback.id\nLIMIT $3 OFFSET $4\n",
    "describe": {
      "columns": [
        {
          "ordinal": 0,
          "name": "id",
          "type_info": "Uuid"
        },
        {
          "ordinal": 1,
          "name": "user_id",
          "type_info": "Uuid"
        },
        {
          "ordinal": 2,
          "name": "course_id!",
          "type_info": "Uuid"
        },
        {
          "ordinal": 3,
          "name": "feedback_given",
          "type_info": "Varchar"
        },
        {
          "ordinal": 4,
          "name": "selected_text",
          "type_info": "Text"
        },
        {
          "ordinal": 5,
          "name": "marked_as_read",
          "type_info": "Bool"
        },
        {
          "ordinal": 6,
          "name": "created_at",
          "type_info": "Timestamptz"
        },
        {
          "ordinal": 7,
          "name": "block_ids: Vec<Uuid>",
          "type_info": "UuidArray"
        },
        {
          "ordinal": 8,
          "name": "block_texts: Vec<Option<String>>",
          "type_info": "VarcharArray"
        }
      ],
      "parameters": {
        "Left": ["Uuid", "Bool", "Int8", "Int8"]
      },
      "nullable": [false, true, true, false, true, false, false, null, null]
    }
  },
  "b8e857be843bcfdd3dd825fb9ffc132a16ce895090a283393d0e23c68d471c11": {
    "query": "\nSELECT id,\n  slug,\n  created_at,\n  updated_at,\n  name,\n  description,\n  organization_id,\n  deleted_at,\n  language_code,\n  copied_from,\n  content_search_language::text,\n  course_language_group_id\nFROM courses\n  JOIN course_exams ON courses.id = course_exams.course_id\nWHERE course_exams.exam_id = $1\n",
    "describe": {
      "columns": [
        {
          "ordinal": 0,
          "name": "id",
          "type_info": "Uuid"
        },
        {
          "ordinal": 1,
          "name": "slug",
          "type_info": "Varchar"
        },
        {
          "ordinal": 2,
          "name": "created_at",
          "type_info": "Timestamptz"
        },
        {
          "ordinal": 3,
          "name": "updated_at",
          "type_info": "Timestamptz"
        },
        {
          "ordinal": 4,
          "name": "name",
          "type_info": "Varchar"
        },
        {
          "ordinal": 5,
          "name": "description",
          "type_info": "Text"
        },
        {
          "ordinal": 6,
          "name": "organization_id",
          "type_info": "Uuid"
        },
        {
          "ordinal": 7,
          "name": "deleted_at",
          "type_info": "Timestamptz"
        },
        {
          "ordinal": 8,
          "name": "language_code",
          "type_info": "Varchar"
        },
        {
          "ordinal": 9,
          "name": "copied_from",
          "type_info": "Uuid"
        },
        {
          "ordinal": 10,
          "name": "content_search_language",
          "type_info": "Text"
        },
        {
          "ordinal": 11,
          "name": "course_language_group_id",
          "type_info": "Uuid"
        }
      ],
      "parameters": {
        "Left": ["Uuid"]
      },
      "nullable": [false, false, false, false, false, true, false, true, false, true, null, false]
    }
  },
  "b9159ddd17dc391f0bd7b726633dff02d1530aa2b0b270b4947d749442850451": {
    "query": "UPDATE chapters SET front_page_id = $1 WHERE id = $2",
    "describe": {
      "columns": [],
      "parameters": {
        "Left": ["Uuid", "Uuid"]
      },
      "nullable": []
    }
  },
  "bb42fcccdd54977c0bfd6109c6ddf2218d274e79d925468036e219e6a10f3a57": {
    "query": "\nSELECT i.id,\n  i.created_at,\n  i.updated_at,\n  i.deleted_at,\n  i.course_id,\n  i.starts_at,\n  i.ends_at,\n  i.name,\n  i.description,\n  i.variant_status AS \"variant_status: VariantStatus\",\n  i.teacher_in_charge_name,\n  i.teacher_in_charge_email,\n  i.support_email\nFROM user_course_settings ucs\n  JOIN course_instances i ON (ucs.current_course_instance_id = i.id)\nWHERE ucs.user_id = $1\n  AND ucs.current_course_id = $2\n  AND ucs.deleted_at IS NULL;\n    ",
    "describe": {
      "columns": [
        {
          "ordinal": 0,
          "name": "id",
          "type_info": "Uuid"
        },
        {
          "ordinal": 1,
          "name": "created_at",
          "type_info": "Timestamptz"
        },
        {
          "ordinal": 2,
          "name": "updated_at",
          "type_info": "Timestamptz"
        },
        {
          "ordinal": 3,
          "name": "deleted_at",
          "type_info": "Timestamptz"
        },
        {
          "ordinal": 4,
          "name": "course_id",
          "type_info": "Uuid"
        },
        {
          "ordinal": 5,
          "name": "starts_at",
          "type_info": "Timestamptz"
        },
        {
          "ordinal": 6,
          "name": "ends_at",
          "type_info": "Timestamptz"
        },
        {
          "ordinal": 7,
          "name": "name",
          "type_info": "Varchar"
        },
        {
          "ordinal": 8,
          "name": "description",
          "type_info": "Varchar"
        },
        {
          "ordinal": 9,
          "name": "variant_status: VariantStatus",
          "type_info": {
            "Custom": {
              "name": "variant_status",
              "kind": {
                "Enum": ["draft", "upcoming", "active", "ended"]
              }
            }
          }
        },
        {
          "ordinal": 10,
          "name": "teacher_in_charge_name",
          "type_info": "Varchar"
        },
        {
          "ordinal": 11,
          "name": "teacher_in_charge_email",
          "type_info": "Varchar"
        },
        {
          "ordinal": 12,
          "name": "support_email",
          "type_info": "Varchar"
        }
      ],
      "parameters": {
        "Left": ["Uuid", "Uuid"]
      },
      "nullable": [
        false,
        false,
        false,
        true,
        false,
        true,
        true,
        true,
        true,
        false,
        false,
        false,
        true
      ]
    }
  },
  "bbbcc64b65c0d85fb03ea621ddf0f38e043229bc9dddb560047aaeeb72301d4d": {
    "query": "\nUPDATE pages\nSET content = $1\nWHERE id = $2\nRETURNING id,\n  created_at,\n  updated_at,\n  course_id,\n  exam_id,\n  chapter_id,\n  url_path,\n  title,\n  deleted_at,\n  content,\n  order_number,\n  copied_from;\n        ",
    "describe": {
      "columns": [
        {
          "ordinal": 0,
          "name": "id",
          "type_info": "Uuid"
        },
        {
          "ordinal": 1,
          "name": "created_at",
          "type_info": "Timestamptz"
        },
        {
          "ordinal": 2,
          "name": "updated_at",
          "type_info": "Timestamptz"
        },
        {
          "ordinal": 3,
          "name": "course_id",
          "type_info": "Uuid"
        },
        {
          "ordinal": 4,
          "name": "exam_id",
          "type_info": "Uuid"
        },
        {
          "ordinal": 5,
          "name": "chapter_id",
          "type_info": "Uuid"
        },
        {
          "ordinal": 6,
          "name": "url_path",
          "type_info": "Varchar"
        },
        {
          "ordinal": 7,
          "name": "title",
          "type_info": "Varchar"
        },
        {
          "ordinal": 8,
          "name": "deleted_at",
          "type_info": "Timestamptz"
        },
        {
          "ordinal": 9,
          "name": "content",
          "type_info": "Jsonb"
        },
        {
          "ordinal": 10,
          "name": "order_number",
          "type_info": "Int4"
        },
        {
          "ordinal": 11,
          "name": "copied_from",
          "type_info": "Uuid"
        }
      ],
      "parameters": {
        "Left": ["Jsonb", "Uuid"]
      },
      "nullable": [false, false, false, true, true, true, false, false, true, false, false, true]
    }
  },
  "bc4390dec143c0bbc96fdebad02b5673dc9037d1115322b71620583fd9f1b82b": {
    "query": "\nINSERT INTO pages(\n    course_id,\n    exam_id,\n    content,\n    url_path,\n    title,\n    order_number,\n    chapter_id,\n    content_search_language\n  )\nVALUES($1, $2, $3, $4, $5, $6, $7, $8::regconfig)\nRETURNING id,\n  created_at,\n  updated_at,\n  course_id,\n  exam_id,\n  chapter_id,\n  url_path,\n  title,\n  deleted_at,\n  content,\n  order_number,\n  copied_from\n          ",
    "describe": {
      "columns": [
        {
          "ordinal": 0,
          "name": "id",
          "type_info": "Uuid"
        },
        {
          "ordinal": 1,
          "name": "created_at",
          "type_info": "Timestamptz"
        },
        {
          "ordinal": 2,
          "name": "updated_at",
          "type_info": "Timestamptz"
        },
        {
          "ordinal": 3,
          "name": "course_id",
          "type_info": "Uuid"
        },
        {
          "ordinal": 4,
          "name": "exam_id",
          "type_info": "Uuid"
        },
        {
          "ordinal": 5,
          "name": "chapter_id",
          "type_info": "Uuid"
        },
        {
          "ordinal": 6,
          "name": "url_path",
          "type_info": "Varchar"
        },
        {
          "ordinal": 7,
          "name": "title",
          "type_info": "Varchar"
        },
        {
          "ordinal": 8,
          "name": "deleted_at",
          "type_info": "Timestamptz"
        },
        {
          "ordinal": 9,
          "name": "content",
          "type_info": "Jsonb"
        },
        {
          "ordinal": 10,
          "name": "order_number",
          "type_info": "Int4"
        },
        {
          "ordinal": 11,
          "name": "copied_from",
          "type_info": "Uuid"
        }
      ],
      "parameters": {
        "Left": [
          "Uuid",
          "Uuid",
          "Jsonb",
          "Varchar",
          "Varchar",
          "Int4",
          "Uuid",
          {
            "Custom": {
              "name": "regconfig",
              "kind": "Simple"
            }
          }
        ]
      },
      "nullable": [false, false, false, true, true, true, false, false, true, false, false, true]
    }
  },
  "bc6724f3491c0d8adfd9edb573cac3ab55c26859d41488c30b71c019a2de103a": {
    "query": "\n    INSERT INTO user_exercise_states (user_id, exercise_id, course_instance_id, exam_id)\n    VALUES ($1, $2, $3, $4)\n    RETURNING user_id,\n      exercise_id,\n      course_instance_id,\n      exam_id,\n      created_at,\n      updated_at,\n      deleted_at,\n      score_given,\n      grading_progress as \"grading_progress: _\",\n      activity_progress as \"activity_progress: _\",\n      selected_exercise_slide_id;\n      ",
    "describe": {
      "columns": [
        {
          "ordinal": 0,
          "name": "user_id",
          "type_info": "Uuid"
        },
        {
          "ordinal": 1,
          "name": "exercise_id",
          "type_info": "Uuid"
        },
        {
          "ordinal": 2,
          "name": "course_instance_id",
          "type_info": "Uuid"
        },
        {
          "ordinal": 3,
          "name": "exam_id",
          "type_info": "Uuid"
        },
        {
          "ordinal": 4,
          "name": "created_at",
          "type_info": "Timestamptz"
        },
        {
          "ordinal": 5,
          "name": "updated_at",
          "type_info": "Timestamptz"
        },
        {
          "ordinal": 6,
          "name": "deleted_at",
          "type_info": "Timestamptz"
        },
        {
          "ordinal": 7,
          "name": "score_given",
          "type_info": "Float4"
        },
        {
          "ordinal": 8,
          "name": "grading_progress: _",
          "type_info": {
            "Custom": {
              "name": "grading_progress",
              "kind": {
                "Enum": ["fully-graded", "pending", "pending-manual", "failed", "not-ready"]
              }
            }
          }
        },
        {
          "ordinal": 9,
          "name": "activity_progress: _",
          "type_info": {
            "Custom": {
              "name": "activity_progress",
              "kind": {
                "Enum": ["initialized", "started", "in-progress", "submitted", "completed"]
              }
            }
          }
        },
        {
          "ordinal": 10,
          "name": "selected_exercise_slide_id",
          "type_info": "Uuid"
        }
      ],
      "parameters": {
        "Left": ["Uuid", "Uuid", "Uuid", "Uuid"]
      },
      "nullable": [false, false, true, true, false, false, true, true, false, false, true]
    }
  },
  "bf72e4f9ddb0fde913ffd9dbc6031cf822382d1bad16b900e6fbb347b3d329a6": {
    "query": "\nINSERT INTO glossary (term, definition, course_id)\nSELECT $1, $2, $3\nRETURNING id\n",
    "describe": {
      "columns": [
        {
          "ordinal": 0,
          "name": "id",
          "type_info": "Uuid"
        }
      ],
      "parameters": {
        "Left": ["Varchar", "Text", "Uuid"]
      },
      "nullable": [false]
    }
  },
  "bfa02fde6602f70bb732851aaa2e194cdff03a3562341959cc4b2791bc5176fb": {
    "query": "\nSELECT *\nFROM exercises\nWHERE exam_id = $1\n  AND deleted_at IS NULL\n",
    "describe": {
      "columns": [
        {
          "ordinal": 0,
          "name": "id",
          "type_info": "Uuid"
        },
        {
          "ordinal": 1,
          "name": "created_at",
          "type_info": "Timestamptz"
        },
        {
          "ordinal": 2,
          "name": "updated_at",
          "type_info": "Timestamptz"
        },
        {
          "ordinal": 3,
          "name": "course_id",
          "type_info": "Uuid"
        },
        {
          "ordinal": 4,
          "name": "deleted_at",
          "type_info": "Timestamptz"
        },
        {
          "ordinal": 5,
          "name": "name",
          "type_info": "Varchar"
        },
        {
          "ordinal": 6,
          "name": "deadline",
          "type_info": "Timestamptz"
        },
        {
          "ordinal": 7,
          "name": "page_id",
          "type_info": "Uuid"
        },
        {
          "ordinal": 8,
          "name": "score_maximum",
          "type_info": "Int4"
        },
        {
          "ordinal": 9,
          "name": "order_number",
          "type_info": "Int4"
        },
        {
          "ordinal": 10,
          "name": "chapter_id",
          "type_info": "Uuid"
        },
        {
          "ordinal": 11,
          "name": "copied_from",
          "type_info": "Uuid"
        },
        {
          "ordinal": 12,
          "name": "exam_id",
          "type_info": "Uuid"
        }
      ],
      "parameters": {
        "Left": ["Uuid"]
      },
      "nullable": [
        false,
        false,
        false,
        true,
        true,
        false,
        true,
        false,
        false,
        false,
        true,
        true,
        true
      ]
    }
  },
  "bfdcfbd1636ce760cf858f149046a313f37b8b70b9349a7fd6fbcb32aeeb3ed9": {
    "query": "\nSELECT p.url_path as url_path,\n  p.title as title,\n  c.chapter_number as chapter_number,\n  c.id as chapter_id,\n  c.opens_at as chapter_opens_at,\n  c.front_page_id as chapter_front_page_id\nFROM pages p\n  LEFT JOIN chapters c ON p.chapter_id = c.id\nWHERE p.order_number = (\n    SELECT MIN(pa.order_number)\n    FROM pages pa\n    WHERE pa.order_number > $1\n      AND pa.deleted_at IS NULL\n  )\n  AND p.course_id = $2\n  AND c.chapter_number = $3\n  AND p.deleted_at IS NULL;\n        ",
    "describe": {
      "columns": [
        {
          "ordinal": 0,
          "name": "url_path",
          "type_info": "Varchar"
        },
        {
          "ordinal": 1,
          "name": "title",
          "type_info": "Varchar"
        },
        {
          "ordinal": 2,
          "name": "chapter_number",
          "type_info": "Int4"
        },
        {
          "ordinal": 3,
          "name": "chapter_id",
          "type_info": "Uuid"
        },
        {
          "ordinal": 4,
          "name": "chapter_opens_at",
          "type_info": "Timestamptz"
        },
        {
          "ordinal": 5,
          "name": "chapter_front_page_id",
          "type_info": "Uuid"
        }
      ],
      "parameters": {
        "Left": ["Int4", "Uuid", "Int4"]
      },
      "nullable": [false, false, false, false, true, true]
    }
  },
  "c00028f92949b3e8d712a87d620c60b033e48b43583ed796d2e73d219df2931b": {
    "query": "\nSELECT COUNT(*) filter (\n  where proposed_page_edits.pending = true\n) AS pending,\nCOUNT(*) filter (\n  where proposed_page_edits.pending = false\n) AS handled\nFROM proposed_page_edits\nWHERE proposed_page_edits.course_id = $1\nAND proposed_page_edits.deleted_at IS NULL\n",
    "describe": {
      "columns": [
        {
          "ordinal": 0,
          "name": "pending",
          "type_info": "Int8"
        },
        {
          "ordinal": 1,
          "name": "handled",
          "type_info": "Int8"
        }
      ],
      "parameters": {
        "Left": ["Uuid"]
      },
      "nullable": [null, null]
    }
  },
  "c0e77b688094cd88143669d7562d1412e2cb9c49374c1a95c75419f3ff7ac8cc": {
    "query": "\nDELETE FROM roles\nWHERE user_id = $1\n  AND role = $2\n  AND course_id = $3\n",
    "describe": {
      "columns": [],
      "parameters": {
        "Left": [
          "Uuid",
          {
            "Custom": {
              "name": "user_role",
              "kind": {
                "Enum": ["admin", "assistant", "teacher", "reviewer"]
              }
            }
          },
          "Uuid"
        ]
      },
      "nullable": []
    }
  },
  "c1077b721fbdb17d2e726008507f9ddb90eb026821339890bdda90e4de4f68d2": {
    "query": "\nUPDATE proposed_block_edits\nSET status = 'rejected'\nWHERE id = $1\n",
    "describe": {
      "columns": [],
      "parameters": {
        "Left": ["Uuid"]
      },
      "nullable": []
    }
  },
  "c254df041126909f459c2117eac7dd7a85456bbc698956b67f0c0090eaf4b878": {
    "query": "\nUPDATE exercise_tasks\nSET deleted_at = now()\nWHERE exercise_slide_id IN (\n    SELECT s.id\n    FROM exercise_slides s\n      JOIN exercises e ON (s.exercise_id = e.id)\n    WHERE e.page_id = $1\n  );\n            ",
    "describe": {
      "columns": [],
      "parameters": {
        "Left": ["Uuid"]
      },
      "nullable": []
    }
  },
  "c41883ff57f67f01814525030af67d4a3bc472010ee6871a3191dcd0ee3e8f53": {
    "query": "\nUPDATE proposed_block_edits\nSET status = 'accepted'\nWHERE id = $1\nRETURNING block_id,\n    block_attribute,\n    original_text,\n    changed_text\n",
    "describe": {
      "columns": [
        {
          "ordinal": 0,
          "name": "block_id",
          "type_info": "Uuid"
        },
        {
          "ordinal": 1,
          "name": "block_attribute",
          "type_info": "Text"
        },
        {
          "ordinal": 2,
          "name": "original_text",
          "type_info": "Text"
        },
        {
          "ordinal": 3,
          "name": "changed_text",
          "type_info": "Text"
        }
      ],
      "parameters": {
        "Left": ["Uuid"]
      },
      "nullable": [false, false, false, false]
    }
  },
  "c428db7d8bd4ffe91fab20b3f6615bd8143c283745ab8c04a9c654504c723204": {
    "query": "\nSELECT *\nFROM exercise_slide_submissions\nWHERE exercise_slide_id = $1\n  AND user_id = $2\n  AND deleted_at IS NULL\nORDER BY created_at DESC\nLIMIT 1\n    ",
    "describe": {
      "columns": [
        {
          "ordinal": 0,
          "name": "id",
          "type_info": "Uuid"
        },
        {
          "ordinal": 1,
          "name": "created_at",
          "type_info": "Timestamptz"
        },
        {
          "ordinal": 2,
          "name": "updated_at",
          "type_info": "Timestamptz"
        },
        {
          "ordinal": 3,
          "name": "deleted_at",
          "type_info": "Timestamptz"
        },
        {
          "ordinal": 4,
          "name": "exercise_slide_id",
          "type_info": "Uuid"
        },
        {
          "ordinal": 5,
          "name": "course_id",
          "type_info": "Uuid"
        },
        {
          "ordinal": 6,
          "name": "course_instance_id",
          "type_info": "Uuid"
        },
        {
          "ordinal": 7,
          "name": "exam_id",
          "type_info": "Uuid"
        },
        {
          "ordinal": 8,
          "name": "exercise_id",
          "type_info": "Uuid"
        },
        {
          "ordinal": 9,
          "name": "user_id",
          "type_info": "Uuid"
        }
      ],
      "parameters": {
        "Left": ["Uuid", "Uuid"]
      },
      "nullable": [false, false, false, true, false, true, true, true, false, false]
    }
  },
  "c4db451cf0d08b2fca14976798e0883a3961533b35d7dd4d5057e1662d482592": {
    "query": "SELECT *\nFROM email_templates\nWHERE course_instance_id = $1\n  AND deleted_at IS NULL",
    "describe": {
      "columns": [
        {
          "ordinal": 0,
          "name": "id",
          "type_info": "Uuid"
        },
        {
          "ordinal": 1,
          "name": "created_at",
          "type_info": "Timestamptz"
        },
        {
          "ordinal": 2,
          "name": "updated_at",
          "type_info": "Timestamptz"
        },
        {
          "ordinal": 3,
          "name": "deleted_at",
          "type_info": "Timestamptz"
        },
        {
          "ordinal": 4,
          "name": "content",
          "type_info": "Jsonb"
        },
        {
          "ordinal": 5,
          "name": "name",
          "type_info": "Varchar"
        },
        {
          "ordinal": 6,
          "name": "subject",
          "type_info": "Varchar"
        },
        {
          "ordinal": 7,
          "name": "exercise_completions_threshold",
          "type_info": "Int4"
        },
        {
          "ordinal": 8,
          "name": "points_threshold",
          "type_info": "Int4"
        },
        {
          "ordinal": 9,
          "name": "course_instance_id",
          "type_info": "Uuid"
        }
      ],
      "parameters": {
        "Left": ["Uuid"]
      },
      "nullable": [false, false, false, true, true, false, true, true, true, false]
    }
  },
  "c50665dd8a1d79db9c17472c71ae34e34c8b51fac261959d30f58e93abf2a689": {
    "query": "\nINSERT INTO exercise_tasks(\n    id,\n    exercise_slide_id,\n    exercise_type,\n    assignment,\n    public_spec,\n    private_spec,\n    model_solution_spec\n  )\nVALUES ($1, $2, $3, $4, $5, $6, $7) ON CONFLICT (id) DO\nUPDATE\nSET exercise_slide_id = $2,\n  exercise_type = $3,\n  assignment = $4,\n  public_spec = $5,\n  private_spec = $6,\n  model_solution_spec = $7,\n  deleted_at = NULL\nRETURNING id,\n  exercise_slide_id,\n  assignment,\n  exercise_type,\n  private_spec;\n                ",
    "describe": {
      "columns": [
        {
          "ordinal": 0,
          "name": "id",
          "type_info": "Uuid"
        },
        {
          "ordinal": 1,
          "name": "exercise_slide_id",
          "type_info": "Uuid"
        },
        {
          "ordinal": 2,
          "name": "assignment",
          "type_info": "Jsonb"
        },
        {
          "ordinal": 3,
          "name": "exercise_type",
          "type_info": "Varchar"
        },
        {
          "ordinal": 4,
          "name": "private_spec",
          "type_info": "Jsonb"
        }
      ],
      "parameters": {
        "Left": ["Uuid", "Uuid", "Varchar", "Jsonb", "Jsonb", "Jsonb", "Jsonb"]
      },
      "nullable": [false, false, false, false, true]
    }
  },
  "c515ee82610c997f53c83f72ddf8426145e47cf0d9476d2281506c139af86cb6": {
    "query": "\nUPDATE pages\nSET content = $1\nWHERE id = $2;\n",
    "describe": {
      "columns": [],
      "parameters": {
        "Left": ["Jsonb", "Uuid"]
      },
      "nullable": []
    }
  },
  "c6d5ffed3573883c9e69529464b8f96325fbbf5c4ea893ae9e7352d3ce48a70d": {
    "query": "\nUPDATE regradings\nSET error_message = $1\nWHERE id = $2\n",
    "describe": {
      "columns": [],
      "parameters": {
        "Left": ["Text", "Uuid"]
      },
      "nullable": []
    }
  },
  "c85d59816ba48fd18b9a248f608f7f8239e1b6b94018caeb800bb5fdabf9d205": {
    "query": "\nUPDATE exercise_task_submissions\nSET exercise_task_grading_id = $1\nWHERE id = $2\nRETURNING *;\n        ",
    "describe": {
      "columns": [
        {
          "ordinal": 0,
          "name": "id",
          "type_info": "Uuid"
        },
        {
          "ordinal": 1,
          "name": "created_at",
          "type_info": "Timestamptz"
        },
        {
          "ordinal": 2,
          "name": "updated_at",
          "type_info": "Timestamptz"
        },
        {
          "ordinal": 3,
          "name": "deleted_at",
          "type_info": "Timestamptz"
        },
        {
          "ordinal": 4,
          "name": "exercise_task_id",
          "type_info": "Uuid"
        },
        {
          "ordinal": 5,
          "name": "data_json",
          "type_info": "Jsonb"
        },
        {
          "ordinal": 6,
          "name": "exercise_task_grading_id",
          "type_info": "Uuid"
        },
        {
          "ordinal": 7,
          "name": "metadata",
          "type_info": "Jsonb"
        },
        {
          "ordinal": 8,
          "name": "exercise_slide_id",
          "type_info": "Uuid"
        },
        {
          "ordinal": 9,
          "name": "exercise_slide_submission_id",
          "type_info": "Uuid"
        }
      ],
      "parameters": {
        "Left": ["Uuid", "Uuid"]
      },
      "nullable": [false, false, false, true, false, true, true, true, false, false]
    }
  },
<<<<<<< HEAD
  "c8d4077884e92fe70dd43055ec6864244539abb25e65e7dad57f5dfaf7477754": {
    "query": "\nSELECT users.id,\n  users.first_name,\n  users.last_name,\n  email,\n  role AS \"role: UserRole\"\nFROM users\n  JOIN roles ON users.id = roles.user_id\nWHERE roles.course_instance_id = $1\n",
=======
  "c7f82dee6a7b89c0de8c1195e8dd7f3c0e909e140c3fb6b65692a95497022bf5": {
    "query": "\nDELETE FROM glossary\nWHERE id = $1\n",
    "describe": {
      "columns": [],
      "parameters": {
        "Left": ["Uuid"]
      },
      "nullable": []
    }
  },
  "c8c5264811bce45733628caa8a1e90a07e2d16cbb5ad6ce0cd35f3e1e1921a4e": {
    "query": "\nSELECT date_part('isodow', created_at)::integer isodow, date_part('hour', created_at)::integer \"hour\", count(*)::integer\nFROM submissions\nWHERE course_id = $1\nGROUP BY isodow, \"hour\"\nORDER BY isodow, hour;\n          ",
>>>>>>> 56e8f9f7
    "describe": {
      "columns": [
        {
          "ordinal": 0,
          "name": "id",
          "type_info": "Uuid"
        },
        {
          "ordinal": 1,
          "name": "first_name",
          "type_info": "Varchar"
        },
        {
          "ordinal": 2,
          "name": "last_name",
          "type_info": "Varchar"
        },
        {
          "ordinal": 3,
          "name": "email",
          "type_info": "Varchar"
        },
        {
          "ordinal": 4,
          "name": "role: UserRole",
          "type_info": {
            "Custom": {
              "name": "user_role",
              "kind": {
                "Enum": ["admin", "assistant", "teacher", "reviewer"]
              }
            }
          }
        }
      ],
      "parameters": {
        "Left": ["Uuid"]
      },
      "nullable": [false, true, true, false, false]
    }
  },
  "cb4274ae34447c4c5f7629ca692a91b49faea0db90cc160062b393fca15537b1": {
    "query": "\nSELECT exercise_task_submissions.id,\n  user_id,\n  exercise_task_submissions.created_at,\n  exercise_slide_submissions.exercise_id,\n  exercise_task_submissions.exercise_task_id,\n  exercise_task_gradings.score_given,\n  exercise_task_submissions.data_json\nFROM exercise_task_submissions\n  JOIN exercise_slide_submissions ON exercise_task_submissions.exercise_slide_submission_id = exercise_slide_submissions.id\n  JOIN exercise_task_gradings on exercise_task_submissions.exercise_task_grading_id = exercise_task_gradings.id\n  JOIN exercises on exercise_slide_submissions.exercise_id = exercises.id\nWHERE exercise_slide_submissions.exam_id = $1\n  AND exercise_task_submissions.deleted_at IS NULL\n  AND exercise_task_gradings.deleted_at IS NULL\n  AND exercises.deleted_at IS NULL;\n        ",
    "describe": {
      "columns": [
        {
          "ordinal": 0,
          "name": "id",
          "type_info": "Uuid"
        },
        {
          "ordinal": 1,
          "name": "user_id",
          "type_info": "Uuid"
        },
        {
          "ordinal": 2,
          "name": "created_at",
          "type_info": "Timestamptz"
        },
        {
          "ordinal": 3,
          "name": "exercise_id",
          "type_info": "Uuid"
        },
        {
          "ordinal": 4,
          "name": "exercise_task_id",
          "type_info": "Uuid"
        },
        {
          "ordinal": 5,
          "name": "score_given",
          "type_info": "Float4"
        },
        {
          "ordinal": 6,
          "name": "data_json",
          "type_info": "Jsonb"
        }
      ],
      "parameters": {
        "Left": ["Uuid"]
      },
      "nullable": [false, false, false, false, false, true, true]
    }
  },
  "ccdcf7ce3537744686b4a00dc74692d8c5b333e058fcf54fed5891ec2c527d60": {
    "query": "\nUPDATE exercise_services\n    SET name=$1, slug=$2, public_url=$3, internal_url=$4, max_reprocessing_submissions_at_once=$5\nWHERE id=$6\n    RETURNING *\n        ",
    "describe": {
      "columns": [
        {
          "ordinal": 0,
          "name": "id",
          "type_info": "Uuid"
        },
        {
          "ordinal": 1,
          "name": "created_at",
          "type_info": "Timestamptz"
        },
        {
          "ordinal": 2,
          "name": "updated_at",
          "type_info": "Timestamptz"
        },
        {
          "ordinal": 3,
          "name": "deleted_at",
          "type_info": "Timestamptz"
        },
        {
          "ordinal": 4,
          "name": "name",
          "type_info": "Varchar"
        },
        {
          "ordinal": 5,
          "name": "slug",
          "type_info": "Varchar"
        },
        {
          "ordinal": 6,
          "name": "public_url",
          "type_info": "Varchar"
        },
        {
          "ordinal": 7,
          "name": "internal_url",
          "type_info": "Varchar"
        },
        {
          "ordinal": 8,
          "name": "max_reprocessing_submissions_at_once",
          "type_info": "Int4"
        }
      ],
      "parameters": {
        "Left": ["Varchar", "Varchar", "Varchar", "Varchar", "Int4", "Uuid"]
      },
      "nullable": [false, false, false, true, false, false, false, true, false]
    }
  },
  "cd8ab0fed33b729c69248aaeb2429fd609dfea407e5a802f59c3c5e085469baf": {
    "query": "\nINSERT INTO feedback(user_id, course_id, feedback_given, selected_text)\nVALUES ($1, $2, $3, $4)\nRETURNING id\n",
    "describe": {
      "columns": [
        {
          "ordinal": 0,
          "name": "id",
          "type_info": "Uuid"
        }
      ],
      "parameters": {
        "Left": ["Uuid", "Uuid", "Varchar", "Text"]
      },
      "nullable": [false]
    }
  },
  "cdb8d8f63e7ba458f01b559fe4f0571a47ccac7eda5c84ab415e227d76ebca7e": {
    "query": "\nDELETE FROM roles\nWHERE user_id = $1\n  AND role = $2\n  AND exam_id = $3\n",
    "describe": {
      "columns": [],
      "parameters": {
        "Left": [
          "Uuid",
          {
            "Custom": {
              "name": "user_role",
              "kind": {
                "Enum": ["admin", "assistant", "teacher", "reviewer"]
              }
            }
          },
          "Uuid"
        ]
      },
      "nullable": []
    }
  },
  "d0037081bdb7d84526483a12e5070037392d36867f011134e611cfab8753b6e3": {
    "query": "\nSELECT courses.organization_id\nFROM course_instances\n  JOIN courses ON courses.id = course_instances.course_id\nWHERE course_instances.id = $1\n",
    "describe": {
      "columns": [
        {
          "ordinal": 0,
          "name": "organization_id",
          "type_info": "Uuid"
        }
      ],
      "parameters": {
        "Left": ["Uuid"]
      },
      "nullable": [false]
    }
  },
  "d0362064383044fd4696b44c87594e64ea8ec4c3b4905d39a3464a756454eaf5": {
    "query": "\nSELECT\nFROM user_exercise_states\nWHERE user_id = $1\n  AND exercise_id = $2\n  AND (course_instance_id = $3 OR exam_id = $4)\n",
    "describe": {
      "columns": [],
      "parameters": {
        "Left": ["Uuid", "Uuid", "Uuid", "Uuid"]
      },
      "nullable": []
    }
  },
  "d13e367302b3873770dbcd15736161dd89130c0d06620cb5d337b1f7c9f230e8": {
    "query": "UPDATE pages SET chapter_id = $1 WHERE id = $2",
    "describe": {
      "columns": [],
      "parameters": {
        "Left": ["Uuid", "Uuid"]
      },
      "nullable": []
    }
  },
  "d167d84ecde8f5bfc9b573de74cc7674a5b8649d68ac086320b592e539d7d1c8": {
    "query": "\nSELECT *\nFROM exercise_task_submissions\nWHERE exercise_slide_submission_id = $1\n  AND deleted_at IS NULL\n            ",
    "describe": {
      "columns": [
        {
          "ordinal": 0,
          "name": "id",
          "type_info": "Uuid"
        },
        {
          "ordinal": 1,
          "name": "created_at",
          "type_info": "Timestamptz"
        },
        {
          "ordinal": 2,
          "name": "updated_at",
          "type_info": "Timestamptz"
        },
        {
          "ordinal": 3,
          "name": "deleted_at",
          "type_info": "Timestamptz"
        },
        {
          "ordinal": 4,
          "name": "exercise_task_id",
          "type_info": "Uuid"
        },
        {
          "ordinal": 5,
          "name": "data_json",
          "type_info": "Jsonb"
        },
        {
          "ordinal": 6,
          "name": "exercise_task_grading_id",
          "type_info": "Uuid"
        },
        {
          "ordinal": 7,
          "name": "metadata",
          "type_info": "Jsonb"
        },
        {
          "ordinal": 8,
          "name": "exercise_slide_id",
          "type_info": "Uuid"
        },
        {
          "ordinal": 9,
          "name": "exercise_slide_submission_id",
          "type_info": "Uuid"
        }
      ],
      "parameters": {
        "Left": ["Uuid"]
      },
      "nullable": [false, false, false, true, false, true, true, true, false, false]
    }
  },
  "d1b9e023f5c44a5e7d40094eabe5441cc88db7fb1fd77a72062f2884aab2ac6a": {
    "query": "\nSELECT COUNT(*) filter (\n    where marked_as_read\n  ) AS read,\n  COUNT(*) filter (\n    where not(marked_as_read)\n  ) AS unread\nFROM feedback\nWHERE course_id = $1\n  AND feedback.deleted_at IS NULL\n",
    "describe": {
      "columns": [
        {
          "ordinal": 0,
          "name": "read",
          "type_info": "Int8"
        },
        {
          "ordinal": 1,
          "name": "unread",
          "type_info": "Int8"
        }
      ],
      "parameters": {
        "Left": ["Uuid"]
      },
      "nullable": [null, null]
    }
  },
  "d21fdc6eb89bf28c479b64ee9a5fff8dbb67f4c8bb02b25779e672187fed4fd7": {
    "query": "\n    INSERT INTO user_exercise_states (\n        user_id,\n        exercise_id,\n        course_instance_id,\n        selected_exercise_slide_id,\n        exam_id\n      )\n    VALUES ($1, $2, $3, $4, $5)\n    ",
    "describe": {
      "columns": [],
      "parameters": {
        "Left": ["Uuid", "Uuid", "Uuid", "Uuid", "Uuid"]
      },
      "nullable": []
    }
  },
  "d309be59564d69ecad6e11cc6976649092966ea2236abd7c8ca72e64f78f8fcc": {
    "query": "\nupdate email_deliveries\nset sent = TRUE\nwhere id = $1;\n    ",
    "describe": {
      "columns": [],
      "parameters": {
        "Left": ["Uuid"]
      },
      "nullable": []
    }
  },
  "d565b3ca168a0beb24ee0a58c078fd031a52cd26a807c348bdb3fac1849bd456": {
    "query": "\nSELECT organizations.id\nFROM pages\n  LEFT OUTER JOIN courses ON courses.id = pages.course_id\n  LEFT OUTER JOIN exams ON exams.id = pages.exam_id\n  JOIN organizations ON organizations.id = courses.organization_id\n  OR organizations.id = exams.organization_id\nWHERE pages.id = $1\n",
    "describe": {
      "columns": [
        {
          "ordinal": 0,
          "name": "id",
          "type_info": "Uuid"
        }
      ],
      "parameters": {
        "Left": ["Uuid"]
      },
      "nullable": [false]
    }
  },
  "d67631e6ddcdf17214fc75f0c9f760507d1fdce3c948f1524b5668403e197de3": {
    "query": "\nINSERT INTO playground_examples (name, url, width, data)\nVALUES ($1, $2, $3, $4)\nRETURNING *;\n  ",
    "describe": {
      "columns": [
        {
          "ordinal": 0,
          "name": "id",
          "type_info": "Uuid"
        },
        {
          "ordinal": 1,
          "name": "created_at",
          "type_info": "Timestamptz"
        },
        {
          "ordinal": 2,
          "name": "updated_at",
          "type_info": "Timestamptz"
        },
        {
          "ordinal": 3,
          "name": "deleted_at",
          "type_info": "Timestamptz"
        },
        {
          "ordinal": 4,
          "name": "name",
          "type_info": "Varchar"
        },
        {
          "ordinal": 5,
          "name": "url",
          "type_info": "Varchar"
        },
        {
          "ordinal": 6,
          "name": "width",
          "type_info": "Int4"
        },
        {
          "ordinal": 7,
          "name": "data",
          "type_info": "Jsonb"
        }
      ],
      "parameters": {
        "Left": ["Varchar", "Varchar", "Int4", "Jsonb"]
      },
      "nullable": [false, false, false, true, false, false, false, false]
    }
  },
  "d9d04909a35ed8edd343a0be75ee10041e50a42d8ca3547d001672a9557b6d9d": {
    "query": "\nUPDATE pages\nSET content = $1\nWHERE id = $2;\n                ",
    "describe": {
      "columns": [],
      "parameters": {
        "Left": ["Jsonb", "Uuid"]
      },
      "nullable": []
    }
  },
  "d9d230419fb264ebddeaa022bc8ac0061d8caa8bf83e3a5742a140bd056f3005": {
    "query": "\nupdate email_deliveries\nset sent = FALSE,\n  error = $1\nwhere id = $2;\n    ",
    "describe": {
      "columns": [],
      "parameters": {
        "Left": ["Varchar", "Uuid"]
      },
      "nullable": []
    }
  },
  "da2f334d21855b3fe0513f95ed5e9fb65331bcae85f935928559c420dfa15a3b": {
    "query": "\nINSERT INTO\n  users (id, email, first_name, last_name, upstream_id)\nVALUES ($1, $2, $3, $4, $5)\nRETURNING *;\n          ",
    "describe": {
      "columns": [
        {
          "ordinal": 0,
          "name": "id",
          "type_info": "Uuid"
        },
        {
          "ordinal": 1,
          "name": "created_at",
          "type_info": "Timestamptz"
        },
        {
          "ordinal": 2,
          "name": "updated_at",
          "type_info": "Timestamptz"
        },
        {
          "ordinal": 3,
          "name": "deleted_at",
          "type_info": "Timestamptz"
        },
        {
          "ordinal": 4,
          "name": "upstream_id",
          "type_info": "Int4"
        },
        {
          "ordinal": 5,
          "name": "email",
          "type_info": "Varchar"
        },
        {
          "ordinal": 6,
          "name": "first_name",
          "type_info": "Varchar"
        },
        {
          "ordinal": 7,
          "name": "last_name",
          "type_info": "Varchar"
        }
      ],
      "parameters": {
        "Left": ["Uuid", "Varchar", "Varchar", "Varchar", "Int4"]
      },
      "nullable": [false, false, false, true, true, false, true, true]
    }
  },
  "db5cd5b4719b69e217948320994bd8f3f6ae513f1378eb76d2fe6391acf179fc": {
    "query": "\nSELECT p.id as page_id,\n  p.order_number as order_number,\n  p.course_id as course_id,\n  p.exam_id as exam_id,\n  c.id as \"chapter_id?\",\n  c.chapter_number as \"chapter_number?\"\nFROM pages p\n  LEFT JOIN chapters c ON p.chapter_id = c.id\nWHERE p.id = $1;\n",
    "describe": {
      "columns": [
        {
          "ordinal": 0,
          "name": "page_id",
          "type_info": "Uuid"
        },
        {
          "ordinal": 1,
          "name": "order_number",
          "type_info": "Int4"
        },
        {
          "ordinal": 2,
          "name": "course_id",
          "type_info": "Uuid"
        },
        {
          "ordinal": 3,
          "name": "exam_id",
          "type_info": "Uuid"
        },
        {
          "ordinal": 4,
          "name": "chapter_id?",
          "type_info": "Uuid"
        },
        {
          "ordinal": 5,
          "name": "chapter_number?",
          "type_info": "Int4"
        }
      ],
      "parameters": {
        "Left": ["Uuid"]
      },
      "nullable": [false, false, true, true, false, false]
    }
  },
  "db64bea6f7dc10dd47f4c41c5efa78c95cf5b6d97fcfcefda66847c20861ac56": {
    "query": "\nINSERT INTO pages (\n    course_id,\n    content,\n    url_path,\n    title,\n    order_number\n  )\nVALUES ($1, $2, $3, $4, $5)\nRETURNING id\n",
    "describe": {
      "columns": [
        {
          "ordinal": 0,
          "name": "id",
          "type_info": "Uuid"
        }
      ],
      "parameters": {
        "Left": ["Uuid", "Jsonb", "Varchar", "Varchar", "Int4"]
      },
      "nullable": [false]
    }
  },
  "dc6a94949ce20d11fa55e247dc706fdc88018bf1ba528487fcd0ef02f5c40ca7": {
    "query": "\nUPDATE email_templates\nSET deleted_at = now()\nWHERE id = $1\nRETURNING *\n  ",
    "describe": {
      "columns": [
        {
          "ordinal": 0,
          "name": "id",
          "type_info": "Uuid"
        },
        {
          "ordinal": 1,
          "name": "created_at",
          "type_info": "Timestamptz"
        },
        {
          "ordinal": 2,
          "name": "updated_at",
          "type_info": "Timestamptz"
        },
        {
          "ordinal": 3,
          "name": "deleted_at",
          "type_info": "Timestamptz"
        },
        {
          "ordinal": 4,
          "name": "content",
          "type_info": "Jsonb"
        },
        {
          "ordinal": 5,
          "name": "name",
          "type_info": "Varchar"
        },
        {
          "ordinal": 6,
          "name": "subject",
          "type_info": "Varchar"
        },
        {
          "ordinal": 7,
          "name": "exercise_completions_threshold",
          "type_info": "Int4"
        },
        {
          "ordinal": 8,
          "name": "points_threshold",
          "type_info": "Int4"
        },
        {
          "ordinal": 9,
          "name": "course_instance_id",
          "type_info": "Uuid"
        }
      ],
      "parameters": {
        "Left": ["Uuid"]
      },
      "nullable": [false, false, false, true, true, false, true, true, true, false]
    }
  },
  "dc8145a6bb6190209ece3aab3bb6350bf102cc01fec1dbc9a6a0be572262f949": {
    "query": "\nSELECT id,\n  name,\n  created_at,\n  updated_at,\n  organization_id,\n  deleted_at,\n  slug,\n  content_search_language::text,\n  language_code,\n  copied_from,\n  course_language_group_id,\n  description\nFROM courses\nWHERE course_language_group_id = $1;\n        ",
    "describe": {
      "columns": [
        {
          "ordinal": 0,
          "name": "id",
          "type_info": "Uuid"
        },
        {
          "ordinal": 1,
          "name": "name",
          "type_info": "Varchar"
        },
        {
          "ordinal": 2,
          "name": "created_at",
          "type_info": "Timestamptz"
        },
        {
          "ordinal": 3,
          "name": "updated_at",
          "type_info": "Timestamptz"
        },
        {
          "ordinal": 4,
          "name": "organization_id",
          "type_info": "Uuid"
        },
        {
          "ordinal": 5,
          "name": "deleted_at",
          "type_info": "Timestamptz"
        },
        {
          "ordinal": 6,
          "name": "slug",
          "type_info": "Varchar"
        },
        {
          "ordinal": 7,
          "name": "content_search_language",
          "type_info": "Text"
        },
        {
          "ordinal": 8,
          "name": "language_code",
          "type_info": "Varchar"
        },
        {
          "ordinal": 9,
          "name": "copied_from",
          "type_info": "Uuid"
        },
        {
          "ordinal": 10,
          "name": "course_language_group_id",
          "type_info": "Uuid"
        },
        {
          "ordinal": 11,
          "name": "description",
          "type_info": "Text"
        }
      ],
      "parameters": {
        "Left": ["Uuid"]
      },
      "nullable": [false, false, false, false, false, true, false, null, false, true, false, true]
    }
  },
  "dd70ef843075de799d00db0f1a924c2d6c0e92179ee25e5cdb31f0ef2b26d0f6": {
    "query": "\nUPDATE exercise_task_gradings\nSET grading_progress = $2,\n  unscaled_score_given = $3,\n  unscaled_score_maximum = $4,\n  feedback_text = $5,\n  feedback_json = $6,\n  grading_completed_at = $7,\n  score_given = $8\nWHERE id = $1\nRETURNING id,\n  created_at,\n  updated_at,\n  exercise_task_submission_id,\n  course_id,\n  exam_id,\n  exercise_id,\n  exercise_task_id,\n  grading_priority,\n  score_given,\n  grading_progress as \"grading_progress: _\",\n  user_points_update_strategy as \"user_points_update_strategy: _\",\n  unscaled_score_given,\n  unscaled_score_maximum,\n  grading_started_at,\n  grading_completed_at,\n  feedback_json,\n  feedback_text,\n  deleted_at\n",
    "describe": {
      "columns": [
        {
          "ordinal": 0,
          "name": "id",
          "type_info": "Uuid"
        },
        {
          "ordinal": 1,
          "name": "created_at",
          "type_info": "Timestamptz"
        },
        {
          "ordinal": 2,
          "name": "updated_at",
          "type_info": "Timestamptz"
        },
        {
          "ordinal": 3,
          "name": "exercise_task_submission_id",
          "type_info": "Uuid"
        },
        {
          "ordinal": 4,
          "name": "course_id",
          "type_info": "Uuid"
        },
        {
          "ordinal": 5,
          "name": "exam_id",
          "type_info": "Uuid"
        },
        {
          "ordinal": 6,
          "name": "exercise_id",
          "type_info": "Uuid"
        },
        {
          "ordinal": 7,
          "name": "exercise_task_id",
          "type_info": "Uuid"
        },
        {
          "ordinal": 8,
          "name": "grading_priority",
          "type_info": "Int4"
        },
        {
          "ordinal": 9,
          "name": "score_given",
          "type_info": "Float4"
        },
        {
          "ordinal": 10,
          "name": "grading_progress: _",
          "type_info": {
            "Custom": {
              "name": "grading_progress",
              "kind": {
                "Enum": ["fully-graded", "pending", "pending-manual", "failed", "not-ready"]
              }
            }
          }
        },
        {
          "ordinal": 11,
          "name": "user_points_update_strategy: _",
          "type_info": {
            "Custom": {
              "name": "user_points_update_strategy",
              "kind": {
                "Enum": [
                  "can-add-points-but-cannot-remove-points",
                  "can-add-points-and-can-remove-points"
                ]
              }
            }
          }
        },
        {
          "ordinal": 12,
          "name": "unscaled_score_given",
          "type_info": "Float4"
        },
        {
          "ordinal": 13,
          "name": "unscaled_score_maximum",
          "type_info": "Int4"
        },
        {
          "ordinal": 14,
          "name": "grading_started_at",
          "type_info": "Timestamptz"
        },
        {
          "ordinal": 15,
          "name": "grading_completed_at",
          "type_info": "Timestamptz"
        },
        {
          "ordinal": 16,
          "name": "feedback_json",
          "type_info": "Jsonb"
        },
        {
          "ordinal": 17,
          "name": "feedback_text",
          "type_info": "Text"
        },
        {
          "ordinal": 18,
          "name": "deleted_at",
          "type_info": "Timestamptz"
        }
      ],
      "parameters": {
        "Left": [
          "Uuid",
          {
            "Custom": {
              "name": "grading_progress",
              "kind": {
                "Enum": ["fully-graded", "pending", "pending-manual", "failed", "not-ready"]
              }
            }
          },
          "Float4",
          "Int4",
          "Text",
          "Jsonb",
          "Timestamptz",
          "Float4"
        ]
      },
      "nullable": [
        false,
        false,
        false,
        false,
        true,
        true,
        false,
        false,
        false,
        true,
        false,
        false,
        true,
        true,
        true,
        true,
        true,
        true,
        true
      ]
    }
  },
  "ddf7fa1dca876b806f407c7bdd5b40d3318c7d01e3664399accedb2bd5856855": {
    "query": "\nSELECT s.*\nFROM exercise_slides s\n  JOIN exercise_tasks t ON (s.id = t.exercise_slide_id)\nWHERE t.id = $1\n  AND t.deleted_at IS NULL\n  AND s.deleted_at IS NULL;\n    ",
    "describe": {
      "columns": [
        {
          "ordinal": 0,
          "name": "id",
          "type_info": "Uuid"
        },
        {
          "ordinal": 1,
          "name": "created_at",
          "type_info": "Timestamptz"
        },
        {
          "ordinal": 2,
          "name": "updated_at",
          "type_info": "Timestamptz"
        },
        {
          "ordinal": 3,
          "name": "deleted_at",
          "type_info": "Timestamptz"
        },
        {
          "ordinal": 4,
          "name": "exercise_id",
          "type_info": "Uuid"
        },
        {
          "ordinal": 5,
          "name": "order_number",
          "type_info": "Int4"
        }
      ],
      "parameters": {
        "Left": ["Uuid"]
      },
      "nullable": [false, false, false, true, false, false]
    }
  },
  "debb71ad011d9e3973c03668f6f2e738f672314b7b0b12d11e7ac338652b79f5": {
    "query": "\nSELECT ess.course_id,\n  ess.exam_id\nFROM exercise_task_submissions ets\n  JOIN exercise_slide_submissions ess ON ets.exercise_slide_submission_id = ess.id\nWHERE ets.id = $1\n  AND ets.deleted_at IS NULL\n  AND ess.deleted_at IS NULL\n        ",
    "describe": {
      "columns": [
        {
          "ordinal": 0,
          "name": "course_id",
          "type_info": "Uuid"
        },
        {
          "ordinal": 1,
          "name": "exam_id",
          "type_info": "Uuid"
        }
      ],
      "parameters": {
        "Left": ["Uuid"]
      },
      "nullable": [true, true]
    }
  },
  "e2fe96906db5d05fa1a8b0aabc25e9027c386b349f11d4c26bcf7db1864af6cf": {
    "query": "\nselect max(p.order_number) as order_number\nfrom pages p\nwhere p.chapter_id = $1\n  and p.deleted_at is null;\n",
    "describe": {
      "columns": [
        {
          "ordinal": 0,
          "name": "order_number",
          "type_info": "Int4"
        }
      ],
      "parameters": {
        "Left": ["Uuid"]
      },
      "nullable": [null]
    }
  },
  "e398cd25e0ebe20fbc1cb9bd3d525aacadb8604da50269598f265f9e2f099d49": {
    "query": "\nSELECT COUNT(e.id) AS total_exercises,\n  SUM(e.score_maximum) AS score_maximum\nFROM course_instances AS ci\n  LEFT JOIN exercises AS e ON ci.course_id = e.course_id\nWHERE e.deleted_at IS NULL\n  AND ci.id = $1;\n        ",
    "describe": {
      "columns": [
        {
          "ordinal": 0,
          "name": "total_exercises",
          "type_info": "Int8"
        },
        {
          "ordinal": 1,
          "name": "score_maximum",
          "type_info": "Int8"
        }
      ],
      "parameters": {
        "Left": ["Uuid"]
      },
      "nullable": [null, null]
    }
  },
  "e4e5ef6ef0bbf4a234110b8dc2616b1a0483f511e0c6b9b04b9d7440486c3e07": {
    "query": "\nSELECT *\nFROM exercise_services\nWHERE deleted_at IS NULL\n",
    "describe": {
      "columns": [
        {
          "ordinal": 0,
          "name": "id",
          "type_info": "Uuid"
        },
        {
          "ordinal": 1,
          "name": "created_at",
          "type_info": "Timestamptz"
        },
        {
          "ordinal": 2,
          "name": "updated_at",
          "type_info": "Timestamptz"
        },
        {
          "ordinal": 3,
          "name": "deleted_at",
          "type_info": "Timestamptz"
        },
        {
          "ordinal": 4,
          "name": "name",
          "type_info": "Varchar"
        },
        {
          "ordinal": 5,
          "name": "slug",
          "type_info": "Varchar"
        },
        {
          "ordinal": 6,
          "name": "public_url",
          "type_info": "Varchar"
        },
        {
          "ordinal": 7,
          "name": "internal_url",
          "type_info": "Varchar"
        },
        {
          "ordinal": 8,
          "name": "max_reprocessing_submissions_at_once",
          "type_info": "Int4"
        }
      ],
      "parameters": {
        "Left": []
      },
      "nullable": [false, false, false, true, false, false, false, true, false]
    }
  },
  "e579b39acffdcb76d174340755962a875f7dad304bb6c6a1bbaab61674296024": {
    "query": "\nINSERT INTO exercise_service_info(\n    exercise_service_id,\n    exercise_type_specific_user_interface_iframe,\n    grade_endpoint_path,\n    public_spec_endpoint_path,\n    model_solution_path\n  )\nVALUES ($1, $2, $3, $4, $5)\nON CONFLICT(exercise_service_id) DO UPDATE\nSET exercise_type_specific_user_interface_iframe = $2,\n  grade_endpoint_path = $3,\n  public_spec_endpoint_path = $4,\n  model_solution_path = $5\nRETURNING *\n    ",
    "describe": {
      "columns": [
        {
          "ordinal": 0,
          "name": "exercise_service_id",
          "type_info": "Uuid"
        },
        {
          "ordinal": 1,
          "name": "created_at",
          "type_info": "Timestamptz"
        },
        {
          "ordinal": 2,
          "name": "updated_at",
          "type_info": "Timestamptz"
        },
        {
          "ordinal": 3,
          "name": "grade_endpoint_path",
          "type_info": "Varchar"
        },
        {
          "ordinal": 4,
          "name": "public_spec_endpoint_path",
          "type_info": "Varchar"
        },
        {
          "ordinal": 5,
          "name": "model_solution_path",
          "type_info": "Varchar"
        },
        {
          "ordinal": 6,
          "name": "exercise_type_specific_user_interface_iframe",
          "type_info": "Varchar"
        }
      ],
      "parameters": {
        "Left": ["Uuid", "Varchar", "Varchar", "Varchar", "Varchar"]
      },
      "nullable": [false, false, false, false, false, false, false]
    }
  },
  "e5db6a3bd6793923334f9a040d99b022099caf632357702ffb1be47602ec4820": {
    "query": "\nINSERT INTO exercise_slides (id, exercise_id, order_number)\nVALUES ($1, $2, $3) ON CONFLICT (id) DO\nUPDATE\nSET exercise_id = $2,\n  order_number = $3,\n  deleted_at = NULL\nRETURNING id,\n  exercise_id,\n  order_number;\n            ",
    "describe": {
      "columns": [
        {
          "ordinal": 0,
          "name": "id",
          "type_info": "Uuid"
        },
        {
          "ordinal": 1,
          "name": "exercise_id",
          "type_info": "Uuid"
        },
        {
          "ordinal": 2,
          "name": "order_number",
          "type_info": "Int4"
        }
      ],
      "parameters": {
        "Left": ["Uuid", "Uuid", "Int4"]
      },
      "nullable": [false, false, false]
    }
  },
  "e5e90260825ef39797acd231ed10db86eb9dbaf18d7eb6a2d5004971e5de2a23": {
    "query": "\nSELECT counts.*, exercises.name exercise_name\n    FROM (\n        SELECT exercise_id, count(*)::integer count\n        FROM exercise_slide_submissions\n        WHERE course_id = $1\n        GROUP BY exercise_id\n    ) counts\n    JOIN exercises ON (counts.exercise_id = exercises.id);\n          ",
    "describe": {
      "columns": [
        {
          "ordinal": 0,
          "name": "exercise_id",
          "type_info": "Uuid"
        },
        {
          "ordinal": 1,
          "name": "count",
          "type_info": "Int4"
        },
        {
          "ordinal": 2,
          "name": "exercise_name",
          "type_info": "Varchar"
        }
      ],
      "parameters": {
        "Left": ["Uuid"]
      },
      "nullable": [true, true, true]
    }
  },
  "e61131d011c1d20d96a72fb2268e0df0d71725600de9daec9c333a4ec4a01977": {
    "query": "\nSELECT id,\n  created_at,\n  updated_at,\n  name,\n  course_id,\n  deleted_at,\n  chapter_image_path,\n  chapter_number,\n  front_page_id,\n  opens_at,\n  copied_from\nFROM chapters\nWHERE course_id = (SELECT course_id FROM course_instances WHERE id = $1)\n  AND deleted_at IS NULL;\n",
    "describe": {
      "columns": [
        {
          "ordinal": 0,
          "name": "id",
          "type_info": "Uuid"
        },
        {
          "ordinal": 1,
          "name": "created_at",
          "type_info": "Timestamptz"
        },
        {
          "ordinal": 2,
          "name": "updated_at",
          "type_info": "Timestamptz"
        },
        {
          "ordinal": 3,
          "name": "name",
          "type_info": "Varchar"
        },
        {
          "ordinal": 4,
          "name": "course_id",
          "type_info": "Uuid"
        },
        {
          "ordinal": 5,
          "name": "deleted_at",
          "type_info": "Timestamptz"
        },
        {
          "ordinal": 6,
          "name": "chapter_image_path",
          "type_info": "Varchar"
        },
        {
          "ordinal": 7,
          "name": "chapter_number",
          "type_info": "Int4"
        },
        {
          "ordinal": 8,
          "name": "front_page_id",
          "type_info": "Uuid"
        },
        {
          "ordinal": 9,
          "name": "opens_at",
          "type_info": "Timestamptz"
        },
        {
          "ordinal": 10,
          "name": "copied_from",
          "type_info": "Uuid"
        }
      ],
      "parameters": {
        "Left": ["Uuid"]
      },
      "nullable": [false, false, false, false, false, true, true, false, true, true, true]
    }
  },
  "e6f687f777bbf1f390fd79b39ebe2f71adc27844198a74a5370382ba150abb44": {
    "query": "\nUPDATE regradings\nSET regrading_started_at = CASE\n    WHEN regrading_started_at IS NULL THEN now()\n    ELSE regrading_started_at\n  END\nWHERE regrading_completed_at IS NULL\n  AND deleted_at IS NULL\nRETURNING id\n",
    "describe": {
      "columns": [
        {
          "ordinal": 0,
          "name": "id",
          "type_info": "Uuid"
        }
      ],
      "parameters": {
        "Left": []
      },
      "nullable": [false]
    }
  },
  "e966783963c11d6fa57df792d1bfff0dccf163f9cf5f474c1f3c724972229d4e": {
    "query": "\nSELECT *\nfrom chapters\nwhere id = $1;",
    "describe": {
      "columns": [
        {
          "ordinal": 0,
          "name": "id",
          "type_info": "Uuid"
        },
        {
          "ordinal": 1,
          "name": "name",
          "type_info": "Varchar"
        },
        {
          "ordinal": 2,
          "name": "course_id",
          "type_info": "Uuid"
        },
        {
          "ordinal": 3,
          "name": "chapter_number",
          "type_info": "Int4"
        },
        {
          "ordinal": 4,
          "name": "created_at",
          "type_info": "Timestamptz"
        },
        {
          "ordinal": 5,
          "name": "updated_at",
          "type_info": "Timestamptz"
        },
        {
          "ordinal": 6,
          "name": "deleted_at",
          "type_info": "Timestamptz"
        },
        {
          "ordinal": 7,
          "name": "front_page_id",
          "type_info": "Uuid"
        },
        {
          "ordinal": 8,
          "name": "opens_at",
          "type_info": "Timestamptz"
        },
        {
          "ordinal": 9,
          "name": "chapter_image_path",
          "type_info": "Varchar"
        },
        {
          "ordinal": 10,
          "name": "copied_from",
          "type_info": "Uuid"
        }
      ],
      "parameters": {
        "Left": ["Uuid"]
      },
      "nullable": [false, false, false, false, false, false, true, true, true, true, true]
    }
  },
  "ea9d08bf76031e4623c82bb7ec98c5cbb01d838675c3eb081532b1580d6f94c5": {
    "query": "\nSELECT page_history.content,\n  page_history.title,\n  pages.exam_id\nFROM page_history\n  JOIN pages ON pages.id = page_history.page_id\nWHERE page_history.id = $1\n  AND pages.deleted_at IS NULL\n  AND page_history.deleted_at IS NULL\n        ",
    "describe": {
      "columns": [
        {
          "ordinal": 0,
          "name": "content",
          "type_info": "Jsonb"
        },
        {
          "ordinal": 1,
          "name": "title",
          "type_info": "Varchar"
        },
        {
          "ordinal": 2,
          "name": "exam_id",
          "type_info": "Uuid"
        }
      ],
      "parameters": {
        "Left": ["Uuid"]
      },
      "nullable": [false, false, true]
    }
  },
  "ec176cf7362f8bba31ed3c173853556bada7876cc2474bc4d94d7bcdf56b4b9c": {
    "query": "\nSELECT pages.id,\n  pages.created_at,\n  pages.updated_at,\n  pages.course_id,\n  pages.exam_id,\n  pages.chapter_id,\n  pages.url_path,\n  pages.title,\n  pages.deleted_at,\n  pages.content,\n  pages.order_number,\n  pages.copied_from\nFROM pages\n  JOIN courses ON (pages.course_id = courses.id)\nWHERE courses.slug = $1\n  AND url_path = $2\n  AND courses.deleted_at IS NULL\n  AND pages.deleted_at IS NULL;\n        ",
    "describe": {
      "columns": [
        {
          "ordinal": 0,
          "name": "id",
          "type_info": "Uuid"
        },
        {
          "ordinal": 1,
          "name": "created_at",
          "type_info": "Timestamptz"
        },
        {
          "ordinal": 2,
          "name": "updated_at",
          "type_info": "Timestamptz"
        },
        {
          "ordinal": 3,
          "name": "course_id",
          "type_info": "Uuid"
        },
        {
          "ordinal": 4,
          "name": "exam_id",
          "type_info": "Uuid"
        },
        {
          "ordinal": 5,
          "name": "chapter_id",
          "type_info": "Uuid"
        },
        {
          "ordinal": 6,
          "name": "url_path",
          "type_info": "Varchar"
        },
        {
          "ordinal": 7,
          "name": "title",
          "type_info": "Varchar"
        },
        {
          "ordinal": 8,
          "name": "deleted_at",
          "type_info": "Timestamptz"
        },
        {
          "ordinal": 9,
          "name": "content",
          "type_info": "Jsonb"
        },
        {
          "ordinal": 10,
          "name": "order_number",
          "type_info": "Int4"
        },
        {
          "ordinal": 11,
          "name": "copied_from",
          "type_info": "Uuid"
        }
      ],
      "parameters": {
        "Left": ["Text", "Text"]
      },
      "nullable": [false, false, false, true, true, true, false, false, true, false, false, true]
    }
  },
  "edb8b86eadb9983d736300c28314c5b8e3f5a4b0ba1c4756d088118871018aa7": {
    "query": "\nSELECT users.id,\n  users.first_name,\n  users.last_name,\n  email,\n  role AS \"role: UserRole\"\nFROM users\n  JOIN roles ON users.id = roles.user_id\nWHERE roles.exam_id = $1\n",
    "describe": {
      "columns": [
        {
          "ordinal": 0,
          "name": "id",
          "type_info": "Uuid"
        },
        {
          "ordinal": 1,
          "name": "first_name",
          "type_info": "Varchar"
        },
        {
          "ordinal": 2,
          "name": "last_name",
          "type_info": "Varchar"
        },
        {
          "ordinal": 3,
          "name": "email",
          "type_info": "Varchar"
        },
        {
          "ordinal": 4,
          "name": "role: UserRole",
          "type_info": {
            "Custom": {
              "name": "user_role",
              "kind": {
                "Enum": ["admin", "assistant", "teacher", "reviewer"]
              }
            }
          }
        }
      ],
      "parameters": {
        "Left": ["Uuid"]
      },
      "nullable": [false, true, true, false, false]
    }
  },
  "f0f97d1ed0cb831152deb37dc09cd70dba84aae7b211e181d1225e14a01047d5": {
    "query": "\nDELETE FROM roles\nWHERE user_id = $1\n  AND role = $2\n  AND organization_id = $3\n",
    "describe": {
      "columns": [],
      "parameters": {
        "Left": [
          "Uuid",
          {
            "Custom": {
              "name": "user_role",
              "kind": {
                "Enum": ["admin", "assistant", "teacher", "reviewer"]
              }
            }
          },
          "Uuid"
        ]
      },
      "nullable": []
    }
  },
  "f2beb11b5e6318b712b0af9bd4fde454472ce8eda3612295b788958148a376b5": {
    "query": "SELECT *\nFROM email_templates\nWHERE id = $1\n  AND deleted_at IS NULL",
    "describe": {
      "columns": [
        {
          "ordinal": 0,
          "name": "id",
          "type_info": "Uuid"
        },
        {
          "ordinal": 1,
          "name": "created_at",
          "type_info": "Timestamptz"
        },
        {
          "ordinal": 2,
          "name": "updated_at",
          "type_info": "Timestamptz"
        },
        {
          "ordinal": 3,
          "name": "deleted_at",
          "type_info": "Timestamptz"
        },
        {
          "ordinal": 4,
          "name": "content",
          "type_info": "Jsonb"
        },
        {
          "ordinal": 5,
          "name": "name",
          "type_info": "Varchar"
        },
        {
          "ordinal": 6,
          "name": "subject",
          "type_info": "Varchar"
        },
        {
          "ordinal": 7,
          "name": "exercise_completions_threshold",
          "type_info": "Int4"
        },
        {
          "ordinal": 8,
          "name": "points_threshold",
          "type_info": "Int4"
        },
        {
          "ordinal": 9,
          "name": "course_instance_id",
          "type_info": "Uuid"
        }
      ],
      "parameters": {
        "Left": ["Uuid"]
      },
      "nullable": [false, false, false, true, true, false, true, true, true, false]
    }
  },
  "f4027fdbb6bf446e8c75423168c3c97e5509c4e44d2246e9894494a96e8f752d": {
    "query": "\nINSERT INTO roles (user_id, role, organization_id)\nVALUES ($1, $2, $3)\nRETURNING id\n",
    "describe": {
      "columns": [
        {
          "ordinal": 0,
          "name": "id",
          "type_info": "Uuid"
        }
      ],
      "parameters": {
        "Left": [
          "Uuid",
          {
            "Custom": {
              "name": "user_role",
              "kind": {
                "Enum": ["admin", "assistant", "teacher", "reviewer"]
              }
            }
          },
          "Uuid"
        ]
      },
      "nullable": [false]
    }
  },
  "f41650c8d1aa4526a7b1ea598d5b8d7d39df3f833dd9205bf67c116e6e8191ac": {
    "query": "\nUPDATE exams\nSET name = COALESCE($2, name),\ninstructions = COALESCE($3, instructions),\n  starts_at = $4,\n  ends_at = $5,\n  time_minutes = $6\nWHERE id = $1\n",
    "describe": {
      "columns": [],
      "parameters": {
        "Left": ["Uuid", "Varchar", "Text", "Timestamptz", "Timestamptz", "Int4"]
      },
      "nullable": []
    }
  },
  "f4c732597c3cdf6484a20f41348183e56353ecdafbd4da0b6544f356e50e2424": {
    "query": "\nUPDATE pages\nSET deleted_at = now()\nWHERE id = $1\nRETURNING id,\n  created_at,\n  updated_at,\n  course_id,\n  exam_id,\n  chapter_id,\n  url_path,\n  title,\n  deleted_at,\n  content,\n  order_number,\n  copied_from\n          ",
    "describe": {
      "columns": [
        {
          "ordinal": 0,
          "name": "id",
          "type_info": "Uuid"
        },
        {
          "ordinal": 1,
          "name": "created_at",
          "type_info": "Timestamptz"
        },
        {
          "ordinal": 2,
          "name": "updated_at",
          "type_info": "Timestamptz"
        },
        {
          "ordinal": 3,
          "name": "course_id",
          "type_info": "Uuid"
        },
        {
          "ordinal": 4,
          "name": "exam_id",
          "type_info": "Uuid"
        },
        {
          "ordinal": 5,
          "name": "chapter_id",
          "type_info": "Uuid"
        },
        {
          "ordinal": 6,
          "name": "url_path",
          "type_info": "Varchar"
        },
        {
          "ordinal": 7,
          "name": "title",
          "type_info": "Varchar"
        },
        {
          "ordinal": 8,
          "name": "deleted_at",
          "type_info": "Timestamptz"
        },
        {
          "ordinal": 9,
          "name": "content",
          "type_info": "Jsonb"
        },
        {
          "ordinal": 10,
          "name": "order_number",
          "type_info": "Int4"
        },
        {
          "ordinal": 11,
          "name": "copied_from",
          "type_info": "Uuid"
        }
      ],
      "parameters": {
        "Left": ["Uuid"]
      },
      "nullable": [false, false, false, true, true, true, false, false, true, false, false, true]
    }
  },
  "f4dfbd49766b87036e450b1ec67c42af7b0ddfd27420630d6d60a0284ffd5d82": {
    "query": "\nINSERT INTO exercise_slides (exercise_id, order_number)\nVALUES ($1, $2)\nRETURNING id;\n    ",
    "describe": {
      "columns": [
        {
          "ordinal": 0,
          "name": "id",
          "type_info": "Uuid"
        }
      ],
      "parameters": {
        "Left": ["Uuid", "Int4"]
      },
      "nullable": [false]
    }
  },
  "f4f6c13de771e2521337c4b144e9909899288d7986a559b1752ca2622888e8be": {
    "query": "\nDELETE FROM roles\nWHERE user_id = $1\n  AND role = $2\n",
    "describe": {
      "columns": [],
      "parameters": {
        "Left": [
          "Uuid",
          {
            "Custom": {
              "name": "user_role",
              "kind": {
                "Enum": ["admin", "assistant", "teacher", "reviewer"]
              }
            }
          }
        ]
      },
      "nullable": []
    }
  },
  "f5598a7dd7590d5ce5b9cfac3e661e49c14b5a0b242d7e3b670e3a606f67d129": {
    "query": "\nUPDATE user_exercise_states\nSET score_given = $4, grading_progress = $5, activity_progress = $6\nWHERE user_id = $1\nAND exercise_id = $2\nAND (course_instance_id = $3 OR exam_id = $7)\nRETURNING user_id,\n  exercise_id,\n  course_instance_id,\n  exam_id,\n  created_at,\n  updated_at,\n  deleted_at,\n  score_given,\n  grading_progress as \"grading_progress: _\",\n  activity_progress as \"activity_progress: _\",\n  selected_exercise_slide_id;\n    ",
    "describe": {
      "columns": [
        {
          "ordinal": 0,
          "name": "user_id",
          "type_info": "Uuid"
        },
        {
          "ordinal": 1,
          "name": "exercise_id",
          "type_info": "Uuid"
        },
        {
          "ordinal": 2,
          "name": "course_instance_id",
          "type_info": "Uuid"
        },
        {
          "ordinal": 3,
          "name": "exam_id",
          "type_info": "Uuid"
        },
        {
          "ordinal": 4,
          "name": "created_at",
          "type_info": "Timestamptz"
        },
        {
          "ordinal": 5,
          "name": "updated_at",
          "type_info": "Timestamptz"
        },
        {
          "ordinal": 6,
          "name": "deleted_at",
          "type_info": "Timestamptz"
        },
        {
          "ordinal": 7,
          "name": "score_given",
          "type_info": "Float4"
        },
        {
          "ordinal": 8,
          "name": "grading_progress: _",
          "type_info": {
            "Custom": {
              "name": "grading_progress",
              "kind": {
                "Enum": ["fully-graded", "pending", "pending-manual", "failed", "not-ready"]
              }
            }
          }
        },
        {
          "ordinal": 9,
          "name": "activity_progress: _",
          "type_info": {
            "Custom": {
              "name": "activity_progress",
              "kind": {
                "Enum": ["initialized", "started", "in-progress", "submitted", "completed"]
              }
            }
          }
        },
        {
          "ordinal": 10,
          "name": "selected_exercise_slide_id",
          "type_info": "Uuid"
        }
      ],
      "parameters": {
        "Left": [
          "Uuid",
          "Uuid",
          "Uuid",
          "Float4",
          {
            "Custom": {
              "name": "grading_progress",
              "kind": {
                "Enum": ["fully-graded", "pending", "pending-manual", "failed", "not-ready"]
              }
            }
          },
          {
            "Custom": {
              "name": "activity_progress",
              "kind": {
                "Enum": ["initialized", "started", "in-progress", "submitted", "completed"]
              }
            }
          },
          "Uuid"
        ]
      },
      "nullable": [false, false, true, true, false, false, true, true, false, false, true]
    }
  },
  "f5eee3722c97003bd8de1b9e8aa5e0d72916aa364eed13a63efecde48ae9f4a8": {
    "query": "\nSELECT *\nFROM exercise_task_submissions\nWHERE id = $1\n",
    "describe": {
      "columns": [
        {
          "ordinal": 0,
          "name": "id",
          "type_info": "Uuid"
        },
        {
          "ordinal": 1,
          "name": "created_at",
          "type_info": "Timestamptz"
        },
        {
          "ordinal": 2,
          "name": "updated_at",
          "type_info": "Timestamptz"
        },
        {
          "ordinal": 3,
          "name": "deleted_at",
          "type_info": "Timestamptz"
        },
        {
          "ordinal": 4,
          "name": "exercise_task_id",
          "type_info": "Uuid"
        },
        {
          "ordinal": 5,
          "name": "data_json",
          "type_info": "Jsonb"
        },
        {
          "ordinal": 6,
          "name": "exercise_task_grading_id",
          "type_info": "Uuid"
        },
        {
          "ordinal": 7,
          "name": "metadata",
          "type_info": "Jsonb"
        },
        {
          "ordinal": 8,
          "name": "exercise_slide_id",
          "type_info": "Uuid"
        },
        {
          "ordinal": 9,
          "name": "exercise_slide_submission_id",
          "type_info": "Uuid"
        }
      ],
      "parameters": {
        "Left": ["Uuid"]
      },
      "nullable": [false, false, false, true, false, true, true, true, false, false]
    }
  },
  "f75a47ca2444e4cbaade9a44f7104ede569c4660c573e5fa4034805f1597c361": {
    "query": "\nUPDATE exercise_tasks\nSET deleted_at = now()\nWHERE exercise_slide_id = ANY($1)\nRETURNING id;\n        ",
    "describe": {
      "columns": [
        {
          "ordinal": 0,
          "name": "id",
          "type_info": "Uuid"
        }
      ],
      "parameters": {
        "Left": ["UuidArray"]
      },
      "nullable": [false]
    }
  },
  "f7841567b90206f7d7aba83b520e1cb7933c33d203d9a1df88e3db961ab83681": {
    "query": "\nINSERT INTO email_templates (name, course_instance_id, subject)\nVALUES ($1, $2, $3)\nRETURNING *\n",
    "describe": {
      "columns": [
        {
          "ordinal": 0,
          "name": "id",
          "type_info": "Uuid"
        },
        {
          "ordinal": 1,
          "name": "created_at",
          "type_info": "Timestamptz"
        },
        {
          "ordinal": 2,
          "name": "updated_at",
          "type_info": "Timestamptz"
        },
        {
          "ordinal": 3,
          "name": "deleted_at",
          "type_info": "Timestamptz"
        },
        {
          "ordinal": 4,
          "name": "content",
          "type_info": "Jsonb"
        },
        {
          "ordinal": 5,
          "name": "name",
          "type_info": "Varchar"
        },
        {
          "ordinal": 6,
          "name": "subject",
          "type_info": "Varchar"
        },
        {
          "ordinal": 7,
          "name": "exercise_completions_threshold",
          "type_info": "Int4"
        },
        {
          "ordinal": 8,
          "name": "points_threshold",
          "type_info": "Int4"
        },
        {
          "ordinal": 9,
          "name": "course_instance_id",
          "type_info": "Uuid"
        }
      ],
      "parameters": {
        "Left": ["Varchar", "Uuid", "Varchar"]
      },
      "nullable": [false, false, false, true, true, false, true, true, true, false]
    }
  },
  "f836790570d4e43a2791d9c58bddec413da251643dc49f756076e83a0a2521d8": {
    "query": "\nINSERT INTO exercise_task_submissions(\n    exercise_slide_submission_id,\n    exercise_slide_id,\n    exercise_task_id,\n    data_json\n  )\nVALUES ($1, $2, $3, $4)\nRETURNING *\n        ",
    "describe": {
      "columns": [
        {
          "ordinal": 0,
          "name": "id",
          "type_info": "Uuid"
        },
        {
          "ordinal": 1,
          "name": "created_at",
          "type_info": "Timestamptz"
        },
        {
          "ordinal": 2,
          "name": "updated_at",
          "type_info": "Timestamptz"
        },
        {
          "ordinal": 3,
          "name": "deleted_at",
          "type_info": "Timestamptz"
        },
        {
          "ordinal": 4,
          "name": "exercise_task_id",
          "type_info": "Uuid"
        },
        {
          "ordinal": 5,
          "name": "data_json",
          "type_info": "Jsonb"
        },
        {
          "ordinal": 6,
          "name": "exercise_task_grading_id",
          "type_info": "Uuid"
        },
        {
          "ordinal": 7,
          "name": "metadata",
          "type_info": "Jsonb"
        },
        {
          "ordinal": 8,
          "name": "exercise_slide_id",
          "type_info": "Uuid"
        },
        {
          "ordinal": 9,
          "name": "exercise_slide_submission_id",
          "type_info": "Uuid"
        }
      ],
      "parameters": {
        "Left": ["Uuid", "Uuid", "Uuid", "Jsonb"]
      },
      "nullable": [false, false, false, true, false, true, true, true, false, false]
    }
  },
  "f8ef09f81ca6d7912306640c0789b9aa8eee7fcf682c433b782e42582c362f0b": {
    "query": "\nSELECT *\nFROM exercise_services\nWHERE id = $1\n  ",
    "describe": {
      "columns": [
        {
          "ordinal": 0,
          "name": "id",
          "type_info": "Uuid"
        },
        {
          "ordinal": 1,
          "name": "created_at",
          "type_info": "Timestamptz"
        },
        {
          "ordinal": 2,
          "name": "updated_at",
          "type_info": "Timestamptz"
        },
        {
          "ordinal": 3,
          "name": "deleted_at",
          "type_info": "Timestamptz"
        },
        {
          "ordinal": 4,
          "name": "name",
          "type_info": "Varchar"
        },
        {
          "ordinal": 5,
          "name": "slug",
          "type_info": "Varchar"
        },
        {
          "ordinal": 6,
          "name": "public_url",
          "type_info": "Varchar"
        },
        {
          "ordinal": 7,
          "name": "internal_url",
          "type_info": "Varchar"
        },
        {
          "ordinal": 8,
          "name": "max_reprocessing_submissions_at_once",
          "type_info": "Int4"
        }
      ],
      "parameters": {
        "Left": ["Uuid"]
      },
      "nullable": [false, false, false, true, false, false, false, true, false]
    }
  },
  "fca8672f757656db6332543f9d4351224a1218c4387310e9447e70dad48af7cf": {
    "query": "SELECT course_id from chapters where id = $1",
    "describe": {
      "columns": [
        {
          "ordinal": 0,
          "name": "course_id",
          "type_info": "Uuid"
        }
      ],
      "parameters": {
        "Left": ["Uuid"]
      },
      "nullable": [false]
    }
  },
  "fefaaa5c5e1de08eb78712713351fe1623b3a9b9a9e416bfd8135c4d571cb4fb": {
    "query": "\nselect max(p.order_number) as order_number\nfrom pages p\nwhere p.course_id = $1\n  and p.chapter_id is null\n  and p.deleted_at is null;\n",
    "describe": {
      "columns": [
        {
          "ordinal": 0,
          "name": "order_number",
          "type_info": "Int4"
        }
      ],
      "parameters": {
        "Left": ["Uuid"]
      },
      "nullable": [null]
    }
  },
  "ffceb3f0780f56e249bcc6983105d897534b65d8fc362fc56ea275d45661e617": {
    "query": "\nUPDATE playground_examples\nSET updated_at = now(),\n  name = $1,\n  url = $2,\n  width = $3,\n  data = $4\nWHERE id = $5\nRETURNING *;\n    ",
    "describe": {
      "columns": [
        {
          "ordinal": 0,
          "name": "id",
          "type_info": "Uuid"
        },
        {
          "ordinal": 1,
          "name": "created_at",
          "type_info": "Timestamptz"
        },
        {
          "ordinal": 2,
          "name": "updated_at",
          "type_info": "Timestamptz"
        },
        {
          "ordinal": 3,
          "name": "deleted_at",
          "type_info": "Timestamptz"
        },
        {
          "ordinal": 4,
          "name": "name",
          "type_info": "Varchar"
        },
        {
          "ordinal": 5,
          "name": "url",
          "type_info": "Varchar"
        },
        {
          "ordinal": 6,
          "name": "width",
          "type_info": "Int4"
        },
        {
          "ordinal": 7,
          "name": "data",
          "type_info": "Jsonb"
        }
      ],
      "parameters": {
        "Left": ["Varchar", "Varchar", "Int4", "Jsonb", "Uuid"]
      },
      "nullable": [false, false, false, true, false, false, false, false]
    }
  },
  "ffdcee66fc7df1125bb7f1fe5e05367efcef5525207938af4b7d69fc784f2396": {
    "query": "\nSELECT *\nFROM exercise_tasks\nWHERE exercise_slide_id = ANY($1)\n  AND deleted_at IS NULL;\n        ",
    "describe": {
      "columns": [
        {
          "ordinal": 0,
          "name": "id",
          "type_info": "Uuid"
        },
        {
          "ordinal": 1,
          "name": "created_at",
          "type_info": "Timestamptz"
        },
        {
          "ordinal": 2,
          "name": "updated_at",
          "type_info": "Timestamptz"
        },
        {
          "ordinal": 3,
          "name": "exercise_type",
          "type_info": "Varchar"
        },
        {
          "ordinal": 4,
          "name": "assignment",
          "type_info": "Jsonb"
        },
        {
          "ordinal": 5,
          "name": "deleted_at",
          "type_info": "Timestamptz"
        },
        {
          "ordinal": 6,
          "name": "private_spec",
          "type_info": "Jsonb"
        },
        {
          "ordinal": 7,
          "name": "spec_file_id",
          "type_info": "Uuid"
        },
        {
          "ordinal": 8,
          "name": "public_spec",
          "type_info": "Jsonb"
        },
        {
          "ordinal": 9,
          "name": "model_solution_spec",
          "type_info": "Jsonb"
        },
        {
          "ordinal": 10,
          "name": "copied_from",
          "type_info": "Uuid"
        },
        {
          "ordinal": 11,
          "name": "exercise_slide_id",
          "type_info": "Uuid"
        }
      ],
      "parameters": {
        "Left": ["UuidArray"]
      },
      "nullable": [false, false, false, false, false, true, true, true, true, true, true, false]
    }
  }
}<|MERGE_RESOLUTION|>--- conflicted
+++ resolved
@@ -3956,7 +3956,6 @@
       "nullable": [false, false, false, true, true, true, false, false, true, false, false, true]
     }
   },
-<<<<<<< HEAD
   "62779c7c02d779b2b442c239dfe0eae28dc1695daa32481c8c69993a313edd2e": {
     "query": "\nSELECT id,\n  exercise_task_submission_id,\n  grading_before_regrading,\n  grading_after_regrading\nFROM exercise_task_regrading_submissions\nWHERE id = $1\n",
     "describe": {
@@ -3988,12 +3987,8 @@
       "nullable": [false, false, false, true]
     }
   },
-  "678a1a79a8b5767c8d622268b1b0a06e92e8bc61124e367e83752b9064e82cac": {
-    "query": "\nSELECT p.url_path as url_path,\n  p.title as title,\n  c.chapter_number as chapter_number,\n  c.id as chapter_id,\n  c.opens_at as chapter_opens_at,\n  c.front_page_id as chapter_front_page_id\nFROM chapters c\n  INNER JOIN pages p on c.id = p.chapter_id\nWHERE c.chapter_number = (\n    SELECT MIN(ca.chapter_number)\n    FROM chapters ca\n    WHERE ca.chapter_number > $1\n      AND ca.deleted_at IS NULL\n  )\n  AND c.course_id = $2\nORDER BY p.order_number\nLIMIT 1;\n        ",
-=======
   "65cc3c8d7fd2610ad86c2aec0773281029298a5165fcb245bdb10c1dfc9e73c6": {
     "query": "SELECT cfgname::text FROM pg_ts_config WHERE cfgname = $1",
->>>>>>> 56e8f9f7
     "describe": {
       "columns": [
         {
@@ -4555,10 +4550,16 @@
       "nullable": [false]
     }
   },
-<<<<<<< HEAD
   "7b20a0607bcc9030593d45c58002b5adf794d5956f57c4262ef3868b443e2a35": {
     "query": "\nUPDATE exercise_task_regrading_submissions\nSET grading_after_regrading = $1\nWHERE id = $2\n",
-=======
+    "describe": {
+      "columns": [],
+      "parameters": {
+        "Left": ["Uuid", "Uuid"]
+      },
+      "nullable": []
+    }
+  },
   "7bc526c7d60f33c9469b085d6ff8d19dcc8fb6d16659593fe77e816569693d8f": {
     "query": "\nSELECT glossary.id,\n  glossary.term,\n  glossary.definition\nFROM glossary\nWHERE glossary.course_id = $1\n",
     "describe": {
@@ -4583,17 +4584,6 @@
         "Left": ["Uuid"]
       },
       "nullable": [false, false, false]
-    }
-  },
-  "7f1cb8b1bbc4ed001fa4fc6dcbbc90e30e0d509e64de0d75461ae1c82a285268": {
-    "query": "UPDATE chapters SET opens_at = $1 WHERE id = $2",
->>>>>>> 56e8f9f7
-    "describe": {
-      "columns": [],
-      "parameters": {
-        "Left": ["Uuid", "Uuid"]
-      },
-      "nullable": []
     }
   },
   "7f1cb8b1bbc4ed001fa4fc6dcbbc90e30e0d509e64de0d75461ae1c82a285268": {
@@ -7997,6 +7987,16 @@
       "nullable": []
     }
   },
+  "c7f82dee6a7b89c0de8c1195e8dd7f3c0e909e140c3fb6b65692a95497022bf5": {
+    "query": "\nDELETE FROM glossary\nWHERE id = $1\n",
+    "describe": {
+      "columns": [],
+      "parameters": {
+        "Left": ["Uuid"]
+      },
+      "nullable": []
+    }
+  },
   "c85d59816ba48fd18b9a248f608f7f8239e1b6b94018caeb800bb5fdabf9d205": {
     "query": "\nUPDATE exercise_task_submissions\nSET exercise_task_grading_id = $1\nWHERE id = $2\nRETURNING *;\n        ",
     "describe": {
@@ -8058,23 +8058,8 @@
       "nullable": [false, false, false, true, false, true, true, true, false, false]
     }
   },
-<<<<<<< HEAD
   "c8d4077884e92fe70dd43055ec6864244539abb25e65e7dad57f5dfaf7477754": {
     "query": "\nSELECT users.id,\n  users.first_name,\n  users.last_name,\n  email,\n  role AS \"role: UserRole\"\nFROM users\n  JOIN roles ON users.id = roles.user_id\nWHERE roles.course_instance_id = $1\n",
-=======
-  "c7f82dee6a7b89c0de8c1195e8dd7f3c0e909e140c3fb6b65692a95497022bf5": {
-    "query": "\nDELETE FROM glossary\nWHERE id = $1\n",
-    "describe": {
-      "columns": [],
-      "parameters": {
-        "Left": ["Uuid"]
-      },
-      "nullable": []
-    }
-  },
-  "c8c5264811bce45733628caa8a1e90a07e2d16cbb5ad6ce0cd35f3e1e1921a4e": {
-    "query": "\nSELECT date_part('isodow', created_at)::integer isodow, date_part('hour', created_at)::integer \"hour\", count(*)::integer\nFROM submissions\nWHERE course_id = $1\nGROUP BY isodow, \"hour\"\nORDER BY isodow, hour;\n          ",
->>>>>>> 56e8f9f7
     "describe": {
       "columns": [
         {
