--- conflicted
+++ resolved
@@ -690,8 +690,6 @@
       "nullable": []
     }
   },
-<<<<<<< HEAD
-=======
   "1043950bac244435cd2df29b5a6cc9f408476afe275b2cd71014a650d186aaf5": {
     "query": "\nINSERT INTO block_feedback(feedback_id, block_id, block_text, order_number)\nVALUES ($1, $2, $3, $4)\n",
     "describe": {
@@ -702,43 +700,6 @@
       "nullable": []
     }
   },
-  "1045751c6cd07ace2bfd5ce224d9f841ce8f9995d15b21b2068bede8b52d4df4": {
-    "query": "\nINSERT INTO gradings (\n    submission_id,\n    course_id,\n    exercise_id,\n    exercise_task_id\n  )\nVALUES ($1, $2, $3, $4)\nRETURNING id\n",
-    "describe": {
-      "columns": [
-        {
-          "ordinal": 0,
-          "name": "id",
-          "type_info": "Uuid"
-        }
-      ],
-      "parameters": {
-        "Left": ["Uuid", "Uuid", "Uuid", "Uuid"]
-      },
-      "nullable": [false]
-    }
-  },
-  "11bdd7c111ff7fca68cbf6fffe1079e69283545b8146c3fc6ec9acc1997ccb1e": {
-    "query": "\nUPDATE gradings\nSET grading_progress = $1\nWHERE id = $2\n",
-    "describe": {
-      "columns": [],
-      "parameters": {
-        "Left": [
-          {
-            "Custom": {
-              "name": "grading_progress",
-              "kind": {
-                "Enum": ["fully-graded", "pending", "pending-manual", "failed", "not-ready"]
-              }
-            }
-          },
-          "Uuid"
-        ]
-      },
-      "nullable": []
-    }
-  },
->>>>>>> a04fa18e
   "12678b433a9c84513a0c100571b2d82db27fbc569e2b9c79b23e31906be0f559": {
     "query": "\nSELECT ed.id AS id,\n  u.id AS to,\n  et.subject AS subject,\n  et.content AS body\nFROM email_deliveries ed\n  JOIN email_templates et ON et.id = ed.email_template_id\n  JOIN users u ON u.id = ed.user_id\nWHERE ed.deleted_at IS NULL\n  AND ed.sent = FALSE\n  AND ed.error IS NULL\nLIMIT 10000;\n  ",
     "describe": {
@@ -2484,10 +2445,22 @@
       ]
     }
   },
-<<<<<<< HEAD
   "32b2e273cd76d67a815caa719ad77495b38155aac7e8fe2be06e6f15cbb63228": {
     "query": "\nINSERT INTO exercise_task_gradings (\n    exercise_task_submission_id,\n    course_id,\n    exercise_id,\n    exercise_task_id\n  )\nVALUES ($1, $2, $3, $4)\nRETURNING id\n",
-=======
+    "describe": {
+      "columns": [
+        {
+          "ordinal": 0,
+          "name": "id",
+          "type_info": "Uuid"
+        }
+      ],
+      "parameters": {
+        "Left": ["Uuid", "Uuid", "Uuid", "Uuid"]
+      },
+      "nullable": [false]
+    }
+  },
   "346af2b8f77a86c90b599b24167da4aee650d1bc3694c8603c4a60fc8cdbe477": {
     "query": "\nINSERT INTO feedback(user_id, course_id, feedback_given, selected_text, page_id)\nVALUES ($1, $2, $3, $4, $5)\nRETURNING id\n",
     "describe": {
@@ -2500,23 +2473,6 @@
       ],
       "parameters": {
         "Left": ["Uuid", "Uuid", "Varchar", "Text", "Uuid"]
-      },
-      "nullable": [false]
-    }
-  },
-  "350d3d019cdabf32d9a3a8dbe862beff94d30edfbb31e5831072bb5d01997520": {
-    "query": "\nINSERT INTO submissions (\n    exercise_id,\n    course_id,\n    exercise_task_id,\n    user_id,\n    course_instance_id,\n    data_json,\n    id\n  )\nVALUES ($1, $2, $3, $4, $5, $6, $7)\nRETURNING id\n",
->>>>>>> a04fa18e
-    "describe": {
-      "columns": [
-        {
-          "ordinal": 0,
-          "name": "id",
-          "type_info": "Uuid"
-        }
-      ],
-      "parameters": {
-        "Left": ["Uuid", "Uuid", "Uuid", "Uuid"]
       },
       "nullable": [false]
     }
@@ -2826,20 +2782,14 @@
       "nullable": [false, false, true, true, false, false, true, true, false, false, true]
     }
   },
-<<<<<<< HEAD
   "4259ec089db3e3a1025b9558604253650202334b42ec60eb22a9d9359b87fc18": {
     "query": "\nSELECT id,\n  created_at,\n  updated_at,\n  exercise_task_submission_id,\n  course_id,\n  exam_id,\n  exercise_id,\n  exercise_task_id,\n  grading_priority,\n  score_given,\n  grading_progress as \"grading_progress: _\",\n  user_points_update_strategy as \"user_points_update_strategy: _\",\n  unscaled_score_maximum,\n  unscaled_score_given,\n  grading_started_at,\n  grading_completed_at,\n  feedback_json,\n  feedback_text,\n  deleted_at\nFROM exercise_task_gradings\nWHERE exercise_task_submission_id = $1\n  AND deleted_at IS NULL\n        ",
-=======
-  "42788ebc1b44924d1a2fec48d2d374c6761a01819238903738e3ed94597f6bca": {
-    "query": "\nINSERT INTO url_redirections (destination_page_id, old_url_path, course_id)\nSELECT $1, $2, $3\nRETURNING id\n",
->>>>>>> a04fa18e
-    "describe": {
-      "columns": [
-        {
-          "ordinal": 0,
-          "name": "id",
-          "type_info": "Uuid"
-<<<<<<< HEAD
+    "describe": {
+      "columns": [
+        {
+          "ordinal": 0,
+          "name": "id",
+          "type_info": "Uuid"
         },
         {
           "ordinal": 1,
@@ -2975,6 +2925,22 @@
       ]
     }
   },
+  "42788ebc1b44924d1a2fec48d2d374c6761a01819238903738e3ed94597f6bca": {
+    "query": "\nINSERT INTO url_redirections (destination_page_id, old_url_path, course_id)\nSELECT $1, $2, $3\nRETURNING id\n",
+    "describe": {
+      "columns": [
+        {
+          "ordinal": 0,
+          "name": "id",
+          "type_info": "Uuid"
+        }
+      ],
+      "parameters": {
+        "Left": ["Uuid", "Text", "Uuid"]
+      },
+      "nullable": [false]
+    }
+  },
   "42bb90fd049adc897da8bdd2b82ab5b13af558433fae08261cecd5facb0c2f4f": {
     "query": "\nSELECT COUNT(*) as count\nFROM exercise_slide_submissions\nWHERE exercise_id = $1\n",
     "describe": {
@@ -2989,14 +2955,6 @@
         "Left": ["Uuid"]
       },
       "nullable": [null]
-=======
-        }
-      ],
-      "parameters": {
-        "Left": ["Uuid", "Text", "Uuid"]
-      },
-      "nullable": [false]
->>>>>>> a04fa18e
     }
   },
   "436a4b6e66a08b6449ee12211e083a2291b3665a8b580e585fb211f451bd3a15": {
@@ -7647,7 +7605,6 @@
       ]
     }
   },
-<<<<<<< HEAD
   "b762efb77876e893abf712da8e1568b7406c5efd2cbe92e54520b6c93558794b": {
     "query": "\nSELECT course_id\nfrom exercise_task_gradings\nwhere id = $1\n        ",
     "describe": {
@@ -7664,64 +7621,6 @@
       "nullable": [true]
     }
   },
-  "b898aa740121c6fff215502ed3fba148eea2528987a6b7e31f4d67251894dc15": {
-    "query": "\nSELECT feedback.id,\n  feedback.user_id,\n  feedback.course_id as \"course_id!\",\n  feedback.feedback_given,\n  feedback.selected_text,\n  feedback.marked_as_read,\n  feedback.created_at,\n  array_agg(block_feedback.block_id) filter (\n    where block_feedback.block_id IS NOT NULL\n  ) AS \"block_ids: Vec<Uuid>\",\n  array_agg(block_feedback.block_text) filter (\n    where block_feedback.block_id IS NOT NULL\n  ) AS \"block_texts: Vec<Option<String>>\"\nFROM feedback\n  LEFT JOIN block_feedback ON block_feedback.feedback_id = feedback.id\nWHERE course_id = $1\n  AND feedback.marked_as_read = $2\n  AND feedback.deleted_at IS NULL\n  AND block_feedback.deleted_at IS NULL\nGROUP BY feedback.id,\n  feedback.user_id,\n  feedback.course_id,\n  feedback.feedback_given,\n  feedback.marked_as_read,\n  feedback.created_at\nORDER BY feedback.created_at DESC,\n  feedback.id\nLIMIT $3 OFFSET $4\n",
-    "describe": {
-      "columns": [
-        {
-          "ordinal": 0,
-          "name": "id",
-          "type_info": "Uuid"
-        },
-        {
-          "ordinal": 1,
-          "name": "user_id",
-          "type_info": "Uuid"
-        },
-        {
-          "ordinal": 2,
-          "name": "course_id!",
-          "type_info": "Uuid"
-        },
-        {
-          "ordinal": 3,
-          "name": "feedback_given",
-          "type_info": "Varchar"
-        },
-        {
-          "ordinal": 4,
-          "name": "selected_text",
-          "type_info": "Text"
-        },
-        {
-          "ordinal": 5,
-          "name": "marked_as_read",
-          "type_info": "Bool"
-        },
-        {
-          "ordinal": 6,
-          "name": "created_at",
-          "type_info": "Timestamptz"
-        },
-        {
-          "ordinal": 7,
-          "name": "block_ids: Vec<Uuid>",
-          "type_info": "UuidArray"
-        },
-        {
-          "ordinal": 8,
-          "name": "block_texts: Vec<Option<String>>",
-          "type_info": "VarcharArray"
-        }
-      ],
-      "parameters": {
-        "Left": ["Uuid", "Bool", "Int8", "Int8"]
-      },
-      "nullable": [false, true, true, false, true, false, false, null, null]
-    }
-  },
-=======
->>>>>>> a04fa18e
   "b8e857be843bcfdd3dd825fb9ffc132a16ce895090a283393d0e23c68d471c11": {
     "query": "\nSELECT id,\n  slug,\n  created_at,\n  updated_at,\n  name,\n  description,\n  organization_id,\n  deleted_at,\n  language_code,\n  copied_from,\n  content_search_language::text,\n  course_language_group_id\nFROM courses\n  JOIN course_exams ON courses.id = course_exams.course_id\nWHERE course_exams.exam_id = $1\n",
     "describe": {
@@ -9456,40 +9355,41 @@
       "nullable": [false, false, false, true, false, false]
     }
   },
-<<<<<<< HEAD
   "debb71ad011d9e3973c03668f6f2e738f672314b7b0b12d11e7ac338652b79f5": {
     "query": "\nSELECT ess.course_id,\n  ess.exam_id\nFROM exercise_task_submissions ets\n  JOIN exercise_slide_submissions ess ON ets.exercise_slide_submission_id = ess.id\nWHERE ets.id = $1\n  AND ets.deleted_at IS NULL\n  AND ess.deleted_at IS NULL\n        ",
-=======
+    "describe": {
+      "columns": [
+        {
+          "ordinal": 0,
+          "name": "course_id",
+          "type_info": "Uuid"
+        },
+        {
+          "ordinal": 1,
+          "name": "exam_id",
+          "type_info": "Uuid"
+        }
+      ],
+      "parameters": {
+        "Left": ["Uuid"]
+      },
+      "nullable": [true, true]
+    }
+  },
   "dfa4e9b76019dafad1dd35f2fbdd2fe83c403e50647303d54eae55a6fd3af517": {
     "query": "SELECT id FROM courses WHERE slug = $1 AND deleted_at IS NULL",
->>>>>>> a04fa18e
-    "describe": {
-      "columns": [
-        {
-          "ordinal": 0,
-<<<<<<< HEAD
-          "name": "course_id",
-          "type_info": "Uuid"
-        },
-        {
-          "ordinal": 1,
-          "name": "exam_id",
-=======
-          "name": "id",
->>>>>>> a04fa18e
-          "type_info": "Uuid"
-        }
-      ],
-      "parameters": {
-<<<<<<< HEAD
-        "Left": ["Uuid"]
-      },
-      "nullable": [true, true]
-=======
+    "describe": {
+      "columns": [
+        {
+          "ordinal": 0,
+          "name": "id",
+          "type_info": "Uuid"
+        }
+      ],
+      "parameters": {
         "Left": ["Text"]
       },
       "nullable": [false]
->>>>>>> a04fa18e
     }
   },
   "e2fe96906db5d05fa1a8b0aabc25e9027c386b349f11d4c26bcf7db1864af6cf": {
