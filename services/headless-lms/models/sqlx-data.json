{
  "db": "PostgreSQL",
  "003aaa33eabe8108221375d0a45b87f1e908134d5a2a011623383fb8c8b3a90a": {
    "query": "\nSELECT COALESCE(SUM(ues.score_given), 0) AS score_given\nFROM user_exercise_states AS ues\nWHERE ues.exercise_id IN (\n    SELECT UNNEST($1::uuid [])\n  )\n  AND ues.deleted_at IS NULL\n  AND ues.user_id = $2\n  AND ues.course_instance_id = $3;\n                ",
    "describe": {
      "columns": [
        {
          "ordinal": 0,
          "name": "score_given",
          "type_info": "Float4"
        }
      ],
      "parameters": {
        "Left": ["UuidArray", "Uuid", "Uuid"]
      },
      "nullable": [null]
    }
  },
  "02338a196bb57a6142b16723681fba35a8369b3487ed2464480540471c0eb9b5": {
    "query": "\nSELECT *\nFROM exercises\nWHERE course_id = (\n    SELECT course_id\n    FROM course_instances\n    WHERE id = $1\n  )\n  AND deleted_at IS NULL\nORDER BY order_number ASC\n",
    "describe": {
      "columns": [
        {
          "ordinal": 0,
          "name": "id",
          "type_info": "Uuid"
        },
        {
          "ordinal": 1,
          "name": "created_at",
          "type_info": "Timestamptz"
        },
        {
          "ordinal": 2,
          "name": "updated_at",
          "type_info": "Timestamptz"
        },
        {
          "ordinal": 3,
          "name": "course_id",
          "type_info": "Uuid"
        },
        {
          "ordinal": 4,
          "name": "deleted_at",
          "type_info": "Timestamptz"
        },
        {
          "ordinal": 5,
          "name": "name",
          "type_info": "Varchar"
        },
        {
          "ordinal": 6,
          "name": "deadline",
          "type_info": "Timestamptz"
        },
        {
          "ordinal": 7,
          "name": "page_id",
          "type_info": "Uuid"
        },
        {
          "ordinal": 8,
          "name": "score_maximum",
          "type_info": "Int4"
        },
        {
          "ordinal": 9,
          "name": "order_number",
          "type_info": "Int4"
        },
        {
          "ordinal": 10,
          "name": "chapter_id",
          "type_info": "Uuid"
        },
        {
          "ordinal": 11,
          "name": "copied_from",
          "type_info": "Uuid"
        },
        {
          "ordinal": 12,
          "name": "exam_id",
          "type_info": "Uuid"
        }
      ],
      "parameters": {
        "Left": ["Uuid"]
      },
      "nullable": [
        false,
        false,
        false,
        true,
        true,
        false,
        true,
        false,
        false,
        false,
        true,
        true,
        true
      ]
    }
  },
  "03595bec90a8dbdc483f87cfd24779991dd94f07d43c0a5fe51c8ce4972516a2": {
    "query": "\nINSERT INTO proposed_page_edits (course_id, page_id, user_id)\nVALUES ($1, $2, $3)\nRETURNING id\n",
    "describe": {
      "columns": [
        {
          "ordinal": 0,
          "name": "id",
          "type_info": "Uuid"
        }
      ],
      "parameters": {
        "Left": ["Uuid", "Uuid", "Uuid"]
      },
      "nullable": [false]
    }
  },
  "036ca022aaa61a639202afffa66f21d3ca72ad8413d1ac55fc476050c89a3dcc": {
    "query": "\nSELECT *\nFROM users\nWHERE id IN (\n    SELECT user_id\n    FROM course_instance_enrollments\n    WHERE course_instance_id = $1\n      AND deleted_at IS NULL\n  )\n",
    "describe": {
      "columns": [
        {
          "ordinal": 0,
          "name": "id",
          "type_info": "Uuid"
        },
        {
          "ordinal": 1,
          "name": "created_at",
          "type_info": "Timestamptz"
        },
        {
          "ordinal": 2,
          "name": "updated_at",
          "type_info": "Timestamptz"
        },
        {
          "ordinal": 3,
          "name": "deleted_at",
          "type_info": "Timestamptz"
        },
        {
          "ordinal": 4,
          "name": "upstream_id",
          "type_info": "Int4"
        },
        {
          "ordinal": 5,
          "name": "email",
          "type_info": "Varchar"
        },
        {
          "ordinal": 6,
          "name": "first_name",
          "type_info": "Varchar"
        },
        {
          "ordinal": 7,
          "name": "last_name",
          "type_info": "Varchar"
        }
      ],
      "parameters": {
        "Left": ["Uuid"]
      },
      "nullable": [false, false, false, true, true, false, true, true]
    }
  },
  "054314b5158a6e88f7dd504aad96ca35c0efd3f4bca8d874071bd40415927b8e": {
    "query": "\nSELECT user_id,\n  to_jsonb(array_agg(to_jsonb(uue) - 'email' - 'user_id')) AS points_for_each_chapter\nFROM (\n    SELECT u.email,\n      u.id AS user_id,\n      c.chapter_number,\n      SUM(ues.score_given) AS points_for_chapter\n    FROM user_exercise_states ues\n      JOIN users u ON u.id = ues.user_id\n      JOIN exercises e ON e.id = ues.exercise_id\n      JOIN chapters c on e.chapter_id = c.id\n    WHERE ues.course_instance_id = $1\n      AND ues.deleted_at IS NULL\n      AND c.deleted_at IS NULL\n      AND u.deleted_at IS NULL\n      AND e.deleted_at IS NULL\n    GROUP BY u.email,\n      u.id,\n      c.chapter_number\n  ) as uue\nGROUP BY user_id\n\n",
    "describe": {
      "columns": [
        {
          "ordinal": 0,
          "name": "user_id",
          "type_info": "Uuid"
        },
        {
          "ordinal": 1,
          "name": "points_for_each_chapter",
          "type_info": "Jsonb"
        }
      ],
      "parameters": {
        "Left": ["Uuid"]
      },
      "nullable": [false, null]
    }
  },
  "05f4c578d32a860b42bd4deb9f45670b87b5531c9c184bdd02859df0998f667e": {
    "query": "\nINSERT INTO exercise_slide_submissions (\n    id,\n    exercise_slide_id,\n    course_id,\n    course_instance_id,\n    exam_id,\n    exercise_id,\n    user_id\n  )\nVALUES ($1, $2, $3, $4, $5, $6, $7)\nRETURNING id,\n  created_at,\n  updated_at,\n  deleted_at,\n  exercise_slide_id,\n  course_id,\n  course_instance_id,\n  exam_id,\n  exercise_id,\n  user_id,\n  user_points_update_strategy AS \"user_points_update_strategy: _\"\n        ",
    "describe": {
      "columns": [
        {
          "ordinal": 0,
          "name": "id",
          "type_info": "Uuid"
        },
        {
          "ordinal": 1,
          "name": "created_at",
          "type_info": "Timestamptz"
        },
        {
          "ordinal": 2,
          "name": "updated_at",
          "type_info": "Timestamptz"
        },
        {
          "ordinal": 3,
          "name": "deleted_at",
          "type_info": "Timestamptz"
        },
        {
          "ordinal": 4,
          "name": "exercise_slide_id",
          "type_info": "Uuid"
        },
        {
          "ordinal": 5,
          "name": "course_id",
          "type_info": "Uuid"
        },
        {
          "ordinal": 6,
          "name": "course_instance_id",
          "type_info": "Uuid"
        },
        {
          "ordinal": 7,
          "name": "exam_id",
          "type_info": "Uuid"
        },
        {
          "ordinal": 8,
          "name": "exercise_id",
          "type_info": "Uuid"
        },
        {
          "ordinal": 9,
          "name": "user_id",
          "type_info": "Uuid"
        },
        {
          "ordinal": 10,
          "name": "user_points_update_strategy: _",
          "type_info": {
            "Custom": {
              "name": "user_points_update_strategy",
              "kind": {
                "Enum": [
                  "can-add-points-but-cannot-remove-points",
                  "can-add-points-and-can-remove-points"
                ]
              }
            }
          }
        }
      ],
      "parameters": {
        "Left": ["Uuid", "Uuid", "Uuid", "Uuid", "Uuid", "Uuid", "Uuid"]
      },
      "nullable": [false, false, false, true, false, true, true, true, false, false, false]
    }
  },
  "06518b02100124d605ae4cd2b84008fe94e46360284a701d60f79c7dcb117ea6": {
    "query": "\nSELECT exams.id,\n  exams.name,\n  exams.instructions,\n  pages.id AS page_id,\n  exams.starts_at,\n  exams.ends_at,\n  exams.time_minutes\nFROM exams\n  JOIN pages ON pages.exam_id = exams.id\nWHERE exams.id = $1\n",
    "describe": {
      "columns": [
        {
          "ordinal": 0,
          "name": "id",
          "type_info": "Uuid"
        },
        {
          "ordinal": 1,
          "name": "name",
          "type_info": "Varchar"
        },
        {
          "ordinal": 2,
          "name": "instructions",
          "type_info": "Jsonb"
        },
        {
          "ordinal": 3,
          "name": "page_id",
          "type_info": "Uuid"
        },
        {
          "ordinal": 4,
          "name": "starts_at",
          "type_info": "Timestamptz"
        },
        {
          "ordinal": 5,
          "name": "ends_at",
          "type_info": "Timestamptz"
        },
        {
          "ordinal": 6,
          "name": "time_minutes",
          "type_info": "Int4"
        }
      ],
      "parameters": {
        "Left": ["Uuid"]
      },
      "nullable": [false, false, false, false, true, true, false]
    }
  },
  "072ecb29b589e56f6fc04bb0787efd82beab771ae9d87752f80b0734b16c56e4": {
    "query": "\nINSERT INTO exercise_services (\n    name,\n    slug,\n    public_url,\n    internal_url,\n    max_reprocessing_submissions_at_once\n  )\nVALUES ($1, $2, $3, $4, $5)\nRETURNING *\n  ",
    "describe": {
      "columns": [
        {
          "ordinal": 0,
          "name": "id",
          "type_info": "Uuid"
        },
        {
          "ordinal": 1,
          "name": "created_at",
          "type_info": "Timestamptz"
        },
        {
          "ordinal": 2,
          "name": "updated_at",
          "type_info": "Timestamptz"
        },
        {
          "ordinal": 3,
          "name": "deleted_at",
          "type_info": "Timestamptz"
        },
        {
          "ordinal": 4,
          "name": "name",
          "type_info": "Varchar"
        },
        {
          "ordinal": 5,
          "name": "slug",
          "type_info": "Varchar"
        },
        {
          "ordinal": 6,
          "name": "public_url",
          "type_info": "Varchar"
        },
        {
          "ordinal": 7,
          "name": "internal_url",
          "type_info": "Varchar"
        },
        {
          "ordinal": 8,
          "name": "max_reprocessing_submissions_at_once",
          "type_info": "Int4"
        }
      ],
      "parameters": {
        "Left": ["Varchar", "Varchar", "Varchar", "Varchar", "Int4"]
      },
      "nullable": [false, false, false, true, false, false, false, true, false]
    }
  },
  "08936e20016cc8fb2f6825a9b53d124e7939a892578a057732dd554544aa90f6": {
    "query": "\n    UPDATE exams\n    SET instructions = $1\n    WHERE id = $2\n    RETURNING id,\n        instructions\n    ",
    "describe": {
      "columns": [
        {
          "ordinal": 0,
          "name": "id",
          "type_info": "Uuid"
        },
        {
          "ordinal": 1,
          "name": "instructions",
          "type_info": "Jsonb"
        }
      ],
      "parameters": {
        "Left": ["Jsonb", "Uuid"]
      },
      "nullable": [false, false]
    }
  },
  "0a3ec731af676e23b67bd6eb547415800aa436639f2dfde55ad17b3ed904a27b": {
    "query": "\nUPDATE glossary\nSET term = $1,\n  definition = $2\nWHERE id = $3\n",
    "describe": {
      "columns": [],
      "parameters": {
        "Left": ["Varchar", "Text", "Uuid"]
      },
      "nullable": []
    }
  },
  "0a7aa8e54a4730bc3a1465a2357fc1551736ffcf881ee4cb0f5fc6ecd63e6b7e": {
    "query": "\nUPDATE user_exercise_task_states\nSET deleted_at = now()\nWHERE exercise_task_id = $1\n  AND user_exercise_slide_state_id = $2\n    ",
    "describe": {
      "columns": [],
      "parameters": {
        "Left": ["Uuid", "Uuid"]
      },
      "nullable": []
    }
  },
  "0abf4ceadb65c21805f0bdb6bed8b664a5442776880ab24eed295d6d88797ec0": {
    "query": "\nINSERT INTO exercises(\n    id,\n    course_id,\n    name,\n    order_number,\n    page_id,\n    chapter_id,\n    exam_id\n  )\nVALUES ($1, $2, $3, $4, $5, $6, $7) ON CONFLICT (id) DO\nUPDATE\nSET course_id = $2,\n  name = $3,\n  order_number = $4,\n  page_id = $5,\n  chapter_id = $6,\n  exam_id = $7,\n  deleted_at = NULL\nRETURNING id,\n  name,\n  order_number;\n            ",
    "describe": {
      "columns": [
        {
          "ordinal": 0,
          "name": "id",
          "type_info": "Uuid"
        },
        {
          "ordinal": 1,
          "name": "name",
          "type_info": "Varchar"
        },
        {
          "ordinal": 2,
          "name": "order_number",
          "type_info": "Int4"
        }
      ],
      "parameters": {
        "Left": ["Uuid", "Uuid", "Varchar", "Int4", "Uuid", "Uuid", "Uuid"]
      },
      "nullable": [false, false, false]
    }
  },
  "0b8c4705a77d9ac8cca192ce62f98cddf054bcb9b067715f25ded813bddaf3c9": {
    "query": "\nINSERT INTO chapters (\n    id,\n    name,\n    course_id,\n    chapter_number,\n    front_page_id,\n    opens_at,\n    chapter_image_path,\n    copied_from\n  )\nSELECT uuid_generate_v5($1, id::text),\n  name,\n  $1,\n  chapter_number,\n  front_page_id,\n  opens_at,\n  chapter_image_path,\n  id\nFROM chapters\nWHERE (course_id = $2);\n    ",
    "describe": {
      "columns": [],
      "parameters": {
        "Left": ["Uuid", "Uuid"]
      },
      "nullable": []
    }
  },
  "0c395da11ae62743051ec6f45ac48e2a1a450c36bd37fbecf8ccb71a9fefdd7b": {
    "query": "\nSELECT *\nFROM user_course_settings\nWHERE user_id = $1\n  AND course_language_group_id = $2\n  AND deleted_at IS NULL;\n        ",
    "describe": {
      "columns": [
        {
          "ordinal": 0,
          "name": "user_id",
          "type_info": "Uuid"
        },
        {
          "ordinal": 1,
          "name": "course_language_group_id",
          "type_info": "Uuid"
        },
        {
          "ordinal": 2,
          "name": "created_at",
          "type_info": "Timestamptz"
        },
        {
          "ordinal": 3,
          "name": "updated_at",
          "type_info": "Timestamptz"
        },
        {
          "ordinal": 4,
          "name": "deleted_at",
          "type_info": "Timestamptz"
        },
        {
          "ordinal": 5,
          "name": "current_course_id",
          "type_info": "Uuid"
        },
        {
          "ordinal": 6,
          "name": "current_course_instance_id",
          "type_info": "Uuid"
        }
      ],
      "parameters": {
        "Left": ["Uuid", "Uuid"]
      },
      "nullable": [false, false, false, false, true, false, false]
    }
  },
  "0c8461a6308d09d435968b157266abe5a98c2f162db755aaa129eb69ca6ec577": {
    "query": "\nSELECT users.id,\n  users.first_name,\n  users.last_name,\n  email,\n  role AS \"role: UserRole\"\nFROM users\n  JOIN roles ON users.id = roles.user_id\nWHERE roles.course_id = $1\n",
    "describe": {
      "columns": [
        {
          "ordinal": 0,
          "name": "id",
          "type_info": "Uuid"
        },
        {
          "ordinal": 1,
          "name": "first_name",
          "type_info": "Varchar"
        },
        {
          "ordinal": 2,
          "name": "last_name",
          "type_info": "Varchar"
        },
        {
          "ordinal": 3,
          "name": "email",
          "type_info": "Varchar"
        },
        {
          "ordinal": 4,
          "name": "role: UserRole",
          "type_info": {
            "Custom": {
              "name": "user_role",
              "kind": {
                "Enum": ["admin", "assistant", "teacher", "reviewer"]
              }
            }
          }
        }
      ],
      "parameters": {
        "Left": ["Uuid"]
      },
      "nullable": [false, true, true, false, false]
    }
  },
  "0cb6f9e6d5c8bc8f0196ec503ba5654ac5af8fc3e61746ddcadc30668bca65eb": {
    "query": "\nINSERT INTO course_instance_enrollments (user_id, course_id, course_instance_id)\nVALUES ($1, $2, $3)\nON CONFLICT (user_id, course_instance_id)\nDO UPDATE SET deleted_at = NULL\nRETURNING *;\n",
    "describe": {
      "columns": [
        {
          "ordinal": 0,
          "name": "user_id",
          "type_info": "Uuid"
        },
        {
          "ordinal": 1,
          "name": "course_id",
          "type_info": "Uuid"
        },
        {
          "ordinal": 2,
          "name": "course_instance_id",
          "type_info": "Uuid"
        },
        {
          "ordinal": 3,
          "name": "created_at",
          "type_info": "Timestamptz"
        },
        {
          "ordinal": 4,
          "name": "updated_at",
          "type_info": "Timestamptz"
        },
        {
          "ordinal": 5,
          "name": "deleted_at",
          "type_info": "Timestamptz"
        }
      ],
      "parameters": {
        "Left": ["Uuid", "Uuid", "Uuid"]
      },
      "nullable": [false, false, false, false, false, true]
    }
  },
  "0cbd2eca2e4b7731be86fdf5ed0eafe142dc9c358ecd78476bb54d407f3e6aea": {
    "query": "\nSELECT exercises.name as exercise_name,\n        exercises.order_number as exercise_order_number,\n        pages.order_number     as page_order_number,\n        chapters.chapter_number,\n        stat_data.*\n FROM (SELECT exercise_id,\n              COUNT(DISTINCT user_id) as n_users_attempted,\n              COUNT(DISTINCT user_id) FILTER ( WHERE ues.score_given IS NOT NULL and ues.score_given > 0 ) as n_users_with_some_points,\n              COUNT(DISTINCT user_id) FILTER ( WHERE ues.score_given IS NOT NULL and ues.score_given >= exercises.score_maximum ) as n_users_with_max_points\n       FROM exercises\n       JOIN user_exercise_states ues on exercises.id = ues.exercise_id\n       WHERE exercises.course_id = $1\n         AND exercises.deleted_at IS NULL\n         AND ues.deleted_at IS NULL\n       GROUP BY exercise_id) as stat_data\n        JOIN exercises ON stat_data.exercise_id = exercises.id\n        JOIN pages on exercises.page_id = pages.id\n        JOIN chapters on pages.chapter_id = chapters.id\n WHERE exercises.deleted_at IS NULL\n   AND pages.deleted_at IS NULL\n   AND chapters.deleted_at IS NULL\n          ",
    "describe": {
      "columns": [
        {
          "ordinal": 0,
          "name": "exercise_name",
          "type_info": "Varchar"
        },
        {
          "ordinal": 1,
          "name": "exercise_order_number",
          "type_info": "Int4"
        },
        {
          "ordinal": 2,
          "name": "page_order_number",
          "type_info": "Int4"
        },
        {
          "ordinal": 3,
          "name": "chapter_number",
          "type_info": "Int4"
        },
        {
          "ordinal": 4,
          "name": "exercise_id",
          "type_info": "Uuid"
        },
        {
          "ordinal": 5,
          "name": "n_users_attempted",
          "type_info": "Int8"
        },
        {
          "ordinal": 6,
          "name": "n_users_with_some_points",
          "type_info": "Int8"
        },
        {
          "ordinal": 7,
          "name": "n_users_with_max_points",
          "type_info": "Int8"
        }
      ],
      "parameters": {
        "Left": ["Uuid"]
      },
      "nullable": [true, true, true, true, true, true, true, true]
    }
  },
  "0e24a6e481a244c75f7ba954faccec0c5e6ae04dd0c5c53963ec63cefb9e2b83": {
    "query": "\nSELECT id,\n  name,\n  created_at,\n  updated_at,\n  organization_id,\n  deleted_at,\n  slug,\n  content_search_language::text,\n  language_code,\n  copied_from,\n  course_language_group_id,\n  description,\n  is_draft\nFROM courses\nWHERE deleted_at IS NULL;\n",
    "describe": {
      "columns": [
        {
          "ordinal": 0,
          "name": "id",
          "type_info": "Uuid"
        },
        {
          "ordinal": 1,
          "name": "name",
          "type_info": "Varchar"
        },
        {
          "ordinal": 2,
          "name": "created_at",
          "type_info": "Timestamptz"
        },
        {
          "ordinal": 3,
          "name": "updated_at",
          "type_info": "Timestamptz"
        },
        {
          "ordinal": 4,
          "name": "organization_id",
          "type_info": "Uuid"
        },
        {
          "ordinal": 5,
          "name": "deleted_at",
          "type_info": "Timestamptz"
        },
        {
          "ordinal": 6,
          "name": "slug",
          "type_info": "Varchar"
        },
        {
          "ordinal": 7,
          "name": "content_search_language",
          "type_info": "Text"
        },
        {
          "ordinal": 8,
          "name": "language_code",
          "type_info": "Varchar"
        },
        {
          "ordinal": 9,
          "name": "copied_from",
          "type_info": "Uuid"
        },
        {
          "ordinal": 10,
          "name": "course_language_group_id",
          "type_info": "Uuid"
        },
        {
          "ordinal": 11,
          "name": "description",
          "type_info": "Text"
        },
        {
          "ordinal": 12,
          "name": "is_draft",
          "type_info": "Bool"
        }
      ],
      "parameters": {
        "Left": []
      },
      "nullable": [
        false,
        false,
        false,
        false,
        false,
        true,
        false,
        null,
        false,
        true,
        false,
        true,
        false
      ]
    }
  },
  "0eb1973f9ce1c28fdf44969a8691da1e88b58501a1eff1e236eed1310dfe2464": {
    "query": "\n-- common table expression for the search term tsquery so that we don't have to repeat it many times\nWITH cte as (\n    -- Converts the search term to a phrase search with phraseto_tsquery but appends ':*' to the last word so that it\n    -- becomes a prefix match. This way the search will also contain results when the last word in the search term\n    -- is only partially typed. Note that if to_tsquery($4) decides to stem the word, the replacement will be skipped.\n    SELECT ts_rewrite(\n        phraseto_tsquery($2::regconfig, $3),\n        to_tsquery($4),\n        to_tsquery($4 || ':*')\n    ) as query\n)\nSELECT id,\n    ts_rank(\n    content_search,\n    (\n        SELECT query\n        from cte\n    )\n    ) as rank,\n    ts_headline(\n    $2::regconfig,\n    title,\n    (\n        SELECT query\n        from cte\n    )\n    ) as title_headline,\n    ts_headline(\n    $2::regconfig,\n    content_search_original_text,\n    (\n        SELECT query\n        from cte\n    )\n    ) as content_headline,\n    url_path\nFROM pages\nWHERE course_id = $1\n    AND deleted_at IS NULL\n    AND content_search @@ (\n    SELECT query\n    from cte\n    )\nORDER BY rank DESC\nLIMIT 50;\n        ",
    "describe": {
      "columns": [
        {
          "ordinal": 0,
          "name": "id",
          "type_info": "Uuid"
        },
        {
          "ordinal": 1,
          "name": "rank",
          "type_info": "Float4"
        },
        {
          "ordinal": 2,
          "name": "title_headline",
          "type_info": "Text"
        },
        {
          "ordinal": 3,
          "name": "content_headline",
          "type_info": "Text"
        },
        {
          "ordinal": 4,
          "name": "url_path",
          "type_info": "Varchar"
        }
      ],
      "parameters": {
        "Left": [
          "Uuid",
          {
            "Custom": {
              "name": "regconfig",
              "kind": "Simple"
            }
          },
          "Text",
          "Text"
        ]
      },
      "nullable": [false, null, null, null, false]
    }
  },
  "0ed1883e278007de6c43a3db3d4a14e0150bc27f462f085e2a35d861d80b680b": {
    "query": "\nINSERT INTO roles (user_id, role, course_instance_id)\nVALUES ($1, $2, $3)\nRETURNING id\n",
    "describe": {
      "columns": [
        {
          "ordinal": 0,
          "name": "id",
          "type_info": "Uuid"
        }
      ],
      "parameters": {
        "Left": [
          "Uuid",
          {
            "Custom": {
              "name": "user_role",
              "kind": {
                "Enum": ["admin", "assistant", "teacher", "reviewer"]
              }
            }
          },
          "Uuid"
        ]
      },
      "nullable": [false]
    }
  },
  "0f8ebb278dc89487e24c2b9729baa1c012e2242bfa7b984ec77b1df0a84a6a7a": {
    "query": "\nUPDATE feedback\nSET marked_as_read = $1\nWHERE id = $2\n",
    "describe": {
      "columns": [],
      "parameters": {
        "Left": ["Bool", "Uuid"]
      },
      "nullable": []
    }
  },
  "0fc48ba3701692d249a54c2c59a5d283a38461905de271c3076b209ddd0eb82f": {
    "query": "\nSELECT id,\n  name,\n  created_at,\n  updated_at,\n  organization_id,\n  deleted_at,\n  slug,\n  content_search_language::text,\n  language_code,\n  copied_from,\n  course_language_group_id,\n  description,\n  is_draft\nFROM courses\nWHERE id = $1;\n    ",
    "describe": {
      "columns": [
        {
          "ordinal": 0,
          "name": "id",
          "type_info": "Uuid"
        },
        {
          "ordinal": 1,
          "name": "name",
          "type_info": "Varchar"
        },
        {
          "ordinal": 2,
          "name": "created_at",
          "type_info": "Timestamptz"
        },
        {
          "ordinal": 3,
          "name": "updated_at",
          "type_info": "Timestamptz"
        },
        {
          "ordinal": 4,
          "name": "organization_id",
          "type_info": "Uuid"
        },
        {
          "ordinal": 5,
          "name": "deleted_at",
          "type_info": "Timestamptz"
        },
        {
          "ordinal": 6,
          "name": "slug",
          "type_info": "Varchar"
        },
        {
          "ordinal": 7,
          "name": "content_search_language",
          "type_info": "Text"
        },
        {
          "ordinal": 8,
          "name": "language_code",
          "type_info": "Varchar"
        },
        {
          "ordinal": 9,
          "name": "copied_from",
          "type_info": "Uuid"
        },
        {
          "ordinal": 10,
          "name": "course_language_group_id",
          "type_info": "Uuid"
        },
        {
          "ordinal": 11,
          "name": "description",
          "type_info": "Text"
        },
        {
          "ordinal": 12,
          "name": "is_draft",
          "type_info": "Bool"
        }
      ],
      "parameters": {
        "Left": ["Uuid"]
      },
      "nullable": [
        false,
        false,
        false,
        false,
        false,
        true,
        false,
        null,
        false,
        true,
        false,
        true,
        false
      ]
    }
  },
  "1043950bac244435cd2df29b5a6cc9f408476afe275b2cd71014a650d186aaf5": {
    "query": "\nINSERT INTO block_feedback(feedback_id, block_id, block_text, order_number)\nVALUES ($1, $2, $3, $4)\n",
    "describe": {
      "columns": [],
      "parameters": {
        "Left": ["Uuid", "Uuid", "Varchar", "Int4"]
      },
      "nullable": []
    }
  },
  "12678b433a9c84513a0c100571b2d82db27fbc569e2b9c79b23e31906be0f559": {
    "query": "\nSELECT ed.id AS id,\n  u.id AS to,\n  et.subject AS subject,\n  et.content AS body\nFROM email_deliveries ed\n  JOIN email_templates et ON et.id = ed.email_template_id\n  JOIN users u ON u.id = ed.user_id\nWHERE ed.deleted_at IS NULL\n  AND ed.sent = FALSE\n  AND ed.error IS NULL\nLIMIT 10000;\n  ",
    "describe": {
      "columns": [
        {
          "ordinal": 0,
          "name": "id",
          "type_info": "Uuid"
        },
        {
          "ordinal": 1,
          "name": "to",
          "type_info": "Uuid"
        },
        {
          "ordinal": 2,
          "name": "subject",
          "type_info": "Varchar"
        },
        {
          "ordinal": 3,
          "name": "body",
          "type_info": "Jsonb"
        }
      ],
      "parameters": {
        "Left": []
      },
      "nullable": [false, false, true, true]
    }
  },
  "12ca747f44759f66feeb79358eafa59184d090a9a37fefcc951eb221e4cebe9f": {
    "query": "\nSELECT id,\n  title,\n  content,\n  created_at,\n  history_change_reason as \"history_change_reason: HistoryChangeReason\",\n  restored_from_id,\n  author_user_id\nFROM page_history\nWHERE page_id = $1\nORDER BY created_at DESC, id\nLIMIT $2\nOFFSET $3\n",
    "describe": {
      "columns": [
        {
          "ordinal": 0,
          "name": "id",
          "type_info": "Uuid"
        },
        {
          "ordinal": 1,
          "name": "title",
          "type_info": "Varchar"
        },
        {
          "ordinal": 2,
          "name": "content",
          "type_info": "Jsonb"
        },
        {
          "ordinal": 3,
          "name": "created_at",
          "type_info": "Timestamptz"
        },
        {
          "ordinal": 4,
          "name": "history_change_reason: HistoryChangeReason",
          "type_info": {
            "Custom": {
              "name": "history_change_reason",
              "kind": {
                "Enum": ["page-saved", "history-restored"]
              }
            }
          }
        },
        {
          "ordinal": 5,
          "name": "restored_from_id",
          "type_info": "Uuid"
        },
        {
          "ordinal": 6,
          "name": "author_user_id",
          "type_info": "Uuid"
        }
      ],
      "parameters": {
        "Left": ["Uuid", "Int8", "Int8"]
      },
      "nullable": [false, false, false, false, false, true, false]
    }
  },
  "13b0e10930d6dfb86d0ca5bf493c6741ec5faa14fd199a7c407197568f40f3f3": {
    "query": "\nSELECT t.*\nFROM exercise_tasks t\n  JOIN exercise_slides s ON (t.exercise_slide_id = s.id)\nWHERE s.exercise_id = $1\n  AND s.deleted_at IS NULL\n  AND t.deleted_at IS NULL;\n        ",
    "describe": {
      "columns": [
        {
          "ordinal": 0,
          "name": "id",
          "type_info": "Uuid"
        },
        {
          "ordinal": 1,
          "name": "created_at",
          "type_info": "Timestamptz"
        },
        {
          "ordinal": 2,
          "name": "updated_at",
          "type_info": "Timestamptz"
        },
        {
          "ordinal": 3,
          "name": "exercise_type",
          "type_info": "Varchar"
        },
        {
          "ordinal": 4,
          "name": "assignment",
          "type_info": "Jsonb"
        },
        {
          "ordinal": 5,
          "name": "deleted_at",
          "type_info": "Timestamptz"
        },
        {
          "ordinal": 6,
          "name": "private_spec",
          "type_info": "Jsonb"
        },
        {
          "ordinal": 7,
          "name": "spec_file_id",
          "type_info": "Uuid"
        },
        {
          "ordinal": 8,
          "name": "public_spec",
          "type_info": "Jsonb"
        },
        {
          "ordinal": 9,
          "name": "model_solution_spec",
          "type_info": "Jsonb"
        },
        {
          "ordinal": 10,
          "name": "copied_from",
          "type_info": "Uuid"
        },
        {
          "ordinal": 11,
          "name": "exercise_slide_id",
          "type_info": "Uuid"
        }
      ],
      "parameters": {
        "Left": ["Uuid"]
      },
      "nullable": [false, false, false, false, false, true, true, true, true, true, true, false]
    }
  },
  "14dc35fa341ba8f03c4c5ba7bf6b92f5e5135ad81b73466e061ef4307ab08340": {
    "query": "\nSELECT id,\n  created_at,\n  updated_at,\n  course_id,\n  exam_id,\n  chapter_id,\n  url_path,\n  title,\n  deleted_at,\n  content,\n  order_number,\n  copied_from\nFROM pages\nWHERE chapter_id = $1\n  AND deleted_at IS NULL\n        ",
    "describe": {
      "columns": [
        {
          "ordinal": 0,
          "name": "id",
          "type_info": "Uuid"
        },
        {
          "ordinal": 1,
          "name": "created_at",
          "type_info": "Timestamptz"
        },
        {
          "ordinal": 2,
          "name": "updated_at",
          "type_info": "Timestamptz"
        },
        {
          "ordinal": 3,
          "name": "course_id",
          "type_info": "Uuid"
        },
        {
          "ordinal": 4,
          "name": "exam_id",
          "type_info": "Uuid"
        },
        {
          "ordinal": 5,
          "name": "chapter_id",
          "type_info": "Uuid"
        },
        {
          "ordinal": 6,
          "name": "url_path",
          "type_info": "Varchar"
        },
        {
          "ordinal": 7,
          "name": "title",
          "type_info": "Varchar"
        },
        {
          "ordinal": 8,
          "name": "deleted_at",
          "type_info": "Timestamptz"
        },
        {
          "ordinal": 9,
          "name": "content",
          "type_info": "Jsonb"
        },
        {
          "ordinal": 10,
          "name": "order_number",
          "type_info": "Int4"
        },
        {
          "ordinal": 11,
          "name": "copied_from",
          "type_info": "Uuid"
        }
      ],
      "parameters": {
        "Left": ["Uuid"]
      },
      "nullable": [false, false, false, true, true, true, false, false, true, false, false, true]
    }
  },
  "17ac831ff424d02bd7609c76c190768ef00265bf144ab61459e11f1b7179b660": {
    "query": "SELECT * FROM organizations WHERE deleted_at IS NULL;",
    "describe": {
      "columns": [
        {
          "ordinal": 0,
          "name": "id",
          "type_info": "Uuid"
        },
        {
          "ordinal": 1,
          "name": "name",
          "type_info": "Varchar"
        },
        {
          "ordinal": 2,
          "name": "created_at",
          "type_info": "Timestamptz"
        },
        {
          "ordinal": 3,
          "name": "updated_at",
          "type_info": "Timestamptz"
        },
        {
          "ordinal": 4,
          "name": "deleted_at",
          "type_info": "Timestamptz"
        },
        {
          "ordinal": 5,
          "name": "slug",
          "type_info": "Varchar"
        },
        {
          "ordinal": 6,
          "name": "organization_image_path",
          "type_info": "Varchar"
        },
        {
          "ordinal": 7,
          "name": "description",
          "type_info": "Varchar"
        }
      ],
      "parameters": {
        "Left": []
      },
      "nullable": [false, false, false, false, true, false, true, true]
    }
  },
  "17bc8217e956a003b026fa4c2a13670229d5426c0d89bb9338dcecb5068621cc": {
    "query": "\nSELECT proposed_page_edits.id AS \"page_proposal_id!\",\n  proposed_block_edits.id AS \"block_proposal_id!\",\n  page_id as \"page_id!\",\n  user_id,\n  block_id,\n  original_text,\n  changed_text,\n  proposed_page_edits.pending as \"pending!\",\n  block_attribute,\n  proposed_block_edits.status as \"block_proposal_status: ProposalStatus\",\n  proposed_page_edits.created_at as \"created_at!\",\n  pages.title as \"page_title!\",\n  pages.url_path as \"page_url_path!\"\nFROM (\n    SELECT id,\n      page_id,\n      user_id,\n      pending,\n      created_at\n    FROM proposed_page_edits\n    WHERE course_id = $1\n      AND pending = $2\n      AND deleted_at IS NULL\n    ORDER BY created_at DESC,\n      id\n    LIMIT $3 OFFSET $4\n  ) proposed_page_edits\n  LEFT JOIN proposed_block_edits ON proposed_page_edits.id = proposed_block_edits.proposal_id\n  LEFT JOIN pages ON proposed_page_edits.page_id = pages.id\nWHERE proposed_block_edits.deleted_at IS NULL\n",
    "describe": {
      "columns": [
        {
          "ordinal": 0,
          "name": "page_proposal_id!",
          "type_info": "Uuid"
        },
        {
          "ordinal": 1,
          "name": "block_proposal_id!",
          "type_info": "Uuid"
        },
        {
          "ordinal": 2,
          "name": "page_id!",
          "type_info": "Uuid"
        },
        {
          "ordinal": 3,
          "name": "user_id",
          "type_info": "Uuid"
        },
        {
          "ordinal": 4,
          "name": "block_id",
          "type_info": "Uuid"
        },
        {
          "ordinal": 5,
          "name": "original_text",
          "type_info": "Text"
        },
        {
          "ordinal": 6,
          "name": "changed_text",
          "type_info": "Text"
        },
        {
          "ordinal": 7,
          "name": "pending!",
          "type_info": "Bool"
        },
        {
          "ordinal": 8,
          "name": "block_attribute",
          "type_info": "Text"
        },
        {
          "ordinal": 9,
          "name": "block_proposal_status: ProposalStatus",
          "type_info": {
            "Custom": {
              "name": "proposal_status",
              "kind": {
                "Enum": ["pending", "accepted", "rejected"]
              }
            }
          }
        },
        {
          "ordinal": 10,
          "name": "created_at!",
          "type_info": "Timestamptz"
        },
        {
          "ordinal": 11,
          "name": "page_title!",
          "type_info": "Varchar"
        },
        {
          "ordinal": 12,
          "name": "page_url_path!",
          "type_info": "Varchar"
        }
      ],
      "parameters": {
        "Left": ["Uuid", "Bool", "Int8", "Int8"]
      },
      "nullable": [
        true,
        false,
        true,
        true,
        false,
        false,
        false,
        true,
        false,
        false,
        true,
        true,
        true
      ]
    }
  },
  "188a190803a27da1f4357586f0ef3b7f6997c96297c361ce47315edf031f5603": {
    "query": "\nSELECT id,\n  regrading_started_at,\n  regrading_completed_at,\n  total_grading_progress AS \"total_grading_progress: _\",\n  user_points_update_strategy AS \"user_points_update_strategy: _\"\nFROM regradings\nWHERE id = $1\n",
    "describe": {
      "columns": [
        {
          "ordinal": 0,
          "name": "id",
          "type_info": "Uuid"
        },
        {
          "ordinal": 1,
          "name": "regrading_started_at",
          "type_info": "Timestamptz"
        },
        {
          "ordinal": 2,
          "name": "regrading_completed_at",
          "type_info": "Timestamptz"
        },
        {
          "ordinal": 3,
          "name": "total_grading_progress: _",
          "type_info": {
            "Custom": {
              "name": "grading_progress",
              "kind": {
                "Enum": ["fully-graded", "pending", "pending-manual", "failed", "not-ready"]
              }
            }
          }
        },
        {
          "ordinal": 4,
          "name": "user_points_update_strategy: _",
          "type_info": {
            "Custom": {
              "name": "user_points_update_strategy",
              "kind": {
                "Enum": [
                  "can-add-points-but-cannot-remove-points",
                  "can-add-points-and-can-remove-points"
                ]
              }
            }
          }
        }
      ],
      "parameters": {
        "Left": ["Uuid"]
      },
      "nullable": [false, true, true, false, false]
    }
  },
  "18cad5d0cf2a854a36655738b9a05c4fe5376c77174239b17cdf7e21bc739b1f": {
    "query": "\nSELECT *\nFROM exercises\nWHERE id = $1\n",
    "describe": {
      "columns": [
        {
          "ordinal": 0,
          "name": "id",
          "type_info": "Uuid"
        },
        {
          "ordinal": 1,
          "name": "created_at",
          "type_info": "Timestamptz"
        },
        {
          "ordinal": 2,
          "name": "updated_at",
          "type_info": "Timestamptz"
        },
        {
          "ordinal": 3,
          "name": "course_id",
          "type_info": "Uuid"
        },
        {
          "ordinal": 4,
          "name": "deleted_at",
          "type_info": "Timestamptz"
        },
        {
          "ordinal": 5,
          "name": "name",
          "type_info": "Varchar"
        },
        {
          "ordinal": 6,
          "name": "deadline",
          "type_info": "Timestamptz"
        },
        {
          "ordinal": 7,
          "name": "page_id",
          "type_info": "Uuid"
        },
        {
          "ordinal": 8,
          "name": "score_maximum",
          "type_info": "Int4"
        },
        {
          "ordinal": 9,
          "name": "order_number",
          "type_info": "Int4"
        },
        {
          "ordinal": 10,
          "name": "chapter_id",
          "type_info": "Uuid"
        },
        {
          "ordinal": 11,
          "name": "copied_from",
          "type_info": "Uuid"
        },
        {
          "ordinal": 12,
          "name": "exam_id",
          "type_info": "Uuid"
        }
      ],
      "parameters": {
        "Left": ["Uuid"]
      },
      "nullable": [
        false,
        false,
        false,
        true,
        true,
        false,
        true,
        false,
        false,
        false,
        true,
        true,
        true
      ]
    }
  },
  "19a6e3aaaddd659eb5cee0d7361c6ce7b72a8f77a14561cb51427fb4490fa36b": {
    "query": "\nINSERT INTO chapters (name, course_id, chapter_number)\nVALUES ($1, $2, $3)\nRETURNING id\n",
    "describe": {
      "columns": [
        {
          "ordinal": 0,
          "name": "id",
          "type_info": "Uuid"
        }
      ],
      "parameters": {
        "Left": ["Varchar", "Uuid", "Int4"]
      },
      "nullable": [false]
    }
  },
  "19b82b88fdc09a5b8f4f3c197771eb838c846beb80b27f27e69eb1f5f69e9e16": {
    "query": "\nSELECT DATE(created_at) date, count(*)::integer\nFROM exercise_slide_submissions\nWHERE course_id = $1\nGROUP BY date\nORDER BY date;\n          ",
    "describe": {
      "columns": [
        {
          "ordinal": 0,
          "name": "date",
          "type_info": "Date"
        },
        {
          "ordinal": 1,
          "name": "count",
          "type_info": "Int4"
        }
      ],
      "parameters": {
        "Left": ["Uuid"]
      },
      "nullable": [null, null]
    }
  },
  "1a466519782c720ea49eb0fc4fb4986acd32e545f81103d39dd9d1e3e682af02": {
    "query": "\nSELECT id,\n  created_at,\n  updated_at,\n  course_id,\n  exam_id,\n  chapter_id,\n  url_path,\n  title,\n  deleted_at,\n  content,\n  order_number,\n  copied_from\nFROM pages\nWHERE chapter_id = $1\n  AND deleted_at IS NULL;\n        ",
    "describe": {
      "columns": [
        {
          "ordinal": 0,
          "name": "id",
          "type_info": "Uuid"
        },
        {
          "ordinal": 1,
          "name": "created_at",
          "type_info": "Timestamptz"
        },
        {
          "ordinal": 2,
          "name": "updated_at",
          "type_info": "Timestamptz"
        },
        {
          "ordinal": 3,
          "name": "course_id",
          "type_info": "Uuid"
        },
        {
          "ordinal": 4,
          "name": "exam_id",
          "type_info": "Uuid"
        },
        {
          "ordinal": 5,
          "name": "chapter_id",
          "type_info": "Uuid"
        },
        {
          "ordinal": 6,
          "name": "url_path",
          "type_info": "Varchar"
        },
        {
          "ordinal": 7,
          "name": "title",
          "type_info": "Varchar"
        },
        {
          "ordinal": 8,
          "name": "deleted_at",
          "type_info": "Timestamptz"
        },
        {
          "ordinal": 9,
          "name": "content",
          "type_info": "Jsonb"
        },
        {
          "ordinal": 10,
          "name": "order_number",
          "type_info": "Int4"
        },
        {
          "ordinal": 11,
          "name": "copied_from",
          "type_info": "Uuid"
        }
      ],
      "parameters": {
        "Left": ["Uuid"]
      },
      "nullable": [false, false, false, true, true, true, false, false, true, false, false, true]
    }
  },
  "1aafb5cc9aca5edc7cbe9d5018abd31d4bc7c3ff89448f1231a07de3072c3011": {
    "query": "\nSELECT status AS \"status: ProposalStatus\"\nFROM proposed_block_edits\nWHERE proposal_id = $1\nAND deleted_at IS NULL\n",
    "describe": {
      "columns": [
        {
          "ordinal": 0,
          "name": "status: ProposalStatus",
          "type_info": {
            "Custom": {
              "name": "proposal_status",
              "kind": {
                "Enum": ["pending", "accepted", "rejected"]
              }
            }
          }
        }
      ],
      "parameters": {
        "Left": ["Uuid"]
      },
      "nullable": [false]
    }
  },
  "1bd4f59437059ecaad581abd354c57e15849038d7b9138fb0894a2efc6f94576": {
    "query": "\nUPDATE exercise_tasks\nSET deleted_at = now()\nWHERE exercise_slide_id = ANY($1)\nRETURNING id,\n  private_spec,\n  public_spec,\n  model_solution_spec;\n        ",
    "describe": {
      "columns": [
        {
          "ordinal": 0,
          "name": "id",
          "type_info": "Uuid"
        },
        {
          "ordinal": 1,
          "name": "private_spec",
          "type_info": "Jsonb"
        },
        {
          "ordinal": 2,
          "name": "public_spec",
          "type_info": "Jsonb"
        },
        {
          "ordinal": 3,
          "name": "model_solution_spec",
          "type_info": "Jsonb"
        }
      ],
      "parameters": {
        "Left": ["UuidArray"]
      },
      "nullable": [false, true, true, true]
    }
  },
  "1e26900e33b2a6f1baafb787523f3539beb5c20be6a2a0857d6510e597217134": {
    "query": "\nSELECT id,\n  created_at,\n  updated_at,\n  deleted_at,\n  course_id,\n  starts_at,\n  ends_at,\n  name,\n  description,\n  teacher_in_charge_name,\n  teacher_in_charge_email,\n  support_email\nFROM course_instances\nWHERE deleted_at IS NULL\n",
    "describe": {
      "columns": [
        {
          "ordinal": 0,
          "name": "id",
          "type_info": "Uuid"
        },
        {
          "ordinal": 1,
          "name": "created_at",
          "type_info": "Timestamptz"
        },
        {
          "ordinal": 2,
          "name": "updated_at",
          "type_info": "Timestamptz"
        },
        {
          "ordinal": 3,
          "name": "deleted_at",
          "type_info": "Timestamptz"
        },
        {
          "ordinal": 4,
          "name": "course_id",
          "type_info": "Uuid"
        },
        {
          "ordinal": 5,
          "name": "starts_at",
          "type_info": "Timestamptz"
        },
        {
          "ordinal": 6,
          "name": "ends_at",
          "type_info": "Timestamptz"
        },
        {
          "ordinal": 7,
          "name": "name",
          "type_info": "Varchar"
        },
        {
          "ordinal": 8,
          "name": "description",
          "type_info": "Varchar"
        },
        {
          "ordinal": 9,
          "name": "teacher_in_charge_name",
          "type_info": "Varchar"
        },
        {
          "ordinal": 10,
          "name": "teacher_in_charge_email",
          "type_info": "Varchar"
        },
        {
          "ordinal": 11,
          "name": "support_email",
          "type_info": "Varchar"
        }
      ],
      "parameters": {
        "Left": []
      },
      "nullable": [false, false, false, true, false, true, true, true, true, false, false, true]
    }
  },
  "1e7b36b82611573fc4018fc50e03c255e15ae4f8410fdced069aa422e72930ae": {
    "query": "\nSELECT *\nFROM users\nWHERE email = $1\n        ",
    "describe": {
      "columns": [
        {
          "ordinal": 0,
          "name": "id",
          "type_info": "Uuid"
        },
        {
          "ordinal": 1,
          "name": "created_at",
          "type_info": "Timestamptz"
        },
        {
          "ordinal": 2,
          "name": "updated_at",
          "type_info": "Timestamptz"
        },
        {
          "ordinal": 3,
          "name": "deleted_at",
          "type_info": "Timestamptz"
        },
        {
          "ordinal": 4,
          "name": "upstream_id",
          "type_info": "Int4"
        },
        {
          "ordinal": 5,
          "name": "email",
          "type_info": "Varchar"
        },
        {
          "ordinal": 6,
          "name": "first_name",
          "type_info": "Varchar"
        },
        {
          "ordinal": 7,
          "name": "last_name",
          "type_info": "Varchar"
        }
      ],
      "parameters": {
        "Left": ["Text"]
      },
      "nullable": [false, false, false, true, true, false, true, true]
    }
  },
  "20fc12ac7e010520d3a0fc268c01c6fd85802b41adc867ed79edb32b74bcbc17": {
    "query": "\nSELECT id,\ncreated_at,\nupdated_at,\ndeleted_at,\nexercise_slide_id,\ncourse_id,\ncourse_instance_id,\nexam_id,\nexercise_id,\nuser_id,\nuser_points_update_strategy AS \"user_points_update_strategy: _\"\nFROM exercise_slide_submissions\nWHERE id = $1\n  AND deleted_at IS NULL;\n        ",
    "describe": {
      "columns": [
        {
          "ordinal": 0,
          "name": "id",
          "type_info": "Uuid"
        },
        {
          "ordinal": 1,
          "name": "created_at",
          "type_info": "Timestamptz"
        },
        {
          "ordinal": 2,
          "name": "updated_at",
          "type_info": "Timestamptz"
        },
        {
          "ordinal": 3,
          "name": "deleted_at",
          "type_info": "Timestamptz"
        },
        {
          "ordinal": 4,
          "name": "exercise_slide_id",
          "type_info": "Uuid"
        },
        {
          "ordinal": 5,
          "name": "course_id",
          "type_info": "Uuid"
        },
        {
          "ordinal": 6,
          "name": "course_instance_id",
          "type_info": "Uuid"
        },
        {
          "ordinal": 7,
          "name": "exam_id",
          "type_info": "Uuid"
        },
        {
          "ordinal": 8,
          "name": "exercise_id",
          "type_info": "Uuid"
        },
        {
          "ordinal": 9,
          "name": "user_id",
          "type_info": "Uuid"
        },
        {
          "ordinal": 10,
          "name": "user_points_update_strategy: _",
          "type_info": {
            "Custom": {
              "name": "user_points_update_strategy",
              "kind": {
                "Enum": [
                  "can-add-points-but-cannot-remove-points",
                  "can-add-points-and-can-remove-points"
                ]
              }
            }
          }
        }
      ],
      "parameters": {
        "Left": ["Uuid"]
      },
      "nullable": [false, false, false, true, false, true, true, true, false, false, false]
    }
  },
  "21f873be8ae7d46b9aafa8b49f108fd8fadacc2334da674241ac2a6e221b2719": {
    "query": "\nSELECT *\nFROM exercise_task_submissions\nWHERE exercise_slide_submission_id = $1\n  AND deleted_at IS NULL\n        ",
    "describe": {
      "columns": [
        {
          "ordinal": 0,
          "name": "id",
          "type_info": "Uuid"
        },
        {
          "ordinal": 1,
          "name": "created_at",
          "type_info": "Timestamptz"
        },
        {
          "ordinal": 2,
          "name": "updated_at",
          "type_info": "Timestamptz"
        },
        {
          "ordinal": 3,
          "name": "deleted_at",
          "type_info": "Timestamptz"
        },
        {
          "ordinal": 4,
          "name": "exercise_task_id",
          "type_info": "Uuid"
        },
        {
          "ordinal": 5,
          "name": "data_json",
          "type_info": "Jsonb"
        },
        {
          "ordinal": 6,
          "name": "exercise_task_grading_id",
          "type_info": "Uuid"
        },
        {
          "ordinal": 7,
          "name": "metadata",
          "type_info": "Jsonb"
        },
        {
          "ordinal": 8,
          "name": "exercise_slide_id",
          "type_info": "Uuid"
        },
        {
          "ordinal": 9,
          "name": "exercise_slide_submission_id",
          "type_info": "Uuid"
        }
      ],
      "parameters": {
        "Left": ["Uuid"]
      },
      "nullable": [false, false, false, true, false, true, true, true, false, false]
    }
  },
  "22f6c2c2cdd99910cb9f2095b97e3228b7e221d42b5677c8715226dbf4e886b3": {
    "query": "\nINSERT INTO roles (user_id, role, exam_id)\nVALUES ($1, $2, $3)\nRETURNING id\n",
    "describe": {
      "columns": [
        {
          "ordinal": 0,
          "name": "id",
          "type_info": "Uuid"
        }
      ],
      "parameters": {
        "Left": [
          "Uuid",
          {
            "Custom": {
              "name": "user_role",
              "kind": {
                "Enum": ["admin", "assistant", "teacher", "reviewer"]
              }
            }
          },
          "Uuid"
        ]
      },
      "nullable": [false]
    }
  },
  "2327eff57553a33838e6dcdddca821ffd3cee0c0637332d1942eea2bac657834": {
    "query": "\nSELECT id,\n  created_at,\n  updated_at,\n  deleted_at,\n  course_id,\n  starts_at,\n  ends_at,\n  name,\n  description,\n  teacher_in_charge_name,\n  teacher_in_charge_email,\n  support_email\nFROM course_instances\nWHERE id = $1\n  AND deleted_at IS NULL;\n    ",
    "describe": {
      "columns": [
        {
          "ordinal": 0,
          "name": "id",
          "type_info": "Uuid"
        },
        {
          "ordinal": 1,
          "name": "created_at",
          "type_info": "Timestamptz"
        },
        {
          "ordinal": 2,
          "name": "updated_at",
          "type_info": "Timestamptz"
        },
        {
          "ordinal": 3,
          "name": "deleted_at",
          "type_info": "Timestamptz"
        },
        {
          "ordinal": 4,
          "name": "course_id",
          "type_info": "Uuid"
        },
        {
          "ordinal": 5,
          "name": "starts_at",
          "type_info": "Timestamptz"
        },
        {
          "ordinal": 6,
          "name": "ends_at",
          "type_info": "Timestamptz"
        },
        {
          "ordinal": 7,
          "name": "name",
          "type_info": "Varchar"
        },
        {
          "ordinal": 8,
          "name": "description",
          "type_info": "Varchar"
        },
        {
          "ordinal": 9,
          "name": "teacher_in_charge_name",
          "type_info": "Varchar"
        },
        {
          "ordinal": 10,
          "name": "teacher_in_charge_email",
          "type_info": "Varchar"
        },
        {
          "ordinal": 11,
          "name": "support_email",
          "type_info": "Varchar"
        }
      ],
      "parameters": {
        "Left": ["Uuid"]
      },
      "nullable": [false, false, false, true, false, true, true, true, true, false, false, true]
    }
  },
  "241d3dc5cad1e9b9f73fc6731066a9c2779626a3bcb7a40bc7c4694a136ef008": {
    "query": "\nSELECT id,\n  created_at,\n  updated_at,\n  name,\n  course_id,\n  deleted_at,\n  chapter_image_path,\n  chapter_number,\n  front_page_id,\n  opens_at,\n  copied_from\nFROM chapters\nWHERE course_id = $1\n  AND deleted_at IS NULL;\n",
    "describe": {
      "columns": [
        {
          "ordinal": 0,
          "name": "id",
          "type_info": "Uuid"
        },
        {
          "ordinal": 1,
          "name": "created_at",
          "type_info": "Timestamptz"
        },
        {
          "ordinal": 2,
          "name": "updated_at",
          "type_info": "Timestamptz"
        },
        {
          "ordinal": 3,
          "name": "name",
          "type_info": "Varchar"
        },
        {
          "ordinal": 4,
          "name": "course_id",
          "type_info": "Uuid"
        },
        {
          "ordinal": 5,
          "name": "deleted_at",
          "type_info": "Timestamptz"
        },
        {
          "ordinal": 6,
          "name": "chapter_image_path",
          "type_info": "Varchar"
        },
        {
          "ordinal": 7,
          "name": "chapter_number",
          "type_info": "Int4"
        },
        {
          "ordinal": 8,
          "name": "front_page_id",
          "type_info": "Uuid"
        },
        {
          "ordinal": 9,
          "name": "opens_at",
          "type_info": "Timestamptz"
        },
        {
          "ordinal": 10,
          "name": "copied_from",
          "type_info": "Uuid"
        }
      ],
      "parameters": {
        "Left": ["Uuid"]
      },
      "nullable": [false, false, false, false, false, true, true, false, true, true, true]
    }
  },
  "2593cfb3820c00b89eef7987b9f14e510916882e68abbd691e970b001e7d5329": {
    "query": "\nSELECT id,\n  created_at,\n  updated_at,\n  course_id,\n  exam_id,\n  chapter_id,\n  url_path,\n  title,\n  deleted_at,\n  content,\n  order_number,\n  copied_from\nFROM pages p\nWHERE p.chapter_id = $1\n  AND p.deleted_at IS NULL\n  AND p.id NOT IN (\n    SELECT front_page_id\n    FROM chapters c\n    WHERE c.front_page_id = p.id\n  );\n    ",
    "describe": {
      "columns": [
        {
          "ordinal": 0,
          "name": "id",
          "type_info": "Uuid"
        },
        {
          "ordinal": 1,
          "name": "created_at",
          "type_info": "Timestamptz"
        },
        {
          "ordinal": 2,
          "name": "updated_at",
          "type_info": "Timestamptz"
        },
        {
          "ordinal": 3,
          "name": "course_id",
          "type_info": "Uuid"
        },
        {
          "ordinal": 4,
          "name": "exam_id",
          "type_info": "Uuid"
        },
        {
          "ordinal": 5,
          "name": "chapter_id",
          "type_info": "Uuid"
        },
        {
          "ordinal": 6,
          "name": "url_path",
          "type_info": "Varchar"
        },
        {
          "ordinal": 7,
          "name": "title",
          "type_info": "Varchar"
        },
        {
          "ordinal": 8,
          "name": "deleted_at",
          "type_info": "Timestamptz"
        },
        {
          "ordinal": 9,
          "name": "content",
          "type_info": "Jsonb"
        },
        {
          "ordinal": 10,
          "name": "order_number",
          "type_info": "Int4"
        },
        {
          "ordinal": 11,
          "name": "copied_from",
          "type_info": "Uuid"
        }
      ],
      "parameters": {
        "Left": ["Uuid"]
      },
      "nullable": [false, false, false, true, true, true, false, false, true, false, false, true]
    }
  },
  "267c9d76696bc99642ad6a55744d7effbef43cdc34d12e1ad786385bad6f6a62": {
    "query": "\nSELECT *\nFROM exercise_tasks\nWHERE exercise_slide_id = $1\n  AND deleted_at IS NULL;\n        ",
    "describe": {
      "columns": [
        {
          "ordinal": 0,
          "name": "id",
          "type_info": "Uuid"
        },
        {
          "ordinal": 1,
          "name": "created_at",
          "type_info": "Timestamptz"
        },
        {
          "ordinal": 2,
          "name": "updated_at",
          "type_info": "Timestamptz"
        },
        {
          "ordinal": 3,
          "name": "exercise_type",
          "type_info": "Varchar"
        },
        {
          "ordinal": 4,
          "name": "assignment",
          "type_info": "Jsonb"
        },
        {
          "ordinal": 5,
          "name": "deleted_at",
          "type_info": "Timestamptz"
        },
        {
          "ordinal": 6,
          "name": "private_spec",
          "type_info": "Jsonb"
        },
        {
          "ordinal": 7,
          "name": "spec_file_id",
          "type_info": "Uuid"
        },
        {
          "ordinal": 8,
          "name": "public_spec",
          "type_info": "Jsonb"
        },
        {
          "ordinal": 9,
          "name": "model_solution_spec",
          "type_info": "Jsonb"
        },
        {
          "ordinal": 10,
          "name": "copied_from",
          "type_info": "Uuid"
        },
        {
          "ordinal": 11,
          "name": "exercise_slide_id",
          "type_info": "Uuid"
        }
      ],
      "parameters": {
        "Left": ["Uuid"]
      },
      "nullable": [false, false, false, false, false, true, true, true, true, true, true, false]
    }
  },
  "273d0789b0871e8cb3f7b4fbb0ebfbed221cd4511d0533e96141b1befaa556fb": {
    "query": "\nINSERT INTO user_exercise_slide_states (\n    exercise_slide_id,\n    user_exercise_state_id\n  )\nVALUES ($1, $2)\nRETURNING id\n        ",
    "describe": {
      "columns": [
        {
          "ordinal": 0,
          "name": "id",
          "type_info": "Uuid"
        }
      ],
      "parameters": {
        "Left": ["Uuid", "Uuid"]
      },
      "nullable": [false]
    }
  },
  "28365215d09d3e7510798b6a617a21e4691743963f9ed92d5fc0c5f9cda7a559": {
    "query": "\nSELECT\n    DISTINCT(c.id),\n    c.name,\n    c.created_at,\n    c.updated_at,\n    c.organization_id,\n    c.deleted_at,\n    c.slug,\n    c.content_search_language::text,\n    c.language_code,\n    c.copied_from,\n    c.course_language_group_id,\n    c.description,\n    c.is_draft\nFROM courses as c\n    LEFT JOIN course_instances as ci on c.id = ci.course_id\nWHERE\n    c.organization_id = $1 AND\n    ci.starts_at < NOW() AND ci.ends_at > NOW() AND\n    c.deleted_at IS NULL AND ci.deleted_at IS NULL\n    LIMIT $2 OFFSET $3;\n        ",
    "describe": {
      "columns": [
        {
          "ordinal": 0,
          "name": "id",
          "type_info": "Uuid"
        },
        {
          "ordinal": 1,
          "name": "name",
          "type_info": "Varchar"
        },
        {
          "ordinal": 2,
          "name": "created_at",
          "type_info": "Timestamptz"
        },
        {
          "ordinal": 3,
          "name": "updated_at",
          "type_info": "Timestamptz"
        },
        {
          "ordinal": 4,
          "name": "organization_id",
          "type_info": "Uuid"
        },
        {
          "ordinal": 5,
          "name": "deleted_at",
          "type_info": "Timestamptz"
        },
        {
          "ordinal": 6,
          "name": "slug",
          "type_info": "Varchar"
        },
        {
          "ordinal": 7,
          "name": "content_search_language",
          "type_info": "Text"
        },
        {
          "ordinal": 8,
          "name": "language_code",
          "type_info": "Varchar"
        },
        {
          "ordinal": 9,
          "name": "copied_from",
          "type_info": "Uuid"
        },
        {
          "ordinal": 10,
          "name": "course_language_group_id",
          "type_info": "Uuid"
        },
        {
          "ordinal": 11,
          "name": "description",
          "type_info": "Text"
        },
        {
          "ordinal": 12,
          "name": "is_draft",
          "type_info": "Bool"
        }
      ],
      "parameters": {
        "Left": ["Uuid", "Int8", "Int8"]
      },
      "nullable": [
        false,
        false,
        false,
        false,
        false,
        true,
        false,
        null,
        false,
        true,
        false,
        true,
        false
      ]
    }
  },
  "28bfce5519da0502894a0ee396ee94c5c498958c55f4883409c9cb450b6218be": {
    "query": "\nDELETE FROM roles\nWHERE user_id = $1\n  AND role = $2\n  AND course_instance_id = $3\n",
    "describe": {
      "columns": [],
      "parameters": {
        "Left": [
          "Uuid",
          {
            "Custom": {
              "name": "user_role",
              "kind": {
                "Enum": ["admin", "assistant", "teacher", "reviewer"]
              }
            }
          },
          "Uuid"
        ]
      },
      "nullable": []
    }
  },
  "2a8d2052e1e241693b19cfc230ea0e1e087f74820b5344b333b2dbe5b3071b89": {
    "query": "\nSELECT *\nfrom organizations\nwhere id = $1;",
    "describe": {
      "columns": [
        {
          "ordinal": 0,
          "name": "id",
          "type_info": "Uuid"
        },
        {
          "ordinal": 1,
          "name": "name",
          "type_info": "Varchar"
        },
        {
          "ordinal": 2,
          "name": "created_at",
          "type_info": "Timestamptz"
        },
        {
          "ordinal": 3,
          "name": "updated_at",
          "type_info": "Timestamptz"
        },
        {
          "ordinal": 4,
          "name": "deleted_at",
          "type_info": "Timestamptz"
        },
        {
          "ordinal": 5,
          "name": "slug",
          "type_info": "Varchar"
        },
        {
          "ordinal": 6,
          "name": "organization_image_path",
          "type_info": "Varchar"
        },
        {
          "ordinal": 7,
          "name": "description",
          "type_info": "Varchar"
        }
      ],
      "parameters": {
        "Left": ["Uuid"]
      },
      "nullable": [false, false, false, false, true, false, true, true]
    }
  },
  "2abaee65f94d36fb9360d9eb3232dcb45b7aa9badbc06563c2e9fc1e2c53e357": {
    "query": "\n  INSERT INTO page_history (\n    page_id,\n    title,\n    content,\n    history_change_reason,\n    author_user_id,\n    restored_from_id\n  )\nVALUES ($1, $2, $3, $4, $5, $6)\nRETURNING id\n",
    "describe": {
      "columns": [
        {
          "ordinal": 0,
          "name": "id",
          "type_info": "Uuid"
        }
      ],
      "parameters": {
        "Left": [
          "Uuid",
          "Varchar",
          "Jsonb",
          {
            "Custom": {
              "name": "history_change_reason",
              "kind": {
                "Enum": ["page-saved", "history-restored"]
              }
            }
          },
          "Uuid",
          "Uuid"
        ]
      },
      "nullable": [false]
    }
  },
  "2b8baf4e767a3e3d591a65f5b99bfe8f1a44e8dce3d446800c8ae7ae5a3717a5": {
    "query": "\nSELECT p.url_path as url_path,\n  p.title as title,\n  c.chapter_number as chapter_number,\n  c.id as chapter_id,\n  c.opens_at as chapter_opens_at,\n  c.front_page_id as chapter_front_page_id\nFROM chapters c\n  INNER JOIN pages p on c.id = p.chapter_id\nWHERE c.chapter_number = (\n    SELECT MIN(ca.chapter_number)\n    FROM chapters ca\n    WHERE ca.chapter_number > $1\n      AND ca.deleted_at IS NULL\n  )\n  AND c.course_id = $2\n  AND p.deleted_at IS NULL\nORDER BY p.order_number\nLIMIT 1;\n        ",
    "describe": {
      "columns": [
        {
          "ordinal": 0,
          "name": "url_path",
          "type_info": "Varchar"
        },
        {
          "ordinal": 1,
          "name": "title",
          "type_info": "Varchar"
        },
        {
          "ordinal": 2,
          "name": "chapter_number",
          "type_info": "Int4"
        },
        {
          "ordinal": 3,
          "name": "chapter_id",
          "type_info": "Uuid"
        },
        {
          "ordinal": 4,
          "name": "chapter_opens_at",
          "type_info": "Timestamptz"
        },
        {
          "ordinal": 5,
          "name": "chapter_front_page_id",
          "type_info": "Uuid"
        }
      ],
      "parameters": {
        "Left": ["Int4", "Uuid"]
      },
      "nullable": [false, false, false, false, true, true]
    }
  },
  "2be6fd20afaeeb95299a5020a8455a6fc6e7ce347a0003cca2d87441f324d422": {
    "query": "\nUPDATE course_instances\nSET name = $1,\n  description = $2,\n  teacher_in_charge_name = $3,\n  teacher_in_charge_email = $4,\n  support_email = $5,\n  starts_at = $6,\n  ends_at = $7\nWHERE id = $8\n",
    "describe": {
      "columns": [],
      "parameters": {
        "Left": [
          "Varchar",
          "Varchar",
          "Varchar",
          "Varchar",
          "Varchar",
          "Timestamptz",
          "Timestamptz",
          "Uuid"
        ]
      },
      "nullable": []
    }
  },
  "2dc3330b399fb3d204887cd2ef29a72cc7df6b66b8ff9ba7872044c8da00bba1": {
    "query": "\nINSERT INTO roles (user_id, role, course_id)\nVALUES ($1, $2, $3)\nRETURNING id\n",
    "describe": {
      "columns": [
        {
          "ordinal": 0,
          "name": "id",
          "type_info": "Uuid"
        }
      ],
      "parameters": {
        "Left": [
          "Uuid",
          {
            "Custom": {
              "name": "user_role",
              "kind": {
                "Enum": ["admin", "assistant", "teacher", "reviewer"]
              }
            }
          },
          "Uuid"
        ]
      },
      "nullable": [false]
    }
  },
  "2e2e94fc2223f01242fa594ea0cb6183aeceab3dd62b9da489a26ffc94ea274d": {
    "query": "\nSELECT *\nFROM organizations\nWHERE slug = $1;\n        ",
    "describe": {
      "columns": [
        {
          "ordinal": 0,
          "name": "id",
          "type_info": "Uuid"
        },
        {
          "ordinal": 1,
          "name": "name",
          "type_info": "Varchar"
        },
        {
          "ordinal": 2,
          "name": "created_at",
          "type_info": "Timestamptz"
        },
        {
          "ordinal": 3,
          "name": "updated_at",
          "type_info": "Timestamptz"
        },
        {
          "ordinal": 4,
          "name": "deleted_at",
          "type_info": "Timestamptz"
        },
        {
          "ordinal": 5,
          "name": "slug",
          "type_info": "Varchar"
        },
        {
          "ordinal": 6,
          "name": "organization_image_path",
          "type_info": "Varchar"
        },
        {
          "ordinal": 7,
          "name": "description",
          "type_info": "Varchar"
        }
      ],
      "parameters": {
        "Left": ["Text"]
      },
      "nullable": [false, false, false, false, true, false, true, true]
    }
  },
  "2e8c7d2dd7b81803591de13bb697c898ea9a2554f47e175907398112082cd2f6": {
    "query": "\nINSERT INTO course_language_groups DEFAULT\nVALUES\nRETURNING id;\n        ",
    "describe": {
      "columns": [
        {
          "ordinal": 0,
          "name": "id",
          "type_info": "Uuid"
        }
      ],
      "parameters": {
        "Left": []
      },
      "nullable": [false]
    }
  },
  "3017bc588af2b26b7c70ce4428288527aa9873e485b253fd0f35e551544efff9": {
    "query": "\nINSERT INTO course_language_groups (id)\nVALUES ($1)\nRETURNING id;\n        ",
    "describe": {
      "columns": [
        {
          "ordinal": 0,
          "name": "id",
          "type_info": "Uuid"
        }
      ],
      "parameters": {
        "Left": ["Uuid"]
      },
      "nullable": [false]
    }
  },
  "306820247b9533af5d464aa15a58f9fcde6a59b1666a3709b32bc1823ad2e970": {
    "query": "\nSELECT *\nFROM exercises\nWHERE course_id = $1\n  AND deleted_at IS NULL\n",
    "describe": {
      "columns": [
        {
          "ordinal": 0,
          "name": "id",
          "type_info": "Uuid"
        },
        {
          "ordinal": 1,
          "name": "created_at",
          "type_info": "Timestamptz"
        },
        {
          "ordinal": 2,
          "name": "updated_at",
          "type_info": "Timestamptz"
        },
        {
          "ordinal": 3,
          "name": "course_id",
          "type_info": "Uuid"
        },
        {
          "ordinal": 4,
          "name": "deleted_at",
          "type_info": "Timestamptz"
        },
        {
          "ordinal": 5,
          "name": "name",
          "type_info": "Varchar"
        },
        {
          "ordinal": 6,
          "name": "deadline",
          "type_info": "Timestamptz"
        },
        {
          "ordinal": 7,
          "name": "page_id",
          "type_info": "Uuid"
        },
        {
          "ordinal": 8,
          "name": "score_maximum",
          "type_info": "Int4"
        },
        {
          "ordinal": 9,
          "name": "order_number",
          "type_info": "Int4"
        },
        {
          "ordinal": 10,
          "name": "chapter_id",
          "type_info": "Uuid"
        },
        {
          "ordinal": 11,
          "name": "copied_from",
          "type_info": "Uuid"
        },
        {
          "ordinal": 12,
          "name": "exam_id",
          "type_info": "Uuid"
        }
      ],
      "parameters": {
        "Left": ["Uuid"]
      },
      "nullable": [
        false,
        false,
        false,
        true,
        true,
        false,
        true,
        false,
        false,
        false,
        true,
        true,
        true
      ]
    }
  },
  "32b2e273cd76d67a815caa719ad77495b38155aac7e8fe2be06e6f15cbb63228": {
    "query": "\nINSERT INTO exercise_task_gradings (\n    exercise_task_submission_id,\n    course_id,\n    exercise_id,\n    exercise_task_id\n  )\nVALUES ($1, $2, $3, $4)\nRETURNING id\n",
    "describe": {
      "columns": [
        {
          "ordinal": 0,
          "name": "id",
          "type_info": "Uuid"
        }
      ],
      "parameters": {
        "Left": ["Uuid", "Uuid", "Uuid", "Uuid"]
      },
      "nullable": [false]
    }
  },
  "346af2b8f77a86c90b599b24167da4aee650d1bc3694c8603c4a60fc8cdbe477": {
    "query": "\nINSERT INTO feedback(user_id, course_id, feedback_given, selected_text, page_id)\nVALUES ($1, $2, $3, $4, $5)\nRETURNING id\n",
    "describe": {
      "columns": [
        {
          "ordinal": 0,
          "name": "id",
          "type_info": "Uuid"
        }
      ],
      "parameters": {
        "Left": ["Uuid", "Uuid", "Varchar", "Text", "Uuid"]
      },
      "nullable": [false]
    }
  },
  "35113aa3e7d61c91d5f9befed9ad66e3cd72c77d21b7639dd18af3f4feb8c12f": {
    "query": "\nUPDATE organizations\nSET organization_image_path = $1\nWHERE id = $2\nRETURNING *;",
    "describe": {
      "columns": [
        {
          "ordinal": 0,
          "name": "id",
          "type_info": "Uuid"
        },
        {
          "ordinal": 1,
          "name": "name",
          "type_info": "Varchar"
        },
        {
          "ordinal": 2,
          "name": "created_at",
          "type_info": "Timestamptz"
        },
        {
          "ordinal": 3,
          "name": "updated_at",
          "type_info": "Timestamptz"
        },
        {
          "ordinal": 4,
          "name": "deleted_at",
          "type_info": "Timestamptz"
        },
        {
          "ordinal": 5,
          "name": "slug",
          "type_info": "Varchar"
        },
        {
          "ordinal": 6,
          "name": "organization_image_path",
          "type_info": "Varchar"
        },
        {
          "ordinal": 7,
          "name": "description",
          "type_info": "Varchar"
        }
      ],
      "parameters": {
        "Left": ["Varchar", "Uuid"]
      },
      "nullable": [false, false, false, false, true, false, true, true]
    }
  },
  "351fb02061a7a4e72a1197c536b8cbde04ddef1697e46dc78e32d8bdebc1af53": {
    "query": "\nSELECT id,\n  created_at,\n  updated_at,\n  deleted_at,\n  exercise_slide_id,\n  course_id,\n  course_instance_id,\n  exam_id,\n  exercise_id,\n  user_id,\n  user_points_update_strategy AS \"user_points_update_strategy: _\"\nFROM exercise_slide_submissions\nWHERE exercise_id = $1\n  AND deleted_at IS NULL\nLIMIT $2 OFFSET $3\n        ",
    "describe": {
      "columns": [
        {
          "ordinal": 0,
          "name": "id",
          "type_info": "Uuid"
        },
        {
          "ordinal": 1,
          "name": "created_at",
          "type_info": "Timestamptz"
        },
        {
          "ordinal": 2,
          "name": "updated_at",
          "type_info": "Timestamptz"
        },
        {
          "ordinal": 3,
          "name": "deleted_at",
          "type_info": "Timestamptz"
        },
        {
          "ordinal": 4,
          "name": "exercise_slide_id",
          "type_info": "Uuid"
        },
        {
          "ordinal": 5,
          "name": "course_id",
          "type_info": "Uuid"
        },
        {
          "ordinal": 6,
          "name": "course_instance_id",
          "type_info": "Uuid"
        },
        {
          "ordinal": 7,
          "name": "exam_id",
          "type_info": "Uuid"
        },
        {
          "ordinal": 8,
          "name": "exercise_id",
          "type_info": "Uuid"
        },
        {
          "ordinal": 9,
          "name": "user_id",
          "type_info": "Uuid"
        },
        {
          "ordinal": 10,
          "name": "user_points_update_strategy: _",
          "type_info": {
            "Custom": {
              "name": "user_points_update_strategy",
              "kind": {
                "Enum": [
                  "can-add-points-but-cannot-remove-points",
                  "can-add-points-and-can-remove-points"
                ]
              }
            }
          }
        }
      ],
      "parameters": {
        "Left": ["Uuid", "Int8", "Int8"]
      },
      "nullable": [false, false, false, true, false, true, true, true, false, false, false]
    }
  },
  "372bcb80e46222ec87affb245247c9bbc6f44f2a4c5de331e9a66d0652f86710": {
    "query": "\nUPDATE courses\nSET name = $1,\n  is_draft = $2\nWHERE id = $3\nRETURNING id,\n  name,\n  created_at,\n  updated_at,\n  organization_id,\n  deleted_at,\n  slug,\n  content_search_language::text,\n  language_code,\n  copied_from,\n  course_language_group_id,\n  description,\n  is_draft\n    ",
    "describe": {
      "columns": [
        {
          "ordinal": 0,
          "name": "id",
          "type_info": "Uuid"
        },
        {
          "ordinal": 1,
          "name": "name",
          "type_info": "Varchar"
        },
        {
          "ordinal": 2,
          "name": "created_at",
          "type_info": "Timestamptz"
        },
        {
          "ordinal": 3,
          "name": "updated_at",
          "type_info": "Timestamptz"
        },
        {
          "ordinal": 4,
          "name": "organization_id",
          "type_info": "Uuid"
        },
        {
          "ordinal": 5,
          "name": "deleted_at",
          "type_info": "Timestamptz"
        },
        {
          "ordinal": 6,
          "name": "slug",
          "type_info": "Varchar"
        },
        {
          "ordinal": 7,
          "name": "content_search_language",
          "type_info": "Text"
        },
        {
          "ordinal": 8,
          "name": "language_code",
          "type_info": "Varchar"
        },
        {
          "ordinal": 9,
          "name": "copied_from",
          "type_info": "Uuid"
        },
        {
          "ordinal": 10,
          "name": "course_language_group_id",
          "type_info": "Uuid"
        },
        {
          "ordinal": 11,
          "name": "description",
          "type_info": "Text"
        },
        {
          "ordinal": 12,
          "name": "is_draft",
          "type_info": "Bool"
        }
      ],
      "parameters": {
        "Left": ["Varchar", "Bool", "Uuid"]
      },
      "nullable": [
        false,
        false,
        false,
        false,
        false,
        true,
        false,
        null,
        false,
        true,
        false,
        true,
        false
      ]
    }
  },
  "375b467ba026680d07ba6fa844de91afd942e86b2715431e41b6788df0d2b3c0": {
    "query": "SELECT * FROM users WHERE upstream_id = $1",
    "describe": {
      "columns": [
        {
          "ordinal": 0,
          "name": "id",
          "type_info": "Uuid"
        },
        {
          "ordinal": 1,
          "name": "created_at",
          "type_info": "Timestamptz"
        },
        {
          "ordinal": 2,
          "name": "updated_at",
          "type_info": "Timestamptz"
        },
        {
          "ordinal": 3,
          "name": "deleted_at",
          "type_info": "Timestamptz"
        },
        {
          "ordinal": 4,
          "name": "upstream_id",
          "type_info": "Int4"
        },
        {
          "ordinal": 5,
          "name": "email",
          "type_info": "Varchar"
        },
        {
          "ordinal": 6,
          "name": "first_name",
          "type_info": "Varchar"
        },
        {
          "ordinal": 7,
          "name": "last_name",
          "type_info": "Varchar"
        }
      ],
      "parameters": {
        "Left": ["Int4"]
      },
      "nullable": [false, false, false, true, true, false, true, true]
    }
  },
  "37dfaa87dd74a4c1f409cd120e6997847616214878ae8a66b326699fa8633ad3": {
    "query": "\nUPDATE chapters\nSET deleted_at = now()\nWHERE id = $1\nRETURNING *;\n",
    "describe": {
      "columns": [
        {
          "ordinal": 0,
          "name": "id",
          "type_info": "Uuid"
        },
        {
          "ordinal": 1,
          "name": "name",
          "type_info": "Varchar"
        },
        {
          "ordinal": 2,
          "name": "course_id",
          "type_info": "Uuid"
        },
        {
          "ordinal": 3,
          "name": "chapter_number",
          "type_info": "Int4"
        },
        {
          "ordinal": 4,
          "name": "created_at",
          "type_info": "Timestamptz"
        },
        {
          "ordinal": 5,
          "name": "updated_at",
          "type_info": "Timestamptz"
        },
        {
          "ordinal": 6,
          "name": "deleted_at",
          "type_info": "Timestamptz"
        },
        {
          "ordinal": 7,
          "name": "front_page_id",
          "type_info": "Uuid"
        },
        {
          "ordinal": 8,
          "name": "opens_at",
          "type_info": "Timestamptz"
        },
        {
          "ordinal": 9,
          "name": "chapter_image_path",
          "type_info": "Varchar"
        },
        {
          "ordinal": 10,
          "name": "copied_from",
          "type_info": "Uuid"
        }
      ],
      "parameters": {
        "Left": ["Uuid"]
      },
      "nullable": [false, false, false, false, false, false, true, true, true, true, true]
    }
  },
  "3a3fa537038bdbeb11c9454487111b56afaa5230c97546dc0b29554446bfa27d": {
    "query": "\nSELECT COALESCE(ues.score_given, 0) AS score_given,\n  ues.exercise_id AS exercise_id\nFROM user_exercise_states AS ues\nWHERE ues.deleted_at IS NULL\n  AND ues.exercise_id IN (\n    SELECT UNNEST($1::uuid [])\n  )\n  AND ues.course_instance_id = $2\n  AND ues.user_id = $3;\n        ",
    "describe": {
      "columns": [
        {
          "ordinal": 0,
          "name": "score_given",
          "type_info": "Float4"
        },
        {
          "ordinal": 1,
          "name": "exercise_id",
          "type_info": "Uuid"
        }
      ],
      "parameters": {
        "Left": ["UuidArray", "Uuid", "Uuid"]
      },
      "nullable": [null, false]
    }
  },
  "3cfa60a3aa02306a61d9a0fc8faadefde42a9c78b5c3a71b12ed35e17f7dd9f3": {
    "query": "\nSELECT user_id,\n  email,\n  to_jsonb(array_agg(to_jsonb(uue) - 'email' - 'user_id')) AS points_for_exercises\nFROM (\n    SELECT u.id AS user_id,\n      u.email,\n      exercise_id,\n      COALESCE(score_given, 0) as score_given\n    FROM user_exercise_states ues\n      JOIN users u ON u.id = ues.user_id\n      JOIN exercises e ON e.id = ues.exercise_id\n    WHERE ues.exam_id = $1\n      AND ues.deleted_at IS NULL\n      AND u.deleted_at IS NULL\n      AND e.deleted_at IS NULL\n  ) as uue\nGROUP BY user_id,\n  email\n",
    "describe": {
      "columns": [
        {
          "ordinal": 0,
          "name": "user_id",
          "type_info": "Uuid"
        },
        {
          "ordinal": 1,
          "name": "email",
          "type_info": "Varchar"
        },
        {
          "ordinal": 2,
          "name": "points_for_exercises",
          "type_info": "Jsonb"
        }
      ],
      "parameters": {
        "Left": ["Uuid"]
      },
      "nullable": [false, false, null]
    }
  },
  "3e428bdd951fadaeac24cab7e991c4928f8c58df8dd45c61fbb8779b5ddcbe85": {
    "query": "\nINSERT INTO course_instance_enrollments (user_id, course_id, course_instance_id)\nVALUES ($1, $2, $3)\n",
    "describe": {
      "columns": [],
      "parameters": {
        "Left": ["Uuid", "Uuid", "Uuid"]
      },
      "nullable": []
    }
  },
  "3efd7e76fe0499f93390283a55c2a211bdd97707302b31e146b85a95361a93aa": {
    "query": "\nSELECT id,\n  created_at,\n  updated_at,\n  exercise_task_submission_id,\n  course_id,\n  exam_id,\n  exercise_id,\n  exercise_task_id,\n  grading_priority,\n  score_given,\n  grading_progress as \"grading_progress: _\",\n  unscaled_score_maximum,\n  unscaled_score_given,\n  grading_started_at,\n  grading_completed_at,\n  feedback_json,\n  feedback_text,\n  deleted_at\nFROM exercise_task_gradings\nWHERE exercise_task_submission_id = $1\n  AND deleted_at IS NULL\n        ",
    "describe": {
      "columns": [
        {
          "ordinal": 0,
          "name": "id",
          "type_info": "Uuid"
        },
        {
          "ordinal": 1,
          "name": "created_at",
          "type_info": "Timestamptz"
        },
        {
          "ordinal": 2,
          "name": "updated_at",
          "type_info": "Timestamptz"
        },
        {
          "ordinal": 3,
          "name": "exercise_task_submission_id",
          "type_info": "Uuid"
        },
        {
          "ordinal": 4,
          "name": "course_id",
          "type_info": "Uuid"
        },
        {
          "ordinal": 5,
          "name": "exam_id",
          "type_info": "Uuid"
        },
        {
          "ordinal": 6,
          "name": "exercise_id",
          "type_info": "Uuid"
        },
        {
          "ordinal": 7,
          "name": "exercise_task_id",
          "type_info": "Uuid"
        },
        {
          "ordinal": 8,
          "name": "grading_priority",
          "type_info": "Int4"
        },
        {
          "ordinal": 9,
          "name": "score_given",
          "type_info": "Float4"
        },
        {
          "ordinal": 10,
          "name": "grading_progress: _",
          "type_info": {
            "Custom": {
              "name": "grading_progress",
              "kind": {
                "Enum": ["fully-graded", "pending", "pending-manual", "failed", "not-ready"]
              }
            }
          }
        },
        {
          "ordinal": 11,
          "name": "unscaled_score_maximum",
          "type_info": "Int4"
        },
        {
          "ordinal": 12,
          "name": "unscaled_score_given",
          "type_info": "Float4"
        },
        {
          "ordinal": 13,
          "name": "grading_started_at",
          "type_info": "Timestamptz"
        },
        {
          "ordinal": 14,
          "name": "grading_completed_at",
          "type_info": "Timestamptz"
        },
        {
          "ordinal": 15,
          "name": "feedback_json",
          "type_info": "Jsonb"
        },
        {
          "ordinal": 16,
          "name": "feedback_text",
          "type_info": "Text"
        },
        {
          "ordinal": 17,
          "name": "deleted_at",
          "type_info": "Timestamptz"
        }
      ],
      "parameters": {
        "Left": ["Uuid"]
      },
      "nullable": [
        false,
        false,
        false,
        false,
        true,
        true,
        false,
        false,
        false,
        true,
        false,
        true,
        true,
        true,
        true,
        true,
        true,
        true
      ]
    }
  },
  "42788ebc1b44924d1a2fec48d2d374c6761a01819238903738e3ed94597f6bca": {
    "query": "\nINSERT INTO url_redirections (destination_page_id, old_url_path, course_id)\nSELECT $1, $2, $3\nRETURNING id\n",
    "describe": {
      "columns": [
        {
          "ordinal": 0,
          "name": "id",
          "type_info": "Uuid"
        }
      ],
      "parameters": {
        "Left": ["Uuid", "Text", "Uuid"]
      },
      "nullable": [false]
    }
  },
  "42bb90fd049adc897da8bdd2b82ab5b13af558433fae08261cecd5facb0c2f4f": {
    "query": "\nSELECT COUNT(*) as count\nFROM exercise_slide_submissions\nWHERE exercise_id = $1\n",
    "describe": {
      "columns": [
        {
          "ordinal": 0,
          "name": "count",
          "type_info": "Int8"
        }
      ],
      "parameters": {
        "Left": ["Uuid"]
      },
      "nullable": [null]
    }
  },
  "436a4b6e66a08b6449ee12211e083a2291b3665a8b580e585fb211f451bd3a15": {
    "query": "\nUPDATE chapters\nSET front_page_id = $1\nWHERE id = $2\nRETURNING *;\n        ",
    "describe": {
      "columns": [
        {
          "ordinal": 0,
          "name": "id",
          "type_info": "Uuid"
        },
        {
          "ordinal": 1,
          "name": "name",
          "type_info": "Varchar"
        },
        {
          "ordinal": 2,
          "name": "course_id",
          "type_info": "Uuid"
        },
        {
          "ordinal": 3,
          "name": "chapter_number",
          "type_info": "Int4"
        },
        {
          "ordinal": 4,
          "name": "created_at",
          "type_info": "Timestamptz"
        },
        {
          "ordinal": 5,
          "name": "updated_at",
          "type_info": "Timestamptz"
        },
        {
          "ordinal": 6,
          "name": "deleted_at",
          "type_info": "Timestamptz"
        },
        {
          "ordinal": 7,
          "name": "front_page_id",
          "type_info": "Uuid"
        },
        {
          "ordinal": 8,
          "name": "opens_at",
          "type_info": "Timestamptz"
        },
        {
          "ordinal": 9,
          "name": "chapter_image_path",
          "type_info": "Varchar"
        },
        {
          "ordinal": 10,
          "name": "copied_from",
          "type_info": "Uuid"
        }
      ],
      "parameters": {
        "Left": ["Uuid", "Uuid"]
      },
      "nullable": [false, false, false, false, false, false, true, true, true, true, true]
    }
  },
  "43bd86b52b6834f11c68bbe73feef8a34f444934be89ac77bdf9bfe6d3f0f910": {
    "query": "\nUPDATE chapters\nSET chapter_image_path = $1\nWHERE id = $2\nRETURNING *;",
    "describe": {
      "columns": [
        {
          "ordinal": 0,
          "name": "id",
          "type_info": "Uuid"
        },
        {
          "ordinal": 1,
          "name": "name",
          "type_info": "Varchar"
        },
        {
          "ordinal": 2,
          "name": "course_id",
          "type_info": "Uuid"
        },
        {
          "ordinal": 3,
          "name": "chapter_number",
          "type_info": "Int4"
        },
        {
          "ordinal": 4,
          "name": "created_at",
          "type_info": "Timestamptz"
        },
        {
          "ordinal": 5,
          "name": "updated_at",
          "type_info": "Timestamptz"
        },
        {
          "ordinal": 6,
          "name": "deleted_at",
          "type_info": "Timestamptz"
        },
        {
          "ordinal": 7,
          "name": "front_page_id",
          "type_info": "Uuid"
        },
        {
          "ordinal": 8,
          "name": "opens_at",
          "type_info": "Timestamptz"
        },
        {
          "ordinal": 9,
          "name": "chapter_image_path",
          "type_info": "Varchar"
        },
        {
          "ordinal": 10,
          "name": "copied_from",
          "type_info": "Uuid"
        }
      ],
      "parameters": {
        "Left": ["Varchar", "Uuid"]
      },
      "nullable": [false, false, false, false, false, false, true, true, true, true, true]
    }
  },
  "4422d198c0e9c4502344c5b1145df37a6cf0b8a85e43390dfc3c5a1ed57549d2": {
    "query": "\nSELECT exams.id,\n  courses.id as course_id,\n  courses.name as course_name,\n  exams.name\nFROM exams\n  JOIN course_exams ON course_exams.exam_id = exams.id\n  JOIN courses ON courses.id = course_exams.course_id\nWHERE exams.organization_id = $1\n  AND exams.deleted_at IS NULL\n  AND courses.deleted_at IS NULL\n",
    "describe": {
      "columns": [
        {
          "ordinal": 0,
          "name": "id",
          "type_info": "Uuid"
        },
        {
          "ordinal": 1,
          "name": "course_id",
          "type_info": "Uuid"
        },
        {
          "ordinal": 2,
          "name": "course_name",
          "type_info": "Varchar"
        },
        {
          "ordinal": 3,
          "name": "name",
          "type_info": "Varchar"
        }
      ],
      "parameters": {
        "Left": ["Uuid"]
      },
      "nullable": [false, false, false, false]
    }
  },
  "4a941f65ffdb7975654d492932697491dff81a72f4738383b310c2fcad159639": {
    "query": "\nSELECT id,\n  user_id,\n  exercise_id,\n  course_instance_id,\n  exam_id,\n  created_at,\n  updated_at,\n  deleted_at,\n  score_given,\n  grading_progress as \"grading_progress: _\",\n  activity_progress as \"activity_progress: _\",\n  selected_exercise_slide_id\nFROM user_exercise_states\nWHERE user_id = $1\n  AND exercise_id = $2\n  AND (course_instance_id = $3 OR exam_id = $4)\n      ",
    "describe": {
      "columns": [
        {
          "ordinal": 0,
          "name": "id",
          "type_info": "Uuid"
        },
        {
          "ordinal": 1,
          "name": "user_id",
          "type_info": "Uuid"
        },
        {
          "ordinal": 2,
          "name": "exercise_id",
          "type_info": "Uuid"
        },
        {
          "ordinal": 3,
          "name": "course_instance_id",
          "type_info": "Uuid"
        },
        {
          "ordinal": 4,
          "name": "exam_id",
          "type_info": "Uuid"
        },
        {
          "ordinal": 5,
          "name": "created_at",
          "type_info": "Timestamptz"
        },
        {
          "ordinal": 6,
          "name": "updated_at",
          "type_info": "Timestamptz"
        },
        {
          "ordinal": 7,
          "name": "deleted_at",
          "type_info": "Timestamptz"
        },
        {
          "ordinal": 8,
          "name": "score_given",
          "type_info": "Float4"
        },
        {
          "ordinal": 9,
          "name": "grading_progress: _",
          "type_info": {
            "Custom": {
              "name": "grading_progress",
              "kind": {
                "Enum": ["fully-graded", "pending", "pending-manual", "failed", "not-ready"]
              }
            }
          }
        },
        {
          "ordinal": 10,
          "name": "activity_progress: _",
          "type_info": {
            "Custom": {
              "name": "activity_progress",
              "kind": {
                "Enum": ["initialized", "started", "in-progress", "submitted", "completed"]
              }
            }
          }
        },
        {
          "ordinal": 11,
          "name": "selected_exercise_slide_id",
          "type_info": "Uuid"
        }
      ],
      "parameters": {
        "Left": ["Uuid", "Uuid", "Uuid", "Uuid"]
      },
      "nullable": [false, false, false, true, true, false, false, true, true, false, false, true]
    }
  },
  "4bcf93034b7f1e2a30d12f895c2e8c394094dd5b057cbbd89a5715ad9518ef9d": {
    "query": "\n  UPDATE exercises\n  SET deleted_at = now()\n  WHERE page_id = $1\n          ",
    "describe": {
      "columns": [],
      "parameters": {
        "Left": ["Uuid"]
      },
      "nullable": []
    }
  },
  "4c1c90488e758f959a27a91a32decb1057674d9f57732a9cceef61effae80419": {
    "query": "\nUPDATE pages\nSET content = $2,\n  url_path = $3,\n  title = $4,\n  chapter_id = $5\nWHERE id = $1\nRETURNING id,\n  created_at,\n  updated_at,\n  course_id,\n  exam_id,\n  chapter_id,\n  url_path,\n  title,\n  deleted_at,\n  content,\n  order_number,\n  copied_from\n        ",
    "describe": {
      "columns": [
        {
          "ordinal": 0,
          "name": "id",
          "type_info": "Uuid"
        },
        {
          "ordinal": 1,
          "name": "created_at",
          "type_info": "Timestamptz"
        },
        {
          "ordinal": 2,
          "name": "updated_at",
          "type_info": "Timestamptz"
        },
        {
          "ordinal": 3,
          "name": "course_id",
          "type_info": "Uuid"
        },
        {
          "ordinal": 4,
          "name": "exam_id",
          "type_info": "Uuid"
        },
        {
          "ordinal": 5,
          "name": "chapter_id",
          "type_info": "Uuid"
        },
        {
          "ordinal": 6,
          "name": "url_path",
          "type_info": "Varchar"
        },
        {
          "ordinal": 7,
          "name": "title",
          "type_info": "Varchar"
        },
        {
          "ordinal": 8,
          "name": "deleted_at",
          "type_info": "Timestamptz"
        },
        {
          "ordinal": 9,
          "name": "content",
          "type_info": "Jsonb"
        },
        {
          "ordinal": 10,
          "name": "order_number",
          "type_info": "Int4"
        },
        {
          "ordinal": 11,
          "name": "copied_from",
          "type_info": "Uuid"
        }
      ],
      "parameters": {
        "Left": ["Uuid", "Jsonb", "Varchar", "Varchar", "Uuid"]
      },
      "nullable": [false, false, false, true, true, true, false, false, true, false, false, true]
    }
  },
  "4c7587a63fa11311dbe3b3466599276be54d129f90ce6721b7ae33c08156b83b": {
    "query": "\nSELECT date_part('isodow', created_at)::integer isodow,\n  date_part('hour', created_at)::integer \"hour\",\n  count(*)::integer\nFROM exercise_slide_submissions\nWHERE course_id = $1\nGROUP BY isodow,\n  \"hour\"\nORDER BY isodow,\n  hour;\n          ",
    "describe": {
      "columns": [
        {
          "ordinal": 0,
          "name": "isodow",
          "type_info": "Int4"
        },
        {
          "ordinal": 1,
          "name": "hour",
          "type_info": "Int4"
        },
        {
          "ordinal": 2,
          "name": "count",
          "type_info": "Int4"
        }
      ],
      "parameters": {
        "Left": ["Uuid"]
      },
      "nullable": [null, null, null]
    }
  },
  "4e0c321cdf774495ae5abb90d777362066957858b50f1da00e85dcb062f573e8": {
    "query": "\nSELECT pages.id,\n  pages.created_at,\n  pages.updated_at,\n  pages.course_id,\n  pages.exam_id,\n  pages.chapter_id,\n  pages.url_path,\n  pages.title,\n  pages.deleted_at,\n  pages.content,\n  pages.order_number,\n  pages.copied_from\nFROM url_redirections\n  JOIN pages on pages.id = url_redirections.destination_page_id\nWHERE url_redirections.course_id = $1\n  AND old_url_path = $2\n  AND url_redirections.deleted_at IS NULL\n  AND pages.deleted_at IS NULL;\n    ",
    "describe": {
      "columns": [
        {
          "ordinal": 0,
          "name": "id",
          "type_info": "Uuid"
        },
        {
          "ordinal": 1,
          "name": "created_at",
          "type_info": "Timestamptz"
        },
        {
          "ordinal": 2,
          "name": "updated_at",
          "type_info": "Timestamptz"
        },
        {
          "ordinal": 3,
          "name": "course_id",
          "type_info": "Uuid"
        },
        {
          "ordinal": 4,
          "name": "exam_id",
          "type_info": "Uuid"
        },
        {
          "ordinal": 5,
          "name": "chapter_id",
          "type_info": "Uuid"
        },
        {
          "ordinal": 6,
          "name": "url_path",
          "type_info": "Varchar"
        },
        {
          "ordinal": 7,
          "name": "title",
          "type_info": "Varchar"
        },
        {
          "ordinal": 8,
          "name": "deleted_at",
          "type_info": "Timestamptz"
        },
        {
          "ordinal": 9,
          "name": "content",
          "type_info": "Jsonb"
        },
        {
          "ordinal": 10,
          "name": "order_number",
          "type_info": "Int4"
        },
        {
          "ordinal": 11,
          "name": "copied_from",
          "type_info": "Uuid"
        }
      ],
      "parameters": {
        "Left": ["Uuid", "Text"]
      },
      "nullable": [false, false, false, true, true, true, false, false, true, false, false, true]
    }
  },
  "4f7e2b9650e10a87e8df9091b99fb43d3eb68974730a3c08dc6a63ae3ec4f92e": {
    "query": "\nSELECT ucs.*\nFROM courses c\n  JOIN user_course_settings ucs ON (\n    ucs.course_language_group_id = c.course_language_group_id\n  )\nWHERE c.id = $1\n  AND ucs.user_id = $2\n  AND c.deleted_at IS NULL\n  AND ucs.deleted_at IS NULL;\n        ",
    "describe": {
      "columns": [
        {
          "ordinal": 0,
          "name": "user_id",
          "type_info": "Uuid"
        },
        {
          "ordinal": 1,
          "name": "course_language_group_id",
          "type_info": "Uuid"
        },
        {
          "ordinal": 2,
          "name": "created_at",
          "type_info": "Timestamptz"
        },
        {
          "ordinal": 3,
          "name": "updated_at",
          "type_info": "Timestamptz"
        },
        {
          "ordinal": 4,
          "name": "deleted_at",
          "type_info": "Timestamptz"
        },
        {
          "ordinal": 5,
          "name": "current_course_id",
          "type_info": "Uuid"
        },
        {
          "ordinal": 6,
          "name": "current_course_instance_id",
          "type_info": "Uuid"
        }
      ],
      "parameters": {
        "Left": ["Uuid", "Uuid"]
      },
      "nullable": [false, false, false, false, true, false, false]
    }
  },
  "53bfa80a5ca2c543393bbe2266c1129ea103eb4699aaf0fd1445b8daeb408cd0": {
    "query": "\nSELECT organization_id\nFROM exams\nWHERE id = $1\n",
    "describe": {
      "columns": [
        {
          "ordinal": 0,
          "name": "organization_id",
          "type_info": "Uuid"
        }
      ],
      "parameters": {
        "Left": ["Uuid"]
      },
      "nullable": [false]
    }
  },
  "53e26910f60193f83389cea5ba2197fb520a0733034ed9fb423dd1f1edccdc90": {
    "query": "\nINSERT INTO exercises (\n    id,\n    course_id,\n    name,\n    deadline,\n    page_id,\n    score_maximum,\n    order_number,\n    chapter_id,\n    copied_from\n  )\nSELECT uuid_generate_v5($1, id::text),\n  $1,\n  name,\n  deadline,\n  uuid_generate_v5($1, page_id::text),\n  score_maximum,\n  order_number,\n  chapter_id,\n  id\nFROM exercises\nWHERE course_id = $2\nRETURNING id,\n  copied_from;\n    ",
    "describe": {
      "columns": [
        {
          "ordinal": 0,
          "name": "id",
          "type_info": "Uuid"
        },
        {
          "ordinal": 1,
          "name": "copied_from",
          "type_info": "Uuid"
        }
      ],
      "parameters": {
        "Left": ["Uuid", "Uuid"]
      },
      "nullable": [false, true]
    }
  },
  "55d2baac7d8ce3670047a6388219d46faaac72bb6f7f6769b28fa320d601652c": {
    "query": "\nINSERT INTO exercise_service_info (\n    exercise_service_id,\n    exercise_type_specific_user_interface_iframe,\n    grade_endpoint_path,\n    public_spec_endpoint_path,\n    model_solution_path\n  )\nVALUES ($1, $2, $3, $4, $5)\nRETURNING *\n",
    "describe": {
      "columns": [
        {
          "ordinal": 0,
          "name": "exercise_service_id",
          "type_info": "Uuid"
        },
        {
          "ordinal": 1,
          "name": "created_at",
          "type_info": "Timestamptz"
        },
        {
          "ordinal": 2,
          "name": "updated_at",
          "type_info": "Timestamptz"
        },
        {
          "ordinal": 3,
          "name": "grade_endpoint_path",
          "type_info": "Varchar"
        },
        {
          "ordinal": 4,
          "name": "public_spec_endpoint_path",
          "type_info": "Varchar"
        },
        {
          "ordinal": 5,
          "name": "model_solution_path",
          "type_info": "Varchar"
        },
        {
          "ordinal": 6,
          "name": "exercise_type_specific_user_interface_iframe",
          "type_info": "Varchar"
        }
      ],
      "parameters": {
        "Left": ["Uuid", "Varchar", "Varchar", "Varchar", "Varchar"]
      },
      "nullable": [false, false, false, false, false, false, false]
    }
  },
  "576035aeb9e877869815eabed2f331073438c344f65a06022c74c23592c51dd6": {
    "query": "\nSELECT opens_at\nFROM chapters\nWHERE id = $1\n",
    "describe": {
      "columns": [
        {
          "ordinal": 0,
          "name": "opens_at",
          "type_info": "Timestamptz"
        }
      ],
      "parameters": {
        "Left": ["Uuid"]
      },
      "nullable": [true]
    }
  },
  "57a68927ab9190576b02daf32cbc02bfa23f175cb50f50dd599c24c4337da79b": {
    "query": "\nSELECT id,\n  name,\n  created_at,\n  updated_at,\n  organization_id,\n  deleted_at,\n  slug,\n  content_search_language::text,\n  language_code,\n  copied_from,\n  course_language_group_id,\n  description,\n  is_draft\nFROM courses\nWHERE slug = $1\n  AND deleted_at IS NULL\n",
    "describe": {
      "columns": [
        {
          "ordinal": 0,
          "name": "id",
          "type_info": "Uuid"
        },
        {
          "ordinal": 1,
          "name": "name",
          "type_info": "Varchar"
        },
        {
          "ordinal": 2,
          "name": "created_at",
          "type_info": "Timestamptz"
        },
        {
          "ordinal": 3,
          "name": "updated_at",
          "type_info": "Timestamptz"
        },
        {
          "ordinal": 4,
          "name": "organization_id",
          "type_info": "Uuid"
        },
        {
          "ordinal": 5,
          "name": "deleted_at",
          "type_info": "Timestamptz"
        },
        {
          "ordinal": 6,
          "name": "slug",
          "type_info": "Varchar"
        },
        {
          "ordinal": 7,
          "name": "content_search_language",
          "type_info": "Text"
        },
        {
          "ordinal": 8,
          "name": "language_code",
          "type_info": "Varchar"
        },
        {
          "ordinal": 9,
          "name": "copied_from",
          "type_info": "Uuid"
        },
        {
          "ordinal": 10,
          "name": "course_language_group_id",
          "type_info": "Uuid"
        },
        {
          "ordinal": 11,
          "name": "description",
          "type_info": "Text"
        },
        {
          "ordinal": 12,
          "name": "is_draft",
          "type_info": "Bool"
        }
      ],
      "parameters": {
        "Left": ["Text"]
      },
      "nullable": [
        false,
        false,
        false,
        false,
        false,
        true,
        false,
        null,
        false,
        true,
        false,
        true,
        false
      ]
    }
  },
  "5994334eba8b775d80a31603a63fe24599b25205a00cc5de720edc14d2fd1058": {
    "query": "\nSELECT *\nFROM exercises\nWHERE page_id = $1\n  AND deleted_at IS NULL\n",
    "describe": {
      "columns": [
        {
          "ordinal": 0,
          "name": "id",
          "type_info": "Uuid"
        },
        {
          "ordinal": 1,
          "name": "created_at",
          "type_info": "Timestamptz"
        },
        {
          "ordinal": 2,
          "name": "updated_at",
          "type_info": "Timestamptz"
        },
        {
          "ordinal": 3,
          "name": "course_id",
          "type_info": "Uuid"
        },
        {
          "ordinal": 4,
          "name": "deleted_at",
          "type_info": "Timestamptz"
        },
        {
          "ordinal": 5,
          "name": "name",
          "type_info": "Varchar"
        },
        {
          "ordinal": 6,
          "name": "deadline",
          "type_info": "Timestamptz"
        },
        {
          "ordinal": 7,
          "name": "page_id",
          "type_info": "Uuid"
        },
        {
          "ordinal": 8,
          "name": "score_maximum",
          "type_info": "Int4"
        },
        {
          "ordinal": 9,
          "name": "order_number",
          "type_info": "Int4"
        },
        {
          "ordinal": 10,
          "name": "chapter_id",
          "type_info": "Uuid"
        },
        {
          "ordinal": 11,
          "name": "copied_from",
          "type_info": "Uuid"
        },
        {
          "ordinal": 12,
          "name": "exam_id",
          "type_info": "Uuid"
        }
      ],
      "parameters": {
        "Left": ["Uuid"]
      },
      "nullable": [
        false,
        false,
        false,
        true,
        true,
        false,
        true,
        false,
        false,
        false,
        true,
        true,
        true
      ]
    }
  },
  "5aa5b0629666c849e87f50b545a2f83f7bfadc42d475b3b2979f1c2507fdc551": {
    "query": "\nSELECT *\nFROM exercise_slides\nWHERE exercise_id = ANY($1)\n  AND deleted_at IS NULL;\n        ",
    "describe": {
      "columns": [
        {
          "ordinal": 0,
          "name": "id",
          "type_info": "Uuid"
        },
        {
          "ordinal": 1,
          "name": "created_at",
          "type_info": "Timestamptz"
        },
        {
          "ordinal": 2,
          "name": "updated_at",
          "type_info": "Timestamptz"
        },
        {
          "ordinal": 3,
          "name": "deleted_at",
          "type_info": "Timestamptz"
        },
        {
          "ordinal": 4,
          "name": "exercise_id",
          "type_info": "Uuid"
        },
        {
          "ordinal": 5,
          "name": "order_number",
          "type_info": "Int4"
        }
      ],
      "parameters": {
        "Left": ["UuidArray"]
      },
      "nullable": [false, false, false, true, false, false]
    }
  },
  "5bf296199f464130717be2910f6d241261334a31a65e9a6911d6e795d1435d8f": {
    "query": "\nUPDATE proposed_page_edits\nSET pending = $1\nWHERE id = $2\n",
    "describe": {
      "columns": [],
      "parameters": {
        "Left": ["Bool", "Uuid"]
      },
      "nullable": []
    }
  },
  "5bff2d6b08b954b12c31a399396e4f855f055ac3994940b626d05fbd4b415c54": {
    "query": "\nSELECT course_id, exam_id\nFROM pages\nWHERE id = $1\n  AND deleted_at IS NULL;\n        ",
    "describe": {
      "columns": [
        {
          "ordinal": 0,
          "name": "course_id",
          "type_info": "Uuid"
        },
        {
          "ordinal": 1,
          "name": "exam_id",
          "type_info": "Uuid"
        }
      ],
      "parameters": {
        "Left": ["Uuid"]
      },
      "nullable": [true, true]
    }
  },
  "5ca1aa049939baf58ecd4ef69a9344cf7cf82ce93aa64f694250008a1ecd5f07": {
    "query": "\nINSERT INTO roles (user_id, role, is_global)\nVALUES ($1, $2, True)\nRETURNING id\n",
    "describe": {
      "columns": [
        {
          "ordinal": 0,
          "name": "id",
          "type_info": "Uuid"
        }
      ],
      "parameters": {
        "Left": [
          "Uuid",
          {
            "Custom": {
              "name": "user_role",
              "kind": {
                "Enum": ["admin", "assistant", "teacher", "reviewer"]
              }
            }
          }
        ]
      },
      "nullable": [false]
    }
  },
  "5cf04047f64dad53b0b701fcb9e2c49da51b2d4c22944103a24f57f4bc37045f": {
    "query": "\nSELECT id,\n  created_at,\n  updated_at,\n  course_id,\n  exam_id,\n  chapter_id,\n  url_path,\n  title,\n  deleted_at,\n  content,\n  order_number,\n  copied_from\nFROM pages\nWHERE id = $1;\n",
    "describe": {
      "columns": [
        {
          "ordinal": 0,
          "name": "id",
          "type_info": "Uuid"
        },
        {
          "ordinal": 1,
          "name": "created_at",
          "type_info": "Timestamptz"
        },
        {
          "ordinal": 2,
          "name": "updated_at",
          "type_info": "Timestamptz"
        },
        {
          "ordinal": 3,
          "name": "course_id",
          "type_info": "Uuid"
        },
        {
          "ordinal": 4,
          "name": "exam_id",
          "type_info": "Uuid"
        },
        {
          "ordinal": 5,
          "name": "chapter_id",
          "type_info": "Uuid"
        },
        {
          "ordinal": 6,
          "name": "url_path",
          "type_info": "Varchar"
        },
        {
          "ordinal": 7,
          "name": "title",
          "type_info": "Varchar"
        },
        {
          "ordinal": 8,
          "name": "deleted_at",
          "type_info": "Timestamptz"
        },
        {
          "ordinal": 9,
          "name": "content",
          "type_info": "Jsonb"
        },
        {
          "ordinal": 10,
          "name": "order_number",
          "type_info": "Int4"
        },
        {
          "ordinal": 11,
          "name": "copied_from",
          "type_info": "Uuid"
        }
      ],
      "parameters": {
        "Left": ["Uuid"]
      },
      "nullable": [false, false, false, true, true, true, false, false, true, false, false, true]
    }
  },
  "5e92276cd35f5b56591706b2e6b9e5229aba70df37b21a2654298bf9a0caf783": {
    "query": "\nINSERT INTO organizations (id, name, slug, description)\nVALUES ($1, $2, $3, $4)\nRETURNING id\n",
    "describe": {
      "columns": [
        {
          "ordinal": 0,
          "name": "id",
          "type_info": "Uuid"
        }
      ],
      "parameters": {
        "Left": ["Uuid", "Varchar", "Varchar", "Varchar"]
      },
      "nullable": [false]
    }
  },
  "601f25b4d5af63d986f8cb60234464da750ba326d5ef63d2448df1d546fe2e1d": {
    "query": "\nINSERT INTO courses (\n    name,\n    organization_id,\n    slug,\n    content_search_language,\n    language_code,\n    copied_from,\n    course_language_group_id,\n    is_draft\n  )\nVALUES ($1, $2, $3, $4::regconfig, $5, $6, $7, $8)\nRETURNING id,\n  name,\n  created_at,\n  updated_at,\n  organization_id,\n  deleted_at,\n  slug,\n  content_search_language::text,\n  language_code,\n  copied_from,\n  course_language_group_id,\n  description,\n  is_draft;\n    ",
    "describe": {
      "columns": [
        {
          "ordinal": 0,
          "name": "id",
          "type_info": "Uuid"
        },
        {
          "ordinal": 1,
          "name": "name",
          "type_info": "Varchar"
        },
        {
          "ordinal": 2,
          "name": "created_at",
          "type_info": "Timestamptz"
        },
        {
          "ordinal": 3,
          "name": "updated_at",
          "type_info": "Timestamptz"
        },
        {
          "ordinal": 4,
          "name": "organization_id",
          "type_info": "Uuid"
        },
        {
          "ordinal": 5,
          "name": "deleted_at",
          "type_info": "Timestamptz"
        },
        {
          "ordinal": 6,
          "name": "slug",
          "type_info": "Varchar"
        },
        {
          "ordinal": 7,
          "name": "content_search_language",
          "type_info": "Text"
        },
        {
          "ordinal": 8,
          "name": "language_code",
          "type_info": "Varchar"
        },
        {
          "ordinal": 9,
          "name": "copied_from",
          "type_info": "Uuid"
        },
        {
          "ordinal": 10,
          "name": "course_language_group_id",
          "type_info": "Uuid"
        },
        {
          "ordinal": 11,
          "name": "description",
          "type_info": "Text"
        },
        {
          "ordinal": 12,
          "name": "is_draft",
          "type_info": "Bool"
        }
      ],
      "parameters": {
        "Left": [
          "Varchar",
          "Uuid",
          "Varchar",
          {
            "Custom": {
              "name": "regconfig",
              "kind": "Simple"
            }
          },
          "Varchar",
          "Uuid",
          "Uuid",
          "Bool"
        ]
      },
      "nullable": [
        false,
        false,
        false,
        false,
        false,
        true,
        false,
        null,
        false,
        true,
        false,
        true,
        false
      ]
    }
  },
  "603e6b10fb13e8b38d31fdcf54593596bceaf3e83acfd13015c69ea319a88437": {
    "query": "\nSELECT SUM(COALESCE(score_given, 0))\nFROM user_exercise_task_states\nWHERE user_exercise_slide_state_id = $1\n  AND deleted_at IS NULL\n        ",
    "describe": {
      "columns": [
        {
          "ordinal": 0,
          "name": "sum",
          "type_info": "Float4"
        }
      ],
      "parameters": {
        "Left": ["Uuid"]
      },
      "nullable": [null]
    }
  },
  "60fed3e48c5452f1f0d9aa6c6775f382456469221d08d6d2d450fd5c24648d31": {
    "query": "\nINSERT INTO chapters(name, course_id, chapter_number)\nVALUES($1, $2, $3)\nRETURNING *;\n",
    "describe": {
      "columns": [
        {
          "ordinal": 0,
          "name": "id",
          "type_info": "Uuid"
        },
        {
          "ordinal": 1,
          "name": "name",
          "type_info": "Varchar"
        },
        {
          "ordinal": 2,
          "name": "course_id",
          "type_info": "Uuid"
        },
        {
          "ordinal": 3,
          "name": "chapter_number",
          "type_info": "Int4"
        },
        {
          "ordinal": 4,
          "name": "created_at",
          "type_info": "Timestamptz"
        },
        {
          "ordinal": 5,
          "name": "updated_at",
          "type_info": "Timestamptz"
        },
        {
          "ordinal": 6,
          "name": "deleted_at",
          "type_info": "Timestamptz"
        },
        {
          "ordinal": 7,
          "name": "front_page_id",
          "type_info": "Uuid"
        },
        {
          "ordinal": 8,
          "name": "opens_at",
          "type_info": "Timestamptz"
        },
        {
          "ordinal": 9,
          "name": "chapter_image_path",
          "type_info": "Varchar"
        },
        {
          "ordinal": 10,
          "name": "copied_from",
          "type_info": "Uuid"
        }
      ],
      "parameters": {
        "Left": ["Varchar", "Uuid", "Int4"]
      },
      "nullable": [false, false, false, false, false, false, true, true, true, true, true]
    }
  },
  "6141fad2b713a433352e117c4832df0e54c0750210ebee7c647f1fe142cd84b6": {
    "query": "\nUPDATE user_exercise_states\nSET score_given = $1,\n  grading_progress = $2,\n  activity_progress = $3\nWHERE id = $4\n  AND deleted_at IS NULL\nRETURNING id,\n  user_id,\n  exercise_id,\n  course_instance_id,\n  exam_id,\n  created_at,\n  updated_at,\n  deleted_at,\n  score_given,\n  grading_progress as \"grading_progress: _\",\n  activity_progress as \"activity_progress: _\",\n  selected_exercise_slide_id\n        ",
    "describe": {
      "columns": [
        {
          "ordinal": 0,
          "name": "id",
          "type_info": "Uuid"
        },
        {
          "ordinal": 1,
          "name": "user_id",
          "type_info": "Uuid"
        },
        {
          "ordinal": 2,
          "name": "exercise_id",
          "type_info": "Uuid"
        },
        {
          "ordinal": 3,
          "name": "course_instance_id",
          "type_info": "Uuid"
        },
        {
          "ordinal": 4,
          "name": "exam_id",
          "type_info": "Uuid"
        },
        {
          "ordinal": 5,
          "name": "created_at",
          "type_info": "Timestamptz"
        },
        {
          "ordinal": 6,
          "name": "updated_at",
          "type_info": "Timestamptz"
        },
        {
          "ordinal": 7,
          "name": "deleted_at",
          "type_info": "Timestamptz"
        },
        {
          "ordinal": 8,
          "name": "score_given",
          "type_info": "Float4"
        },
        {
          "ordinal": 9,
          "name": "grading_progress: _",
          "type_info": {
            "Custom": {
              "name": "grading_progress",
              "kind": {
                "Enum": ["fully-graded", "pending", "pending-manual", "failed", "not-ready"]
              }
            }
          }
        },
        {
          "ordinal": 10,
          "name": "activity_progress: _",
          "type_info": {
            "Custom": {
              "name": "activity_progress",
              "kind": {
                "Enum": ["initialized", "started", "in-progress", "submitted", "completed"]
              }
            }
          }
        },
        {
          "ordinal": 11,
          "name": "selected_exercise_slide_id",
          "type_info": "Uuid"
        }
      ],
      "parameters": {
        "Left": [
          "Float4",
          {
            "Custom": {
              "name": "grading_progress",
              "kind": {
                "Enum": ["fully-graded", "pending", "pending-manual", "failed", "not-ready"]
              }
            }
          },
          {
            "Custom": {
              "name": "activity_progress",
              "kind": {
                "Enum": ["initialized", "started", "in-progress", "submitted", "completed"]
              }
            }
          },
          "Uuid"
        ]
      },
      "nullable": [false, false, false, true, true, false, false, true, true, false, false, true]
    }
  },
  "6263426899d28575a326f3f969a391461c623bc4397d4236f1a2bf048785927d": {
    "query": "\nSELECT pages.id,\n  pages.created_at,\n  pages.updated_at,\n  pages.course_id,\n  pages.exam_id,\n  pages.chapter_id,\n  pages.url_path,\n  pages.title,\n  pages.deleted_at,\n  pages.content,\n  pages.order_number,\n  pages.copied_from\nFROM pages\nWHERE exam_id = $1\nAND pages.deleted_at IS NULL\n",
    "describe": {
      "columns": [
        {
          "ordinal": 0,
          "name": "id",
          "type_info": "Uuid"
        },
        {
          "ordinal": 1,
          "name": "created_at",
          "type_info": "Timestamptz"
        },
        {
          "ordinal": 2,
          "name": "updated_at",
          "type_info": "Timestamptz"
        },
        {
          "ordinal": 3,
          "name": "course_id",
          "type_info": "Uuid"
        },
        {
          "ordinal": 4,
          "name": "exam_id",
          "type_info": "Uuid"
        },
        {
          "ordinal": 5,
          "name": "chapter_id",
          "type_info": "Uuid"
        },
        {
          "ordinal": 6,
          "name": "url_path",
          "type_info": "Varchar"
        },
        {
          "ordinal": 7,
          "name": "title",
          "type_info": "Varchar"
        },
        {
          "ordinal": 8,
          "name": "deleted_at",
          "type_info": "Timestamptz"
        },
        {
          "ordinal": 9,
          "name": "content",
          "type_info": "Jsonb"
        },
        {
          "ordinal": 10,
          "name": "order_number",
          "type_info": "Int4"
        },
        {
          "ordinal": 11,
          "name": "copied_from",
          "type_info": "Uuid"
        }
      ],
      "parameters": {
        "Left": ["Uuid"]
      },
      "nullable": [false, false, false, true, true, true, false, false, true, false, false, true]
    }
  },
  "627450a0d6ac7e700c254a8aa1b07ad189feaf97467042466f781fee282b2df9": {
    "query": "\nSELECT *\nFROM user_exercise_slide_states\nWHERE user_exercise_state_id = $1\n  AND exercise_slide_id = $2\n  AND deleted_at IS NULL\n        ",
    "describe": {
      "columns": [
        {
          "ordinal": 0,
          "name": "id",
          "type_info": "Uuid"
        },
        {
          "ordinal": 1,
          "name": "created_at",
          "type_info": "Timestamptz"
        },
        {
          "ordinal": 2,
          "name": "updated_at",
          "type_info": "Timestamptz"
        },
        {
          "ordinal": 3,
          "name": "deleted_at",
          "type_info": "Timestamptz"
        },
        {
          "ordinal": 4,
          "name": "user_exercise_state_id",
          "type_info": "Uuid"
        },
        {
          "ordinal": 5,
          "name": "exercise_slide_id",
          "type_info": "Uuid"
        },
        {
          "ordinal": 6,
          "name": "score_given",
          "type_info": "Float4"
        }
      ],
      "parameters": {
        "Left": ["Uuid", "Uuid"]
      },
      "nullable": [false, false, false, true, false, false, true]
    }
  },
  "62779c7c02d779b2b442c239dfe0eae28dc1695daa32481c8c69993a313edd2e": {
    "query": "\nSELECT id,\n  exercise_task_submission_id,\n  grading_before_regrading,\n  grading_after_regrading\nFROM exercise_task_regrading_submissions\nWHERE id = $1\n",
    "describe": {
      "columns": [
        {
          "ordinal": 0,
          "name": "id",
          "type_info": "Uuid"
        },
        {
          "ordinal": 1,
          "name": "exercise_task_submission_id",
          "type_info": "Uuid"
        },
        {
          "ordinal": 2,
          "name": "grading_before_regrading",
          "type_info": "Uuid"
        },
        {
          "ordinal": 3,
          "name": "grading_after_regrading",
          "type_info": "Uuid"
        }
      ],
      "parameters": {
        "Left": ["Uuid"]
      },
      "nullable": [false, false, false, true]
    }
  },
  "64fe3f5421ad33305f9f1daef9da4fb63db3edc86b7e769e21e689b67f2d9839": {
    "query": "\nINSERT INTO exercise_task_gradings(\n    exercise_task_submission_id,\n    course_id,\n    exam_id,\n    exercise_id,\n    exercise_task_id,\n    grading_started_at\n  )\nVALUES($1, $2, $3, $4, $5, now())\nRETURNING id,\n  created_at,\n  updated_at,\n  exercise_task_submission_id,\n  course_id,\n  exam_id,\n  exercise_id,\n  exercise_task_id,\n  grading_priority,\n  score_given,\n  grading_progress as \"grading_progress: _\",\n  unscaled_score_given,\n  unscaled_score_maximum,\n  grading_started_at,\n  grading_completed_at,\n  feedback_json,\n  feedback_text,\n  deleted_at\n",
    "describe": {
      "columns": [
        {
          "ordinal": 0,
          "name": "id",
          "type_info": "Uuid"
        },
        {
          "ordinal": 1,
          "name": "created_at",
          "type_info": "Timestamptz"
        },
        {
          "ordinal": 2,
          "name": "updated_at",
          "type_info": "Timestamptz"
        },
        {
          "ordinal": 3,
          "name": "exercise_task_submission_id",
          "type_info": "Uuid"
        },
        {
          "ordinal": 4,
          "name": "course_id",
          "type_info": "Uuid"
        },
        {
          "ordinal": 5,
          "name": "exam_id",
          "type_info": "Uuid"
        },
        {
          "ordinal": 6,
          "name": "exercise_id",
          "type_info": "Uuid"
        },
        {
          "ordinal": 7,
          "name": "exercise_task_id",
          "type_info": "Uuid"
        },
        {
          "ordinal": 8,
          "name": "grading_priority",
          "type_info": "Int4"
        },
        {
          "ordinal": 9,
          "name": "score_given",
          "type_info": "Float4"
        },
        {
          "ordinal": 10,
          "name": "grading_progress: _",
          "type_info": {
            "Custom": {
              "name": "grading_progress",
              "kind": {
                "Enum": ["fully-graded", "pending", "pending-manual", "failed", "not-ready"]
              }
            }
          }
        },
        {
          "ordinal": 11,
          "name": "unscaled_score_given",
          "type_info": "Float4"
        },
        {
          "ordinal": 12,
          "name": "unscaled_score_maximum",
          "type_info": "Int4"
        },
        {
          "ordinal": 13,
          "name": "grading_started_at",
          "type_info": "Timestamptz"
        },
        {
          "ordinal": 14,
          "name": "grading_completed_at",
          "type_info": "Timestamptz"
        },
        {
          "ordinal": 15,
          "name": "feedback_json",
          "type_info": "Jsonb"
        },
        {
          "ordinal": 16,
          "name": "feedback_text",
          "type_info": "Text"
        },
        {
          "ordinal": 17,
          "name": "deleted_at",
          "type_info": "Timestamptz"
        }
      ],
      "parameters": {
        "Left": ["Uuid", "Uuid", "Uuid", "Uuid", "Uuid"]
      },
      "nullable": [
        false,
        false,
        false,
        false,
        true,
        true,
        false,
        false,
        false,
        true,
        false,
        true,
        true,
        true,
        true,
        true,
        true,
        true
      ]
    }
  },
  "65cc3c8d7fd2610ad86c2aec0773281029298a5165fcb245bdb10c1dfc9e73c6": {
    "query": "SELECT cfgname::text FROM pg_ts_config WHERE cfgname = $1",
    "describe": {
      "columns": [
        {
          "ordinal": 0,
          "name": "cfgname",
          "type_info": "Text"
        }
      ],
      "parameters": {
        "Left": ["Name"]
      },
      "nullable": [null]
    }
  },
  "680c5eed3c49d67d404af7d0a2df7dc8f9391db14848e8aff877a8a117335be2": {
    "query": "SELECT * FROM exercises WHERE id = $1;",
    "describe": {
      "columns": [
        {
          "ordinal": 0,
          "name": "id",
          "type_info": "Uuid"
        },
        {
          "ordinal": 1,
          "name": "created_at",
          "type_info": "Timestamptz"
        },
        {
          "ordinal": 2,
          "name": "updated_at",
          "type_info": "Timestamptz"
        },
        {
          "ordinal": 3,
          "name": "course_id",
          "type_info": "Uuid"
        },
        {
          "ordinal": 4,
          "name": "deleted_at",
          "type_info": "Timestamptz"
        },
        {
          "ordinal": 5,
          "name": "name",
          "type_info": "Varchar"
        },
        {
          "ordinal": 6,
          "name": "deadline",
          "type_info": "Timestamptz"
        },
        {
          "ordinal": 7,
          "name": "page_id",
          "type_info": "Uuid"
        },
        {
          "ordinal": 8,
          "name": "score_maximum",
          "type_info": "Int4"
        },
        {
          "ordinal": 9,
          "name": "order_number",
          "type_info": "Int4"
        },
        {
          "ordinal": 10,
          "name": "chapter_id",
          "type_info": "Uuid"
        },
        {
          "ordinal": 11,
          "name": "copied_from",
          "type_info": "Uuid"
        },
        {
          "ordinal": 12,
          "name": "exam_id",
          "type_info": "Uuid"
        }
      ],
      "parameters": {
        "Left": ["Uuid"]
      },
      "nullable": [
        false,
        false,
        false,
        true,
        true,
        false,
        true,
        false,
        false,
        false,
        true,
        true,
        true
      ]
    }
  },
  "683c5a50724caff2f45501c18b2dbf2e4881adf896d3b1764573c97505cc38ce": {
    "query": "\nSELECT is_global,\n  organization_id,\n  course_id,\n  course_instance_id,\n  exam_id,\n  role AS \"role: UserRole\"\nFROM roles\nWHERE user_id = $1\n",
    "describe": {
      "columns": [
        {
          "ordinal": 0,
          "name": "is_global",
          "type_info": "Bool"
        },
        {
          "ordinal": 1,
          "name": "organization_id",
          "type_info": "Uuid"
        },
        {
          "ordinal": 2,
          "name": "course_id",
          "type_info": "Uuid"
        },
        {
          "ordinal": 3,
          "name": "course_instance_id",
          "type_info": "Uuid"
        },
        {
          "ordinal": 4,
          "name": "exam_id",
          "type_info": "Uuid"
        },
        {
          "ordinal": 5,
          "name": "role: UserRole",
          "type_info": {
            "Custom": {
              "name": "user_role",
              "kind": {
                "Enum": ["admin", "assistant", "teacher", "reviewer"]
              }
            }
          }
        }
      ],
      "parameters": {
        "Left": ["Uuid"]
      },
      "nullable": [false, true, true, true, true, false]
    }
  },
  "6b8536e8f4621ec17b4b6a7aea1b2df02d5f86d70df29eaa89dd00c028aa4e67": {
    "query": "\nINSERT INTO proposed_block_edits (\n  proposal_id,\n  block_id,\n  block_attribute,\n  original_text,\n  changed_text\n)\nVALUES ($1, $2, $3, $4, $5)\nRETURNING id\n",
    "describe": {
      "columns": [
        {
          "ordinal": 0,
          "name": "id",
          "type_info": "Uuid"
        }
      ],
      "parameters": {
        "Left": ["Uuid", "Uuid", "Text", "Text", "Text"]
      },
      "nullable": [false]
    }
  },
  "6bc403d5e34e4661d2e6930c35e5d8caafea81db10220cdaf612d9be967a056b": {
    "query": "\nSELECT *\nFROM exercise_slides\nWHERE exercise_id = $1\n  AND deleted_at IS NULL;\n    ",
    "describe": {
      "columns": [
        {
          "ordinal": 0,
          "name": "id",
          "type_info": "Uuid"
        },
        {
          "ordinal": 1,
          "name": "created_at",
          "type_info": "Timestamptz"
        },
        {
          "ordinal": 2,
          "name": "updated_at",
          "type_info": "Timestamptz"
        },
        {
          "ordinal": 3,
          "name": "deleted_at",
          "type_info": "Timestamptz"
        },
        {
          "ordinal": 4,
          "name": "exercise_id",
          "type_info": "Uuid"
        },
        {
          "ordinal": 5,
          "name": "order_number",
          "type_info": "Int4"
        }
      ],
      "parameters": {
        "Left": ["Uuid"]
      },
      "nullable": [false, false, false, true, false, false]
    }
  },
  "6c851f2866f37f7c17cc393acffeedaa93942e9e4f54e06428e833fedbd8ab86": {
    "query": "\nSELECT\n    course_id,\n    exam_id\nFROM exercises\nWHERE id = (\n    SELECT s.exercise_id\n    FROM exercise_slides s\n      JOIN exercise_tasks t ON (s.id = t.exercise_slide_id)\n    WHERE s.deleted_at IS NULL\n      AND t.id = $1\n      AND t.deleted_at IS NULL\n  )\n",
    "describe": {
      "columns": [
        {
          "ordinal": 0,
          "name": "course_id",
          "type_info": "Uuid"
        },
        {
          "ordinal": 1,
          "name": "exam_id",
          "type_info": "Uuid"
        }
      ],
      "parameters": {
        "Left": ["Uuid"]
      },
      "nullable": [true, true]
    }
  },
  "6ec055f71048c1e451d31c648ccff19d8001aaca71fa3acf0786afb30a8f3a69": {
    "query": "\nSELECT users.id,\n  users.first_name,\n  users.last_name,\n  email,\n  role AS \"role: UserRole\"\nFROM users\n  JOIN roles ON users.id = roles.user_id\nWHERE roles.organization_id = $1\n",
    "describe": {
      "columns": [
        {
          "ordinal": 0,
          "name": "id",
          "type_info": "Uuid"
        },
        {
          "ordinal": 1,
          "name": "first_name",
          "type_info": "Varchar"
        },
        {
          "ordinal": 2,
          "name": "last_name",
          "type_info": "Varchar"
        },
        {
          "ordinal": 3,
          "name": "email",
          "type_info": "Varchar"
        },
        {
          "ordinal": 4,
          "name": "role: UserRole",
          "type_info": {
            "Custom": {
              "name": "user_role",
              "kind": {
                "Enum": ["admin", "assistant", "teacher", "reviewer"]
              }
            }
          }
        }
      ],
      "parameters": {
        "Left": ["Uuid"]
      },
      "nullable": [false, true, true, false, false]
    }
  },
  "6f5ab6a5fb0636d714701ea1c4d6c01ca9b3a54efc33322c8bf81d98d356d8e6": {
    "query": "\nSELECT *\nfrom playground_examples\nWHERE deleted_at IS NULL;\n  ",
    "describe": {
      "columns": [
        {
          "ordinal": 0,
          "name": "id",
          "type_info": "Uuid"
        },
        {
          "ordinal": 1,
          "name": "created_at",
          "type_info": "Timestamptz"
        },
        {
          "ordinal": 2,
          "name": "updated_at",
          "type_info": "Timestamptz"
        },
        {
          "ordinal": 3,
          "name": "deleted_at",
          "type_info": "Timestamptz"
        },
        {
          "ordinal": 4,
          "name": "name",
          "type_info": "Varchar"
        },
        {
          "ordinal": 5,
          "name": "url",
          "type_info": "Varchar"
        },
        {
          "ordinal": 6,
          "name": "width",
          "type_info": "Int4"
        },
        {
          "ordinal": 7,
          "name": "data",
          "type_info": "Jsonb"
        }
      ],
      "parameters": {
        "Left": []
      },
      "nullable": [false, false, false, true, false, false, false, false]
    }
  },
  "6f8f4d10cf21c3161689fb6679e155733244a3b133f02eec2fef880f1ba88544": {
    "query": "\nINSERT INTO exercise_task_regrading_submissions (\n    regrading_id,\n    exercise_task_submission_id,\n    grading_before_regrading\n  )\nVALUES ($1, $2, $3)\nRETURNING id\n",
    "describe": {
      "columns": [
        {
          "ordinal": 0,
          "name": "id",
          "type_info": "Uuid"
        }
      ],
      "parameters": {
        "Left": ["Uuid", "Uuid", "Uuid"]
      },
      "nullable": [false]
    }
  },
  "704d2ff21bfbe8be852572082c673e2f021de2d503e97fa6cca5d92900ba1fbc": {
    "query": "\nSELECT id,\n  user_id,\n  exercise_id,\n  course_instance_id,\n  exam_id,\n  created_at,\n  updated_at,\n  deleted_at,\n  score_given,\n  grading_progress as \"grading_progress: _\",\n  activity_progress as \"activity_progress: _\",\n  selected_exercise_slide_id\nFROM user_exercise_states\nWHERE user_id = $1\n  AND exercise_id = $2\n  AND (course_instance_id = $3 OR exam_id = $4)\n",
    "describe": {
      "columns": [
        {
          "ordinal": 0,
          "name": "id",
          "type_info": "Uuid"
        },
        {
          "ordinal": 1,
          "name": "user_id",
          "type_info": "Uuid"
        },
        {
          "ordinal": 2,
          "name": "exercise_id",
          "type_info": "Uuid"
        },
        {
          "ordinal": 3,
          "name": "course_instance_id",
          "type_info": "Uuid"
        },
        {
          "ordinal": 4,
          "name": "exam_id",
          "type_info": "Uuid"
        },
        {
          "ordinal": 5,
          "name": "created_at",
          "type_info": "Timestamptz"
        },
        {
          "ordinal": 6,
          "name": "updated_at",
          "type_info": "Timestamptz"
        },
        {
          "ordinal": 7,
          "name": "deleted_at",
          "type_info": "Timestamptz"
        },
        {
          "ordinal": 8,
          "name": "score_given",
          "type_info": "Float4"
        },
        {
          "ordinal": 9,
          "name": "grading_progress: _",
          "type_info": {
            "Custom": {
              "name": "grading_progress",
              "kind": {
                "Enum": ["fully-graded", "pending", "pending-manual", "failed", "not-ready"]
              }
            }
          }
        },
        {
          "ordinal": 10,
          "name": "activity_progress: _",
          "type_info": {
            "Custom": {
              "name": "activity_progress",
              "kind": {
                "Enum": ["initialized", "started", "in-progress", "submitted", "completed"]
              }
            }
          }
        },
        {
          "ordinal": 11,
          "name": "selected_exercise_slide_id",
          "type_info": "Uuid"
        }
      ],
      "parameters": {
        "Left": ["Uuid", "Uuid", "Uuid", "Uuid"]
      },
      "nullable": [false, false, false, true, true, false, false, true, true, false, false, true]
    }
  },
  "704e449402f95c2170b27198f28ed1b03993e19233115fdc10dc308d841579ec": {
    "query": "\nSELECT *\nFROM user_exercise_slide_states\nWHERE id = $1\n  AND deleted_at IS NULL\n        ",
    "describe": {
      "columns": [
        {
          "ordinal": 0,
          "name": "id",
          "type_info": "Uuid"
        },
        {
          "ordinal": 1,
          "name": "created_at",
          "type_info": "Timestamptz"
        },
        {
          "ordinal": 2,
          "name": "updated_at",
          "type_info": "Timestamptz"
        },
        {
          "ordinal": 3,
          "name": "deleted_at",
          "type_info": "Timestamptz"
        },
        {
          "ordinal": 4,
          "name": "user_exercise_state_id",
          "type_info": "Uuid"
        },
        {
          "ordinal": 5,
          "name": "exercise_slide_id",
          "type_info": "Uuid"
        },
        {
          "ordinal": 6,
          "name": "score_given",
          "type_info": "Float4"
        }
      ],
      "parameters": {
        "Left": ["Uuid"]
      },
      "nullable": [false, false, false, true, false, false, true]
    }
  },
  "7074164915eca8a60f6f1d36ba2dfaf2df3b8b430c01f15a37b4a8ec4fd62470": {
    "query": "\nSELECT id,\n  created_at,\n  updated_at,\n  deleted_at,\n  course_id,\n  starts_at,\n  ends_at,\n  name,\n  description,\n  teacher_in_charge_name,\n  teacher_in_charge_email,\n  support_email\nFROM course_instances\nWHERE course_id = $1\n  AND deleted_at IS NULL;\n        ",
    "describe": {
      "columns": [
        {
          "ordinal": 0,
          "name": "id",
          "type_info": "Uuid"
        },
        {
          "ordinal": 1,
          "name": "created_at",
          "type_info": "Timestamptz"
        },
        {
          "ordinal": 2,
          "name": "updated_at",
          "type_info": "Timestamptz"
        },
        {
          "ordinal": 3,
          "name": "deleted_at",
          "type_info": "Timestamptz"
        },
        {
          "ordinal": 4,
          "name": "course_id",
          "type_info": "Uuid"
        },
        {
          "ordinal": 5,
          "name": "starts_at",
          "type_info": "Timestamptz"
        },
        {
          "ordinal": 6,
          "name": "ends_at",
          "type_info": "Timestamptz"
        },
        {
          "ordinal": 7,
          "name": "name",
          "type_info": "Varchar"
        },
        {
          "ordinal": 8,
          "name": "description",
          "type_info": "Varchar"
        },
        {
          "ordinal": 9,
          "name": "teacher_in_charge_name",
          "type_info": "Varchar"
        },
        {
          "ordinal": 10,
          "name": "teacher_in_charge_email",
          "type_info": "Varchar"
        },
        {
          "ordinal": 11,
          "name": "support_email",
          "type_info": "Varchar"
        }
      ],
      "parameters": {
        "Left": ["Uuid"]
      },
      "nullable": [false, false, false, true, false, true, true, true, true, false, false, true]
    }
  },
  "730d9d3474c329d22e509b14cef2eca33b1fe2c99df9bce0836a8f1f4a47a1ab": {
    "query": "\nINSERT INTO exercise_task_submissions (\n    id,\n    exercise_slide_submission_id,\n    exercise_slide_id,\n    exercise_task_id,\n    data_json\n  )\nVALUES ($1, $2, $3, $4, $5)\nRETURNING id\n        ",
    "describe": {
      "columns": [
        {
          "ordinal": 0,
          "name": "id",
          "type_info": "Uuid"
        }
      ],
      "parameters": {
        "Left": ["Uuid", "Uuid", "Uuid", "Uuid", "Jsonb"]
      },
      "nullable": [false]
    }
  },
  "744d6db0137323cc6398d3dacc9a6a59866b6e23798c33e118a0683f6a58cd36": {
    "query": "\nSELECT *\nFROM exercise_service_info\nWHERE exercise_service_id = $1\n    ",
    "describe": {
      "columns": [
        {
          "ordinal": 0,
          "name": "exercise_service_id",
          "type_info": "Uuid"
        },
        {
          "ordinal": 1,
          "name": "created_at",
          "type_info": "Timestamptz"
        },
        {
          "ordinal": 2,
          "name": "updated_at",
          "type_info": "Timestamptz"
        },
        {
          "ordinal": 3,
          "name": "grade_endpoint_path",
          "type_info": "Varchar"
        },
        {
          "ordinal": 4,
          "name": "public_spec_endpoint_path",
          "type_info": "Varchar"
        },
        {
          "ordinal": 5,
          "name": "model_solution_path",
          "type_info": "Varchar"
        },
        {
          "ordinal": 6,
          "name": "exercise_type_specific_user_interface_iframe",
          "type_info": "Varchar"
        }
      ],
      "parameters": {
        "Left": ["Uuid"]
      },
      "nullable": [false, false, false, false, false, false, false]
    }
  },
  "74ee96f259ab723441a2e714b7b688fbfc3f2de6b4d1eb5103f2c74a350cd2f0": {
    "query": "\nINSERT INTO user_exercise_task_states (\n    exercise_task_id,\n    user_exercise_slide_state_id\n  )\nVALUES ($1, $2)\n        ",
    "describe": {
      "columns": [],
      "parameters": {
        "Left": ["Uuid", "Uuid"]
      },
      "nullable": []
    }
  },
  "75c86b3ca30ccd7322ac790122f61827d673c3bdce6509a9c27b2b8103c012a2": {
    "query": "\nSELECT etg.grading_progress as \"grading_progress: GradingProgress\"\nFROM exercise_task_gradings etg\n  JOIN exercise_task_submissions ets ON etg.exercise_task_submission_id = ets.id\nWHERE ets.exercise_slide_submission_id = $1\n  AND etg.deleted_at IS NULL\n  AND ets.deleted_at IS NULL\nLIMIT 1\n    ",
    "describe": {
      "columns": [
        {
          "ordinal": 0,
          "name": "grading_progress: GradingProgress",
          "type_info": {
            "Custom": {
              "name": "grading_progress",
              "kind": {
                "Enum": ["fully-graded", "pending", "pending-manual", "failed", "not-ready"]
              }
            }
          }
        }
      ],
      "parameters": {
        "Left": ["Uuid"]
      },
      "nullable": [false]
    }
  },
  "76ce92c1173e95b850a803ae754c1a94af1c02eb4e5e553df48901d90eb6e923": {
    "query": "\nSELECT *\nFROM users\nWHERE id = $1\n        ",
    "describe": {
      "columns": [
        {
          "ordinal": 0,
          "name": "id",
          "type_info": "Uuid"
        },
        {
          "ordinal": 1,
          "name": "created_at",
          "type_info": "Timestamptz"
        },
        {
          "ordinal": 2,
          "name": "updated_at",
          "type_info": "Timestamptz"
        },
        {
          "ordinal": 3,
          "name": "deleted_at",
          "type_info": "Timestamptz"
        },
        {
          "ordinal": 4,
          "name": "upstream_id",
          "type_info": "Int4"
        },
        {
          "ordinal": 5,
          "name": "email",
          "type_info": "Varchar"
        },
        {
          "ordinal": 6,
          "name": "first_name",
          "type_info": "Varchar"
        },
        {
          "ordinal": 7,
          "name": "last_name",
          "type_info": "Varchar"
        }
      ],
      "parameters": {
        "Left": ["Uuid"]
      },
      "nullable": [false, false, false, true, true, false, true, true]
    }
  },
  "76f8b3bfe9c901af8bc4bf83f5bafd31a8e3b27db20bbeede1f0e5453707b9b2": {
    "query": "\nINSERT INTO users (email, first_name, last_name)\nVALUES ($1, $2, $3)\nRETURNING id\n",
    "describe": {
      "columns": [
        {
          "ordinal": 0,
          "name": "id",
          "type_info": "Uuid"
        }
      ],
      "parameters": {
        "Left": ["Varchar", "Varchar", "Varchar"]
      },
      "nullable": [false]
    }
  },
  "791dc82cfc2a9b78878d5f8c2a2248f78f53baf6e00e162573610a3c8a9914a0": {
    "query": "\nSELECT SUM(COALESCE(score_given, 0))\nFROM user_exercise_slide_states\nWHERE user_exercise_state_id = $1\n  AND deleted_at IS NULL\n        ",
    "describe": {
      "columns": [
        {
          "ordinal": 0,
          "name": "sum",
          "type_info": "Float4"
        }
      ],
      "parameters": {
        "Left": ["Uuid"]
      },
      "nullable": [null]
    }
  },
  "79a997ae3e7010fc4411554484753bc5f48823c4142a410d09e4ba93310e2596": {
    "query": "\nUPDATE user_exercise_states\nSET selected_exercise_slide_id = $4\nWHERE user_id = $1\n  AND exercise_id = $2\n  AND (course_instance_id = $3 OR exam_id = $5)\n    ",
    "describe": {
      "columns": [],
      "parameters": {
        "Left": ["Uuid", "Uuid", "Uuid", "Uuid", "Uuid"]
      },
      "nullable": []
    }
  },
  "79d611ab409e1fbe46dbccf7e84f714de76138f0c71d2f43b59da2a6a98f2d88": {
    "query": "\nINSERT INTO exercises (course_id, name, page_id, chapter_id, order_number)\nVALUES ($1, $2, $3, $4, $5)\nRETURNING id\n",
    "describe": {
      "columns": [
        {
          "ordinal": 0,
          "name": "id",
          "type_info": "Uuid"
        }
      ],
      "parameters": {
        "Left": ["Uuid", "Varchar", "Uuid", "Uuid", "Int4"]
      },
      "nullable": [false]
    }
  },
  "7a76df8c10629d8afcfc6863e2ada85d9108c74ccae8ffe4f5e2fd7c6a36432a": {
    "query": "\nUPDATE exercise_slides\nSET deleted_at = now()\nWHERE exercise_id = ANY($1)\nRETURNING id;\n        ",
    "describe": {
      "columns": [
        {
          "ordinal": 0,
          "name": "id",
          "type_info": "Uuid"
        }
      ],
      "parameters": {
        "Left": ["UuidArray"]
      },
      "nullable": [false]
    }
  },
  "7b20a0607bcc9030593d45c58002b5adf794d5956f57c4262ef3868b443e2a35": {
    "query": "\nUPDATE exercise_task_regrading_submissions\nSET grading_after_regrading = $1\nWHERE id = $2\n",
    "describe": {
      "columns": [],
      "parameters": {
        "Left": ["Uuid", "Uuid"]
      },
      "nullable": []
    }
  },
  "7bc526c7d60f33c9469b085d6ff8d19dcc8fb6d16659593fe77e816569693d8f": {
    "query": "\nSELECT glossary.id,\n  glossary.term,\n  glossary.definition\nFROM glossary\nWHERE glossary.course_id = $1\n",
    "describe": {
      "columns": [
        {
          "ordinal": 0,
          "name": "id",
          "type_info": "Uuid"
        },
        {
          "ordinal": 1,
          "name": "term",
          "type_info": "Varchar"
        },
        {
          "ordinal": 2,
          "name": "definition",
          "type_info": "Text"
        }
      ],
      "parameters": {
        "Left": ["Uuid"]
      },
      "nullable": [false, false, false]
    }
  },
  "7cc0cb4930ee50751a618e87ce3ed4a6d5669b395a31a520b76490cda1c1f0fa": {
    "query": "\nUPDATE user_exercise_slide_states SET\nscore_given = $1\nWHERE id = $2 AND deleted_at IS NULL\n        ",
    "describe": {
      "columns": [],
      "parameters": {
        "Left": ["Float4", "Uuid"]
      },
      "nullable": []
    }
  },
  "7f1cb8b1bbc4ed001fa4fc6dcbbc90e30e0d509e64de0d75461ae1c82a285268": {
    "query": "UPDATE chapters SET opens_at = $1 WHERE id = $2",
    "describe": {
      "columns": [],
      "parameters": {
        "Left": ["Timestamptz", "Uuid"]
      },
      "nullable": []
    }
  },
  "80f7868413d8874e45915bf980f553f4e9e09b8a17f9043bbdbe7d81f85c817c": {
    "query": "\nINSERT INTO pages (\n    id,\n    course_id,\n    content,\n    url_path,\n    title,\n    chapter_id,\n    order_number,\n    copied_from,\n    content_search_language\n  )\nSELECT uuid_generate_v5($1, id::text),\n  $1,\n  content,\n  url_path,\n  title,\n  uuid_generate_v5($1, chapter_id::text),\n  order_number,\n  id,\n  content_search_language\nFROM pages\nWHERE (course_id = $2)\nRETURNING id,\n  content;\n    ",
    "describe": {
      "columns": [
        {
          "ordinal": 0,
          "name": "id",
          "type_info": "Uuid"
        },
        {
          "ordinal": 1,
          "name": "content",
          "type_info": "Jsonb"
        }
      ],
      "parameters": {
        "Left": ["Uuid", "Uuid"]
      },
      "nullable": [false, false]
    }
  },
  "814b64d8d02dc308fe81f4d5608f698d8dfb5ea72049fd321754feb1c1104626": {
    "query": "\nUPDATE exercise_services\n    SET deleted_at = now()\nWHERE id = $1\n    RETURNING *\n        ",
    "describe": {
      "columns": [
        {
          "ordinal": 0,
          "name": "id",
          "type_info": "Uuid"
        },
        {
          "ordinal": 1,
          "name": "created_at",
          "type_info": "Timestamptz"
        },
        {
          "ordinal": 2,
          "name": "updated_at",
          "type_info": "Timestamptz"
        },
        {
          "ordinal": 3,
          "name": "deleted_at",
          "type_info": "Timestamptz"
        },
        {
          "ordinal": 4,
          "name": "name",
          "type_info": "Varchar"
        },
        {
          "ordinal": 5,
          "name": "slug",
          "type_info": "Varchar"
        },
        {
          "ordinal": 6,
          "name": "public_url",
          "type_info": "Varchar"
        },
        {
          "ordinal": 7,
          "name": "internal_url",
          "type_info": "Varchar"
        },
        {
          "ordinal": 8,
          "name": "max_reprocessing_submissions_at_once",
          "type_info": "Int4"
        }
      ],
      "parameters": {
        "Left": ["Uuid"]
      },
      "nullable": [false, false, false, true, false, false, false, true, false]
    }
  },
  "8198f7adf5e5c8c71a7d632e7ccc1e8d139d30af2e410b57d710321fad7e18ba": {
    "query": "\nSELECT *\nFROM exercise_slides\nWHERE exercise_id = $1\n  AND deleted_at IS NULL\nORDER BY random()\nLIMIT 1;\n        ",
    "describe": {
      "columns": [
        {
          "ordinal": 0,
          "name": "id",
          "type_info": "Uuid"
        },
        {
          "ordinal": 1,
          "name": "created_at",
          "type_info": "Timestamptz"
        },
        {
          "ordinal": 2,
          "name": "updated_at",
          "type_info": "Timestamptz"
        },
        {
          "ordinal": 3,
          "name": "deleted_at",
          "type_info": "Timestamptz"
        },
        {
          "ordinal": 4,
          "name": "exercise_id",
          "type_info": "Uuid"
        },
        {
          "ordinal": 5,
          "name": "order_number",
          "type_info": "Int4"
        }
      ],
      "parameters": {
        "Left": ["Uuid"]
      },
      "nullable": [false, false, false, true, false, false]
    }
  },
  "831476e084bba9486fd435565e46067716e6738cc05f393a1dba87a68edc27f7": {
    "query": "\nSELECT user_id,\n  exercise_id,\n  score_given\nFROM user_exercise_states\nWHERE course_instance_id = $1\nORDER BY user_id ASC\n",
    "describe": {
      "columns": [
        {
          "ordinal": 0,
          "name": "user_id",
          "type_info": "Uuid"
        },
        {
          "ordinal": 1,
          "name": "exercise_id",
          "type_info": "Uuid"
        },
        {
          "ordinal": 2,
          "name": "score_given",
          "type_info": "Float4"
        }
      ],
      "parameters": {
        "Left": ["Uuid"]
      },
      "nullable": [false, false, true]
    }
  },
  "8418000fb3d50f52e42766c3884416520d434ea9588248e26c3b4fbfb1abae90": {
    "query": "\nUPDATE email_templates\nSET name = $1,\n  subject = $2,\n  content = $3,\n  exercise_completions_threshold = $4,\n  points_threshold = $5\nWHERE id = $6\nRETURNING *\n  ",
    "describe": {
      "columns": [
        {
          "ordinal": 0,
          "name": "id",
          "type_info": "Uuid"
        },
        {
          "ordinal": 1,
          "name": "created_at",
          "type_info": "Timestamptz"
        },
        {
          "ordinal": 2,
          "name": "updated_at",
          "type_info": "Timestamptz"
        },
        {
          "ordinal": 3,
          "name": "deleted_at",
          "type_info": "Timestamptz"
        },
        {
          "ordinal": 4,
          "name": "content",
          "type_info": "Jsonb"
        },
        {
          "ordinal": 5,
          "name": "name",
          "type_info": "Varchar"
        },
        {
          "ordinal": 6,
          "name": "subject",
          "type_info": "Varchar"
        },
        {
          "ordinal": 7,
          "name": "exercise_completions_threshold",
          "type_info": "Int4"
        },
        {
          "ordinal": 8,
          "name": "points_threshold",
          "type_info": "Int4"
        },
        {
          "ordinal": 9,
          "name": "course_instance_id",
          "type_info": "Uuid"
        }
      ],
      "parameters": {
        "Left": ["Varchar", "Varchar", "Jsonb", "Int4", "Int4", "Uuid"]
      },
      "nullable": [false, false, false, true, true, false, true, true, true, false]
    }
  },
  "8492979938e25727c88d0aa43f2def59b6d913247be736fd18d03ba7e9a7973a": {
    "query": "\nUPDATE exercise_slides\nSET deleted_at = now()\nWHERE exercise_id IN (\n    SELECT id\n    FROM exercises\n    WHERE page_id = $1\n  );\n        ",
    "describe": {
      "columns": [],
      "parameters": {
        "Left": ["Uuid"]
      },
      "nullable": []
    }
  },
  "84f4e609ee774821c19ffe693d79e6175066c745aa7ac8a3d947cd7ef04fdc0e": {
    "query": "\nINSERT INTO regradings (user_points_update_strategy)\nVALUES ($1)\nRETURNING id\n        ",
    "describe": {
      "columns": [
        {
          "ordinal": 0,
          "name": "id",
          "type_info": "Uuid"
        }
      ],
      "parameters": {
        "Left": [
          {
            "Custom": {
              "name": "user_points_update_strategy",
              "kind": {
                "Enum": [
                  "can-add-points-but-cannot-remove-points",
                  "can-add-points-and-can-remove-points"
                ]
              }
            }
          }
        ]
      },
      "nullable": [false]
    }
  },
  "852a2e8b28b656b8e676b846827ea1244ca82ff1dfe59676b8933ed03022924f": {
    "query": "\nSELECT COUNT(*) AS count\nFROM page_history\nWHERE page_id = $1\n",
    "describe": {
      "columns": [
        {
          "ordinal": 0,
          "name": "count",
          "type_info": "Int8"
        }
      ],
      "parameters": {
        "Left": ["Uuid"]
      },
      "nullable": [null]
    }
  },
  "85d460d9a14e12b66d387b3cdf0caf930e42725cd706c38a85d02613ae14130e": {
    "query": "\nSELECT *\nFROM exercise_slides\nWHERE deleted_at IS NULL;\n    ",
    "describe": {
      "columns": [
        {
          "ordinal": 0,
          "name": "id",
          "type_info": "Uuid"
        },
        {
          "ordinal": 1,
          "name": "created_at",
          "type_info": "Timestamptz"
        },
        {
          "ordinal": 2,
          "name": "updated_at",
          "type_info": "Timestamptz"
        },
        {
          "ordinal": 3,
          "name": "deleted_at",
          "type_info": "Timestamptz"
        },
        {
          "ordinal": 4,
          "name": "exercise_id",
          "type_info": "Uuid"
        },
        {
          "ordinal": 5,
          "name": "order_number",
          "type_info": "Int4"
        }
      ],
      "parameters": {
        "Left": []
      },
      "nullable": [false, false, false, true, false, false]
    }
  },
  "85e47523e7b4b49b41f59c9683ebe4d279bd3f18957a4e156bbd9ac639222755": {
    "query": "\nINSERT INTO exercise_task_submissions (\n    exercise_slide_submission_id,\n    exercise_slide_id,\n    exercise_task_id,\n    data_json\n  )\n  VALUES ($1, $2, $3, $4)\n  RETURNING id\n",
    "describe": {
      "columns": [
        {
          "ordinal": 0,
          "name": "id",
          "type_info": "Uuid"
        }
      ],
      "parameters": {
        "Left": ["Uuid", "Uuid", "Uuid", "Jsonb"]
      },
      "nullable": [false]
    }
  },
  "862f07aafadb5dd995ce1d74b63b30d83e2c109fb286641795a61726c009ff04": {
    "query": "\nINSERT INTO exercise_tasks (\n    exercise_slide_id,\n    exercise_type,\n    assignment,\n    private_spec,\n    public_spec,\n    model_solution_spec\n  )\nVALUES ($1, $2, $3, $4, $5, $6)\nRETURNING id\n",
    "describe": {
      "columns": [
        {
          "ordinal": 0,
          "name": "id",
          "type_info": "Uuid"
        }
      ],
      "parameters": {
        "Left": ["Uuid", "Varchar", "Jsonb", "Jsonb", "Jsonb", "Jsonb"]
      },
      "nullable": [false]
    }
  },
  "8698ccb5049f1ab2e0d9e0d4e5922dc8bbf6dae00c9d9320a7a42097be0fe315": {
    "query": "\nSELECT user_id,\n  exam_id,\n  started_at\nFROM exam_enrollments\nWHERE exam_id = $1\n  AND user_id = $2\n",
    "describe": {
      "columns": [
        {
          "ordinal": 0,
          "name": "user_id",
          "type_info": "Uuid"
        },
        {
          "ordinal": 1,
          "name": "exam_id",
          "type_info": "Uuid"
        },
        {
          "ordinal": 2,
          "name": "started_at",
          "type_info": "Timestamptz"
        }
      ],
      "parameters": {
        "Left": ["Uuid", "Uuid"]
      },
      "nullable": [false, false, false]
    }
  },
  "87848a65cafd33187ebbc6ed99b0a6eaaff44a09d3efb17759ee3604fc39f49c": {
    "query": "\n-- common table expression for the search term tsquery so that we don't have to repeat it many times\nWITH cte as (\n    -- Converts the search term to a word search with ands between the words with plainto_tsquery but appends ':*' to the\n    -- last word so that it  becomes a prefix match. This way the search will also contain results when the last word in\n    -- the search term is only partially typed. Note that if to_tsquery($4) decides to stem the word, the replacement\n    -- will be skipped.\n    SELECT ts_rewrite(\n        plainto_tsquery($2::regconfig, $3),\n        to_tsquery($4),\n        to_tsquery($4 || ':*')\n    ) as query\n)\nSELECT id,\n    ts_rank(\n    content_search,\n    (\n        SELECT query\n        from cte\n    )\n    ) as rank,\n    ts_headline(\n    $2::regconfig,\n    title,\n    (\n        SELECT query\n        from cte\n    )\n    ) as title_headline,\n    ts_headline(\n    $2::regconfig,\n    content_search_original_text,\n    (\n        SELECT query\n        from cte\n    )\n    ) as content_headline,\n    url_path\nFROM pages\nWHERE course_id = $1\n    AND deleted_at IS NULL\n    AND content_search @@ (\n    SELECT query\n    from cte\n    )\nORDER BY rank DESC\nLIMIT 50;\n        ",
    "describe": {
      "columns": [
        {
          "ordinal": 0,
          "name": "id",
          "type_info": "Uuid"
        },
        {
          "ordinal": 1,
          "name": "rank",
          "type_info": "Float4"
        },
        {
          "ordinal": 2,
          "name": "title_headline",
          "type_info": "Text"
        },
        {
          "ordinal": 3,
          "name": "content_headline",
          "type_info": "Text"
        },
        {
          "ordinal": 4,
          "name": "url_path",
          "type_info": "Varchar"
        }
      ],
      "parameters": {
        "Left": [
          "Uuid",
          {
            "Custom": {
              "name": "regconfig",
              "kind": "Simple"
            }
          },
          "Text",
          "Text"
        ]
      },
      "nullable": [false, null, null, null, false]
    }
  },
  "882525a929728d222af1a0946c0c6d0291a891d67d8fc81e2c8400cf400baeef": {
    "query": "\nINSERT INTO course_exams (course_id, exam_id)\nVALUES ($1, $2)\n",
    "describe": {
      "columns": [],
      "parameters": {
        "Left": ["Uuid", "Uuid"]
      },
      "nullable": []
    }
  },
  "88890869dabe25130451185ec231260f8cdc6121649923e7209346dded7d0014": {
    "query": "SELECT organization_id FROM courses WHERE id = $1",
    "describe": {
      "columns": [
        {
          "ordinal": 0,
          "name": "organization_id",
          "type_info": "Uuid"
        }
      ],
      "parameters": {
        "Left": ["Uuid"]
      },
      "nullable": [false]
    }
  },
  "89042c2cdd2a99289a3cc9e493f47ee914734c7af0e53ae63206bbf62fc02df0": {
    "query": "\nINSERT INTO users (id, email, first_name, last_name)\nVALUES ($1, $2, $3, $4)\nRETURNING id\n",
    "describe": {
      "columns": [
        {
          "ordinal": 0,
          "name": "id",
          "type_info": "Uuid"
        }
      ],
      "parameters": {
        "Left": ["Uuid", "Varchar", "Varchar", "Varchar"]
      },
      "nullable": [false]
    }
  },
  "8996c28a928545504a3741a926ceb7831d752406f9f3c6871854343bb7b1aa4b": {
    "query": "\nINSERT INTO exercise_slides (exercise_id, order_number)\nVALUES ($1, $2)\nRETURNING *;\n    ",
    "describe": {
      "columns": [
        {
          "ordinal": 0,
          "name": "id",
          "type_info": "Uuid"
        },
        {
          "ordinal": 1,
          "name": "created_at",
          "type_info": "Timestamptz"
        },
        {
          "ordinal": 2,
          "name": "updated_at",
          "type_info": "Timestamptz"
        },
        {
          "ordinal": 3,
          "name": "deleted_at",
          "type_info": "Timestamptz"
        },
        {
          "ordinal": 4,
          "name": "exercise_id",
          "type_info": "Uuid"
        },
        {
          "ordinal": 5,
          "name": "order_number",
          "type_info": "Int4"
        }
      ],
      "parameters": {
        "Left": ["Uuid", "Int4"]
      },
      "nullable": [false, false, false, true, false, false]
    }
  },
  "8aa2929ece3e236aa14649c45da2a6d7fe15787fda833ad97628c86b001fb790": {
    "query": "\nSELECT\n    COUNT(DISTINCT c.id) as count\nFROM courses as c\n    LEFT JOIN course_instances as ci on c.id = ci.course_id\nWHERE\n    c.organization_id = $1 AND\n    ci.starts_at < NOW() AND ci.ends_at > NOW() AND\n    c.deleted_at IS NULL AND ci.deleted_at IS NULL;\n        ",
    "describe": {
      "columns": [
        {
          "ordinal": 0,
          "name": "count",
          "type_info": "Int8"
        }
      ],
      "parameters": {
        "Left": ["Uuid"]
      },
      "nullable": [null]
    }
  },
  "8cc039e70b30221cc7c05ccac3d0db3c4b304ba90d3eea8be6c94666e9bd383b": {
    "query": "\nINSERT INTO user_course_settings (\n    user_id,\n    course_language_group_id,\n    current_course_id,\n    current_course_instance_id\n  )\nSELECT $1,\n  course_language_group_id,\n  $2,\n  $3\nFROM courses\nWHERE id = $2\n  AND deleted_at IS NULL ON CONFLICT (user_id, course_language_group_id) DO\nUPDATE\nSET current_course_id = $2,\n  current_course_instance_id = $3\nRETURNING *;\n        ",
    "describe": {
      "columns": [
        {
          "ordinal": 0,
          "name": "user_id",
          "type_info": "Uuid"
        },
        {
          "ordinal": 1,
          "name": "course_language_group_id",
          "type_info": "Uuid"
        },
        {
          "ordinal": 2,
          "name": "created_at",
          "type_info": "Timestamptz"
        },
        {
          "ordinal": 3,
          "name": "updated_at",
          "type_info": "Timestamptz"
        },
        {
          "ordinal": 4,
          "name": "deleted_at",
          "type_info": "Timestamptz"
        },
        {
          "ordinal": 5,
          "name": "current_course_id",
          "type_info": "Uuid"
        },
        {
          "ordinal": 6,
          "name": "current_course_instance_id",
          "type_info": "Uuid"
        }
      ],
      "parameters": {
        "Left": ["Uuid", "Uuid", "Uuid"]
      },
      "nullable": [false, false, false, false, true, false, false]
    }
  },
  "8ccdf9e32ae384f6124487d607971e09c002db1bbc7ba5fa895cdd58c919c76f": {
    "query": "\nUPDATE exercises\nSET deleted_at = now()\nWHERE page_id = $1\nRETURNING id;\n        ",
    "describe": {
      "columns": [
        {
          "ordinal": 0,
          "name": "id",
          "type_info": "Uuid"
        }
      ],
      "parameters": {
        "Left": ["Uuid"]
      },
      "nullable": [false]
    }
  },
  "8db74ac0f9b12b45233fec8e0bf8e9f76d90085c4a8c766f784a1aca3c370662": {
    "query": "\nUPDATE exercise_task_gradings\nSET grading_progress = $1\nWHERE id = $2\n",
    "describe": {
      "columns": [],
      "parameters": {
        "Left": [
          {
            "Custom": {
              "name": "grading_progress",
              "kind": {
                "Enum": ["fully-graded", "pending", "pending-manual", "failed", "not-ready"]
              }
            }
          },
          "Uuid"
        ]
      },
      "nullable": []
    }
  },
  "9306546d3c8ca209c7fbc0ed7d85d6e347b974550d51e9dabc288a687fe6c8c2": {
    "query": "\nUPDATE user_exercise_slide_states\nSET deleted_at = now()\nWHERE id = $1\nRETURNING id\n    ",
    "describe": {
      "columns": [
        {
          "ordinal": 0,
          "name": "id",
          "type_info": "Uuid"
        }
      ],
      "parameters": {
        "Left": ["Uuid"]
      },
      "nullable": [false]
    }
  },
  "93a182f7fc32e82990af03dbda3d31cd678d99869b3bd5d4b75831d5cc96e0f7": {
    "query": "\nSELECT id,\n  created_at,\n  updated_at,\n  course_id,\n  exam_id,\n  chapter_id,\n  url_path,\n  title,\n  deleted_at,\n  content,\n  order_number,\n  copied_from\nFROM pages\nWHERE course_id = $1\n  AND deleted_at IS NULL;\n        ",
    "describe": {
      "columns": [
        {
          "ordinal": 0,
          "name": "id",
          "type_info": "Uuid"
        },
        {
          "ordinal": 1,
          "name": "created_at",
          "type_info": "Timestamptz"
        },
        {
          "ordinal": 2,
          "name": "updated_at",
          "type_info": "Timestamptz"
        },
        {
          "ordinal": 3,
          "name": "course_id",
          "type_info": "Uuid"
        },
        {
          "ordinal": 4,
          "name": "exam_id",
          "type_info": "Uuid"
        },
        {
          "ordinal": 5,
          "name": "chapter_id",
          "type_info": "Uuid"
        },
        {
          "ordinal": 6,
          "name": "url_path",
          "type_info": "Varchar"
        },
        {
          "ordinal": 7,
          "name": "title",
          "type_info": "Varchar"
        },
        {
          "ordinal": 8,
          "name": "deleted_at",
          "type_info": "Timestamptz"
        },
        {
          "ordinal": 9,
          "name": "content",
          "type_info": "Jsonb"
        },
        {
          "ordinal": 10,
          "name": "order_number",
          "type_info": "Int4"
        },
        {
          "ordinal": 11,
          "name": "copied_from",
          "type_info": "Uuid"
        }
      ],
      "parameters": {
        "Left": ["Uuid"]
      },
      "nullable": [false, false, false, true, true, true, false, false, true, false, false, true]
    }
  },
  "9725efd61b9041c572a3a1cfe81bbbf6ac6497b62d3c9194757cf3f9e423977c": {
    "query": "\nUPDATE exercise_task_gradings\nSET grading_progress = $2,\n  unscaled_score_given = $3,\n  unscaled_score_maximum = $4,\n  feedback_text = $5,\n  feedback_json = $6,\n  grading_completed_at = $7,\n  score_given = $8\nWHERE id = $1\nRETURNING id,\n  created_at,\n  updated_at,\n  exercise_task_submission_id,\n  course_id,\n  exam_id,\n  exercise_id,\n  exercise_task_id,\n  grading_priority,\n  score_given,\n  grading_progress as \"grading_progress: _\",\n  unscaled_score_given,\n  unscaled_score_maximum,\n  grading_started_at,\n  grading_completed_at,\n  feedback_json,\n  feedback_text,\n  deleted_at\n",
    "describe": {
      "columns": [
        {
          "ordinal": 0,
          "name": "id",
          "type_info": "Uuid"
        },
        {
          "ordinal": 1,
          "name": "created_at",
          "type_info": "Timestamptz"
        },
        {
          "ordinal": 2,
          "name": "updated_at",
          "type_info": "Timestamptz"
        },
        {
          "ordinal": 3,
          "name": "exercise_task_submission_id",
          "type_info": "Uuid"
        },
        {
          "ordinal": 4,
          "name": "course_id",
          "type_info": "Uuid"
        },
        {
          "ordinal": 5,
          "name": "exam_id",
          "type_info": "Uuid"
        },
        {
          "ordinal": 6,
          "name": "exercise_id",
          "type_info": "Uuid"
        },
        {
          "ordinal": 7,
          "name": "exercise_task_id",
          "type_info": "Uuid"
        },
        {
          "ordinal": 8,
          "name": "grading_priority",
          "type_info": "Int4"
        },
        {
          "ordinal": 9,
          "name": "score_given",
          "type_info": "Float4"
        },
        {
          "ordinal": 10,
          "name": "grading_progress: _",
          "type_info": {
            "Custom": {
              "name": "grading_progress",
              "kind": {
                "Enum": ["fully-graded", "pending", "pending-manual", "failed", "not-ready"]
              }
            }
          }
        },
        {
          "ordinal": 11,
          "name": "unscaled_score_given",
          "type_info": "Float4"
        },
        {
          "ordinal": 12,
          "name": "unscaled_score_maximum",
          "type_info": "Int4"
        },
        {
          "ordinal": 13,
          "name": "grading_started_at",
          "type_info": "Timestamptz"
        },
        {
          "ordinal": 14,
          "name": "grading_completed_at",
          "type_info": "Timestamptz"
        },
        {
          "ordinal": 15,
          "name": "feedback_json",
          "type_info": "Jsonb"
        },
        {
          "ordinal": 16,
          "name": "feedback_text",
          "type_info": "Text"
        },
        {
          "ordinal": 17,
          "name": "deleted_at",
          "type_info": "Timestamptz"
        }
      ],
      "parameters": {
        "Left": [
          "Uuid",
          {
            "Custom": {
              "name": "grading_progress",
              "kind": {
                "Enum": ["fully-graded", "pending", "pending-manual", "failed", "not-ready"]
              }
            }
          },
          "Float4",
          "Int4",
          "Text",
          "Jsonb",
          "Timestamptz",
          "Float4"
        ]
      },
      "nullable": [
        false,
        false,
        false,
        false,
        true,
        true,
        false,
        false,
        false,
        true,
        false,
        true,
        true,
        true,
        true,
        true,
        true,
        true
      ]
    }
  },
  "974f0fff32d5d42aa0aa4d4f9e52ebe1b69c95cc677bdb0fce4f8bfd7b519639": {
    "query": "\nUPDATE regradings\nSET total_grading_progress = $1\nWHERE id = $2\n",
    "describe": {
      "columns": [],
      "parameters": {
        "Left": [
          {
            "Custom": {
              "name": "grading_progress",
              "kind": {
                "Enum": ["fully-graded", "pending", "pending-manual", "failed", "not-ready"]
              }
            }
          },
          "Uuid"
        ]
      },
      "nullable": []
    }
  },
  "97725b48f6343a99acc51e520470f6b76e84bd60b6c9444bf49005bcece5e97e": {
    "query": "\nUPDATE course_instances\nSET deleted_at = now()\nWHERE id = $1\n",
    "describe": {
      "columns": [],
      "parameters": {
        "Left": ["Uuid"]
      },
      "nullable": []
    }
  },
  "97863f3295349de9881d18e705ef461353c7bbca65e2f0c65c43c6a4bb1365ee": {
    "query": "\nSELECT *\nFROM exercise_services\nWHERE slug = ANY($1);",
    "describe": {
      "columns": [
        {
          "ordinal": 0,
          "name": "id",
          "type_info": "Uuid"
        },
        {
          "ordinal": 1,
          "name": "created_at",
          "type_info": "Timestamptz"
        },
        {
          "ordinal": 2,
          "name": "updated_at",
          "type_info": "Timestamptz"
        },
        {
          "ordinal": 3,
          "name": "deleted_at",
          "type_info": "Timestamptz"
        },
        {
          "ordinal": 4,
          "name": "name",
          "type_info": "Varchar"
        },
        {
          "ordinal": 5,
          "name": "slug",
          "type_info": "Varchar"
        },
        {
          "ordinal": 6,
          "name": "public_url",
          "type_info": "Varchar"
        },
        {
          "ordinal": 7,
          "name": "internal_url",
          "type_info": "Varchar"
        },
        {
          "ordinal": 8,
          "name": "max_reprocessing_submissions_at_once",
          "type_info": "Int4"
        }
      ],
      "parameters": {
        "Left": ["TextArray"]
      },
      "nullable": [false, false, false, true, false, false, false, true, false]
    }
  },
  "9bc0b3ae6672ff787250bbbfbf353634b598e814cb2e3b8ca26235466b22ee63": {
    "query": "\nSELECT course_id\nFROM course_instances\nWHERE id = $1\n",
    "describe": {
      "columns": [
        {
          "ordinal": 0,
          "name": "course_id",
          "type_info": "Uuid"
        }
      ],
      "parameters": {
        "Left": ["Uuid"]
      },
      "nullable": [false]
    }
  },
  "9bd2d846e48026343f943674185a77f014043fa8bca6960f49ddde168e69b04e": {
    "query": "\nINSERT INTO exercise_slides (id, exercise_id, order_number)\nVALUES ($1, $2, $3)\nRETURNING id;\n",
    "describe": {
      "columns": [
        {
          "ordinal": 0,
          "name": "id",
          "type_info": "Uuid"
        }
      ],
      "parameters": {
        "Left": ["Uuid", "Uuid", "Int4"]
      },
      "nullable": [false]
    }
  },
  "9c6243474cc02c99f6974e143c88dde690c982125071ddc69df713350de1f875": {
    "query": "SELECT * FROM exercise_tasks WHERE id = $1;",
    "describe": {
      "columns": [
        {
          "ordinal": 0,
          "name": "id",
          "type_info": "Uuid"
        },
        {
          "ordinal": 1,
          "name": "created_at",
          "type_info": "Timestamptz"
        },
        {
          "ordinal": 2,
          "name": "updated_at",
          "type_info": "Timestamptz"
        },
        {
          "ordinal": 3,
          "name": "exercise_type",
          "type_info": "Varchar"
        },
        {
          "ordinal": 4,
          "name": "assignment",
          "type_info": "Jsonb"
        },
        {
          "ordinal": 5,
          "name": "deleted_at",
          "type_info": "Timestamptz"
        },
        {
          "ordinal": 6,
          "name": "private_spec",
          "type_info": "Jsonb"
        },
        {
          "ordinal": 7,
          "name": "spec_file_id",
          "type_info": "Uuid"
        },
        {
          "ordinal": 8,
          "name": "public_spec",
          "type_info": "Jsonb"
        },
        {
          "ordinal": 9,
          "name": "model_solution_spec",
          "type_info": "Jsonb"
        },
        {
          "ordinal": 10,
          "name": "copied_from",
          "type_info": "Uuid"
        },
        {
          "ordinal": 11,
          "name": "exercise_slide_id",
          "type_info": "Uuid"
        }
      ],
      "parameters": {
        "Left": ["Uuid"]
      },
      "nullable": [false, false, false, false, false, true, true, true, true, true, true, false]
    }
  },
  "9c85b99d223ec35dd6a3d00598117fba6db802ec315cd2d1c38012b577d270bb": {
    "query": "\nSELECT *\nFROM exercises\nWHERE page_id IN (\n    SELECT UNNEST($1::uuid [])\n  )\n  AND deleted_at IS NULL\n        ",
    "describe": {
      "columns": [
        {
          "ordinal": 0,
          "name": "id",
          "type_info": "Uuid"
        },
        {
          "ordinal": 1,
          "name": "created_at",
          "type_info": "Timestamptz"
        },
        {
          "ordinal": 2,
          "name": "updated_at",
          "type_info": "Timestamptz"
        },
        {
          "ordinal": 3,
          "name": "course_id",
          "type_info": "Uuid"
        },
        {
          "ordinal": 4,
          "name": "deleted_at",
          "type_info": "Timestamptz"
        },
        {
          "ordinal": 5,
          "name": "name",
          "type_info": "Varchar"
        },
        {
          "ordinal": 6,
          "name": "deadline",
          "type_info": "Timestamptz"
        },
        {
          "ordinal": 7,
          "name": "page_id",
          "type_info": "Uuid"
        },
        {
          "ordinal": 8,
          "name": "score_maximum",
          "type_info": "Int4"
        },
        {
          "ordinal": 9,
          "name": "order_number",
          "type_info": "Int4"
        },
        {
          "ordinal": 10,
          "name": "chapter_id",
          "type_info": "Uuid"
        },
        {
          "ordinal": 11,
          "name": "copied_from",
          "type_info": "Uuid"
        },
        {
          "ordinal": 12,
          "name": "exam_id",
          "type_info": "Uuid"
        }
      ],
      "parameters": {
        "Left": ["UuidArray"]
      },
      "nullable": [
        false,
        false,
        false,
        true,
        true,
        false,
        true,
        false,
        false,
        false,
        true,
        true,
        true
      ]
    }
  },
  "9c8fb5ab7c565479f38ffde751dee85049da24ee2de7f71f2690c4fe454e68e4": {
    "query": "\nINSERT INTO exercise_slides (\n    id, exercise_id, order_number\n)\nSELECT uuid_generate_v5($1, id::text),\n    uuid_generate_v5($1, exercise_id::text),\n    order_number\nFROM exercise_slides\nWHERE exercise_id IN (SELECT id FROM exercises WHERE course_id = $2);\n        ",
    "describe": {
      "columns": [],
      "parameters": {
        "Left": ["Uuid", "Uuid"]
      },
      "nullable": []
    }
  },
  "9ce3b6e1727be3b260e341b13ccd5cdad6f1628f3217488310e844074d2efcca": {
    "query": "\nSELECT *\nFROM user_exercise_task_states\nWHERE exercise_task_id = $1\n  AND user_exercise_slide_state_id = $2\n  AND deleted_at IS NULL\n        ",
    "describe": {
      "columns": [
        {
          "ordinal": 0,
          "name": "user_exercise_slide_state_id",
          "type_info": "Uuid"
        },
        {
          "ordinal": 1,
          "name": "exercise_task_id",
          "type_info": "Uuid"
        },
        {
          "ordinal": 2,
          "name": "created_at",
          "type_info": "Timestamptz"
        },
        {
          "ordinal": 3,
          "name": "updated_at",
          "type_info": "Timestamptz"
        },
        {
          "ordinal": 4,
          "name": "deleted_at",
          "type_info": "Timestamptz"
        },
        {
          "ordinal": 5,
          "name": "score_given",
          "type_info": "Float4"
        }
      ],
      "parameters": {
        "Left": ["Uuid", "Uuid"]
      },
      "nullable": [false, false, false, false, true, true]
    }
  },
  "9e77b192694c3af4cf6ab696e5b43a1e1f28dab7af08beb2e38eccbe0282b01a": {
    "query": "\nSELECT *\nFROM exercise_services\nWHERE slug = $1\n  ",
    "describe": {
      "columns": [
        {
          "ordinal": 0,
          "name": "id",
          "type_info": "Uuid"
        },
        {
          "ordinal": 1,
          "name": "created_at",
          "type_info": "Timestamptz"
        },
        {
          "ordinal": 2,
          "name": "updated_at",
          "type_info": "Timestamptz"
        },
        {
          "ordinal": 3,
          "name": "deleted_at",
          "type_info": "Timestamptz"
        },
        {
          "ordinal": 4,
          "name": "name",
          "type_info": "Varchar"
        },
        {
          "ordinal": 5,
          "name": "slug",
          "type_info": "Varchar"
        },
        {
          "ordinal": 6,
          "name": "public_url",
          "type_info": "Varchar"
        },
        {
          "ordinal": 7,
          "name": "internal_url",
          "type_info": "Varchar"
        },
        {
          "ordinal": 8,
          "name": "max_reprocessing_submissions_at_once",
          "type_info": "Int4"
        }
      ],
      "parameters": {
        "Left": ["Text"]
      },
      "nullable": [false, false, false, true, false, false, false, true, false]
    }
  },
  "9f31d0d3d1943980f58b78597e60339681c9f451b85a34d67c8bc64ba71c790d": {
    "query": "\nSELECT exams.id,\n  courses.id as course_id,\n  courses.name as course_name,\n  exams.name\nFROM exams\n  JOIN course_exams ON course_id = $1\n  JOIN courses ON courses.id = $1\n  AND exams.deleted_at IS NULL\n  AND courses.deleted_at IS NULL\n",
    "describe": {
      "columns": [
        {
          "ordinal": 0,
          "name": "id",
          "type_info": "Uuid"
        },
        {
          "ordinal": 1,
          "name": "course_id",
          "type_info": "Uuid"
        },
        {
          "ordinal": 2,
          "name": "course_name",
          "type_info": "Varchar"
        },
        {
          "ordinal": 3,
          "name": "name",
          "type_info": "Varchar"
        }
      ],
      "parameters": {
        "Left": ["Uuid"]
      },
      "nullable": [false, false, false, false]
    }
  },
  "a0506edd480e7dec860a33702092c243a207450909a69db5a44ad6fcb72b2fb2": {
    "query": "\nINSERT INTO exam_enrollments (exam_id, user_id)\nVALUES ($1, $2)\n",
    "describe": {
      "columns": [],
      "parameters": {
        "Left": ["Uuid", "Uuid"]
      },
      "nullable": []
    }
  },
  "a09ef7cff34be05e253a980cdfd9a34af2f523712e6cbcc8b3e0a105801bdd42": {
    "query": "\n    INSERT INTO user_exercise_states (user_id, exercise_id, course_instance_id, exam_id)\n    VALUES ($1, $2, $3, $4)\n    RETURNING id,\n      user_id,\n      exercise_id,\n      course_instance_id,\n      exam_id,\n      created_at,\n      updated_at,\n      deleted_at,\n      score_given,\n      grading_progress as \"grading_progress: _\",\n      activity_progress as \"activity_progress: _\",\n      selected_exercise_slide_id;\n      ",
    "describe": {
      "columns": [
        {
          "ordinal": 0,
          "name": "id",
          "type_info": "Uuid"
        },
        {
          "ordinal": 1,
          "name": "user_id",
          "type_info": "Uuid"
        },
        {
          "ordinal": 2,
          "name": "exercise_id",
          "type_info": "Uuid"
        },
        {
          "ordinal": 3,
          "name": "course_instance_id",
          "type_info": "Uuid"
        },
        {
          "ordinal": 4,
          "name": "exam_id",
          "type_info": "Uuid"
        },
        {
          "ordinal": 5,
          "name": "created_at",
          "type_info": "Timestamptz"
        },
        {
          "ordinal": 6,
          "name": "updated_at",
          "type_info": "Timestamptz"
        },
        {
          "ordinal": 7,
          "name": "deleted_at",
          "type_info": "Timestamptz"
        },
        {
          "ordinal": 8,
          "name": "score_given",
          "type_info": "Float4"
        },
        {
          "ordinal": 9,
          "name": "grading_progress: _",
          "type_info": {
            "Custom": {
              "name": "grading_progress",
              "kind": {
                "Enum": ["fully-graded", "pending", "pending-manual", "failed", "not-ready"]
              }
            }
          }
        },
        {
          "ordinal": 10,
          "name": "activity_progress: _",
          "type_info": {
            "Custom": {
              "name": "activity_progress",
              "kind": {
                "Enum": ["initialized", "started", "in-progress", "submitted", "completed"]
              }
            }
          }
        },
        {
          "ordinal": 11,
          "name": "selected_exercise_slide_id",
          "type_info": "Uuid"
        }
      ],
      "parameters": {
        "Left": ["Uuid", "Uuid", "Uuid", "Uuid"]
      },
      "nullable": [false, false, false, true, true, false, false, true, true, false, false, true]
    }
  },
  "a130fc35cc63e879d55ea01d83b474d05802636b4cbabe913f2f12a82be24d0d": {
    "query": "\nSELECT id,\n  exercise_task_submission_id,\n  grading_before_regrading,\n  grading_after_regrading\nFROM exercise_task_regrading_submissions\nWHERE regrading_id = $1\n",
    "describe": {
      "columns": [
        {
          "ordinal": 0,
          "name": "id",
          "type_info": "Uuid"
        },
        {
          "ordinal": 1,
          "name": "exercise_task_submission_id",
          "type_info": "Uuid"
        },
        {
          "ordinal": 2,
          "name": "grading_before_regrading",
          "type_info": "Uuid"
        },
        {
          "ordinal": 3,
          "name": "grading_after_regrading",
          "type_info": "Uuid"
        }
      ],
      "parameters": {
        "Left": ["Uuid"]
      },
      "nullable": [false, false, false, true]
    }
  },
  "a31f19aeb82cb164528744c6ca787c1c69bcab7575494559728a80de5ad5231a": {
    "query": "\nDELETE FROM course_exams\nWHERE exam_id = $1\n  AND course_id = $2\n",
    "describe": {
      "columns": [],
      "parameters": {
        "Left": ["Uuid", "Uuid"]
      },
      "nullable": []
    }
  },
  "a3752e5a87b4ce3da83996bee95c34a6addfed46a69b54112655e4e8d4734314": {
    "query": "\nINSERT INTO exercise_tasks (\n    id,\n    exercise_slide_id,\n    exercise_type,\n    assignment,\n    private_spec,\n    spec_file_id,\n    public_spec,\n    model_solution_spec,\n    copied_from\n  )\nSELECT uuid_generate_v5($1, id::text),\n  uuid_generate_v5($1, exercise_slide_id::text),\n  exercise_type,\n  assignment,\n  private_spec,\n  spec_file_id,\n  public_spec,\n  model_solution_spec,\n  id\nFROM exercise_tasks\nWHERE exercise_slide_id IN (\n    SELECT s.id\n    FROM exercise_slides s\n      JOIN exercises e ON (e.id = s.exercise_id)\n    WHERE e.course_id = $2\n  );\n    ",
    "describe": {
      "columns": [],
      "parameters": {
        "Left": ["Uuid", "Uuid"]
      },
      "nullable": []
    }
  },
  "a564b4d932be98839ba4902d318c21812fbf46b9e97c8e097a3a28fc4d10d682": {
    "query": "\nUPDATE chapters\nSET front_page_id = uuid_generate_v5(course_id, front_page_id::text)\nWHERE course_id = $1\n    AND front_page_id IS NOT NULL;\n        ",
    "describe": {
      "columns": [],
      "parameters": {
        "Left": ["Uuid"]
      },
      "nullable": []
    }
  },
  "a76579e426500a1f99f9e02cf2c523658f58d86dcb036aef2aa3bdf71d8a563e": {
    "query": "\nUPDATE regradings\nSET regrading_completed_at = now(),\n  total_grading_progress = 'fully-graded'\nWHERE id = $1\n",
    "describe": {
      "columns": [],
      "parameters": {
        "Left": ["Uuid"]
      },
      "nullable": []
    }
  },
  "a80adc88f16d5ce7df3ab0724d59ba485ee56323fef9d6e89cde588994a2ee63": {
    "query": "\nINSERT INTO exercise_slide_submissions (\n    exercise_slide_id,\n    course_id,\n    course_instance_id,\n    exam_id,\n    exercise_id,\n    user_id,\n    user_points_update_strategy\n  )\nVALUES ($1, $2, $3, $4, $5, $6, $7)\nRETURNING id,\n  created_at,\n  updated_at,\n  deleted_at,\n  exercise_slide_id,\n  course_id,\n  course_instance_id,\n  exam_id,\n  exercise_id,\n  user_id,\n  user_points_update_strategy AS \"user_points_update_strategy: _\"\n        ",
    "describe": {
      "columns": [
        {
          "ordinal": 0,
          "name": "id",
          "type_info": "Uuid"
        },
        {
          "ordinal": 1,
          "name": "created_at",
          "type_info": "Timestamptz"
        },
        {
          "ordinal": 2,
          "name": "updated_at",
          "type_info": "Timestamptz"
        },
        {
          "ordinal": 3,
          "name": "deleted_at",
          "type_info": "Timestamptz"
        },
        {
          "ordinal": 4,
          "name": "exercise_slide_id",
          "type_info": "Uuid"
        },
        {
          "ordinal": 5,
          "name": "course_id",
          "type_info": "Uuid"
        },
        {
          "ordinal": 6,
          "name": "course_instance_id",
          "type_info": "Uuid"
        },
        {
          "ordinal": 7,
          "name": "exam_id",
          "type_info": "Uuid"
        },
        {
          "ordinal": 8,
          "name": "exercise_id",
          "type_info": "Uuid"
        },
        {
          "ordinal": 9,
          "name": "user_id",
          "type_info": "Uuid"
        },
        {
          "ordinal": 10,
          "name": "user_points_update_strategy: _",
          "type_info": {
            "Custom": {
              "name": "user_points_update_strategy",
              "kind": {
                "Enum": [
                  "can-add-points-but-cannot-remove-points",
                  "can-add-points-and-can-remove-points"
                ]
              }
            }
          }
        }
      ],
      "parameters": {
        "Left": [
          "Uuid",
          "Uuid",
          "Uuid",
          "Uuid",
          "Uuid",
          "Uuid",
          {
            "Custom": {
              "name": "user_points_update_strategy",
              "kind": {
                "Enum": [
                  "can-add-points-but-cannot-remove-points",
                  "can-add-points-and-can-remove-points"
                ]
              }
            }
          }
        ]
      },
      "nullable": [false, false, false, true, false, true, true, true, false, false, false]
    }
  },
  "a963c734bc1f9c48be192fa5c8537d461c9ded7412268b17b64085e4f44b174a": {
    "query": "\nSELECT *\nFROM exercise_slides\nWHERE id = $1\n  AND deleted_at IS NULL;\n    ",
    "describe": {
      "columns": [
        {
          "ordinal": 0,
          "name": "id",
          "type_info": "Uuid"
        },
        {
          "ordinal": 1,
          "name": "created_at",
          "type_info": "Timestamptz"
        },
        {
          "ordinal": 2,
          "name": "updated_at",
          "type_info": "Timestamptz"
        },
        {
          "ordinal": 3,
          "name": "deleted_at",
          "type_info": "Timestamptz"
        },
        {
          "ordinal": 4,
          "name": "exercise_id",
          "type_info": "Uuid"
        },
        {
          "ordinal": 5,
<<<<<<< HEAD
          "name": "order_number",
          "type_info": "Int4"
=======
          "name": "starts_at",
          "type_info": "Timestamptz"
        },
        {
          "ordinal": 6,
          "name": "ends_at",
          "type_info": "Timestamptz"
        },
        {
          "ordinal": 7,
          "name": "name",
          "type_info": "Varchar"
        },
        {
          "ordinal": 8,
          "name": "description",
          "type_info": "Varchar"
        },
        {
          "ordinal": 9,
          "name": "teacher_in_charge_name",
          "type_info": "Varchar"
        },
        {
          "ordinal": 10,
          "name": "teacher_in_charge_email",
          "type_info": "Varchar"
        },
        {
          "ordinal": 11,
          "name": "support_email",
          "type_info": "Varchar"
        }
      ],
      "parameters": {
        "Left": ["Uuid", "Uuid"]
      },
      "nullable": [false, false, false, true, false, true, true, true, true, false, false, true]
    }
  },
  "aa3d589f5ad62e428553c37b3629fbe81b79261e73cebbe2e70bed882c5c39d8": {
    "query": "\nINSERT INTO exams (\n    id,\n    name,\n    instructions,\n    starts_at,\n    ends_at,\n    time_minutes,\n    organization_id\n  )\nVALUES ($1, $2, $3, $4, $5, $6, $7)\n",
    "describe": {
      "columns": [],
      "parameters": {
        "Left": ["Uuid", "Varchar", "Jsonb", "Timestamptz", "Timestamptz", "Int4", "Uuid"]
      },
      "nullable": []
    }
  },
  "aabbcdc5984f0c7fc03acf0c2f53ebb8f0ff5f2b8993a81bd988be4bbf240a70": {
    "query": "\nINSERT INTO exercise_slides (id, exercise_id, order_number)\nVALUES ($1, $2, $3) ON CONFLICT (id) DO\nUPDATE\nSET exercise_id = $2,\n    order_number = $3,\n    deleted_at = NULL\nRETURNING id;\n    ",
    "describe": {
      "columns": [
        {
          "ordinal": 0,
          "name": "id",
          "type_info": "Uuid"
        }
      ],
      "parameters": {
        "Left": ["Uuid", "Uuid", "Int4"]
      },
      "nullable": [false]
    }
  },
  "ad05712486467ad76850b5d365d57b87a302263d16b4bdc830f02e8a1092e6cc": {
    "query": "\nSELECT SUM(COALESCE(etg.score_given, 0))::real\nFROM exercise_task_gradings etg\n  JOIN exercise_task_submissions ets ON etg.exercise_task_submission_id = ets.id\nWHERE ets.exercise_slide_submission_id = $1\n  AND etg.deleted_at IS NULL\n  AND ets.deleted_at IS NULL\n        ",
    "describe": {
      "columns": [
        {
          "ordinal": 0,
          "name": "sum",
          "type_info": "Float4"
>>>>>>> 838c7c88
        }
      ],
      "parameters": {
        "Left": ["Uuid"]
      },
      "nullable": [false, false, false, true, false, false]
    }
  },
  "a9e6bf7e1afec5191482ce2cfaca22c670d50759540e166270fa2881e5db1dc4": {
    "query": "\nSELECT i.id,\n  i.created_at,\n  i.updated_at,\n  i.deleted_at,\n  i.course_id,\n  i.starts_at,\n  i.ends_at,\n  i.name,\n  i.description,\n  i.teacher_in_charge_name,\n  i.teacher_in_charge_email,\n  i.support_email\nFROM course_instances i\n  JOIN course_instance_enrollments ie ON (i.id = ie.course_id)\nWHERE i.course_id = $1\n  AND i.deleted_at IS NULL\n  AND ie.user_id = $2\n  AND ie.deleted_at IS NULL\nORDER BY ie.created_at DESC;\n    ",
    "describe": {
      "columns": [
        {
          "ordinal": 0,
          "name": "id",
          "type_info": "Uuid"
        },
        {
          "ordinal": 1,
          "name": "created_at",
          "type_info": "Timestamptz"
        },
        {
          "ordinal": 2,
          "name": "updated_at",
          "type_info": "Timestamptz"
        },
        {
          "ordinal": 3,
          "name": "deleted_at",
          "type_info": "Timestamptz"
        },
        {
          "ordinal": 4,
          "name": "course_id",
          "type_info": "Uuid"
        },
        {
          "ordinal": 5,
          "name": "starts_at",
          "type_info": "Timestamptz"
        },
        {
          "ordinal": 6,
          "name": "ends_at",
          "type_info": "Timestamptz"
        },
        {
          "ordinal": 7,
          "name": "name",
          "type_info": "Varchar"
        },
        {
          "ordinal": 8,
          "name": "description",
          "type_info": "Varchar"
        },
        {
          "ordinal": 9,
          "name": "teacher_in_charge_name",
          "type_info": "Varchar"
        },
        {
          "ordinal": 10,
          "name": "teacher_in_charge_email",
          "type_info": "Varchar"
        },
        {
          "ordinal": 11,
          "name": "support_email",
          "type_info": "Varchar"
        }
      ],
      "parameters": {
        "Left": ["Uuid", "Uuid"]
      },
      "nullable": [false, false, false, true, false, true, true, true, true, false, false, true]
    }
  },
  "aa3d589f5ad62e428553c37b3629fbe81b79261e73cebbe2e70bed882c5c39d8": {
    "query": "\nINSERT INTO exams (\n    id,\n    name,\n    instructions,\n    starts_at,\n    ends_at,\n    time_minutes,\n    organization_id\n  )\nVALUES ($1, $2, $3, $4, $5, $6, $7)\n",
    "describe": {
      "columns": [],
      "parameters": {
        "Left": ["Uuid", "Varchar", "Text", "Timestamptz", "Timestamptz", "Int4", "Uuid"]
      },
      "nullable": []
    }
  },
  "aabbcdc5984f0c7fc03acf0c2f53ebb8f0ff5f2b8993a81bd988be4bbf240a70": {
    "query": "\nINSERT INTO exercise_slides (id, exercise_id, order_number)\nVALUES ($1, $2, $3) ON CONFLICT (id) DO\nUPDATE\nSET exercise_id = $2,\n    order_number = $3,\n    deleted_at = NULL\nRETURNING id;\n    ",
    "describe": {
      "columns": [
        {
          "ordinal": 0,
          "name": "id",
          "type_info": "Uuid"
        }
      ],
      "parameters": {
        "Left": ["Uuid", "Uuid", "Int4"]
      },
      "nullable": [false]
    }
  },
  "ad05712486467ad76850b5d365d57b87a302263d16b4bdc830f02e8a1092e6cc": {
    "query": "\nSELECT SUM(COALESCE(etg.score_given, 0))::real\nFROM exercise_task_gradings etg\n  JOIN exercise_task_submissions ets ON etg.exercise_task_submission_id = ets.id\nWHERE ets.exercise_slide_submission_id = $1\n  AND etg.deleted_at IS NULL\n  AND ets.deleted_at IS NULL\n        ",
    "describe": {
      "columns": [
        {
          "ordinal": 0,
          "name": "sum",
          "type_info": "Float4"
        }
      ],
      "parameters": {
        "Left": ["Uuid"]
      },
      "nullable": [null]
    }
  },
  "ad44e66896540a92d76d8b584ae7142955baf3641d83702179e92fe60f8e3836": {
    "query": "\nINSERT INTO course_instances (\n    id,\n    course_id,\n    name,\n    description,\n    teacher_in_charge_name,\n    teacher_in_charge_email,\n    support_email\n  )\nVALUES ($1, $2, $3, $4, $5, $6, $7)\nRETURNING id,\n  created_at,\n  updated_at,\n  deleted_at,\n  course_id,\n  starts_at,\n  ends_at,\n  name,\n  description,\n  teacher_in_charge_name,\n  teacher_in_charge_email,\n  support_email\n",
    "describe": {
      "columns": [
        {
          "ordinal": 0,
          "name": "id",
          "type_info": "Uuid"
        },
        {
          "ordinal": 1,
          "name": "created_at",
          "type_info": "Timestamptz"
        },
        {
          "ordinal": 2,
          "name": "updated_at",
          "type_info": "Timestamptz"
        },
        {
          "ordinal": 3,
          "name": "deleted_at",
          "type_info": "Timestamptz"
        },
        {
          "ordinal": 4,
          "name": "course_id",
          "type_info": "Uuid"
        },
        {
          "ordinal": 5,
          "name": "starts_at",
          "type_info": "Timestamptz"
        },
        {
          "ordinal": 6,
          "name": "ends_at",
          "type_info": "Timestamptz"
        },
        {
          "ordinal": 7,
          "name": "name",
          "type_info": "Varchar"
        },
        {
          "ordinal": 8,
          "name": "description",
          "type_info": "Varchar"
        },
        {
          "ordinal": 9,
          "name": "teacher_in_charge_name",
          "type_info": "Varchar"
        },
        {
          "ordinal": 10,
          "name": "teacher_in_charge_email",
          "type_info": "Varchar"
        },
        {
          "ordinal": 11,
          "name": "support_email",
          "type_info": "Varchar"
        }
      ],
      "parameters": {
        "Left": ["Uuid", "Uuid", "Varchar", "Varchar", "Varchar", "Varchar", "Varchar"]
      },
      "nullable": [false, false, false, true, false, true, true, true, true, false, false, true]
    }
  },
  "aee1ac79f9af758cf20f1b486a12b0f07ced3949ab6f2256bc792291ed7424b5": {
    "query": "\nSELECT course_id,\n  exam_id\nFROM exercise_slide_submissions\nWHERE id = $1\n  AND deleted_at IS NULL\n        ",
    "describe": {
      "columns": [
        {
          "ordinal": 0,
          "name": "course_id",
          "type_info": "Uuid"
        },
        {
          "ordinal": 1,
          "name": "exam_id",
          "type_info": "Uuid"
        }
      ],
      "parameters": {
        "Left": ["Uuid"]
      },
      "nullable": [true, true]
    }
  },
  "af86245330f55f4771e41e635d60ba19a00c9170f775429caa4af0c9c4372ffe": {
    "query": "\nSELECT\n    COUNT(DISTINCT id) as count\nFROM courses\nWHERE organization_id = $1\n    AND deleted_at IS NULL;\n        ",
    "describe": {
      "columns": [
        {
          "ordinal": 0,
          "name": "count",
          "type_info": "Int8"
        }
      ],
      "parameters": {
        "Left": ["Uuid"]
      },
      "nullable": [null]
    }
  },
  "b1df8260d01f98fc33b24144e0f6414c49242ff5de2f130c2a7649201decbc0b": {
    "query": "\nSELECT pages.id,\n  pages.created_at,\n  pages.updated_at,\n  pages.course_id,\n  pages.exam_id,\n  pages.chapter_id,\n  pages.url_path,\n  pages.title,\n  pages.deleted_at,\n  pages.content,\n  pages.order_number,\n  pages.copied_from\nFROM pages\nWHERE pages.course_id = $1\n  AND url_path = $2\n  AND pages.deleted_at IS NULL;\n        ",
    "describe": {
      "columns": [
        {
          "ordinal": 0,
          "name": "id",
          "type_info": "Uuid"
        },
        {
          "ordinal": 1,
          "name": "created_at",
          "type_info": "Timestamptz"
        },
        {
          "ordinal": 2,
          "name": "updated_at",
          "type_info": "Timestamptz"
        },
        {
          "ordinal": 3,
          "name": "course_id",
          "type_info": "Uuid"
        },
        {
          "ordinal": 4,
          "name": "exam_id",
          "type_info": "Uuid"
        },
        {
          "ordinal": 5,
          "name": "chapter_id",
          "type_info": "Uuid"
        },
        {
          "ordinal": 6,
          "name": "url_path",
          "type_info": "Varchar"
        },
        {
          "ordinal": 7,
          "name": "title",
          "type_info": "Varchar"
        },
        {
          "ordinal": 8,
          "name": "deleted_at",
          "type_info": "Timestamptz"
        },
        {
          "ordinal": 9,
          "name": "content",
          "type_info": "Jsonb"
        },
        {
          "ordinal": 10,
          "name": "order_number",
          "type_info": "Int4"
        },
        {
          "ordinal": 11,
          "name": "copied_from",
          "type_info": "Uuid"
        }
      ],
      "parameters": {
        "Left": ["Uuid", "Text"]
      },
      "nullable": [false, false, false, true, true, true, false, false, true, false, false, true]
    }
  },
  "b28ca6a2fc385642149d527deb0919464711ab57e4120078d6153ccbc08114d4": {
    "query": "\nUPDATE chapters\nSET name = $1,\n  chapter_number = $2\nWHERE id = $3\nRETURNING *;\n    ",
    "describe": {
      "columns": [
        {
          "ordinal": 0,
          "name": "id",
          "type_info": "Uuid"
        },
        {
          "ordinal": 1,
          "name": "name",
          "type_info": "Varchar"
        },
        {
          "ordinal": 2,
          "name": "course_id",
          "type_info": "Uuid"
        },
        {
          "ordinal": 3,
          "name": "chapter_number",
          "type_info": "Int4"
        },
        {
          "ordinal": 4,
          "name": "created_at",
          "type_info": "Timestamptz"
        },
        {
          "ordinal": 5,
          "name": "updated_at",
          "type_info": "Timestamptz"
        },
        {
          "ordinal": 6,
          "name": "deleted_at",
          "type_info": "Timestamptz"
        },
        {
          "ordinal": 7,
          "name": "front_page_id",
          "type_info": "Uuid"
        },
        {
          "ordinal": 8,
          "name": "opens_at",
          "type_info": "Timestamptz"
        },
        {
          "ordinal": 9,
          "name": "chapter_image_path",
          "type_info": "Varchar"
        },
        {
          "ordinal": 10,
          "name": "copied_from",
          "type_info": "Uuid"
        }
      ],
      "parameters": {
        "Left": ["Varchar", "Int4", "Uuid"]
      },
      "nullable": [false, false, false, false, false, false, true, true, true, true, true]
    }
  },
  "b3594457d4aea521525b2348f2f95336c0bfa761cf13b7878ca3a9691ded8ce9": {
    "query": "\nSELECT id, instructions\nFROM exams\nWHERE id = $1;\n",
    "describe": {
      "columns": [
        {
          "ordinal": 0,
          "name": "id",
          "type_info": "Uuid"
        },
        {
          "ordinal": 1,
          "name": "instructions",
          "type_info": "Jsonb"
        }
      ],
      "parameters": {
        "Left": ["Uuid"]
      },
      "nullable": [false, false]
    }
  },
  "b39dda257f5f1f2db1905fdb6616a93c5d587d89c51ca1c1ca67152d7677de65": {
    "query": "\nUPDATE playground_examples\nSET deleted_at = now()\nWHERE id = $1\nRETURNING *;\n  ",
    "describe": {
      "columns": [
        {
          "ordinal": 0,
          "name": "id",
          "type_info": "Uuid"
        },
        {
          "ordinal": 1,
          "name": "created_at",
          "type_info": "Timestamptz"
        },
        {
          "ordinal": 2,
          "name": "updated_at",
          "type_info": "Timestamptz"
        },
        {
          "ordinal": 3,
          "name": "deleted_at",
          "type_info": "Timestamptz"
        },
        {
          "ordinal": 4,
          "name": "name",
          "type_info": "Varchar"
        },
        {
          "ordinal": 5,
          "name": "url",
          "type_info": "Varchar"
        },
        {
          "ordinal": 6,
          "name": "width",
          "type_info": "Int4"
        },
        {
          "ordinal": 7,
          "name": "data",
          "type_info": "Jsonb"
        }
      ],
      "parameters": {
        "Left": ["Uuid"]
      },
      "nullable": [false, false, false, true, false, false, false, false]
    }
  },
  "b41487fa1202843faad2ed61acd3c377c6ee5fd68b0d81abfd4dc70a0ddc601f": {
    "query": "\nSELECT chapters.name as \"chapter_name?\",\n  chapters.chapter_number as \"chapter_number?\",\n  courses.name as \"course_name?\",\n  courses.slug as \"course_slug?\",\n  chapters.front_page_id as \"chapter_front_page_id?\",\n  p2.url_path as \"chapter_front_page_url_path?\",\n  organizations.slug as organization_slug\nFROM pages\n  LEFT JOIN chapters on pages.chapter_id = chapters.id\n  LEFT JOIN courses on pages.course_id = courses.id\n  LEFT JOIN pages p2 ON chapters.front_page_id = p2.id\n  LEFT JOIN organizations on courses.organization_id = organizations.id\nWHERE pages.id = $1\n",
    "describe": {
      "columns": [
        {
          "ordinal": 0,
          "name": "chapter_name?",
          "type_info": "Varchar"
        },
        {
          "ordinal": 1,
          "name": "chapter_number?",
          "type_info": "Int4"
        },
        {
          "ordinal": 2,
          "name": "course_name?",
          "type_info": "Varchar"
        },
        {
          "ordinal": 3,
          "name": "course_slug?",
          "type_info": "Varchar"
        },
        {
          "ordinal": 4,
          "name": "chapter_front_page_id?",
          "type_info": "Uuid"
        },
        {
          "ordinal": 5,
          "name": "chapter_front_page_url_path?",
          "type_info": "Varchar"
        },
        {
          "ordinal": 6,
          "name": "organization_slug",
          "type_info": "Varchar"
        }
      ],
      "parameters": {
        "Left": ["Uuid"]
      },
      "nullable": [false, false, false, false, true, false, false]
    }
  },
  "b4aa488f4f835c2b3900955ae54fd4bdff8818c3c2935c88aa89848bb276dea6": {
    "query": "\nSELECT *\nFROM exercise_tasks et\nWHERE et.id = $1;\n    ",
    "describe": {
      "columns": [
        {
          "ordinal": 0,
          "name": "id",
          "type_info": "Uuid"
        },
        {
          "ordinal": 1,
          "name": "created_at",
          "type_info": "Timestamptz"
        },
        {
          "ordinal": 2,
          "name": "updated_at",
          "type_info": "Timestamptz"
        },
        {
          "ordinal": 3,
          "name": "exercise_type",
          "type_info": "Varchar"
        },
        {
          "ordinal": 4,
          "name": "assignment",
          "type_info": "Jsonb"
        },
        {
          "ordinal": 5,
          "name": "deleted_at",
          "type_info": "Timestamptz"
        },
        {
          "ordinal": 6,
          "name": "private_spec",
          "type_info": "Jsonb"
        },
        {
          "ordinal": 7,
          "name": "spec_file_id",
          "type_info": "Uuid"
        },
        {
          "ordinal": 8,
          "name": "public_spec",
          "type_info": "Jsonb"
        },
        {
          "ordinal": 9,
          "name": "model_solution_spec",
          "type_info": "Jsonb"
        },
        {
          "ordinal": 10,
          "name": "copied_from",
          "type_info": "Uuid"
        },
        {
          "ordinal": 11,
          "name": "exercise_slide_id",
          "type_info": "Uuid"
        }
      ],
      "parameters": {
        "Left": ["Uuid"]
      },
      "nullable": [false, false, false, false, false, true, true, true, true, true, true, false]
    }
  },
  "b4d12f09eb6fa6d8b9381f1f2c0bc7451683f3695eb0b4329ed8984adcb345c4": {
    "query": "\nSELECT COUNT(ues.exercise_id) AS completed_exercises,\n  COALESCE(SUM(ues.score_given), 0) AS score_given\nFROM user_exercise_states AS ues\nWHERE ues.course_instance_id = $1\n  AND ues.user_id = $2\n  AND ues.deleted_at IS NULL;\n        ",
    "describe": {
      "columns": [
        {
          "ordinal": 0,
          "name": "completed_exercises",
          "type_info": "Int8"
        },
        {
          "ordinal": 1,
          "name": "score_given",
          "type_info": "Float4"
        }
      ],
      "parameters": {
        "Left": ["Uuid", "Uuid"]
      },
      "nullable": [null, null]
    }
  },
  "b52cac8cc5563abf837991f96ecda33e14de41999b3b6fbb78203634035162e1": {
    "query": "\nSELECT fb.*,\n  pages.title as \"page_title\",\n  pages.url_path as \"page_url_path\"\nFROM (\n    SELECT feedback.id as \"id!\",\n      feedback.user_id,\n      feedback.course_id as \"course_id!\",\n      feedback.page_id,\n      feedback.feedback_given as \"feedback_given!\",\n      feedback.selected_text,\n      feedback.marked_as_read as \"marked_as_read!\",\n      feedback.created_at as \"created_at!\",\n      array_agg(block_feedback.block_id) filter (\n        where block_feedback.block_id IS NOT NULL\n      ) AS \"block_ids: Vec<Uuid>\",\n      array_agg(block_feedback.block_text) filter (\n        where block_feedback.block_id IS NOT NULL\n      ) AS \"block_texts: Vec<Option<String>>\",\n      array_agg(block_feedback.order_number) filter (\n        where block_feedback.block_id IS NOT NULL\n      ) AS \"block_order_numbers: Vec<Option<i32>>\"\n    FROM feedback\n      LEFT JOIN block_feedback ON block_feedback.feedback_id = feedback.id\n    WHERE course_id = $1\n      AND feedback.marked_as_read = $2\n      AND feedback.deleted_at IS NULL\n      AND block_feedback.deleted_at IS NULL\n    GROUP BY feedback.id,\n      feedback.user_id,\n      feedback.course_id,\n      feedback.feedback_given,\n      feedback.marked_as_read,\n      feedback.created_at\n    ORDER BY feedback.created_at DESC,\n      feedback.id\n    LIMIT $3 OFFSET $4\n  ) fb\n  JOIN pages on pages.id = fb.page_id\n",
    "describe": {
      "columns": [
        {
          "ordinal": 0,
          "name": "id!",
          "type_info": "Uuid"
        },
        {
          "ordinal": 1,
          "name": "user_id",
          "type_info": "Uuid"
        },
        {
          "ordinal": 2,
          "name": "course_id!",
          "type_info": "Uuid"
        },
        {
          "ordinal": 3,
          "name": "page_id",
          "type_info": "Uuid"
        },
        {
          "ordinal": 4,
          "name": "feedback_given!",
          "type_info": "Varchar"
        },
        {
          "ordinal": 5,
          "name": "selected_text",
          "type_info": "Text"
        },
        {
          "ordinal": 6,
          "name": "marked_as_read!",
          "type_info": "Bool"
        },
        {
          "ordinal": 7,
          "name": "created_at!",
          "type_info": "Timestamptz"
        },
        {
          "ordinal": 8,
          "name": "block_ids: Vec<Uuid>",
          "type_info": "UuidArray"
        },
        {
          "ordinal": 9,
          "name": "block_texts: Vec<Option<String>>",
          "type_info": "VarcharArray"
        },
        {
          "ordinal": 10,
          "name": "block_order_numbers: Vec<Option<i32>>",
          "type_info": "Int4Array"
        },
        {
          "ordinal": 11,
          "name": "page_title",
          "type_info": "Varchar"
        },
        {
          "ordinal": 12,
          "name": "page_url_path",
          "type_info": "Varchar"
        }
      ],
      "parameters": {
        "Left": ["Uuid", "Bool", "Int8", "Int8"]
      },
      "nullable": [true, true, true, true, true, true, true, true, true, true, true, true, true]
    }
  },
  "b5f1ec1669cfc199d6b65c0d841eba7c1bdf11241cba798728ef4bb290a4ba47": {
    "query": "\nSELECT users.id AS \"id!\",\n  users.first_name,\n  users.last_name,\n  email AS \"email!\",\n  role AS \"role!: UserRole\"\nFROM users\n  JOIN roles ON users.id = roles.user_id\nWHERE is_global = TRUE\n",
    "describe": {
      "columns": [
        {
          "ordinal": 0,
          "name": "id!",
          "type_info": "Uuid"
        },
        {
          "ordinal": 1,
          "name": "first_name",
          "type_info": "Varchar"
        },
        {
          "ordinal": 2,
          "name": "last_name",
          "type_info": "Varchar"
        },
        {
          "ordinal": 3,
          "name": "email!",
          "type_info": "Varchar"
        },
        {
          "ordinal": 4,
          "name": "role!: UserRole",
          "type_info": {
            "Custom": {
              "name": "user_role",
              "kind": {
                "Enum": ["admin", "assistant", "teacher", "reviewer"]
              }
            }
          }
        }
      ],
      "parameters": {
        "Left": []
      },
      "nullable": [true, true, true, true, true]
    }
  },
  "b6def96f6973719237ce93811fd8a9215bf24529cab71d262f22f11d13ddf526": {
    "query": "\nSELECT *\nFROM exercises\nWHERE chapter_id = $1\n  AND deleted_at IS NULL\n",
    "describe": {
      "columns": [
        {
          "ordinal": 0,
          "name": "id",
          "type_info": "Uuid"
        },
        {
          "ordinal": 1,
          "name": "created_at",
          "type_info": "Timestamptz"
        },
        {
          "ordinal": 2,
          "name": "updated_at",
          "type_info": "Timestamptz"
        },
        {
          "ordinal": 3,
          "name": "course_id",
          "type_info": "Uuid"
        },
        {
          "ordinal": 4,
          "name": "deleted_at",
          "type_info": "Timestamptz"
        },
        {
          "ordinal": 5,
          "name": "name",
          "type_info": "Varchar"
        },
        {
          "ordinal": 6,
          "name": "deadline",
          "type_info": "Timestamptz"
        },
        {
          "ordinal": 7,
          "name": "page_id",
          "type_info": "Uuid"
        },
        {
          "ordinal": 8,
          "name": "score_maximum",
          "type_info": "Int4"
        },
        {
          "ordinal": 9,
          "name": "order_number",
          "type_info": "Int4"
        },
        {
          "ordinal": 10,
          "name": "chapter_id",
          "type_info": "Uuid"
        },
        {
          "ordinal": 11,
          "name": "copied_from",
          "type_info": "Uuid"
        },
        {
          "ordinal": 12,
          "name": "exam_id",
          "type_info": "Uuid"
        }
      ],
      "parameters": {
        "Left": ["Uuid"]
      },
      "nullable": [
        false,
        false,
        false,
        true,
        true,
        false,
        true,
        false,
        false,
        false,
        true,
        true,
        true
      ]
    }
  },
  "b762efb77876e893abf712da8e1568b7406c5efd2cbe92e54520b6c93558794b": {
    "query": "\nSELECT course_id\nfrom exercise_task_gradings\nwhere id = $1\n        ",
    "describe": {
      "columns": [
        {
          "ordinal": 0,
          "name": "course_id",
          "type_info": "Uuid"
        }
      ],
      "parameters": {
        "Left": ["Uuid"]
      },
      "nullable": [true]
    }
  },
  "b9159ddd17dc391f0bd7b726633dff02d1530aa2b0b270b4947d749442850451": {
    "query": "UPDATE chapters SET front_page_id = $1 WHERE id = $2",
    "describe": {
      "columns": [],
      "parameters": {
        "Left": ["Uuid", "Uuid"]
      },
      "nullable": []
    }
  },
  "bbbcc64b65c0d85fb03ea621ddf0f38e043229bc9dddb560047aaeeb72301d4d": {
    "query": "\nUPDATE pages\nSET content = $1\nWHERE id = $2\nRETURNING id,\n  created_at,\n  updated_at,\n  course_id,\n  exam_id,\n  chapter_id,\n  url_path,\n  title,\n  deleted_at,\n  content,\n  order_number,\n  copied_from;\n        ",
    "describe": {
      "columns": [
        {
          "ordinal": 0,
          "name": "id",
          "type_info": "Uuid"
        },
        {
          "ordinal": 1,
          "name": "created_at",
          "type_info": "Timestamptz"
        },
        {
          "ordinal": 2,
          "name": "updated_at",
          "type_info": "Timestamptz"
        },
        {
          "ordinal": 3,
          "name": "course_id",
          "type_info": "Uuid"
        },
        {
          "ordinal": 4,
          "name": "exam_id",
          "type_info": "Uuid"
        },
        {
          "ordinal": 5,
          "name": "chapter_id",
          "type_info": "Uuid"
        },
        {
          "ordinal": 6,
          "name": "url_path",
          "type_info": "Varchar"
        },
        {
          "ordinal": 7,
          "name": "title",
          "type_info": "Varchar"
        },
        {
          "ordinal": 8,
          "name": "deleted_at",
          "type_info": "Timestamptz"
        },
        {
          "ordinal": 9,
          "name": "content",
          "type_info": "Jsonb"
        },
        {
          "ordinal": 10,
          "name": "order_number",
          "type_info": "Int4"
        },
        {
          "ordinal": 11,
          "name": "copied_from",
          "type_info": "Uuid"
        }
      ],
      "parameters": {
        "Left": ["Jsonb", "Uuid"]
      },
      "nullable": [false, false, false, true, true, true, false, false, true, false, false, true]
    }
  },
  "bc4390dec143c0bbc96fdebad02b5673dc9037d1115322b71620583fd9f1b82b": {
    "query": "\nINSERT INTO pages(\n    course_id,\n    exam_id,\n    content,\n    url_path,\n    title,\n    order_number,\n    chapter_id,\n    content_search_language\n  )\nVALUES($1, $2, $3, $4, $5, $6, $7, $8::regconfig)\nRETURNING id,\n  created_at,\n  updated_at,\n  course_id,\n  exam_id,\n  chapter_id,\n  url_path,\n  title,\n  deleted_at,\n  content,\n  order_number,\n  copied_from\n          ",
    "describe": {
      "columns": [
        {
          "ordinal": 0,
          "name": "id",
          "type_info": "Uuid"
        },
        {
          "ordinal": 1,
          "name": "created_at",
          "type_info": "Timestamptz"
        },
        {
          "ordinal": 2,
          "name": "updated_at",
          "type_info": "Timestamptz"
        },
        {
          "ordinal": 3,
          "name": "course_id",
          "type_info": "Uuid"
        },
        {
          "ordinal": 4,
          "name": "exam_id",
          "type_info": "Uuid"
        },
        {
          "ordinal": 5,
          "name": "chapter_id",
          "type_info": "Uuid"
        },
        {
          "ordinal": 6,
          "name": "url_path",
          "type_info": "Varchar"
        },
        {
          "ordinal": 7,
          "name": "title",
          "type_info": "Varchar"
        },
        {
          "ordinal": 8,
          "name": "deleted_at",
          "type_info": "Timestamptz"
        },
        {
          "ordinal": 9,
          "name": "content",
          "type_info": "Jsonb"
        },
        {
          "ordinal": 10,
          "name": "order_number",
          "type_info": "Int4"
        },
        {
          "ordinal": 11,
          "name": "copied_from",
          "type_info": "Uuid"
        }
      ],
      "parameters": {
        "Left": [
          "Uuid",
          "Uuid",
          "Jsonb",
          "Varchar",
          "Varchar",
          "Int4",
          "Uuid",
          {
            "Custom": {
              "name": "regconfig",
              "kind": "Simple"
            }
          }
        ]
      },
      "nullable": [false, false, false, true, true, true, false, false, true, false, false, true]
    }
  },
  "bd0d6dbc44d2430327d775796d4ab1ec8a2c6eb29d27592fe5cffbfd9dc98213": {
    "query": "\nSELECT course_id,\n  exam_id\nfrom exercise_task_gradings\nwhere id = $1\n",
    "describe": {
      "columns": [
        {
          "ordinal": 0,
          "name": "course_id",
          "type_info": "Uuid"
        },
        {
          "ordinal": 1,
          "name": "exam_id",
          "type_info": "Uuid"
        }
      ],
      "parameters": {
        "Left": ["Uuid"]
      },
      "nullable": [true, true]
    }
  },
  "bf72e4f9ddb0fde913ffd9dbc6031cf822382d1bad16b900e6fbb347b3d329a6": {
    "query": "\nINSERT INTO glossary (term, definition, course_id)\nSELECT $1, $2, $3\nRETURNING id\n",
    "describe": {
      "columns": [
        {
          "ordinal": 0,
          "name": "id",
          "type_info": "Uuid"
        }
      ],
      "parameters": {
        "Left": ["Varchar", "Text", "Uuid"]
      },
      "nullable": [false]
    }
  },
  "bfa02fde6602f70bb732851aaa2e194cdff03a3562341959cc4b2791bc5176fb": {
    "query": "\nSELECT *\nFROM exercises\nWHERE exam_id = $1\n  AND deleted_at IS NULL\n",
    "describe": {
      "columns": [
        {
          "ordinal": 0,
          "name": "id",
          "type_info": "Uuid"
        },
        {
          "ordinal": 1,
          "name": "created_at",
          "type_info": "Timestamptz"
        },
        {
          "ordinal": 2,
          "name": "updated_at",
          "type_info": "Timestamptz"
        },
        {
          "ordinal": 3,
          "name": "course_id",
          "type_info": "Uuid"
        },
        {
          "ordinal": 4,
          "name": "deleted_at",
          "type_info": "Timestamptz"
        },
        {
          "ordinal": 5,
          "name": "name",
          "type_info": "Varchar"
        },
        {
          "ordinal": 6,
          "name": "deadline",
          "type_info": "Timestamptz"
        },
        {
          "ordinal": 7,
          "name": "page_id",
          "type_info": "Uuid"
        },
        {
          "ordinal": 8,
          "name": "score_maximum",
          "type_info": "Int4"
        },
        {
          "ordinal": 9,
          "name": "order_number",
          "type_info": "Int4"
        },
        {
          "ordinal": 10,
          "name": "chapter_id",
          "type_info": "Uuid"
        },
        {
          "ordinal": 11,
          "name": "copied_from",
          "type_info": "Uuid"
        },
        {
          "ordinal": 12,
          "name": "exam_id",
          "type_info": "Uuid"
        }
      ],
      "parameters": {
        "Left": ["Uuid"]
      },
      "nullable": [
        false,
        false,
        false,
        true,
        true,
        false,
        true,
        false,
        false,
        false,
        true,
        true,
        true
      ]
    }
  },
  "bfdcfbd1636ce760cf858f149046a313f37b8b70b9349a7fd6fbcb32aeeb3ed9": {
    "query": "\nSELECT p.url_path as url_path,\n  p.title as title,\n  c.chapter_number as chapter_number,\n  c.id as chapter_id,\n  c.opens_at as chapter_opens_at,\n  c.front_page_id as chapter_front_page_id\nFROM pages p\n  LEFT JOIN chapters c ON p.chapter_id = c.id\nWHERE p.order_number = (\n    SELECT MIN(pa.order_number)\n    FROM pages pa\n    WHERE pa.order_number > $1\n      AND pa.deleted_at IS NULL\n  )\n  AND p.course_id = $2\n  AND c.chapter_number = $3\n  AND p.deleted_at IS NULL;\n        ",
    "describe": {
      "columns": [
        {
          "ordinal": 0,
          "name": "url_path",
          "type_info": "Varchar"
        },
        {
          "ordinal": 1,
          "name": "title",
          "type_info": "Varchar"
        },
        {
          "ordinal": 2,
          "name": "chapter_number",
          "type_info": "Int4"
        },
        {
          "ordinal": 3,
          "name": "chapter_id",
          "type_info": "Uuid"
        },
        {
          "ordinal": 4,
          "name": "chapter_opens_at",
          "type_info": "Timestamptz"
        },
        {
          "ordinal": 5,
          "name": "chapter_front_page_id",
          "type_info": "Uuid"
        }
      ],
      "parameters": {
        "Left": ["Int4", "Uuid", "Int4"]
      },
      "nullable": [false, false, false, false, true, true]
    }
  },
  "c00028f92949b3e8d712a87d620c60b033e48b43583ed796d2e73d219df2931b": {
    "query": "\nSELECT COUNT(*) filter (\n  where proposed_page_edits.pending = true\n) AS pending,\nCOUNT(*) filter (\n  where proposed_page_edits.pending = false\n) AS handled\nFROM proposed_page_edits\nWHERE proposed_page_edits.course_id = $1\nAND proposed_page_edits.deleted_at IS NULL\n",
    "describe": {
      "columns": [
        {
          "ordinal": 0,
          "name": "pending",
          "type_info": "Int8"
        },
        {
          "ordinal": 1,
          "name": "handled",
          "type_info": "Int8"
        }
      ],
      "parameters": {
        "Left": ["Uuid"]
      },
      "nullable": [null, null]
    }
  },
  "c0e77b688094cd88143669d7562d1412e2cb9c49374c1a95c75419f3ff7ac8cc": {
    "query": "\nDELETE FROM roles\nWHERE user_id = $1\n  AND role = $2\n  AND course_id = $3\n",
    "describe": {
      "columns": [],
      "parameters": {
        "Left": [
          "Uuid",
          {
            "Custom": {
              "name": "user_role",
              "kind": {
                "Enum": ["admin", "assistant", "teacher", "reviewer"]
              }
            }
          },
          "Uuid"
        ]
      },
      "nullable": []
    }
  },
  "c0f24a805cf0a59c92963d7c37909c123b95498c27f5e32c9332cfa4f9b5ec22": {
    "query": "\nSELECT is_draft\nFROM courses\nWHERE id = $1\n",
    "describe": {
      "columns": [
        {
          "ordinal": 0,
          "name": "is_draft",
          "type_info": "Bool"
        }
      ],
      "parameters": {
        "Left": ["Uuid"]
      },
      "nullable": [false]
    }
  },
  "c1077b721fbdb17d2e726008507f9ddb90eb026821339890bdda90e4de4f68d2": {
    "query": "\nUPDATE proposed_block_edits\nSET status = 'rejected'\nWHERE id = $1\n",
    "describe": {
      "columns": [],
      "parameters": {
        "Left": ["Uuid"]
      },
      "nullable": []
    }
  },
  "c254df041126909f459c2117eac7dd7a85456bbc698956b67f0c0090eaf4b878": {
    "query": "\nUPDATE exercise_tasks\nSET deleted_at = now()\nWHERE exercise_slide_id IN (\n    SELECT s.id\n    FROM exercise_slides s\n      JOIN exercises e ON (s.exercise_id = e.id)\n    WHERE e.page_id = $1\n  );\n            ",
    "describe": {
      "columns": [],
      "parameters": {
        "Left": ["Uuid"]
      },
      "nullable": []
    }
  },
  "c41883ff57f67f01814525030af67d4a3bc472010ee6871a3191dcd0ee3e8f53": {
    "query": "\nUPDATE proposed_block_edits\nSET status = 'accepted'\nWHERE id = $1\nRETURNING block_id,\n    block_attribute,\n    original_text,\n    changed_text\n",
    "describe": {
      "columns": [
        {
          "ordinal": 0,
          "name": "block_id",
          "type_info": "Uuid"
        },
        {
          "ordinal": 1,
          "name": "block_attribute",
          "type_info": "Text"
        },
        {
          "ordinal": 2,
          "name": "original_text",
          "type_info": "Text"
        },
        {
          "ordinal": 3,
          "name": "changed_text",
          "type_info": "Text"
        }
      ],
      "parameters": {
        "Left": ["Uuid"]
      },
      "nullable": [false, false, false, false]
    }
  },
  "c4db451cf0d08b2fca14976798e0883a3961533b35d7dd4d5057e1662d482592": {
    "query": "SELECT *\nFROM email_templates\nWHERE course_instance_id = $1\n  AND deleted_at IS NULL",
    "describe": {
      "columns": [
        {
          "ordinal": 0,
          "name": "id",
          "type_info": "Uuid"
        },
        {
          "ordinal": 1,
          "name": "created_at",
          "type_info": "Timestamptz"
        },
        {
          "ordinal": 2,
          "name": "updated_at",
          "type_info": "Timestamptz"
        },
        {
          "ordinal": 3,
          "name": "deleted_at",
          "type_info": "Timestamptz"
        },
        {
          "ordinal": 4,
          "name": "content",
          "type_info": "Jsonb"
        },
        {
          "ordinal": 5,
          "name": "name",
          "type_info": "Varchar"
        },
        {
          "ordinal": 6,
          "name": "subject",
          "type_info": "Varchar"
        },
        {
          "ordinal": 7,
          "name": "exercise_completions_threshold",
          "type_info": "Int4"
        },
        {
          "ordinal": 8,
          "name": "points_threshold",
          "type_info": "Int4"
        },
        {
          "ordinal": 9,
          "name": "course_instance_id",
          "type_info": "Uuid"
        }
      ],
      "parameters": {
        "Left": ["Uuid"]
      },
      "nullable": [false, false, false, true, true, false, true, true, true, false]
    }
  },
  "c50665dd8a1d79db9c17472c71ae34e34c8b51fac261959d30f58e93abf2a689": {
    "query": "\nINSERT INTO exercise_tasks(\n    id,\n    exercise_slide_id,\n    exercise_type,\n    assignment,\n    public_spec,\n    private_spec,\n    model_solution_spec\n  )\nVALUES ($1, $2, $3, $4, $5, $6, $7) ON CONFLICT (id) DO\nUPDATE\nSET exercise_slide_id = $2,\n  exercise_type = $3,\n  assignment = $4,\n  public_spec = $5,\n  private_spec = $6,\n  model_solution_spec = $7,\n  deleted_at = NULL\nRETURNING id,\n  exercise_slide_id,\n  assignment,\n  exercise_type,\n  private_spec;\n                ",
    "describe": {
      "columns": [
        {
          "ordinal": 0,
          "name": "id",
          "type_info": "Uuid"
        },
        {
          "ordinal": 1,
          "name": "exercise_slide_id",
          "type_info": "Uuid"
        },
        {
          "ordinal": 2,
          "name": "assignment",
          "type_info": "Jsonb"
        },
        {
          "ordinal": 3,
          "name": "exercise_type",
          "type_info": "Varchar"
        },
        {
          "ordinal": 4,
          "name": "private_spec",
          "type_info": "Jsonb"
        }
      ],
      "parameters": {
        "Left": ["Uuid", "Uuid", "Varchar", "Jsonb", "Jsonb", "Jsonb", "Jsonb"]
      },
      "nullable": [false, false, false, false, true]
    }
  },
  "c515ee82610c997f53c83f72ddf8426145e47cf0d9476d2281506c139af86cb6": {
    "query": "\nUPDATE pages\nSET content = $1\nWHERE id = $2;\n",
    "describe": {
      "columns": [],
      "parameters": {
        "Left": ["Jsonb", "Uuid"]
      },
      "nullable": []
    }
  },
  "c548268a559d792335f79a83486aaf2d31f0ff19924548519e6da2cc4c3c3ea3": {
    "query": "\nSELECT id,\n  slug,\n  created_at,\n  updated_at,\n  name,\n  description,\n  organization_id,\n  deleted_at,\n  language_code,\n  copied_from,\n  content_search_language::text,\n  course_language_group_id,\n  is_draft\nFROM courses\n  JOIN course_exams ON courses.id = course_exams.course_id\nWHERE course_exams.exam_id = $1\n",
    "describe": {
      "columns": [
        {
          "ordinal": 0,
          "name": "id",
          "type_info": "Uuid"
        },
        {
          "ordinal": 1,
          "name": "slug",
          "type_info": "Varchar"
        },
        {
          "ordinal": 2,
          "name": "created_at",
          "type_info": "Timestamptz"
        },
        {
          "ordinal": 3,
          "name": "updated_at",
          "type_info": "Timestamptz"
        },
        {
          "ordinal": 4,
          "name": "name",
          "type_info": "Varchar"
        },
        {
          "ordinal": 5,
          "name": "description",
          "type_info": "Text"
        },
        {
          "ordinal": 6,
          "name": "organization_id",
          "type_info": "Uuid"
        },
        {
          "ordinal": 7,
          "name": "deleted_at",
          "type_info": "Timestamptz"
        },
        {
          "ordinal": 8,
          "name": "language_code",
          "type_info": "Varchar"
        },
        {
          "ordinal": 9,
          "name": "copied_from",
          "type_info": "Uuid"
        },
        {
          "ordinal": 10,
          "name": "content_search_language",
          "type_info": "Text"
        },
        {
          "ordinal": 11,
          "name": "course_language_group_id",
          "type_info": "Uuid"
        },
        {
          "ordinal": 12,
          "name": "is_draft",
          "type_info": "Bool"
        }
      ],
      "parameters": {
        "Left": ["Uuid"]
      },
      "nullable": [
        false,
        false,
        false,
        false,
        false,
        true,
        false,
        true,
        false,
        true,
        null,
        false,
        false
      ]
    }
  },
  "c5c02778029045a48b32567f114b8fbd441b01ac1e0908eca4e02a067327036e": {
    "query": "\nUPDATE exams\nSET name = COALESCE($2, name),\n  starts_at = $3,\n  ends_at = $4,\n  time_minutes = $5\nWHERE id = $1\n",
    "describe": {
      "columns": [],
      "parameters": {
        "Left": ["Uuid", "Varchar", "Timestamptz", "Timestamptz", "Int4"]
      },
      "nullable": []
    }
  },
  "c6d5ffed3573883c9e69529464b8f96325fbbf5c4ea893ae9e7352d3ce48a70d": {
    "query": "\nUPDATE regradings\nSET error_message = $1\nWHERE id = $2\n",
    "describe": {
      "columns": [],
      "parameters": {
        "Left": ["Text", "Uuid"]
      },
      "nullable": []
    }
  },
  "c7f82dee6a7b89c0de8c1195e8dd7f3c0e909e140c3fb6b65692a95497022bf5": {
    "query": "\nDELETE FROM glossary\nWHERE id = $1\n",
    "describe": {
      "columns": [],
      "parameters": {
        "Left": ["Uuid"]
      },
      "nullable": []
    }
  },
  "c8d4077884e92fe70dd43055ec6864244539abb25e65e7dad57f5dfaf7477754": {
    "query": "\nSELECT users.id,\n  users.first_name,\n  users.last_name,\n  email,\n  role AS \"role: UserRole\"\nFROM users\n  JOIN roles ON users.id = roles.user_id\nWHERE roles.course_instance_id = $1\n",
    "describe": {
      "columns": [
        {
          "ordinal": 0,
          "name": "id",
          "type_info": "Uuid"
        },
        {
          "ordinal": 1,
          "name": "first_name",
          "type_info": "Varchar"
        },
        {
          "ordinal": 2,
          "name": "last_name",
          "type_info": "Varchar"
        },
        {
          "ordinal": 3,
          "name": "email",
          "type_info": "Varchar"
        },
        {
          "ordinal": 4,
          "name": "role: UserRole",
          "type_info": {
            "Custom": {
              "name": "user_role",
              "kind": {
                "Enum": ["admin", "assistant", "teacher", "reviewer"]
              }
            }
          }
        }
      ],
      "parameters": {
        "Left": ["Uuid"]
      },
      "nullable": [false, true, true, false, false]
    }
  },
  "cb4274ae34447c4c5f7629ca692a91b49faea0db90cc160062b393fca15537b1": {
    "query": "\nSELECT exercise_task_submissions.id,\n  user_id,\n  exercise_task_submissions.created_at,\n  exercise_slide_submissions.exercise_id,\n  exercise_task_submissions.exercise_task_id,\n  exercise_task_gradings.score_given,\n  exercise_task_submissions.data_json\nFROM exercise_task_submissions\n  JOIN exercise_slide_submissions ON exercise_task_submissions.exercise_slide_submission_id = exercise_slide_submissions.id\n  JOIN exercise_task_gradings on exercise_task_submissions.exercise_task_grading_id = exercise_task_gradings.id\n  JOIN exercises on exercise_slide_submissions.exercise_id = exercises.id\nWHERE exercise_slide_submissions.exam_id = $1\n  AND exercise_task_submissions.deleted_at IS NULL\n  AND exercise_task_gradings.deleted_at IS NULL\n  AND exercises.deleted_at IS NULL;\n        ",
    "describe": {
      "columns": [
        {
          "ordinal": 0,
          "name": "id",
          "type_info": "Uuid"
        },
        {
          "ordinal": 1,
          "name": "user_id",
          "type_info": "Uuid"
        },
        {
          "ordinal": 2,
          "name": "created_at",
          "type_info": "Timestamptz"
        },
        {
          "ordinal": 3,
          "name": "exercise_id",
          "type_info": "Uuid"
        },
        {
          "ordinal": 4,
          "name": "exercise_task_id",
          "type_info": "Uuid"
        },
        {
          "ordinal": 5,
          "name": "score_given",
          "type_info": "Float4"
        },
        {
          "ordinal": 6,
          "name": "data_json",
          "type_info": "Jsonb"
        }
      ],
      "parameters": {
        "Left": ["Uuid"]
      },
      "nullable": [false, false, false, false, false, true, true]
    }
  },
  "ccdcf7ce3537744686b4a00dc74692d8c5b333e058fcf54fed5891ec2c527d60": {
    "query": "\nUPDATE exercise_services\n    SET name=$1, slug=$2, public_url=$3, internal_url=$4, max_reprocessing_submissions_at_once=$5\nWHERE id=$6\n    RETURNING *\n        ",
    "describe": {
      "columns": [
        {
          "ordinal": 0,
          "name": "id",
          "type_info": "Uuid"
        },
        {
          "ordinal": 1,
          "name": "created_at",
          "type_info": "Timestamptz"
        },
        {
          "ordinal": 2,
          "name": "updated_at",
          "type_info": "Timestamptz"
        },
        {
          "ordinal": 3,
          "name": "deleted_at",
          "type_info": "Timestamptz"
        },
        {
          "ordinal": 4,
          "name": "name",
          "type_info": "Varchar"
        },
        {
          "ordinal": 5,
          "name": "slug",
          "type_info": "Varchar"
        },
        {
          "ordinal": 6,
          "name": "public_url",
          "type_info": "Varchar"
        },
        {
          "ordinal": 7,
          "name": "internal_url",
          "type_info": "Varchar"
        },
        {
          "ordinal": 8,
          "name": "max_reprocessing_submissions_at_once",
          "type_info": "Int4"
        }
      ],
      "parameters": {
        "Left": ["Varchar", "Varchar", "Varchar", "Varchar", "Int4", "Uuid"]
      },
      "nullable": [false, false, false, true, false, false, false, true, false]
    }
  },
  "cd164322172664ffeaa230f6a70607a5ed2f292caae393b75f0640e84a0cc28f": {
    "query": "\nUPDATE courses\nSET deleted_at = now()\nWHERE id = $1\nRETURNING id,\n  name,\n  created_at,\n  updated_at,\n  organization_id,\n  deleted_at,\n  slug,\n  content_search_language::text,\n  language_code,\n  copied_from,\n  course_language_group_id,\n  description,\n  is_draft\n    ",
    "describe": {
      "columns": [
        {
          "ordinal": 0,
          "name": "id",
          "type_info": "Uuid"
        },
        {
          "ordinal": 1,
          "name": "name",
          "type_info": "Varchar"
        },
        {
          "ordinal": 2,
          "name": "created_at",
          "type_info": "Timestamptz"
        },
        {
          "ordinal": 3,
          "name": "updated_at",
          "type_info": "Timestamptz"
        },
        {
          "ordinal": 4,
          "name": "organization_id",
          "type_info": "Uuid"
        },
        {
          "ordinal": 5,
          "name": "deleted_at",
          "type_info": "Timestamptz"
        },
        {
          "ordinal": 6,
          "name": "slug",
          "type_info": "Varchar"
        },
        {
          "ordinal": 7,
          "name": "content_search_language",
          "type_info": "Text"
        },
        {
          "ordinal": 8,
          "name": "language_code",
          "type_info": "Varchar"
        },
        {
          "ordinal": 9,
          "name": "copied_from",
          "type_info": "Uuid"
        },
        {
          "ordinal": 10,
          "name": "course_language_group_id",
          "type_info": "Uuid"
        },
        {
          "ordinal": 11,
          "name": "description",
          "type_info": "Text"
        },
        {
          "ordinal": 12,
          "name": "is_draft",
          "type_info": "Bool"
        }
      ],
      "parameters": {
        "Left": ["Uuid"]
      },
      "nullable": [
        false,
        false,
        false,
        false,
        false,
        true,
        false,
        null,
        false,
        true,
        false,
        true,
        false
      ]
    }
  },
  "cdb8d8f63e7ba458f01b559fe4f0571a47ccac7eda5c84ab415e227d76ebca7e": {
    "query": "\nDELETE FROM roles\nWHERE user_id = $1\n  AND role = $2\n  AND exam_id = $3\n",
    "describe": {
      "columns": [],
      "parameters": {
        "Left": [
          "Uuid",
          {
            "Custom": {
              "name": "user_role",
              "kind": {
                "Enum": ["admin", "assistant", "teacher", "reviewer"]
              }
            }
          },
          "Uuid"
        ]
      },
      "nullable": []
    }
  },
  "d0037081bdb7d84526483a12e5070037392d36867f011134e611cfab8753b6e3": {
    "query": "\nSELECT courses.organization_id\nFROM course_instances\n  JOIN courses ON courses.id = course_instances.course_id\nWHERE course_instances.id = $1\n",
    "describe": {
      "columns": [
        {
          "ordinal": 0,
          "name": "organization_id",
          "type_info": "Uuid"
        }
      ],
      "parameters": {
        "Left": ["Uuid"]
      },
      "nullable": [false]
    }
  },
  "d0362064383044fd4696b44c87594e64ea8ec4c3b4905d39a3464a756454eaf5": {
    "query": "\nSELECT\nFROM user_exercise_states\nWHERE user_id = $1\n  AND exercise_id = $2\n  AND (course_instance_id = $3 OR exam_id = $4)\n",
    "describe": {
      "columns": [],
      "parameters": {
        "Left": ["Uuid", "Uuid", "Uuid", "Uuid"]
      },
      "nullable": []
    }
  },
  "d13e367302b3873770dbcd15736161dd89130c0d06620cb5d337b1f7c9f230e8": {
    "query": "UPDATE pages SET chapter_id = $1 WHERE id = $2",
    "describe": {
      "columns": [],
      "parameters": {
        "Left": ["Uuid", "Uuid"]
      },
      "nullable": []
    }
  },
  "d167d84ecde8f5bfc9b573de74cc7674a5b8649d68ac086320b592e539d7d1c8": {
    "query": "\nSELECT *\nFROM exercise_task_submissions\nWHERE exercise_slide_submission_id = $1\n  AND deleted_at IS NULL\n            ",
    "describe": {
      "columns": [
        {
          "ordinal": 0,
          "name": "id",
          "type_info": "Uuid"
        },
        {
          "ordinal": 1,
          "name": "created_at",
          "type_info": "Timestamptz"
        },
        {
          "ordinal": 2,
          "name": "updated_at",
          "type_info": "Timestamptz"
        },
        {
          "ordinal": 3,
          "name": "deleted_at",
          "type_info": "Timestamptz"
        },
        {
          "ordinal": 4,
          "name": "exercise_task_id",
          "type_info": "Uuid"
        },
        {
          "ordinal": 5,
          "name": "data_json",
          "type_info": "Jsonb"
        },
        {
          "ordinal": 6,
          "name": "exercise_task_grading_id",
          "type_info": "Uuid"
        },
        {
          "ordinal": 7,
          "name": "metadata",
          "type_info": "Jsonb"
        },
        {
          "ordinal": 8,
          "name": "exercise_slide_id",
          "type_info": "Uuid"
        },
        {
          "ordinal": 9,
          "name": "exercise_slide_submission_id",
          "type_info": "Uuid"
        }
      ],
      "parameters": {
        "Left": ["Uuid"]
      },
      "nullable": [false, false, false, true, false, true, true, true, false, false]
    }
  },
  "d1b9e023f5c44a5e7d40094eabe5441cc88db7fb1fd77a72062f2884aab2ac6a": {
    "query": "\nSELECT COUNT(*) filter (\n    where marked_as_read\n  ) AS read,\n  COUNT(*) filter (\n    where not(marked_as_read)\n  ) AS unread\nFROM feedback\nWHERE course_id = $1\n  AND feedback.deleted_at IS NULL\n",
    "describe": {
      "columns": [
        {
          "ordinal": 0,
          "name": "read",
          "type_info": "Int8"
        },
        {
          "ordinal": 1,
          "name": "unread",
          "type_info": "Int8"
        }
      ],
      "parameters": {
        "Left": ["Uuid"]
      },
      "nullable": [null, null]
    }
  },
  "d21fdc6eb89bf28c479b64ee9a5fff8dbb67f4c8bb02b25779e672187fed4fd7": {
    "query": "\n    INSERT INTO user_exercise_states (\n        user_id,\n        exercise_id,\n        course_instance_id,\n        selected_exercise_slide_id,\n        exam_id\n      )\n    VALUES ($1, $2, $3, $4, $5)\n    ",
    "describe": {
      "columns": [],
      "parameters": {
        "Left": ["Uuid", "Uuid", "Uuid", "Uuid", "Uuid"]
      },
      "nullable": []
    }
  },
  "d309be59564d69ecad6e11cc6976649092966ea2236abd7c8ca72e64f78f8fcc": {
    "query": "\nupdate email_deliveries\nset sent = TRUE\nwhere id = $1;\n    ",
    "describe": {
      "columns": [],
      "parameters": {
        "Left": ["Uuid"]
      },
      "nullable": []
    }
  },
  "d565b3ca168a0beb24ee0a58c078fd031a52cd26a807c348bdb3fac1849bd456": {
    "query": "\nSELECT organizations.id\nFROM pages\n  LEFT OUTER JOIN courses ON courses.id = pages.course_id\n  LEFT OUTER JOIN exams ON exams.id = pages.exam_id\n  JOIN organizations ON organizations.id = courses.organization_id\n  OR organizations.id = exams.organization_id\nWHERE pages.id = $1\n",
    "describe": {
      "columns": [
        {
          "ordinal": 0,
          "name": "id",
          "type_info": "Uuid"
        }
      ],
      "parameters": {
        "Left": ["Uuid"]
      },
      "nullable": [false]
    }
  },
  "d67631e6ddcdf17214fc75f0c9f760507d1fdce3c948f1524b5668403e197de3": {
    "query": "\nINSERT INTO playground_examples (name, url, width, data)\nVALUES ($1, $2, $3, $4)\nRETURNING *;\n  ",
    "describe": {
      "columns": [
        {
          "ordinal": 0,
          "name": "id",
          "type_info": "Uuid"
        },
        {
          "ordinal": 1,
          "name": "created_at",
          "type_info": "Timestamptz"
        },
        {
          "ordinal": 2,
          "name": "updated_at",
          "type_info": "Timestamptz"
        },
        {
          "ordinal": 3,
          "name": "deleted_at",
          "type_info": "Timestamptz"
        },
        {
          "ordinal": 4,
          "name": "name",
          "type_info": "Varchar"
        },
        {
          "ordinal": 5,
          "name": "url",
          "type_info": "Varchar"
        },
        {
          "ordinal": 6,
          "name": "width",
          "type_info": "Int4"
        },
        {
          "ordinal": 7,
          "name": "data",
          "type_info": "Jsonb"
        }
      ],
      "parameters": {
        "Left": ["Varchar", "Varchar", "Int4", "Jsonb"]
      },
      "nullable": [false, false, false, true, false, false, false, false]
    }
  },
  "d724f9b31998cfc4677cf3f3a006ab15dd17bdad59b2b290e47d648e9e03d03d": {
    "query": "\nSELECT id,\n  created_at,\n  updated_at,\n  exercise_task_submission_id,\n  course_id,\n  exam_id,\n  exercise_id,\n  exercise_task_id,\n  grading_priority,\n  score_given,\n  grading_progress as \"grading_progress: _\",\n  unscaled_score_maximum,\n  unscaled_score_given,\n  grading_started_at,\n  grading_completed_at,\n  feedback_json,\n  feedback_text,\n  deleted_at\nFROM exercise_task_gradings\nWHERE id = $1\n",
    "describe": {
      "columns": [
        {
          "ordinal": 0,
          "name": "id",
          "type_info": "Uuid"
        },
        {
          "ordinal": 1,
          "name": "created_at",
          "type_info": "Timestamptz"
        },
        {
          "ordinal": 2,
          "name": "updated_at",
          "type_info": "Timestamptz"
        },
        {
          "ordinal": 3,
          "name": "exercise_task_submission_id",
          "type_info": "Uuid"
        },
        {
          "ordinal": 4,
          "name": "course_id",
          "type_info": "Uuid"
        },
        {
          "ordinal": 5,
          "name": "exam_id",
          "type_info": "Uuid"
        },
        {
          "ordinal": 6,
          "name": "exercise_id",
          "type_info": "Uuid"
        },
        {
          "ordinal": 7,
          "name": "exercise_task_id",
          "type_info": "Uuid"
        },
        {
          "ordinal": 8,
          "name": "grading_priority",
          "type_info": "Int4"
        },
        {
          "ordinal": 9,
          "name": "score_given",
          "type_info": "Float4"
        },
        {
          "ordinal": 10,
          "name": "grading_progress: _",
          "type_info": {
            "Custom": {
              "name": "grading_progress",
              "kind": {
                "Enum": ["fully-graded", "pending", "pending-manual", "failed", "not-ready"]
              }
            }
          }
        },
        {
          "ordinal": 11,
          "name": "unscaled_score_maximum",
          "type_info": "Int4"
        },
        {
          "ordinal": 12,
          "name": "unscaled_score_given",
          "type_info": "Float4"
        },
        {
          "ordinal": 13,
          "name": "grading_started_at",
          "type_info": "Timestamptz"
        },
        {
          "ordinal": 14,
          "name": "grading_completed_at",
          "type_info": "Timestamptz"
        },
        {
          "ordinal": 15,
          "name": "feedback_json",
          "type_info": "Jsonb"
        },
        {
          "ordinal": 16,
          "name": "feedback_text",
          "type_info": "Text"
        },
        {
          "ordinal": 17,
          "name": "deleted_at",
          "type_info": "Timestamptz"
        }
      ],
      "parameters": {
        "Left": ["Uuid"]
      },
      "nullable": [
        false,
        false,
        false,
        false,
        true,
        true,
        false,
        false,
        false,
        true,
        false,
        true,
        true,
        true,
        true,
        true,
        true,
        true
      ]
    }
  },
  "d829f685ac7c3f6c8979c72fbc8be293678212294cd5f41c08dcf9d53fc25f7a": {
    "query": "\nINSERT INTO courses(id, name, slug, organization_id, language_code, course_language_group_id, is_draft)\nVALUES($1, $2, $3, $4, $5, $6, $7)\nRETURNING id,\n  name,\n  created_at,\n  updated_at,\n  organization_id,\n  deleted_at,\n  slug,\n  content_search_language::text,\n  language_code,\n  copied_from,\n  course_language_group_id,\n  description,\n  is_draft;\n            ",
    "describe": {
      "columns": [
        {
          "ordinal": 0,
          "name": "id",
          "type_info": "Uuid"
        },
        {
          "ordinal": 1,
          "name": "name",
          "type_info": "Varchar"
        },
        {
          "ordinal": 2,
          "name": "created_at",
          "type_info": "Timestamptz"
        },
        {
          "ordinal": 3,
          "name": "updated_at",
          "type_info": "Timestamptz"
        },
        {
          "ordinal": 4,
          "name": "organization_id",
          "type_info": "Uuid"
        },
        {
          "ordinal": 5,
          "name": "deleted_at",
          "type_info": "Timestamptz"
        },
        {
          "ordinal": 6,
          "name": "slug",
          "type_info": "Varchar"
        },
        {
          "ordinal": 7,
          "name": "content_search_language",
          "type_info": "Text"
        },
        {
          "ordinal": 8,
          "name": "language_code",
          "type_info": "Varchar"
        },
        {
          "ordinal": 9,
          "name": "copied_from",
          "type_info": "Uuid"
        },
        {
          "ordinal": 10,
          "name": "course_language_group_id",
          "type_info": "Uuid"
        },
        {
          "ordinal": 11,
          "name": "description",
          "type_info": "Text"
        },
        {
          "ordinal": 12,
          "name": "is_draft",
          "type_info": "Bool"
        }
      ],
      "parameters": {
        "Left": ["Uuid", "Varchar", "Varchar", "Uuid", "Varchar", "Uuid", "Bool"]
      },
      "nullable": [
        false,
        false,
        false,
        false,
        false,
        true,
        false,
        null,
        false,
        true,
        false,
        true,
        false
      ]
    }
  },
  "d9b9672a30ff30810ac269307fa33154ced5dcc064a05d69a0440113713d3573": {
    "query": "\nSELECT id,\n  created_at,\n  updated_at,\n  deleted_at,\n  exercise_slide_id,\n  course_id,\n  course_instance_id,\n  exam_id,\n  exercise_id,\n  user_id,\n  user_points_update_strategy AS \"user_points_update_strategy: _\"\nFROM exercise_slide_submissions\nWHERE exercise_slide_id = $1\n  AND user_id = $2\n  AND deleted_at IS NULL\nORDER BY created_at DESC\nLIMIT 1\n        ",
    "describe": {
      "columns": [
        {
          "ordinal": 0,
          "name": "id",
          "type_info": "Uuid"
        },
        {
          "ordinal": 1,
          "name": "created_at",
          "type_info": "Timestamptz"
        },
        {
          "ordinal": 2,
          "name": "updated_at",
          "type_info": "Timestamptz"
        },
        {
          "ordinal": 3,
          "name": "deleted_at",
          "type_info": "Timestamptz"
        },
        {
          "ordinal": 4,
          "name": "exercise_slide_id",
          "type_info": "Uuid"
        },
        {
          "ordinal": 5,
          "name": "course_id",
          "type_info": "Uuid"
        },
        {
          "ordinal": 6,
          "name": "course_instance_id",
          "type_info": "Uuid"
        },
        {
          "ordinal": 7,
          "name": "exam_id",
          "type_info": "Uuid"
        },
        {
          "ordinal": 8,
          "name": "exercise_id",
          "type_info": "Uuid"
        },
        {
          "ordinal": 9,
          "name": "user_id",
          "type_info": "Uuid"
        },
        {
          "ordinal": 10,
          "name": "user_points_update_strategy: _",
          "type_info": {
            "Custom": {
              "name": "user_points_update_strategy",
              "kind": {
                "Enum": [
                  "can-add-points-but-cannot-remove-points",
                  "can-add-points-and-can-remove-points"
                ]
              }
            }
          }
        }
      ],
      "parameters": {
        "Left": ["Uuid", "Uuid"]
      },
      "nullable": [false, false, false, true, false, true, true, true, false, false, false]
    }
  },
  "d9d04909a35ed8edd343a0be75ee10041e50a42d8ca3547d001672a9557b6d9d": {
    "query": "\nUPDATE pages\nSET content = $1\nWHERE id = $2;\n                ",
    "describe": {
      "columns": [],
      "parameters": {
        "Left": ["Jsonb", "Uuid"]
      },
      "nullable": []
    }
  },
  "d9d230419fb264ebddeaa022bc8ac0061d8caa8bf83e3a5742a140bd056f3005": {
    "query": "\nupdate email_deliveries\nset sent = FALSE,\n  error = $1\nwhere id = $2;\n    ",
    "describe": {
      "columns": [],
      "parameters": {
        "Left": ["Varchar", "Uuid"]
      },
      "nullable": []
    }
  },
  "da2f334d21855b3fe0513f95ed5e9fb65331bcae85f935928559c420dfa15a3b": {
    "query": "\nINSERT INTO\n  users (id, email, first_name, last_name, upstream_id)\nVALUES ($1, $2, $3, $4, $5)\nRETURNING *;\n          ",
    "describe": {
      "columns": [
        {
          "ordinal": 0,
          "name": "id",
          "type_info": "Uuid"
        },
        {
          "ordinal": 1,
          "name": "created_at",
          "type_info": "Timestamptz"
        },
        {
          "ordinal": 2,
          "name": "updated_at",
          "type_info": "Timestamptz"
        },
        {
          "ordinal": 3,
          "name": "deleted_at",
          "type_info": "Timestamptz"
        },
        {
          "ordinal": 4,
          "name": "upstream_id",
          "type_info": "Int4"
        },
        {
          "ordinal": 5,
          "name": "email",
          "type_info": "Varchar"
        },
        {
          "ordinal": 6,
          "name": "first_name",
          "type_info": "Varchar"
        },
        {
          "ordinal": 7,
          "name": "last_name",
          "type_info": "Varchar"
        }
      ],
      "parameters": {
        "Left": ["Uuid", "Varchar", "Varchar", "Varchar", "Int4"]
      },
      "nullable": [false, false, false, true, true, false, true, true]
    }
  },
  "db5cd5b4719b69e217948320994bd8f3f6ae513f1378eb76d2fe6391acf179fc": {
    "query": "\nSELECT p.id as page_id,\n  p.order_number as order_number,\n  p.course_id as course_id,\n  p.exam_id as exam_id,\n  c.id as \"chapter_id?\",\n  c.chapter_number as \"chapter_number?\"\nFROM pages p\n  LEFT JOIN chapters c ON p.chapter_id = c.id\nWHERE p.id = $1;\n",
    "describe": {
      "columns": [
        {
          "ordinal": 0,
          "name": "page_id",
          "type_info": "Uuid"
        },
        {
          "ordinal": 1,
          "name": "order_number",
          "type_info": "Int4"
        },
        {
          "ordinal": 2,
          "name": "course_id",
          "type_info": "Uuid"
        },
        {
          "ordinal": 3,
          "name": "exam_id",
          "type_info": "Uuid"
        },
        {
          "ordinal": 4,
          "name": "chapter_id?",
          "type_info": "Uuid"
        },
        {
          "ordinal": 5,
          "name": "chapter_number?",
          "type_info": "Int4"
        }
      ],
      "parameters": {
        "Left": ["Uuid"]
      },
      "nullable": [false, false, true, true, false, false]
    }
  },
  "db64bea6f7dc10dd47f4c41c5efa78c95cf5b6d97fcfcefda66847c20861ac56": {
    "query": "\nINSERT INTO pages (\n    course_id,\n    content,\n    url_path,\n    title,\n    order_number\n  )\nVALUES ($1, $2, $3, $4, $5)\nRETURNING id\n",
    "describe": {
      "columns": [
        {
          "ordinal": 0,
          "name": "id",
          "type_info": "Uuid"
        }
      ],
      "parameters": {
        "Left": ["Uuid", "Jsonb", "Varchar", "Varchar", "Int4"]
      },
      "nullable": [false]
    }
  },
  "dc6a94949ce20d11fa55e247dc706fdc88018bf1ba528487fcd0ef02f5c40ca7": {
    "query": "\nUPDATE email_templates\nSET deleted_at = now()\nWHERE id = $1\nRETURNING *\n  ",
    "describe": {
      "columns": [
        {
          "ordinal": 0,
          "name": "id",
          "type_info": "Uuid"
        },
        {
          "ordinal": 1,
          "name": "created_at",
          "type_info": "Timestamptz"
        },
        {
          "ordinal": 2,
          "name": "updated_at",
          "type_info": "Timestamptz"
        },
        {
          "ordinal": 3,
          "name": "deleted_at",
          "type_info": "Timestamptz"
        },
        {
          "ordinal": 4,
          "name": "content",
          "type_info": "Jsonb"
        },
        {
          "ordinal": 5,
          "name": "name",
          "type_info": "Varchar"
        },
        {
          "ordinal": 6,
          "name": "subject",
          "type_info": "Varchar"
        },
        {
          "ordinal": 7,
          "name": "exercise_completions_threshold",
          "type_info": "Int4"
        },
        {
          "ordinal": 8,
          "name": "points_threshold",
          "type_info": "Int4"
        },
        {
          "ordinal": 9,
          "name": "course_instance_id",
          "type_info": "Uuid"
        }
      ],
      "parameters": {
        "Left": ["Uuid"]
      },
      "nullable": [false, false, false, true, true, false, true, true, true, false]
    }
  },
  "dd98dd1240aa56bb5ba42647e870c187d85c5ab801c6f0cca33757734a97df5b": {
    "query": "\nSELECT course_id,\n  exam_id\nFROM exercises\nWHERE id = $1\n",
    "describe": {
      "columns": [
        {
          "ordinal": 0,
          "name": "course_id",
          "type_info": "Uuid"
        },
        {
          "ordinal": 1,
          "name": "exam_id",
          "type_info": "Uuid"
        }
      ],
      "parameters": {
        "Left": ["Uuid"]
      },
      "nullable": [true, true]
    }
  },
  "ddf7fa1dca876b806f407c7bdd5b40d3318c7d01e3664399accedb2bd5856855": {
    "query": "\nSELECT s.*\nFROM exercise_slides s\n  JOIN exercise_tasks t ON (s.id = t.exercise_slide_id)\nWHERE t.id = $1\n  AND t.deleted_at IS NULL\n  AND s.deleted_at IS NULL;\n    ",
    "describe": {
      "columns": [
        {
          "ordinal": 0,
          "name": "id",
          "type_info": "Uuid"
        },
        {
          "ordinal": 1,
          "name": "created_at",
          "type_info": "Timestamptz"
        },
        {
          "ordinal": 2,
          "name": "updated_at",
          "type_info": "Timestamptz"
        },
        {
          "ordinal": 3,
          "name": "deleted_at",
          "type_info": "Timestamptz"
        },
        {
          "ordinal": 4,
          "name": "exercise_id",
          "type_info": "Uuid"
        },
        {
          "ordinal": 5,
          "name": "order_number",
          "type_info": "Int4"
        }
      ],
      "parameters": {
        "Left": ["Uuid"]
      },
      "nullable": [false, false, false, true, false, false]
    }
  },
  "debb71ad011d9e3973c03668f6f2e738f672314b7b0b12d11e7ac338652b79f5": {
    "query": "\nSELECT ess.course_id,\n  ess.exam_id\nFROM exercise_task_submissions ets\n  JOIN exercise_slide_submissions ess ON ets.exercise_slide_submission_id = ess.id\nWHERE ets.id = $1\n  AND ets.deleted_at IS NULL\n  AND ess.deleted_at IS NULL\n        ",
    "describe": {
      "columns": [
        {
          "ordinal": 0,
          "name": "course_id",
          "type_info": "Uuid"
        },
        {
          "ordinal": 1,
          "name": "exam_id",
          "type_info": "Uuid"
        }
      ],
      "parameters": {
        "Left": ["Uuid"]
      },
      "nullable": [true, true]
    }
  },
  "dfa4e9b76019dafad1dd35f2fbdd2fe83c403e50647303d54eae55a6fd3af517": {
    "query": "SELECT id FROM courses WHERE slug = $1 AND deleted_at IS NULL",
    "describe": {
      "columns": [
        {
          "ordinal": 0,
          "name": "id",
          "type_info": "Uuid"
        }
      ],
      "parameters": {
        "Left": ["Text"]
      },
      "nullable": [false]
    }
  },
  "e2fe96906db5d05fa1a8b0aabc25e9027c386b349f11d4c26bcf7db1864af6cf": {
    "query": "\nselect max(p.order_number) as order_number\nfrom pages p\nwhere p.chapter_id = $1\n  and p.deleted_at is null;\n",
    "describe": {
      "columns": [
        {
          "ordinal": 0,
          "name": "order_number",
          "type_info": "Int4"
        }
      ],
      "parameters": {
        "Left": ["Uuid"]
      },
      "nullable": [null]
    }
  },
  "e398cd25e0ebe20fbc1cb9bd3d525aacadb8604da50269598f265f9e2f099d49": {
    "query": "\nSELECT COUNT(e.id) AS total_exercises,\n  SUM(e.score_maximum) AS score_maximum\nFROM course_instances AS ci\n  LEFT JOIN exercises AS e ON ci.course_id = e.course_id\nWHERE e.deleted_at IS NULL\n  AND ci.id = $1;\n        ",
    "describe": {
      "columns": [
        {
          "ordinal": 0,
          "name": "total_exercises",
          "type_info": "Int8"
        },
        {
          "ordinal": 1,
          "name": "score_maximum",
          "type_info": "Int8"
        }
      ],
      "parameters": {
        "Left": ["Uuid"]
      },
      "nullable": [null, null]
    }
  },
  "e4e5ef6ef0bbf4a234110b8dc2616b1a0483f511e0c6b9b04b9d7440486c3e07": {
    "query": "\nSELECT *\nFROM exercise_services\nWHERE deleted_at IS NULL\n",
    "describe": {
      "columns": [
        {
          "ordinal": 0,
          "name": "id",
          "type_info": "Uuid"
        },
        {
          "ordinal": 1,
          "name": "created_at",
          "type_info": "Timestamptz"
        },
        {
          "ordinal": 2,
          "name": "updated_at",
          "type_info": "Timestamptz"
        },
        {
          "ordinal": 3,
          "name": "deleted_at",
          "type_info": "Timestamptz"
        },
        {
          "ordinal": 4,
          "name": "name",
          "type_info": "Varchar"
        },
        {
          "ordinal": 5,
          "name": "slug",
          "type_info": "Varchar"
        },
        {
          "ordinal": 6,
          "name": "public_url",
          "type_info": "Varchar"
        },
        {
          "ordinal": 7,
          "name": "internal_url",
          "type_info": "Varchar"
        },
        {
          "ordinal": 8,
          "name": "max_reprocessing_submissions_at_once",
          "type_info": "Int4"
        }
      ],
      "parameters": {
        "Left": []
      },
      "nullable": [false, false, false, true, false, false, false, true, false]
    }
  },
  "e50f0cdbc33d571e0a11bee49e2827a9509d02a3804a4f536aff495d33506a19": {
    "query": "\nINSERT INTO user_exercise_task_states (\n    exercise_task_id,\n    user_exercise_slide_state_id,\n    score_given\n  )\nVALUES ($1, $2, $3) ON CONFLICT (exercise_task_id, user_exercise_slide_state_id) DO\nUPDATE\nSET deleted_at = NULL,\n  score_given = $3\nRETURNING *\n    ",
    "describe": {
      "columns": [
        {
          "ordinal": 0,
          "name": "user_exercise_slide_state_id",
          "type_info": "Uuid"
        },
        {
          "ordinal": 1,
          "name": "exercise_task_id",
          "type_info": "Uuid"
        },
        {
          "ordinal": 2,
          "name": "created_at",
          "type_info": "Timestamptz"
        },
        {
          "ordinal": 3,
          "name": "updated_at",
          "type_info": "Timestamptz"
        },
        {
          "ordinal": 4,
          "name": "deleted_at",
          "type_info": "Timestamptz"
        },
        {
          "ordinal": 5,
          "name": "score_given",
          "type_info": "Float4"
        }
      ],
      "parameters": {
        "Left": ["Uuid", "Uuid", "Float4"]
      },
      "nullable": [false, false, false, false, true, true]
    }
  },
  "e579b39acffdcb76d174340755962a875f7dad304bb6c6a1bbaab61674296024": {
    "query": "\nINSERT INTO exercise_service_info(\n    exercise_service_id,\n    exercise_type_specific_user_interface_iframe,\n    grade_endpoint_path,\n    public_spec_endpoint_path,\n    model_solution_path\n  )\nVALUES ($1, $2, $3, $4, $5)\nON CONFLICT(exercise_service_id) DO UPDATE\nSET exercise_type_specific_user_interface_iframe = $2,\n  grade_endpoint_path = $3,\n  public_spec_endpoint_path = $4,\n  model_solution_path = $5\nRETURNING *\n    ",
    "describe": {
      "columns": [
        {
          "ordinal": 0,
          "name": "exercise_service_id",
          "type_info": "Uuid"
        },
        {
          "ordinal": 1,
          "name": "created_at",
          "type_info": "Timestamptz"
        },
        {
          "ordinal": 2,
          "name": "updated_at",
          "type_info": "Timestamptz"
        },
        {
          "ordinal": 3,
          "name": "grade_endpoint_path",
          "type_info": "Varchar"
        },
        {
          "ordinal": 4,
          "name": "public_spec_endpoint_path",
          "type_info": "Varchar"
        },
        {
          "ordinal": 5,
          "name": "model_solution_path",
          "type_info": "Varchar"
        },
        {
          "ordinal": 6,
          "name": "exercise_type_specific_user_interface_iframe",
          "type_info": "Varchar"
        }
      ],
      "parameters": {
        "Left": ["Uuid", "Varchar", "Varchar", "Varchar", "Varchar"]
      },
      "nullable": [false, false, false, false, false, false, false]
    }
  },
  "e5db6a3bd6793923334f9a040d99b022099caf632357702ffb1be47602ec4820": {
    "query": "\nINSERT INTO exercise_slides (id, exercise_id, order_number)\nVALUES ($1, $2, $3) ON CONFLICT (id) DO\nUPDATE\nSET exercise_id = $2,\n  order_number = $3,\n  deleted_at = NULL\nRETURNING id,\n  exercise_id,\n  order_number;\n            ",
    "describe": {
      "columns": [
        {
          "ordinal": 0,
          "name": "id",
          "type_info": "Uuid"
        },
        {
          "ordinal": 1,
          "name": "exercise_id",
          "type_info": "Uuid"
        },
        {
          "ordinal": 2,
          "name": "order_number",
          "type_info": "Int4"
        }
      ],
      "parameters": {
        "Left": ["Uuid", "Uuid", "Int4"]
      },
      "nullable": [false, false, false]
    }
  },
  "e5e90260825ef39797acd231ed10db86eb9dbaf18d7eb6a2d5004971e5de2a23": {
    "query": "\nSELECT counts.*, exercises.name exercise_name\n    FROM (\n        SELECT exercise_id, count(*)::integer count\n        FROM exercise_slide_submissions\n        WHERE course_id = $1\n        GROUP BY exercise_id\n    ) counts\n    JOIN exercises ON (counts.exercise_id = exercises.id);\n          ",
    "describe": {
      "columns": [
        {
          "ordinal": 0,
          "name": "exercise_id",
          "type_info": "Uuid"
        },
        {
          "ordinal": 1,
          "name": "count",
          "type_info": "Int4"
        },
        {
          "ordinal": 2,
          "name": "exercise_name",
          "type_info": "Varchar"
        }
      ],
      "parameters": {
        "Left": ["Uuid"]
      },
      "nullable": [true, true, true]
    }
  },
  "e61131d011c1d20d96a72fb2268e0df0d71725600de9daec9c333a4ec4a01977": {
    "query": "\nSELECT id,\n  created_at,\n  updated_at,\n  name,\n  course_id,\n  deleted_at,\n  chapter_image_path,\n  chapter_number,\n  front_page_id,\n  opens_at,\n  copied_from\nFROM chapters\nWHERE course_id = (SELECT course_id FROM course_instances WHERE id = $1)\n  AND deleted_at IS NULL;\n",
    "describe": {
      "columns": [
        {
          "ordinal": 0,
          "name": "id",
          "type_info": "Uuid"
        },
        {
          "ordinal": 1,
          "name": "created_at",
          "type_info": "Timestamptz"
        },
        {
          "ordinal": 2,
          "name": "updated_at",
          "type_info": "Timestamptz"
        },
        {
          "ordinal": 3,
          "name": "name",
          "type_info": "Varchar"
        },
        {
          "ordinal": 4,
          "name": "course_id",
          "type_info": "Uuid"
        },
        {
          "ordinal": 5,
          "name": "deleted_at",
          "type_info": "Timestamptz"
        },
        {
          "ordinal": 6,
          "name": "chapter_image_path",
          "type_info": "Varchar"
        },
        {
          "ordinal": 7,
          "name": "chapter_number",
          "type_info": "Int4"
        },
        {
          "ordinal": 8,
          "name": "front_page_id",
          "type_info": "Uuid"
        },
        {
          "ordinal": 9,
          "name": "opens_at",
          "type_info": "Timestamptz"
        },
        {
          "ordinal": 10,
          "name": "copied_from",
          "type_info": "Uuid"
        }
      ],
      "parameters": {
        "Left": ["Uuid"]
      },
      "nullable": [false, false, false, false, false, true, true, false, true, true, true]
    }
  },
  "e6f687f777bbf1f390fd79b39ebe2f71adc27844198a74a5370382ba150abb44": {
    "query": "\nUPDATE regradings\nSET regrading_started_at = CASE\n    WHEN regrading_started_at IS NULL THEN now()\n    ELSE regrading_started_at\n  END\nWHERE regrading_completed_at IS NULL\n  AND deleted_at IS NULL\nRETURNING id\n",
    "describe": {
      "columns": [
        {
          "ordinal": 0,
          "name": "id",
          "type_info": "Uuid"
        }
      ],
      "parameters": {
        "Left": []
      },
      "nullable": [false]
    }
  },
  "e966783963c11d6fa57df792d1bfff0dccf163f9cf5f474c1f3c724972229d4e": {
    "query": "\nSELECT *\nfrom chapters\nwhere id = $1;",
    "describe": {
      "columns": [
        {
          "ordinal": 0,
          "name": "id",
          "type_info": "Uuid"
        },
        {
          "ordinal": 1,
          "name": "name",
          "type_info": "Varchar"
        },
        {
          "ordinal": 2,
          "name": "course_id",
          "type_info": "Uuid"
        },
        {
          "ordinal": 3,
          "name": "chapter_number",
          "type_info": "Int4"
        },
        {
          "ordinal": 4,
          "name": "created_at",
          "type_info": "Timestamptz"
        },
        {
          "ordinal": 5,
          "name": "updated_at",
          "type_info": "Timestamptz"
        },
        {
          "ordinal": 6,
          "name": "deleted_at",
          "type_info": "Timestamptz"
        },
        {
          "ordinal": 7,
          "name": "front_page_id",
          "type_info": "Uuid"
        },
        {
          "ordinal": 8,
          "name": "opens_at",
          "type_info": "Timestamptz"
        },
        {
          "ordinal": 9,
          "name": "chapter_image_path",
          "type_info": "Varchar"
        },
        {
          "ordinal": 10,
          "name": "copied_from",
          "type_info": "Uuid"
        }
      ],
      "parameters": {
        "Left": ["Uuid"]
      },
      "nullable": [false, false, false, false, false, false, true, true, true, true, true]
    }
  },
  "ea9d08bf76031e4623c82bb7ec98c5cbb01d838675c3eb081532b1580d6f94c5": {
    "query": "\nSELECT page_history.content,\n  page_history.title,\n  pages.exam_id\nFROM page_history\n  JOIN pages ON pages.id = page_history.page_id\nWHERE page_history.id = $1\n  AND pages.deleted_at IS NULL\n  AND page_history.deleted_at IS NULL\n        ",
    "describe": {
      "columns": [
        {
          "ordinal": 0,
          "name": "content",
          "type_info": "Jsonb"
        },
        {
          "ordinal": 1,
          "name": "title",
          "type_info": "Varchar"
        },
        {
          "ordinal": 2,
          "name": "exam_id",
          "type_info": "Uuid"
        }
      ],
      "parameters": {
        "Left": ["Uuid"]
      },
      "nullable": [false, false, true]
    }
  },
  "edb8b86eadb9983d736300c28314c5b8e3f5a4b0ba1c4756d088118871018aa7": {
    "query": "\nSELECT users.id,\n  users.first_name,\n  users.last_name,\n  email,\n  role AS \"role: UserRole\"\nFROM users\n  JOIN roles ON users.id = roles.user_id\nWHERE roles.exam_id = $1\n",
    "describe": {
      "columns": [
        {
          "ordinal": 0,
          "name": "id",
          "type_info": "Uuid"
        },
        {
          "ordinal": 1,
          "name": "first_name",
          "type_info": "Varchar"
        },
        {
          "ordinal": 2,
          "name": "last_name",
          "type_info": "Varchar"
        },
        {
          "ordinal": 3,
          "name": "email",
          "type_info": "Varchar"
        },
        {
          "ordinal": 4,
          "name": "role: UserRole",
          "type_info": {
            "Custom": {
              "name": "user_role",
              "kind": {
                "Enum": ["admin", "assistant", "teacher", "reviewer"]
              }
            }
          }
        }
      ],
      "parameters": {
        "Left": ["Uuid"]
      },
      "nullable": [false, true, true, false, false]
    }
  },
  "f00a84a1428c15f025e04c7e850e4a4e903ecd90986dd6fb61cb474733c2a637": {
    "query": "\nSELECT courses.id,\n  courses.name,\n  courses.created_at,\n  courses.updated_at,\n  courses.organization_id,\n  courses.deleted_at,\n  courses.slug,\n  courses.content_search_language::text,\n  courses.language_code,\n  courses.copied_from,\n  courses.course_language_group_id,\n  courses.description,\n  courses.is_draft\nFROM courses\nWHERE courses.organization_id = $1\n  AND (\n    courses.is_draft IS FALSE\n    OR EXISTS (\n      SELECT id\n      FROM roles\n      WHERE user_id = $2\n        AND (\n          course_id = courses.id\n          OR roles.organization_id = courses.organization_id\n          OR roles.is_global IS TRUE\n        )\n    )\n  )\n  AND courses.deleted_at IS NULL\nLIMIT $3 OFFSET $4;\n",
    "describe": {
      "columns": [
        {
          "ordinal": 0,
          "name": "id",
          "type_info": "Uuid"
        },
        {
          "ordinal": 1,
          "name": "name",
          "type_info": "Varchar"
        },
        {
          "ordinal": 2,
          "name": "created_at",
          "type_info": "Timestamptz"
        },
        {
          "ordinal": 3,
          "name": "updated_at",
          "type_info": "Timestamptz"
        },
        {
          "ordinal": 4,
          "name": "organization_id",
          "type_info": "Uuid"
        },
        {
          "ordinal": 5,
          "name": "deleted_at",
          "type_info": "Timestamptz"
        },
        {
          "ordinal": 6,
          "name": "slug",
          "type_info": "Varchar"
        },
        {
          "ordinal": 7,
          "name": "content_search_language",
          "type_info": "Text"
        },
        {
          "ordinal": 8,
          "name": "language_code",
          "type_info": "Varchar"
        },
        {
          "ordinal": 9,
          "name": "copied_from",
          "type_info": "Uuid"
        },
        {
          "ordinal": 10,
          "name": "course_language_group_id",
          "type_info": "Uuid"
        },
        {
          "ordinal": 11,
          "name": "description",
          "type_info": "Text"
        },
        {
          "ordinal": 12,
          "name": "is_draft",
          "type_info": "Bool"
        }
      ],
      "parameters": {
        "Left": ["Uuid", "Uuid", "Int8", "Int8"]
      },
      "nullable": [
        false,
        false,
        false,
        false,
        false,
        true,
        false,
        null,
        false,
        true,
        false,
        true,
        false
      ]
    }
  },
  "f0f97d1ed0cb831152deb37dc09cd70dba84aae7b211e181d1225e14a01047d5": {
    "query": "\nDELETE FROM roles\nWHERE user_id = $1\n  AND role = $2\n  AND organization_id = $3\n",
    "describe": {
      "columns": [],
      "parameters": {
        "Left": [
          "Uuid",
          {
            "Custom": {
              "name": "user_role",
              "kind": {
                "Enum": ["admin", "assistant", "teacher", "reviewer"]
              }
            }
          },
          "Uuid"
        ]
      },
      "nullable": []
    }
  },
  "f29eba29edd8906d86798a425e40d4fc635d79981e1d963fd8f450d296cb3c2f": {
    "query": "\nSELECT id,\n  name,\n  created_at,\n  updated_at,\n  organization_id,\n  deleted_at,\n  slug,\n  content_search_language::text,\n  language_code,\n  copied_from,\n  course_language_group_id,\n  description,\n  is_draft\nFROM courses\nWHERE course_language_group_id = $1;\n        ",
    "describe": {
      "columns": [
        {
          "ordinal": 0,
          "name": "id",
          "type_info": "Uuid"
        },
        {
          "ordinal": 1,
          "name": "name",
          "type_info": "Varchar"
        },
        {
          "ordinal": 2,
          "name": "created_at",
          "type_info": "Timestamptz"
        },
        {
          "ordinal": 3,
          "name": "updated_at",
          "type_info": "Timestamptz"
        },
        {
          "ordinal": 4,
          "name": "organization_id",
          "type_info": "Uuid"
        },
        {
          "ordinal": 5,
          "name": "deleted_at",
          "type_info": "Timestamptz"
        },
        {
          "ordinal": 6,
          "name": "slug",
          "type_info": "Varchar"
        },
        {
          "ordinal": 7,
          "name": "content_search_language",
          "type_info": "Text"
        },
        {
          "ordinal": 8,
          "name": "language_code",
          "type_info": "Varchar"
        },
        {
          "ordinal": 9,
          "name": "copied_from",
          "type_info": "Uuid"
        },
        {
          "ordinal": 10,
          "name": "course_language_group_id",
          "type_info": "Uuid"
        },
        {
          "ordinal": 11,
          "name": "description",
          "type_info": "Text"
        },
        {
          "ordinal": 12,
          "name": "is_draft",
          "type_info": "Bool"
        }
      ],
      "parameters": {
        "Left": ["Uuid"]
      },
      "nullable": [
        false,
        false,
        false,
        false,
        false,
        true,
        false,
        null,
        false,
        true,
        false,
        true,
        false
      ]
    }
  },
  "f2beb11b5e6318b712b0af9bd4fde454472ce8eda3612295b788958148a376b5": {
    "query": "SELECT *\nFROM email_templates\nWHERE id = $1\n  AND deleted_at IS NULL",
    "describe": {
      "columns": [
        {
          "ordinal": 0,
          "name": "id",
          "type_info": "Uuid"
        },
        {
          "ordinal": 1,
          "name": "created_at",
          "type_info": "Timestamptz"
        },
        {
          "ordinal": 2,
          "name": "updated_at",
          "type_info": "Timestamptz"
        },
        {
          "ordinal": 3,
          "name": "deleted_at",
          "type_info": "Timestamptz"
        },
        {
          "ordinal": 4,
          "name": "content",
          "type_info": "Jsonb"
        },
        {
          "ordinal": 5,
          "name": "name",
          "type_info": "Varchar"
        },
        {
          "ordinal": 6,
          "name": "subject",
          "type_info": "Varchar"
        },
        {
          "ordinal": 7,
          "name": "exercise_completions_threshold",
          "type_info": "Int4"
        },
        {
          "ordinal": 8,
          "name": "points_threshold",
          "type_info": "Int4"
        },
        {
          "ordinal": 9,
          "name": "course_instance_id",
          "type_info": "Uuid"
        }
      ],
      "parameters": {
        "Left": ["Uuid"]
      },
      "nullable": [false, false, false, true, true, false, true, true, true, false]
    }
  },
  "f3ac0ff191c33364eb12bef118fed4c6afa634fab2a65a85b19752d5e995b516": {
    "query": "\nUPDATE exercise_task_submissions\nSET exercise_task_grading_id = $1\nWHERE id = $2\nRETURNING *\n",
    "describe": {
      "columns": [
        {
          "ordinal": 0,
          "name": "id",
          "type_info": "Uuid"
        },
        {
          "ordinal": 1,
          "name": "created_at",
          "type_info": "Timestamptz"
        },
        {
          "ordinal": 2,
          "name": "updated_at",
          "type_info": "Timestamptz"
        },
        {
          "ordinal": 3,
          "name": "deleted_at",
          "type_info": "Timestamptz"
        },
        {
          "ordinal": 4,
          "name": "exercise_task_id",
          "type_info": "Uuid"
        },
        {
          "ordinal": 5,
          "name": "data_json",
          "type_info": "Jsonb"
        },
        {
          "ordinal": 6,
          "name": "exercise_task_grading_id",
          "type_info": "Uuid"
        },
        {
          "ordinal": 7,
          "name": "metadata",
          "type_info": "Jsonb"
        },
        {
          "ordinal": 8,
          "name": "exercise_slide_id",
          "type_info": "Uuid"
        },
        {
          "ordinal": 9,
          "name": "exercise_slide_submission_id",
          "type_info": "Uuid"
        }
      ],
      "parameters": {
        "Left": ["Uuid", "Uuid"]
      },
      "nullable": [false, false, false, true, false, true, true, true, false, false]
    }
  },
  "f4027fdbb6bf446e8c75423168c3c97e5509c4e44d2246e9894494a96e8f752d": {
    "query": "\nINSERT INTO roles (user_id, role, organization_id)\nVALUES ($1, $2, $3)\nRETURNING id\n",
    "describe": {
      "columns": [
        {
          "ordinal": 0,
          "name": "id",
          "type_info": "Uuid"
        }
      ],
      "parameters": {
        "Left": [
          "Uuid",
          {
            "Custom": {
              "name": "user_role",
              "kind": {
                "Enum": ["admin", "assistant", "teacher", "reviewer"]
              }
            }
          },
          "Uuid"
        ]
      },
      "nullable": [false]
    }
  },
  "f4975555bb0c4f1063c0f8f89e371c9b94a48a69c5e1ec92473db99adfce7601": {
    "query": "\nSELECT starts_at\nFROM course_instances\nWHERE id = $1\n",
    "describe": {
      "columns": [
        {
          "ordinal": 0,
          "name": "starts_at",
          "type_info": "Timestamptz"
        }
      ],
      "parameters": {
        "Left": ["Uuid"]
      },
      "nullable": [true]
    }
  },
  "f4c732597c3cdf6484a20f41348183e56353ecdafbd4da0b6544f356e50e2424": {
    "query": "\nUPDATE pages\nSET deleted_at = now()\nWHERE id = $1\nRETURNING id,\n  created_at,\n  updated_at,\n  course_id,\n  exam_id,\n  chapter_id,\n  url_path,\n  title,\n  deleted_at,\n  content,\n  order_number,\n  copied_from\n          ",
    "describe": {
      "columns": [
        {
          "ordinal": 0,
          "name": "id",
          "type_info": "Uuid"
        },
        {
          "ordinal": 1,
          "name": "created_at",
          "type_info": "Timestamptz"
        },
        {
          "ordinal": 2,
          "name": "updated_at",
          "type_info": "Timestamptz"
        },
        {
          "ordinal": 3,
          "name": "course_id",
          "type_info": "Uuid"
        },
        {
          "ordinal": 4,
          "name": "exam_id",
          "type_info": "Uuid"
        },
        {
          "ordinal": 5,
          "name": "chapter_id",
          "type_info": "Uuid"
        },
        {
          "ordinal": 6,
          "name": "url_path",
          "type_info": "Varchar"
        },
        {
          "ordinal": 7,
          "name": "title",
          "type_info": "Varchar"
        },
        {
          "ordinal": 8,
          "name": "deleted_at",
          "type_info": "Timestamptz"
        },
        {
          "ordinal": 9,
          "name": "content",
          "type_info": "Jsonb"
        },
        {
          "ordinal": 10,
          "name": "order_number",
          "type_info": "Int4"
        },
        {
          "ordinal": 11,
          "name": "copied_from",
          "type_info": "Uuid"
        }
      ],
      "parameters": {
        "Left": ["Uuid"]
      },
      "nullable": [false, false, false, true, true, true, false, false, true, false, false, true]
    }
  },
  "f4dfbd49766b87036e450b1ec67c42af7b0ddfd27420630d6d60a0284ffd5d82": {
    "query": "\nINSERT INTO exercise_slides (exercise_id, order_number)\nVALUES ($1, $2)\nRETURNING id;\n    ",
    "describe": {
      "columns": [
        {
          "ordinal": 0,
          "name": "id",
          "type_info": "Uuid"
        }
      ],
      "parameters": {
        "Left": ["Uuid", "Int4"]
      },
      "nullable": [false]
    }
  },
  "f4f6c13de771e2521337c4b144e9909899288d7986a559b1752ca2622888e8be": {
    "query": "\nDELETE FROM roles\nWHERE user_id = $1\n  AND role = $2\n",
    "describe": {
      "columns": [],
      "parameters": {
        "Left": [
          "Uuid",
          {
            "Custom": {
              "name": "user_role",
              "kind": {
                "Enum": ["admin", "assistant", "teacher", "reviewer"]
              }
            }
          }
        ]
      },
      "nullable": []
    }
  },
  "f5eee3722c97003bd8de1b9e8aa5e0d72916aa364eed13a63efecde48ae9f4a8": {
    "query": "\nSELECT *\nFROM exercise_task_submissions\nWHERE id = $1\n",
    "describe": {
      "columns": [
        {
          "ordinal": 0,
          "name": "id",
          "type_info": "Uuid"
        },
        {
          "ordinal": 1,
          "name": "created_at",
          "type_info": "Timestamptz"
        },
        {
          "ordinal": 2,
          "name": "updated_at",
          "type_info": "Timestamptz"
        },
        {
          "ordinal": 3,
          "name": "deleted_at",
          "type_info": "Timestamptz"
        },
        {
          "ordinal": 4,
          "name": "exercise_task_id",
          "type_info": "Uuid"
        },
        {
          "ordinal": 5,
          "name": "data_json",
          "type_info": "Jsonb"
        },
        {
          "ordinal": 6,
          "name": "exercise_task_grading_id",
          "type_info": "Uuid"
        },
        {
          "ordinal": 7,
          "name": "metadata",
          "type_info": "Jsonb"
        },
        {
          "ordinal": 8,
          "name": "exercise_slide_id",
          "type_info": "Uuid"
        },
        {
          "ordinal": 9,
          "name": "exercise_slide_submission_id",
          "type_info": "Uuid"
        }
      ],
      "parameters": {
        "Left": ["Uuid"]
      },
      "nullable": [false, false, false, true, false, true, true, true, false, false]
    }
  },
  "f75a47ca2444e4cbaade9a44f7104ede569c4660c573e5fa4034805f1597c361": {
    "query": "\nUPDATE exercise_tasks\nSET deleted_at = now()\nWHERE exercise_slide_id = ANY($1)\nRETURNING id;\n        ",
    "describe": {
      "columns": [
        {
          "ordinal": 0,
          "name": "id",
          "type_info": "Uuid"
        }
      ],
      "parameters": {
        "Left": ["UuidArray"]
      },
      "nullable": [false]
    }
  },
  "f7841567b90206f7d7aba83b520e1cb7933c33d203d9a1df88e3db961ab83681": {
    "query": "\nINSERT INTO email_templates (name, course_instance_id, subject)\nVALUES ($1, $2, $3)\nRETURNING *\n",
    "describe": {
      "columns": [
        {
          "ordinal": 0,
          "name": "id",
          "type_info": "Uuid"
        },
        {
          "ordinal": 1,
          "name": "created_at",
          "type_info": "Timestamptz"
        },
        {
          "ordinal": 2,
          "name": "updated_at",
          "type_info": "Timestamptz"
        },
        {
          "ordinal": 3,
          "name": "deleted_at",
          "type_info": "Timestamptz"
        },
        {
          "ordinal": 4,
          "name": "content",
          "type_info": "Jsonb"
        },
        {
          "ordinal": 5,
          "name": "name",
          "type_info": "Varchar"
        },
        {
          "ordinal": 6,
          "name": "subject",
          "type_info": "Varchar"
        },
        {
          "ordinal": 7,
          "name": "exercise_completions_threshold",
          "type_info": "Int4"
        },
        {
          "ordinal": 8,
          "name": "points_threshold",
          "type_info": "Int4"
        },
        {
          "ordinal": 9,
          "name": "course_instance_id",
          "type_info": "Uuid"
        }
      ],
      "parameters": {
        "Left": ["Varchar", "Uuid", "Varchar"]
      },
      "nullable": [false, false, false, true, true, false, true, true, true, false]
    }
  },
  "f801f26dc4e64a8b5d153887f13f858752e27b44b003ccbb2e539e7958d39875": {
    "query": "\nSELECT id,\n  created_at,\n  updated_at,\n  deleted_at,\n  exercise_slide_id,\n  course_id,\n  course_instance_id,\n  exam_id,\n  exercise_id,\n  user_id,\n  user_points_update_strategy AS \"user_points_update_strategy: _\"\nFROM exercise_slide_submissions\nWHERE exercise_id = $1\n  AND deleted_at IS NULL\nLIMIT $2 OFFSET $3;\n        ",
    "describe": {
      "columns": [
        {
          "ordinal": 0,
          "name": "id",
          "type_info": "Uuid"
        },
        {
          "ordinal": 1,
          "name": "created_at",
          "type_info": "Timestamptz"
        },
        {
          "ordinal": 2,
          "name": "updated_at",
          "type_info": "Timestamptz"
        },
        {
          "ordinal": 3,
          "name": "deleted_at",
          "type_info": "Timestamptz"
        },
        {
          "ordinal": 4,
          "name": "exercise_slide_id",
          "type_info": "Uuid"
        },
        {
          "ordinal": 5,
          "name": "course_id",
          "type_info": "Uuid"
        },
        {
          "ordinal": 6,
          "name": "course_instance_id",
          "type_info": "Uuid"
        },
        {
          "ordinal": 7,
          "name": "exam_id",
          "type_info": "Uuid"
        },
        {
          "ordinal": 8,
          "name": "exercise_id",
          "type_info": "Uuid"
        },
        {
          "ordinal": 9,
          "name": "user_id",
          "type_info": "Uuid"
        },
        {
          "ordinal": 10,
          "name": "user_points_update_strategy: _",
          "type_info": {
            "Custom": {
              "name": "user_points_update_strategy",
              "kind": {
                "Enum": [
                  "can-add-points-but-cannot-remove-points",
                  "can-add-points-and-can-remove-points"
                ]
              }
            }
          }
        }
      ],
      "parameters": {
        "Left": ["Uuid", "Int8", "Int8"]
      },
      "nullable": [false, false, false, true, false, true, true, true, false, false, false]
    }
  },
  "f8ef09f81ca6d7912306640c0789b9aa8eee7fcf682c433b782e42582c362f0b": {
    "query": "\nSELECT *\nFROM exercise_services\nWHERE id = $1\n  ",
    "describe": {
      "columns": [
        {
          "ordinal": 0,
          "name": "id",
          "type_info": "Uuid"
        },
        {
          "ordinal": 1,
          "name": "created_at",
          "type_info": "Timestamptz"
        },
        {
          "ordinal": 2,
          "name": "updated_at",
          "type_info": "Timestamptz"
        },
        {
          "ordinal": 3,
          "name": "deleted_at",
          "type_info": "Timestamptz"
        },
        {
          "ordinal": 4,
          "name": "name",
          "type_info": "Varchar"
        },
        {
          "ordinal": 5,
          "name": "slug",
          "type_info": "Varchar"
        },
        {
          "ordinal": 6,
          "name": "public_url",
          "type_info": "Varchar"
        },
        {
          "ordinal": 7,
          "name": "internal_url",
          "type_info": "Varchar"
        },
        {
          "ordinal": 8,
          "name": "max_reprocessing_submissions_at_once",
          "type_info": "Int4"
        }
      ],
      "parameters": {
        "Left": ["Uuid"]
      },
      "nullable": [false, false, false, true, false, false, false, true, false]
    }
  },
  "fac0f6777eaccc0edbbce1fed4980a747ee4d9f818f502a9aee9ebb78cf632b2": {
    "query": "\nUPDATE user_exercise_states\nSET score_given = $4, grading_progress = $5, activity_progress = $6\nWHERE user_id = $1\nAND exercise_id = $2\nAND (course_instance_id = $3 OR exam_id = $7)\nRETURNING id,\n  user_id,\n  exercise_id,\n  course_instance_id,\n  exam_id,\n  created_at,\n  updated_at,\n  deleted_at,\n  score_given,\n  grading_progress as \"grading_progress: _\",\n  activity_progress as \"activity_progress: _\",\n  selected_exercise_slide_id;\n    ",
    "describe": {
      "columns": [
        {
          "ordinal": 0,
          "name": "id",
          "type_info": "Uuid"
        },
        {
          "ordinal": 1,
          "name": "user_id",
          "type_info": "Uuid"
        },
        {
          "ordinal": 2,
          "name": "exercise_id",
          "type_info": "Uuid"
        },
        {
          "ordinal": 3,
          "name": "course_instance_id",
          "type_info": "Uuid"
        },
        {
          "ordinal": 4,
          "name": "exam_id",
          "type_info": "Uuid"
        },
        {
          "ordinal": 5,
          "name": "created_at",
          "type_info": "Timestamptz"
        },
        {
          "ordinal": 6,
          "name": "updated_at",
          "type_info": "Timestamptz"
        },
        {
          "ordinal": 7,
          "name": "deleted_at",
          "type_info": "Timestamptz"
        },
        {
          "ordinal": 8,
          "name": "score_given",
          "type_info": "Float4"
        },
        {
          "ordinal": 9,
          "name": "grading_progress: _",
          "type_info": {
            "Custom": {
              "name": "grading_progress",
              "kind": {
                "Enum": ["fully-graded", "pending", "pending-manual", "failed", "not-ready"]
              }
            }
          }
        },
        {
          "ordinal": 10,
          "name": "activity_progress: _",
          "type_info": {
            "Custom": {
              "name": "activity_progress",
              "kind": {
                "Enum": ["initialized", "started", "in-progress", "submitted", "completed"]
              }
            }
          }
        },
        {
          "ordinal": 11,
          "name": "selected_exercise_slide_id",
          "type_info": "Uuid"
        }
      ],
      "parameters": {
        "Left": [
          "Uuid",
          "Uuid",
          "Uuid",
          "Float4",
          {
            "Custom": {
              "name": "grading_progress",
              "kind": {
                "Enum": ["fully-graded", "pending", "pending-manual", "failed", "not-ready"]
              }
            }
          },
          {
            "Custom": {
              "name": "activity_progress",
              "kind": {
                "Enum": ["initialized", "started", "in-progress", "submitted", "completed"]
              }
            }
          },
          "Uuid"
        ]
      },
      "nullable": [false, false, false, true, true, false, false, true, true, false, false, true]
    }
  },
  "fb18b61c85778ef2bffb9dc1d388e1f5d1a7f53af4ffbe102a731c39a353afe8": {
    "query": "\nSELECT i.id,\n  i.created_at,\n  i.updated_at,\n  i.deleted_at,\n  i.course_id,\n  i.starts_at,\n  i.ends_at,\n  i.name,\n  i.description,\n  i.teacher_in_charge_name,\n  i.teacher_in_charge_email,\n  i.support_email\nFROM user_course_settings ucs\n  JOIN course_instances i ON (ucs.current_course_instance_id = i.id)\nWHERE ucs.user_id = $1\n  AND ucs.current_course_id = $2\n  AND ucs.deleted_at IS NULL;\n    ",
    "describe": {
      "columns": [
        {
          "ordinal": 0,
          "name": "id",
          "type_info": "Uuid"
        },
        {
          "ordinal": 1,
          "name": "created_at",
          "type_info": "Timestamptz"
        },
        {
          "ordinal": 2,
          "name": "updated_at",
          "type_info": "Timestamptz"
        },
        {
          "ordinal": 3,
          "name": "deleted_at",
          "type_info": "Timestamptz"
        },
        {
          "ordinal": 4,
          "name": "course_id",
          "type_info": "Uuid"
        },
        {
          "ordinal": 5,
          "name": "starts_at",
          "type_info": "Timestamptz"
        },
        {
          "ordinal": 6,
          "name": "ends_at",
          "type_info": "Timestamptz"
        },
        {
          "ordinal": 7,
          "name": "name",
          "type_info": "Varchar"
        },
        {
          "ordinal": 8,
          "name": "description",
          "type_info": "Varchar"
        },
        {
          "ordinal": 9,
          "name": "teacher_in_charge_name",
          "type_info": "Varchar"
        },
        {
          "ordinal": 10,
          "name": "teacher_in_charge_email",
          "type_info": "Varchar"
        },
        {
          "ordinal": 11,
          "name": "support_email",
          "type_info": "Varchar"
        }
      ],
      "parameters": {
        "Left": ["Uuid", "Uuid"]
      },
      "nullable": [false, false, false, true, false, true, true, true, true, false, false, true]
    }
  },
  "fca8672f757656db6332543f9d4351224a1218c4387310e9447e70dad48af7cf": {
    "query": "SELECT course_id from chapters where id = $1",
    "describe": {
      "columns": [
        {
          "ordinal": 0,
          "name": "course_id",
          "type_info": "Uuid"
        }
      ],
      "parameters": {
        "Left": ["Uuid"]
      },
      "nullable": [false]
    }
  },
  "fefaaa5c5e1de08eb78712713351fe1623b3a9b9a9e416bfd8135c4d571cb4fb": {
    "query": "\nselect max(p.order_number) as order_number\nfrom pages p\nwhere p.course_id = $1\n  and p.chapter_id is null\n  and p.deleted_at is null;\n",
    "describe": {
      "columns": [
        {
          "ordinal": 0,
          "name": "order_number",
          "type_info": "Int4"
        }
      ],
      "parameters": {
        "Left": ["Uuid"]
      },
      "nullable": [null]
    }
  },
  "ffceb3f0780f56e249bcc6983105d897534b65d8fc362fc56ea275d45661e617": {
    "query": "\nUPDATE playground_examples\nSET updated_at = now(),\n  name = $1,\n  url = $2,\n  width = $3,\n  data = $4\nWHERE id = $5\nRETURNING *;\n    ",
    "describe": {
      "columns": [
        {
          "ordinal": 0,
          "name": "id",
          "type_info": "Uuid"
        },
        {
          "ordinal": 1,
          "name": "created_at",
          "type_info": "Timestamptz"
        },
        {
          "ordinal": 2,
          "name": "updated_at",
          "type_info": "Timestamptz"
        },
        {
          "ordinal": 3,
          "name": "deleted_at",
          "type_info": "Timestamptz"
        },
        {
          "ordinal": 4,
          "name": "name",
          "type_info": "Varchar"
        },
        {
          "ordinal": 5,
          "name": "url",
          "type_info": "Varchar"
        },
        {
          "ordinal": 6,
          "name": "width",
          "type_info": "Int4"
        },
        {
          "ordinal": 7,
          "name": "data",
          "type_info": "Jsonb"
        }
      ],
      "parameters": {
        "Left": ["Varchar", "Varchar", "Int4", "Jsonb", "Uuid"]
      },
      "nullable": [false, false, false, true, false, false, false, false]
    }
  },
  "ffdcee66fc7df1125bb7f1fe5e05367efcef5525207938af4b7d69fc784f2396": {
    "query": "\nSELECT *\nFROM exercise_tasks\nWHERE exercise_slide_id = ANY($1)\n  AND deleted_at IS NULL;\n        ",
    "describe": {
      "columns": [
        {
          "ordinal": 0,
          "name": "id",
          "type_info": "Uuid"
        },
        {
          "ordinal": 1,
          "name": "created_at",
          "type_info": "Timestamptz"
        },
        {
          "ordinal": 2,
          "name": "updated_at",
          "type_info": "Timestamptz"
        },
        {
          "ordinal": 3,
          "name": "exercise_type",
          "type_info": "Varchar"
        },
        {
          "ordinal": 4,
          "name": "assignment",
          "type_info": "Jsonb"
        },
        {
          "ordinal": 5,
          "name": "deleted_at",
          "type_info": "Timestamptz"
        },
        {
          "ordinal": 6,
          "name": "private_spec",
          "type_info": "Jsonb"
        },
        {
          "ordinal": 7,
          "name": "spec_file_id",
          "type_info": "Uuid"
        },
        {
          "ordinal": 8,
          "name": "public_spec",
          "type_info": "Jsonb"
        },
        {
          "ordinal": 9,
          "name": "model_solution_spec",
          "type_info": "Jsonb"
        },
        {
          "ordinal": 10,
          "name": "copied_from",
          "type_info": "Uuid"
        },
        {
          "ordinal": 11,
          "name": "exercise_slide_id",
          "type_info": "Uuid"
        }
      ],
      "parameters": {
        "Left": ["UuidArray"]
      },
      "nullable": [false, false, false, false, false, true, true, true, true, true, true, false]
    }
  }
}<|MERGE_RESOLUTION|>--- conflicted
+++ resolved
@@ -7041,10 +7041,47 @@
         },
         {
           "ordinal": 5,
-<<<<<<< HEAD
           "name": "order_number",
           "type_info": "Int4"
-=======
+        }
+      ],
+      "parameters": {
+        "Left": ["Uuid"]
+      },
+      "nullable": [false, false, false, true, false, false]
+    }
+  },
+  "a9e6bf7e1afec5191482ce2cfaca22c670d50759540e166270fa2881e5db1dc4": {
+    "query": "\nSELECT i.id,\n  i.created_at,\n  i.updated_at,\n  i.deleted_at,\n  i.course_id,\n  i.starts_at,\n  i.ends_at,\n  i.name,\n  i.description,\n  i.teacher_in_charge_name,\n  i.teacher_in_charge_email,\n  i.support_email\nFROM course_instances i\n  JOIN course_instance_enrollments ie ON (i.id = ie.course_id)\nWHERE i.course_id = $1\n  AND i.deleted_at IS NULL\n  AND ie.user_id = $2\n  AND ie.deleted_at IS NULL\nORDER BY ie.created_at DESC;\n    ",
+    "describe": {
+      "columns": [
+        {
+          "ordinal": 0,
+          "name": "id",
+          "type_info": "Uuid"
+        },
+        {
+          "ordinal": 1,
+          "name": "created_at",
+          "type_info": "Timestamptz"
+        },
+        {
+          "ordinal": 2,
+          "name": "updated_at",
+          "type_info": "Timestamptz"
+        },
+        {
+          "ordinal": 3,
+          "name": "deleted_at",
+          "type_info": "Timestamptz"
+        },
+        {
+          "ordinal": 4,
+          "name": "course_id",
+          "type_info": "Uuid"
+        },
+        {
+          "ordinal": 5,
           "name": "starts_at",
           "type_info": "Timestamptz"
         },
@@ -7091,120 +7128,6 @@
       "columns": [],
       "parameters": {
         "Left": ["Uuid", "Varchar", "Jsonb", "Timestamptz", "Timestamptz", "Int4", "Uuid"]
-      },
-      "nullable": []
-    }
-  },
-  "aabbcdc5984f0c7fc03acf0c2f53ebb8f0ff5f2b8993a81bd988be4bbf240a70": {
-    "query": "\nINSERT INTO exercise_slides (id, exercise_id, order_number)\nVALUES ($1, $2, $3) ON CONFLICT (id) DO\nUPDATE\nSET exercise_id = $2,\n    order_number = $3,\n    deleted_at = NULL\nRETURNING id;\n    ",
-    "describe": {
-      "columns": [
-        {
-          "ordinal": 0,
-          "name": "id",
-          "type_info": "Uuid"
-        }
-      ],
-      "parameters": {
-        "Left": ["Uuid", "Uuid", "Int4"]
-      },
-      "nullable": [false]
-    }
-  },
-  "ad05712486467ad76850b5d365d57b87a302263d16b4bdc830f02e8a1092e6cc": {
-    "query": "\nSELECT SUM(COALESCE(etg.score_given, 0))::real\nFROM exercise_task_gradings etg\n  JOIN exercise_task_submissions ets ON etg.exercise_task_submission_id = ets.id\nWHERE ets.exercise_slide_submission_id = $1\n  AND etg.deleted_at IS NULL\n  AND ets.deleted_at IS NULL\n        ",
-    "describe": {
-      "columns": [
-        {
-          "ordinal": 0,
-          "name": "sum",
-          "type_info": "Float4"
->>>>>>> 838c7c88
-        }
-      ],
-      "parameters": {
-        "Left": ["Uuid"]
-      },
-      "nullable": [false, false, false, true, false, false]
-    }
-  },
-  "a9e6bf7e1afec5191482ce2cfaca22c670d50759540e166270fa2881e5db1dc4": {
-    "query": "\nSELECT i.id,\n  i.created_at,\n  i.updated_at,\n  i.deleted_at,\n  i.course_id,\n  i.starts_at,\n  i.ends_at,\n  i.name,\n  i.description,\n  i.teacher_in_charge_name,\n  i.teacher_in_charge_email,\n  i.support_email\nFROM course_instances i\n  JOIN course_instance_enrollments ie ON (i.id = ie.course_id)\nWHERE i.course_id = $1\n  AND i.deleted_at IS NULL\n  AND ie.user_id = $2\n  AND ie.deleted_at IS NULL\nORDER BY ie.created_at DESC;\n    ",
-    "describe": {
-      "columns": [
-        {
-          "ordinal": 0,
-          "name": "id",
-          "type_info": "Uuid"
-        },
-        {
-          "ordinal": 1,
-          "name": "created_at",
-          "type_info": "Timestamptz"
-        },
-        {
-          "ordinal": 2,
-          "name": "updated_at",
-          "type_info": "Timestamptz"
-        },
-        {
-          "ordinal": 3,
-          "name": "deleted_at",
-          "type_info": "Timestamptz"
-        },
-        {
-          "ordinal": 4,
-          "name": "course_id",
-          "type_info": "Uuid"
-        },
-        {
-          "ordinal": 5,
-          "name": "starts_at",
-          "type_info": "Timestamptz"
-        },
-        {
-          "ordinal": 6,
-          "name": "ends_at",
-          "type_info": "Timestamptz"
-        },
-        {
-          "ordinal": 7,
-          "name": "name",
-          "type_info": "Varchar"
-        },
-        {
-          "ordinal": 8,
-          "name": "description",
-          "type_info": "Varchar"
-        },
-        {
-          "ordinal": 9,
-          "name": "teacher_in_charge_name",
-          "type_info": "Varchar"
-        },
-        {
-          "ordinal": 10,
-          "name": "teacher_in_charge_email",
-          "type_info": "Varchar"
-        },
-        {
-          "ordinal": 11,
-          "name": "support_email",
-          "type_info": "Varchar"
-        }
-      ],
-      "parameters": {
-        "Left": ["Uuid", "Uuid"]
-      },
-      "nullable": [false, false, false, true, false, true, true, true, true, false, false, true]
-    }
-  },
-  "aa3d589f5ad62e428553c37b3629fbe81b79261e73cebbe2e70bed882c5c39d8": {
-    "query": "\nINSERT INTO exams (\n    id,\n    name,\n    instructions,\n    starts_at,\n    ends_at,\n    time_minutes,\n    organization_id\n  )\nVALUES ($1, $2, $3, $4, $5, $6, $7)\n",
-    "describe": {
-      "columns": [],
-      "parameters": {
-        "Left": ["Uuid", "Varchar", "Text", "Timestamptz", "Timestamptz", "Int4", "Uuid"]
       },
       "nullable": []
     }
