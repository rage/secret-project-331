--- conflicted
+++ resolved
@@ -359,28 +359,6 @@
         "Left": ["Uuid"]
       },
       "nullable": [false, false, false, true, true, false, true, true]
-    }
-  },
-<<<<<<< HEAD
-  "054314b5158a6e88f7dd504aad96ca35c0efd3f4bca8d874071bd40415927b8e": {
-    "query": "\nSELECT user_id,\n  to_jsonb(array_agg(to_jsonb(uue) - 'email' - 'user_id')) AS points_for_each_chapter\nFROM (\n    SELECT u.email,\n      u.id AS user_id,\n      c.chapter_number,\n      SUM(ues.score_given) AS points_for_chapter\n    FROM user_exercise_states ues\n      JOIN users u ON u.id = ues.user_id\n      JOIN exercises e ON e.id = ues.exercise_id\n      JOIN chapters c on e.chapter_id = c.id\n    WHERE ues.course_instance_id = $1\n      AND ues.deleted_at IS NULL\n      AND c.deleted_at IS NULL\n      AND u.deleted_at IS NULL\n      AND e.deleted_at IS NULL\n    GROUP BY u.email,\n      u.id,\n      c.chapter_number\n  ) as uue\nGROUP BY user_id\n\n",
-    "describe": {
-      "columns": [
-        {
-          "ordinal": 0,
-          "name": "user_id",
-          "type_info": "Uuid"
-        },
-        {
-          "ordinal": 1,
-          "name": "points_for_each_chapter",
-          "type_info": "Jsonb"
-        }
-      ],
-      "parameters": {
-        "Left": ["Uuid"]
-      },
-      "nullable": [false, null]
     }
   },
   "05e28c3b8fea893a5745e8c81456ef688765008f07a6f09e52ea9f50b12d778b": {
@@ -441,8 +419,6 @@
       "nullable": [false, false, false, false, true, false, true]
     }
   },
-=======
->>>>>>> ecb4213b
   "06518b02100124d605ae4cd2b84008fe94e46360284a701d60f79c7dcb117ea6": {
     "query": "\nSELECT exams.id,\n  exams.name,\n  exams.instructions,\n  pages.id AS page_id,\n  exams.starts_at,\n  exams.ends_at,\n  exams.time_minutes\nFROM exams\n  JOIN pages ON pages.exam_id = exams.id\nWHERE exams.id = $1\n",
     "describe": {
