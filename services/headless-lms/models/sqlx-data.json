{
  "db": "PostgreSQL",
  "0055908a21541dffbe74d4708d5b660afb71c3fee70dfa3fca0bf2a05cac4765": {
    "query": "\nSELECT id,\n  name,\n  created_at,\n  updated_at,\n  organization_id,\n  deleted_at,\n  slug,\n  content_search_language::text,\n  language_code,\n  copied_from,\n  course_language_group_id,\n  description,\n  is_draft,\n  is_test_mode\nFROM courses\nWHERE slug = $1\n  AND deleted_at IS NULL\n",
    "describe": {
      "columns": [
        {
          "ordinal": 0,
          "name": "id",
          "type_info": "Uuid"
        },
        {
          "ordinal": 1,
          "name": "name",
          "type_info": "Varchar"
        },
        {
          "ordinal": 2,
          "name": "created_at",
          "type_info": "Timestamptz"
        },
        {
          "ordinal": 3,
          "name": "updated_at",
          "type_info": "Timestamptz"
        },
        {
          "ordinal": 4,
          "name": "organization_id",
          "type_info": "Uuid"
        },
        {
          "ordinal": 5,
          "name": "deleted_at",
          "type_info": "Timestamptz"
        },
        {
          "ordinal": 6,
          "name": "slug",
          "type_info": "Varchar"
        },
        {
          "ordinal": 7,
          "name": "content_search_language",
          "type_info": "Text"
        },
        {
          "ordinal": 8,
          "name": "language_code",
          "type_info": "Varchar"
        },
        {
          "ordinal": 9,
          "name": "copied_from",
          "type_info": "Uuid"
        },
        {
          "ordinal": 10,
          "name": "course_language_group_id",
          "type_info": "Uuid"
        },
        {
          "ordinal": 11,
          "name": "description",
          "type_info": "Text"
        },
        {
          "ordinal": 12,
          "name": "is_draft",
          "type_info": "Bool"
        },
        {
          "ordinal": 13,
          "name": "is_test_mode",
          "type_info": "Bool"
        }
      ],
      "parameters": {
        "Left": ["Text"]
      },
      "nullable": [
        false,
        false,
        false,
        false,
        false,
        true,
        false,
        null,
        false,
        true,
        false,
        true,
        false,
        false
      ]
    }
  },
  "005c8e8610ece4e77a3e40c1f12314768b110445a5fc575323d8b9df355e3e29": {
    "query": "\nSELECT *\nFROM peer_review_queue_entries\nWHERE id = $1\n  AND deleted_at IS NULL\n        ",
    "describe": {
      "columns": [
        {
          "ordinal": 0,
          "name": "id",
          "type_info": "Uuid"
        },
        {
          "ordinal": 1,
          "name": "created_at",
          "type_info": "Timestamptz"
        },
        {
          "ordinal": 2,
          "name": "updated_at",
          "type_info": "Timestamptz"
        },
        {
          "ordinal": 3,
          "name": "deleted_at",
          "type_info": "Timestamptz"
        },
        {
          "ordinal": 4,
          "name": "user_id",
          "type_info": "Uuid"
        },
        {
          "ordinal": 5,
          "name": "exercise_id",
          "type_info": "Uuid"
        },
        {
          "ordinal": 6,
          "name": "course_instance_id",
          "type_info": "Uuid"
        },
        {
          "ordinal": 7,
          "name": "receiving_peer_reviews_exercise_slide_submission_id",
          "type_info": "Uuid"
        },
        {
          "ordinal": 8,
          "name": "received_enough_peer_reviews",
          "type_info": "Bool"
        },
        {
          "ordinal": 9,
          "name": "peer_review_priority",
          "type_info": "Int4"
        }
      ],
      "parameters": {
        "Left": ["Uuid"]
      },
      "nullable": [false, false, false, true, false, false, false, false, false, false]
    }
  },
  "01125b4c8cd60ca94b41c5594ac8dfdb15e4d05409cd445903166385e6f0f839": {
    "query": "\nSELECT id,\n  name,\n  created_at,\n  updated_at,\n  organization_id,\n  deleted_at,\n  slug,\n  content_search_language::text,\n  language_code,\n  copied_from,\n  course_language_group_id,\n  description,\n  is_draft,\n  is_test_mode\nFROM courses\nWHERE id = $1;\n    ",
    "describe": {
      "columns": [
        {
          "ordinal": 0,
          "name": "id",
          "type_info": "Uuid"
        },
        {
          "ordinal": 1,
          "name": "name",
          "type_info": "Varchar"
        },
        {
          "ordinal": 2,
          "name": "created_at",
          "type_info": "Timestamptz"
        },
        {
          "ordinal": 3,
          "name": "updated_at",
          "type_info": "Timestamptz"
        },
        {
          "ordinal": 4,
          "name": "organization_id",
          "type_info": "Uuid"
        },
        {
          "ordinal": 5,
          "name": "deleted_at",
          "type_info": "Timestamptz"
        },
        {
          "ordinal": 6,
          "name": "slug",
          "type_info": "Varchar"
        },
        {
          "ordinal": 7,
          "name": "content_search_language",
          "type_info": "Text"
        },
        {
          "ordinal": 8,
          "name": "language_code",
          "type_info": "Varchar"
        },
        {
          "ordinal": 9,
          "name": "copied_from",
          "type_info": "Uuid"
        },
        {
          "ordinal": 10,
          "name": "course_language_group_id",
          "type_info": "Uuid"
        },
        {
          "ordinal": 11,
          "name": "description",
          "type_info": "Text"
        },
        {
          "ordinal": 12,
          "name": "is_draft",
          "type_info": "Bool"
        },
        {
          "ordinal": 13,
          "name": "is_test_mode",
          "type_info": "Bool"
        }
      ],
      "parameters": {
        "Left": ["Uuid"]
      },
      "nullable": [
        false,
        false,
        false,
        false,
        false,
        true,
        false,
        null,
        false,
        true,
        false,
        true,
        false,
        false
      ]
    }
  },
  "02338a196bb57a6142b16723681fba35a8369b3487ed2464480540471c0eb9b5": {
    "query": "\nSELECT *\nFROM exercises\nWHERE course_id = (\n    SELECT course_id\n    FROM course_instances\n    WHERE id = $1\n  )\n  AND deleted_at IS NULL\nORDER BY order_number ASC\n",
    "describe": {
      "columns": [
        {
          "ordinal": 0,
          "name": "id",
          "type_info": "Uuid"
        },
        {
          "ordinal": 1,
          "name": "created_at",
          "type_info": "Timestamptz"
        },
        {
          "ordinal": 2,
          "name": "updated_at",
          "type_info": "Timestamptz"
        },
        {
          "ordinal": 3,
          "name": "course_id",
          "type_info": "Uuid"
        },
        {
          "ordinal": 4,
          "name": "deleted_at",
          "type_info": "Timestamptz"
        },
        {
          "ordinal": 5,
          "name": "name",
          "type_info": "Varchar"
        },
        {
          "ordinal": 6,
          "name": "deadline",
          "type_info": "Timestamptz"
        },
        {
          "ordinal": 7,
          "name": "page_id",
          "type_info": "Uuid"
        },
        {
          "ordinal": 8,
          "name": "score_maximum",
          "type_info": "Int4"
        },
        {
          "ordinal": 9,
          "name": "order_number",
          "type_info": "Int4"
        },
        {
          "ordinal": 10,
          "name": "chapter_id",
          "type_info": "Uuid"
        },
        {
          "ordinal": 11,
          "name": "copied_from",
          "type_info": "Uuid"
        },
        {
          "ordinal": 12,
          "name": "exam_id",
          "type_info": "Uuid"
        },
        {
          "ordinal": 13,
          "name": "max_tries_per_slide",
          "type_info": "Int4"
        },
        {
          "ordinal": 14,
          "name": "limit_number_of_tries",
          "type_info": "Bool"
        },
        {
          "ordinal": 15,
          "name": "needs_peer_review",
          "type_info": "Bool"
        }
      ],
      "parameters": {
        "Left": ["Uuid"]
      },
      "nullable": [
        false,
        false,
        false,
        true,
        true,
        false,
        true,
        false,
        false,
        false,
        true,
        true,
        true,
        true,
        false,
        false
      ]
    }
  },
  "03595bec90a8dbdc483f87cfd24779991dd94f07d43c0a5fe51c8ce4972516a2": {
    "query": "\nINSERT INTO proposed_page_edits (course_id, page_id, user_id)\nVALUES ($1, $2, $3)\nRETURNING id\n",
    "describe": {
      "columns": [
        {
          "ordinal": 0,
          "name": "id",
          "type_info": "Uuid"
        }
      ],
      "parameters": {
        "Left": ["Uuid", "Uuid", "Uuid"]
      },
      "nullable": [false]
    }
  },
  "036ca022aaa61a639202afffa66f21d3ca72ad8413d1ac55fc476050c89a3dcc": {
    "query": "\nSELECT *\nFROM users\nWHERE id IN (\n    SELECT user_id\n    FROM course_instance_enrollments\n    WHERE course_instance_id = $1\n      AND deleted_at IS NULL\n  )\n",
    "describe": {
      "columns": [
        {
          "ordinal": 0,
          "name": "id",
          "type_info": "Uuid"
        },
        {
          "ordinal": 1,
          "name": "created_at",
          "type_info": "Timestamptz"
        },
        {
          "ordinal": 2,
          "name": "updated_at",
          "type_info": "Timestamptz"
        },
        {
          "ordinal": 3,
          "name": "deleted_at",
          "type_info": "Timestamptz"
        },
        {
          "ordinal": 4,
          "name": "upstream_id",
          "type_info": "Int4"
        },
        {
          "ordinal": 5,
          "name": "email",
          "type_info": "Varchar"
        },
        {
          "ordinal": 6,
          "name": "first_name",
          "type_info": "Varchar"
        },
        {
          "ordinal": 7,
          "name": "last_name",
          "type_info": "Varchar"
        }
      ],
      "parameters": {
        "Left": ["Uuid"]
      },
      "nullable": [false, false, false, true, true, false, true, true]
    }
  },
  "04af846484d55b34c279e32ea4c84693f927c102f56c087f559b161edf0c7413": {
    "query": "\nUPDATE peer_review_queue_entries\nSET peer_review_priority = $1\nWHERE id = $2\n  AND deleted_at IS NULL\nRETURNING *\n    ",
    "describe": {
      "columns": [
        {
          "ordinal": 0,
          "name": "id",
          "type_info": "Uuid"
        },
        {
          "ordinal": 1,
          "name": "created_at",
          "type_info": "Timestamptz"
        },
        {
          "ordinal": 2,
          "name": "updated_at",
          "type_info": "Timestamptz"
        },
        {
          "ordinal": 3,
          "name": "deleted_at",
          "type_info": "Timestamptz"
        },
        {
          "ordinal": 4,
          "name": "user_id",
          "type_info": "Uuid"
        },
        {
          "ordinal": 5,
          "name": "exercise_id",
          "type_info": "Uuid"
        },
        {
          "ordinal": 6,
          "name": "course_instance_id",
          "type_info": "Uuid"
        },
        {
          "ordinal": 7,
          "name": "receiving_peer_reviews_exercise_slide_submission_id",
          "type_info": "Uuid"
        },
        {
          "ordinal": 8,
          "name": "received_enough_peer_reviews",
          "type_info": "Bool"
        },
        {
          "ordinal": 9,
          "name": "peer_review_priority",
          "type_info": "Int4"
        }
      ],
      "parameters": {
        "Left": ["Int4", "Uuid"]
      },
      "nullable": [false, false, false, true, false, false, false, false, false, false]
    }
  },
  "06518b02100124d605ae4cd2b84008fe94e46360284a701d60f79c7dcb117ea6": {
    "query": "\nSELECT exams.id,\n  exams.name,\n  exams.instructions,\n  pages.id AS page_id,\n  exams.starts_at,\n  exams.ends_at,\n  exams.time_minutes\nFROM exams\n  JOIN pages ON pages.exam_id = exams.id\nWHERE exams.id = $1\n",
    "describe": {
      "columns": [
        {
          "ordinal": 0,
          "name": "id",
          "type_info": "Uuid"
        },
        {
          "ordinal": 1,
          "name": "name",
          "type_info": "Varchar"
        },
        {
          "ordinal": 2,
          "name": "instructions",
          "type_info": "Jsonb"
        },
        {
          "ordinal": 3,
          "name": "page_id",
          "type_info": "Uuid"
        },
        {
          "ordinal": 4,
          "name": "starts_at",
          "type_info": "Timestamptz"
        },
        {
          "ordinal": 5,
          "name": "ends_at",
          "type_info": "Timestamptz"
        },
        {
          "ordinal": 6,
          "name": "time_minutes",
          "type_info": "Int4"
        }
      ],
      "parameters": {
        "Left": ["Uuid"]
      },
      "nullable": [false, false, false, false, true, true, false]
    }
  },
  "0705be213ba5a5e5616450968d87cbd34bdf68f5b63811e4c5b5d9836cff52e6": {
    "query": "\nINSERT INTO peer_review_submissions (\n    user_id,\n    exercise_id,\n    course_instance_id,\n    peer_review_id,\n    exercise_slide_submission_id\n  )\nVALUES ($1, $2, $3, $4, $5)\nRETURNING id\n        ",
    "describe": {
      "columns": [
        {
          "ordinal": 0,
          "name": "id",
          "type_info": "Uuid"
        }
      ],
      "parameters": {
        "Left": ["Uuid", "Uuid", "Uuid", "Uuid", "Uuid"]
      },
      "nullable": [false]
    }
  },
  "072ecb29b589e56f6fc04bb0787efd82beab771ae9d87752f80b0734b16c56e4": {
    "query": "\nINSERT INTO exercise_services (\n    name,\n    slug,\n    public_url,\n    internal_url,\n    max_reprocessing_submissions_at_once\n  )\nVALUES ($1, $2, $3, $4, $5)\nRETURNING *\n  ",
    "describe": {
      "columns": [
        {
          "ordinal": 0,
          "name": "id",
          "type_info": "Uuid"
        },
        {
          "ordinal": 1,
          "name": "created_at",
          "type_info": "Timestamptz"
        },
        {
          "ordinal": 2,
          "name": "updated_at",
          "type_info": "Timestamptz"
        },
        {
          "ordinal": 3,
          "name": "deleted_at",
          "type_info": "Timestamptz"
        },
        {
          "ordinal": 4,
          "name": "name",
          "type_info": "Varchar"
        },
        {
          "ordinal": 5,
          "name": "slug",
          "type_info": "Varchar"
        },
        {
          "ordinal": 6,
          "name": "public_url",
          "type_info": "Varchar"
        },
        {
          "ordinal": 7,
          "name": "internal_url",
          "type_info": "Varchar"
        },
        {
          "ordinal": 8,
          "name": "max_reprocessing_submissions_at_once",
          "type_info": "Int4"
        }
      ],
      "parameters": {
        "Left": ["Varchar", "Varchar", "Varchar", "Varchar", "Int4"]
      },
      "nullable": [false, false, false, true, false, false, false, true, false]
    }
  },
  "07d58fc96db7000b5057c5e66b12d87ec627e6f56d735a3733518ad23b6a6f0f": {
    "query": "INSERT INTO url_redirections(destination_page_id, old_url_path, course_id) VALUES ($1, $2, $3)",
    "describe": {
      "columns": [],
      "parameters": {
        "Left": ["Uuid", "Text", "Uuid"]
      },
      "nullable": []
    }
  },
  "08936e20016cc8fb2f6825a9b53d124e7939a892578a057732dd554544aa90f6": {
    "query": "\n    UPDATE exams\n    SET instructions = $1\n    WHERE id = $2\n    RETURNING id,\n        instructions\n    ",
    "describe": {
      "columns": [
        {
          "ordinal": 0,
          "name": "id",
          "type_info": "Uuid"
        },
        {
          "ordinal": 1,
          "name": "instructions",
          "type_info": "Jsonb"
        }
      ],
      "parameters": {
        "Left": ["Jsonb", "Uuid"]
      },
      "nullable": [false, false]
    }
  },
  "0a3ec731af676e23b67bd6eb547415800aa436639f2dfde55ad17b3ed904a27b": {
    "query": "\nUPDATE glossary\nSET term = $1,\n  definition = $2\nWHERE id = $3\n",
    "describe": {
      "columns": [],
      "parameters": {
        "Left": ["Varchar", "Text", "Uuid"]
      },
      "nullable": []
    }
  },
  "0a7aa8e54a4730bc3a1465a2357fc1551736ffcf881ee4cb0f5fc6ecd63e6b7e": {
    "query": "\nUPDATE user_exercise_task_states\nSET deleted_at = now()\nWHERE exercise_task_id = $1\n  AND user_exercise_slide_state_id = $2\n    ",
    "describe": {
      "columns": [],
      "parameters": {
        "Left": ["Uuid", "Uuid"]
      },
      "nullable": []
    }
  },
  "0c395da11ae62743051ec6f45ac48e2a1a450c36bd37fbecf8ccb71a9fefdd7b": {
    "query": "\nSELECT *\nFROM user_course_settings\nWHERE user_id = $1\n  AND course_language_group_id = $2\n  AND deleted_at IS NULL;\n        ",
    "describe": {
      "columns": [
        {
          "ordinal": 0,
          "name": "user_id",
          "type_info": "Uuid"
        },
        {
          "ordinal": 1,
          "name": "course_language_group_id",
          "type_info": "Uuid"
        },
        {
          "ordinal": 2,
          "name": "created_at",
          "type_info": "Timestamptz"
        },
        {
          "ordinal": 3,
          "name": "updated_at",
          "type_info": "Timestamptz"
        },
        {
          "ordinal": 4,
          "name": "deleted_at",
          "type_info": "Timestamptz"
        },
        {
          "ordinal": 5,
          "name": "current_course_id",
          "type_info": "Uuid"
        },
        {
          "ordinal": 6,
          "name": "current_course_instance_id",
          "type_info": "Uuid"
        }
      ],
      "parameters": {
        "Left": ["Uuid", "Uuid"]
      },
      "nullable": [false, false, false, false, true, false, false]
    }
  },
  "0c8461a6308d09d435968b157266abe5a98c2f162db755aaa129eb69ca6ec577": {
    "query": "\nSELECT users.id,\n  users.first_name,\n  users.last_name,\n  email,\n  role AS \"role: UserRole\"\nFROM users\n  JOIN roles ON users.id = roles.user_id\nWHERE roles.course_id = $1\n",
    "describe": {
      "columns": [
        {
          "ordinal": 0,
          "name": "id",
          "type_info": "Uuid"
        },
        {
          "ordinal": 1,
          "name": "first_name",
          "type_info": "Varchar"
        },
        {
          "ordinal": 2,
          "name": "last_name",
          "type_info": "Varchar"
        },
        {
          "ordinal": 3,
          "name": "email",
          "type_info": "Varchar"
        },
        {
          "ordinal": 4,
          "name": "role: UserRole",
          "type_info": {
            "Custom": {
              "name": "user_role",
              "kind": {
                "Enum": ["admin", "assistant", "teacher", "reviewer", "course_or_exam_creator"]
              }
            }
          }
        }
      ],
      "parameters": {
        "Left": ["Uuid"]
      },
      "nullable": [false, true, true, false, false]
    }
  },
  "0cad1ed88151ce17ea1b859b43de22620aaf28c6a0149937d7f865da67c19797": {
    "query": "\nSELECT hashing_key FROM page_visit_datum_daily_visit_hashing_keys\nWHERE valid_for_date = $1\n    ",
    "describe": {
      "columns": [
        {
          "ordinal": 0,
          "name": "hashing_key",
          "type_info": "Bytea"
        }
      ],
      "parameters": {
        "Left": ["Date"]
      },
      "nullable": [false]
    }
  },
  "0cb6f9e6d5c8bc8f0196ec503ba5654ac5af8fc3e61746ddcadc30668bca65eb": {
    "query": "\nINSERT INTO course_instance_enrollments (user_id, course_id, course_instance_id)\nVALUES ($1, $2, $3)\nON CONFLICT (user_id, course_instance_id)\nDO UPDATE SET deleted_at = NULL\nRETURNING *;\n",
    "describe": {
      "columns": [
        {
          "ordinal": 0,
          "name": "user_id",
          "type_info": "Uuid"
        },
        {
          "ordinal": 1,
          "name": "course_id",
          "type_info": "Uuid"
        },
        {
          "ordinal": 2,
          "name": "course_instance_id",
          "type_info": "Uuid"
        },
        {
          "ordinal": 3,
          "name": "created_at",
          "type_info": "Timestamptz"
        },
        {
          "ordinal": 4,
          "name": "updated_at",
          "type_info": "Timestamptz"
        },
        {
          "ordinal": 5,
          "name": "deleted_at",
          "type_info": "Timestamptz"
        }
      ],
      "parameters": {
        "Left": ["Uuid", "Uuid", "Uuid"]
      },
      "nullable": [false, false, false, false, false, true]
    }
  },
  "0cbd2eca2e4b7731be86fdf5ed0eafe142dc9c358ecd78476bb54d407f3e6aea": {
    "query": "\nSELECT exercises.name as exercise_name,\n        exercises.order_number as exercise_order_number,\n        pages.order_number     as page_order_number,\n        chapters.chapter_number,\n        stat_data.*\n FROM (SELECT exercise_id,\n              COUNT(DISTINCT user_id) as n_users_attempted,\n              COUNT(DISTINCT user_id) FILTER ( WHERE ues.score_given IS NOT NULL and ues.score_given > 0 ) as n_users_with_some_points,\n              COUNT(DISTINCT user_id) FILTER ( WHERE ues.score_given IS NOT NULL and ues.score_given >= exercises.score_maximum ) as n_users_with_max_points\n       FROM exercises\n       JOIN user_exercise_states ues on exercises.id = ues.exercise_id\n       WHERE exercises.course_id = $1\n         AND exercises.deleted_at IS NULL\n         AND ues.deleted_at IS NULL\n       GROUP BY exercise_id) as stat_data\n        JOIN exercises ON stat_data.exercise_id = exercises.id\n        JOIN pages on exercises.page_id = pages.id\n        JOIN chapters on pages.chapter_id = chapters.id\n WHERE exercises.deleted_at IS NULL\n   AND pages.deleted_at IS NULL\n   AND chapters.deleted_at IS NULL\n          ",
    "describe": {
      "columns": [
        {
          "ordinal": 0,
          "name": "exercise_name",
          "type_info": "Varchar"
        },
        {
          "ordinal": 1,
          "name": "exercise_order_number",
          "type_info": "Int4"
        },
        {
          "ordinal": 2,
          "name": "page_order_number",
          "type_info": "Int4"
        },
        {
          "ordinal": 3,
          "name": "chapter_number",
          "type_info": "Int4"
        },
        {
          "ordinal": 4,
          "name": "exercise_id",
          "type_info": "Uuid"
        },
        {
          "ordinal": 5,
          "name": "n_users_attempted",
          "type_info": "Int8"
        },
        {
          "ordinal": 6,
          "name": "n_users_with_some_points",
          "type_info": "Int8"
        },
        {
          "ordinal": 7,
          "name": "n_users_with_max_points",
          "type_info": "Int8"
        }
      ],
      "parameters": {
        "Left": ["Uuid"]
      },
      "nullable": [true, true, true, true, true, true, true, true]
    }
  },
  "0eb1973f9ce1c28fdf44969a8691da1e88b58501a1eff1e236eed1310dfe2464": {
    "query": "\n-- common table expression for the search term tsquery so that we don't have to repeat it many times\nWITH cte as (\n    -- Converts the search term to a phrase search with phraseto_tsquery but appends ':*' to the last word so that it\n    -- becomes a prefix match. This way the search will also contain results when the last word in the search term\n    -- is only partially typed. Note that if to_tsquery($4) decides to stem the word, the replacement will be skipped.\n    SELECT ts_rewrite(\n        phraseto_tsquery($2::regconfig, $3),\n        to_tsquery($4),\n        to_tsquery($4 || ':*')\n    ) as query\n)\nSELECT id,\n    ts_rank(\n    content_search,\n    (\n        SELECT query\n        from cte\n    )\n    ) as rank,\n    ts_headline(\n    $2::regconfig,\n    title,\n    (\n        SELECT query\n        from cte\n    )\n    ) as title_headline,\n    ts_headline(\n    $2::regconfig,\n    content_search_original_text,\n    (\n        SELECT query\n        from cte\n    )\n    ) as content_headline,\n    url_path\nFROM pages\nWHERE course_id = $1\n    AND deleted_at IS NULL\n    AND content_search @@ (\n    SELECT query\n    from cte\n    )\nORDER BY rank DESC\nLIMIT 50;\n        ",
    "describe": {
      "columns": [
        {
          "ordinal": 0,
          "name": "id",
          "type_info": "Uuid"
        },
        {
          "ordinal": 1,
          "name": "rank",
          "type_info": "Float4"
        },
        {
          "ordinal": 2,
          "name": "title_headline",
          "type_info": "Text"
        },
        {
          "ordinal": 3,
          "name": "content_headline",
          "type_info": "Text"
        },
        {
          "ordinal": 4,
          "name": "url_path",
          "type_info": "Varchar"
        }
      ],
      "parameters": {
        "Left": [
          "Uuid",
          {
            "Custom": {
              "name": "regconfig",
              "kind": "Simple"
            }
          },
          "Text",
          "Text"
        ]
      },
      "nullable": [false, null, null, null, false]
    }
  },
  "0ed1883e278007de6c43a3db3d4a14e0150bc27f462f085e2a35d861d80b680b": {
    "query": "\nINSERT INTO roles (user_id, role, course_instance_id)\nVALUES ($1, $2, $3)\nRETURNING id\n",
    "describe": {
      "columns": [
        {
          "ordinal": 0,
          "name": "id",
          "type_info": "Uuid"
        }
      ],
      "parameters": {
        "Left": [
          "Uuid",
          {
            "Custom": {
              "name": "user_role",
              "kind": {
                "Enum": ["admin", "assistant", "teacher", "reviewer", "course_or_exam_creator"]
              }
            }
          },
          "Uuid"
        ]
      },
      "nullable": [false]
    }
  },
  "0f8ebb278dc89487e24c2b9729baa1c012e2242bfa7b984ec77b1df0a84a6a7a": {
    "query": "\nUPDATE feedback\nSET marked_as_read = $1\nWHERE id = $2\n",
    "describe": {
      "columns": [],
      "parameters": {
        "Left": ["Bool", "Uuid"]
      },
      "nullable": []
    }
  },
  "1043950bac244435cd2df29b5a6cc9f408476afe275b2cd71014a650d186aaf5": {
    "query": "\nINSERT INTO block_feedback(feedback_id, block_id, block_text, order_number)\nVALUES ($1, $2, $3, $4)\n",
    "describe": {
      "columns": [],
      "parameters": {
        "Left": ["Uuid", "Uuid", "Varchar", "Int4"]
      },
      "nullable": []
    }
  },
  "114ef41e64b3872cead54e1efb9a13907534e618a66865a9f30650a8c07e4361": {
    "query": "\n    INSERT INTO user_exercise_states (user_id, exercise_id, course_instance_id, exam_id)\n    VALUES ($1, $2, $3, $4)\n    RETURNING id,\n      user_id,\n      exercise_id,\n      course_instance_id,\n      exam_id,\n      created_at,\n      updated_at,\n      deleted_at,\n      score_given,\n      grading_progress as \"grading_progress: _\",\n      activity_progress as \"activity_progress: _\",\n      exercise_progress AS \"exercise_progress: _\",\n      selected_exercise_slide_id\n      ",
    "describe": {
      "columns": [
        {
          "ordinal": 0,
          "name": "id",
          "type_info": "Uuid"
        },
        {
          "ordinal": 1,
          "name": "user_id",
          "type_info": "Uuid"
        },
        {
          "ordinal": 2,
          "name": "exercise_id",
          "type_info": "Uuid"
        },
        {
          "ordinal": 3,
          "name": "course_instance_id",
          "type_info": "Uuid"
        },
        {
          "ordinal": 4,
          "name": "exam_id",
          "type_info": "Uuid"
        },
        {
          "ordinal": 5,
          "name": "created_at",
          "type_info": "Timestamptz"
        },
        {
          "ordinal": 6,
          "name": "updated_at",
          "type_info": "Timestamptz"
        },
        {
          "ordinal": 7,
          "name": "deleted_at",
          "type_info": "Timestamptz"
        },
        {
          "ordinal": 8,
          "name": "score_given",
          "type_info": "Float4"
        },
        {
          "ordinal": 9,
          "name": "grading_progress: _",
          "type_info": {
            "Custom": {
              "name": "grading_progress",
              "kind": {
                "Enum": ["fully-graded", "pending", "pending-manual", "failed", "not-ready"]
              }
            }
          }
        },
        {
          "ordinal": 10,
          "name": "activity_progress: _",
          "type_info": {
            "Custom": {
              "name": "activity_progress",
              "kind": {
                "Enum": ["initialized", "started", "in-progress", "submitted", "completed"]
              }
            }
          }
        },
        {
          "ordinal": 11,
          "name": "exercise_progress: _",
          "type_info": {
            "Custom": {
              "name": "exercise_progress",
              "kind": {
                "Enum": ["not_answered", "peer_review", "self_review", "complete"]
              }
            }
          }
        },
        {
          "ordinal": 12,
          "name": "selected_exercise_slide_id",
          "type_info": "Uuid"
        }
      ],
      "parameters": {
        "Left": ["Uuid", "Uuid", "Uuid", "Uuid"]
      },
      "nullable": [
        false,
        false,
        false,
        true,
        true,
        false,
        false,
        true,
        true,
        false,
        false,
        false,
        true
      ]
    }
  },
  "12678b433a9c84513a0c100571b2d82db27fbc569e2b9c79b23e31906be0f559": {
    "query": "\nSELECT ed.id AS id,\n  u.id AS to,\n  et.subject AS subject,\n  et.content AS body\nFROM email_deliveries ed\n  JOIN email_templates et ON et.id = ed.email_template_id\n  JOIN users u ON u.id = ed.user_id\nWHERE ed.deleted_at IS NULL\n  AND ed.sent = FALSE\n  AND ed.error IS NULL\nLIMIT 10000;\n  ",
    "describe": {
      "columns": [
        {
          "ordinal": 0,
          "name": "id",
          "type_info": "Uuid"
        },
        {
          "ordinal": 1,
          "name": "to",
          "type_info": "Uuid"
        },
        {
          "ordinal": 2,
          "name": "subject",
          "type_info": "Varchar"
        },
        {
          "ordinal": 3,
          "name": "body",
          "type_info": "Jsonb"
        }
      ],
      "parameters": {
        "Left": []
      },
      "nullable": [false, false, true, true]
    }
  },
  "12a3f2d81ee4d4ffd5f6b44a159b1febef51515f477b92735db44d3968493503": {
    "query": "\nSELECT COUNT(ues.exercise_id) AS attempted_exercises,\n  COALESCE(SUM(ues.score_given), 0) AS score_given\nFROM user_exercise_states AS ues\nWHERE ues.exercise_id IN (\n    SELECT UNNEST($1::uuid [])\n  )\n  AND ues.deleted_at IS NULL\n  AND ues.activity_progress IN ('completed', 'submitted')\n  AND ues.user_id = $2\n  AND ues.course_instance_id = $3;\n                ",
    "describe": {
      "columns": [
        {
          "ordinal": 0,
          "name": "attempted_exercises",
          "type_info": "Int8"
        },
        {
          "ordinal": 1,
          "name": "score_given",
          "type_info": "Float4"
        }
      ],
      "parameters": {
        "Left": ["UuidArray", "Uuid", "Uuid"]
      },
      "nullable": [null, null]
    }
  },
  "12ca747f44759f66feeb79358eafa59184d090a9a37fefcc951eb221e4cebe9f": {
    "query": "\nSELECT id,\n  title,\n  content,\n  created_at,\n  history_change_reason as \"history_change_reason: HistoryChangeReason\",\n  restored_from_id,\n  author_user_id\nFROM page_history\nWHERE page_id = $1\nORDER BY created_at DESC, id\nLIMIT $2\nOFFSET $3\n",
    "describe": {
      "columns": [
        {
          "ordinal": 0,
          "name": "id",
          "type_info": "Uuid"
        },
        {
          "ordinal": 1,
          "name": "title",
          "type_info": "Varchar"
        },
        {
          "ordinal": 2,
          "name": "content",
          "type_info": "Jsonb"
        },
        {
          "ordinal": 3,
          "name": "created_at",
          "type_info": "Timestamptz"
        },
        {
          "ordinal": 4,
          "name": "history_change_reason: HistoryChangeReason",
          "type_info": {
            "Custom": {
              "name": "history_change_reason",
              "kind": {
                "Enum": ["page-saved", "history-restored"]
              }
            }
          }
        },
        {
          "ordinal": 5,
          "name": "restored_from_id",
          "type_info": "Uuid"
        },
        {
          "ordinal": 6,
          "name": "author_user_id",
          "type_info": "Uuid"
        }
      ],
      "parameters": {
        "Left": ["Uuid", "Int8", "Int8"]
      },
      "nullable": [false, false, false, false, false, true, false]
    }
  },
  "13378fdc04900dec8539ae9692addc91475f47a39ab65628e0c5ef046f2159e3": {
    "query": "\nSELECT id,\n  user_id,\n  exercise_id,\n  course_instance_id,\n  exam_id,\n  created_at,\n  updated_at,\n  deleted_at,\n  score_given,\n  grading_progress AS \"grading_progress: _\",\n  activity_progress AS \"activity_progress: _\",\n  exercise_progress AS \"exercise_progress: _\",\n  selected_exercise_slide_id\nFROM user_exercise_states\nWHERE user_id = $1\n  AND exercise_id = $2\n  AND (course_instance_id = $3 OR exam_id = $4)\n      ",
    "describe": {
      "columns": [
        {
          "ordinal": 0,
          "name": "id",
          "type_info": "Uuid"
        },
        {
          "ordinal": 1,
          "name": "user_id",
          "type_info": "Uuid"
        },
        {
          "ordinal": 2,
          "name": "exercise_id",
          "type_info": "Uuid"
        },
        {
          "ordinal": 3,
          "name": "course_instance_id",
          "type_info": "Uuid"
        },
        {
          "ordinal": 4,
          "name": "exam_id",
          "type_info": "Uuid"
        },
        {
          "ordinal": 5,
          "name": "created_at",
          "type_info": "Timestamptz"
        },
        {
          "ordinal": 6,
          "name": "updated_at",
          "type_info": "Timestamptz"
        },
        {
          "ordinal": 7,
          "name": "deleted_at",
          "type_info": "Timestamptz"
        },
        {
          "ordinal": 8,
          "name": "score_given",
          "type_info": "Float4"
        },
        {
          "ordinal": 9,
          "name": "grading_progress: _",
          "type_info": {
            "Custom": {
              "name": "grading_progress",
              "kind": {
                "Enum": ["fully-graded", "pending", "pending-manual", "failed", "not-ready"]
              }
            }
          }
        },
        {
          "ordinal": 10,
          "name": "activity_progress: _",
          "type_info": {
            "Custom": {
              "name": "activity_progress",
              "kind": {
                "Enum": ["initialized", "started", "in-progress", "submitted", "completed"]
              }
            }
          }
        },
        {
          "ordinal": 11,
          "name": "exercise_progress: _",
          "type_info": {
            "Custom": {
              "name": "exercise_progress",
              "kind": {
                "Enum": ["not_answered", "peer_review", "self_review", "complete"]
              }
            }
          }
        },
        {
          "ordinal": 12,
          "name": "selected_exercise_slide_id",
          "type_info": "Uuid"
        }
      ],
      "parameters": {
        "Left": ["Uuid", "Uuid", "Uuid", "Uuid"]
      },
      "nullable": [
        false,
        false,
        false,
        true,
        true,
        false,
        false,
        true,
        true,
        false,
        false,
        false,
        true
      ]
    }
  },
  "13b0e10930d6dfb86d0ca5bf493c6741ec5faa14fd199a7c407197568f40f3f3": {
    "query": "\nSELECT t.*\nFROM exercise_tasks t\n  JOIN exercise_slides s ON (t.exercise_slide_id = s.id)\nWHERE s.exercise_id = $1\n  AND s.deleted_at IS NULL\n  AND t.deleted_at IS NULL;\n        ",
    "describe": {
      "columns": [
        {
          "ordinal": 0,
          "name": "id",
          "type_info": "Uuid"
        },
        {
          "ordinal": 1,
          "name": "created_at",
          "type_info": "Timestamptz"
        },
        {
          "ordinal": 2,
          "name": "updated_at",
          "type_info": "Timestamptz"
        },
        {
          "ordinal": 3,
          "name": "exercise_type",
          "type_info": "Varchar"
        },
        {
          "ordinal": 4,
          "name": "assignment",
          "type_info": "Jsonb"
        },
        {
          "ordinal": 5,
          "name": "deleted_at",
          "type_info": "Timestamptz"
        },
        {
          "ordinal": 6,
          "name": "private_spec",
          "type_info": "Jsonb"
        },
        {
          "ordinal": 7,
          "name": "spec_file_id",
          "type_info": "Uuid"
        },
        {
          "ordinal": 8,
          "name": "public_spec",
          "type_info": "Jsonb"
        },
        {
          "ordinal": 9,
          "name": "model_solution_spec",
          "type_info": "Jsonb"
        },
        {
          "ordinal": 10,
          "name": "copied_from",
          "type_info": "Uuid"
        },
        {
          "ordinal": 11,
          "name": "exercise_slide_id",
          "type_info": "Uuid"
        },
        {
          "ordinal": 12,
          "name": "order_number",
          "type_info": "Int4"
        }
      ],
      "parameters": {
        "Left": ["Uuid"]
      },
      "nullable": [
        false,
        false,
        false,
        false,
        false,
        true,
        true,
        true,
        true,
        true,
        true,
        false,
        false
      ]
    }
  },
  "14dc35fa341ba8f03c4c5ba7bf6b92f5e5135ad81b73466e061ef4307ab08340": {
    "query": "\nSELECT id,\n  created_at,\n  updated_at,\n  course_id,\n  exam_id,\n  chapter_id,\n  url_path,\n  title,\n  deleted_at,\n  content,\n  order_number,\n  copied_from\nFROM pages\nWHERE chapter_id = $1\n  AND deleted_at IS NULL\n        ",
    "describe": {
      "columns": [
        {
          "ordinal": 0,
          "name": "id",
          "type_info": "Uuid"
        },
        {
          "ordinal": 1,
          "name": "created_at",
          "type_info": "Timestamptz"
        },
        {
          "ordinal": 2,
          "name": "updated_at",
          "type_info": "Timestamptz"
        },
        {
          "ordinal": 3,
          "name": "course_id",
          "type_info": "Uuid"
        },
        {
          "ordinal": 4,
          "name": "exam_id",
          "type_info": "Uuid"
        },
        {
          "ordinal": 5,
          "name": "chapter_id",
          "type_info": "Uuid"
        },
        {
          "ordinal": 6,
          "name": "url_path",
          "type_info": "Varchar"
        },
        {
          "ordinal": 7,
          "name": "title",
          "type_info": "Varchar"
        },
        {
          "ordinal": 8,
          "name": "deleted_at",
          "type_info": "Timestamptz"
        },
        {
          "ordinal": 9,
          "name": "content",
          "type_info": "Jsonb"
        },
        {
          "ordinal": 10,
          "name": "order_number",
          "type_info": "Int4"
        },
        {
          "ordinal": 11,
          "name": "copied_from",
          "type_info": "Uuid"
        }
      ],
      "parameters": {
        "Left": ["Uuid"]
      },
      "nullable": [false, false, false, true, true, true, false, false, true, false, false, true]
    }
  },
  "1755101ef02ef55fc7a4f62b23d63942128ce26c424e88b1703b563a92e0cad2": {
    "query": "\nUPDATE chapters\nSET name = $2,\n  deadline = $3,\n  opens_at = $4\nWHERE id = $1\nRETURNING *;\n    ",
    "describe": {
      "columns": [
        {
          "ordinal": 0,
          "name": "id",
          "type_info": "Uuid"
        },
        {
          "ordinal": 1,
          "name": "name",
          "type_info": "Varchar"
        },
        {
          "ordinal": 2,
          "name": "course_id",
          "type_info": "Uuid"
        },
        {
          "ordinal": 3,
          "name": "chapter_number",
          "type_info": "Int4"
        },
        {
          "ordinal": 4,
          "name": "created_at",
          "type_info": "Timestamptz"
        },
        {
          "ordinal": 5,
          "name": "updated_at",
          "type_info": "Timestamptz"
        },
        {
          "ordinal": 6,
          "name": "deleted_at",
          "type_info": "Timestamptz"
        },
        {
          "ordinal": 7,
          "name": "front_page_id",
          "type_info": "Uuid"
        },
        {
          "ordinal": 8,
          "name": "opens_at",
          "type_info": "Timestamptz"
        },
        {
          "ordinal": 9,
          "name": "chapter_image_path",
          "type_info": "Varchar"
        },
        {
          "ordinal": 10,
          "name": "copied_from",
          "type_info": "Uuid"
        },
        {
          "ordinal": 11,
          "name": "deadline",
          "type_info": "Timestamptz"
        }
      ],
      "parameters": {
        "Left": ["Uuid", "Varchar", "Timestamptz", "Timestamptz"]
      },
      "nullable": [false, false, false, false, false, false, true, true, true, true, true, true]
    }
  },
  "17a169b73b18097f58673f55f404032b00da8d5fc54b35567a4ef226f022111e": {
    "query": "\nSELECT id,\n  exercise_task_submission_id,\n  grading_before_regrading,\n  grading_after_regrading,\n  regrading_id\nFROM exercise_task_regrading_submissions\nWHERE id = $1\n",
    "describe": {
      "columns": [
        {
          "ordinal": 0,
          "name": "id",
          "type_info": "Uuid"
        },
        {
          "ordinal": 1,
          "name": "exercise_task_submission_id",
          "type_info": "Uuid"
        },
        {
          "ordinal": 2,
          "name": "grading_before_regrading",
          "type_info": "Uuid"
        },
        {
          "ordinal": 3,
          "name": "grading_after_regrading",
          "type_info": "Uuid"
        },
        {
          "ordinal": 4,
          "name": "regrading_id",
          "type_info": "Uuid"
        }
      ],
      "parameters": {
        "Left": ["Uuid"]
      },
      "nullable": [false, false, false, true, false]
    }
  },
  "17bc8217e956a003b026fa4c2a13670229d5426c0d89bb9338dcecb5068621cc": {
    "query": "\nSELECT proposed_page_edits.id AS \"page_proposal_id!\",\n  proposed_block_edits.id AS \"block_proposal_id!\",\n  page_id as \"page_id!\",\n  user_id,\n  block_id,\n  original_text,\n  changed_text,\n  proposed_page_edits.pending as \"pending!\",\n  block_attribute,\n  proposed_block_edits.status as \"block_proposal_status: ProposalStatus\",\n  proposed_page_edits.created_at as \"created_at!\",\n  pages.title as \"page_title!\",\n  pages.url_path as \"page_url_path!\"\nFROM (\n    SELECT id,\n      page_id,\n      user_id,\n      pending,\n      created_at\n    FROM proposed_page_edits\n    WHERE course_id = $1\n      AND pending = $2\n      AND deleted_at IS NULL\n    ORDER BY created_at DESC,\n      id\n    LIMIT $3 OFFSET $4\n  ) proposed_page_edits\n  LEFT JOIN proposed_block_edits ON proposed_page_edits.id = proposed_block_edits.proposal_id\n  LEFT JOIN pages ON proposed_page_edits.page_id = pages.id\nWHERE proposed_block_edits.deleted_at IS NULL\n",
    "describe": {
      "columns": [
        {
          "ordinal": 0,
          "name": "page_proposal_id!",
          "type_info": "Uuid"
        },
        {
          "ordinal": 1,
          "name": "block_proposal_id!",
          "type_info": "Uuid"
        },
        {
          "ordinal": 2,
          "name": "page_id!",
          "type_info": "Uuid"
        },
        {
          "ordinal": 3,
          "name": "user_id",
          "type_info": "Uuid"
        },
        {
          "ordinal": 4,
          "name": "block_id",
          "type_info": "Uuid"
        },
        {
          "ordinal": 5,
          "name": "original_text",
          "type_info": "Text"
        },
        {
          "ordinal": 6,
          "name": "changed_text",
          "type_info": "Text"
        },
        {
          "ordinal": 7,
          "name": "pending!",
          "type_info": "Bool"
        },
        {
          "ordinal": 8,
          "name": "block_attribute",
          "type_info": "Text"
        },
        {
          "ordinal": 9,
          "name": "block_proposal_status: ProposalStatus",
          "type_info": {
            "Custom": {
              "name": "proposal_status",
              "kind": {
                "Enum": ["pending", "accepted", "rejected"]
              }
            }
          }
        },
        {
          "ordinal": 10,
          "name": "created_at!",
          "type_info": "Timestamptz"
        },
        {
          "ordinal": 11,
          "name": "page_title!",
          "type_info": "Varchar"
        },
        {
          "ordinal": 12,
          "name": "page_url_path!",
          "type_info": "Varchar"
        }
      ],
      "parameters": {
        "Left": ["Uuid", "Bool", "Int8", "Int8"]
      },
      "nullable": [
        true,
        false,
        true,
        true,
        false,
        false,
        false,
        true,
        false,
        false,
        true,
        true,
        true
      ]
    }
  },
  "180ec2d92ccee0fd983de0a8c8476c597497bea8fec0abc3d7aeaa2712da92f0": {
    "query": "\nSELECT id,\n  created_at,\n  updated_at,\n  deleted_at,\n  peer_review_id,\n  order_number,\n  question,\n  question_type AS \"question_type: _\",\n  answer_required\nFROM peer_review_questions\nWHERE id = $1\n  AND deleted_at IS NULL;\n        ",
    "describe": {
      "columns": [
        {
          "ordinal": 0,
          "name": "id",
          "type_info": "Uuid"
        },
        {
          "ordinal": 1,
          "name": "created_at",
          "type_info": "Timestamptz"
        },
        {
          "ordinal": 2,
          "name": "updated_at",
          "type_info": "Timestamptz"
        },
        {
          "ordinal": 3,
          "name": "deleted_at",
          "type_info": "Timestamptz"
        },
        {
          "ordinal": 4,
          "name": "peer_review_id",
          "type_info": "Uuid"
        },
        {
          "ordinal": 5,
          "name": "order_number",
          "type_info": "Int4"
        },
        {
          "ordinal": 6,
          "name": "question",
          "type_info": "Varchar"
        },
        {
          "ordinal": 7,
          "name": "question_type: _",
          "type_info": {
            "Custom": {
              "name": "peer_review_question_type",
              "kind": {
                "Enum": ["essay", "scale"]
              }
            }
          }
        },
        {
          "ordinal": 8,
          "name": "answer_required",
          "type_info": "Bool"
        }
      ],
      "parameters": {
        "Left": ["Uuid"]
      },
      "nullable": [false, false, false, true, false, false, false, false, false]
    }
  },
  "188a190803a27da1f4357586f0ef3b7f6997c96297c361ce47315edf031f5603": {
    "query": "\nSELECT id,\n  regrading_started_at,\n  regrading_completed_at,\n  total_grading_progress AS \"total_grading_progress: _\",\n  user_points_update_strategy AS \"user_points_update_strategy: _\"\nFROM regradings\nWHERE id = $1\n",
    "describe": {
      "columns": [
        {
          "ordinal": 0,
          "name": "id",
          "type_info": "Uuid"
        },
        {
          "ordinal": 1,
          "name": "regrading_started_at",
          "type_info": "Timestamptz"
        },
        {
          "ordinal": 2,
          "name": "regrading_completed_at",
          "type_info": "Timestamptz"
        },
        {
          "ordinal": 3,
          "name": "total_grading_progress: _",
          "type_info": {
            "Custom": {
              "name": "grading_progress",
              "kind": {
                "Enum": ["fully-graded", "pending", "pending-manual", "failed", "not-ready"]
              }
            }
          }
        },
        {
          "ordinal": 4,
          "name": "user_points_update_strategy: _",
          "type_info": {
            "Custom": {
              "name": "user_points_update_strategy",
              "kind": {
                "Enum": [
                  "can-add-points-but-cannot-remove-points",
                  "can-add-points-and-can-remove-points"
                ]
              }
            }
          }
        }
      ],
      "parameters": {
        "Left": ["Uuid"]
      },
      "nullable": [false, true, true, false, false]
    }
  },
  "18cad5d0cf2a854a36655738b9a05c4fe5376c77174239b17cdf7e21bc739b1f": {
    "query": "\nSELECT *\nFROM exercises\nWHERE id = $1\n",
    "describe": {
      "columns": [
        {
          "ordinal": 0,
          "name": "id",
          "type_info": "Uuid"
        },
        {
          "ordinal": 1,
          "name": "created_at",
          "type_info": "Timestamptz"
        },
        {
          "ordinal": 2,
          "name": "updated_at",
          "type_info": "Timestamptz"
        },
        {
          "ordinal": 3,
          "name": "course_id",
          "type_info": "Uuid"
        },
        {
          "ordinal": 4,
          "name": "deleted_at",
          "type_info": "Timestamptz"
        },
        {
          "ordinal": 5,
          "name": "name",
          "type_info": "Varchar"
        },
        {
          "ordinal": 6,
          "name": "deadline",
          "type_info": "Timestamptz"
        },
        {
          "ordinal": 7,
          "name": "page_id",
          "type_info": "Uuid"
        },
        {
          "ordinal": 8,
          "name": "score_maximum",
          "type_info": "Int4"
        },
        {
          "ordinal": 9,
          "name": "order_number",
          "type_info": "Int4"
        },
        {
          "ordinal": 10,
          "name": "chapter_id",
          "type_info": "Uuid"
        },
        {
          "ordinal": 11,
          "name": "copied_from",
          "type_info": "Uuid"
        },
        {
          "ordinal": 12,
          "name": "exam_id",
          "type_info": "Uuid"
        },
        {
          "ordinal": 13,
          "name": "max_tries_per_slide",
          "type_info": "Int4"
        },
        {
          "ordinal": 14,
          "name": "limit_number_of_tries",
          "type_info": "Bool"
        },
        {
          "ordinal": 15,
          "name": "needs_peer_review",
          "type_info": "Bool"
        }
      ],
      "parameters": {
        "Left": ["Uuid"]
      },
      "nullable": [
        false,
        false,
        false,
        true,
        true,
        false,
        true,
        false,
        false,
        false,
        true,
        true,
        true,
        true,
        false,
        false
      ]
    }
  },
  "19a6e3aaaddd659eb5cee0d7361c6ce7b72a8f77a14561cb51427fb4490fa36b": {
    "query": "\nINSERT INTO chapters (name, course_id, chapter_number)\nVALUES ($1, $2, $3)\nRETURNING id\n",
    "describe": {
      "columns": [
        {
          "ordinal": 0,
          "name": "id",
          "type_info": "Uuid"
        }
      ],
      "parameters": {
        "Left": ["Varchar", "Uuid", "Int4"]
      },
      "nullable": [false]
    }
  },
  "19b82b88fdc09a5b8f4f3c197771eb838c846beb80b27f27e69eb1f5f69e9e16": {
    "query": "\nSELECT DATE(created_at) date, count(*)::integer\nFROM exercise_slide_submissions\nWHERE course_id = $1\nGROUP BY date\nORDER BY date;\n          ",
    "describe": {
      "columns": [
        {
          "ordinal": 0,
          "name": "date",
          "type_info": "Date"
        },
        {
          "ordinal": 1,
          "name": "count",
          "type_info": "Int4"
        }
      ],
      "parameters": {
        "Left": ["Uuid"]
      },
      "nullable": [null, null]
    }
  },
  "1a466519782c720ea49eb0fc4fb4986acd32e545f81103d39dd9d1e3e682af02": {
    "query": "\nSELECT id,\n  created_at,\n  updated_at,\n  course_id,\n  exam_id,\n  chapter_id,\n  url_path,\n  title,\n  deleted_at,\n  content,\n  order_number,\n  copied_from\nFROM pages\nWHERE chapter_id = $1\n  AND deleted_at IS NULL;\n        ",
    "describe": {
      "columns": [
        {
          "ordinal": 0,
          "name": "id",
          "type_info": "Uuid"
        },
        {
          "ordinal": 1,
          "name": "created_at",
          "type_info": "Timestamptz"
        },
        {
          "ordinal": 2,
          "name": "updated_at",
          "type_info": "Timestamptz"
        },
        {
          "ordinal": 3,
          "name": "course_id",
          "type_info": "Uuid"
        },
        {
          "ordinal": 4,
          "name": "exam_id",
          "type_info": "Uuid"
        },
        {
          "ordinal": 5,
          "name": "chapter_id",
          "type_info": "Uuid"
        },
        {
          "ordinal": 6,
          "name": "url_path",
          "type_info": "Varchar"
        },
        {
          "ordinal": 7,
          "name": "title",
          "type_info": "Varchar"
        },
        {
          "ordinal": 8,
          "name": "deleted_at",
          "type_info": "Timestamptz"
        },
        {
          "ordinal": 9,
          "name": "content",
          "type_info": "Jsonb"
        },
        {
          "ordinal": 10,
          "name": "order_number",
          "type_info": "Int4"
        },
        {
          "ordinal": 11,
          "name": "copied_from",
          "type_info": "Uuid"
        }
      ],
      "parameters": {
        "Left": ["Uuid"]
      },
      "nullable": [false, false, false, true, true, true, false, false, true, false, false, true]
    }
  },
  "1aafb5cc9aca5edc7cbe9d5018abd31d4bc7c3ff89448f1231a07de3072c3011": {
    "query": "\nSELECT status AS \"status: ProposalStatus\"\nFROM proposed_block_edits\nWHERE proposal_id = $1\nAND deleted_at IS NULL\n",
    "describe": {
      "columns": [
        {
          "ordinal": 0,
          "name": "status: ProposalStatus",
          "type_info": {
            "Custom": {
              "name": "proposal_status",
              "kind": {
                "Enum": ["pending", "accepted", "rejected"]
              }
            }
          }
        }
      ],
      "parameters": {
        "Left": ["Uuid"]
      },
      "nullable": [false]
    }
  },
  "1bd4f59437059ecaad581abd354c57e15849038d7b9138fb0894a2efc6f94576": {
    "query": "\nUPDATE exercise_tasks\nSET deleted_at = now()\nWHERE exercise_slide_id = ANY($1)\nRETURNING id,\n  private_spec,\n  public_spec,\n  model_solution_spec;\n        ",
    "describe": {
      "columns": [
        {
          "ordinal": 0,
          "name": "id",
          "type_info": "Uuid"
        },
        {
          "ordinal": 1,
          "name": "private_spec",
          "type_info": "Jsonb"
        },
        {
          "ordinal": 2,
          "name": "public_spec",
          "type_info": "Jsonb"
        },
        {
          "ordinal": 3,
          "name": "model_solution_spec",
          "type_info": "Jsonb"
        }
      ],
      "parameters": {
        "Left": ["UuidArray"]
      },
      "nullable": [false, true, true, true]
    }
  },
  "1e0d3db743dceb26cca001412087b4bd458250351702c7f64b63cf991cd66f5d": {
    "query": "\nSELECT id,\n  created_at,\n  updated_at,\n  deleted_at,\n  exercise_slide_id,\n  course_id,\n  course_instance_id,\n  exam_id,\n  exercise_id,\n  user_id,\n  user_points_update_strategy AS \"user_points_update_strategy: _\"\nFROM exercise_slide_submissions\nWHERE exercise_id = $1\n  AND user_id <> $2\n  AND deleted_at IS NULL\nORDER BY random() ASC\n        ",
    "describe": {
      "columns": [
        {
          "ordinal": 0,
          "name": "id",
          "type_info": "Uuid"
        },
        {
          "ordinal": 1,
          "name": "created_at",
          "type_info": "Timestamptz"
        },
        {
          "ordinal": 2,
          "name": "updated_at",
          "type_info": "Timestamptz"
        },
        {
          "ordinal": 3,
          "name": "deleted_at",
          "type_info": "Timestamptz"
        },
        {
          "ordinal": 4,
          "name": "exercise_slide_id",
          "type_info": "Uuid"
        },
        {
          "ordinal": 5,
          "name": "course_id",
          "type_info": "Uuid"
        },
        {
          "ordinal": 6,
          "name": "course_instance_id",
          "type_info": "Uuid"
        },
        {
          "ordinal": 7,
          "name": "exam_id",
          "type_info": "Uuid"
        },
        {
          "ordinal": 8,
          "name": "exercise_id",
          "type_info": "Uuid"
        },
        {
          "ordinal": 9,
          "name": "user_id",
          "type_info": "Uuid"
        },
        {
          "ordinal": 10,
          "name": "user_points_update_strategy: _",
          "type_info": {
            "Custom": {
              "name": "user_points_update_strategy",
              "kind": {
                "Enum": [
                  "can-add-points-but-cannot-remove-points",
                  "can-add-points-and-can-remove-points"
                ]
              }
            }
          }
        }
      ],
      "parameters": {
        "Left": ["Uuid", "Uuid"]
      },
      "nullable": [false, false, false, true, false, true, true, true, false, false, false]
    }
  },
  "1e26900e33b2a6f1baafb787523f3539beb5c20be6a2a0857d6510e597217134": {
    "query": "\nSELECT id,\n  created_at,\n  updated_at,\n  deleted_at,\n  course_id,\n  starts_at,\n  ends_at,\n  name,\n  description,\n  teacher_in_charge_name,\n  teacher_in_charge_email,\n  support_email\nFROM course_instances\nWHERE deleted_at IS NULL\n",
    "describe": {
      "columns": [
        {
          "ordinal": 0,
          "name": "id",
          "type_info": "Uuid"
        },
        {
          "ordinal": 1,
          "name": "created_at",
          "type_info": "Timestamptz"
        },
        {
          "ordinal": 2,
          "name": "updated_at",
          "type_info": "Timestamptz"
        },
        {
          "ordinal": 3,
          "name": "deleted_at",
          "type_info": "Timestamptz"
        },
        {
          "ordinal": 4,
          "name": "course_id",
          "type_info": "Uuid"
        },
        {
          "ordinal": 5,
          "name": "starts_at",
          "type_info": "Timestamptz"
        },
        {
          "ordinal": 6,
          "name": "ends_at",
          "type_info": "Timestamptz"
        },
        {
          "ordinal": 7,
          "name": "name",
          "type_info": "Varchar"
        },
        {
          "ordinal": 8,
          "name": "description",
          "type_info": "Varchar"
        },
        {
          "ordinal": 9,
          "name": "teacher_in_charge_name",
          "type_info": "Varchar"
        },
        {
          "ordinal": 10,
          "name": "teacher_in_charge_email",
          "type_info": "Varchar"
        },
        {
          "ordinal": 11,
          "name": "support_email",
          "type_info": "Varchar"
        }
      ],
      "parameters": {
        "Left": []
      },
      "nullable": [false, false, false, true, false, true, true, true, true, false, false, true]
    }
  },
  "1e72401b4ba225d0a53fff1b132fcb10bf77ab6b168c1eca7b613eb7f33a762a": {
    "query": "\nSELECT *\nFROM material_references\nWHERE id = $1;\n    ",
    "describe": {
      "columns": [
        {
          "ordinal": 0,
          "name": "id",
          "type_info": "Uuid"
        },
        {
          "ordinal": 1,
          "name": "course_id",
          "type_info": "Uuid"
        },
        {
          "ordinal": 2,
          "name": "citation_key",
          "type_info": "Text"
        },
        {
          "ordinal": 3,
          "name": "reference",
          "type_info": "Text"
        },
        {
          "ordinal": 4,
          "name": "created_at",
          "type_info": "Timestamptz"
        },
        {
          "ordinal": 5,
          "name": "updated_at",
          "type_info": "Timestamptz"
        },
        {
          "ordinal": 6,
          "name": "deleted_at",
          "type_info": "Timestamptz"
        }
      ],
      "parameters": {
        "Left": ["Uuid"]
      },
      "nullable": [false, false, false, false, false, false, true]
    }
  },
  "1e7b36b82611573fc4018fc50e03c255e15ae4f8410fdced069aa422e72930ae": {
    "query": "\nSELECT *\nFROM users\nWHERE email = $1\n        ",
    "describe": {
      "columns": [
        {
          "ordinal": 0,
          "name": "id",
          "type_info": "Uuid"
        },
        {
          "ordinal": 1,
          "name": "created_at",
          "type_info": "Timestamptz"
        },
        {
          "ordinal": 2,
          "name": "updated_at",
          "type_info": "Timestamptz"
        },
        {
          "ordinal": 3,
          "name": "deleted_at",
          "type_info": "Timestamptz"
        },
        {
          "ordinal": 4,
          "name": "upstream_id",
          "type_info": "Int4"
        },
        {
          "ordinal": 5,
          "name": "email",
          "type_info": "Varchar"
        },
        {
          "ordinal": 6,
          "name": "first_name",
          "type_info": "Varchar"
        },
        {
          "ordinal": 7,
          "name": "last_name",
          "type_info": "Varchar"
        }
      ],
      "parameters": {
        "Left": ["Text"]
      },
      "nullable": [false, false, false, true, true, false, true, true]
    }
  },
  "1ea91e201957ee005ad92567c1e9f36210b69a279e6435b747bec1d6580d5a5d": {
    "query": "\nSELECT *\nFROM peer_review_submissions\nWHERE id = $1\n  AND deleted_at IS NULL\n        ",
    "describe": {
      "columns": [
        {
          "ordinal": 0,
          "name": "id",
          "type_info": "Uuid"
        },
        {
          "ordinal": 1,
          "name": "created_at",
          "type_info": "Timestamptz"
        },
        {
          "ordinal": 2,
          "name": "updated_at",
          "type_info": "Timestamptz"
        },
        {
          "ordinal": 3,
          "name": "deleted_at",
          "type_info": "Timestamptz"
        },
        {
          "ordinal": 4,
          "name": "user_id",
          "type_info": "Uuid"
        },
        {
          "ordinal": 5,
          "name": "exercise_id",
          "type_info": "Uuid"
        },
        {
          "ordinal": 6,
          "name": "course_instance_id",
          "type_info": "Uuid"
        },
        {
          "ordinal": 7,
          "name": "peer_review_id",
          "type_info": "Uuid"
        },
        {
          "ordinal": 8,
          "name": "exercise_slide_submission_id",
          "type_info": "Uuid"
        }
      ],
      "parameters": {
        "Left": ["Uuid"]
      },
      "nullable": [false, false, false, true, false, false, false, false, false]
    }
  },
  "20fc12ac7e010520d3a0fc268c01c6fd85802b41adc867ed79edb32b74bcbc17": {
    "query": "\nSELECT id,\ncreated_at,\nupdated_at,\ndeleted_at,\nexercise_slide_id,\ncourse_id,\ncourse_instance_id,\nexam_id,\nexercise_id,\nuser_id,\nuser_points_update_strategy AS \"user_points_update_strategy: _\"\nFROM exercise_slide_submissions\nWHERE id = $1\n  AND deleted_at IS NULL;\n        ",
    "describe": {
      "columns": [
        {
          "ordinal": 0,
          "name": "id",
          "type_info": "Uuid"
        },
        {
          "ordinal": 1,
          "name": "created_at",
          "type_info": "Timestamptz"
        },
        {
          "ordinal": 2,
          "name": "updated_at",
          "type_info": "Timestamptz"
        },
        {
          "ordinal": 3,
          "name": "deleted_at",
          "type_info": "Timestamptz"
        },
        {
          "ordinal": 4,
          "name": "exercise_slide_id",
          "type_info": "Uuid"
        },
        {
          "ordinal": 5,
          "name": "course_id",
          "type_info": "Uuid"
        },
        {
          "ordinal": 6,
          "name": "course_instance_id",
          "type_info": "Uuid"
        },
        {
          "ordinal": 7,
          "name": "exam_id",
          "type_info": "Uuid"
        },
        {
          "ordinal": 8,
          "name": "exercise_id",
          "type_info": "Uuid"
        },
        {
          "ordinal": 9,
          "name": "user_id",
          "type_info": "Uuid"
        },
        {
          "ordinal": 10,
          "name": "user_points_update_strategy: _",
          "type_info": {
            "Custom": {
              "name": "user_points_update_strategy",
              "kind": {
                "Enum": [
                  "can-add-points-but-cannot-remove-points",
                  "can-add-points-and-can-remove-points"
                ]
              }
            }
          }
        }
      ],
      "parameters": {
        "Left": ["Uuid"]
      },
      "nullable": [false, false, false, true, false, true, true, true, false, false, false]
    }
  },
  "21f873be8ae7d46b9aafa8b49f108fd8fadacc2334da674241ac2a6e221b2719": {
    "query": "\nSELECT *\nFROM exercise_task_submissions\nWHERE exercise_slide_submission_id = $1\n  AND deleted_at IS NULL\n        ",
    "describe": {
      "columns": [
        {
          "ordinal": 0,
          "name": "id",
          "type_info": "Uuid"
        },
        {
          "ordinal": 1,
          "name": "created_at",
          "type_info": "Timestamptz"
        },
        {
          "ordinal": 2,
          "name": "updated_at",
          "type_info": "Timestamptz"
        },
        {
          "ordinal": 3,
          "name": "deleted_at",
          "type_info": "Timestamptz"
        },
        {
          "ordinal": 4,
          "name": "exercise_task_id",
          "type_info": "Uuid"
        },
        {
          "ordinal": 5,
          "name": "data_json",
          "type_info": "Jsonb"
        },
        {
          "ordinal": 6,
          "name": "exercise_task_grading_id",
          "type_info": "Uuid"
        },
        {
          "ordinal": 7,
          "name": "metadata",
          "type_info": "Jsonb"
        },
        {
          "ordinal": 8,
          "name": "exercise_slide_id",
          "type_info": "Uuid"
        },
        {
          "ordinal": 9,
          "name": "exercise_slide_submission_id",
          "type_info": "Uuid"
        }
      ],
      "parameters": {
        "Left": ["Uuid"]
      },
      "nullable": [false, false, false, true, false, true, true, true, false, false]
    }
  },
  "224bd118478c0bf1ee79ba1e0bf2a5e1359651242a5fba089f2971a85ac7a87c": {
    "query": "\nSELECT *\nFROM peer_review_queue_entries\nWHERE user_id = $1\n  AND exercise_id = $2\n  AND course_instance_id = $3\n  AND deleted_at IS NULL\n        ",
    "describe": {
      "columns": [
        {
          "ordinal": 0,
          "name": "id",
          "type_info": "Uuid"
        },
        {
          "ordinal": 1,
          "name": "created_at",
          "type_info": "Timestamptz"
        },
        {
          "ordinal": 2,
          "name": "updated_at",
          "type_info": "Timestamptz"
        },
        {
          "ordinal": 3,
          "name": "deleted_at",
          "type_info": "Timestamptz"
        },
        {
          "ordinal": 4,
          "name": "user_id",
          "type_info": "Uuid"
        },
        {
          "ordinal": 5,
          "name": "exercise_id",
          "type_info": "Uuid"
        },
        {
          "ordinal": 6,
          "name": "course_instance_id",
          "type_info": "Uuid"
        },
        {
          "ordinal": 7,
          "name": "receiving_peer_reviews_exercise_slide_submission_id",
          "type_info": "Uuid"
        },
        {
          "ordinal": 8,
          "name": "received_enough_peer_reviews",
          "type_info": "Bool"
        },
        {
          "ordinal": 9,
          "name": "peer_review_priority",
          "type_info": "Int4"
        }
      ],
      "parameters": {
        "Left": ["Uuid", "Uuid", "Uuid"]
      },
      "nullable": [false, false, false, true, false, false, false, false, false, false]
    }
  },
  "22f6c2c2cdd99910cb9f2095b97e3228b7e221d42b5677c8715226dbf4e886b3": {
    "query": "\nINSERT INTO roles (user_id, role, exam_id)\nVALUES ($1, $2, $3)\nRETURNING id\n",
    "describe": {
      "columns": [
        {
          "ordinal": 0,
          "name": "id",
          "type_info": "Uuid"
        }
      ],
      "parameters": {
        "Left": [
          "Uuid",
          {
            "Custom": {
              "name": "user_role",
              "kind": {
                "Enum": ["admin", "assistant", "teacher", "reviewer", "course_or_exam_creator"]
              }
            }
          },
          "Uuid"
        ]
      },
      "nullable": [false]
    }
  },
  "2327eff57553a33838e6dcdddca821ffd3cee0c0637332d1942eea2bac657834": {
    "query": "\nSELECT id,\n  created_at,\n  updated_at,\n  deleted_at,\n  course_id,\n  starts_at,\n  ends_at,\n  name,\n  description,\n  teacher_in_charge_name,\n  teacher_in_charge_email,\n  support_email\nFROM course_instances\nWHERE id = $1\n  AND deleted_at IS NULL;\n    ",
    "describe": {
      "columns": [
        {
          "ordinal": 0,
          "name": "id",
          "type_info": "Uuid"
        },
        {
          "ordinal": 1,
          "name": "created_at",
          "type_info": "Timestamptz"
        },
        {
          "ordinal": 2,
          "name": "updated_at",
          "type_info": "Timestamptz"
        },
        {
          "ordinal": 3,
          "name": "deleted_at",
          "type_info": "Timestamptz"
        },
        {
          "ordinal": 4,
          "name": "course_id",
          "type_info": "Uuid"
        },
        {
          "ordinal": 5,
          "name": "starts_at",
          "type_info": "Timestamptz"
        },
        {
          "ordinal": 6,
          "name": "ends_at",
          "type_info": "Timestamptz"
        },
        {
          "ordinal": 7,
          "name": "name",
          "type_info": "Varchar"
        },
        {
          "ordinal": 8,
          "name": "description",
          "type_info": "Varchar"
        },
        {
          "ordinal": 9,
          "name": "teacher_in_charge_name",
          "type_info": "Varchar"
        },
        {
          "ordinal": 10,
          "name": "teacher_in_charge_email",
          "type_info": "Varchar"
        },
        {
          "ordinal": 11,
          "name": "support_email",
          "type_info": "Varchar"
        }
      ],
      "parameters": {
        "Left": ["Uuid"]
      },
      "nullable": [false, false, false, true, false, true, true, true, true, false, false, true]
    }
  },
  "2593cfb3820c00b89eef7987b9f14e510916882e68abbd691e970b001e7d5329": {
    "query": "\nSELECT id,\n  created_at,\n  updated_at,\n  course_id,\n  exam_id,\n  chapter_id,\n  url_path,\n  title,\n  deleted_at,\n  content,\n  order_number,\n  copied_from\nFROM pages p\nWHERE p.chapter_id = $1\n  AND p.deleted_at IS NULL\n  AND p.id NOT IN (\n    SELECT front_page_id\n    FROM chapters c\n    WHERE c.front_page_id = p.id\n  );\n    ",
    "describe": {
      "columns": [
        {
          "ordinal": 0,
          "name": "id",
          "type_info": "Uuid"
        },
        {
          "ordinal": 1,
          "name": "created_at",
          "type_info": "Timestamptz"
        },
        {
          "ordinal": 2,
          "name": "updated_at",
          "type_info": "Timestamptz"
        },
        {
          "ordinal": 3,
          "name": "course_id",
          "type_info": "Uuid"
        },
        {
          "ordinal": 4,
          "name": "exam_id",
          "type_info": "Uuid"
        },
        {
          "ordinal": 5,
          "name": "chapter_id",
          "type_info": "Uuid"
        },
        {
          "ordinal": 6,
          "name": "url_path",
          "type_info": "Varchar"
        },
        {
          "ordinal": 7,
          "name": "title",
          "type_info": "Varchar"
        },
        {
          "ordinal": 8,
          "name": "deleted_at",
          "type_info": "Timestamptz"
        },
        {
          "ordinal": 9,
          "name": "content",
          "type_info": "Jsonb"
        },
        {
          "ordinal": 10,
          "name": "order_number",
          "type_info": "Int4"
        },
        {
          "ordinal": 11,
          "name": "copied_from",
          "type_info": "Uuid"
        }
      ],
      "parameters": {
        "Left": ["Uuid"]
      },
      "nullable": [false, false, false, true, true, true, false, false, true, false, false, true]
    }
  },
  "261b050648c959dca1d48033d8415f25076bb225aaa1d9c8d7b9adf96f17046b": {
    "query": "\nSELECT user_id,\n  to_jsonb(array_agg(to_jsonb(uue) - 'email' - 'user_id')) AS points_for_each_chapter\nFROM (\n    SELECT u.email,\n      u.id AS user_id,\n      c.chapter_number,\n      COALESCE(SUM(ues.score_given), 0) AS points_for_chapter\n    FROM user_exercise_states ues\n      JOIN users u ON u.id = ues.user_id\n      JOIN exercises e ON e.id = ues.exercise_id\n      JOIN chapters c on e.chapter_id = c.id\n    WHERE ues.course_instance_id = $1\n      AND ues.deleted_at IS NULL\n      AND c.deleted_at IS NULL\n      AND u.deleted_at IS NULL\n      AND e.deleted_at IS NULL\n    GROUP BY u.email,\n      u.id,\n      c.chapter_number\n  ) as uue\nGROUP BY user_id\n\n",
    "describe": {
      "columns": [
        {
          "ordinal": 0,
          "name": "user_id",
          "type_info": "Uuid"
        },
        {
          "ordinal": 1,
          "name": "points_for_each_chapter",
          "type_info": "Jsonb"
        }
      ],
      "parameters": {
        "Left": ["Uuid"]
      },
      "nullable": [false, null]
    }
  },
  "267c9d76696bc99642ad6a55744d7effbef43cdc34d12e1ad786385bad6f6a62": {
    "query": "\nSELECT *\nFROM exercise_tasks\nWHERE exercise_slide_id = $1\n  AND deleted_at IS NULL;\n        ",
    "describe": {
      "columns": [
        {
          "ordinal": 0,
          "name": "id",
          "type_info": "Uuid"
        },
        {
          "ordinal": 1,
          "name": "created_at",
          "type_info": "Timestamptz"
        },
        {
          "ordinal": 2,
          "name": "updated_at",
          "type_info": "Timestamptz"
        },
        {
          "ordinal": 3,
          "name": "exercise_type",
          "type_info": "Varchar"
        },
        {
          "ordinal": 4,
          "name": "assignment",
          "type_info": "Jsonb"
        },
        {
          "ordinal": 5,
          "name": "deleted_at",
          "type_info": "Timestamptz"
        },
        {
          "ordinal": 6,
          "name": "private_spec",
          "type_info": "Jsonb"
        },
        {
          "ordinal": 7,
          "name": "spec_file_id",
          "type_info": "Uuid"
        },
        {
          "ordinal": 8,
          "name": "public_spec",
          "type_info": "Jsonb"
        },
        {
          "ordinal": 9,
          "name": "model_solution_spec",
          "type_info": "Jsonb"
        },
        {
          "ordinal": 10,
          "name": "copied_from",
          "type_info": "Uuid"
        },
        {
          "ordinal": 11,
          "name": "exercise_slide_id",
          "type_info": "Uuid"
        },
        {
          "ordinal": 12,
          "name": "order_number",
          "type_info": "Int4"
        }
      ],
      "parameters": {
        "Left": ["Uuid"]
      },
      "nullable": [
        false,
        false,
        false,
        false,
        false,
        true,
        true,
        true,
        true,
        true,
        true,
        false,
        false
      ]
    }
  },
  "2747949af670b45066518efe972a7a5a01580cf78d465361330c818aa6970788": {
    "query": "\nSELECT exercise_slide_submission_id\nFROM peer_review_submissions\nWHERE user_id = $1\n  AND exercise_id = $2\n  AND course_instance_id = $3\n  AND deleted_at IS NULL\n    ",
    "describe": {
      "columns": [
        {
          "ordinal": 0,
          "name": "exercise_slide_submission_id",
          "type_info": "Uuid"
        }
      ],
      "parameters": {
        "Left": ["Uuid", "Uuid", "Uuid"]
      },
      "nullable": [false]
    }
  },
  "27ef860673d90706050f8bfbb223c2a15ffb5fc3c73845612b9cb115af1f5fb5": {
    "query": "\nSELECT id,\n  user_id,\n  exercise_id,\n  course_instance_id,\n  exam_id,\n  created_at,\n  updated_at,\n  deleted_at,\n  score_given,\n  grading_progress AS \"grading_progress: _\",\n  activity_progress AS \"activity_progress: _\",\n  exercise_progress AS \"exercise_progress: _\",\n  selected_exercise_slide_id\nFROM user_exercise_states\nWHERE user_id = $1\n  AND exercise_id = $2\n  AND (course_instance_id = $3 OR exam_id = $4)\n",
    "describe": {
      "columns": [
        {
          "ordinal": 0,
          "name": "id",
          "type_info": "Uuid"
        },
        {
          "ordinal": 1,
          "name": "user_id",
          "type_info": "Uuid"
        },
        {
          "ordinal": 2,
          "name": "exercise_id",
          "type_info": "Uuid"
        },
        {
          "ordinal": 3,
          "name": "course_instance_id",
          "type_info": "Uuid"
        },
        {
          "ordinal": 4,
          "name": "exam_id",
          "type_info": "Uuid"
        },
        {
          "ordinal": 5,
          "name": "created_at",
          "type_info": "Timestamptz"
        },
        {
          "ordinal": 6,
          "name": "updated_at",
          "type_info": "Timestamptz"
        },
        {
          "ordinal": 7,
          "name": "deleted_at",
          "type_info": "Timestamptz"
        },
        {
          "ordinal": 8,
          "name": "score_given",
          "type_info": "Float4"
        },
        {
          "ordinal": 9,
          "name": "grading_progress: _",
          "type_info": {
            "Custom": {
              "name": "grading_progress",
              "kind": {
                "Enum": ["fully-graded", "pending", "pending-manual", "failed", "not-ready"]
              }
            }
          }
        },
        {
          "ordinal": 10,
          "name": "activity_progress: _",
          "type_info": {
            "Custom": {
              "name": "activity_progress",
              "kind": {
                "Enum": ["initialized", "started", "in-progress", "submitted", "completed"]
              }
            }
          }
        },
        {
          "ordinal": 11,
          "name": "exercise_progress: _",
          "type_info": {
            "Custom": {
              "name": "exercise_progress",
              "kind": {
                "Enum": ["not_answered", "peer_review", "self_review", "complete"]
              }
            }
          }
        },
        {
          "ordinal": 12,
          "name": "selected_exercise_slide_id",
          "type_info": "Uuid"
        }
      ],
      "parameters": {
        "Left": ["Uuid", "Uuid", "Uuid", "Uuid"]
      },
      "nullable": [
        false,
        false,
        false,
        true,
        true,
        false,
        false,
        true,
        true,
        false,
        false,
        false,
        true
      ]
    }
  },
  "28bfce5519da0502894a0ee396ee94c5c498958c55f4883409c9cb450b6218be": {
    "query": "\nDELETE FROM roles\nWHERE user_id = $1\n  AND role = $2\n  AND course_instance_id = $3\n",
    "describe": {
      "columns": [],
      "parameters": {
        "Left": [
          "Uuid",
          {
            "Custom": {
              "name": "user_role",
              "kind": {
                "Enum": ["admin", "assistant", "teacher", "reviewer", "course_or_exam_creator"]
              }
            }
          },
          "Uuid"
        ]
      },
      "nullable": []
    }
  },
  "2953292cc39d8b5d4b87777e4b415556e4c5f80dbc0bf406a085c063195ae376": {
    "query": "\nSELECT *\nFROM peer_reviews\nWHERE exercise_id = $1\n  AND deleted_at IS NULL\n        ",
    "describe": {
      "columns": [
        {
          "ordinal": 0,
          "name": "id",
          "type_info": "Uuid"
        },
        {
          "ordinal": 1,
          "name": "created_at",
          "type_info": "Timestamptz"
        },
        {
          "ordinal": 2,
          "name": "updated_at",
          "type_info": "Timestamptz"
        },
        {
          "ordinal": 3,
          "name": "deleted_at",
          "type_info": "Timestamptz"
        },
        {
          "ordinal": 4,
          "name": "course_id",
          "type_info": "Uuid"
        },
        {
          "ordinal": 5,
          "name": "exercise_id",
          "type_info": "Uuid"
        },
        {
          "ordinal": 6,
          "name": "peer_reviews_to_give",
          "type_info": "Int4"
        },
        {
          "ordinal": 7,
          "name": "peer_reviews_to_receive",
          "type_info": "Int4"
        }
      ],
      "parameters": {
        "Left": ["Uuid"]
      },
      "nullable": [false, false, false, true, false, true, false, false]
    }
  },
  "2a8d2052e1e241693b19cfc230ea0e1e087f74820b5344b333b2dbe5b3071b89": {
    "query": "\nSELECT *\nfrom organizations\nwhere id = $1;",
    "describe": {
      "columns": [
        {
          "ordinal": 0,
          "name": "id",
          "type_info": "Uuid"
        },
        {
          "ordinal": 1,
          "name": "name",
          "type_info": "Varchar"
        },
        {
          "ordinal": 2,
          "name": "created_at",
          "type_info": "Timestamptz"
        },
        {
          "ordinal": 3,
          "name": "updated_at",
          "type_info": "Timestamptz"
        },
        {
          "ordinal": 4,
          "name": "deleted_at",
          "type_info": "Timestamptz"
        },
        {
          "ordinal": 5,
          "name": "slug",
          "type_info": "Varchar"
        },
        {
          "ordinal": 6,
          "name": "organization_image_path",
          "type_info": "Varchar"
        },
        {
          "ordinal": 7,
          "name": "description",
          "type_info": "Varchar"
        }
      ],
      "parameters": {
        "Left": ["Uuid"]
      },
      "nullable": [false, false, false, false, true, false, true, true]
    }
  },
  "2abaee65f94d36fb9360d9eb3232dcb45b7aa9badbc06563c2e9fc1e2c53e357": {
    "query": "\n  INSERT INTO page_history (\n    page_id,\n    title,\n    content,\n    history_change_reason,\n    author_user_id,\n    restored_from_id\n  )\nVALUES ($1, $2, $3, $4, $5, $6)\nRETURNING id\n",
    "describe": {
      "columns": [
        {
          "ordinal": 0,
          "name": "id",
          "type_info": "Uuid"
        }
      ],
      "parameters": {
        "Left": [
          "Uuid",
          "Varchar",
          "Jsonb",
          {
            "Custom": {
              "name": "history_change_reason",
              "kind": {
                "Enum": ["page-saved", "history-restored"]
              }
            }
          },
          "Uuid",
          "Uuid"
        ]
      },
      "nullable": [false]
    }
  },
  "2b8baf4e767a3e3d591a65f5b99bfe8f1a44e8dce3d446800c8ae7ae5a3717a5": {
    "query": "\nSELECT p.url_path as url_path,\n  p.title as title,\n  c.chapter_number as chapter_number,\n  c.id as chapter_id,\n  c.opens_at as chapter_opens_at,\n  c.front_page_id as chapter_front_page_id\nFROM chapters c\n  INNER JOIN pages p on c.id = p.chapter_id\nWHERE c.chapter_number = (\n    SELECT MIN(ca.chapter_number)\n    FROM chapters ca\n    WHERE ca.chapter_number > $1\n      AND ca.deleted_at IS NULL\n  )\n  AND c.course_id = $2\n  AND p.deleted_at IS NULL\nORDER BY p.order_number\nLIMIT 1;\n        ",
    "describe": {
      "columns": [
        {
          "ordinal": 0,
          "name": "url_path",
          "type_info": "Varchar"
        },
        {
          "ordinal": 1,
          "name": "title",
          "type_info": "Varchar"
        },
        {
          "ordinal": 2,
          "name": "chapter_number",
          "type_info": "Int4"
        },
        {
          "ordinal": 3,
          "name": "chapter_id",
          "type_info": "Uuid"
        },
        {
          "ordinal": 4,
          "name": "chapter_opens_at",
          "type_info": "Timestamptz"
        },
        {
          "ordinal": 5,
          "name": "chapter_front_page_id",
          "type_info": "Uuid"
        }
      ],
      "parameters": {
        "Left": ["Int4", "Uuid"]
      },
      "nullable": [false, false, false, false, true, true]
    }
  },
  "2be6fd20afaeeb95299a5020a8455a6fc6e7ce347a0003cca2d87441f324d422": {
    "query": "\nUPDATE course_instances\nSET name = $1,\n  description = $2,\n  teacher_in_charge_name = $3,\n  teacher_in_charge_email = $4,\n  support_email = $5,\n  starts_at = $6,\n  ends_at = $7\nWHERE id = $8\n",
    "describe": {
      "columns": [],
      "parameters": {
        "Left": [
          "Varchar",
          "Varchar",
          "Varchar",
          "Varchar",
          "Varchar",
          "Timestamptz",
          "Timestamptz",
          "Uuid"
        ]
      },
      "nullable": []
    }
  },
  "2dc3330b399fb3d204887cd2ef29a72cc7df6b66b8ff9ba7872044c8da00bba1": {
    "query": "\nINSERT INTO roles (user_id, role, course_id)\nVALUES ($1, $2, $3)\nRETURNING id\n",
    "describe": {
      "columns": [
        {
          "ordinal": 0,
          "name": "id",
          "type_info": "Uuid"
        }
      ],
      "parameters": {
        "Left": [
          "Uuid",
          {
            "Custom": {
              "name": "user_role",
              "kind": {
                "Enum": ["admin", "assistant", "teacher", "reviewer", "course_or_exam_creator"]
              }
            }
          },
          "Uuid"
        ]
      },
      "nullable": [false]
    }
  },
  "2e2e94fc2223f01242fa594ea0cb6183aeceab3dd62b9da489a26ffc94ea274d": {
    "query": "\nSELECT *\nFROM organizations\nWHERE slug = $1;\n        ",
    "describe": {
      "columns": [
        {
          "ordinal": 0,
          "name": "id",
          "type_info": "Uuid"
        },
        {
          "ordinal": 1,
          "name": "name",
          "type_info": "Varchar"
        },
        {
          "ordinal": 2,
          "name": "created_at",
          "type_info": "Timestamptz"
        },
        {
          "ordinal": 3,
          "name": "updated_at",
          "type_info": "Timestamptz"
        },
        {
          "ordinal": 4,
          "name": "deleted_at",
          "type_info": "Timestamptz"
        },
        {
          "ordinal": 5,
          "name": "slug",
          "type_info": "Varchar"
        },
        {
          "ordinal": 6,
          "name": "organization_image_path",
          "type_info": "Varchar"
        },
        {
          "ordinal": 7,
          "name": "description",
          "type_info": "Varchar"
        }
      ],
      "parameters": {
        "Left": ["Text"]
      },
      "nullable": [false, false, false, false, true, false, true, true]
    }
  },
  "2e8c7d2dd7b81803591de13bb697c898ea9a2554f47e175907398112082cd2f6": {
    "query": "\nINSERT INTO course_language_groups DEFAULT\nVALUES\nRETURNING id;\n        ",
    "describe": {
      "columns": [
        {
          "ordinal": 0,
          "name": "id",
          "type_info": "Uuid"
        }
      ],
      "parameters": {
        "Left": []
      },
      "nullable": [false]
    }
  },
  "3017bc588af2b26b7c70ce4428288527aa9873e485b253fd0f35e551544efff9": {
    "query": "\nINSERT INTO course_language_groups (id)\nVALUES ($1)\nRETURNING id;\n        ",
    "describe": {
      "columns": [
        {
          "ordinal": 0,
          "name": "id",
          "type_info": "Uuid"
        }
      ],
      "parameters": {
        "Left": ["Uuid"]
      },
      "nullable": [false]
    }
  },
  "306820247b9533af5d464aa15a58f9fcde6a59b1666a3709b32bc1823ad2e970": {
    "query": "\nSELECT *\nFROM exercises\nWHERE course_id = $1\n  AND deleted_at IS NULL\n",
    "describe": {
      "columns": [
        {
          "ordinal": 0,
          "name": "id",
          "type_info": "Uuid"
        },
        {
          "ordinal": 1,
          "name": "created_at",
          "type_info": "Timestamptz"
        },
        {
          "ordinal": 2,
          "name": "updated_at",
          "type_info": "Timestamptz"
        },
        {
          "ordinal": 3,
          "name": "course_id",
          "type_info": "Uuid"
        },
        {
          "ordinal": 4,
          "name": "deleted_at",
          "type_info": "Timestamptz"
        },
        {
          "ordinal": 5,
          "name": "name",
          "type_info": "Varchar"
        },
        {
          "ordinal": 6,
          "name": "deadline",
          "type_info": "Timestamptz"
        },
        {
          "ordinal": 7,
          "name": "page_id",
          "type_info": "Uuid"
        },
        {
          "ordinal": 8,
          "name": "score_maximum",
          "type_info": "Int4"
        },
        {
          "ordinal": 9,
          "name": "order_number",
          "type_info": "Int4"
        },
        {
          "ordinal": 10,
          "name": "chapter_id",
          "type_info": "Uuid"
        },
        {
          "ordinal": 11,
          "name": "copied_from",
          "type_info": "Uuid"
        },
        {
          "ordinal": 12,
          "name": "exam_id",
          "type_info": "Uuid"
        },
        {
          "ordinal": 13,
          "name": "max_tries_per_slide",
          "type_info": "Int4"
        },
        {
          "ordinal": 14,
          "name": "limit_number_of_tries",
          "type_info": "Bool"
        },
        {
          "ordinal": 15,
          "name": "needs_peer_review",
          "type_info": "Bool"
        }
      ],
      "parameters": {
        "Left": ["Uuid"]
      },
      "nullable": [
        false,
        false,
        false,
        true,
        true,
        false,
        true,
        false,
        false,
        false,
        true,
        true,
        true,
        true,
        false,
        false
      ]
    }
  },
  "3086750b6507141d9cde0b6fbb88c242f4e5605e18145ab8fe63b33501255dfb": {
    "query": "\nINSERT INTO exercise_tasks (\n    id,\n    exercise_slide_id,\n    exercise_type,\n    assignment,\n    private_spec,\n    spec_file_id,\n    public_spec,\n    model_solution_spec,\n    order_number,\n    copied_from\n  )\nSELECT uuid_generate_v5($1, id::text),\n  uuid_generate_v5($1, exercise_slide_id::text),\n  exercise_type,\n  assignment,\n  private_spec,\n  spec_file_id,\n  public_spec,\n  model_solution_spec,\n  order_number,\n  id\nFROM exercise_tasks\nWHERE exercise_slide_id IN (\n    SELECT s.id\n    FROM exercise_slides s\n      JOIN exercises e ON (e.id = s.exercise_id)\n    WHERE e.course_id = $2 OR e.exam_id = $2\n    AND e.deleted_at IS NULL\n    AND s.deleted_at IS NULL\n  )\nAND deleted_at IS NULL;\n    ",
    "describe": {
      "columns": [],
      "parameters": {
        "Left": ["Uuid", "Uuid"]
      },
      "nullable": []
    }
  },
  "310d303ee9cea12a2e88194ccff5b4084c9b079ad54cad555edacf336c21cfd7": {
    "query": "\nINSERT INTO courses(id, name, slug, organization_id, language_code, course_language_group_id, is_draft, is_test_mode)\nVALUES($1, $2, $3, $4, $5, $6, $7, $8)\nRETURNING id,\n  name,\n  created_at,\n  updated_at,\n  organization_id,\n  deleted_at,\n  slug,\n  content_search_language::text,\n  language_code,\n  copied_from,\n  course_language_group_id,\n  description,\n  is_draft,\n  is_test_mode;\n            ",
    "describe": {
      "columns": [
        {
          "ordinal": 0,
          "name": "id",
          "type_info": "Uuid"
        },
        {
          "ordinal": 1,
          "name": "name",
          "type_info": "Varchar"
        },
        {
          "ordinal": 2,
          "name": "created_at",
          "type_info": "Timestamptz"
        },
        {
          "ordinal": 3,
          "name": "updated_at",
          "type_info": "Timestamptz"
        },
        {
          "ordinal": 4,
          "name": "organization_id",
          "type_info": "Uuid"
        },
        {
          "ordinal": 5,
          "name": "deleted_at",
          "type_info": "Timestamptz"
        },
        {
          "ordinal": 6,
          "name": "slug",
          "type_info": "Varchar"
        },
        {
          "ordinal": 7,
          "name": "content_search_language",
          "type_info": "Text"
        },
        {
          "ordinal": 8,
          "name": "language_code",
          "type_info": "Varchar"
        },
        {
          "ordinal": 9,
          "name": "copied_from",
          "type_info": "Uuid"
        },
        {
          "ordinal": 10,
          "name": "course_language_group_id",
          "type_info": "Uuid"
        },
        {
          "ordinal": 11,
          "name": "description",
          "type_info": "Text"
        },
        {
          "ordinal": 12,
          "name": "is_draft",
          "type_info": "Bool"
        },
        {
          "ordinal": 13,
          "name": "is_test_mode",
          "type_info": "Bool"
        }
      ],
      "parameters": {
        "Left": ["Uuid", "Varchar", "Varchar", "Uuid", "Varchar", "Uuid", "Bool", "Bool"]
      },
      "nullable": [
        false,
        false,
        false,
        false,
        false,
        true,
        false,
        null,
        false,
        true,
        false,
        true,
        false,
        false
      ]
    }
  },
  "31aea6fb0a3bfcb224c112c8dd555ae01c41f16ccb4f2d472557807348a63ba9": {
    "query": "\nSELECT *\nFROM peer_reviews\nWHERE course_id = $1\n  AND exercise_id IS NULL\n  AND deleted_at IS NULL\n        ",
    "describe": {
      "columns": [
        {
          "ordinal": 0,
          "name": "id",
          "type_info": "Uuid"
        },
        {
          "ordinal": 1,
          "name": "created_at",
          "type_info": "Timestamptz"
        },
        {
          "ordinal": 2,
          "name": "updated_at",
          "type_info": "Timestamptz"
        },
        {
          "ordinal": 3,
          "name": "deleted_at",
          "type_info": "Timestamptz"
        },
        {
          "ordinal": 4,
          "name": "course_id",
          "type_info": "Uuid"
        },
        {
          "ordinal": 5,
          "name": "exercise_id",
          "type_info": "Uuid"
        },
        {
          "ordinal": 6,
          "name": "peer_reviews_to_give",
          "type_info": "Int4"
        },
        {
          "ordinal": 7,
          "name": "peer_reviews_to_receive",
          "type_info": "Int4"
        }
      ],
      "parameters": {
        "Left": ["Uuid"]
      },
      "nullable": [false, false, false, true, false, true, false, false]
    }
  },
  "32b2e273cd76d67a815caa719ad77495b38155aac7e8fe2be06e6f15cbb63228": {
    "query": "\nINSERT INTO exercise_task_gradings (\n    exercise_task_submission_id,\n    course_id,\n    exercise_id,\n    exercise_task_id\n  )\nVALUES ($1, $2, $3, $4)\nRETURNING id\n",
    "describe": {
      "columns": [
        {
          "ordinal": 0,
          "name": "id",
          "type_info": "Uuid"
        }
      ],
      "parameters": {
        "Left": ["Uuid", "Uuid", "Uuid", "Uuid"]
      },
      "nullable": [false]
    }
  },
  "346af2b8f77a86c90b599b24167da4aee650d1bc3694c8603c4a60fc8cdbe477": {
    "query": "\nINSERT INTO feedback(user_id, course_id, feedback_given, selected_text, page_id)\nVALUES ($1, $2, $3, $4, $5)\nRETURNING id\n",
    "describe": {
      "columns": [
        {
          "ordinal": 0,
          "name": "id",
          "type_info": "Uuid"
        }
      ],
      "parameters": {
        "Left": ["Uuid", "Uuid", "Varchar", "Text", "Uuid"]
      },
      "nullable": [false]
    }
  },
  "35113aa3e7d61c91d5f9befed9ad66e3cd72c77d21b7639dd18af3f4feb8c12f": {
    "query": "\nUPDATE organizations\nSET organization_image_path = $1\nWHERE id = $2\nRETURNING *;",
    "describe": {
      "columns": [
        {
          "ordinal": 0,
          "name": "id",
          "type_info": "Uuid"
        },
        {
          "ordinal": 1,
          "name": "name",
          "type_info": "Varchar"
        },
        {
          "ordinal": 2,
          "name": "created_at",
          "type_info": "Timestamptz"
        },
        {
          "ordinal": 3,
          "name": "updated_at",
          "type_info": "Timestamptz"
        },
        {
          "ordinal": 4,
          "name": "deleted_at",
          "type_info": "Timestamptz"
        },
        {
          "ordinal": 5,
          "name": "slug",
          "type_info": "Varchar"
        },
        {
          "ordinal": 6,
          "name": "organization_image_path",
          "type_info": "Varchar"
        },
        {
          "ordinal": 7,
          "name": "description",
          "type_info": "Varchar"
        }
      ],
      "parameters": {
        "Left": ["Varchar", "Uuid"]
      },
      "nullable": [false, false, false, false, true, false, true, true]
    }
  },
  "351fb02061a7a4e72a1197c536b8cbde04ddef1697e46dc78e32d8bdebc1af53": {
    "query": "\nSELECT id,\n  created_at,\n  updated_at,\n  deleted_at,\n  exercise_slide_id,\n  course_id,\n  course_instance_id,\n  exam_id,\n  exercise_id,\n  user_id,\n  user_points_update_strategy AS \"user_points_update_strategy: _\"\nFROM exercise_slide_submissions\nWHERE exercise_id = $1\n  AND deleted_at IS NULL\nLIMIT $2 OFFSET $3\n        ",
    "describe": {
      "columns": [
        {
          "ordinal": 0,
          "name": "id",
          "type_info": "Uuid"
        },
        {
          "ordinal": 1,
          "name": "created_at",
          "type_info": "Timestamptz"
        },
        {
          "ordinal": 2,
          "name": "updated_at",
          "type_info": "Timestamptz"
        },
        {
          "ordinal": 3,
          "name": "deleted_at",
          "type_info": "Timestamptz"
        },
        {
          "ordinal": 4,
          "name": "exercise_slide_id",
          "type_info": "Uuid"
        },
        {
          "ordinal": 5,
          "name": "course_id",
          "type_info": "Uuid"
        },
        {
          "ordinal": 6,
          "name": "course_instance_id",
          "type_info": "Uuid"
        },
        {
          "ordinal": 7,
          "name": "exam_id",
          "type_info": "Uuid"
        },
        {
          "ordinal": 8,
          "name": "exercise_id",
          "type_info": "Uuid"
        },
        {
          "ordinal": 9,
          "name": "user_id",
          "type_info": "Uuid"
        },
        {
          "ordinal": 10,
          "name": "user_points_update_strategy: _",
          "type_info": {
            "Custom": {
              "name": "user_points_update_strategy",
              "kind": {
                "Enum": [
                  "can-add-points-but-cannot-remove-points",
                  "can-add-points-and-can-remove-points"
                ]
              }
            }
          }
        }
      ],
      "parameters": {
        "Left": ["Uuid", "Int8", "Int8"]
      },
      "nullable": [false, false, false, true, false, true, true, true, false, false, false]
    }
  },
  "375b467ba026680d07ba6fa844de91afd942e86b2715431e41b6788df0d2b3c0": {
    "query": "SELECT * FROM users WHERE upstream_id = $1",
    "describe": {
      "columns": [
        {
          "ordinal": 0,
          "name": "id",
          "type_info": "Uuid"
        },
        {
          "ordinal": 1,
          "name": "created_at",
          "type_info": "Timestamptz"
        },
        {
          "ordinal": 2,
          "name": "updated_at",
          "type_info": "Timestamptz"
        },
        {
          "ordinal": 3,
          "name": "deleted_at",
          "type_info": "Timestamptz"
        },
        {
          "ordinal": 4,
          "name": "upstream_id",
          "type_info": "Int4"
        },
        {
          "ordinal": 5,
          "name": "email",
          "type_info": "Varchar"
        },
        {
          "ordinal": 6,
          "name": "first_name",
          "type_info": "Varchar"
        },
        {
          "ordinal": 7,
          "name": "last_name",
          "type_info": "Varchar"
        }
      ],
      "parameters": {
        "Left": ["Int4"]
      },
      "nullable": [false, false, false, true, true, false, true, true]
    }
  },
  "37dfaa87dd74a4c1f409cd120e6997847616214878ae8a66b326699fa8633ad3": {
    "query": "\nUPDATE chapters\nSET deleted_at = now()\nWHERE id = $1\nRETURNING *;\n",
    "describe": {
      "columns": [
        {
          "ordinal": 0,
          "name": "id",
          "type_info": "Uuid"
        },
        {
          "ordinal": 1,
          "name": "name",
          "type_info": "Varchar"
        },
        {
          "ordinal": 2,
          "name": "course_id",
          "type_info": "Uuid"
        },
        {
          "ordinal": 3,
          "name": "chapter_number",
          "type_info": "Int4"
        },
        {
          "ordinal": 4,
          "name": "created_at",
          "type_info": "Timestamptz"
        },
        {
          "ordinal": 5,
          "name": "updated_at",
          "type_info": "Timestamptz"
        },
        {
          "ordinal": 6,
          "name": "deleted_at",
          "type_info": "Timestamptz"
        },
        {
          "ordinal": 7,
          "name": "front_page_id",
          "type_info": "Uuid"
        },
        {
          "ordinal": 8,
          "name": "opens_at",
          "type_info": "Timestamptz"
        },
        {
          "ordinal": 9,
          "name": "chapter_image_path",
          "type_info": "Varchar"
        },
        {
          "ordinal": 10,
          "name": "copied_from",
          "type_info": "Uuid"
        },
        {
          "ordinal": 11,
          "name": "deadline",
          "type_info": "Timestamptz"
        }
      ],
      "parameters": {
        "Left": ["Uuid"]
      },
      "nullable": [false, false, false, false, false, false, true, true, true, true, true, true]
    }
  },
  "3924a8462c26cbf1dd766605810cc5db4b523ae7cbe412d5d07fe3c4d4944e51": {
    "query": "UPDATE pages SET deleted_at = now() WHERE chapter_id = $1;",
    "describe": {
      "columns": [],
      "parameters": {
        "Left": ["Uuid"]
      },
      "nullable": []
    }
  },
  "398cddba416318e36683334088580e67fd4a2b995045c3ef01ed5a737194e30c": {
    "query": "\nUPDATE material_references\nSET reference = $1, citation_key = $2\nWHERE id = $3;\n",
    "describe": {
      "columns": [],
      "parameters": {
        "Left": ["Text", "Text", "Uuid"]
      },
      "nullable": []
    }
  },
  "3a3fa537038bdbeb11c9454487111b56afaa5230c97546dc0b29554446bfa27d": {
    "query": "\nSELECT COALESCE(ues.score_given, 0) AS score_given,\n  ues.exercise_id AS exercise_id\nFROM user_exercise_states AS ues\nWHERE ues.deleted_at IS NULL\n  AND ues.exercise_id IN (\n    SELECT UNNEST($1::uuid [])\n  )\n  AND ues.course_instance_id = $2\n  AND ues.user_id = $3;\n        ",
    "describe": {
      "columns": [
        {
          "ordinal": 0,
          "name": "score_given",
          "type_info": "Float4"
        },
        {
          "ordinal": 1,
          "name": "exercise_id",
          "type_info": "Uuid"
        }
      ],
      "parameters": {
        "Left": ["UuidArray", "Uuid", "Uuid"]
      },
      "nullable": [null, false]
    }
  },
  "3bb077ad577e36fde77fb49923128af173cd07b8196dceb6810c676ccd2b79ef": {
    "query": "\nINSERT INTO peer_review_questions (\n    peer_review_id,\n    order_number,\n    question,\n    question_type,\n    answer_required\n  )\nVALUES ($1, $2, $3, $4, $5)\nRETURNING id;\n        ",
    "describe": {
      "columns": [
        {
          "ordinal": 0,
          "name": "id",
          "type_info": "Uuid"
        }
      ],
      "parameters": {
        "Left": [
          "Uuid",
          "Int4",
          "Varchar",
          {
            "Custom": {
              "name": "peer_review_question_type",
              "kind": {
                "Enum": ["essay", "scale"]
              }
            }
          },
          "Bool"
        ]
      },
      "nullable": [false]
    }
  },
  "3c2b64111ba7ccdb5e06f98510b44f1bd05285f3ef90fa1dc92b8a359dd4ebf5": {
    "query": "\nSELECT id,\n  user_id,\n  exercise_id,\n  course_instance_id,\n  exam_id,\n  created_at,\n  updated_at,\n  deleted_at,\n  score_given,\n  grading_progress AS \"grading_progress: _\",\n  activity_progress AS \"activity_progress: _\",\n  exercise_progress AS \"exercise_progress: _\",\n  selected_exercise_slide_id\nFROM user_exercise_states\nWHERE id = $1\n  AND deleted_at IS NULL\n        ",
    "describe": {
      "columns": [
        {
          "ordinal": 0,
          "name": "id",
          "type_info": "Uuid"
        },
        {
          "ordinal": 1,
          "name": "user_id",
          "type_info": "Uuid"
        },
        {
          "ordinal": 2,
          "name": "exercise_id",
          "type_info": "Uuid"
        },
        {
          "ordinal": 3,
          "name": "course_instance_id",
          "type_info": "Uuid"
        },
        {
          "ordinal": 4,
          "name": "exam_id",
          "type_info": "Uuid"
        },
        {
          "ordinal": 5,
          "name": "created_at",
          "type_info": "Timestamptz"
        },
        {
          "ordinal": 6,
          "name": "updated_at",
          "type_info": "Timestamptz"
        },
        {
          "ordinal": 7,
          "name": "deleted_at",
          "type_info": "Timestamptz"
        },
        {
          "ordinal": 8,
          "name": "score_given",
          "type_info": "Float4"
        },
        {
          "ordinal": 9,
          "name": "grading_progress: _",
          "type_info": {
            "Custom": {
              "name": "grading_progress",
              "kind": {
                "Enum": ["fully-graded", "pending", "pending-manual", "failed", "not-ready"]
              }
            }
          }
        },
        {
          "ordinal": 10,
          "name": "activity_progress: _",
          "type_info": {
            "Custom": {
              "name": "activity_progress",
              "kind": {
                "Enum": ["initialized", "started", "in-progress", "submitted", "completed"]
              }
            }
          }
        },
        {
          "ordinal": 11,
          "name": "exercise_progress: _",
          "type_info": {
            "Custom": {
              "name": "exercise_progress",
              "kind": {
                "Enum": ["not_answered", "peer_review", "self_review", "complete"]
              }
            }
          }
        },
        {
          "ordinal": 12,
          "name": "selected_exercise_slide_id",
          "type_info": "Uuid"
        }
      ],
      "parameters": {
        "Left": ["Uuid"]
      },
      "nullable": [
        false,
        false,
        false,
        true,
        true,
        false,
        false,
        true,
        true,
        false,
        false,
        false,
        true
      ]
    }
  },
  "3cfa60a3aa02306a61d9a0fc8faadefde42a9c78b5c3a71b12ed35e17f7dd9f3": {
    "query": "\nSELECT user_id,\n  email,\n  to_jsonb(array_agg(to_jsonb(uue) - 'email' - 'user_id')) AS points_for_exercises\nFROM (\n    SELECT u.id AS user_id,\n      u.email,\n      exercise_id,\n      COALESCE(score_given, 0) as score_given\n    FROM user_exercise_states ues\n      JOIN users u ON u.id = ues.user_id\n      JOIN exercises e ON e.id = ues.exercise_id\n    WHERE ues.exam_id = $1\n      AND ues.deleted_at IS NULL\n      AND u.deleted_at IS NULL\n      AND e.deleted_at IS NULL\n  ) as uue\nGROUP BY user_id,\n  email\n",
    "describe": {
      "columns": [
        {
          "ordinal": 0,
          "name": "user_id",
          "type_info": "Uuid"
        },
        {
          "ordinal": 1,
          "name": "email",
          "type_info": "Varchar"
        },
        {
          "ordinal": 2,
          "name": "points_for_exercises",
          "type_info": "Jsonb"
        }
      ],
      "parameters": {
        "Left": ["Uuid"]
      },
      "nullable": [false, false, null]
    }
  },
  "3e428bdd951fadaeac24cab7e991c4928f8c58df8dd45c61fbb8779b5ddcbe85": {
    "query": "\nINSERT INTO course_instance_enrollments (user_id, course_id, course_instance_id)\nVALUES ($1, $2, $3)\n",
    "describe": {
      "columns": [],
      "parameters": {
        "Left": ["Uuid", "Uuid", "Uuid"]
      },
      "nullable": []
    }
  },
  "3efd7e76fe0499f93390283a55c2a211bdd97707302b31e146b85a95361a93aa": {
    "query": "\nSELECT id,\n  created_at,\n  updated_at,\n  exercise_task_submission_id,\n  course_id,\n  exam_id,\n  exercise_id,\n  exercise_task_id,\n  grading_priority,\n  score_given,\n  grading_progress as \"grading_progress: _\",\n  unscaled_score_maximum,\n  unscaled_score_given,\n  grading_started_at,\n  grading_completed_at,\n  feedback_json,\n  feedback_text,\n  deleted_at\nFROM exercise_task_gradings\nWHERE exercise_task_submission_id = $1\n  AND deleted_at IS NULL\n        ",
    "describe": {
      "columns": [
        {
          "ordinal": 0,
          "name": "id",
          "type_info": "Uuid"
        },
        {
          "ordinal": 1,
          "name": "created_at",
          "type_info": "Timestamptz"
        },
        {
          "ordinal": 2,
          "name": "updated_at",
          "type_info": "Timestamptz"
        },
        {
          "ordinal": 3,
          "name": "exercise_task_submission_id",
          "type_info": "Uuid"
        },
        {
          "ordinal": 4,
          "name": "course_id",
          "type_info": "Uuid"
        },
        {
          "ordinal": 5,
          "name": "exam_id",
          "type_info": "Uuid"
        },
        {
          "ordinal": 6,
          "name": "exercise_id",
          "type_info": "Uuid"
        },
        {
          "ordinal": 7,
          "name": "exercise_task_id",
          "type_info": "Uuid"
        },
        {
          "ordinal": 8,
          "name": "grading_priority",
          "type_info": "Int4"
        },
        {
          "ordinal": 9,
          "name": "score_given",
          "type_info": "Float4"
        },
        {
          "ordinal": 10,
          "name": "grading_progress: _",
          "type_info": {
            "Custom": {
              "name": "grading_progress",
              "kind": {
                "Enum": ["fully-graded", "pending", "pending-manual", "failed", "not-ready"]
              }
            }
          }
        },
        {
          "ordinal": 11,
          "name": "unscaled_score_maximum",
          "type_info": "Int4"
        },
        {
          "ordinal": 12,
          "name": "unscaled_score_given",
          "type_info": "Float4"
        },
        {
          "ordinal": 13,
          "name": "grading_started_at",
          "type_info": "Timestamptz"
        },
        {
          "ordinal": 14,
          "name": "grading_completed_at",
          "type_info": "Timestamptz"
        },
        {
          "ordinal": 15,
          "name": "feedback_json",
          "type_info": "Jsonb"
        },
        {
          "ordinal": 16,
          "name": "feedback_text",
          "type_info": "Text"
        },
        {
          "ordinal": 17,
          "name": "deleted_at",
          "type_info": "Timestamptz"
        }
      ],
      "parameters": {
        "Left": ["Uuid"]
      },
      "nullable": [
        false,
        false,
        false,
        false,
        true,
        true,
        false,
        false,
        false,
        true,
        false,
        true,
        true,
        true,
        true,
        true,
        true,
        true
      ]
    }
  },
  "40b567c1d708b67f96fa4c19f17080de38fa0b9ab026ab648f61a4bb42fe19d5": {
    "query": "\nSELECT id,\n  name,\n  created_at,\n  updated_at,\n  organization_id,\n  deleted_at,\n  slug,\n  content_search_language::text,\n  language_code,\n  copied_from,\n  course_language_group_id,\n  description,\n  is_draft,\n  is_test_mode\nFROM courses\nWHERE deleted_at IS NULL;\n",
    "describe": {
      "columns": [
        {
          "ordinal": 0,
          "name": "id",
          "type_info": "Uuid"
        },
        {
          "ordinal": 1,
          "name": "name",
          "type_info": "Varchar"
        },
        {
          "ordinal": 2,
          "name": "created_at",
          "type_info": "Timestamptz"
        },
        {
          "ordinal": 3,
          "name": "updated_at",
          "type_info": "Timestamptz"
        },
        {
          "ordinal": 4,
          "name": "organization_id",
          "type_info": "Uuid"
        },
        {
          "ordinal": 5,
          "name": "deleted_at",
          "type_info": "Timestamptz"
        },
        {
          "ordinal": 6,
          "name": "slug",
          "type_info": "Varchar"
        },
        {
          "ordinal": 7,
          "name": "content_search_language",
          "type_info": "Text"
        },
        {
          "ordinal": 8,
          "name": "language_code",
          "type_info": "Varchar"
        },
        {
          "ordinal": 9,
          "name": "copied_from",
          "type_info": "Uuid"
        },
        {
          "ordinal": 10,
          "name": "course_language_group_id",
          "type_info": "Uuid"
        },
        {
          "ordinal": 11,
          "name": "description",
          "type_info": "Text"
        },
        {
          "ordinal": 12,
          "name": "is_draft",
          "type_info": "Bool"
        },
        {
          "ordinal": 13,
          "name": "is_test_mode",
          "type_info": "Bool"
        }
      ],
      "parameters": {
        "Left": []
      },
      "nullable": [
        false,
        false,
        false,
        false,
        false,
        true,
        false,
        null,
        false,
        true,
        false,
        true,
        false,
        false
      ]
    }
  },
  "42788ebc1b44924d1a2fec48d2d374c6761a01819238903738e3ed94597f6bca": {
    "query": "\nINSERT INTO url_redirections (destination_page_id, old_url_path, course_id)\nSELECT $1, $2, $3\nRETURNING id\n",
    "describe": {
      "columns": [
        {
          "ordinal": 0,
          "name": "id",
          "type_info": "Uuid"
        }
      ],
      "parameters": {
        "Left": ["Uuid", "Text", "Uuid"]
      },
      "nullable": [false]
    }
  },
  "42bb90fd049adc897da8bdd2b82ab5b13af558433fae08261cecd5facb0c2f4f": {
    "query": "\nSELECT COUNT(*) as count\nFROM exercise_slide_submissions\nWHERE exercise_id = $1\n",
    "describe": {
      "columns": [
        {
          "ordinal": 0,
          "name": "count",
          "type_info": "Int8"
        }
      ],
      "parameters": {
        "Left": ["Uuid"]
      },
      "nullable": [null]
    }
  },
  "436a4b6e66a08b6449ee12211e083a2291b3665a8b580e585fb211f451bd3a15": {
    "query": "\nUPDATE chapters\nSET front_page_id = $1\nWHERE id = $2\nRETURNING *;\n        ",
    "describe": {
      "columns": [
        {
          "ordinal": 0,
          "name": "id",
          "type_info": "Uuid"
        },
        {
          "ordinal": 1,
          "name": "name",
          "type_info": "Varchar"
        },
        {
          "ordinal": 2,
          "name": "course_id",
          "type_info": "Uuid"
        },
        {
          "ordinal": 3,
          "name": "chapter_number",
          "type_info": "Int4"
        },
        {
          "ordinal": 4,
          "name": "created_at",
          "type_info": "Timestamptz"
        },
        {
          "ordinal": 5,
          "name": "updated_at",
          "type_info": "Timestamptz"
        },
        {
          "ordinal": 6,
          "name": "deleted_at",
          "type_info": "Timestamptz"
        },
        {
          "ordinal": 7,
          "name": "front_page_id",
          "type_info": "Uuid"
        },
        {
          "ordinal": 8,
          "name": "opens_at",
          "type_info": "Timestamptz"
        },
        {
          "ordinal": 9,
          "name": "chapter_image_path",
          "type_info": "Varchar"
        },
        {
          "ordinal": 10,
          "name": "copied_from",
          "type_info": "Uuid"
        },
        {
          "ordinal": 11,
          "name": "deadline",
          "type_info": "Timestamptz"
        }
      ],
      "parameters": {
        "Left": ["Uuid", "Uuid"]
      },
      "nullable": [false, false, false, false, false, false, true, true, true, true, true, true]
    }
  },
  "438826ebe59c90f50b22e0cbd7c3599c21a2cd6f5727f077c6fa9b4f9b1aedd6": {
    "query": "UPDATE pages SET url_path = $2, chapter_id = $3, order_number = $4 WHERE pages.id = $1",
    "describe": {
      "columns": [],
      "parameters": {
        "Left": ["Uuid", "Varchar", "Uuid", "Int4"]
      },
      "nullable": []
    }
  },
  "43bd86b52b6834f11c68bbe73feef8a34f444934be89ac77bdf9bfe6d3f0f910": {
    "query": "\nUPDATE chapters\nSET chapter_image_path = $1\nWHERE id = $2\nRETURNING *;",
    "describe": {
      "columns": [
        {
          "ordinal": 0,
          "name": "id",
          "type_info": "Uuid"
        },
        {
          "ordinal": 1,
          "name": "name",
          "type_info": "Varchar"
        },
        {
          "ordinal": 2,
          "name": "course_id",
          "type_info": "Uuid"
        },
        {
          "ordinal": 3,
          "name": "chapter_number",
          "type_info": "Int4"
        },
        {
          "ordinal": 4,
          "name": "created_at",
          "type_info": "Timestamptz"
        },
        {
          "ordinal": 5,
          "name": "updated_at",
          "type_info": "Timestamptz"
        },
        {
          "ordinal": 6,
          "name": "deleted_at",
          "type_info": "Timestamptz"
        },
        {
          "ordinal": 7,
          "name": "front_page_id",
          "type_info": "Uuid"
        },
        {
          "ordinal": 8,
          "name": "opens_at",
          "type_info": "Timestamptz"
        },
        {
          "ordinal": 9,
          "name": "chapter_image_path",
          "type_info": "Varchar"
        },
        {
          "ordinal": 10,
          "name": "copied_from",
          "type_info": "Uuid"
        },
        {
          "ordinal": 11,
          "name": "deadline",
          "type_info": "Timestamptz"
        }
      ],
      "parameters": {
        "Left": ["Varchar", "Uuid"]
      },
      "nullable": [false, false, false, false, false, false, true, true, true, true, true, true]
    }
  },
  "4422d198c0e9c4502344c5b1145df37a6cf0b8a85e43390dfc3c5a1ed57549d2": {
    "query": "\nSELECT exams.id,\n  courses.id as course_id,\n  courses.name as course_name,\n  exams.name\nFROM exams\n  JOIN course_exams ON course_exams.exam_id = exams.id\n  JOIN courses ON courses.id = course_exams.course_id\nWHERE exams.organization_id = $1\n  AND exams.deleted_at IS NULL\n  AND courses.deleted_at IS NULL\n",
    "describe": {
      "columns": [
        {
          "ordinal": 0,
          "name": "id",
          "type_info": "Uuid"
        },
        {
          "ordinal": 1,
          "name": "course_id",
          "type_info": "Uuid"
        },
        {
          "ordinal": 2,
          "name": "course_name",
          "type_info": "Varchar"
        },
        {
          "ordinal": 3,
          "name": "name",
          "type_info": "Varchar"
        }
      ],
      "parameters": {
        "Left": ["Uuid"]
      },
      "nullable": [false, false, false, false]
    }
  },
<<<<<<< HEAD
  "4713ef1238437d6952f073fce7db826fac893b938edacba02855eeef03ae1133": {
    "query": "\nSELECT *\nFROM material_references\nWHERE course_id = $1\n  AND deleted_at IS NULL;\n    ",
    "describe": {
      "columns": [
        {
          "ordinal": 0,
          "name": "id",
          "type_info": "Uuid"
        },
        {
          "ordinal": 1,
          "name": "course_id",
          "type_info": "Uuid"
        },
        {
          "ordinal": 2,
          "name": "citation_key",
          "type_info": "Text"
        },
        {
          "ordinal": 3,
          "name": "reference",
          "type_info": "Text"
        },
        {
          "ordinal": 4,
          "name": "created_at",
          "type_info": "Timestamptz"
        },
        {
          "ordinal": 5,
          "name": "updated_at",
          "type_info": "Timestamptz"
        },
        {
          "ordinal": 6,
          "name": "deleted_at",
          "type_info": "Timestamptz"
        }
      ],
      "parameters": {
        "Left": ["Uuid"]
      },
      "nullable": [false, false, false, false, false, false, true]
    }
  },
  "4a941f65ffdb7975654d492932697491dff81a72f4738383b310c2fcad159639": {
    "query": "\nSELECT id,\n  user_id,\n  exercise_id,\n  course_instance_id,\n  exam_id,\n  created_at,\n  updated_at,\n  deleted_at,\n  score_given,\n  grading_progress as \"grading_progress: _\",\n  activity_progress as \"activity_progress: _\",\n  selected_exercise_slide_id\nFROM user_exercise_states\nWHERE user_id = $1\n  AND exercise_id = $2\n  AND (course_instance_id = $3 OR exam_id = $4)\n      ",
    "describe": {
      "columns": [
        {
          "ordinal": 0,
          "name": "id",
          "type_info": "Uuid"
        },
        {
          "ordinal": 1,
          "name": "user_id",
          "type_info": "Uuid"
        },
        {
          "ordinal": 2,
          "name": "exercise_id",
          "type_info": "Uuid"
        },
        {
          "ordinal": 3,
          "name": "course_instance_id",
          "type_info": "Uuid"
        },
        {
          "ordinal": 4,
          "name": "exam_id",
          "type_info": "Uuid"
        },
        {
          "ordinal": 5,
          "name": "created_at",
          "type_info": "Timestamptz"
        },
        {
          "ordinal": 6,
          "name": "updated_at",
          "type_info": "Timestamptz"
        },
        {
          "ordinal": 7,
          "name": "deleted_at",
          "type_info": "Timestamptz"
        },
        {
          "ordinal": 8,
          "name": "score_given",
          "type_info": "Float4"
        },
        {
          "ordinal": 9,
          "name": "grading_progress: _",
          "type_info": {
            "Custom": {
              "name": "grading_progress",
              "kind": {
                "Enum": ["fully-graded", "pending", "pending-manual", "failed", "not-ready"]
              }
            }
          }
        },
        {
          "ordinal": 10,
          "name": "activity_progress: _",
          "type_info": {
            "Custom": {
              "name": "activity_progress",
              "kind": {
                "Enum": ["initialized", "started", "in-progress", "submitted", "completed"]
              }
            }
          }
        },
        {
          "ordinal": 11,
          "name": "selected_exercise_slide_id",
          "type_info": "Uuid"
        }
      ],
      "parameters": {
        "Left": ["Uuid", "Uuid", "Uuid", "Uuid"]
      },
      "nullable": [false, false, false, true, true, false, false, true, true, false, false, true]
    }
  },
=======
>>>>>>> 34166a51
  "4bcf93034b7f1e2a30d12f895c2e8c394094dd5b057cbbd89a5715ad9518ef9d": {
    "query": "\n  UPDATE exercises\n  SET deleted_at = now()\n  WHERE page_id = $1\n          ",
    "describe": {
      "columns": [],
      "parameters": {
        "Left": ["Uuid"]
      },
      "nullable": []
    }
  },
  "4c1c90488e758f959a27a91a32decb1057674d9f57732a9cceef61effae80419": {
    "query": "\nUPDATE pages\nSET content = $2,\n  url_path = $3,\n  title = $4,\n  chapter_id = $5\nWHERE id = $1\nRETURNING id,\n  created_at,\n  updated_at,\n  course_id,\n  exam_id,\n  chapter_id,\n  url_path,\n  title,\n  deleted_at,\n  content,\n  order_number,\n  copied_from\n        ",
    "describe": {
      "columns": [
        {
          "ordinal": 0,
          "name": "id",
          "type_info": "Uuid"
        },
        {
          "ordinal": 1,
          "name": "created_at",
          "type_info": "Timestamptz"
        },
        {
          "ordinal": 2,
          "name": "updated_at",
          "type_info": "Timestamptz"
        },
        {
          "ordinal": 3,
          "name": "course_id",
          "type_info": "Uuid"
        },
        {
          "ordinal": 4,
          "name": "exam_id",
          "type_info": "Uuid"
        },
        {
          "ordinal": 5,
          "name": "chapter_id",
          "type_info": "Uuid"
        },
        {
          "ordinal": 6,
          "name": "url_path",
          "type_info": "Varchar"
        },
        {
          "ordinal": 7,
          "name": "title",
          "type_info": "Varchar"
        },
        {
          "ordinal": 8,
          "name": "deleted_at",
          "type_info": "Timestamptz"
        },
        {
          "ordinal": 9,
          "name": "content",
          "type_info": "Jsonb"
        },
        {
          "ordinal": 10,
          "name": "order_number",
          "type_info": "Int4"
        },
        {
          "ordinal": 11,
          "name": "copied_from",
          "type_info": "Uuid"
        }
      ],
      "parameters": {
        "Left": ["Uuid", "Jsonb", "Varchar", "Varchar", "Uuid"]
      },
      "nullable": [false, false, false, true, true, true, false, false, true, false, false, true]
    }
  },
  "4c7587a63fa11311dbe3b3466599276be54d129f90ce6721b7ae33c08156b83b": {
    "query": "\nSELECT date_part('isodow', created_at)::integer isodow,\n  date_part('hour', created_at)::integer \"hour\",\n  count(*)::integer\nFROM exercise_slide_submissions\nWHERE course_id = $1\nGROUP BY isodow,\n  \"hour\"\nORDER BY isodow,\n  hour;\n          ",
    "describe": {
      "columns": [
        {
          "ordinal": 0,
          "name": "isodow",
          "type_info": "Int4"
        },
        {
          "ordinal": 1,
          "name": "hour",
          "type_info": "Int4"
        },
        {
          "ordinal": 2,
          "name": "count",
          "type_info": "Int4"
        }
      ],
      "parameters": {
        "Left": ["Uuid"]
      },
      "nullable": [null, null, null]
    }
  },
  "4c8deb63a67f9626f7f8c82f88241ba6e7802693940d26952c4579943b450ac2": {
    "query": "\nINSERT INTO user_exercise_slide_states (\n    exercise_slide_id,\n    user_exercise_state_id,\n    grading_progress\n  )\nVALUES ($1, $2, $3)\nRETURNING id\n        ",
    "describe": {
      "columns": [
        {
          "ordinal": 0,
          "name": "id",
          "type_info": "Uuid"
        }
      ],
      "parameters": {
        "Left": [
          "Uuid",
          "Uuid",
          {
            "Custom": {
              "name": "grading_progress",
              "kind": {
                "Enum": ["fully-graded", "pending", "pending-manual", "failed", "not-ready"]
              }
            }
          }
        ]
      },
      "nullable": [false]
    }
  },
  "4d463289b30366e199adbf4801cc8a685da54990989a74b6c07e592234f41e1b": {
    "query": "UPDATE exercise_tasks SET deleted_at = now() WHERE deleted_at IS NULL AND exercise_slide_id IN (SELECT id FROM exercise_slides WHERE exercise_slides.deleted_at IS NULL AND exercise_id IN (SELECT id FROM exercises WHERE chapter_id = $1 AND exercises.deleted_at IS NULL));",
    "describe": {
      "columns": [],
      "parameters": {
        "Left": ["Uuid"]
      },
      "nullable": []
    }
  },
  "4dd782cd803242c13bb09a513ce1b947433a940989d46a40391a4564e305dfa8": {
    "query": "SELECT * FROM organizations WHERE deleted_at IS NULL ORDER BY name;",
    "describe": {
      "columns": [
        {
          "ordinal": 0,
          "name": "id",
          "type_info": "Uuid"
        },
        {
          "ordinal": 1,
          "name": "name",
          "type_info": "Varchar"
        },
        {
          "ordinal": 2,
          "name": "created_at",
          "type_info": "Timestamptz"
        },
        {
          "ordinal": 3,
          "name": "updated_at",
          "type_info": "Timestamptz"
        },
        {
          "ordinal": 4,
          "name": "deleted_at",
          "type_info": "Timestamptz"
        },
        {
          "ordinal": 5,
          "name": "slug",
          "type_info": "Varchar"
        },
        {
          "ordinal": 6,
          "name": "organization_image_path",
          "type_info": "Varchar"
        },
        {
          "ordinal": 7,
          "name": "description",
          "type_info": "Varchar"
        }
      ],
      "parameters": {
        "Left": []
      },
      "nullable": [false, false, false, false, true, false, true, true]
    }
  },
  "4dffcac2b11a34fa08132bc4b28e097e1c150fba42f6c7b10bbb1239767997cd": {
    "query": "\nSELECT exercise_task_id,\n  user_exercise_slide_state_id,\n  created_at,\n  updated_at,\n  deleted_at,\n  score_given,\n  grading_progress as \"grading_progress: _\"\nFROM user_exercise_task_states\nWHERE exercise_task_id = $1\n  AND user_exercise_slide_state_id = $2\n  AND deleted_at IS NULL\n        ",
    "describe": {
      "columns": [
        {
          "ordinal": 0,
          "name": "exercise_task_id",
          "type_info": "Uuid"
        },
        {
          "ordinal": 1,
          "name": "user_exercise_slide_state_id",
          "type_info": "Uuid"
        },
        {
          "ordinal": 2,
          "name": "created_at",
          "type_info": "Timestamptz"
        },
        {
          "ordinal": 3,
          "name": "updated_at",
          "type_info": "Timestamptz"
        },
        {
          "ordinal": 4,
          "name": "deleted_at",
          "type_info": "Timestamptz"
        },
        {
          "ordinal": 5,
          "name": "score_given",
          "type_info": "Float4"
        },
        {
          "ordinal": 6,
          "name": "grading_progress: _",
          "type_info": {
            "Custom": {
              "name": "grading_progress",
              "kind": {
                "Enum": ["fully-graded", "pending", "pending-manual", "failed", "not-ready"]
              }
            }
          }
        }
      ],
      "parameters": {
        "Left": ["Uuid", "Uuid"]
      },
      "nullable": [false, false, false, false, true, true, false]
    }
  },
  "4e0c321cdf774495ae5abb90d777362066957858b50f1da00e85dcb062f573e8": {
    "query": "\nSELECT pages.id,\n  pages.created_at,\n  pages.updated_at,\n  pages.course_id,\n  pages.exam_id,\n  pages.chapter_id,\n  pages.url_path,\n  pages.title,\n  pages.deleted_at,\n  pages.content,\n  pages.order_number,\n  pages.copied_from\nFROM url_redirections\n  JOIN pages on pages.id = url_redirections.destination_page_id\nWHERE url_redirections.course_id = $1\n  AND old_url_path = $2\n  AND url_redirections.deleted_at IS NULL\n  AND pages.deleted_at IS NULL;\n    ",
    "describe": {
      "columns": [
        {
          "ordinal": 0,
          "name": "id",
          "type_info": "Uuid"
        },
        {
          "ordinal": 1,
          "name": "created_at",
          "type_info": "Timestamptz"
        },
        {
          "ordinal": 2,
          "name": "updated_at",
          "type_info": "Timestamptz"
        },
        {
          "ordinal": 3,
          "name": "course_id",
          "type_info": "Uuid"
        },
        {
          "ordinal": 4,
          "name": "exam_id",
          "type_info": "Uuid"
        },
        {
          "ordinal": 5,
          "name": "chapter_id",
          "type_info": "Uuid"
        },
        {
          "ordinal": 6,
          "name": "url_path",
          "type_info": "Varchar"
        },
        {
          "ordinal": 7,
          "name": "title",
          "type_info": "Varchar"
        },
        {
          "ordinal": 8,
          "name": "deleted_at",
          "type_info": "Timestamptz"
        },
        {
          "ordinal": 9,
          "name": "content",
          "type_info": "Jsonb"
        },
        {
          "ordinal": 10,
          "name": "order_number",
          "type_info": "Int4"
        },
        {
          "ordinal": 11,
          "name": "copied_from",
          "type_info": "Uuid"
        }
      ],
      "parameters": {
        "Left": ["Uuid", "Text"]
      },
      "nullable": [false, false, false, true, true, true, false, false, true, false, false, true]
    }
  },
  "4f7e2b9650e10a87e8df9091b99fb43d3eb68974730a3c08dc6a63ae3ec4f92e": {
    "query": "\nSELECT ucs.*\nFROM courses c\n  JOIN user_course_settings ucs ON (\n    ucs.course_language_group_id = c.course_language_group_id\n  )\nWHERE c.id = $1\n  AND ucs.user_id = $2\n  AND c.deleted_at IS NULL\n  AND ucs.deleted_at IS NULL;\n        ",
    "describe": {
      "columns": [
        {
          "ordinal": 0,
          "name": "user_id",
          "type_info": "Uuid"
        },
        {
          "ordinal": 1,
          "name": "course_language_group_id",
          "type_info": "Uuid"
        },
        {
          "ordinal": 2,
          "name": "created_at",
          "type_info": "Timestamptz"
        },
        {
          "ordinal": 3,
          "name": "updated_at",
          "type_info": "Timestamptz"
        },
        {
          "ordinal": 4,
          "name": "deleted_at",
          "type_info": "Timestamptz"
        },
        {
          "ordinal": 5,
          "name": "current_course_id",
          "type_info": "Uuid"
        },
        {
          "ordinal": 6,
          "name": "current_course_instance_id",
          "type_info": "Uuid"
        }
      ],
      "parameters": {
        "Left": ["Uuid", "Uuid"]
      },
      "nullable": [false, false, false, false, true, false, false]
    }
  },
  "50b4bf67ea475c5c88a749b74348226173feaa6a71905709ac869270ee7b4c62": {
    "query": "SELECT language, organization_id FROM exams WHERE id = $1",
    "describe": {
      "columns": [
        {
          "ordinal": 0,
          "name": "language",
          "type_info": "Varchar"
        },
        {
          "ordinal": 1,
          "name": "organization_id",
          "type_info": "Uuid"
        }
      ],
      "parameters": {
        "Left": ["Uuid"]
      },
      "nullable": [true, false]
    }
  },
  "53bfa80a5ca2c543393bbe2266c1129ea103eb4699aaf0fd1445b8daeb408cd0": {
    "query": "\nSELECT organization_id\nFROM exams\nWHERE id = $1\n",
    "describe": {
      "columns": [
        {
          "ordinal": 0,
          "name": "organization_id",
          "type_info": "Uuid"
        }
      ],
      "parameters": {
        "Left": ["Uuid"]
      },
      "nullable": [false]
    }
  },
  "55d2baac7d8ce3670047a6388219d46faaac72bb6f7f6769b28fa320d601652c": {
    "query": "\nINSERT INTO exercise_service_info (\n    exercise_service_id,\n    exercise_type_specific_user_interface_iframe,\n    grade_endpoint_path,\n    public_spec_endpoint_path,\n    model_solution_path\n  )\nVALUES ($1, $2, $3, $4, $5)\nRETURNING *\n",
    "describe": {
      "columns": [
        {
          "ordinal": 0,
          "name": "exercise_service_id",
          "type_info": "Uuid"
        },
        {
          "ordinal": 1,
          "name": "created_at",
          "type_info": "Timestamptz"
        },
        {
          "ordinal": 2,
          "name": "updated_at",
          "type_info": "Timestamptz"
        },
        {
          "ordinal": 3,
          "name": "grade_endpoint_path",
          "type_info": "Varchar"
        },
        {
          "ordinal": 4,
          "name": "public_spec_endpoint_path",
          "type_info": "Varchar"
        },
        {
          "ordinal": 5,
          "name": "model_solution_path",
          "type_info": "Varchar"
        },
        {
          "ordinal": 6,
          "name": "exercise_type_specific_user_interface_iframe",
          "type_info": "Varchar"
        }
      ],
      "parameters": {
        "Left": ["Uuid", "Varchar", "Varchar", "Varchar", "Varchar"]
      },
      "nullable": [false, false, false, false, false, false, false]
    }
  },
  "56769774cc71f5cdd7d676f792ec6b2ad296ed3c220fcd65cae452983e2bf326": {
    "query": "\nSELECT *\nFROM peer_review_queue_entries\nWHERE exercise_id = $1\n  AND user_id <> $2\n  AND receiving_peer_reviews_exercise_slide_submission_id <> ALL($3)\n  AND deleted_at IS NULL\nORDER BY peer_review_priority DESC\nLIMIT $4\n            ",
    "describe": {
      "columns": [
        {
          "ordinal": 0,
          "name": "id",
          "type_info": "Uuid"
        },
        {
          "ordinal": 1,
          "name": "created_at",
          "type_info": "Timestamptz"
        },
        {
          "ordinal": 2,
          "name": "updated_at",
          "type_info": "Timestamptz"
        },
        {
          "ordinal": 3,
          "name": "deleted_at",
          "type_info": "Timestamptz"
        },
        {
          "ordinal": 4,
          "name": "user_id",
          "type_info": "Uuid"
        },
        {
          "ordinal": 5,
          "name": "exercise_id",
          "type_info": "Uuid"
        },
        {
          "ordinal": 6,
          "name": "course_instance_id",
          "type_info": "Uuid"
        },
        {
          "ordinal": 7,
          "name": "receiving_peer_reviews_exercise_slide_submission_id",
          "type_info": "Uuid"
        },
        {
          "ordinal": 8,
          "name": "received_enough_peer_reviews",
          "type_info": "Bool"
        },
        {
          "ordinal": 9,
          "name": "peer_review_priority",
          "type_info": "Int4"
        }
      ],
      "parameters": {
        "Left": ["Uuid", "Uuid", "UuidArray", "Int8"]
      },
      "nullable": [false, false, false, true, false, false, false, false, false, false]
    }
  },
  "576035aeb9e877869815eabed2f331073438c344f65a06022c74c23592c51dd6": {
    "query": "\nSELECT opens_at\nFROM chapters\nWHERE id = $1\n",
    "describe": {
      "columns": [
        {
          "ordinal": 0,
          "name": "opens_at",
          "type_info": "Timestamptz"
        }
      ],
      "parameters": {
        "Left": ["Uuid"]
      },
      "nullable": [true]
    }
  },
  "5866622c871cf13ddcf8be4db233bc7b1773b3fc978f96b6ccee1386e6e3a48e": {
    "query": "UPDATE pages SET order_number = $2 WHERE pages.id = $1",
    "describe": {
      "columns": [],
      "parameters": {
        "Left": ["Uuid", "Int4"]
      },
      "nullable": []
    }
  },
  "5994334eba8b775d80a31603a63fe24599b25205a00cc5de720edc14d2fd1058": {
    "query": "\nSELECT *\nFROM exercises\nWHERE page_id = $1\n  AND deleted_at IS NULL\n",
    "describe": {
      "columns": [
        {
          "ordinal": 0,
          "name": "id",
          "type_info": "Uuid"
        },
        {
          "ordinal": 1,
          "name": "created_at",
          "type_info": "Timestamptz"
        },
        {
          "ordinal": 2,
          "name": "updated_at",
          "type_info": "Timestamptz"
        },
        {
          "ordinal": 3,
          "name": "course_id",
          "type_info": "Uuid"
        },
        {
          "ordinal": 4,
          "name": "deleted_at",
          "type_info": "Timestamptz"
        },
        {
          "ordinal": 5,
          "name": "name",
          "type_info": "Varchar"
        },
        {
          "ordinal": 6,
          "name": "deadline",
          "type_info": "Timestamptz"
        },
        {
          "ordinal": 7,
          "name": "page_id",
          "type_info": "Uuid"
        },
        {
          "ordinal": 8,
          "name": "score_maximum",
          "type_info": "Int4"
        },
        {
          "ordinal": 9,
          "name": "order_number",
          "type_info": "Int4"
        },
        {
          "ordinal": 10,
          "name": "chapter_id",
          "type_info": "Uuid"
        },
        {
          "ordinal": 11,
          "name": "copied_from",
          "type_info": "Uuid"
        },
        {
          "ordinal": 12,
          "name": "exam_id",
          "type_info": "Uuid"
        },
        {
          "ordinal": 13,
          "name": "max_tries_per_slide",
          "type_info": "Int4"
        },
        {
          "ordinal": 14,
          "name": "limit_number_of_tries",
          "type_info": "Bool"
        },
        {
          "ordinal": 15,
          "name": "needs_peer_review",
          "type_info": "Bool"
        }
      ],
      "parameters": {
        "Left": ["Uuid"]
      },
      "nullable": [
        false,
        false,
        false,
        true,
        true,
        false,
        true,
        false,
        false,
        false,
        true,
        true,
        true,
        true,
        false,
        false
      ]
    }
  },
  "5aa5b0629666c849e87f50b545a2f83f7bfadc42d475b3b2979f1c2507fdc551": {
    "query": "\nSELECT *\nFROM exercise_slides\nWHERE exercise_id = ANY($1)\n  AND deleted_at IS NULL;\n        ",
    "describe": {
      "columns": [
        {
          "ordinal": 0,
          "name": "id",
          "type_info": "Uuid"
        },
        {
          "ordinal": 1,
          "name": "created_at",
          "type_info": "Timestamptz"
        },
        {
          "ordinal": 2,
          "name": "updated_at",
          "type_info": "Timestamptz"
        },
        {
          "ordinal": 3,
          "name": "deleted_at",
          "type_info": "Timestamptz"
        },
        {
          "ordinal": 4,
          "name": "exercise_id",
          "type_info": "Uuid"
        },
        {
          "ordinal": 5,
          "name": "order_number",
          "type_info": "Int4"
        }
      ],
      "parameters": {
        "Left": ["UuidArray"]
      },
      "nullable": [false, false, false, true, false, false]
    }
  },
  "5bf296199f464130717be2910f6d241261334a31a65e9a6911d6e795d1435d8f": {
    "query": "\nUPDATE proposed_page_edits\nSET pending = $1\nWHERE id = $2\n",
    "describe": {
      "columns": [],
      "parameters": {
        "Left": ["Bool", "Uuid"]
      },
      "nullable": []
    }
  },
  "5bff2d6b08b954b12c31a399396e4f855f055ac3994940b626d05fbd4b415c54": {
    "query": "\nSELECT course_id, exam_id\nFROM pages\nWHERE id = $1\n  AND deleted_at IS NULL;\n        ",
    "describe": {
      "columns": [
        {
          "ordinal": 0,
          "name": "course_id",
          "type_info": "Uuid"
        },
        {
          "ordinal": 1,
          "name": "exam_id",
          "type_info": "Uuid"
        }
      ],
      "parameters": {
        "Left": ["Uuid"]
      },
      "nullable": [true, true]
    }
  },
  "5c062ab38b1251a896fb94d2be365b7e4fb1cd4c5bfd9269b2c55ab501948b7d": {
    "query": "\nUPDATE peer_reviews\nSET deleted_at = now()\nWHERE id = $1\nRETURNING id\n    ",
    "describe": {
      "columns": [
        {
          "ordinal": 0,
          "name": "id",
          "type_info": "Uuid"
        }
      ],
      "parameters": {
        "Left": ["Uuid"]
      },
      "nullable": [false]
    }
  },
  "5c2d00b7d8e7f5656b0c77ba75fdb90aaac7dcdafbd40bf0c6ac411ee1debeac": {
    "query": "UPDATE exercise_slides SET deleted_at = now() WHERE deleted_at IS NULL AND exercise_id IN (SELECT id FROM exercises WHERE chapter_id = $1 AND exercises.deleted_at IS NULL);",
    "describe": {
      "columns": [],
      "parameters": {
        "Left": ["Uuid"]
      },
      "nullable": []
    }
  },
  "5ca1aa049939baf58ecd4ef69a9344cf7cf82ce93aa64f694250008a1ecd5f07": {
    "query": "\nINSERT INTO roles (user_id, role, is_global)\nVALUES ($1, $2, True)\nRETURNING id\n",
    "describe": {
      "columns": [
        {
          "ordinal": 0,
          "name": "id",
          "type_info": "Uuid"
        }
      ],
      "parameters": {
        "Left": [
          "Uuid",
          {
            "Custom": {
              "name": "user_role",
              "kind": {
                "Enum": ["admin", "assistant", "teacher", "reviewer", "course_or_exam_creator"]
              }
            }
          }
        ]
      },
      "nullable": [false]
    }
  },
  "5cf04047f64dad53b0b701fcb9e2c49da51b2d4c22944103a24f57f4bc37045f": {
    "query": "\nSELECT id,\n  created_at,\n  updated_at,\n  course_id,\n  exam_id,\n  chapter_id,\n  url_path,\n  title,\n  deleted_at,\n  content,\n  order_number,\n  copied_from\nFROM pages\nWHERE id = $1;\n",
    "describe": {
      "columns": [
        {
          "ordinal": 0,
          "name": "id",
          "type_info": "Uuid"
        },
        {
          "ordinal": 1,
          "name": "created_at",
          "type_info": "Timestamptz"
        },
        {
          "ordinal": 2,
          "name": "updated_at",
          "type_info": "Timestamptz"
        },
        {
          "ordinal": 3,
          "name": "course_id",
          "type_info": "Uuid"
        },
        {
          "ordinal": 4,
          "name": "exam_id",
          "type_info": "Uuid"
        },
        {
          "ordinal": 5,
          "name": "chapter_id",
          "type_info": "Uuid"
        },
        {
          "ordinal": 6,
          "name": "url_path",
          "type_info": "Varchar"
        },
        {
          "ordinal": 7,
          "name": "title",
          "type_info": "Varchar"
        },
        {
          "ordinal": 8,
          "name": "deleted_at",
          "type_info": "Timestamptz"
        },
        {
          "ordinal": 9,
          "name": "content",
          "type_info": "Jsonb"
        },
        {
          "ordinal": 10,
          "name": "order_number",
          "type_info": "Int4"
        },
        {
          "ordinal": 11,
          "name": "copied_from",
          "type_info": "Uuid"
        }
      ],
      "parameters": {
        "Left": ["Uuid"]
      },
      "nullable": [false, false, false, true, true, true, false, false, true, false, false, true]
    }
  },
  "5e92276cd35f5b56591706b2e6b9e5229aba70df37b21a2654298bf9a0caf783": {
    "query": "\nINSERT INTO organizations (id, name, slug, description)\nVALUES ($1, $2, $3, $4)\nRETURNING id\n",
    "describe": {
      "columns": [
        {
          "ordinal": 0,
          "name": "id",
          "type_info": "Uuid"
        }
      ],
      "parameters": {
        "Left": ["Uuid", "Varchar", "Varchar", "Varchar"]
      },
      "nullable": [false]
    }
  },
  "60e6d2eee33914249c9333a42070fad5105b0f818a6e492394980514e53daff5": {
    "query": "\nSELECT id,\n    created_at,\n    updated_at,\n    deleted_at,\n    peer_review_id,\n    order_number,\n    question,\n    question_type AS \"question_type: _\",\n    answer_required\nFROM peer_review_questions\nWHERE peer_review_id = $1\n    AND deleted_at IS NULL;\n        ",
    "describe": {
      "columns": [
        {
          "ordinal": 0,
          "name": "id",
          "type_info": "Uuid"
        },
        {
          "ordinal": 1,
          "name": "created_at",
          "type_info": "Timestamptz"
        },
        {
          "ordinal": 2,
          "name": "updated_at",
          "type_info": "Timestamptz"
        },
        {
          "ordinal": 3,
          "name": "deleted_at",
          "type_info": "Timestamptz"
        },
        {
          "ordinal": 4,
          "name": "peer_review_id",
          "type_info": "Uuid"
        },
        {
          "ordinal": 5,
          "name": "order_number",
          "type_info": "Int4"
        },
        {
          "ordinal": 6,
          "name": "question",
          "type_info": "Varchar"
        },
        {
          "ordinal": 7,
          "name": "question_type: _",
          "type_info": {
            "Custom": {
              "name": "peer_review_question_type",
              "kind": {
                "Enum": ["essay", "scale"]
              }
            }
          }
        },
        {
          "ordinal": 8,
          "name": "answer_required",
          "type_info": "Bool"
        }
      ],
      "parameters": {
        "Left": ["Uuid"]
      },
      "nullable": [false, false, false, true, false, false, false, false, false]
    }
  },
  "6263426899d28575a326f3f969a391461c623bc4397d4236f1a2bf048785927d": {
    "query": "\nSELECT pages.id,\n  pages.created_at,\n  pages.updated_at,\n  pages.course_id,\n  pages.exam_id,\n  pages.chapter_id,\n  pages.url_path,\n  pages.title,\n  pages.deleted_at,\n  pages.content,\n  pages.order_number,\n  pages.copied_from\nFROM pages\nWHERE exam_id = $1\nAND pages.deleted_at IS NULL\n",
    "describe": {
      "columns": [
        {
          "ordinal": 0,
          "name": "id",
          "type_info": "Uuid"
        },
        {
          "ordinal": 1,
          "name": "created_at",
          "type_info": "Timestamptz"
        },
        {
          "ordinal": 2,
          "name": "updated_at",
          "type_info": "Timestamptz"
        },
        {
          "ordinal": 3,
          "name": "course_id",
          "type_info": "Uuid"
        },
        {
          "ordinal": 4,
          "name": "exam_id",
          "type_info": "Uuid"
        },
        {
          "ordinal": 5,
          "name": "chapter_id",
          "type_info": "Uuid"
        },
        {
          "ordinal": 6,
          "name": "url_path",
          "type_info": "Varchar"
        },
        {
          "ordinal": 7,
          "name": "title",
          "type_info": "Varchar"
        },
        {
          "ordinal": 8,
          "name": "deleted_at",
          "type_info": "Timestamptz"
        },
        {
          "ordinal": 9,
          "name": "content",
          "type_info": "Jsonb"
        },
        {
          "ordinal": 10,
          "name": "order_number",
          "type_info": "Int4"
        },
        {
          "ordinal": 11,
          "name": "copied_from",
          "type_info": "Uuid"
        }
      ],
      "parameters": {
        "Left": ["Uuid"]
      },
      "nullable": [false, false, false, true, true, true, false, false, true, false, false, true]
    }
  },
  "62eb815d156490c85deffee0a43a04e454890fe62b07edebe2ad8b9616268ba4": {
    "query": "\n    SELECT\n        p.id as page_id,\n        p.title as page_title,\n        c.id as \"course_id?\",\n        c.name as \"course_name?\",\n        c.slug as \"course_slug?\",\n        o.slug as \"organization_slug?\"\n    FROM pages p\n    LEFT JOIN courses c\n        on c.id = p.course_id\n    LEFT JOIN organizations o\n        on o.id = c.organization_id\n    WHERE p.id = $1;\n        ",
    "describe": {
      "columns": [
        {
          "ordinal": 0,
          "name": "page_id",
          "type_info": "Uuid"
        },
        {
          "ordinal": 1,
          "name": "page_title",
          "type_info": "Varchar"
        },
        {
          "ordinal": 2,
          "name": "course_id?",
          "type_info": "Uuid"
        },
        {
          "ordinal": 3,
          "name": "course_name?",
          "type_info": "Varchar"
        },
        {
          "ordinal": 4,
          "name": "course_slug?",
          "type_info": "Varchar"
        },
        {
          "ordinal": 5,
          "name": "organization_slug?",
          "type_info": "Varchar"
        }
      ],
      "parameters": {
        "Left": ["Uuid"]
      },
      "nullable": [false, false, false, false, false, false]
    }
  },
  "64fe3f5421ad33305f9f1daef9da4fb63db3edc86b7e769e21e689b67f2d9839": {
    "query": "\nINSERT INTO exercise_task_gradings(\n    exercise_task_submission_id,\n    course_id,\n    exam_id,\n    exercise_id,\n    exercise_task_id,\n    grading_started_at\n  )\nVALUES($1, $2, $3, $4, $5, now())\nRETURNING id,\n  created_at,\n  updated_at,\n  exercise_task_submission_id,\n  course_id,\n  exam_id,\n  exercise_id,\n  exercise_task_id,\n  grading_priority,\n  score_given,\n  grading_progress as \"grading_progress: _\",\n  unscaled_score_given,\n  unscaled_score_maximum,\n  grading_started_at,\n  grading_completed_at,\n  feedback_json,\n  feedback_text,\n  deleted_at\n",
    "describe": {
      "columns": [
        {
          "ordinal": 0,
          "name": "id",
          "type_info": "Uuid"
        },
        {
          "ordinal": 1,
          "name": "created_at",
          "type_info": "Timestamptz"
        },
        {
          "ordinal": 2,
          "name": "updated_at",
          "type_info": "Timestamptz"
        },
        {
          "ordinal": 3,
          "name": "exercise_task_submission_id",
          "type_info": "Uuid"
        },
        {
          "ordinal": 4,
          "name": "course_id",
          "type_info": "Uuid"
        },
        {
          "ordinal": 5,
          "name": "exam_id",
          "type_info": "Uuid"
        },
        {
          "ordinal": 6,
          "name": "exercise_id",
          "type_info": "Uuid"
        },
        {
          "ordinal": 7,
          "name": "exercise_task_id",
          "type_info": "Uuid"
        },
        {
          "ordinal": 8,
          "name": "grading_priority",
          "type_info": "Int4"
        },
        {
          "ordinal": 9,
          "name": "score_given",
          "type_info": "Float4"
        },
        {
          "ordinal": 10,
          "name": "grading_progress: _",
          "type_info": {
            "Custom": {
              "name": "grading_progress",
              "kind": {
                "Enum": ["fully-graded", "pending", "pending-manual", "failed", "not-ready"]
              }
            }
          }
        },
        {
          "ordinal": 11,
          "name": "unscaled_score_given",
          "type_info": "Float4"
        },
        {
          "ordinal": 12,
          "name": "unscaled_score_maximum",
          "type_info": "Int4"
        },
        {
          "ordinal": 13,
          "name": "grading_started_at",
          "type_info": "Timestamptz"
        },
        {
          "ordinal": 14,
          "name": "grading_completed_at",
          "type_info": "Timestamptz"
        },
        {
          "ordinal": 15,
          "name": "feedback_json",
          "type_info": "Jsonb"
        },
        {
          "ordinal": 16,
          "name": "feedback_text",
          "type_info": "Text"
        },
        {
          "ordinal": 17,
          "name": "deleted_at",
          "type_info": "Timestamptz"
        }
      ],
      "parameters": {
        "Left": ["Uuid", "Uuid", "Uuid", "Uuid", "Uuid"]
      },
      "nullable": [
        false,
        false,
        false,
        false,
        true,
        true,
        false,
        false,
        false,
        true,
        false,
        true,
        true,
        true,
        true,
        true,
        true,
        true
      ]
    }
  },
  "65cc3c8d7fd2610ad86c2aec0773281029298a5165fcb245bdb10c1dfc9e73c6": {
    "query": "SELECT cfgname::text FROM pg_ts_config WHERE cfgname = $1",
    "describe": {
      "columns": [
        {
          "ordinal": 0,
          "name": "cfgname",
          "type_info": "Text"
        }
      ],
      "parameters": {
        "Left": ["Name"]
      },
      "nullable": [null]
    }
  },
  "663e31fd872e32b921b8f11fd23e23a9e06206f10edcd30d697446de9f293210": {
    "query": "\nINSERT INTO peer_reviews (\n    course_id,\n    exercise_id,\n    peer_reviews_to_give,\n    peer_reviews_to_receive\n  )\nVALUES ($1, $2, $3, $4)\nRETURNING id\n        ",
    "describe": {
      "columns": [
        {
          "ordinal": 0,
          "name": "id",
          "type_info": "Uuid"
        }
      ],
      "parameters": {
        "Left": ["Uuid", "Uuid", "Int4", "Int4"]
      },
      "nullable": [false]
    }
  },
  "680c5eed3c49d67d404af7d0a2df7dc8f9391db14848e8aff877a8a117335be2": {
    "query": "SELECT * FROM exercises WHERE id = $1;",
    "describe": {
      "columns": [
        {
          "ordinal": 0,
          "name": "id",
          "type_info": "Uuid"
        },
        {
          "ordinal": 1,
          "name": "created_at",
          "type_info": "Timestamptz"
        },
        {
          "ordinal": 2,
          "name": "updated_at",
          "type_info": "Timestamptz"
        },
        {
          "ordinal": 3,
          "name": "course_id",
          "type_info": "Uuid"
        },
        {
          "ordinal": 4,
          "name": "deleted_at",
          "type_info": "Timestamptz"
        },
        {
          "ordinal": 5,
          "name": "name",
          "type_info": "Varchar"
        },
        {
          "ordinal": 6,
          "name": "deadline",
          "type_info": "Timestamptz"
        },
        {
          "ordinal": 7,
          "name": "page_id",
          "type_info": "Uuid"
        },
        {
          "ordinal": 8,
          "name": "score_maximum",
          "type_info": "Int4"
        },
        {
          "ordinal": 9,
          "name": "order_number",
          "type_info": "Int4"
        },
        {
          "ordinal": 10,
          "name": "chapter_id",
          "type_info": "Uuid"
        },
        {
          "ordinal": 11,
          "name": "copied_from",
          "type_info": "Uuid"
        },
        {
          "ordinal": 12,
          "name": "exam_id",
          "type_info": "Uuid"
        },
        {
          "ordinal": 13,
          "name": "max_tries_per_slide",
          "type_info": "Int4"
        },
        {
          "ordinal": 14,
          "name": "limit_number_of_tries",
          "type_info": "Bool"
        },
        {
          "ordinal": 15,
          "name": "needs_peer_review",
          "type_info": "Bool"
        }
      ],
      "parameters": {
        "Left": ["Uuid"]
      },
      "nullable": [
        false,
        false,
        false,
        true,
        true,
        false,
        true,
        false,
        false,
        false,
        true,
        true,
        true,
        true,
        false,
        false
      ]
    }
  },
  "683c5a50724caff2f45501c18b2dbf2e4881adf896d3b1764573c97505cc38ce": {
    "query": "\nSELECT is_global,\n  organization_id,\n  course_id,\n  course_instance_id,\n  exam_id,\n  role AS \"role: UserRole\"\nFROM roles\nWHERE user_id = $1\n",
    "describe": {
      "columns": [
        {
          "ordinal": 0,
          "name": "is_global",
          "type_info": "Bool"
        },
        {
          "ordinal": 1,
          "name": "organization_id",
          "type_info": "Uuid"
        },
        {
          "ordinal": 2,
          "name": "course_id",
          "type_info": "Uuid"
        },
        {
          "ordinal": 3,
          "name": "course_instance_id",
          "type_info": "Uuid"
        },
        {
          "ordinal": 4,
          "name": "exam_id",
          "type_info": "Uuid"
        },
        {
          "ordinal": 5,
          "name": "role: UserRole",
          "type_info": {
            "Custom": {
              "name": "user_role",
              "kind": {
                "Enum": ["admin", "assistant", "teacher", "reviewer", "course_or_exam_creator"]
              }
            }
          }
        }
      ],
      "parameters": {
        "Left": ["Uuid"]
      },
      "nullable": [false, true, true, true, true, false]
    }
  },
  "684da3248694cb9460fd8b524fc4ad1644c72671cbc1b76b144440e9f7a0a31b": {
    "query": "\nINSERT INTO exercise_tasks(\n    id,\n    exercise_slide_id,\n    exercise_type,\n    assignment,\n    public_spec,\n    private_spec,\n    model_solution_spec,\n    order_number\n  )\nVALUES ($1, $2, $3, $4, $5, $6, $7, $8) ON CONFLICT (id) DO\nUPDATE\nSET exercise_slide_id = $2,\n  exercise_type = $3,\n  assignment = $4,\n  public_spec = $5,\n  private_spec = $6,\n  model_solution_spec = $7,\n  order_number = $8,\n  deleted_at = NULL\nRETURNING id,\n  exercise_slide_id,\n  assignment,\n  exercise_type,\n  private_spec,\n  order_number\n                ",
    "describe": {
      "columns": [
        {
          "ordinal": 0,
          "name": "id",
          "type_info": "Uuid"
        },
        {
          "ordinal": 1,
          "name": "exercise_slide_id",
          "type_info": "Uuid"
        },
        {
          "ordinal": 2,
          "name": "assignment",
          "type_info": "Jsonb"
        },
        {
          "ordinal": 3,
          "name": "exercise_type",
          "type_info": "Varchar"
        },
        {
          "ordinal": 4,
          "name": "private_spec",
          "type_info": "Jsonb"
        },
        {
          "ordinal": 5,
          "name": "order_number",
          "type_info": "Int4"
        }
      ],
      "parameters": {
        "Left": ["Uuid", "Uuid", "Varchar", "Jsonb", "Jsonb", "Jsonb", "Jsonb", "Int4"]
      },
      "nullable": [false, false, false, false, true, false]
    }
  },
  "69ce80ab82e60eebfbd382f16c0e5ea305457176ea0868b935835b4398e09106": {
    "query": "\nSELECT score_given,\n  grading_progress AS \"grading_progress: GradingProgress\"\nFROM user_exercise_task_states\nWHERE user_exercise_slide_state_id = $1\n  AND deleted_at IS NULL\n        ",
    "describe": {
      "columns": [
        {
          "ordinal": 0,
          "name": "score_given",
          "type_info": "Float4"
        },
        {
          "ordinal": 1,
          "name": "grading_progress: GradingProgress",
          "type_info": {
            "Custom": {
              "name": "grading_progress",
              "kind": {
                "Enum": ["fully-graded", "pending", "pending-manual", "failed", "not-ready"]
              }
            }
          }
        }
      ],
      "parameters": {
        "Left": ["Uuid"]
      },
      "nullable": [true, false]
    }
  },
  "6abae7185ea5e131996a7792bce21e0e1f30b0bce4bae05061259a63cfc92a01": {
    "query": "\nINSERT INTO exercise_slide_submissions (\n    id,\n    exercise_slide_id,\n    course_id,\n    course_instance_id,\n    exam_id,\n    exercise_id,\n    user_id,\n    user_points_update_strategy\n  )\nVALUES ($1, $2, $3, $4, $5, $6, $7, $8)\nRETURNING id,\n  created_at,\n  updated_at,\n  deleted_at,\n  exercise_slide_id,\n  course_id,\n  course_instance_id,\n  exam_id,\n  exercise_id,\n  user_id,\n  user_points_update_strategy AS \"user_points_update_strategy: _\"\n        ",
    "describe": {
      "columns": [
        {
          "ordinal": 0,
          "name": "id",
          "type_info": "Uuid"
        },
        {
          "ordinal": 1,
          "name": "created_at",
          "type_info": "Timestamptz"
        },
        {
          "ordinal": 2,
          "name": "updated_at",
          "type_info": "Timestamptz"
        },
        {
          "ordinal": 3,
          "name": "deleted_at",
          "type_info": "Timestamptz"
        },
        {
          "ordinal": 4,
          "name": "exercise_slide_id",
          "type_info": "Uuid"
        },
        {
          "ordinal": 5,
          "name": "course_id",
          "type_info": "Uuid"
        },
        {
          "ordinal": 6,
          "name": "course_instance_id",
          "type_info": "Uuid"
        },
        {
          "ordinal": 7,
          "name": "exam_id",
          "type_info": "Uuid"
        },
        {
          "ordinal": 8,
          "name": "exercise_id",
          "type_info": "Uuid"
        },
        {
          "ordinal": 9,
          "name": "user_id",
          "type_info": "Uuid"
        },
        {
          "ordinal": 10,
          "name": "user_points_update_strategy: _",
          "type_info": {
            "Custom": {
              "name": "user_points_update_strategy",
              "kind": {
                "Enum": [
                  "can-add-points-but-cannot-remove-points",
                  "can-add-points-and-can-remove-points"
                ]
              }
            }
          }
        }
      ],
      "parameters": {
        "Left": [
          "Uuid",
          "Uuid",
          "Uuid",
          "Uuid",
          "Uuid",
          "Uuid",
          "Uuid",
          {
            "Custom": {
              "name": "user_points_update_strategy",
              "kind": {
                "Enum": [
                  "can-add-points-but-cannot-remove-points",
                  "can-add-points-and-can-remove-points"
                ]
              }
            }
          }
        ]
      },
      "nullable": [false, false, false, true, false, true, true, true, false, false, false]
    }
  },
  "6b8536e8f4621ec17b4b6a7aea1b2df02d5f86d70df29eaa89dd00c028aa4e67": {
    "query": "\nINSERT INTO proposed_block_edits (\n  proposal_id,\n  block_id,\n  block_attribute,\n  original_text,\n  changed_text\n)\nVALUES ($1, $2, $3, $4, $5)\nRETURNING id\n",
    "describe": {
      "columns": [
        {
          "ordinal": 0,
          "name": "id",
          "type_info": "Uuid"
        }
      ],
      "parameters": {
        "Left": ["Uuid", "Uuid", "Text", "Text", "Text"]
      },
      "nullable": [false]
    }
  },
  "6bc403d5e34e4661d2e6930c35e5d8caafea81db10220cdaf612d9be967a056b": {
    "query": "\nSELECT *\nFROM exercise_slides\nWHERE exercise_id = $1\n  AND deleted_at IS NULL;\n    ",
    "describe": {
      "columns": [
        {
          "ordinal": 0,
          "name": "id",
          "type_info": "Uuid"
        },
        {
          "ordinal": 1,
          "name": "created_at",
          "type_info": "Timestamptz"
        },
        {
          "ordinal": 2,
          "name": "updated_at",
          "type_info": "Timestamptz"
        },
        {
          "ordinal": 3,
          "name": "deleted_at",
          "type_info": "Timestamptz"
        },
        {
          "ordinal": 4,
          "name": "exercise_id",
          "type_info": "Uuid"
        },
        {
          "ordinal": 5,
          "name": "order_number",
          "type_info": "Int4"
        }
      ],
      "parameters": {
        "Left": ["Uuid"]
      },
      "nullable": [false, false, false, true, false, false]
    }
  },
  "6c851f2866f37f7c17cc393acffeedaa93942e9e4f54e06428e833fedbd8ab86": {
    "query": "\nSELECT\n    course_id,\n    exam_id\nFROM exercises\nWHERE id = (\n    SELECT s.exercise_id\n    FROM exercise_slides s\n      JOIN exercise_tasks t ON (s.id = t.exercise_slide_id)\n    WHERE s.deleted_at IS NULL\n      AND t.id = $1\n      AND t.deleted_at IS NULL\n  )\n",
    "describe": {
      "columns": [
        {
          "ordinal": 0,
          "name": "course_id",
          "type_info": "Uuid"
        },
        {
          "ordinal": 1,
          "name": "exam_id",
          "type_info": "Uuid"
        }
      ],
      "parameters": {
        "Left": ["Uuid"]
      },
      "nullable": [true, true]
    }
  },
  "6eb06f9e457be39ce3a14caba6aaadf8bcf4590ff5c1df048d7ace1aa4087e0d": {
    "query": "\nINSERT INTO page_visit_datum (course_id, exam_id, page_id, country, browser, browser_version, operating_system, operating_system_version, device_type, referrer, is_bot, utm_tags, anonymous_identifier)\nVALUES ($1, $2, $3, $4, $5, $6, $7, $8, $9, $10, $11, $12, $13)\nRETURNING id\n",
    "describe": {
      "columns": [
        {
          "ordinal": 0,
          "name": "id",
          "type_info": "Uuid"
        }
      ],
      "parameters": {
        "Left": [
          "Uuid",
          "Uuid",
          "Uuid",
          "Varchar",
          "Varchar",
          "Varchar",
          "Varchar",
          "Varchar",
          "Varchar",
          "Varchar",
          "Bool",
          "Jsonb",
          "Varchar"
        ]
      },
      "nullable": [false]
    }
  },
  "6ec055f71048c1e451d31c648ccff19d8001aaca71fa3acf0786afb30a8f3a69": {
    "query": "\nSELECT users.id,\n  users.first_name,\n  users.last_name,\n  email,\n  role AS \"role: UserRole\"\nFROM users\n  JOIN roles ON users.id = roles.user_id\nWHERE roles.organization_id = $1\n",
    "describe": {
      "columns": [
        {
          "ordinal": 0,
          "name": "id",
          "type_info": "Uuid"
        },
        {
          "ordinal": 1,
          "name": "first_name",
          "type_info": "Varchar"
        },
        {
          "ordinal": 2,
          "name": "last_name",
          "type_info": "Varchar"
        },
        {
          "ordinal": 3,
          "name": "email",
          "type_info": "Varchar"
        },
        {
          "ordinal": 4,
          "name": "role: UserRole",
          "type_info": {
            "Custom": {
              "name": "user_role",
              "kind": {
                "Enum": ["admin", "assistant", "teacher", "reviewer", "course_or_exam_creator"]
              }
            }
          }
        }
      ],
      "parameters": {
        "Left": ["Uuid"]
      },
      "nullable": [false, true, true, false, false]
    }
  },
  "6f5ab6a5fb0636d714701ea1c4d6c01ca9b3a54efc33322c8bf81d98d356d8e6": {
    "query": "\nSELECT *\nfrom playground_examples\nWHERE deleted_at IS NULL;\n  ",
    "describe": {
      "columns": [
        {
          "ordinal": 0,
          "name": "id",
          "type_info": "Uuid"
        },
        {
          "ordinal": 1,
          "name": "created_at",
          "type_info": "Timestamptz"
        },
        {
          "ordinal": 2,
          "name": "updated_at",
          "type_info": "Timestamptz"
        },
        {
          "ordinal": 3,
          "name": "deleted_at",
          "type_info": "Timestamptz"
        },
        {
          "ordinal": 4,
          "name": "name",
          "type_info": "Varchar"
        },
        {
          "ordinal": 5,
          "name": "url",
          "type_info": "Varchar"
        },
        {
          "ordinal": 6,
          "name": "width",
          "type_info": "Int4"
        },
        {
          "ordinal": 7,
          "name": "data",
          "type_info": "Jsonb"
        }
      ],
      "parameters": {
        "Left": []
      },
      "nullable": [false, false, false, true, false, false, false, false]
    }
  },
  "6f8f4d10cf21c3161689fb6679e155733244a3b133f02eec2fef880f1ba88544": {
    "query": "\nINSERT INTO exercise_task_regrading_submissions (\n    regrading_id,\n    exercise_task_submission_id,\n    grading_before_regrading\n  )\nVALUES ($1, $2, $3)\nRETURNING id\n",
    "describe": {
      "columns": [
        {
          "ordinal": 0,
          "name": "id",
          "type_info": "Uuid"
        }
      ],
      "parameters": {
        "Left": ["Uuid", "Uuid", "Uuid"]
      },
      "nullable": [false]
    }
  },
  "70153b30b4c994da2fcc85853bc4a56e406477b77390a85d8d2c4436a038e67a": {
    "query": "\nSELECT exercise_slide_id,\n  COUNT(*) as count\nFROM exercise_slide_submissions\nWHERE exercise_id = $1\n  AND (course_instance_id = $2 OR exam_id = $2)\n  AND user_id = $3\n  AND deleted_at IS NULL\nGROUP BY exercise_slide_id;\n    ",
    "describe": {
      "columns": [
        {
          "ordinal": 0,
          "name": "exercise_slide_id",
          "type_info": "Uuid"
        },
        {
          "ordinal": 1,
          "name": "count",
          "type_info": "Int8"
        }
      ],
      "parameters": {
        "Left": ["Uuid", "Uuid", "Uuid"]
      },
      "nullable": [false, null]
    }
  },
  "7074164915eca8a60f6f1d36ba2dfaf2df3b8b430c01f15a37b4a8ec4fd62470": {
    "query": "\nSELECT id,\n  created_at,\n  updated_at,\n  deleted_at,\n  course_id,\n  starts_at,\n  ends_at,\n  name,\n  description,\n  teacher_in_charge_name,\n  teacher_in_charge_email,\n  support_email\nFROM course_instances\nWHERE course_id = $1\n  AND deleted_at IS NULL;\n        ",
    "describe": {
      "columns": [
        {
          "ordinal": 0,
          "name": "id",
          "type_info": "Uuid"
        },
        {
          "ordinal": 1,
          "name": "created_at",
          "type_info": "Timestamptz"
        },
        {
          "ordinal": 2,
          "name": "updated_at",
          "type_info": "Timestamptz"
        },
        {
          "ordinal": 3,
          "name": "deleted_at",
          "type_info": "Timestamptz"
        },
        {
          "ordinal": 4,
          "name": "course_id",
          "type_info": "Uuid"
        },
        {
          "ordinal": 5,
          "name": "starts_at",
          "type_info": "Timestamptz"
        },
        {
          "ordinal": 6,
          "name": "ends_at",
          "type_info": "Timestamptz"
        },
        {
          "ordinal": 7,
          "name": "name",
          "type_info": "Varchar"
        },
        {
          "ordinal": 8,
          "name": "description",
          "type_info": "Varchar"
        },
        {
          "ordinal": 9,
          "name": "teacher_in_charge_name",
          "type_info": "Varchar"
        },
        {
          "ordinal": 10,
          "name": "teacher_in_charge_email",
          "type_info": "Varchar"
        },
        {
          "ordinal": 11,
          "name": "support_email",
          "type_info": "Varchar"
        }
      ],
      "parameters": {
        "Left": ["Uuid"]
      },
      "nullable": [false, false, false, true, false, true, true, true, true, false, false, true]
    }
  },
  "70d9446d80cf86ae0dac235c0a2f87d600e2328fa2c2cf56686b78105694d3b5": {
    "query": "\nSELECT id,\n  created_at,\n  updated_at,\n  deleted_at,\n  exercise_slide_id,\n  user_exercise_state_id,\n  score_given,\n  grading_progress AS \"grading_progress: _\"\nFROM user_exercise_slide_states\nWHERE id = $1\n  AND deleted_at IS NULL\n        ",
    "describe": {
      "columns": [
        {
          "ordinal": 0,
          "name": "id",
          "type_info": "Uuid"
        },
        {
          "ordinal": 1,
          "name": "created_at",
          "type_info": "Timestamptz"
        },
        {
          "ordinal": 2,
          "name": "updated_at",
          "type_info": "Timestamptz"
        },
        {
          "ordinal": 3,
          "name": "deleted_at",
          "type_info": "Timestamptz"
        },
        {
          "ordinal": 4,
          "name": "exercise_slide_id",
          "type_info": "Uuid"
        },
        {
          "ordinal": 5,
          "name": "user_exercise_state_id",
          "type_info": "Uuid"
        },
        {
          "ordinal": 6,
          "name": "score_given",
          "type_info": "Float4"
        },
        {
          "ordinal": 7,
          "name": "grading_progress: _",
          "type_info": {
            "Custom": {
              "name": "grading_progress",
              "kind": {
                "Enum": ["fully-graded", "pending", "pending-manual", "failed", "not-ready"]
              }
            }
          }
        }
      ],
      "parameters": {
        "Left": ["Uuid"]
      },
      "nullable": [false, false, false, true, false, false, true, false]
    }
  },
  "72ccb19101a587401452123425b5659747e50e8cd0693b33a914a4aa10875521": {
    "query": "\nINSERT INTO pages (\n    exam_id,\n    content,\n    url_path,\n    title,\n    order_number\n  )\nVALUES ($1, $2, $3, $4, $5)\nRETURNING id\n",
    "describe": {
      "columns": [
        {
          "ordinal": 0,
          "name": "id",
          "type_info": "Uuid"
        }
      ],
      "parameters": {
        "Left": ["Uuid", "Jsonb", "Varchar", "Varchar", "Int4"]
      },
      "nullable": [false]
    }
  },
  "730d9d3474c329d22e509b14cef2eca33b1fe2c99df9bce0836a8f1f4a47a1ab": {
    "query": "\nINSERT INTO exercise_task_submissions (\n    id,\n    exercise_slide_submission_id,\n    exercise_slide_id,\n    exercise_task_id,\n    data_json\n  )\nVALUES ($1, $2, $3, $4, $5)\nRETURNING id\n        ",
    "describe": {
      "columns": [
        {
          "ordinal": 0,
          "name": "id",
          "type_info": "Uuid"
        }
      ],
      "parameters": {
        "Left": ["Uuid", "Uuid", "Uuid", "Uuid", "Jsonb"]
      },
      "nullable": [false]
    }
  },
  "744d6db0137323cc6398d3dacc9a6a59866b6e23798c33e118a0683f6a58cd36": {
    "query": "\nSELECT *\nFROM exercise_service_info\nWHERE exercise_service_id = $1\n    ",
    "describe": {
      "columns": [
        {
          "ordinal": 0,
          "name": "exercise_service_id",
          "type_info": "Uuid"
        },
        {
          "ordinal": 1,
          "name": "created_at",
          "type_info": "Timestamptz"
        },
        {
          "ordinal": 2,
          "name": "updated_at",
          "type_info": "Timestamptz"
        },
        {
          "ordinal": 3,
          "name": "grade_endpoint_path",
          "type_info": "Varchar"
        },
        {
          "ordinal": 4,
          "name": "public_spec_endpoint_path",
          "type_info": "Varchar"
        },
        {
          "ordinal": 5,
          "name": "model_solution_path",
          "type_info": "Varchar"
        },
        {
          "ordinal": 6,
          "name": "exercise_type_specific_user_interface_iframe",
          "type_info": "Varchar"
        }
      ],
      "parameters": {
        "Left": ["Uuid"]
      },
      "nullable": [false, false, false, false, false, false, false]
    }
  },
  "75c86b3ca30ccd7322ac790122f61827d673c3bdce6509a9c27b2b8103c012a2": {
    "query": "\nSELECT etg.grading_progress as \"grading_progress: GradingProgress\"\nFROM exercise_task_gradings etg\n  JOIN exercise_task_submissions ets ON etg.exercise_task_submission_id = ets.id\nWHERE ets.exercise_slide_submission_id = $1\n  AND etg.deleted_at IS NULL\n  AND ets.deleted_at IS NULL\nLIMIT 1\n    ",
    "describe": {
      "columns": [
        {
          "ordinal": 0,
          "name": "grading_progress: GradingProgress",
          "type_info": {
            "Custom": {
              "name": "grading_progress",
              "kind": {
                "Enum": ["fully-graded", "pending", "pending-manual", "failed", "not-ready"]
              }
            }
          }
        }
      ],
      "parameters": {
        "Left": ["Uuid"]
      },
      "nullable": [false]
    }
  },
  "76ce92c1173e95b850a803ae754c1a94af1c02eb4e5e553df48901d90eb6e923": {
    "query": "\nSELECT *\nFROM users\nWHERE id = $1\n        ",
    "describe": {
      "columns": [
        {
          "ordinal": 0,
          "name": "id",
          "type_info": "Uuid"
        },
        {
          "ordinal": 1,
          "name": "created_at",
          "type_info": "Timestamptz"
        },
        {
          "ordinal": 2,
          "name": "updated_at",
          "type_info": "Timestamptz"
        },
        {
          "ordinal": 3,
          "name": "deleted_at",
          "type_info": "Timestamptz"
        },
        {
          "ordinal": 4,
          "name": "upstream_id",
          "type_info": "Int4"
        },
        {
          "ordinal": 5,
          "name": "email",
          "type_info": "Varchar"
        },
        {
          "ordinal": 6,
          "name": "first_name",
          "type_info": "Varchar"
        },
        {
          "ordinal": 7,
          "name": "last_name",
          "type_info": "Varchar"
        }
      ],
      "parameters": {
        "Left": ["Uuid"]
      },
      "nullable": [false, false, false, true, true, false, true, true]
    }
  },
  "76f8b3bfe9c901af8bc4bf83f5bafd31a8e3b27db20bbeede1f0e5453707b9b2": {
    "query": "\nINSERT INTO users (email, first_name, last_name)\nVALUES ($1, $2, $3)\nRETURNING id\n",
    "describe": {
      "columns": [
        {
          "ordinal": 0,
          "name": "id",
          "type_info": "Uuid"
        }
      ],
      "parameters": {
        "Left": ["Varchar", "Varchar", "Varchar"]
      },
      "nullable": [false]
    }
  },
  "79a997ae3e7010fc4411554484753bc5f48823c4142a410d09e4ba93310e2596": {
    "query": "\nUPDATE user_exercise_states\nSET selected_exercise_slide_id = $4\nWHERE user_id = $1\n  AND exercise_id = $2\n  AND (course_instance_id = $3 OR exam_id = $5)\n    ",
    "describe": {
      "columns": [],
      "parameters": {
        "Left": ["Uuid", "Uuid", "Uuid", "Uuid", "Uuid"]
      },
      "nullable": []
    }
  },
  "79d611ab409e1fbe46dbccf7e84f714de76138f0c71d2f43b59da2a6a98f2d88": {
    "query": "\nINSERT INTO exercises (course_id, name, page_id, chapter_id, order_number)\nVALUES ($1, $2, $3, $4, $5)\nRETURNING id\n",
    "describe": {
      "columns": [
        {
          "ordinal": 0,
          "name": "id",
          "type_info": "Uuid"
        }
      ],
      "parameters": {
        "Left": ["Uuid", "Varchar", "Uuid", "Uuid", "Int4"]
      },
      "nullable": [false]
    }
  },
  "7a76df8c10629d8afcfc6863e2ada85d9108c74ccae8ffe4f5e2fd7c6a36432a": {
    "query": "\nUPDATE exercise_slides\nSET deleted_at = now()\nWHERE exercise_id = ANY($1)\nRETURNING id;\n        ",
    "describe": {
      "columns": [
        {
          "ordinal": 0,
          "name": "id",
          "type_info": "Uuid"
        }
      ],
      "parameters": {
        "Left": ["UuidArray"]
      },
      "nullable": [false]
    }
  },
  "7afc90f9381a04e4c0390b627468f4e98af77da0570168747ef9fb7cc3c86042": {
    "query": "\n        INSERT INTO exercises (\n            id,\n            course_id,\n            name,\n            deadline,\n            page_id,\n            score_maximum,\n            order_number,\n            chapter_id,\n            copied_from\n          )\n        SELECT uuid_generate_v5($1, id::text),\n          $1,\n          name,\n          deadline,\n          uuid_generate_v5($1, page_id::text),\n          score_maximum,\n          order_number,\n          chapter_id,\n          id\n        FROM exercises\n        WHERE course_id = $2\n        AND deleted_at IS NULL\n        RETURNING id,\n          copied_from;\n            ",
    "describe": {
      "columns": [
        {
          "ordinal": 0,
          "name": "id",
          "type_info": "Uuid"
        },
        {
          "ordinal": 1,
          "name": "copied_from",
          "type_info": "Uuid"
        }
      ],
      "parameters": {
        "Left": ["Uuid", "Uuid"]
      },
      "nullable": [false, true]
    }
  },
  "7b20a0607bcc9030593d45c58002b5adf794d5956f57c4262ef3868b443e2a35": {
    "query": "\nUPDATE exercise_task_regrading_submissions\nSET grading_after_regrading = $1\nWHERE id = $2\n",
    "describe": {
      "columns": [],
      "parameters": {
        "Left": ["Uuid", "Uuid"]
      },
      "nullable": []
    }
  },
  "7bc526c7d60f33c9469b085d6ff8d19dcc8fb6d16659593fe77e816569693d8f": {
    "query": "\nSELECT glossary.id,\n  glossary.term,\n  glossary.definition\nFROM glossary\nWHERE glossary.course_id = $1\n",
    "describe": {
      "columns": [
        {
          "ordinal": 0,
          "name": "id",
          "type_info": "Uuid"
        },
        {
          "ordinal": 1,
          "name": "term",
          "type_info": "Varchar"
        },
        {
          "ordinal": 2,
          "name": "definition",
          "type_info": "Text"
        }
      ],
      "parameters": {
        "Left": ["Uuid"]
      },
      "nullable": [false, false, false]
    }
  },
  "7f1cb8b1bbc4ed001fa4fc6dcbbc90e30e0d509e64de0d75461ae1c82a285268": {
    "query": "UPDATE chapters SET opens_at = $1 WHERE id = $2",
    "describe": {
      "columns": [],
      "parameters": {
        "Left": ["Timestamptz", "Uuid"]
      },
      "nullable": []
    }
  },
  "807eb957eaf6e64d2fe1ac94e264d40350c98aec2dd19bf2e422cd13ef0c17dc": {
    "query": "\nINSERT INTO exercises(\n    id,\n    course_id,\n    name,\n    order_number,\n    page_id,\n    chapter_id,\n    exam_id,\n    score_maximum,\n    max_tries_per_slide,\n    limit_number_of_tries,\n    deadline,\n    needs_peer_review\n  )\nVALUES (\n    $1,\n    $2,\n    $3,\n    $4,\n    $5,\n    $6,\n    $7,\n    $8,\n    $9,\n    $10,\n    $11,\n    $12\n  ) ON CONFLICT (id) DO\nUPDATE\nSET course_id = $2,\n  name = $3,\n  order_number = $4,\n  page_id = $5,\n  chapter_id = $6,\n  exam_id = $7,\n  score_maximum = $8,\n  max_tries_per_slide = $9,\n  limit_number_of_tries = $10,\n  deadline = $11,\n  needs_peer_review = $12,\n  deleted_at = NULL\nRETURNING id,\n  name,\n  order_number,\n  score_maximum,\n  max_tries_per_slide,\n  limit_number_of_tries,\n  deadline,\n  needs_peer_review\n            ",
    "describe": {
      "columns": [
        {
          "ordinal": 0,
          "name": "id",
          "type_info": "Uuid"
        },
        {
          "ordinal": 1,
          "name": "name",
          "type_info": "Varchar"
        },
        {
          "ordinal": 2,
          "name": "order_number",
          "type_info": "Int4"
        },
        {
          "ordinal": 3,
          "name": "score_maximum",
          "type_info": "Int4"
        },
        {
          "ordinal": 4,
          "name": "max_tries_per_slide",
          "type_info": "Int4"
        },
        {
          "ordinal": 5,
          "name": "limit_number_of_tries",
          "type_info": "Bool"
        },
        {
          "ordinal": 6,
          "name": "deadline",
          "type_info": "Timestamptz"
        },
        {
          "ordinal": 7,
          "name": "needs_peer_review",
          "type_info": "Bool"
        }
      ],
      "parameters": {
        "Left": [
          "Uuid",
          "Uuid",
          "Varchar",
          "Int4",
          "Uuid",
          "Uuid",
          "Uuid",
          "Int4",
          "Int4",
          "Bool",
          "Timestamptz",
          "Bool"
        ]
      },
      "nullable": [false, false, false, false, true, false, true, false]
    }
  },
  "808861144052697dc00a60b7d6452bfe431fea5911576430282d56d96914d13e": {
    "query": "\nSELECT id,\n  slug,\n  created_at,\n  updated_at,\n  name,\n  description,\n  organization_id,\n  deleted_at,\n  language_code,\n  copied_from,\n  content_search_language::text,\n  course_language_group_id,\n  is_draft,\n  is_test_mode\nFROM courses\n  JOIN course_exams ON courses.id = course_exams.course_id\nWHERE course_exams.exam_id = $1\n",
    "describe": {
      "columns": [
        {
          "ordinal": 0,
          "name": "id",
          "type_info": "Uuid"
        },
        {
          "ordinal": 1,
          "name": "slug",
          "type_info": "Varchar"
        },
        {
          "ordinal": 2,
          "name": "created_at",
          "type_info": "Timestamptz"
        },
        {
          "ordinal": 3,
          "name": "updated_at",
          "type_info": "Timestamptz"
        },
        {
          "ordinal": 4,
          "name": "name",
          "type_info": "Varchar"
        },
        {
          "ordinal": 5,
          "name": "description",
          "type_info": "Text"
        },
        {
          "ordinal": 6,
          "name": "organization_id",
          "type_info": "Uuid"
        },
        {
          "ordinal": 7,
          "name": "deleted_at",
          "type_info": "Timestamptz"
        },
        {
          "ordinal": 8,
          "name": "language_code",
          "type_info": "Varchar"
        },
        {
          "ordinal": 9,
          "name": "copied_from",
          "type_info": "Uuid"
        },
        {
          "ordinal": 10,
          "name": "content_search_language",
          "type_info": "Text"
        },
        {
          "ordinal": 11,
          "name": "course_language_group_id",
          "type_info": "Uuid"
        },
        {
          "ordinal": 12,
          "name": "is_draft",
          "type_info": "Bool"
        },
        {
          "ordinal": 13,
          "name": "is_test_mode",
          "type_info": "Bool"
        }
      ],
      "parameters": {
        "Left": ["Uuid"]
      },
      "nullable": [
        false,
        false,
        false,
        false,
        false,
        true,
        false,
        true,
        false,
        true,
        null,
        false,
        false,
        false
      ]
    }
  },
  "814b64d8d02dc308fe81f4d5608f698d8dfb5ea72049fd321754feb1c1104626": {
    "query": "\nUPDATE exercise_services\n    SET deleted_at = now()\nWHERE id = $1\n    RETURNING *\n        ",
    "describe": {
      "columns": [
        {
          "ordinal": 0,
          "name": "id",
          "type_info": "Uuid"
        },
        {
          "ordinal": 1,
          "name": "created_at",
          "type_info": "Timestamptz"
        },
        {
          "ordinal": 2,
          "name": "updated_at",
          "type_info": "Timestamptz"
        },
        {
          "ordinal": 3,
          "name": "deleted_at",
          "type_info": "Timestamptz"
        },
        {
          "ordinal": 4,
          "name": "name",
          "type_info": "Varchar"
        },
        {
          "ordinal": 5,
          "name": "slug",
          "type_info": "Varchar"
        },
        {
          "ordinal": 6,
          "name": "public_url",
          "type_info": "Varchar"
        },
        {
          "ordinal": 7,
          "name": "internal_url",
          "type_info": "Varchar"
        },
        {
          "ordinal": 8,
          "name": "max_reprocessing_submissions_at_once",
          "type_info": "Int4"
        }
      ],
      "parameters": {
        "Left": ["Uuid"]
      },
      "nullable": [false, false, false, true, false, false, false, true, false]
    }
  },
  "8198f7adf5e5c8c71a7d632e7ccc1e8d139d30af2e410b57d710321fad7e18ba": {
    "query": "\nSELECT *\nFROM exercise_slides\nWHERE exercise_id = $1\n  AND deleted_at IS NULL\nORDER BY random()\nLIMIT 1;\n        ",
    "describe": {
      "columns": [
        {
          "ordinal": 0,
          "name": "id",
          "type_info": "Uuid"
        },
        {
          "ordinal": 1,
          "name": "created_at",
          "type_info": "Timestamptz"
        },
        {
          "ordinal": 2,
          "name": "updated_at",
          "type_info": "Timestamptz"
        },
        {
          "ordinal": 3,
          "name": "deleted_at",
          "type_info": "Timestamptz"
        },
        {
          "ordinal": 4,
          "name": "exercise_id",
          "type_info": "Uuid"
        },
        {
          "ordinal": 5,
          "name": "order_number",
          "type_info": "Int4"
        }
      ],
      "parameters": {
        "Left": ["Uuid"]
      },
      "nullable": [false, false, false, true, false, false]
    }
  },
  "831476e084bba9486fd435565e46067716e6738cc05f393a1dba87a68edc27f7": {
    "query": "\nSELECT user_id,\n  exercise_id,\n  score_given\nFROM user_exercise_states\nWHERE course_instance_id = $1\nORDER BY user_id ASC\n",
    "describe": {
      "columns": [
        {
          "ordinal": 0,
          "name": "user_id",
          "type_info": "Uuid"
        },
        {
          "ordinal": 1,
          "name": "exercise_id",
          "type_info": "Uuid"
        },
        {
          "ordinal": 2,
          "name": "score_given",
          "type_info": "Float4"
        }
      ],
      "parameters": {
        "Left": ["Uuid"]
      },
      "nullable": [false, false, true]
    }
  },
  "8418000fb3d50f52e42766c3884416520d434ea9588248e26c3b4fbfb1abae90": {
    "query": "\nUPDATE email_templates\nSET name = $1,\n  subject = $2,\n  content = $3,\n  exercise_completions_threshold = $4,\n  points_threshold = $5\nWHERE id = $6\nRETURNING *\n  ",
    "describe": {
      "columns": [
        {
          "ordinal": 0,
          "name": "id",
          "type_info": "Uuid"
        },
        {
          "ordinal": 1,
          "name": "created_at",
          "type_info": "Timestamptz"
        },
        {
          "ordinal": 2,
          "name": "updated_at",
          "type_info": "Timestamptz"
        },
        {
          "ordinal": 3,
          "name": "deleted_at",
          "type_info": "Timestamptz"
        },
        {
          "ordinal": 4,
          "name": "content",
          "type_info": "Jsonb"
        },
        {
          "ordinal": 5,
          "name": "name",
          "type_info": "Varchar"
        },
        {
          "ordinal": 6,
          "name": "subject",
          "type_info": "Varchar"
        },
        {
          "ordinal": 7,
          "name": "exercise_completions_threshold",
          "type_info": "Int4"
        },
        {
          "ordinal": 8,
          "name": "points_threshold",
          "type_info": "Int4"
        },
        {
          "ordinal": 9,
          "name": "course_instance_id",
          "type_info": "Uuid"
        }
      ],
      "parameters": {
        "Left": ["Varchar", "Varchar", "Jsonb", "Int4", "Int4", "Uuid"]
      },
      "nullable": [false, false, false, true, true, false, true, true, true, false]
    }
  },
  "8492979938e25727c88d0aa43f2def59b6d913247be736fd18d03ba7e9a7973a": {
    "query": "\nUPDATE exercise_slides\nSET deleted_at = now()\nWHERE exercise_id IN (\n    SELECT id\n    FROM exercises\n    WHERE page_id = $1\n  );\n        ",
    "describe": {
      "columns": [],
      "parameters": {
        "Left": ["Uuid"]
      },
      "nullable": []
    }
  },
  "84f4e609ee774821c19ffe693d79e6175066c745aa7ac8a3d947cd7ef04fdc0e": {
    "query": "\nINSERT INTO regradings (user_points_update_strategy)\nVALUES ($1)\nRETURNING id\n        ",
    "describe": {
      "columns": [
        {
          "ordinal": 0,
          "name": "id",
          "type_info": "Uuid"
        }
      ],
      "parameters": {
        "Left": [
          {
            "Custom": {
              "name": "user_points_update_strategy",
              "kind": {
                "Enum": [
                  "can-add-points-but-cannot-remove-points",
                  "can-add-points-and-can-remove-points"
                ]
              }
            }
          }
        ]
      },
      "nullable": [false]
    }
  },
  "852a2e8b28b656b8e676b846827ea1244ca82ff1dfe59676b8933ed03022924f": {
    "query": "\nSELECT COUNT(*) AS count\nFROM page_history\nWHERE page_id = $1\n",
    "describe": {
      "columns": [
        {
          "ordinal": 0,
          "name": "count",
          "type_info": "Int8"
        }
      ],
      "parameters": {
        "Left": ["Uuid"]
      },
      "nullable": [null]
    }
  },
  "85d460d9a14e12b66d387b3cdf0caf930e42725cd706c38a85d02613ae14130e": {
    "query": "\nSELECT *\nFROM exercise_slides\nWHERE deleted_at IS NULL;\n    ",
    "describe": {
      "columns": [
        {
          "ordinal": 0,
          "name": "id",
          "type_info": "Uuid"
        },
        {
          "ordinal": 1,
          "name": "created_at",
          "type_info": "Timestamptz"
        },
        {
          "ordinal": 2,
          "name": "updated_at",
          "type_info": "Timestamptz"
        },
        {
          "ordinal": 3,
          "name": "deleted_at",
          "type_info": "Timestamptz"
        },
        {
          "ordinal": 4,
          "name": "exercise_id",
          "type_info": "Uuid"
        },
        {
          "ordinal": 5,
          "name": "order_number",
          "type_info": "Int4"
        }
      ],
      "parameters": {
        "Left": []
      },
      "nullable": [false, false, false, true, false, false]
    }
  },
  "85e47523e7b4b49b41f59c9683ebe4d279bd3f18957a4e156bbd9ac639222755": {
    "query": "\nINSERT INTO exercise_task_submissions (\n    exercise_slide_submission_id,\n    exercise_slide_id,\n    exercise_task_id,\n    data_json\n  )\n  VALUES ($1, $2, $3, $4)\n  RETURNING id\n",
    "describe": {
      "columns": [
        {
          "ordinal": 0,
          "name": "id",
          "type_info": "Uuid"
        }
      ],
      "parameters": {
        "Left": ["Uuid", "Uuid", "Uuid", "Jsonb"]
      },
      "nullable": [false]
    }
  },
  "8698ccb5049f1ab2e0d9e0d4e5922dc8bbf6dae00c9d9320a7a42097be0fe315": {
    "query": "\nSELECT user_id,\n  exam_id,\n  started_at\nFROM exam_enrollments\nWHERE exam_id = $1\n  AND user_id = $2\n",
    "describe": {
      "columns": [
        {
          "ordinal": 0,
          "name": "user_id",
          "type_info": "Uuid"
        },
        {
          "ordinal": 1,
          "name": "exam_id",
          "type_info": "Uuid"
        },
        {
          "ordinal": 2,
          "name": "started_at",
          "type_info": "Timestamptz"
        }
      ],
      "parameters": {
        "Left": ["Uuid", "Uuid"]
      },
      "nullable": [false, false, false]
    }
  },
  "87848a65cafd33187ebbc6ed99b0a6eaaff44a09d3efb17759ee3604fc39f49c": {
    "query": "\n-- common table expression for the search term tsquery so that we don't have to repeat it many times\nWITH cte as (\n    -- Converts the search term to a word search with ands between the words with plainto_tsquery but appends ':*' to the\n    -- last word so that it  becomes a prefix match. This way the search will also contain results when the last word in\n    -- the search term is only partially typed. Note that if to_tsquery($4) decides to stem the word, the replacement\n    -- will be skipped.\n    SELECT ts_rewrite(\n        plainto_tsquery($2::regconfig, $3),\n        to_tsquery($4),\n        to_tsquery($4 || ':*')\n    ) as query\n)\nSELECT id,\n    ts_rank(\n    content_search,\n    (\n        SELECT query\n        from cte\n    )\n    ) as rank,\n    ts_headline(\n    $2::regconfig,\n    title,\n    (\n        SELECT query\n        from cte\n    )\n    ) as title_headline,\n    ts_headline(\n    $2::regconfig,\n    content_search_original_text,\n    (\n        SELECT query\n        from cte\n    )\n    ) as content_headline,\n    url_path\nFROM pages\nWHERE course_id = $1\n    AND deleted_at IS NULL\n    AND content_search @@ (\n    SELECT query\n    from cte\n    )\nORDER BY rank DESC\nLIMIT 50;\n        ",
    "describe": {
      "columns": [
        {
          "ordinal": 0,
          "name": "id",
          "type_info": "Uuid"
        },
        {
          "ordinal": 1,
          "name": "rank",
          "type_info": "Float4"
        },
        {
          "ordinal": 2,
          "name": "title_headline",
          "type_info": "Text"
        },
        {
          "ordinal": 3,
          "name": "content_headline",
          "type_info": "Text"
        },
        {
          "ordinal": 4,
          "name": "url_path",
          "type_info": "Varchar"
        }
      ],
      "parameters": {
        "Left": [
          "Uuid",
          {
            "Custom": {
              "name": "regconfig",
              "kind": "Simple"
            }
          },
          "Text",
          "Text"
        ]
      },
      "nullable": [false, null, null, null, false]
    }
  },
  "882525a929728d222af1a0946c0c6d0291a891d67d8fc81e2c8400cf400baeef": {
    "query": "\nINSERT INTO course_exams (course_id, exam_id)\nVALUES ($1, $2)\n",
    "describe": {
      "columns": [],
      "parameters": {
        "Left": ["Uuid", "Uuid"]
      },
      "nullable": []
    }
  },
  "886ce1402b7ffe6cffd8db5fb2e0e6486d9aa6ba52db7183f76d009069ade7be": {
    "query": "\nINSERT INTO user_exercise_task_states (\n    exercise_task_id,\n    user_exercise_slide_state_id,\n    score_given,\n    grading_progress\n  )\nVALUES ($1, $2, $3, $4) ON CONFLICT (exercise_task_id, user_exercise_slide_state_id) DO\nUPDATE\nSET deleted_at = NULL,\n  score_given = $3,\n  grading_progress = $4\nRETURNING exercise_task_id,\n  user_exercise_slide_state_id,\n  created_at,\n  updated_at,\n  deleted_at,\n  score_given,\n  grading_progress as \"grading_progress: _\"\n    ",
    "describe": {
      "columns": [
        {
          "ordinal": 0,
          "name": "exercise_task_id",
          "type_info": "Uuid"
        },
        {
          "ordinal": 1,
          "name": "user_exercise_slide_state_id",
          "type_info": "Uuid"
        },
        {
          "ordinal": 2,
          "name": "created_at",
          "type_info": "Timestamptz"
        },
        {
          "ordinal": 3,
          "name": "updated_at",
          "type_info": "Timestamptz"
        },
        {
          "ordinal": 4,
          "name": "deleted_at",
          "type_info": "Timestamptz"
        },
        {
          "ordinal": 5,
          "name": "score_given",
          "type_info": "Float4"
        },
        {
          "ordinal": 6,
          "name": "grading_progress: _",
          "type_info": {
            "Custom": {
              "name": "grading_progress",
              "kind": {
                "Enum": ["fully-graded", "pending", "pending-manual", "failed", "not-ready"]
              }
            }
          }
        }
      ],
      "parameters": {
        "Left": [
          "Uuid",
          "Uuid",
          "Float4",
          {
            "Custom": {
              "name": "grading_progress",
              "kind": {
                "Enum": ["fully-graded", "pending", "pending-manual", "failed", "not-ready"]
              }
            }
          }
        ]
      },
      "nullable": [false, false, false, false, true, true, false]
    }
  },
  "88890869dabe25130451185ec231260f8cdc6121649923e7209346dded7d0014": {
    "query": "SELECT organization_id FROM courses WHERE id = $1",
    "describe": {
      "columns": [
        {
          "ordinal": 0,
          "name": "organization_id",
          "type_info": "Uuid"
        }
      ],
      "parameters": {
        "Left": ["Uuid"]
      },
      "nullable": [false]
    }
  },
  "88cbe822bee7d884530f351c6a67d2a672db5c1355834f26f08b24c34e67698f": {
    "query": "\nSELECT ets.id,\n  ets.exercise_task_id,\n  ets.data_json,\n  et.order_number AS exercise_task_order_number,\n  et.public_spec,\n  et.model_solution_spec\nFROM exercise_task_submissions ets\n  JOIN exercise_tasks et ON ets.exercise_task_id = et.id\nWHERE ets.exercise_slide_submission_id = $1\n  AND ets.deleted_at IS NULL\n  AND et.deleted_at IS NULL\n        ",
    "describe": {
      "columns": [
        {
          "ordinal": 0,
          "name": "id",
          "type_info": "Uuid"
        },
        {
          "ordinal": 1,
          "name": "exercise_task_id",
          "type_info": "Uuid"
        },
        {
          "ordinal": 2,
          "name": "data_json",
          "type_info": "Jsonb"
        },
        {
          "ordinal": 3,
          "name": "exercise_task_order_number",
          "type_info": "Int4"
        },
        {
          "ordinal": 4,
          "name": "public_spec",
          "type_info": "Jsonb"
        },
        {
          "ordinal": 5,
          "name": "model_solution_spec",
          "type_info": "Jsonb"
        }
      ],
      "parameters": {
        "Left": ["Uuid"]
      },
      "nullable": [false, false, true, false, true, true]
    }
  },
  "89042c2cdd2a99289a3cc9e493f47ee914734c7af0e53ae63206bbf62fc02df0": {
    "query": "\nINSERT INTO users (id, email, first_name, last_name)\nVALUES ($1, $2, $3, $4)\nRETURNING id\n",
    "describe": {
      "columns": [
        {
          "ordinal": 0,
          "name": "id",
          "type_info": "Uuid"
        }
      ],
      "parameters": {
        "Left": ["Uuid", "Varchar", "Varchar", "Varchar"]
      },
      "nullable": [false]
    }
  },
  "8996c28a928545504a3741a926ceb7831d752406f9f3c6871854343bb7b1aa4b": {
    "query": "\nINSERT INTO exercise_slides (exercise_id, order_number)\nVALUES ($1, $2)\nRETURNING *;\n    ",
    "describe": {
      "columns": [
        {
          "ordinal": 0,
          "name": "id",
          "type_info": "Uuid"
        },
        {
          "ordinal": 1,
          "name": "created_at",
          "type_info": "Timestamptz"
        },
        {
          "ordinal": 2,
          "name": "updated_at",
          "type_info": "Timestamptz"
        },
        {
          "ordinal": 3,
          "name": "deleted_at",
          "type_info": "Timestamptz"
        },
        {
          "ordinal": 4,
          "name": "exercise_id",
          "type_info": "Uuid"
        },
        {
          "ordinal": 5,
          "name": "order_number",
          "type_info": "Int4"
        }
      ],
      "parameters": {
        "Left": ["Uuid", "Int4"]
      },
      "nullable": [false, false, false, true, false, false]
    }
  },
  "8aa2929ece3e236aa14649c45da2a6d7fe15787fda833ad97628c86b001fb790": {
    "query": "\nSELECT\n    COUNT(DISTINCT c.id) as count\nFROM courses as c\n    LEFT JOIN course_instances as ci on c.id = ci.course_id\nWHERE\n    c.organization_id = $1 AND\n    ci.starts_at < NOW() AND ci.ends_at > NOW() AND\n    c.deleted_at IS NULL AND ci.deleted_at IS NULL;\n        ",
    "describe": {
      "columns": [
        {
          "ordinal": 0,
          "name": "count",
          "type_info": "Int8"
        }
      ],
      "parameters": {
        "Left": ["Uuid"]
      },
      "nullable": [null]
    }
  },
  "8abe3a7678cd7eda31e23b2bbcbd53177b04d8be5a43a56cf01644f53aa8f626": {
    "query": "\nINSERT INTO courses (\n    name,\n    organization_id,\n    slug,\n    content_search_language,\n    language_code,\n    copied_from,\n    course_language_group_id\n  )\nVALUES ($1, $2, $3, $4::regconfig, $5, $6, $7)\nRETURNING id,\n  name,\n  created_at,\n  updated_at,\n  organization_id,\n  deleted_at,\n  slug,\n  content_search_language::text,\n  language_code,\n  copied_from,\n  course_language_group_id,\n  description,\n  is_draft,\n  is_test_mode;\n    ",
    "describe": {
      "columns": [
        {
          "ordinal": 0,
          "name": "id",
          "type_info": "Uuid"
        },
        {
          "ordinal": 1,
          "name": "name",
          "type_info": "Varchar"
        },
        {
          "ordinal": 2,
          "name": "created_at",
          "type_info": "Timestamptz"
        },
        {
          "ordinal": 3,
          "name": "updated_at",
          "type_info": "Timestamptz"
        },
        {
          "ordinal": 4,
          "name": "organization_id",
          "type_info": "Uuid"
        },
        {
          "ordinal": 5,
          "name": "deleted_at",
          "type_info": "Timestamptz"
        },
        {
          "ordinal": 6,
          "name": "slug",
          "type_info": "Varchar"
        },
        {
          "ordinal": 7,
          "name": "content_search_language",
          "type_info": "Text"
        },
        {
          "ordinal": 8,
          "name": "language_code",
          "type_info": "Varchar"
        },
        {
          "ordinal": 9,
          "name": "copied_from",
          "type_info": "Uuid"
        },
        {
          "ordinal": 10,
          "name": "course_language_group_id",
          "type_info": "Uuid"
        },
        {
          "ordinal": 11,
          "name": "description",
          "type_info": "Text"
        },
        {
          "ordinal": 12,
          "name": "is_draft",
          "type_info": "Bool"
        },
        {
          "ordinal": 13,
          "name": "is_test_mode",
          "type_info": "Bool"
        }
      ],
      "parameters": {
        "Left": [
          "Varchar",
          "Uuid",
          "Varchar",
          {
            "Custom": {
              "name": "regconfig",
              "kind": "Simple"
            }
          },
          "Varchar",
          "Uuid",
          "Uuid"
        ]
      },
      "nullable": [
        false,
        false,
        false,
        false,
        false,
        true,
        false,
        null,
        false,
        true,
        false,
        true,
        false,
        false
      ]
    }
  },
  "8cc039e70b30221cc7c05ccac3d0db3c4b304ba90d3eea8be6c94666e9bd383b": {
    "query": "\nINSERT INTO user_course_settings (\n    user_id,\n    course_language_group_id,\n    current_course_id,\n    current_course_instance_id\n  )\nSELECT $1,\n  course_language_group_id,\n  $2,\n  $3\nFROM courses\nWHERE id = $2\n  AND deleted_at IS NULL ON CONFLICT (user_id, course_language_group_id) DO\nUPDATE\nSET current_course_id = $2,\n  current_course_instance_id = $3\nRETURNING *;\n        ",
    "describe": {
      "columns": [
        {
          "ordinal": 0,
          "name": "user_id",
          "type_info": "Uuid"
        },
        {
          "ordinal": 1,
          "name": "course_language_group_id",
          "type_info": "Uuid"
        },
        {
          "ordinal": 2,
          "name": "created_at",
          "type_info": "Timestamptz"
        },
        {
          "ordinal": 3,
          "name": "updated_at",
          "type_info": "Timestamptz"
        },
        {
          "ordinal": 4,
          "name": "deleted_at",
          "type_info": "Timestamptz"
        },
        {
          "ordinal": 5,
          "name": "current_course_id",
          "type_info": "Uuid"
        },
        {
          "ordinal": 6,
          "name": "current_course_instance_id",
          "type_info": "Uuid"
        }
      ],
      "parameters": {
        "Left": ["Uuid", "Uuid", "Uuid"]
      },
      "nullable": [false, false, false, false, true, false, false]
    }
  },
  "8ccdf9e32ae384f6124487d607971e09c002db1bbc7ba5fa895cdd58c919c76f": {
    "query": "\nUPDATE exercises\nSET deleted_at = now()\nWHERE page_id = $1\nRETURNING id;\n        ",
    "describe": {
      "columns": [
        {
          "ordinal": 0,
          "name": "id",
          "type_info": "Uuid"
        }
      ],
      "parameters": {
        "Left": ["Uuid"]
      },
      "nullable": [false]
    }
  },
  "8db74ac0f9b12b45233fec8e0bf8e9f76d90085c4a8c766f784a1aca3c370662": {
    "query": "\nUPDATE exercise_task_gradings\nSET grading_progress = $1\nWHERE id = $2\n",
    "describe": {
      "columns": [],
      "parameters": {
        "Left": [
          {
            "Custom": {
              "name": "grading_progress",
              "kind": {
                "Enum": ["fully-graded", "pending", "pending-manual", "failed", "not-ready"]
              }
            }
          },
          "Uuid"
        ]
      },
      "nullable": []
    }
  },
  "9042f4a78140ea8061a5d2f7ea3f6d8ae53b484871e869ebd0dd4cb31da6d9fb": {
    "query": "UPDATE pages\nSET order_number = floor(random() * (2000000 -200000 + 1) + 200000)\nWHERE pages.order_number = $1\n  AND pages.chapter_id = $2\n  AND deleted_at IS NULL",
    "describe": {
      "columns": [],
      "parameters": {
        "Left": ["Int4", "Uuid"]
      },
      "nullable": []
    }
  },
  "9306546d3c8ca209c7fbc0ed7d85d6e347b974550d51e9dabc288a687fe6c8c2": {
    "query": "\nUPDATE user_exercise_slide_states\nSET deleted_at = now()\nWHERE id = $1\nRETURNING id\n    ",
    "describe": {
      "columns": [
        {
          "ordinal": 0,
          "name": "id",
          "type_info": "Uuid"
        }
      ],
      "parameters": {
        "Left": ["Uuid"]
      },
      "nullable": [false]
    }
  },
  "93a182f7fc32e82990af03dbda3d31cd678d99869b3bd5d4b75831d5cc96e0f7": {
    "query": "\nSELECT id,\n  created_at,\n  updated_at,\n  course_id,\n  exam_id,\n  chapter_id,\n  url_path,\n  title,\n  deleted_at,\n  content,\n  order_number,\n  copied_from\nFROM pages\nWHERE course_id = $1\n  AND deleted_at IS NULL;\n        ",
    "describe": {
      "columns": [
        {
          "ordinal": 0,
          "name": "id",
          "type_info": "Uuid"
        },
        {
          "ordinal": 1,
          "name": "created_at",
          "type_info": "Timestamptz"
        },
        {
          "ordinal": 2,
          "name": "updated_at",
          "type_info": "Timestamptz"
        },
        {
          "ordinal": 3,
          "name": "course_id",
          "type_info": "Uuid"
        },
        {
          "ordinal": 4,
          "name": "exam_id",
          "type_info": "Uuid"
        },
        {
          "ordinal": 5,
          "name": "chapter_id",
          "type_info": "Uuid"
        },
        {
          "ordinal": 6,
          "name": "url_path",
          "type_info": "Varchar"
        },
        {
          "ordinal": 7,
          "name": "title",
          "type_info": "Varchar"
        },
        {
          "ordinal": 8,
          "name": "deleted_at",
          "type_info": "Timestamptz"
        },
        {
          "ordinal": 9,
          "name": "content",
          "type_info": "Jsonb"
        },
        {
          "ordinal": 10,
          "name": "order_number",
          "type_info": "Int4"
        },
        {
          "ordinal": 11,
          "name": "copied_from",
          "type_info": "Uuid"
        }
      ],
      "parameters": {
        "Left": ["Uuid"]
      },
      "nullable": [false, false, false, true, true, true, false, false, true, false, false, true]
    }
  },
  "953a7a6c530a84cb10466c75502f14177a8e2bc1dfefded26185e0802115bd77": {
    "query": "\nSELECT id,\n  created_at,\n  updated_at,\n  name,\n  course_id,\n  deleted_at,\n  chapter_image_path,\n  chapter_number,\n  front_page_id,\n  opens_at,\n  copied_from,\n  deadline\nFROM chapters\nWHERE course_id = $1\n  AND deleted_at IS NULL;\n",
    "describe": {
      "columns": [
        {
          "ordinal": 0,
          "name": "id",
          "type_info": "Uuid"
        },
        {
          "ordinal": 1,
          "name": "created_at",
          "type_info": "Timestamptz"
        },
        {
          "ordinal": 2,
          "name": "updated_at",
          "type_info": "Timestamptz"
        },
        {
          "ordinal": 3,
          "name": "name",
          "type_info": "Varchar"
        },
        {
          "ordinal": 4,
          "name": "course_id",
          "type_info": "Uuid"
        },
        {
          "ordinal": 5,
          "name": "deleted_at",
          "type_info": "Timestamptz"
        },
        {
          "ordinal": 6,
          "name": "chapter_image_path",
          "type_info": "Varchar"
        },
        {
          "ordinal": 7,
          "name": "chapter_number",
          "type_info": "Int4"
        },
        {
          "ordinal": 8,
          "name": "front_page_id",
          "type_info": "Uuid"
        },
        {
          "ordinal": 9,
          "name": "opens_at",
          "type_info": "Timestamptz"
        },
        {
          "ordinal": 10,
          "name": "copied_from",
          "type_info": "Uuid"
        },
        {
          "ordinal": 11,
          "name": "deadline",
          "type_info": "Timestamptz"
        }
      ],
      "parameters": {
        "Left": ["Uuid"]
      },
      "nullable": [false, false, false, false, false, true, true, false, true, true, true, true]
    }
  },
  "95cd532d3cf66f58ae74382c3c8572c9841be6557ec3285add31609f08d6b7f7": {
    "query": "\nINSERT INTO chapters(name, course_id, chapter_number, deadline, opens_at)\nVALUES($1, $2, $3, $4, $5)\nRETURNING *;\n",
    "describe": {
      "columns": [
        {
          "ordinal": 0,
          "name": "id",
          "type_info": "Uuid"
        },
        {
          "ordinal": 1,
          "name": "name",
          "type_info": "Varchar"
        },
        {
          "ordinal": 2,
          "name": "course_id",
          "type_info": "Uuid"
        },
        {
          "ordinal": 3,
          "name": "chapter_number",
          "type_info": "Int4"
        },
        {
          "ordinal": 4,
          "name": "created_at",
          "type_info": "Timestamptz"
        },
        {
          "ordinal": 5,
          "name": "updated_at",
          "type_info": "Timestamptz"
        },
        {
          "ordinal": 6,
          "name": "deleted_at",
          "type_info": "Timestamptz"
        },
        {
          "ordinal": 7,
          "name": "front_page_id",
          "type_info": "Uuid"
        },
        {
          "ordinal": 8,
          "name": "opens_at",
          "type_info": "Timestamptz"
        },
        {
          "ordinal": 9,
          "name": "chapter_image_path",
          "type_info": "Varchar"
        },
        {
          "ordinal": 10,
          "name": "copied_from",
          "type_info": "Uuid"
        },
        {
          "ordinal": 11,
          "name": "deadline",
          "type_info": "Timestamptz"
        }
      ],
      "parameters": {
        "Left": ["Varchar", "Uuid", "Int4", "Timestamptz", "Timestamptz"]
      },
      "nullable": [false, false, false, false, false, false, true, true, true, true, true, true]
    }
  },
  "9725efd61b9041c572a3a1cfe81bbbf6ac6497b62d3c9194757cf3f9e423977c": {
    "query": "\nUPDATE exercise_task_gradings\nSET grading_progress = $2,\n  unscaled_score_given = $3,\n  unscaled_score_maximum = $4,\n  feedback_text = $5,\n  feedback_json = $6,\n  grading_completed_at = $7,\n  score_given = $8\nWHERE id = $1\nRETURNING id,\n  created_at,\n  updated_at,\n  exercise_task_submission_id,\n  course_id,\n  exam_id,\n  exercise_id,\n  exercise_task_id,\n  grading_priority,\n  score_given,\n  grading_progress as \"grading_progress: _\",\n  unscaled_score_given,\n  unscaled_score_maximum,\n  grading_started_at,\n  grading_completed_at,\n  feedback_json,\n  feedback_text,\n  deleted_at\n",
    "describe": {
      "columns": [
        {
          "ordinal": 0,
          "name": "id",
          "type_info": "Uuid"
        },
        {
          "ordinal": 1,
          "name": "created_at",
          "type_info": "Timestamptz"
        },
        {
          "ordinal": 2,
          "name": "updated_at",
          "type_info": "Timestamptz"
        },
        {
          "ordinal": 3,
          "name": "exercise_task_submission_id",
          "type_info": "Uuid"
        },
        {
          "ordinal": 4,
          "name": "course_id",
          "type_info": "Uuid"
        },
        {
          "ordinal": 5,
          "name": "exam_id",
          "type_info": "Uuid"
        },
        {
          "ordinal": 6,
          "name": "exercise_id",
          "type_info": "Uuid"
        },
        {
          "ordinal": 7,
          "name": "exercise_task_id",
          "type_info": "Uuid"
        },
        {
          "ordinal": 8,
          "name": "grading_priority",
          "type_info": "Int4"
        },
        {
          "ordinal": 9,
          "name": "score_given",
          "type_info": "Float4"
        },
        {
          "ordinal": 10,
          "name": "grading_progress: _",
          "type_info": {
            "Custom": {
              "name": "grading_progress",
              "kind": {
                "Enum": ["fully-graded", "pending", "pending-manual", "failed", "not-ready"]
              }
            }
          }
        },
        {
          "ordinal": 11,
          "name": "unscaled_score_given",
          "type_info": "Float4"
        },
        {
          "ordinal": 12,
          "name": "unscaled_score_maximum",
          "type_info": "Int4"
        },
        {
          "ordinal": 13,
          "name": "grading_started_at",
          "type_info": "Timestamptz"
        },
        {
          "ordinal": 14,
          "name": "grading_completed_at",
          "type_info": "Timestamptz"
        },
        {
          "ordinal": 15,
          "name": "feedback_json",
          "type_info": "Jsonb"
        },
        {
          "ordinal": 16,
          "name": "feedback_text",
          "type_info": "Text"
        },
        {
          "ordinal": 17,
          "name": "deleted_at",
          "type_info": "Timestamptz"
        }
      ],
      "parameters": {
        "Left": [
          "Uuid",
          {
            "Custom": {
              "name": "grading_progress",
              "kind": {
                "Enum": ["fully-graded", "pending", "pending-manual", "failed", "not-ready"]
              }
            }
          },
          "Float4",
          "Int4",
          "Text",
          "Jsonb",
          "Timestamptz",
          "Float4"
        ]
      },
      "nullable": [
        false,
        false,
        false,
        false,
        true,
        true,
        false,
        false,
        false,
        true,
        false,
        true,
        true,
        true,
        true,
        true,
        true,
        true
      ]
    }
  },
  "974f0fff32d5d42aa0aa4d4f9e52ebe1b69c95cc677bdb0fce4f8bfd7b519639": {
    "query": "\nUPDATE regradings\nSET total_grading_progress = $1\nWHERE id = $2\n",
    "describe": {
      "columns": [],
      "parameters": {
        "Left": [
          {
            "Custom": {
              "name": "grading_progress",
              "kind": {
                "Enum": ["fully-graded", "pending", "pending-manual", "failed", "not-ready"]
              }
            }
          },
          "Uuid"
        ]
      },
      "nullable": []
    }
  },
  "97725b48f6343a99acc51e520470f6b76e84bd60b6c9444bf49005bcece5e97e": {
    "query": "\nUPDATE course_instances\nSET deleted_at = now()\nWHERE id = $1\n",
    "describe": {
      "columns": [],
      "parameters": {
        "Left": ["Uuid"]
      },
      "nullable": []
    }
  },
  "97863f3295349de9881d18e705ef461353c7bbca65e2f0c65c43c6a4bb1365ee": {
    "query": "\nSELECT *\nFROM exercise_services\nWHERE slug = ANY($1);",
    "describe": {
      "columns": [
        {
          "ordinal": 0,
          "name": "id",
          "type_info": "Uuid"
        },
        {
          "ordinal": 1,
          "name": "created_at",
          "type_info": "Timestamptz"
        },
        {
          "ordinal": 2,
          "name": "updated_at",
          "type_info": "Timestamptz"
        },
        {
          "ordinal": 3,
          "name": "deleted_at",
          "type_info": "Timestamptz"
        },
        {
          "ordinal": 4,
          "name": "name",
          "type_info": "Varchar"
        },
        {
          "ordinal": 5,
          "name": "slug",
          "type_info": "Varchar"
        },
        {
          "ordinal": 6,
          "name": "public_url",
          "type_info": "Varchar"
        },
        {
          "ordinal": 7,
          "name": "internal_url",
          "type_info": "Varchar"
        },
        {
          "ordinal": 8,
          "name": "max_reprocessing_submissions_at_once",
          "type_info": "Int4"
        }
      ],
      "parameters": {
        "Left": ["TextArray"]
      },
      "nullable": [false, false, false, true, false, false, false, true, false]
    }
  },
  "9926983716d96fd291a81fa728ed1ce1ba268570fee21794fa8a406332c8384d": {
    "query": "\nINSERT INTO peer_reviews (\n    id,\n    course_id,\n    exercise_id,\n    peer_reviews_to_give,\n    peer_reviews_to_receive\n  )\nVALUES ($1, $2, $3, $4, $5)\nRETURNING id\n        ",
    "describe": {
      "columns": [
        {
          "ordinal": 0,
          "name": "id",
          "type_info": "Uuid"
        }
      ],
      "parameters": {
        "Left": ["Uuid", "Uuid", "Uuid", "Int4", "Int4"]
      },
      "nullable": [false]
    }
  },
  "9b22240e7ed6238509fccd2191dfed47215d59363003b204f7f666a587d34a48": {
    "query": "\nUPDATE peer_review_queue_entries\nSET receiving_peer_reviews_exercise_slide_submission_id = $1,\n  peer_review_priority = $2\nWHERE id = $3\nRETURNING *\n    ",
    "describe": {
      "columns": [
        {
          "ordinal": 0,
          "name": "id",
          "type_info": "Uuid"
        },
        {
          "ordinal": 1,
          "name": "created_at",
          "type_info": "Timestamptz"
        },
        {
          "ordinal": 2,
          "name": "updated_at",
          "type_info": "Timestamptz"
        },
        {
          "ordinal": 3,
          "name": "deleted_at",
          "type_info": "Timestamptz"
        },
        {
          "ordinal": 4,
          "name": "user_id",
          "type_info": "Uuid"
        },
        {
          "ordinal": 5,
          "name": "exercise_id",
          "type_info": "Uuid"
        },
        {
          "ordinal": 6,
          "name": "course_instance_id",
          "type_info": "Uuid"
        },
        {
          "ordinal": 7,
          "name": "receiving_peer_reviews_exercise_slide_submission_id",
          "type_info": "Uuid"
        },
        {
          "ordinal": 8,
          "name": "received_enough_peer_reviews",
          "type_info": "Bool"
        },
        {
          "ordinal": 9,
          "name": "peer_review_priority",
          "type_info": "Int4"
        }
      ],
      "parameters": {
        "Left": ["Uuid", "Int4", "Uuid"]
      },
      "nullable": [false, false, false, true, false, false, false, false, false, false]
    }
  },
  "9bc0b3ae6672ff787250bbbfbf353634b598e814cb2e3b8ca26235466b22ee63": {
    "query": "\nSELECT course_id\nFROM course_instances\nWHERE id = $1\n",
    "describe": {
      "columns": [
        {
          "ordinal": 0,
          "name": "course_id",
          "type_info": "Uuid"
        }
      ],
      "parameters": {
        "Left": ["Uuid"]
      },
      "nullable": [false]
    }
  },
  "9bc1bac822159d94c6c183c68a533ef75edfd38992ad82398afd5fc65a95880a": {
    "query": "\nSELECT\n    DISTINCT(c.id),\n    c.name,\n    c.created_at,\n    c.updated_at,\n    c.organization_id,\n    c.deleted_at,\n    c.slug,\n    c.content_search_language::text,\n    c.language_code,\n    c.copied_from,\n    c.course_language_group_id,\n    c.description,\n    c.is_draft,\n    c.is_test_mode\nFROM courses as c\n    LEFT JOIN course_instances as ci on c.id = ci.course_id\nWHERE\n    c.organization_id = $1 AND\n    ci.starts_at < NOW() AND ci.ends_at > NOW() AND\n    c.deleted_at IS NULL AND ci.deleted_at IS NULL\n    LIMIT $2 OFFSET $3;\n        ",
    "describe": {
      "columns": [
        {
          "ordinal": 0,
          "name": "id",
          "type_info": "Uuid"
        },
        {
          "ordinal": 1,
          "name": "name",
          "type_info": "Varchar"
        },
        {
          "ordinal": 2,
          "name": "created_at",
          "type_info": "Timestamptz"
        },
        {
          "ordinal": 3,
          "name": "updated_at",
          "type_info": "Timestamptz"
        },
        {
          "ordinal": 4,
          "name": "organization_id",
          "type_info": "Uuid"
        },
        {
          "ordinal": 5,
          "name": "deleted_at",
          "type_info": "Timestamptz"
        },
        {
          "ordinal": 6,
          "name": "slug",
          "type_info": "Varchar"
        },
        {
          "ordinal": 7,
          "name": "content_search_language",
          "type_info": "Text"
        },
        {
          "ordinal": 8,
          "name": "language_code",
          "type_info": "Varchar"
        },
        {
          "ordinal": 9,
          "name": "copied_from",
          "type_info": "Uuid"
        },
        {
          "ordinal": 10,
          "name": "course_language_group_id",
          "type_info": "Uuid"
        },
        {
          "ordinal": 11,
          "name": "description",
          "type_info": "Text"
        },
        {
          "ordinal": 12,
          "name": "is_draft",
          "type_info": "Bool"
        },
        {
          "ordinal": 13,
          "name": "is_test_mode",
          "type_info": "Bool"
        }
      ],
      "parameters": {
        "Left": ["Uuid", "Int8", "Int8"]
      },
      "nullable": [
        false,
        false,
        false,
        false,
        false,
        true,
        false,
        null,
        false,
        true,
        false,
        true,
        false,
        false
      ]
    }
  },
  "9bd2d846e48026343f943674185a77f014043fa8bca6960f49ddde168e69b04e": {
    "query": "\nINSERT INTO exercise_slides (id, exercise_id, order_number)\nVALUES ($1, $2, $3)\nRETURNING id;\n",
    "describe": {
      "columns": [
        {
          "ordinal": 0,
          "name": "id",
          "type_info": "Uuid"
        }
      ],
      "parameters": {
        "Left": ["Uuid", "Uuid", "Int4"]
      },
      "nullable": [false]
    }
  },
  "9c6243474cc02c99f6974e143c88dde690c982125071ddc69df713350de1f875": {
    "query": "SELECT * FROM exercise_tasks WHERE id = $1;",
    "describe": {
      "columns": [
        {
          "ordinal": 0,
          "name": "id",
          "type_info": "Uuid"
        },
        {
          "ordinal": 1,
          "name": "created_at",
          "type_info": "Timestamptz"
        },
        {
          "ordinal": 2,
          "name": "updated_at",
          "type_info": "Timestamptz"
        },
        {
          "ordinal": 3,
          "name": "exercise_type",
          "type_info": "Varchar"
        },
        {
          "ordinal": 4,
          "name": "assignment",
          "type_info": "Jsonb"
        },
        {
          "ordinal": 5,
          "name": "deleted_at",
          "type_info": "Timestamptz"
        },
        {
          "ordinal": 6,
          "name": "private_spec",
          "type_info": "Jsonb"
        },
        {
          "ordinal": 7,
          "name": "spec_file_id",
          "type_info": "Uuid"
        },
        {
          "ordinal": 8,
          "name": "public_spec",
          "type_info": "Jsonb"
        },
        {
          "ordinal": 9,
          "name": "model_solution_spec",
          "type_info": "Jsonb"
        },
        {
          "ordinal": 10,
          "name": "copied_from",
          "type_info": "Uuid"
        },
        {
          "ordinal": 11,
          "name": "exercise_slide_id",
          "type_info": "Uuid"
        },
        {
          "ordinal": 12,
          "name": "order_number",
          "type_info": "Int4"
        }
      ],
      "parameters": {
        "Left": ["Uuid"]
      },
      "nullable": [
        false,
        false,
        false,
        false,
        false,
        true,
        true,
        true,
        true,
        true,
        true,
        false,
        false
      ]
    }
  },
  "9c85b99d223ec35dd6a3d00598117fba6db802ec315cd2d1c38012b577d270bb": {
    "query": "\nSELECT *\nFROM exercises\nWHERE page_id IN (\n    SELECT UNNEST($1::uuid [])\n  )\n  AND deleted_at IS NULL\n        ",
    "describe": {
      "columns": [
        {
          "ordinal": 0,
          "name": "id",
          "type_info": "Uuid"
        },
        {
          "ordinal": 1,
          "name": "created_at",
          "type_info": "Timestamptz"
        },
        {
          "ordinal": 2,
          "name": "updated_at",
          "type_info": "Timestamptz"
        },
        {
          "ordinal": 3,
          "name": "course_id",
          "type_info": "Uuid"
        },
        {
          "ordinal": 4,
          "name": "deleted_at",
          "type_info": "Timestamptz"
        },
        {
          "ordinal": 5,
          "name": "name",
          "type_info": "Varchar"
        },
        {
          "ordinal": 6,
          "name": "deadline",
          "type_info": "Timestamptz"
        },
        {
          "ordinal": 7,
          "name": "page_id",
          "type_info": "Uuid"
        },
        {
          "ordinal": 8,
          "name": "score_maximum",
          "type_info": "Int4"
        },
        {
          "ordinal": 9,
          "name": "order_number",
          "type_info": "Int4"
        },
        {
          "ordinal": 10,
          "name": "chapter_id",
          "type_info": "Uuid"
        },
        {
          "ordinal": 11,
          "name": "copied_from",
          "type_info": "Uuid"
        },
        {
          "ordinal": 12,
          "name": "exam_id",
          "type_info": "Uuid"
        },
        {
          "ordinal": 13,
          "name": "max_tries_per_slide",
          "type_info": "Int4"
        },
        {
          "ordinal": 14,
          "name": "limit_number_of_tries",
          "type_info": "Bool"
        },
        {
          "ordinal": 15,
          "name": "needs_peer_review",
          "type_info": "Bool"
        }
      ],
      "parameters": {
        "Left": ["UuidArray"]
      },
      "nullable": [
        false,
        false,
        false,
        true,
        true,
        false,
        true,
        false,
        false,
        false,
        true,
        true,
        true,
        true,
        false,
        false
      ]
    }
  },
  "9d416cedbc952296276077431345b1e2a9c97a12cc55453321585cbbaee7bbfb": {
    "query": "\nINSERT INTO peer_review_questions (\n    id,\n    peer_review_id,\n    order_number,\n    question,\n    question_type,\n    answer_required\n  )\nVALUES ($1, $2, $3, $4, $5, $6)\nRETURNING id;\n        ",
    "describe": {
      "columns": [
        {
          "ordinal": 0,
          "name": "id",
          "type_info": "Uuid"
        }
      ],
      "parameters": {
        "Left": [
          "Uuid",
          "Uuid",
          "Int4",
          "Varchar",
          {
            "Custom": {
              "name": "peer_review_question_type",
              "kind": {
                "Enum": ["essay", "scale"]
              }
            }
          },
          "Bool"
        ]
      },
      "nullable": [false]
    }
  },
  "9e77b192694c3af4cf6ab696e5b43a1e1f28dab7af08beb2e38eccbe0282b01a": {
    "query": "\nSELECT *\nFROM exercise_services\nWHERE slug = $1\n  ",
    "describe": {
      "columns": [
        {
          "ordinal": 0,
          "name": "id",
          "type_info": "Uuid"
        },
        {
          "ordinal": 1,
          "name": "created_at",
          "type_info": "Timestamptz"
        },
        {
          "ordinal": 2,
          "name": "updated_at",
          "type_info": "Timestamptz"
        },
        {
          "ordinal": 3,
          "name": "deleted_at",
          "type_info": "Timestamptz"
        },
        {
          "ordinal": 4,
          "name": "name",
          "type_info": "Varchar"
        },
        {
          "ordinal": 5,
          "name": "slug",
          "type_info": "Varchar"
        },
        {
          "ordinal": 6,
          "name": "public_url",
          "type_info": "Varchar"
        },
        {
          "ordinal": 7,
          "name": "internal_url",
          "type_info": "Varchar"
        },
        {
          "ordinal": 8,
          "name": "max_reprocessing_submissions_at_once",
          "type_info": "Int4"
        }
      ],
      "parameters": {
        "Left": ["Text"]
      },
      "nullable": [false, false, false, true, false, false, false, true, false]
    }
  },
  "9f31d0d3d1943980f58b78597e60339681c9f451b85a34d67c8bc64ba71c790d": {
    "query": "\nSELECT exams.id,\n  courses.id as course_id,\n  courses.name as course_name,\n  exams.name\nFROM exams\n  JOIN course_exams ON course_id = $1\n  JOIN courses ON courses.id = $1\n  AND exams.deleted_at IS NULL\n  AND courses.deleted_at IS NULL\n",
    "describe": {
      "columns": [
        {
          "ordinal": 0,
          "name": "id",
          "type_info": "Uuid"
        },
        {
          "ordinal": 1,
          "name": "course_id",
          "type_info": "Uuid"
        },
        {
          "ordinal": 2,
          "name": "course_name",
          "type_info": "Varchar"
        },
        {
          "ordinal": 3,
          "name": "name",
          "type_info": "Varchar"
        }
      ],
      "parameters": {
        "Left": ["Uuid"]
      },
      "nullable": [false, false, false, false]
    }
  },
  "a034dee244e1330c8c79e833f718afbe34df340690b20293155eefb513b315d9": {
    "query": "\n    INSERT INTO exams(\n        name,\n        organization_id,\n        instructions,\n        starts_at,\n        ends_at,\n        language,\n        time_minutes\n      )\n    VALUES ($1, $2, $3, $4, $5, $6, $7)\n    RETURNING *;\n        ",
    "describe": {
      "columns": [
        {
          "ordinal": 0,
          "name": "id",
          "type_info": "Uuid"
        },
        {
          "ordinal": 1,
          "name": "created_at",
          "type_info": "Timestamptz"
        },
        {
          "ordinal": 2,
          "name": "updated_at",
          "type_info": "Timestamptz"
        },
        {
          "ordinal": 3,
          "name": "deleted_at",
          "type_info": "Timestamptz"
        },
        {
          "ordinal": 4,
          "name": "organization_id",
          "type_info": "Uuid"
        },
        {
          "ordinal": 5,
          "name": "name",
          "type_info": "Varchar"
        },
        {
          "ordinal": 6,
          "name": "starts_at",
          "type_info": "Timestamptz"
        },
        {
          "ordinal": 7,
          "name": "ends_at",
          "type_info": "Timestamptz"
        },
        {
          "ordinal": 8,
          "name": "language",
          "type_info": "Varchar"
        },
        {
          "ordinal": 9,
          "name": "time_minutes",
          "type_info": "Int4"
        },
        {
          "ordinal": 10,
          "name": "instructions",
          "type_info": "Jsonb"
        }
      ],
      "parameters": {
        "Left": ["Varchar", "Uuid", "Jsonb", "Timestamptz", "Timestamptz", "Varchar", "Int4"]
      },
      "nullable": [false, false, false, true, false, false, true, true, true, false, false]
    }
  },
  "a0506edd480e7dec860a33702092c243a207450909a69db5a44ad6fcb72b2fb2": {
    "query": "\nINSERT INTO exam_enrollments (exam_id, user_id)\nVALUES ($1, $2)\n",
    "describe": {
      "columns": [],
      "parameters": {
        "Left": ["Uuid", "Uuid"]
      },
      "nullable": []
    }
  },
  "a30dd050694b11436fa9f039719f4f0817460468c40fe0649880ff7f7023bdcc": {
    "query": "\nSELECT id,\n  created_at,\n  updated_at,\n  name,\n  course_id,\n  deleted_at,\n  chapter_image_path,\n  chapter_number,\n  front_page_id,\n  opens_at,\n  copied_from,\n  deadline\nFROM chapters\nWHERE course_id = (SELECT course_id FROM course_instances WHERE id = $1)\n  AND deleted_at IS NULL;\n",
    "describe": {
      "columns": [
        {
          "ordinal": 0,
          "name": "id",
          "type_info": "Uuid"
        },
        {
          "ordinal": 1,
          "name": "created_at",
          "type_info": "Timestamptz"
        },
        {
          "ordinal": 2,
          "name": "updated_at",
          "type_info": "Timestamptz"
        },
        {
          "ordinal": 3,
          "name": "name",
          "type_info": "Varchar"
        },
        {
          "ordinal": 4,
          "name": "course_id",
          "type_info": "Uuid"
        },
        {
          "ordinal": 5,
          "name": "deleted_at",
          "type_info": "Timestamptz"
        },
        {
          "ordinal": 6,
          "name": "chapter_image_path",
          "type_info": "Varchar"
        },
        {
          "ordinal": 7,
          "name": "chapter_number",
          "type_info": "Int4"
        },
        {
          "ordinal": 8,
          "name": "front_page_id",
          "type_info": "Uuid"
        },
        {
          "ordinal": 9,
          "name": "opens_at",
          "type_info": "Timestamptz"
        },
        {
          "ordinal": 10,
          "name": "copied_from",
          "type_info": "Uuid"
        },
        {
          "ordinal": 11,
          "name": "deadline",
          "type_info": "Timestamptz"
        }
      ],
      "parameters": {
        "Left": ["Uuid"]
      },
      "nullable": [false, false, false, false, false, true, true, false, true, true, true, true]
    }
  },
  "a31f19aeb82cb164528744c6ca787c1c69bcab7575494559728a80de5ad5231a": {
    "query": "\nDELETE FROM course_exams\nWHERE exam_id = $1\n  AND course_id = $2\n",
    "describe": {
      "columns": [],
      "parameters": {
        "Left": ["Uuid", "Uuid"]
      },
      "nullable": []
    }
  },
  "a379554670b6a21848d7ce7ef170224105b8378aa5907eba65bd1ee110f24ca0": {
    "query": "\nINSERT INTO exercise_tasks (\n    exercise_slide_id,\n    exercise_type,\n    assignment,\n    private_spec,\n    public_spec,\n    model_solution_spec,\n    order_number\n  )\nVALUES ($1, $2, $3, $4, $5, $6, $7)\nRETURNING id\n",
    "describe": {
      "columns": [
        {
          "ordinal": 0,
          "name": "id",
          "type_info": "Uuid"
        }
      ],
      "parameters": {
        "Left": ["Uuid", "Varchar", "Jsonb", "Jsonb", "Jsonb", "Jsonb", "Int4"]
      },
      "nullable": [false]
    }
  },
  "a76579e426500a1f99f9e02cf2c523658f58d86dcb036aef2aa3bdf71d8a563e": {
    "query": "\nUPDATE regradings\nSET regrading_completed_at = now(),\n  total_grading_progress = 'fully-graded'\nWHERE id = $1\n",
    "describe": {
      "columns": [],
      "parameters": {
        "Left": ["Uuid"]
      },
      "nullable": []
    }
  },
  "a80adc88f16d5ce7df3ab0724d59ba485ee56323fef9d6e89cde588994a2ee63": {
    "query": "\nINSERT INTO exercise_slide_submissions (\n    exercise_slide_id,\n    course_id,\n    course_instance_id,\n    exam_id,\n    exercise_id,\n    user_id,\n    user_points_update_strategy\n  )\nVALUES ($1, $2, $3, $4, $5, $6, $7)\nRETURNING id,\n  created_at,\n  updated_at,\n  deleted_at,\n  exercise_slide_id,\n  course_id,\n  course_instance_id,\n  exam_id,\n  exercise_id,\n  user_id,\n  user_points_update_strategy AS \"user_points_update_strategy: _\"\n        ",
    "describe": {
      "columns": [
        {
          "ordinal": 0,
          "name": "id",
          "type_info": "Uuid"
        },
        {
          "ordinal": 1,
          "name": "created_at",
          "type_info": "Timestamptz"
        },
        {
          "ordinal": 2,
          "name": "updated_at",
          "type_info": "Timestamptz"
        },
        {
          "ordinal": 3,
          "name": "deleted_at",
          "type_info": "Timestamptz"
        },
        {
          "ordinal": 4,
          "name": "exercise_slide_id",
          "type_info": "Uuid"
        },
        {
          "ordinal": 5,
          "name": "course_id",
          "type_info": "Uuid"
        },
        {
          "ordinal": 6,
          "name": "course_instance_id",
          "type_info": "Uuid"
        },
        {
          "ordinal": 7,
          "name": "exam_id",
          "type_info": "Uuid"
        },
        {
          "ordinal": 8,
          "name": "exercise_id",
          "type_info": "Uuid"
        },
        {
          "ordinal": 9,
          "name": "user_id",
          "type_info": "Uuid"
        },
        {
          "ordinal": 10,
          "name": "user_points_update_strategy: _",
          "type_info": {
            "Custom": {
              "name": "user_points_update_strategy",
              "kind": {
                "Enum": [
                  "can-add-points-but-cannot-remove-points",
                  "can-add-points-and-can-remove-points"
                ]
              }
            }
          }
        }
      ],
      "parameters": {
        "Left": [
          "Uuid",
          "Uuid",
          "Uuid",
          "Uuid",
          "Uuid",
          "Uuid",
          {
            "Custom": {
              "name": "user_points_update_strategy",
              "kind": {
                "Enum": [
                  "can-add-points-but-cannot-remove-points",
                  "can-add-points-and-can-remove-points"
                ]
              }
            }
          }
        ]
      },
      "nullable": [false, false, false, true, false, true, true, true, false, false, false]
    }
  },
  "a84c3dbddf4bce77929cf8522694fd1d4d7ff5e8a95afb9d4590c2d1b6ba6841": {
    "query": "\nSELECT id,\ncreated_at,\nupdated_at,\nexercise_task_submission_id,\ncourse_id,\nexam_id,\nexercise_id,\nexercise_task_id,\ngrading_priority,\nscore_given,\ngrading_progress as \"grading_progress: _\",\nunscaled_score_given,\nunscaled_score_maximum,\ngrading_started_at,\ngrading_completed_at,\nfeedback_json,\nfeedback_text,\ndeleted_at\nFROM exercise_task_gradings\nWHERE deleted_at IS NULL\n  AND exercise_task_submission_id IN (\n    SELECT id\n    FROM exercise_task_submissions\n    WHERE exercise_slide_submission_id = $1\n  )\n",
    "describe": {
      "columns": [
        {
          "ordinal": 0,
          "name": "id",
          "type_info": "Uuid"
        },
        {
          "ordinal": 1,
          "name": "created_at",
          "type_info": "Timestamptz"
        },
        {
          "ordinal": 2,
          "name": "updated_at",
          "type_info": "Timestamptz"
        },
        {
          "ordinal": 3,
          "name": "exercise_task_submission_id",
          "type_info": "Uuid"
        },
        {
          "ordinal": 4,
          "name": "course_id",
          "type_info": "Uuid"
        },
        {
          "ordinal": 5,
          "name": "exam_id",
          "type_info": "Uuid"
        },
        {
          "ordinal": 6,
          "name": "exercise_id",
          "type_info": "Uuid"
        },
        {
          "ordinal": 7,
          "name": "exercise_task_id",
          "type_info": "Uuid"
        },
        {
          "ordinal": 8,
          "name": "grading_priority",
          "type_info": "Int4"
        },
        {
          "ordinal": 9,
          "name": "score_given",
          "type_info": "Float4"
        },
        {
          "ordinal": 10,
          "name": "grading_progress: _",
          "type_info": {
            "Custom": {
              "name": "grading_progress",
              "kind": {
                "Enum": ["fully-graded", "pending", "pending-manual", "failed", "not-ready"]
              }
            }
          }
        },
        {
          "ordinal": 11,
          "name": "unscaled_score_given",
          "type_info": "Float4"
        },
        {
          "ordinal": 12,
          "name": "unscaled_score_maximum",
          "type_info": "Int4"
        },
        {
          "ordinal": 13,
          "name": "grading_started_at",
          "type_info": "Timestamptz"
        },
        {
          "ordinal": 14,
          "name": "grading_completed_at",
          "type_info": "Timestamptz"
        },
        {
          "ordinal": 15,
          "name": "feedback_json",
          "type_info": "Jsonb"
        },
        {
          "ordinal": 16,
          "name": "feedback_text",
          "type_info": "Text"
        },
        {
          "ordinal": 17,
          "name": "deleted_at",
          "type_info": "Timestamptz"
        }
      ],
      "parameters": {
        "Left": ["Uuid"]
      },
      "nullable": [
        false,
        false,
        false,
        false,
        true,
        true,
        false,
        false,
        false,
        true,
        false,
        true,
        true,
        true,
        true,
        true,
        true,
        true
      ]
    }
  },
  "a963c734bc1f9c48be192fa5c8537d461c9ded7412268b17b64085e4f44b174a": {
    "query": "\nSELECT *\nFROM exercise_slides\nWHERE id = $1\n  AND deleted_at IS NULL;\n    ",
    "describe": {
      "columns": [
        {
          "ordinal": 0,
          "name": "id",
          "type_info": "Uuid"
        },
        {
          "ordinal": 1,
          "name": "created_at",
          "type_info": "Timestamptz"
        },
        {
          "ordinal": 2,
          "name": "updated_at",
          "type_info": "Timestamptz"
        },
        {
          "ordinal": 3,
          "name": "deleted_at",
          "type_info": "Timestamptz"
        },
        {
          "ordinal": 4,
          "name": "exercise_id",
          "type_info": "Uuid"
        },
        {
          "ordinal": 5,
          "name": "order_number",
          "type_info": "Int4"
        }
      ],
      "parameters": {
        "Left": ["Uuid"]
      },
      "nullable": [false, false, false, true, false, false]
    }
  },
  "a9e6bf7e1afec5191482ce2cfaca22c670d50759540e166270fa2881e5db1dc4": {
    "query": "\nSELECT i.id,\n  i.created_at,\n  i.updated_at,\n  i.deleted_at,\n  i.course_id,\n  i.starts_at,\n  i.ends_at,\n  i.name,\n  i.description,\n  i.teacher_in_charge_name,\n  i.teacher_in_charge_email,\n  i.support_email\nFROM course_instances i\n  JOIN course_instance_enrollments ie ON (i.id = ie.course_id)\nWHERE i.course_id = $1\n  AND i.deleted_at IS NULL\n  AND ie.user_id = $2\n  AND ie.deleted_at IS NULL\nORDER BY ie.created_at DESC;\n    ",
    "describe": {
      "columns": [
        {
          "ordinal": 0,
          "name": "id",
          "type_info": "Uuid"
        },
        {
          "ordinal": 1,
          "name": "created_at",
          "type_info": "Timestamptz"
        },
        {
          "ordinal": 2,
          "name": "updated_at",
          "type_info": "Timestamptz"
        },
        {
          "ordinal": 3,
          "name": "deleted_at",
          "type_info": "Timestamptz"
        },
        {
          "ordinal": 4,
          "name": "course_id",
          "type_info": "Uuid"
        },
        {
          "ordinal": 5,
          "name": "starts_at",
          "type_info": "Timestamptz"
        },
        {
          "ordinal": 6,
          "name": "ends_at",
          "type_info": "Timestamptz"
        },
        {
          "ordinal": 7,
          "name": "name",
          "type_info": "Varchar"
        },
        {
          "ordinal": 8,
          "name": "description",
          "type_info": "Varchar"
        },
        {
          "ordinal": 9,
          "name": "teacher_in_charge_name",
          "type_info": "Varchar"
        },
        {
          "ordinal": 10,
          "name": "teacher_in_charge_email",
          "type_info": "Varchar"
        },
        {
          "ordinal": 11,
          "name": "support_email",
          "type_info": "Varchar"
        }
      ],
      "parameters": {
        "Left": ["Uuid", "Uuid"]
      },
      "nullable": [false, false, false, true, false, true, true, true, true, false, false, true]
    }
  },
  "aabbcdc5984f0c7fc03acf0c2f53ebb8f0ff5f2b8993a81bd988be4bbf240a70": {
    "query": "\nINSERT INTO exercise_slides (id, exercise_id, order_number)\nVALUES ($1, $2, $3) ON CONFLICT (id) DO\nUPDATE\nSET exercise_id = $2,\n    order_number = $3,\n    deleted_at = NULL\nRETURNING id;\n    ",
    "describe": {
      "columns": [
        {
          "ordinal": 0,
          "name": "id",
          "type_info": "Uuid"
        }
      ],
      "parameters": {
        "Left": ["Uuid", "Uuid", "Int4"]
      },
      "nullable": [false]
    }
  },
  "ab512d5393d172dfdeb96e097b1214c65f66cededf3a2ca08c10fdb3759c8c2a": {
    "query": "\nINSERT INTO exams (\n    id,\n    name,\n    instructions,\n    starts_at,\n    ends_at,\n    time_minutes,\n    organization_id\n  )\nVALUES (COALESCE($1, uuid_generate_v4()), $2, $3, $4, $5, $6, $7)\nRETURNING id\n",
    "describe": {
      "columns": [
        {
          "ordinal": 0,
          "name": "id",
          "type_info": "Uuid"
        }
      ],
      "parameters": {
        "Left": ["Uuid", "Varchar", "Jsonb", "Timestamptz", "Timestamptz", "Int4", "Uuid"]
      },
      "nullable": [false]
    }
  },
  "abc0210de7968d0ccb49bd0a87e73d0cd22194379982298739789ada0a84bfe8": {
    "query": "SELECT id, is_test_mode FROM courses WHERE slug = $1 AND deleted_at IS NULL",
    "describe": {
      "columns": [
        {
          "ordinal": 0,
          "name": "id",
          "type_info": "Uuid"
        },
        {
          "ordinal": 1,
          "name": "is_test_mode",
          "type_info": "Bool"
        }
      ],
      "parameters": {
        "Left": ["Text"]
      },
      "nullable": [false, false]
    }
  },
  "ad05712486467ad76850b5d365d57b87a302263d16b4bdc830f02e8a1092e6cc": {
    "query": "\nSELECT SUM(COALESCE(etg.score_given, 0))::real\nFROM exercise_task_gradings etg\n  JOIN exercise_task_submissions ets ON etg.exercise_task_submission_id = ets.id\nWHERE ets.exercise_slide_submission_id = $1\n  AND etg.deleted_at IS NULL\n  AND ets.deleted_at IS NULL\n        ",
    "describe": {
      "columns": [
        {
          "ordinal": 0,
          "name": "sum",
          "type_info": "Float4"
        }
      ],
      "parameters": {
        "Left": ["Uuid"]
      },
      "nullable": [null]
    }
  },
  "ad44e66896540a92d76d8b584ae7142955baf3641d83702179e92fe60f8e3836": {
    "query": "\nINSERT INTO course_instances (\n    id,\n    course_id,\n    name,\n    description,\n    teacher_in_charge_name,\n    teacher_in_charge_email,\n    support_email\n  )\nVALUES ($1, $2, $3, $4, $5, $6, $7)\nRETURNING id,\n  created_at,\n  updated_at,\n  deleted_at,\n  course_id,\n  starts_at,\n  ends_at,\n  name,\n  description,\n  teacher_in_charge_name,\n  teacher_in_charge_email,\n  support_email\n",
    "describe": {
      "columns": [
        {
          "ordinal": 0,
          "name": "id",
          "type_info": "Uuid"
        },
        {
          "ordinal": 1,
          "name": "created_at",
          "type_info": "Timestamptz"
        },
        {
          "ordinal": 2,
          "name": "updated_at",
          "type_info": "Timestamptz"
        },
        {
          "ordinal": 3,
          "name": "deleted_at",
          "type_info": "Timestamptz"
        },
        {
          "ordinal": 4,
          "name": "course_id",
          "type_info": "Uuid"
        },
        {
          "ordinal": 5,
          "name": "starts_at",
          "type_info": "Timestamptz"
        },
        {
          "ordinal": 6,
          "name": "ends_at",
          "type_info": "Timestamptz"
        },
        {
          "ordinal": 7,
          "name": "name",
          "type_info": "Varchar"
        },
        {
          "ordinal": 8,
          "name": "description",
          "type_info": "Varchar"
        },
        {
          "ordinal": 9,
          "name": "teacher_in_charge_name",
          "type_info": "Varchar"
        },
        {
          "ordinal": 10,
          "name": "teacher_in_charge_email",
          "type_info": "Varchar"
        },
        {
          "ordinal": 11,
          "name": "support_email",
          "type_info": "Varchar"
        }
      ],
      "parameters": {
        "Left": ["Uuid", "Uuid", "Varchar", "Varchar", "Varchar", "Varchar", "Varchar"]
      },
      "nullable": [false, false, false, true, false, true, true, true, true, false, false, true]
    }
  },
  "aeafc7ecdeefc5540b0c40e2c69196bde8545bb84195cab3cba41a2700819072": {
    "query": "\nSELECT *\nFROM peer_review_queue_entries\nWHERE exercise_id = $1\n  AND user_id <> $2\n  AND receiving_peer_reviews_exercise_slide_submission_id <> ALL($3)\n  AND received_enough_peer_reviews = 'true'\n  AND deleted_at IS NULL\nORDER BY peer_review_priority DESC\nLIMIT $4\n        ",
    "describe": {
      "columns": [
        {
          "ordinal": 0,
          "name": "id",
          "type_info": "Uuid"
        },
        {
          "ordinal": 1,
          "name": "created_at",
          "type_info": "Timestamptz"
        },
        {
          "ordinal": 2,
          "name": "updated_at",
          "type_info": "Timestamptz"
        },
        {
          "ordinal": 3,
          "name": "deleted_at",
          "type_info": "Timestamptz"
        },
        {
          "ordinal": 4,
          "name": "user_id",
          "type_info": "Uuid"
        },
        {
          "ordinal": 5,
          "name": "exercise_id",
          "type_info": "Uuid"
        },
        {
          "ordinal": 6,
          "name": "course_instance_id",
          "type_info": "Uuid"
        },
        {
          "ordinal": 7,
          "name": "receiving_peer_reviews_exercise_slide_submission_id",
          "type_info": "Uuid"
        },
        {
          "ordinal": 8,
          "name": "received_enough_peer_reviews",
          "type_info": "Bool"
        },
        {
          "ordinal": 9,
          "name": "peer_review_priority",
          "type_info": "Int4"
        }
      ],
      "parameters": {
        "Left": ["Uuid", "Uuid", "UuidArray", "Int8"]
      },
      "nullable": [false, false, false, true, false, false, false, false, false, false]
    }
  },
  "aee1ac79f9af758cf20f1b486a12b0f07ced3949ab6f2256bc792291ed7424b5": {
    "query": "\nSELECT course_id,\n  exam_id\nFROM exercise_slide_submissions\nWHERE id = $1\n  AND deleted_at IS NULL\n        ",
    "describe": {
      "columns": [
        {
          "ordinal": 0,
          "name": "course_id",
          "type_info": "Uuid"
        },
        {
          "ordinal": 1,
          "name": "exam_id",
          "type_info": "Uuid"
        }
      ],
      "parameters": {
        "Left": ["Uuid"]
      },
      "nullable": [true, true]
    }
  },
  "af86245330f55f4771e41e635d60ba19a00c9170f775429caa4af0c9c4372ffe": {
    "query": "\nSELECT\n    COUNT(DISTINCT id) as count\nFROM courses\nWHERE organization_id = $1\n    AND deleted_at IS NULL;\n        ",
    "describe": {
      "columns": [
        {
          "ordinal": 0,
          "name": "count",
          "type_info": "Int8"
        }
      ],
      "parameters": {
        "Left": ["Uuid"]
      },
      "nullable": [null]
    }
  },
  "b1df8260d01f98fc33b24144e0f6414c49242ff5de2f130c2a7649201decbc0b": {
    "query": "\nSELECT pages.id,\n  pages.created_at,\n  pages.updated_at,\n  pages.course_id,\n  pages.exam_id,\n  pages.chapter_id,\n  pages.url_path,\n  pages.title,\n  pages.deleted_at,\n  pages.content,\n  pages.order_number,\n  pages.copied_from\nFROM pages\nWHERE pages.course_id = $1\n  AND url_path = $2\n  AND pages.deleted_at IS NULL;\n        ",
    "describe": {
      "columns": [
        {
          "ordinal": 0,
          "name": "id",
          "type_info": "Uuid"
        },
        {
          "ordinal": 1,
          "name": "created_at",
          "type_info": "Timestamptz"
        },
        {
          "ordinal": 2,
          "name": "updated_at",
          "type_info": "Timestamptz"
        },
        {
          "ordinal": 3,
          "name": "course_id",
          "type_info": "Uuid"
        },
        {
          "ordinal": 4,
          "name": "exam_id",
          "type_info": "Uuid"
        },
        {
          "ordinal": 5,
          "name": "chapter_id",
          "type_info": "Uuid"
        },
        {
          "ordinal": 6,
          "name": "url_path",
          "type_info": "Varchar"
        },
        {
          "ordinal": 7,
          "name": "title",
          "type_info": "Varchar"
        },
        {
          "ordinal": 8,
          "name": "deleted_at",
          "type_info": "Timestamptz"
        },
        {
          "ordinal": 9,
          "name": "content",
          "type_info": "Jsonb"
        },
        {
          "ordinal": 10,
          "name": "order_number",
          "type_info": "Int4"
        },
        {
          "ordinal": 11,
          "name": "copied_from",
          "type_info": "Uuid"
        }
      ],
      "parameters": {
        "Left": ["Uuid", "Text"]
      },
      "nullable": [false, false, false, true, true, true, false, false, true, false, false, true]
    }
  },
  "b3594457d4aea521525b2348f2f95336c0bfa761cf13b7878ca3a9691ded8ce9": {
    "query": "\nSELECT id, instructions\nFROM exams\nWHERE id = $1;\n",
    "describe": {
      "columns": [
        {
          "ordinal": 0,
          "name": "id",
          "type_info": "Uuid"
        },
        {
          "ordinal": 1,
          "name": "instructions",
          "type_info": "Jsonb"
        }
      ],
      "parameters": {
        "Left": ["Uuid"]
      },
      "nullable": [false, false]
    }
  },
  "b39dda257f5f1f2db1905fdb6616a93c5d587d89c51ca1c1ca67152d7677de65": {
    "query": "\nUPDATE playground_examples\nSET deleted_at = now()\nWHERE id = $1\nRETURNING *;\n  ",
    "describe": {
      "columns": [
        {
          "ordinal": 0,
          "name": "id",
          "type_info": "Uuid"
        },
        {
          "ordinal": 1,
          "name": "created_at",
          "type_info": "Timestamptz"
        },
        {
          "ordinal": 2,
          "name": "updated_at",
          "type_info": "Timestamptz"
        },
        {
          "ordinal": 3,
          "name": "deleted_at",
          "type_info": "Timestamptz"
        },
        {
          "ordinal": 4,
          "name": "name",
          "type_info": "Varchar"
        },
        {
          "ordinal": 5,
          "name": "url",
          "type_info": "Varchar"
        },
        {
          "ordinal": 6,
          "name": "width",
          "type_info": "Int4"
        },
        {
          "ordinal": 7,
          "name": "data",
          "type_info": "Jsonb"
        }
      ],
      "parameters": {
        "Left": ["Uuid"]
      },
      "nullable": [false, false, false, true, false, false, false, false]
    }
  },
  "b41487fa1202843faad2ed61acd3c377c6ee5fd68b0d81abfd4dc70a0ddc601f": {
    "query": "\nSELECT chapters.name as \"chapter_name?\",\n  chapters.chapter_number as \"chapter_number?\",\n  courses.name as \"course_name?\",\n  courses.slug as \"course_slug?\",\n  chapters.front_page_id as \"chapter_front_page_id?\",\n  p2.url_path as \"chapter_front_page_url_path?\",\n  organizations.slug as organization_slug\nFROM pages\n  LEFT JOIN chapters on pages.chapter_id = chapters.id\n  LEFT JOIN courses on pages.course_id = courses.id\n  LEFT JOIN pages p2 ON chapters.front_page_id = p2.id\n  LEFT JOIN organizations on courses.organization_id = organizations.id\nWHERE pages.id = $1\n",
    "describe": {
      "columns": [
        {
          "ordinal": 0,
          "name": "chapter_name?",
          "type_info": "Varchar"
        },
        {
          "ordinal": 1,
          "name": "chapter_number?",
          "type_info": "Int4"
        },
        {
          "ordinal": 2,
          "name": "course_name?",
          "type_info": "Varchar"
        },
        {
          "ordinal": 3,
          "name": "course_slug?",
          "type_info": "Varchar"
        },
        {
          "ordinal": 4,
          "name": "chapter_front_page_id?",
          "type_info": "Uuid"
        },
        {
          "ordinal": 5,
          "name": "chapter_front_page_url_path?",
          "type_info": "Varchar"
        },
        {
          "ordinal": 6,
          "name": "organization_slug",
          "type_info": "Varchar"
        }
      ],
      "parameters": {
        "Left": ["Uuid"]
      },
      "nullable": [false, false, false, false, true, false, false]
    }
  },
  "b4aa488f4f835c2b3900955ae54fd4bdff8818c3c2935c88aa89848bb276dea6": {
    "query": "\nSELECT *\nFROM exercise_tasks et\nWHERE et.id = $1;\n    ",
    "describe": {
      "columns": [
        {
          "ordinal": 0,
          "name": "id",
          "type_info": "Uuid"
        },
        {
          "ordinal": 1,
          "name": "created_at",
          "type_info": "Timestamptz"
        },
        {
          "ordinal": 2,
          "name": "updated_at",
          "type_info": "Timestamptz"
        },
        {
          "ordinal": 3,
          "name": "exercise_type",
          "type_info": "Varchar"
        },
        {
          "ordinal": 4,
          "name": "assignment",
          "type_info": "Jsonb"
        },
        {
          "ordinal": 5,
          "name": "deleted_at",
          "type_info": "Timestamptz"
        },
        {
          "ordinal": 6,
          "name": "private_spec",
          "type_info": "Jsonb"
        },
        {
          "ordinal": 7,
          "name": "spec_file_id",
          "type_info": "Uuid"
        },
        {
          "ordinal": 8,
          "name": "public_spec",
          "type_info": "Jsonb"
        },
        {
          "ordinal": 9,
          "name": "model_solution_spec",
          "type_info": "Jsonb"
        },
        {
          "ordinal": 10,
          "name": "copied_from",
          "type_info": "Uuid"
        },
        {
          "ordinal": 11,
          "name": "exercise_slide_id",
          "type_info": "Uuid"
        },
        {
          "ordinal": 12,
          "name": "order_number",
          "type_info": "Int4"
        }
      ],
      "parameters": {
        "Left": ["Uuid"]
      },
      "nullable": [
        false,
        false,
        false,
        false,
        false,
        true,
        true,
        true,
        true,
        true,
        true,
        false,
        false
      ]
    }
  },
  "b52cac8cc5563abf837991f96ecda33e14de41999b3b6fbb78203634035162e1": {
    "query": "\nSELECT fb.*,\n  pages.title as \"page_title\",\n  pages.url_path as \"page_url_path\"\nFROM (\n    SELECT feedback.id as \"id!\",\n      feedback.user_id,\n      feedback.course_id as \"course_id!\",\n      feedback.page_id,\n      feedback.feedback_given as \"feedback_given!\",\n      feedback.selected_text,\n      feedback.marked_as_read as \"marked_as_read!\",\n      feedback.created_at as \"created_at!\",\n      array_agg(block_feedback.block_id) filter (\n        where block_feedback.block_id IS NOT NULL\n      ) AS \"block_ids: Vec<Uuid>\",\n      array_agg(block_feedback.block_text) filter (\n        where block_feedback.block_id IS NOT NULL\n      ) AS \"block_texts: Vec<Option<String>>\",\n      array_agg(block_feedback.order_number) filter (\n        where block_feedback.block_id IS NOT NULL\n      ) AS \"block_order_numbers: Vec<Option<i32>>\"\n    FROM feedback\n      LEFT JOIN block_feedback ON block_feedback.feedback_id = feedback.id\n    WHERE course_id = $1\n      AND feedback.marked_as_read = $2\n      AND feedback.deleted_at IS NULL\n      AND block_feedback.deleted_at IS NULL\n    GROUP BY feedback.id,\n      feedback.user_id,\n      feedback.course_id,\n      feedback.feedback_given,\n      feedback.marked_as_read,\n      feedback.created_at\n    ORDER BY feedback.created_at DESC,\n      feedback.id\n    LIMIT $3 OFFSET $4\n  ) fb\n  JOIN pages on pages.id = fb.page_id\n",
    "describe": {
      "columns": [
        {
          "ordinal": 0,
          "name": "id!",
          "type_info": "Uuid"
        },
        {
          "ordinal": 1,
          "name": "user_id",
          "type_info": "Uuid"
        },
        {
          "ordinal": 2,
          "name": "course_id!",
          "type_info": "Uuid"
        },
        {
          "ordinal": 3,
          "name": "page_id",
          "type_info": "Uuid"
        },
        {
          "ordinal": 4,
          "name": "feedback_given!",
          "type_info": "Varchar"
        },
        {
          "ordinal": 5,
          "name": "selected_text",
          "type_info": "Text"
        },
        {
          "ordinal": 6,
          "name": "marked_as_read!",
          "type_info": "Bool"
        },
        {
          "ordinal": 7,
          "name": "created_at!",
          "type_info": "Timestamptz"
        },
        {
          "ordinal": 8,
          "name": "block_ids: Vec<Uuid>",
          "type_info": "UuidArray"
        },
        {
          "ordinal": 9,
          "name": "block_texts: Vec<Option<String>>",
          "type_info": "VarcharArray"
        },
        {
          "ordinal": 10,
          "name": "block_order_numbers: Vec<Option<i32>>",
          "type_info": "Int4Array"
        },
        {
          "ordinal": 11,
          "name": "page_title",
          "type_info": "Varchar"
        },
        {
          "ordinal": 12,
          "name": "page_url_path",
          "type_info": "Varchar"
        }
      ],
      "parameters": {
        "Left": ["Uuid", "Bool", "Int8", "Int8"]
      },
      "nullable": [true, true, true, true, true, true, true, true, true, true, true, true, true]
    }
  },
  "b5f1ec1669cfc199d6b65c0d841eba7c1bdf11241cba798728ef4bb290a4ba47": {
    "query": "\nSELECT users.id AS \"id!\",\n  users.first_name,\n  users.last_name,\n  email AS \"email!\",\n  role AS \"role!: UserRole\"\nFROM users\n  JOIN roles ON users.id = roles.user_id\nWHERE is_global = TRUE\n",
    "describe": {
      "columns": [
        {
          "ordinal": 0,
          "name": "id!",
          "type_info": "Uuid"
        },
        {
          "ordinal": 1,
          "name": "first_name",
          "type_info": "Varchar"
        },
        {
          "ordinal": 2,
          "name": "last_name",
          "type_info": "Varchar"
        },
        {
          "ordinal": 3,
          "name": "email!",
          "type_info": "Varchar"
        },
        {
          "ordinal": 4,
          "name": "role!: UserRole",
          "type_info": {
            "Custom": {
              "name": "user_role",
              "kind": {
                "Enum": ["admin", "assistant", "teacher", "reviewer", "course_or_exam_creator"]
              }
            }
          }
        }
      ],
      "parameters": {
        "Left": []
      },
      "nullable": [true, true, true, true, true]
    }
  },
  "b6def96f6973719237ce93811fd8a9215bf24529cab71d262f22f11d13ddf526": {
    "query": "\nSELECT *\nFROM exercises\nWHERE chapter_id = $1\n  AND deleted_at IS NULL\n",
    "describe": {
      "columns": [
        {
          "ordinal": 0,
          "name": "id",
          "type_info": "Uuid"
        },
        {
          "ordinal": 1,
          "name": "created_at",
          "type_info": "Timestamptz"
        },
        {
          "ordinal": 2,
          "name": "updated_at",
          "type_info": "Timestamptz"
        },
        {
          "ordinal": 3,
          "name": "course_id",
          "type_info": "Uuid"
        },
        {
          "ordinal": 4,
          "name": "deleted_at",
          "type_info": "Timestamptz"
        },
        {
          "ordinal": 5,
          "name": "name",
          "type_info": "Varchar"
        },
        {
          "ordinal": 6,
          "name": "deadline",
          "type_info": "Timestamptz"
        },
        {
          "ordinal": 7,
          "name": "page_id",
          "type_info": "Uuid"
        },
        {
          "ordinal": 8,
          "name": "score_maximum",
          "type_info": "Int4"
        },
        {
          "ordinal": 9,
          "name": "order_number",
          "type_info": "Int4"
        },
        {
          "ordinal": 10,
          "name": "chapter_id",
          "type_info": "Uuid"
        },
        {
          "ordinal": 11,
          "name": "copied_from",
          "type_info": "Uuid"
        },
        {
          "ordinal": 12,
          "name": "exam_id",
          "type_info": "Uuid"
        },
        {
          "ordinal": 13,
          "name": "max_tries_per_slide",
          "type_info": "Int4"
        },
        {
          "ordinal": 14,
          "name": "limit_number_of_tries",
          "type_info": "Bool"
        },
        {
          "ordinal": 15,
          "name": "needs_peer_review",
          "type_info": "Bool"
        }
      ],
      "parameters": {
        "Left": ["Uuid"]
      },
      "nullable": [
        false,
        false,
        false,
        true,
        true,
        false,
        true,
        false,
        false,
        false,
        true,
        true,
        true,
        true,
        false,
        false
      ]
    }
  },
  "b762efb77876e893abf712da8e1568b7406c5efd2cbe92e54520b6c93558794b": {
    "query": "\nSELECT course_id\nfrom exercise_task_gradings\nwhere id = $1\n        ",
    "describe": {
      "columns": [
        {
          "ordinal": 0,
          "name": "course_id",
          "type_info": "Uuid"
        }
      ],
      "parameters": {
        "Left": ["Uuid"]
      },
      "nullable": [true]
    }
  },
  "b9159ddd17dc391f0bd7b726633dff02d1530aa2b0b270b4947d749442850451": {
    "query": "UPDATE chapters SET front_page_id = $1 WHERE id = $2",
    "describe": {
      "columns": [],
      "parameters": {
        "Left": ["Uuid", "Uuid"]
      },
      "nullable": []
    }
  },
  "b9f02905e2176a72300d84252aa5d1e6a134ff0e8a925f31273fc4ffc9fc7b0b": {
    "query": "\nSELECT id,\n  name,\n  created_at,\n  updated_at,\n  organization_id,\n  deleted_at,\n  slug,\n  content_search_language::text,\n  language_code,\n  copied_from,\n  course_language_group_id,\n  description,\n  is_draft,\n  is_test_mode\nFROM courses\nWHERE course_language_group_id = $1;\n        ",
    "describe": {
      "columns": [
        {
          "ordinal": 0,
          "name": "id",
          "type_info": "Uuid"
        },
        {
          "ordinal": 1,
          "name": "name",
          "type_info": "Varchar"
        },
        {
          "ordinal": 2,
          "name": "created_at",
          "type_info": "Timestamptz"
        },
        {
          "ordinal": 3,
          "name": "updated_at",
          "type_info": "Timestamptz"
        },
        {
          "ordinal": 4,
          "name": "organization_id",
          "type_info": "Uuid"
        },
        {
          "ordinal": 5,
          "name": "deleted_at",
          "type_info": "Timestamptz"
        },
        {
          "ordinal": 6,
          "name": "slug",
          "type_info": "Varchar"
        },
        {
          "ordinal": 7,
          "name": "content_search_language",
          "type_info": "Text"
        },
        {
          "ordinal": 8,
          "name": "language_code",
          "type_info": "Varchar"
        },
        {
          "ordinal": 9,
          "name": "copied_from",
          "type_info": "Uuid"
        },
        {
          "ordinal": 10,
          "name": "course_language_group_id",
          "type_info": "Uuid"
        },
        {
          "ordinal": 11,
          "name": "description",
          "type_info": "Text"
        },
        {
          "ordinal": 12,
          "name": "is_draft",
          "type_info": "Bool"
        },
        {
          "ordinal": 13,
          "name": "is_test_mode",
          "type_info": "Bool"
        }
      ],
      "parameters": {
        "Left": ["Uuid"]
      },
      "nullable": [
        false,
        false,
        false,
        false,
        false,
        true,
        false,
        null,
        false,
        true,
        false,
        true,
        false,
        false
      ]
    }
  },
  "ba5c8af80928b629695e040f876ed927a80ee54bfdde0404b185ef603f8205bd": {
    "query": "\nUPDATE courses\nSET name = $1,\n  is_draft = $2,\n  is_test_mode = $3\nWHERE id = $4\nRETURNING id,\n  name,\n  created_at,\n  updated_at,\n  organization_id,\n  deleted_at,\n  slug,\n  content_search_language::text,\n  language_code,\n  copied_from,\n  course_language_group_id,\n  description,\n  is_draft,\n  is_test_mode\n    ",
    "describe": {
      "columns": [
        {
          "ordinal": 0,
          "name": "id",
          "type_info": "Uuid"
        },
        {
          "ordinal": 1,
          "name": "name",
          "type_info": "Varchar"
        },
        {
          "ordinal": 2,
          "name": "created_at",
          "type_info": "Timestamptz"
        },
        {
          "ordinal": 3,
          "name": "updated_at",
          "type_info": "Timestamptz"
        },
        {
          "ordinal": 4,
          "name": "organization_id",
          "type_info": "Uuid"
        },
        {
          "ordinal": 5,
          "name": "deleted_at",
          "type_info": "Timestamptz"
        },
        {
          "ordinal": 6,
          "name": "slug",
          "type_info": "Varchar"
        },
        {
          "ordinal": 7,
          "name": "content_search_language",
          "type_info": "Text"
        },
        {
          "ordinal": 8,
          "name": "language_code",
          "type_info": "Varchar"
        },
        {
          "ordinal": 9,
          "name": "copied_from",
          "type_info": "Uuid"
        },
        {
          "ordinal": 10,
          "name": "course_language_group_id",
          "type_info": "Uuid"
        },
        {
          "ordinal": 11,
          "name": "description",
          "type_info": "Text"
        },
        {
          "ordinal": 12,
          "name": "is_draft",
          "type_info": "Bool"
        },
        {
          "ordinal": 13,
          "name": "is_test_mode",
          "type_info": "Bool"
        }
      ],
      "parameters": {
        "Left": ["Varchar", "Bool", "Bool", "Uuid"]
      },
      "nullable": [
        false,
        false,
        false,
        false,
        false,
        true,
        false,
        null,
        false,
        true,
        false,
        true,
        false,
        false
      ]
    }
  },
  "bbbcc64b65c0d85fb03ea621ddf0f38e043229bc9dddb560047aaeeb72301d4d": {
    "query": "\nUPDATE pages\nSET content = $1\nWHERE id = $2\nRETURNING id,\n  created_at,\n  updated_at,\n  course_id,\n  exam_id,\n  chapter_id,\n  url_path,\n  title,\n  deleted_at,\n  content,\n  order_number,\n  copied_from;\n        ",
    "describe": {
      "columns": [
        {
          "ordinal": 0,
          "name": "id",
          "type_info": "Uuid"
        },
        {
          "ordinal": 1,
          "name": "created_at",
          "type_info": "Timestamptz"
        },
        {
          "ordinal": 2,
          "name": "updated_at",
          "type_info": "Timestamptz"
        },
        {
          "ordinal": 3,
          "name": "course_id",
          "type_info": "Uuid"
        },
        {
          "ordinal": 4,
          "name": "exam_id",
          "type_info": "Uuid"
        },
        {
          "ordinal": 5,
          "name": "chapter_id",
          "type_info": "Uuid"
        },
        {
          "ordinal": 6,
          "name": "url_path",
          "type_info": "Varchar"
        },
        {
          "ordinal": 7,
          "name": "title",
          "type_info": "Varchar"
        },
        {
          "ordinal": 8,
          "name": "deleted_at",
          "type_info": "Timestamptz"
        },
        {
          "ordinal": 9,
          "name": "content",
          "type_info": "Jsonb"
        },
        {
          "ordinal": 10,
          "name": "order_number",
          "type_info": "Int4"
        },
        {
          "ordinal": 11,
          "name": "copied_from",
          "type_info": "Uuid"
        }
      ],
      "parameters": {
        "Left": ["Jsonb", "Uuid"]
      },
      "nullable": [false, false, false, true, true, true, false, false, true, false, false, true]
    }
  },
  "bc4390dec143c0bbc96fdebad02b5673dc9037d1115322b71620583fd9f1b82b": {
    "query": "\nINSERT INTO pages(\n    course_id,\n    exam_id,\n    content,\n    url_path,\n    title,\n    order_number,\n    chapter_id,\n    content_search_language\n  )\nVALUES($1, $2, $3, $4, $5, $6, $7, $8::regconfig)\nRETURNING id,\n  created_at,\n  updated_at,\n  course_id,\n  exam_id,\n  chapter_id,\n  url_path,\n  title,\n  deleted_at,\n  content,\n  order_number,\n  copied_from\n          ",
    "describe": {
      "columns": [
        {
          "ordinal": 0,
          "name": "id",
          "type_info": "Uuid"
        },
        {
          "ordinal": 1,
          "name": "created_at",
          "type_info": "Timestamptz"
        },
        {
          "ordinal": 2,
          "name": "updated_at",
          "type_info": "Timestamptz"
        },
        {
          "ordinal": 3,
          "name": "course_id",
          "type_info": "Uuid"
        },
        {
          "ordinal": 4,
          "name": "exam_id",
          "type_info": "Uuid"
        },
        {
          "ordinal": 5,
          "name": "chapter_id",
          "type_info": "Uuid"
        },
        {
          "ordinal": 6,
          "name": "url_path",
          "type_info": "Varchar"
        },
        {
          "ordinal": 7,
          "name": "title",
          "type_info": "Varchar"
        },
        {
          "ordinal": 8,
          "name": "deleted_at",
          "type_info": "Timestamptz"
        },
        {
          "ordinal": 9,
          "name": "content",
          "type_info": "Jsonb"
        },
        {
          "ordinal": 10,
          "name": "order_number",
          "type_info": "Int4"
        },
        {
          "ordinal": 11,
          "name": "copied_from",
          "type_info": "Uuid"
        }
      ],
      "parameters": {
        "Left": [
          "Uuid",
          "Uuid",
          "Jsonb",
          "Varchar",
          "Varchar",
          "Int4",
          "Uuid",
          {
            "Custom": {
              "name": "regconfig",
              "kind": "Simple"
            }
          }
        ]
      },
      "nullable": [false, false, false, true, true, true, false, false, true, false, false, true]
    }
  },
  "bc9ec84596a94fb96cb6efa0bc1ea8e7b99add5da3e67ec659365c02623a770c": {
    "query": "\nSELECT id,\n  created_at,\n  updated_at,\n  deleted_at,\n  exercise_slide_id,\n  user_exercise_state_id,\n  score_given,\n  grading_progress AS \"grading_progress: _\"\nFROM user_exercise_slide_states\nWHERE user_exercise_state_id = $1\n  AND deleted_at IS NULL\n        ",
    "describe": {
      "columns": [
        {
          "ordinal": 0,
          "name": "id",
          "type_info": "Uuid"
        },
        {
          "ordinal": 1,
          "name": "created_at",
          "type_info": "Timestamptz"
        },
        {
          "ordinal": 2,
          "name": "updated_at",
          "type_info": "Timestamptz"
        },
        {
          "ordinal": 3,
          "name": "deleted_at",
          "type_info": "Timestamptz"
        },
        {
          "ordinal": 4,
          "name": "exercise_slide_id",
          "type_info": "Uuid"
        },
        {
          "ordinal": 5,
          "name": "user_exercise_state_id",
          "type_info": "Uuid"
        },
        {
          "ordinal": 6,
          "name": "score_given",
          "type_info": "Float4"
        },
        {
          "ordinal": 7,
          "name": "grading_progress: _",
          "type_info": {
            "Custom": {
              "name": "grading_progress",
              "kind": {
                "Enum": ["fully-graded", "pending", "pending-manual", "failed", "not-ready"]
              }
            }
          }
        }
      ],
      "parameters": {
        "Left": ["Uuid"]
      },
      "nullable": [false, false, false, true, false, false, true, false]
    }
  },
  "bd0d6dbc44d2430327d775796d4ab1ec8a2c6eb29d27592fe5cffbfd9dc98213": {
    "query": "\nSELECT course_id,\n  exam_id\nfrom exercise_task_gradings\nwhere id = $1\n",
    "describe": {
      "columns": [
        {
          "ordinal": 0,
          "name": "course_id",
          "type_info": "Uuid"
        },
        {
          "ordinal": 1,
          "name": "exam_id",
          "type_info": "Uuid"
        }
      ],
      "parameters": {
        "Left": ["Uuid"]
      },
      "nullable": [true, true]
    }
  },
  "bf72e4f9ddb0fde913ffd9dbc6031cf822382d1bad16b900e6fbb347b3d329a6": {
    "query": "\nINSERT INTO glossary (term, definition, course_id)\nSELECT $1, $2, $3\nRETURNING id\n",
    "describe": {
      "columns": [
        {
          "ordinal": 0,
          "name": "id",
          "type_info": "Uuid"
        }
      ],
      "parameters": {
        "Left": ["Varchar", "Text", "Uuid"]
      },
      "nullable": [false]
    }
  },
  "bfa02fde6602f70bb732851aaa2e194cdff03a3562341959cc4b2791bc5176fb": {
    "query": "\nSELECT *\nFROM exercises\nWHERE exam_id = $1\n  AND deleted_at IS NULL\n",
    "describe": {
      "columns": [
        {
          "ordinal": 0,
          "name": "id",
          "type_info": "Uuid"
        },
        {
          "ordinal": 1,
          "name": "created_at",
          "type_info": "Timestamptz"
        },
        {
          "ordinal": 2,
          "name": "updated_at",
          "type_info": "Timestamptz"
        },
        {
          "ordinal": 3,
          "name": "course_id",
          "type_info": "Uuid"
        },
        {
          "ordinal": 4,
          "name": "deleted_at",
          "type_info": "Timestamptz"
        },
        {
          "ordinal": 5,
          "name": "name",
          "type_info": "Varchar"
        },
        {
          "ordinal": 6,
          "name": "deadline",
          "type_info": "Timestamptz"
        },
        {
          "ordinal": 7,
          "name": "page_id",
          "type_info": "Uuid"
        },
        {
          "ordinal": 8,
          "name": "score_maximum",
          "type_info": "Int4"
        },
        {
          "ordinal": 9,
          "name": "order_number",
          "type_info": "Int4"
        },
        {
          "ordinal": 10,
          "name": "chapter_id",
          "type_info": "Uuid"
        },
        {
          "ordinal": 11,
          "name": "copied_from",
          "type_info": "Uuid"
        },
        {
          "ordinal": 12,
          "name": "exam_id",
          "type_info": "Uuid"
        },
        {
          "ordinal": 13,
          "name": "max_tries_per_slide",
          "type_info": "Int4"
        },
        {
          "ordinal": 14,
          "name": "limit_number_of_tries",
          "type_info": "Bool"
        },
        {
          "ordinal": 15,
          "name": "needs_peer_review",
          "type_info": "Bool"
        }
      ],
      "parameters": {
        "Left": ["Uuid"]
      },
      "nullable": [
        false,
        false,
        false,
        true,
        true,
        false,
        true,
        false,
        false,
        false,
        true,
        true,
        true,
        true,
        false,
        false
      ]
    }
  },
  "bfdcfbd1636ce760cf858f149046a313f37b8b70b9349a7fd6fbcb32aeeb3ed9": {
    "query": "\nSELECT p.url_path as url_path,\n  p.title as title,\n  c.chapter_number as chapter_number,\n  c.id as chapter_id,\n  c.opens_at as chapter_opens_at,\n  c.front_page_id as chapter_front_page_id\nFROM pages p\n  LEFT JOIN chapters c ON p.chapter_id = c.id\nWHERE p.order_number = (\n    SELECT MIN(pa.order_number)\n    FROM pages pa\n    WHERE pa.order_number > $1\n      AND pa.deleted_at IS NULL\n  )\n  AND p.course_id = $2\n  AND c.chapter_number = $3\n  AND p.deleted_at IS NULL;\n        ",
    "describe": {
      "columns": [
        {
          "ordinal": 0,
          "name": "url_path",
          "type_info": "Varchar"
        },
        {
          "ordinal": 1,
          "name": "title",
          "type_info": "Varchar"
        },
        {
          "ordinal": 2,
          "name": "chapter_number",
          "type_info": "Int4"
        },
        {
          "ordinal": 3,
          "name": "chapter_id",
          "type_info": "Uuid"
        },
        {
          "ordinal": 4,
          "name": "chapter_opens_at",
          "type_info": "Timestamptz"
        },
        {
          "ordinal": 5,
          "name": "chapter_front_page_id",
          "type_info": "Uuid"
        }
      ],
      "parameters": {
        "Left": ["Int4", "Uuid", "Int4"]
      },
      "nullable": [false, false, false, false, true, true]
    }
  },
  "c00028f92949b3e8d712a87d620c60b033e48b43583ed796d2e73d219df2931b": {
    "query": "\nSELECT COUNT(*) filter (\n  where proposed_page_edits.pending = true\n) AS pending,\nCOUNT(*) filter (\n  where proposed_page_edits.pending = false\n) AS handled\nFROM proposed_page_edits\nWHERE proposed_page_edits.course_id = $1\nAND proposed_page_edits.deleted_at IS NULL\n",
    "describe": {
      "columns": [
        {
          "ordinal": 0,
          "name": "pending",
          "type_info": "Int8"
        },
        {
          "ordinal": 1,
          "name": "handled",
          "type_info": "Int8"
        }
      ],
      "parameters": {
        "Left": ["Uuid"]
      },
      "nullable": [null, null]
    }
  },
  "c0b9a180c35f5891305a61ef57a65bceba00f6e0190612ad7348ad7185ca89f2": {
    "query": "\nUPDATE material_references\nSET deleted_at = now()\nWHERE material_references.id = $1;\n        ",
    "describe": {
      "columns": [],
      "parameters": {
        "Left": ["Uuid"]
      },
      "nullable": []
    }
  },
  "c0e77b688094cd88143669d7562d1412e2cb9c49374c1a95c75419f3ff7ac8cc": {
    "query": "\nDELETE FROM roles\nWHERE user_id = $1\n  AND role = $2\n  AND course_id = $3\n",
    "describe": {
      "columns": [],
      "parameters": {
        "Left": [
          "Uuid",
          {
            "Custom": {
              "name": "user_role",
              "kind": {
                "Enum": ["admin", "assistant", "teacher", "reviewer", "course_or_exam_creator"]
              }
            }
          },
          "Uuid"
        ]
      },
      "nullable": []
    }
  },
  "c0f24a805cf0a59c92963d7c37909c123b95498c27f5e32c9332cfa4f9b5ec22": {
    "query": "\nSELECT is_draft\nFROM courses\nWHERE id = $1\n",
    "describe": {
      "columns": [
        {
          "ordinal": 0,
          "name": "is_draft",
          "type_info": "Bool"
        }
      ],
      "parameters": {
        "Left": ["Uuid"]
      },
      "nullable": [false]
    }
  },
  "c1077b721fbdb17d2e726008507f9ddb90eb026821339890bdda90e4de4f68d2": {
    "query": "\nUPDATE proposed_block_edits\nSET status = 'rejected'\nWHERE id = $1\n",
    "describe": {
      "columns": [],
      "parameters": {
        "Left": ["Uuid"]
      },
      "nullable": []
    }
  },
  "c254df041126909f459c2117eac7dd7a85456bbc698956b67f0c0090eaf4b878": {
    "query": "\nUPDATE exercise_tasks\nSET deleted_at = now()\nWHERE exercise_slide_id IN (\n    SELECT s.id\n    FROM exercise_slides s\n      JOIN exercises e ON (s.exercise_id = e.id)\n    WHERE e.page_id = $1\n  );\n            ",
    "describe": {
      "columns": [],
      "parameters": {
        "Left": ["Uuid"]
      },
      "nullable": []
    }
  },
  "c2e755ac4f0fe429d46f15c303e97a6feea1a7c4aa6c5a1ee7d758407c3385c6": {
    "query": "\nINSERT INTO user_exercise_slide_states (\n    id,\n    exercise_slide_id,\n    user_exercise_state_id,\n    grading_progress\n  )\nVALUES ($1, $2, $3, $4)\nRETURNING id\n        ",
    "describe": {
      "columns": [
        {
          "ordinal": 0,
          "name": "id",
          "type_info": "Uuid"
        }
      ],
      "parameters": {
        "Left": [
          "Uuid",
          "Uuid",
          "Uuid",
          {
            "Custom": {
              "name": "grading_progress",
              "kind": {
                "Enum": ["fully-graded", "pending", "pending-manual", "failed", "not-ready"]
              }
            }
          }
        ]
      },
      "nullable": [false]
    }
  },
  "c41883ff57f67f01814525030af67d4a3bc472010ee6871a3191dcd0ee3e8f53": {
    "query": "\nUPDATE proposed_block_edits\nSET status = 'accepted'\nWHERE id = $1\nRETURNING block_id,\n    block_attribute,\n    original_text,\n    changed_text\n",
    "describe": {
      "columns": [
        {
          "ordinal": 0,
          "name": "block_id",
          "type_info": "Uuid"
        },
        {
          "ordinal": 1,
          "name": "block_attribute",
          "type_info": "Text"
        },
        {
          "ordinal": 2,
          "name": "original_text",
          "type_info": "Text"
        },
        {
          "ordinal": 3,
          "name": "changed_text",
          "type_info": "Text"
        }
      ],
      "parameters": {
        "Left": ["Uuid"]
      },
      "nullable": [false, false, false, false]
    }
  },
  "c4db451cf0d08b2fca14976798e0883a3961533b35d7dd4d5057e1662d482592": {
    "query": "SELECT *\nFROM email_templates\nWHERE course_instance_id = $1\n  AND deleted_at IS NULL",
    "describe": {
      "columns": [
        {
          "ordinal": 0,
          "name": "id",
          "type_info": "Uuid"
        },
        {
          "ordinal": 1,
          "name": "created_at",
          "type_info": "Timestamptz"
        },
        {
          "ordinal": 2,
          "name": "updated_at",
          "type_info": "Timestamptz"
        },
        {
          "ordinal": 3,
          "name": "deleted_at",
          "type_info": "Timestamptz"
        },
        {
          "ordinal": 4,
          "name": "content",
          "type_info": "Jsonb"
        },
        {
          "ordinal": 5,
          "name": "name",
          "type_info": "Varchar"
        },
        {
          "ordinal": 6,
          "name": "subject",
          "type_info": "Varchar"
        },
        {
          "ordinal": 7,
          "name": "exercise_completions_threshold",
          "type_info": "Int4"
        },
        {
          "ordinal": 8,
          "name": "points_threshold",
          "type_info": "Int4"
        },
        {
          "ordinal": 9,
          "name": "course_instance_id",
          "type_info": "Uuid"
        }
      ],
      "parameters": {
        "Left": ["Uuid"]
      },
      "nullable": [false, false, false, true, true, false, true, true, true, false]
    }
  },
  "c515ee82610c997f53c83f72ddf8426145e47cf0d9476d2281506c139af86cb6": {
    "query": "\nUPDATE pages\nSET content = $1\nWHERE id = $2;\n",
    "describe": {
      "columns": [],
      "parameters": {
        "Left": ["Jsonb", "Uuid"]
      },
      "nullable": []
    }
  },
  "c5c02778029045a48b32567f114b8fbd441b01ac1e0908eca4e02a067327036e": {
    "query": "\nUPDATE exams\nSET name = COALESCE($2, name),\n  starts_at = $3,\n  ends_at = $4,\n  time_minutes = $5\nWHERE id = $1\n",
    "describe": {
      "columns": [],
      "parameters": {
        "Left": ["Uuid", "Varchar", "Timestamptz", "Timestamptz", "Int4"]
      },
      "nullable": []
    }
  },
  "c6d5ffed3573883c9e69529464b8f96325fbbf5c4ea893ae9e7352d3ce48a70d": {
    "query": "\nUPDATE regradings\nSET error_message = $1\nWHERE id = $2\n",
    "describe": {
      "columns": [],
      "parameters": {
        "Left": ["Text", "Uuid"]
      },
      "nullable": []
    }
  },
  "c7f82dee6a7b89c0de8c1195e8dd7f3c0e909e140c3fb6b65692a95497022bf5": {
    "query": "\nDELETE FROM glossary\nWHERE id = $1\n",
    "describe": {
      "columns": [],
      "parameters": {
        "Left": ["Uuid"]
      },
      "nullable": []
    }
  },
  "c8d4077884e92fe70dd43055ec6864244539abb25e65e7dad57f5dfaf7477754": {
    "query": "\nSELECT users.id,\n  users.first_name,\n  users.last_name,\n  email,\n  role AS \"role: UserRole\"\nFROM users\n  JOIN roles ON users.id = roles.user_id\nWHERE roles.course_instance_id = $1\n",
    "describe": {
      "columns": [
        {
          "ordinal": 0,
          "name": "id",
          "type_info": "Uuid"
        },
        {
          "ordinal": 1,
          "name": "first_name",
          "type_info": "Varchar"
        },
        {
          "ordinal": 2,
          "name": "last_name",
          "type_info": "Varchar"
        },
        {
          "ordinal": 3,
          "name": "email",
          "type_info": "Varchar"
        },
        {
          "ordinal": 4,
          "name": "role: UserRole",
          "type_info": {
            "Custom": {
              "name": "user_role",
              "kind": {
                "Enum": ["admin", "assistant", "teacher", "reviewer", "course_or_exam_creator"]
              }
            }
          }
        }
      ],
      "parameters": {
        "Left": ["Uuid"]
      },
      "nullable": [false, true, true, false, false]
    }
  },
  "cb4274ae34447c4c5f7629ca692a91b49faea0db90cc160062b393fca15537b1": {
    "query": "\nSELECT exercise_task_submissions.id,\n  user_id,\n  exercise_task_submissions.created_at,\n  exercise_slide_submissions.exercise_id,\n  exercise_task_submissions.exercise_task_id,\n  exercise_task_gradings.score_given,\n  exercise_task_submissions.data_json\nFROM exercise_task_submissions\n  JOIN exercise_slide_submissions ON exercise_task_submissions.exercise_slide_submission_id = exercise_slide_submissions.id\n  JOIN exercise_task_gradings on exercise_task_submissions.exercise_task_grading_id = exercise_task_gradings.id\n  JOIN exercises on exercise_slide_submissions.exercise_id = exercises.id\nWHERE exercise_slide_submissions.exam_id = $1\n  AND exercise_task_submissions.deleted_at IS NULL\n  AND exercise_task_gradings.deleted_at IS NULL\n  AND exercises.deleted_at IS NULL;\n        ",
    "describe": {
      "columns": [
        {
          "ordinal": 0,
          "name": "id",
          "type_info": "Uuid"
        },
        {
          "ordinal": 1,
          "name": "user_id",
          "type_info": "Uuid"
        },
        {
          "ordinal": 2,
          "name": "created_at",
          "type_info": "Timestamptz"
        },
        {
          "ordinal": 3,
          "name": "exercise_id",
          "type_info": "Uuid"
        },
        {
          "ordinal": 4,
          "name": "exercise_task_id",
          "type_info": "Uuid"
        },
        {
          "ordinal": 5,
          "name": "score_given",
          "type_info": "Float4"
        },
        {
          "ordinal": 6,
          "name": "data_json",
          "type_info": "Jsonb"
        }
      ],
      "parameters": {
        "Left": ["Uuid"]
      },
      "nullable": [false, false, false, false, false, true, true]
    }
  },
  "cb67a9dfb5be8ec9ba7cf67b4dd511093fc64f0556f4ffdae15c3286ba70d83d": {
    "query": "\nDELETE FROM page_visit_datum_daily_visit_hashing_keys WHERE valid_for_date < $1\n    ",
    "describe": {
      "columns": [],
      "parameters": {
        "Left": ["Date"]
      },
      "nullable": []
    }
  },
  "cbe5322e580b9612ae14b75c27f8012cea260ba0bc542c3f2dc6eb2ea7b2cff4": {
    "query": "\n    INSERT INTO pages (\n        id,\n        exam_id,\n        content,\n        url_path,\n        title,\n        chapter_id,\n        order_number,\n        copied_from,\n        content_search_language\n      )\n    SELECT uuid_generate_v5($1, id::text),\n      $1,\n      content,\n      url_path,\n      title,\n      uuid_generate_v5($1, chapter_id::text),\n      order_number,\n      id,\n      content_search_language\n    FROM pages\n    WHERE (exam_id = $2)\n    AND deleted_at IS NULL\n    RETURNING id,\n      content;\n        ",
    "describe": {
      "columns": [
        {
          "ordinal": 0,
          "name": "id",
          "type_info": "Uuid"
        },
        {
          "ordinal": 1,
          "name": "content",
          "type_info": "Jsonb"
        }
      ],
      "parameters": {
        "Left": ["Uuid", "Uuid"]
      },
      "nullable": [false, false]
    }
  },
  "ccdcf7ce3537744686b4a00dc74692d8c5b333e058fcf54fed5891ec2c527d60": {
    "query": "\nUPDATE exercise_services\n    SET name=$1, slug=$2, public_url=$3, internal_url=$4, max_reprocessing_submissions_at_once=$5\nWHERE id=$6\n    RETURNING *\n        ",
    "describe": {
      "columns": [
        {
          "ordinal": 0,
          "name": "id",
          "type_info": "Uuid"
        },
        {
          "ordinal": 1,
          "name": "created_at",
          "type_info": "Timestamptz"
        },
        {
          "ordinal": 2,
          "name": "updated_at",
          "type_info": "Timestamptz"
        },
        {
          "ordinal": 3,
          "name": "deleted_at",
          "type_info": "Timestamptz"
        },
        {
          "ordinal": 4,
          "name": "name",
          "type_info": "Varchar"
        },
        {
          "ordinal": 5,
          "name": "slug",
          "type_info": "Varchar"
        },
        {
          "ordinal": 6,
          "name": "public_url",
          "type_info": "Varchar"
        },
        {
          "ordinal": 7,
          "name": "internal_url",
          "type_info": "Varchar"
        },
        {
          "ordinal": 8,
          "name": "max_reprocessing_submissions_at_once",
          "type_info": "Int4"
        }
      ],
      "parameters": {
        "Left": ["Varchar", "Varchar", "Varchar", "Varchar", "Int4", "Uuid"]
      },
      "nullable": [false, false, false, true, false, false, false, true, false]
    }
  },
  "cdb8d8f63e7ba458f01b559fe4f0571a47ccac7eda5c84ab415e227d76ebca7e": {
    "query": "\nDELETE FROM roles\nWHERE user_id = $1\n  AND role = $2\n  AND exam_id = $3\n",
    "describe": {
      "columns": [],
      "parameters": {
        "Left": [
          "Uuid",
          {
            "Custom": {
              "name": "user_role",
              "kind": {
                "Enum": ["admin", "assistant", "teacher", "reviewer", "course_or_exam_creator"]
              }
            }
          },
          "Uuid"
        ]
      },
      "nullable": []
    }
  },
  "cfbcaeb25e71b8cd1791ff95aa89e4fa44b627abc938c02650af5906ddf1f9e0": {
    "query": "SELECT id AS page_id FROM pages WHERE exam_id = $1;",
    "describe": {
      "columns": [
        {
          "ordinal": 0,
          "name": "page_id",
          "type_info": "Uuid"
        }
      ],
      "parameters": {
        "Left": ["Uuid"]
      },
      "nullable": [false]
    }
  },
  "d0037081bdb7d84526483a12e5070037392d36867f011134e611cfab8753b6e3": {
    "query": "\nSELECT courses.organization_id\nFROM course_instances\n  JOIN courses ON courses.id = course_instances.course_id\nWHERE course_instances.id = $1\n",
    "describe": {
      "columns": [
        {
          "ordinal": 0,
          "name": "organization_id",
          "type_info": "Uuid"
        }
      ],
      "parameters": {
        "Left": ["Uuid"]
      },
      "nullable": [false]
    }
  },
  "d0362064383044fd4696b44c87594e64ea8ec4c3b4905d39a3464a756454eaf5": {
    "query": "\nSELECT\nFROM user_exercise_states\nWHERE user_id = $1\n  AND exercise_id = $2\n  AND (course_instance_id = $3 OR exam_id = $4)\n",
    "describe": {
      "columns": [],
      "parameters": {
        "Left": ["Uuid", "Uuid", "Uuid", "Uuid"]
      },
      "nullable": []
    }
  },
  "d13e367302b3873770dbcd15736161dd89130c0d06620cb5d337b1f7c9f230e8": {
    "query": "UPDATE pages SET chapter_id = $1 WHERE id = $2",
    "describe": {
      "columns": [],
      "parameters": {
        "Left": ["Uuid", "Uuid"]
      },
      "nullable": []
    }
  },
  "d167d84ecde8f5bfc9b573de74cc7674a5b8649d68ac086320b592e539d7d1c8": {
    "query": "\nSELECT *\nFROM exercise_task_submissions\nWHERE exercise_slide_submission_id = $1\n  AND deleted_at IS NULL\n            ",
    "describe": {
      "columns": [
        {
          "ordinal": 0,
          "name": "id",
          "type_info": "Uuid"
        },
        {
          "ordinal": 1,
          "name": "created_at",
          "type_info": "Timestamptz"
        },
        {
          "ordinal": 2,
          "name": "updated_at",
          "type_info": "Timestamptz"
        },
        {
          "ordinal": 3,
          "name": "deleted_at",
          "type_info": "Timestamptz"
        },
        {
          "ordinal": 4,
          "name": "exercise_task_id",
          "type_info": "Uuid"
        },
        {
          "ordinal": 5,
          "name": "data_json",
          "type_info": "Jsonb"
        },
        {
          "ordinal": 6,
          "name": "exercise_task_grading_id",
          "type_info": "Uuid"
        },
        {
          "ordinal": 7,
          "name": "metadata",
          "type_info": "Jsonb"
        },
        {
          "ordinal": 8,
          "name": "exercise_slide_id",
          "type_info": "Uuid"
        },
        {
          "ordinal": 9,
          "name": "exercise_slide_submission_id",
          "type_info": "Uuid"
        }
      ],
      "parameters": {
        "Left": ["Uuid"]
      },
      "nullable": [false, false, false, true, false, true, true, true, false, false]
    }
  },
  "d1b9e023f5c44a5e7d40094eabe5441cc88db7fb1fd77a72062f2884aab2ac6a": {
    "query": "\nSELECT COUNT(*) filter (\n    where marked_as_read\n  ) AS read,\n  COUNT(*) filter (\n    where not(marked_as_read)\n  ) AS unread\nFROM feedback\nWHERE course_id = $1\n  AND feedback.deleted_at IS NULL\n",
    "describe": {
      "columns": [
        {
          "ordinal": 0,
          "name": "read",
          "type_info": "Int8"
        },
        {
          "ordinal": 1,
          "name": "unread",
          "type_info": "Int8"
        }
      ],
      "parameters": {
        "Left": ["Uuid"]
      },
      "nullable": [null, null]
    }
  },
  "d1fa7c86c85fe788acf082f887a34058fe2a040299ac8ee70a541cd74ef78156": {
    "query": "\nSELECT COUNT(ues.exercise_id) AS attempted_exercises,\n  COALESCE(SUM(ues.score_given), 0) AS score_given\nFROM user_exercise_states AS ues\nWHERE ues.course_instance_id = $1\n  AND ues.activity_progress IN ('completed', 'submitted')\n  AND ues.user_id = $2\n  AND ues.deleted_at IS NULL;\n        ",
    "describe": {
      "columns": [
        {
          "ordinal": 0,
          "name": "attempted_exercises",
          "type_info": "Int8"
        },
        {
          "ordinal": 1,
          "name": "score_given",
          "type_info": "Float4"
        }
      ],
      "parameters": {
        "Left": ["Uuid", "Uuid"]
      },
      "nullable": [null, null]
    }
  },
  "d21fdc6eb89bf28c479b64ee9a5fff8dbb67f4c8bb02b25779e672187fed4fd7": {
    "query": "\n    INSERT INTO user_exercise_states (\n        user_id,\n        exercise_id,\n        course_instance_id,\n        selected_exercise_slide_id,\n        exam_id\n      )\n    VALUES ($1, $2, $3, $4, $5)\n    ",
    "describe": {
      "columns": [],
      "parameters": {
        "Left": ["Uuid", "Uuid", "Uuid", "Uuid", "Uuid"]
      },
      "nullable": []
    }
  },
  "d309be59564d69ecad6e11cc6976649092966ea2236abd7c8ca72e64f78f8fcc": {
    "query": "\nupdate email_deliveries\nset sent = TRUE\nwhere id = $1;\n    ",
    "describe": {
      "columns": [],
      "parameters": {
        "Left": ["Uuid"]
      },
      "nullable": []
    }
  },
  "d565b3ca168a0beb24ee0a58c078fd031a52cd26a807c348bdb3fac1849bd456": {
    "query": "\nSELECT organizations.id\nFROM pages\n  LEFT OUTER JOIN courses ON courses.id = pages.course_id\n  LEFT OUTER JOIN exams ON exams.id = pages.exam_id\n  JOIN organizations ON organizations.id = courses.organization_id\n  OR organizations.id = exams.organization_id\nWHERE pages.id = $1\n",
    "describe": {
      "columns": [
        {
          "ordinal": 0,
          "name": "id",
          "type_info": "Uuid"
        }
      ],
      "parameters": {
        "Left": ["Uuid"]
      },
      "nullable": [false]
    }
  },
  "d649285a0c9cf46bdad2303ee6d7793ff5d1a7ce58f402e070c69f7187b57085": {
    "query": "\n    INSERT INTO exercise_slides (\n        id, exercise_id, order_number\n    )\n    SELECT uuid_generate_v5($1, id::text),\n        uuid_generate_v5($1, exercise_id::text),\n        order_number\n    FROM exercise_slides\n    WHERE exercise_id IN (SELECT id FROM exercises WHERE course_id = $2 OR exam_id = $2 AND deleted_at IS NULL)\n    AND deleted_at IS NULL;\n            ",
    "describe": {
      "columns": [],
      "parameters": {
        "Left": ["Uuid", "Uuid"]
      },
      "nullable": []
    }
  },
  "d67631e6ddcdf17214fc75f0c9f760507d1fdce3c948f1524b5668403e197de3": {
    "query": "\nINSERT INTO playground_examples (name, url, width, data)\nVALUES ($1, $2, $3, $4)\nRETURNING *;\n  ",
    "describe": {
      "columns": [
        {
          "ordinal": 0,
          "name": "id",
          "type_info": "Uuid"
        },
        {
          "ordinal": 1,
          "name": "created_at",
          "type_info": "Timestamptz"
        },
        {
          "ordinal": 2,
          "name": "updated_at",
          "type_info": "Timestamptz"
        },
        {
          "ordinal": 3,
          "name": "deleted_at",
          "type_info": "Timestamptz"
        },
        {
          "ordinal": 4,
          "name": "name",
          "type_info": "Varchar"
        },
        {
          "ordinal": 5,
          "name": "url",
          "type_info": "Varchar"
        },
        {
          "ordinal": 6,
          "name": "width",
          "type_info": "Int4"
        },
        {
          "ordinal": 7,
          "name": "data",
          "type_info": "Jsonb"
        }
      ],
      "parameters": {
        "Left": ["Varchar", "Varchar", "Int4", "Jsonb"]
      },
      "nullable": [false, false, false, true, false, false, false, false]
    }
  },
  "d724f9b31998cfc4677cf3f3a006ab15dd17bdad59b2b290e47d648e9e03d03d": {
    "query": "\nSELECT id,\n  created_at,\n  updated_at,\n  exercise_task_submission_id,\n  course_id,\n  exam_id,\n  exercise_id,\n  exercise_task_id,\n  grading_priority,\n  score_given,\n  grading_progress as \"grading_progress: _\",\n  unscaled_score_maximum,\n  unscaled_score_given,\n  grading_started_at,\n  grading_completed_at,\n  feedback_json,\n  feedback_text,\n  deleted_at\nFROM exercise_task_gradings\nWHERE id = $1\n",
    "describe": {
      "columns": [
        {
          "ordinal": 0,
          "name": "id",
          "type_info": "Uuid"
        },
        {
          "ordinal": 1,
          "name": "created_at",
          "type_info": "Timestamptz"
        },
        {
          "ordinal": 2,
          "name": "updated_at",
          "type_info": "Timestamptz"
        },
        {
          "ordinal": 3,
          "name": "exercise_task_submission_id",
          "type_info": "Uuid"
        },
        {
          "ordinal": 4,
          "name": "course_id",
          "type_info": "Uuid"
        },
        {
          "ordinal": 5,
          "name": "exam_id",
          "type_info": "Uuid"
        },
        {
          "ordinal": 6,
          "name": "exercise_id",
          "type_info": "Uuid"
        },
        {
          "ordinal": 7,
          "name": "exercise_task_id",
          "type_info": "Uuid"
        },
        {
          "ordinal": 8,
          "name": "grading_priority",
          "type_info": "Int4"
        },
        {
          "ordinal": 9,
          "name": "score_given",
          "type_info": "Float4"
        },
        {
          "ordinal": 10,
          "name": "grading_progress: _",
          "type_info": {
            "Custom": {
              "name": "grading_progress",
              "kind": {
                "Enum": ["fully-graded", "pending", "pending-manual", "failed", "not-ready"]
              }
            }
          }
        },
        {
          "ordinal": 11,
          "name": "unscaled_score_maximum",
          "type_info": "Int4"
        },
        {
          "ordinal": 12,
          "name": "unscaled_score_given",
          "type_info": "Float4"
        },
        {
          "ordinal": 13,
          "name": "grading_started_at",
          "type_info": "Timestamptz"
        },
        {
          "ordinal": 14,
          "name": "grading_completed_at",
          "type_info": "Timestamptz"
        },
        {
          "ordinal": 15,
          "name": "feedback_json",
          "type_info": "Jsonb"
        },
        {
          "ordinal": 16,
          "name": "feedback_text",
          "type_info": "Text"
        },
        {
          "ordinal": 17,
          "name": "deleted_at",
          "type_info": "Timestamptz"
        }
      ],
      "parameters": {
        "Left": ["Uuid"]
      },
      "nullable": [
        false,
        false,
        false,
        false,
        true,
        true,
        false,
        false,
        false,
        true,
        false,
        true,
        true,
        true,
        true,
        true,
        true,
        true
      ]
    }
  },
  "d815b668aeda0ea850e945a76c61d1480940fab5f0b80995fc0c2a4afc68d2a6": {
    "query": "\nUPDATE courses\nSET deleted_at = now()\nWHERE id = $1\nRETURNING id,\n  name,\n  created_at,\n  updated_at,\n  organization_id,\n  deleted_at,\n  slug,\n  content_search_language::text,\n  language_code,\n  copied_from,\n  course_language_group_id,\n  description,\n  is_draft,\n  is_test_mode\n    ",
    "describe": {
      "columns": [
        {
          "ordinal": 0,
          "name": "id",
          "type_info": "Uuid"
        },
        {
          "ordinal": 1,
          "name": "name",
          "type_info": "Varchar"
        },
        {
          "ordinal": 2,
          "name": "created_at",
          "type_info": "Timestamptz"
        },
        {
          "ordinal": 3,
          "name": "updated_at",
          "type_info": "Timestamptz"
        },
        {
          "ordinal": 4,
          "name": "organization_id",
          "type_info": "Uuid"
        },
        {
          "ordinal": 5,
          "name": "deleted_at",
          "type_info": "Timestamptz"
        },
        {
          "ordinal": 6,
          "name": "slug",
          "type_info": "Varchar"
        },
        {
          "ordinal": 7,
          "name": "content_search_language",
          "type_info": "Text"
        },
        {
          "ordinal": 8,
          "name": "language_code",
          "type_info": "Varchar"
        },
        {
          "ordinal": 9,
          "name": "copied_from",
          "type_info": "Uuid"
        },
        {
          "ordinal": 10,
          "name": "course_language_group_id",
          "type_info": "Uuid"
        },
        {
          "ordinal": 11,
          "name": "description",
          "type_info": "Text"
        },
        {
          "ordinal": 12,
          "name": "is_draft",
          "type_info": "Bool"
        },
        {
          "ordinal": 13,
          "name": "is_test_mode",
          "type_info": "Bool"
        }
      ],
      "parameters": {
        "Left": ["Uuid"]
      },
      "nullable": [
        false,
        false,
        false,
        false,
        false,
        true,
        false,
        null,
        false,
        true,
        false,
        true,
        false,
        false
      ]
    }
  },
<<<<<<< HEAD
  "d972ea4bdedc2b6d93055c4c244a579960ff3a65213ed3e78f21d641c8d800c7": {
    "query": "\n    INSERT INTO material_references(course_id, citation_key, reference)\n    VALUES ($1, $2, $3)\n    ",
    "describe": {
      "columns": [],
      "parameters": {
        "Left": ["Uuid", "Text", "Text"]
      },
      "nullable": []
=======
  "d8952bfc67841ae698ab95d2c5c9af26b5e0563dbd50b79b7d86b0e7d0e202d5": {
    "query": "\nSELECT *\nFROM peer_reviews\nWHERE id = $1\n  AND deleted_at IS NULL\n        ",
    "describe": {
      "columns": [
        {
          "ordinal": 0,
          "name": "id",
          "type_info": "Uuid"
        },
        {
          "ordinal": 1,
          "name": "created_at",
          "type_info": "Timestamptz"
        },
        {
          "ordinal": 2,
          "name": "updated_at",
          "type_info": "Timestamptz"
        },
        {
          "ordinal": 3,
          "name": "deleted_at",
          "type_info": "Timestamptz"
        },
        {
          "ordinal": 4,
          "name": "course_id",
          "type_info": "Uuid"
        },
        {
          "ordinal": 5,
          "name": "exercise_id",
          "type_info": "Uuid"
        },
        {
          "ordinal": 6,
          "name": "peer_reviews_to_give",
          "type_info": "Int4"
        },
        {
          "ordinal": 7,
          "name": "peer_reviews_to_receive",
          "type_info": "Int4"
        }
      ],
      "parameters": {
        "Left": ["Uuid"]
      },
      "nullable": [false, false, false, true, false, true, false, false]
>>>>>>> 34166a51
    }
  },
  "d9b9672a30ff30810ac269307fa33154ced5dcc064a05d69a0440113713d3573": {
    "query": "\nSELECT id,\n  created_at,\n  updated_at,\n  deleted_at,\n  exercise_slide_id,\n  course_id,\n  course_instance_id,\n  exam_id,\n  exercise_id,\n  user_id,\n  user_points_update_strategy AS \"user_points_update_strategy: _\"\nFROM exercise_slide_submissions\nWHERE exercise_slide_id = $1\n  AND user_id = $2\n  AND deleted_at IS NULL\nORDER BY created_at DESC\nLIMIT 1\n        ",
    "describe": {
      "columns": [
        {
          "ordinal": 0,
          "name": "id",
          "type_info": "Uuid"
        },
        {
          "ordinal": 1,
          "name": "created_at",
          "type_info": "Timestamptz"
        },
        {
          "ordinal": 2,
          "name": "updated_at",
          "type_info": "Timestamptz"
        },
        {
          "ordinal": 3,
          "name": "deleted_at",
          "type_info": "Timestamptz"
        },
        {
          "ordinal": 4,
          "name": "exercise_slide_id",
          "type_info": "Uuid"
        },
        {
          "ordinal": 5,
          "name": "course_id",
          "type_info": "Uuid"
        },
        {
          "ordinal": 6,
          "name": "course_instance_id",
          "type_info": "Uuid"
        },
        {
          "ordinal": 7,
          "name": "exam_id",
          "type_info": "Uuid"
        },
        {
          "ordinal": 8,
          "name": "exercise_id",
          "type_info": "Uuid"
        },
        {
          "ordinal": 9,
          "name": "user_id",
          "type_info": "Uuid"
        },
        {
          "ordinal": 10,
          "name": "user_points_update_strategy: _",
          "type_info": {
            "Custom": {
              "name": "user_points_update_strategy",
              "kind": {
                "Enum": [
                  "can-add-points-but-cannot-remove-points",
                  "can-add-points-and-can-remove-points"
                ]
              }
            }
          }
        }
      ],
      "parameters": {
        "Left": ["Uuid", "Uuid"]
      },
      "nullable": [false, false, false, true, false, true, true, true, false, false, false]
    }
  },
  "d9d04909a35ed8edd343a0be75ee10041e50a42d8ca3547d001672a9557b6d9d": {
    "query": "\nUPDATE pages\nSET content = $1\nWHERE id = $2;\n                ",
    "describe": {
      "columns": [],
      "parameters": {
        "Left": ["Jsonb", "Uuid"]
      },
      "nullable": []
    }
  },
  "d9d230419fb264ebddeaa022bc8ac0061d8caa8bf83e3a5742a140bd056f3005": {
    "query": "\nupdate email_deliveries\nset sent = FALSE,\n  error = $1\nwhere id = $2;\n    ",
    "describe": {
      "columns": [],
      "parameters": {
        "Left": ["Varchar", "Uuid"]
      },
      "nullable": []
    }
  },
  "da2f334d21855b3fe0513f95ed5e9fb65331bcae85f935928559c420dfa15a3b": {
    "query": "\nINSERT INTO\n  users (id, email, first_name, last_name, upstream_id)\nVALUES ($1, $2, $3, $4, $5)\nRETURNING *;\n          ",
    "describe": {
      "columns": [
        {
          "ordinal": 0,
          "name": "id",
          "type_info": "Uuid"
        },
        {
          "ordinal": 1,
          "name": "created_at",
          "type_info": "Timestamptz"
        },
        {
          "ordinal": 2,
          "name": "updated_at",
          "type_info": "Timestamptz"
        },
        {
          "ordinal": 3,
          "name": "deleted_at",
          "type_info": "Timestamptz"
        },
        {
          "ordinal": 4,
          "name": "upstream_id",
          "type_info": "Int4"
        },
        {
          "ordinal": 5,
          "name": "email",
          "type_info": "Varchar"
        },
        {
          "ordinal": 6,
          "name": "first_name",
          "type_info": "Varchar"
        },
        {
          "ordinal": 7,
          "name": "last_name",
          "type_info": "Varchar"
        }
      ],
      "parameters": {
        "Left": ["Uuid", "Varchar", "Varchar", "Varchar", "Int4"]
      },
      "nullable": [false, false, false, true, true, false, true, true]
    }
  },
  "db5cd5b4719b69e217948320994bd8f3f6ae513f1378eb76d2fe6391acf179fc": {
    "query": "\nSELECT p.id as page_id,\n  p.order_number as order_number,\n  p.course_id as course_id,\n  p.exam_id as exam_id,\n  c.id as \"chapter_id?\",\n  c.chapter_number as \"chapter_number?\"\nFROM pages p\n  LEFT JOIN chapters c ON p.chapter_id = c.id\nWHERE p.id = $1;\n",
    "describe": {
      "columns": [
        {
          "ordinal": 0,
          "name": "page_id",
          "type_info": "Uuid"
        },
        {
          "ordinal": 1,
          "name": "order_number",
          "type_info": "Int4"
        },
        {
          "ordinal": 2,
          "name": "course_id",
          "type_info": "Uuid"
        },
        {
          "ordinal": 3,
          "name": "exam_id",
          "type_info": "Uuid"
        },
        {
          "ordinal": 4,
          "name": "chapter_id?",
          "type_info": "Uuid"
        },
        {
          "ordinal": 5,
          "name": "chapter_number?",
          "type_info": "Int4"
        }
      ],
      "parameters": {
        "Left": ["Uuid"]
      },
      "nullable": [false, false, true, true, false, false]
    }
  },
  "db64bea6f7dc10dd47f4c41c5efa78c95cf5b6d97fcfcefda66847c20861ac56": {
    "query": "\nINSERT INTO pages (\n    course_id,\n    content,\n    url_path,\n    title,\n    order_number\n  )\nVALUES ($1, $2, $3, $4, $5)\nRETURNING id\n",
    "describe": {
      "columns": [
        {
          "ordinal": 0,
          "name": "id",
          "type_info": "Uuid"
        }
      ],
      "parameters": {
        "Left": ["Uuid", "Jsonb", "Varchar", "Varchar", "Int4"]
      },
      "nullable": [false]
    }
  },
  "dc6a94949ce20d11fa55e247dc706fdc88018bf1ba528487fcd0ef02f5c40ca7": {
    "query": "\nUPDATE email_templates\nSET deleted_at = now()\nWHERE id = $1\nRETURNING *\n  ",
    "describe": {
      "columns": [
        {
          "ordinal": 0,
          "name": "id",
          "type_info": "Uuid"
        },
        {
          "ordinal": 1,
          "name": "created_at",
          "type_info": "Timestamptz"
        },
        {
          "ordinal": 2,
          "name": "updated_at",
          "type_info": "Timestamptz"
        },
        {
          "ordinal": 3,
          "name": "deleted_at",
          "type_info": "Timestamptz"
        },
        {
          "ordinal": 4,
          "name": "content",
          "type_info": "Jsonb"
        },
        {
          "ordinal": 5,
          "name": "name",
          "type_info": "Varchar"
        },
        {
          "ordinal": 6,
          "name": "subject",
          "type_info": "Varchar"
        },
        {
          "ordinal": 7,
          "name": "exercise_completions_threshold",
          "type_info": "Int4"
        },
        {
          "ordinal": 8,
          "name": "points_threshold",
          "type_info": "Int4"
        },
        {
          "ordinal": 9,
          "name": "course_instance_id",
          "type_info": "Uuid"
        }
      ],
      "parameters": {
        "Left": ["Uuid"]
      },
      "nullable": [false, false, false, true, true, false, true, true, true, false]
    }
  },
  "dca9962cde61fb16b1beda03b37bdae5bf72f2a6f6e68636ea4d90e8c8f060f1": {
    "query": "\nINSERT INTO peer_review_question_submissions (\n    peer_review_question_id,\n    peer_review_submission_id,\n    text_data,\n    number_data\n  )\nVALUES ($1, $2, $3, $4)\nRETURNING id\n        ",
    "describe": {
      "columns": [
        {
          "ordinal": 0,
          "name": "id",
          "type_info": "Uuid"
        }
      ],
      "parameters": {
        "Left": ["Uuid", "Uuid", "Varchar", "Float4"]
      },
      "nullable": [false]
    }
  },
  "dce5a0e44cf3cf01c4c6b21cb9f6bc5cd8b9b98d4819a502d359be8e06e46ba9": {
    "query": "\nUPDATE user_exercise_states\nSET score_given = $1,\n  grading_progress = $2,\n  activity_progress = $3\nWHERE id = $4\n  AND deleted_at IS NULL\nRETURNING id,\n  user_id,\n  exercise_id,\n  course_instance_id,\n  exam_id,\n  created_at,\n  updated_at,\n  deleted_at,\n  score_given,\n  grading_progress AS \"grading_progress: _\",\n  activity_progress AS \"activity_progress: _\",\n  exercise_progress AS \"exercise_progress: _\",\n  selected_exercise_slide_id\n        ",
    "describe": {
      "columns": [
        {
          "ordinal": 0,
          "name": "id",
          "type_info": "Uuid"
        },
        {
          "ordinal": 1,
          "name": "user_id",
          "type_info": "Uuid"
        },
        {
          "ordinal": 2,
          "name": "exercise_id",
          "type_info": "Uuid"
        },
        {
          "ordinal": 3,
          "name": "course_instance_id",
          "type_info": "Uuid"
        },
        {
          "ordinal": 4,
          "name": "exam_id",
          "type_info": "Uuid"
        },
        {
          "ordinal": 5,
          "name": "created_at",
          "type_info": "Timestamptz"
        },
        {
          "ordinal": 6,
          "name": "updated_at",
          "type_info": "Timestamptz"
        },
        {
          "ordinal": 7,
          "name": "deleted_at",
          "type_info": "Timestamptz"
        },
        {
          "ordinal": 8,
          "name": "score_given",
          "type_info": "Float4"
        },
        {
          "ordinal": 9,
          "name": "grading_progress: _",
          "type_info": {
            "Custom": {
              "name": "grading_progress",
              "kind": {
                "Enum": ["fully-graded", "pending", "pending-manual", "failed", "not-ready"]
              }
            }
          }
        },
        {
          "ordinal": 10,
          "name": "activity_progress: _",
          "type_info": {
            "Custom": {
              "name": "activity_progress",
              "kind": {
                "Enum": ["initialized", "started", "in-progress", "submitted", "completed"]
              }
            }
          }
        },
        {
          "ordinal": 11,
          "name": "exercise_progress: _",
          "type_info": {
            "Custom": {
              "name": "exercise_progress",
              "kind": {
                "Enum": ["not_answered", "peer_review", "self_review", "complete"]
              }
            }
          }
        },
        {
          "ordinal": 12,
          "name": "selected_exercise_slide_id",
          "type_info": "Uuid"
        }
      ],
      "parameters": {
        "Left": [
          "Float4",
          {
            "Custom": {
              "name": "grading_progress",
              "kind": {
                "Enum": ["fully-graded", "pending", "pending-manual", "failed", "not-ready"]
              }
            }
          },
          {
            "Custom": {
              "name": "activity_progress",
              "kind": {
                "Enum": ["initialized", "started", "in-progress", "submitted", "completed"]
              }
            }
          },
          "Uuid"
        ]
      },
      "nullable": [
        false,
        false,
        false,
        true,
        true,
        false,
        false,
        true,
        true,
        false,
        false,
        false,
        true
      ]
    }
  },
  "dd2b4d1486d6e0b252e4bb035caf52bf4190a7df990599c24b686315db49e280": {
    "query": "\nSELECT courses.id,\n  courses.name,\n  courses.created_at,\n  courses.updated_at,\n  courses.organization_id,\n  courses.deleted_at,\n  courses.slug,\n  courses.content_search_language::text,\n  courses.language_code,\n  courses.copied_from,\n  courses.course_language_group_id,\n  courses.description,\n  courses.is_draft,\n  courses.is_test_mode\nFROM courses\nWHERE courses.organization_id = $1\n  AND (\n    courses.is_draft IS FALSE\n    OR EXISTS (\n      SELECT id\n      FROM roles\n      WHERE user_id = $2\n        AND (\n          course_id = courses.id\n          OR roles.organization_id = courses.organization_id\n          OR roles.is_global IS TRUE\n        )\n    )\n  )\n  AND courses.deleted_at IS NULL\nORDER BY courses.name\nLIMIT $3 OFFSET $4;\n",
    "describe": {
      "columns": [
        {
          "ordinal": 0,
          "name": "id",
          "type_info": "Uuid"
        },
        {
          "ordinal": 1,
          "name": "name",
          "type_info": "Varchar"
        },
        {
          "ordinal": 2,
          "name": "created_at",
          "type_info": "Timestamptz"
        },
        {
          "ordinal": 3,
          "name": "updated_at",
          "type_info": "Timestamptz"
        },
        {
          "ordinal": 4,
          "name": "organization_id",
          "type_info": "Uuid"
        },
        {
          "ordinal": 5,
          "name": "deleted_at",
          "type_info": "Timestamptz"
        },
        {
          "ordinal": 6,
          "name": "slug",
          "type_info": "Varchar"
        },
        {
          "ordinal": 7,
          "name": "content_search_language",
          "type_info": "Text"
        },
        {
          "ordinal": 8,
          "name": "language_code",
          "type_info": "Varchar"
        },
        {
          "ordinal": 9,
          "name": "copied_from",
          "type_info": "Uuid"
        },
        {
          "ordinal": 10,
          "name": "course_language_group_id",
          "type_info": "Uuid"
        },
        {
          "ordinal": 11,
          "name": "description",
          "type_info": "Text"
        },
        {
          "ordinal": 12,
          "name": "is_draft",
          "type_info": "Bool"
        },
        {
          "ordinal": 13,
          "name": "is_test_mode",
          "type_info": "Bool"
        }
      ],
      "parameters": {
        "Left": ["Uuid", "Uuid", "Int8", "Int8"]
      },
      "nullable": [
        false,
        false,
        false,
        false,
        false,
        true,
        false,
        null,
        false,
        true,
        false,
        true,
        false,
        false
      ]
    }
  },
  "dd98dd1240aa56bb5ba42647e870c187d85c5ab801c6f0cca33757734a97df5b": {
    "query": "\nSELECT course_id,\n  exam_id\nFROM exercises\nWHERE id = $1\n",
    "describe": {
      "columns": [
        {
          "ordinal": 0,
          "name": "course_id",
          "type_info": "Uuid"
        },
        {
          "ordinal": 1,
          "name": "exam_id",
          "type_info": "Uuid"
        }
      ],
      "parameters": {
        "Left": ["Uuid"]
      },
      "nullable": [true, true]
    }
  },
  "ddf7fa1dca876b806f407c7bdd5b40d3318c7d01e3664399accedb2bd5856855": {
    "query": "\nSELECT s.*\nFROM exercise_slides s\n  JOIN exercise_tasks t ON (s.id = t.exercise_slide_id)\nWHERE t.id = $1\n  AND t.deleted_at IS NULL\n  AND s.deleted_at IS NULL;\n    ",
    "describe": {
      "columns": [
        {
          "ordinal": 0,
          "name": "id",
          "type_info": "Uuid"
        },
        {
          "ordinal": 1,
          "name": "created_at",
          "type_info": "Timestamptz"
        },
        {
          "ordinal": 2,
          "name": "updated_at",
          "type_info": "Timestamptz"
        },
        {
          "ordinal": 3,
          "name": "deleted_at",
          "type_info": "Timestamptz"
        },
        {
          "ordinal": 4,
          "name": "exercise_id",
          "type_info": "Uuid"
        },
        {
          "ordinal": 5,
          "name": "order_number",
          "type_info": "Int4"
        }
      ],
      "parameters": {
        "Left": ["Uuid"]
      },
      "nullable": [false, false, false, true, false, false]
    }
  },
  "debb71ad011d9e3973c03668f6f2e738f672314b7b0b12d11e7ac338652b79f5": {
    "query": "\nSELECT ess.course_id,\n  ess.exam_id\nFROM exercise_task_submissions ets\n  JOIN exercise_slide_submissions ess ON ets.exercise_slide_submission_id = ess.id\nWHERE ets.id = $1\n  AND ets.deleted_at IS NULL\n  AND ess.deleted_at IS NULL\n        ",
    "describe": {
      "columns": [
        {
          "ordinal": 0,
          "name": "course_id",
          "type_info": "Uuid"
        },
        {
          "ordinal": 1,
          "name": "exam_id",
          "type_info": "Uuid"
        }
      ],
      "parameters": {
        "Left": ["Uuid"]
      },
      "nullable": [true, true]
    }
  },
  "e2fe96906db5d05fa1a8b0aabc25e9027c386b349f11d4c26bcf7db1864af6cf": {
    "query": "\nselect max(p.order_number) as order_number\nfrom pages p\nwhere p.chapter_id = $1\n  and p.deleted_at is null;\n",
    "describe": {
      "columns": [
        {
          "ordinal": 0,
          "name": "order_number",
          "type_info": "Int4"
        }
      ],
      "parameters": {
        "Left": ["Uuid"]
      },
      "nullable": [null]
    }
  },
  "e398cd25e0ebe20fbc1cb9bd3d525aacadb8604da50269598f265f9e2f099d49": {
    "query": "\nSELECT COUNT(e.id) AS total_exercises,\n  SUM(e.score_maximum) AS score_maximum\nFROM course_instances AS ci\n  LEFT JOIN exercises AS e ON ci.course_id = e.course_id\nWHERE e.deleted_at IS NULL\n  AND ci.id = $1;\n        ",
    "describe": {
      "columns": [
        {
          "ordinal": 0,
          "name": "total_exercises",
          "type_info": "Int8"
        },
        {
          "ordinal": 1,
          "name": "score_maximum",
          "type_info": "Int8"
        }
      ],
      "parameters": {
        "Left": ["Uuid"]
      },
      "nullable": [null, null]
    }
  },
  "e3c6cc19ea36187a8e99b3ccb88eceedaf4e65d67406df70be92017971b74d7c": {
    "query": "\n    UPDATE chapters\n    SET front_page_id = uuid_generate_v5(course_id, front_page_id::text)\n    WHERE course_id = $1\n        AND front_page_id IS NOT NULL;\n            ",
    "describe": {
      "columns": [],
      "parameters": {
        "Left": ["Uuid"]
      },
      "nullable": []
    }
  },
  "e4e5ef6ef0bbf4a234110b8dc2616b1a0483f511e0c6b9b04b9d7440486c3e07": {
    "query": "\nSELECT *\nFROM exercise_services\nWHERE deleted_at IS NULL\n",
    "describe": {
      "columns": [
        {
          "ordinal": 0,
          "name": "id",
          "type_info": "Uuid"
        },
        {
          "ordinal": 1,
          "name": "created_at",
          "type_info": "Timestamptz"
        },
        {
          "ordinal": 2,
          "name": "updated_at",
          "type_info": "Timestamptz"
        },
        {
          "ordinal": 3,
          "name": "deleted_at",
          "type_info": "Timestamptz"
        },
        {
          "ordinal": 4,
          "name": "name",
          "type_info": "Varchar"
        },
        {
          "ordinal": 5,
          "name": "slug",
          "type_info": "Varchar"
        },
        {
          "ordinal": 6,
          "name": "public_url",
          "type_info": "Varchar"
        },
        {
          "ordinal": 7,
          "name": "internal_url",
          "type_info": "Varchar"
        },
        {
          "ordinal": 8,
          "name": "max_reprocessing_submissions_at_once",
          "type_info": "Int4"
        }
      ],
      "parameters": {
        "Left": []
      },
      "nullable": [false, false, false, true, false, false, false, true, false]
    }
  },
  "e51930274913bb5238ab3d9bead1b6a2747b38ab840e9ec51397e26162e0d6c2": {
    "query": "\nSELECT id,\n  exercise_task_submission_id,\n  grading_before_regrading,\n  grading_after_regrading,\n  regrading_id\nFROM exercise_task_regrading_submissions\nWHERE regrading_id = $1\n",
    "describe": {
      "columns": [
        {
          "ordinal": 0,
          "name": "id",
          "type_info": "Uuid"
        },
        {
          "ordinal": 1,
          "name": "exercise_task_submission_id",
          "type_info": "Uuid"
        },
        {
          "ordinal": 2,
          "name": "grading_before_regrading",
          "type_info": "Uuid"
        },
        {
          "ordinal": 3,
          "name": "grading_after_regrading",
          "type_info": "Uuid"
        },
        {
          "ordinal": 4,
          "name": "regrading_id",
          "type_info": "Uuid"
        }
      ],
      "parameters": {
        "Left": ["Uuid"]
      },
      "nullable": [false, false, false, true, false]
    }
  },
  "e579b39acffdcb76d174340755962a875f7dad304bb6c6a1bbaab61674296024": {
    "query": "\nINSERT INTO exercise_service_info(\n    exercise_service_id,\n    exercise_type_specific_user_interface_iframe,\n    grade_endpoint_path,\n    public_spec_endpoint_path,\n    model_solution_path\n  )\nVALUES ($1, $2, $3, $4, $5)\nON CONFLICT(exercise_service_id) DO UPDATE\nSET exercise_type_specific_user_interface_iframe = $2,\n  grade_endpoint_path = $3,\n  public_spec_endpoint_path = $4,\n  model_solution_path = $5\nRETURNING *\n    ",
    "describe": {
      "columns": [
        {
          "ordinal": 0,
          "name": "exercise_service_id",
          "type_info": "Uuid"
        },
        {
          "ordinal": 1,
          "name": "created_at",
          "type_info": "Timestamptz"
        },
        {
          "ordinal": 2,
          "name": "updated_at",
          "type_info": "Timestamptz"
        },
        {
          "ordinal": 3,
          "name": "grade_endpoint_path",
          "type_info": "Varchar"
        },
        {
          "ordinal": 4,
          "name": "public_spec_endpoint_path",
          "type_info": "Varchar"
        },
        {
          "ordinal": 5,
          "name": "model_solution_path",
          "type_info": "Varchar"
        },
        {
          "ordinal": 6,
          "name": "exercise_type_specific_user_interface_iframe",
          "type_info": "Varchar"
        }
      ],
      "parameters": {
        "Left": ["Uuid", "Varchar", "Varchar", "Varchar", "Varchar"]
      },
      "nullable": [false, false, false, false, false, false, false]
    }
  },
  "e5c1c53b9d9439e3f552f486c3a9916ea8e8a5bce4678d7515a6e24cd9d0f19e": {
    "query": "\n    INSERT INTO pages (\n        id,\n        course_id,\n        content,\n        url_path,\n        title,\n        chapter_id,\n        order_number,\n        copied_from,\n        content_search_language\n      )\n    SELECT uuid_generate_v5($1, id::text),\n      $1,\n      content,\n      url_path,\n      title,\n      uuid_generate_v5($1, chapter_id::text),\n      order_number,\n      id,\n      content_search_language\n    FROM pages\n    WHERE (course_id = $2)\n    AND deleted_at IS NULL\n    RETURNING id,\n      content;\n        ",
    "describe": {
      "columns": [
        {
          "ordinal": 0,
          "name": "id",
          "type_info": "Uuid"
        },
        {
          "ordinal": 1,
          "name": "content",
          "type_info": "Jsonb"
        }
      ],
      "parameters": {
        "Left": ["Uuid", "Uuid"]
      },
      "nullable": [false, false]
    }
  },
  "e5db6a3bd6793923334f9a040d99b022099caf632357702ffb1be47602ec4820": {
    "query": "\nINSERT INTO exercise_slides (id, exercise_id, order_number)\nVALUES ($1, $2, $3) ON CONFLICT (id) DO\nUPDATE\nSET exercise_id = $2,\n  order_number = $3,\n  deleted_at = NULL\nRETURNING id,\n  exercise_id,\n  order_number;\n            ",
    "describe": {
      "columns": [
        {
          "ordinal": 0,
          "name": "id",
          "type_info": "Uuid"
        },
        {
          "ordinal": 1,
          "name": "exercise_id",
          "type_info": "Uuid"
        },
        {
          "ordinal": 2,
          "name": "order_number",
          "type_info": "Int4"
        }
      ],
      "parameters": {
        "Left": ["Uuid", "Uuid", "Int4"]
      },
      "nullable": [false, false, false]
    }
  },
  "e5e90260825ef39797acd231ed10db86eb9dbaf18d7eb6a2d5004971e5de2a23": {
    "query": "\nSELECT counts.*, exercises.name exercise_name\n    FROM (\n        SELECT exercise_id, count(*)::integer count\n        FROM exercise_slide_submissions\n        WHERE course_id = $1\n        GROUP BY exercise_id\n    ) counts\n    JOIN exercises ON (counts.exercise_id = exercises.id);\n          ",
    "describe": {
      "columns": [
        {
          "ordinal": 0,
          "name": "exercise_id",
          "type_info": "Uuid"
        },
        {
          "ordinal": 1,
          "name": "count",
          "type_info": "Int4"
        },
        {
          "ordinal": 2,
          "name": "exercise_name",
          "type_info": "Varchar"
        }
      ],
      "parameters": {
        "Left": ["Uuid"]
      },
      "nullable": [true, true, true]
    }
  },
  "e6f687f777bbf1f390fd79b39ebe2f71adc27844198a74a5370382ba150abb44": {
    "query": "\nUPDATE regradings\nSET regrading_started_at = CASE\n    WHEN regrading_started_at IS NULL THEN now()\n    ELSE regrading_started_at\n  END\nWHERE regrading_completed_at IS NULL\n  AND deleted_at IS NULL\nRETURNING id\n",
    "describe": {
      "columns": [
        {
          "ordinal": 0,
          "name": "id",
          "type_info": "Uuid"
        }
      ],
      "parameters": {
        "Left": []
      },
      "nullable": [false]
    }
  },
  "e81f68320c722d60ef526f006e39003a1349551bacebb0fc4907f93a26b0411b": {
    "query": "\nSELECT id,\n  name,\n  instructions,\n  starts_at,\n  ends_at,\n  time_minutes,\n  organization_id\nFROM exams\nWHERE exams.organization_id = $1\n  AND exams.deleted_at IS NULL\n",
    "describe": {
      "columns": [
        {
          "ordinal": 0,
          "name": "id",
          "type_info": "Uuid"
        },
        {
          "ordinal": 1,
          "name": "name",
          "type_info": "Varchar"
        },
        {
          "ordinal": 2,
          "name": "instructions",
          "type_info": "Jsonb"
        },
        {
          "ordinal": 3,
          "name": "starts_at",
          "type_info": "Timestamptz"
        },
        {
          "ordinal": 4,
          "name": "ends_at",
          "type_info": "Timestamptz"
        },
        {
          "ordinal": 5,
          "name": "time_minutes",
          "type_info": "Int4"
        },
        {
          "ordinal": 6,
          "name": "organization_id",
          "type_info": "Uuid"
        }
      ],
      "parameters": {
        "Left": ["Uuid"]
      },
      "nullable": [false, false, false, true, true, false, false]
    }
  },
  "e966783963c11d6fa57df792d1bfff0dccf163f9cf5f474c1f3c724972229d4e": {
    "query": "\nSELECT *\nfrom chapters\nwhere id = $1;",
    "describe": {
      "columns": [
        {
          "ordinal": 0,
          "name": "id",
          "type_info": "Uuid"
        },
        {
          "ordinal": 1,
          "name": "name",
          "type_info": "Varchar"
        },
        {
          "ordinal": 2,
          "name": "course_id",
          "type_info": "Uuid"
        },
        {
          "ordinal": 3,
          "name": "chapter_number",
          "type_info": "Int4"
        },
        {
          "ordinal": 4,
          "name": "created_at",
          "type_info": "Timestamptz"
        },
        {
          "ordinal": 5,
          "name": "updated_at",
          "type_info": "Timestamptz"
        },
        {
          "ordinal": 6,
          "name": "deleted_at",
          "type_info": "Timestamptz"
        },
        {
          "ordinal": 7,
          "name": "front_page_id",
          "type_info": "Uuid"
        },
        {
          "ordinal": 8,
          "name": "opens_at",
          "type_info": "Timestamptz"
        },
        {
          "ordinal": 9,
          "name": "chapter_image_path",
          "type_info": "Varchar"
        },
        {
          "ordinal": 10,
          "name": "copied_from",
          "type_info": "Uuid"
        },
        {
          "ordinal": 11,
          "name": "deadline",
          "type_info": "Timestamptz"
        }
      ],
      "parameters": {
        "Left": ["Uuid"]
      },
      "nullable": [false, false, false, false, false, false, true, true, true, true, true, true]
    }
  },
  "ea1cf40426369528975ef35ee1410e8288388f7d392b0464945dc2add9e2787f": {
    "query": "\nSELECT score_given,\n  grading_progress AS \"grading_progress: GradingProgress\"\nFROM user_exercise_slide_states\nWHERE user_exercise_state_id = $1\n  AND deleted_at IS NULL\n        ",
    "describe": {
      "columns": [
        {
          "ordinal": 0,
          "name": "score_given",
          "type_info": "Float4"
        },
        {
          "ordinal": 1,
          "name": "grading_progress: GradingProgress",
          "type_info": {
            "Custom": {
              "name": "grading_progress",
              "kind": {
                "Enum": ["fully-graded", "pending", "pending-manual", "failed", "not-ready"]
              }
            }
          }
        }
      ],
      "parameters": {
        "Left": ["Uuid"]
      },
      "nullable": [true, false]
    }
  },
  "ea9d08bf76031e4623c82bb7ec98c5cbb01d838675c3eb081532b1580d6f94c5": {
    "query": "\nSELECT page_history.content,\n  page_history.title,\n  pages.exam_id\nFROM page_history\n  JOIN pages ON pages.id = page_history.page_id\nWHERE page_history.id = $1\n  AND pages.deleted_at IS NULL\n  AND page_history.deleted_at IS NULL\n        ",
    "describe": {
      "columns": [
        {
          "ordinal": 0,
          "name": "content",
          "type_info": "Jsonb"
        },
        {
          "ordinal": 1,
          "name": "title",
          "type_info": "Varchar"
        },
        {
          "ordinal": 2,
          "name": "exam_id",
          "type_info": "Uuid"
        }
      ],
      "parameters": {
        "Left": ["Uuid"]
      },
      "nullable": [false, false, true]
    }
  },
  "eb5c16a276498ed4260c1b31fcd67d79dfcb0e517003bc8d8b5b5732646d44e3": {
    "query": "\nUPDATE user_exercise_slide_states\nSET score_given = $1,\n  grading_progress = $2\nWHERE id = $3\n  AND deleted_at IS NULL\n        ",
    "describe": {
      "columns": [],
      "parameters": {
        "Left": [
          "Float4",
          {
            "Custom": {
              "name": "grading_progress",
              "kind": {
                "Enum": ["fully-graded", "pending", "pending-manual", "failed", "not-ready"]
              }
            }
          },
          "Uuid"
        ]
      },
      "nullable": []
    }
  },
  "edb8b86eadb9983d736300c28314c5b8e3f5a4b0ba1c4756d088118871018aa7": {
    "query": "\nSELECT users.id,\n  users.first_name,\n  users.last_name,\n  email,\n  role AS \"role: UserRole\"\nFROM users\n  JOIN roles ON users.id = roles.user_id\nWHERE roles.exam_id = $1\n",
    "describe": {
      "columns": [
        {
          "ordinal": 0,
          "name": "id",
          "type_info": "Uuid"
        },
        {
          "ordinal": 1,
          "name": "first_name",
          "type_info": "Varchar"
        },
        {
          "ordinal": 2,
          "name": "last_name",
          "type_info": "Varchar"
        },
        {
          "ordinal": 3,
          "name": "email",
          "type_info": "Varchar"
        },
        {
          "ordinal": 4,
          "name": "role: UserRole",
          "type_info": {
            "Custom": {
              "name": "user_role",
              "kind": {
                "Enum": ["admin", "assistant", "teacher", "reviewer", "course_or_exam_creator"]
              }
            }
          }
        }
      ],
      "parameters": {
        "Left": ["Uuid"]
      },
      "nullable": [false, true, true, false, false]
    }
  },
  "ee7145229275ac980ffb6c1f156e3bd4e793b17a5c28c5eda9549fdb68eb6187": {
    "query": "\nSELECT id,\n  created_at,\n  updated_at,\n  deleted_at,\n  exercise_slide_id,\n  user_exercise_state_id,\n  score_given,\n  grading_progress AS \"grading_progress: _\"\nFROM user_exercise_slide_states\nWHERE user_exercise_state_id = $1\n  AND exercise_slide_id = $2\n  AND deleted_at IS NULL\n        ",
    "describe": {
      "columns": [
        {
          "ordinal": 0,
          "name": "id",
          "type_info": "Uuid"
        },
        {
          "ordinal": 1,
          "name": "created_at",
          "type_info": "Timestamptz"
        },
        {
          "ordinal": 2,
          "name": "updated_at",
          "type_info": "Timestamptz"
        },
        {
          "ordinal": 3,
          "name": "deleted_at",
          "type_info": "Timestamptz"
        },
        {
          "ordinal": 4,
          "name": "exercise_slide_id",
          "type_info": "Uuid"
        },
        {
          "ordinal": 5,
          "name": "user_exercise_state_id",
          "type_info": "Uuid"
        },
        {
          "ordinal": 6,
          "name": "score_given",
          "type_info": "Float4"
        },
        {
          "ordinal": 7,
          "name": "grading_progress: _",
          "type_info": {
            "Custom": {
              "name": "grading_progress",
              "kind": {
                "Enum": ["fully-graded", "pending", "pending-manual", "failed", "not-ready"]
              }
            }
          }
        }
      ],
      "parameters": {
        "Left": ["Uuid", "Uuid"]
      },
      "nullable": [false, false, false, true, false, false, true, false]
    }
  },
  "f0c80207c86e95e0dcd70759a548490be39fa00c3221c45ed27b1e00b5721624": {
    "query": "\nINSERT INTO page_visit_datum_daily_visit_hashing_keys(valid_for_date)\nVALUES ($1)\nON CONFLICT (valid_for_date) DO NOTHING\n    ",
    "describe": {
      "columns": [],
      "parameters": {
        "Left": ["Date"]
      },
      "nullable": []
    }
  },
  "f0f97d1ed0cb831152deb37dc09cd70dba84aae7b211e181d1225e14a01047d5": {
    "query": "\nDELETE FROM roles\nWHERE user_id = $1\n  AND role = $2\n  AND organization_id = $3\n",
    "describe": {
      "columns": [],
      "parameters": {
        "Left": [
          "Uuid",
          {
            "Custom": {
              "name": "user_role",
              "kind": {
                "Enum": ["admin", "assistant", "teacher", "reviewer", "course_or_exam_creator"]
              }
            }
          },
          "Uuid"
        ]
      },
      "nullable": []
    }
  },
  "f21c96c64d0bf9550cd3cd8b51a1090200ead72843ce423169401549eadb5790": {
    "query": "\n        INSERT INTO exercises (\n            id,\n            exam_id,\n            name,\n            deadline,\n            page_id,\n            score_maximum,\n            order_number,\n            chapter_id,\n            copied_from\n          )\n        SELECT uuid_generate_v5($1, id::text),\n          $1,\n          name,\n          deadline,\n          uuid_generate_v5($1, page_id::text),\n          score_maximum,\n          order_number,\n          chapter_id,\n          id\n        FROM exercises\n        WHERE exam_id = $2\n        AND deleted_at IS NULL\n        RETURNING id,\n          copied_from;\n            ",
    "describe": {
      "columns": [
        {
          "ordinal": 0,
          "name": "id",
          "type_info": "Uuid"
        },
        {
          "ordinal": 1,
          "name": "copied_from",
          "type_info": "Uuid"
        }
      ],
      "parameters": {
        "Left": ["Uuid", "Uuid"]
      },
      "nullable": [false, true]
    }
  },
  "f2beb11b5e6318b712b0af9bd4fde454472ce8eda3612295b788958148a376b5": {
    "query": "SELECT *\nFROM email_templates\nWHERE id = $1\n  AND deleted_at IS NULL",
    "describe": {
      "columns": [
        {
          "ordinal": 0,
          "name": "id",
          "type_info": "Uuid"
        },
        {
          "ordinal": 1,
          "name": "created_at",
          "type_info": "Timestamptz"
        },
        {
          "ordinal": 2,
          "name": "updated_at",
          "type_info": "Timestamptz"
        },
        {
          "ordinal": 3,
          "name": "deleted_at",
          "type_info": "Timestamptz"
        },
        {
          "ordinal": 4,
          "name": "content",
          "type_info": "Jsonb"
        },
        {
          "ordinal": 5,
          "name": "name",
          "type_info": "Varchar"
        },
        {
          "ordinal": 6,
          "name": "subject",
          "type_info": "Varchar"
        },
        {
          "ordinal": 7,
          "name": "exercise_completions_threshold",
          "type_info": "Int4"
        },
        {
          "ordinal": 8,
          "name": "points_threshold",
          "type_info": "Int4"
        },
        {
          "ordinal": 9,
          "name": "course_instance_id",
          "type_info": "Uuid"
        }
      ],
      "parameters": {
        "Left": ["Uuid"]
      },
      "nullable": [false, false, false, true, true, false, true, true, true, false]
    }
  },
  "f3ac0ff191c33364eb12bef118fed4c6afa634fab2a65a85b19752d5e995b516": {
    "query": "\nUPDATE exercise_task_submissions\nSET exercise_task_grading_id = $1\nWHERE id = $2\nRETURNING *\n",
    "describe": {
      "columns": [
        {
          "ordinal": 0,
          "name": "id",
          "type_info": "Uuid"
        },
        {
          "ordinal": 1,
          "name": "created_at",
          "type_info": "Timestamptz"
        },
        {
          "ordinal": 2,
          "name": "updated_at",
          "type_info": "Timestamptz"
        },
        {
          "ordinal": 3,
          "name": "deleted_at",
          "type_info": "Timestamptz"
        },
        {
          "ordinal": 4,
          "name": "exercise_task_id",
          "type_info": "Uuid"
        },
        {
          "ordinal": 5,
          "name": "data_json",
          "type_info": "Jsonb"
        },
        {
          "ordinal": 6,
          "name": "exercise_task_grading_id",
          "type_info": "Uuid"
        },
        {
          "ordinal": 7,
          "name": "metadata",
          "type_info": "Jsonb"
        },
        {
          "ordinal": 8,
          "name": "exercise_slide_id",
          "type_info": "Uuid"
        },
        {
          "ordinal": 9,
          "name": "exercise_slide_submission_id",
          "type_info": "Uuid"
        }
      ],
      "parameters": {
        "Left": ["Uuid", "Uuid"]
      },
      "nullable": [false, false, false, true, false, true, true, true, false, false]
    }
  },
  "f3b0334549648445a49ba006091a3c14401a9fce0ef0edc49b4dbc2c7df7d1be": {
    "query": "\nINSERT INTO user_exercise_task_states (\n    exercise_task_id,\n    user_exercise_slide_state_id,\n    grading_progress\n  )\nVALUES ($1, $2, $3)\n        ",
    "describe": {
      "columns": [],
      "parameters": {
        "Left": [
          "Uuid",
          "Uuid",
          {
            "Custom": {
              "name": "grading_progress",
              "kind": {
                "Enum": ["fully-graded", "pending", "pending-manual", "failed", "not-ready"]
              }
            }
          }
        ]
      },
      "nullable": []
    }
  },
  "f3c50d3ee90f67f0195297e40aa65e836cae2eaa96a5e56381ad2e0b47681052": {
    "query": "UPDATE exercises SET deleted_at = now() WHERE deleted_at IS NULL AND chapter_id = $1;",
    "describe": {
      "columns": [],
      "parameters": {
        "Left": ["Uuid"]
      },
      "nullable": []
    }
  },
  "f4027fdbb6bf446e8c75423168c3c97e5509c4e44d2246e9894494a96e8f752d": {
    "query": "\nINSERT INTO roles (user_id, role, organization_id)\nVALUES ($1, $2, $3)\nRETURNING id\n",
    "describe": {
      "columns": [
        {
          "ordinal": 0,
          "name": "id",
          "type_info": "Uuid"
        }
      ],
      "parameters": {
        "Left": [
          "Uuid",
          {
            "Custom": {
              "name": "user_role",
              "kind": {
                "Enum": ["admin", "assistant", "teacher", "reviewer", "course_or_exam_creator"]
              }
            }
          },
          "Uuid"
        ]
      },
      "nullable": [false]
    }
  },
  "f4975555bb0c4f1063c0f8f89e371c9b94a48a69c5e1ec92473db99adfce7601": {
    "query": "\nSELECT starts_at\nFROM course_instances\nWHERE id = $1\n",
    "describe": {
      "columns": [
        {
          "ordinal": 0,
          "name": "starts_at",
          "type_info": "Timestamptz"
        }
      ],
      "parameters": {
        "Left": ["Uuid"]
      },
      "nullable": [true]
    }
  },
  "f4c732597c3cdf6484a20f41348183e56353ecdafbd4da0b6544f356e50e2424": {
    "query": "\nUPDATE pages\nSET deleted_at = now()\nWHERE id = $1\nRETURNING id,\n  created_at,\n  updated_at,\n  course_id,\n  exam_id,\n  chapter_id,\n  url_path,\n  title,\n  deleted_at,\n  content,\n  order_number,\n  copied_from\n          ",
    "describe": {
      "columns": [
        {
          "ordinal": 0,
          "name": "id",
          "type_info": "Uuid"
        },
        {
          "ordinal": 1,
          "name": "created_at",
          "type_info": "Timestamptz"
        },
        {
          "ordinal": 2,
          "name": "updated_at",
          "type_info": "Timestamptz"
        },
        {
          "ordinal": 3,
          "name": "course_id",
          "type_info": "Uuid"
        },
        {
          "ordinal": 4,
          "name": "exam_id",
          "type_info": "Uuid"
        },
        {
          "ordinal": 5,
          "name": "chapter_id",
          "type_info": "Uuid"
        },
        {
          "ordinal": 6,
          "name": "url_path",
          "type_info": "Varchar"
        },
        {
          "ordinal": 7,
          "name": "title",
          "type_info": "Varchar"
        },
        {
          "ordinal": 8,
          "name": "deleted_at",
          "type_info": "Timestamptz"
        },
        {
          "ordinal": 9,
          "name": "content",
          "type_info": "Jsonb"
        },
        {
          "ordinal": 10,
          "name": "order_number",
          "type_info": "Int4"
        },
        {
          "ordinal": 11,
          "name": "copied_from",
          "type_info": "Uuid"
        }
      ],
      "parameters": {
        "Left": ["Uuid"]
      },
      "nullable": [false, false, false, true, true, true, false, false, true, false, false, true]
    }
  },
  "f4dfbd49766b87036e450b1ec67c42af7b0ddfd27420630d6d60a0284ffd5d82": {
    "query": "\nINSERT INTO exercise_slides (exercise_id, order_number)\nVALUES ($1, $2)\nRETURNING id;\n    ",
    "describe": {
      "columns": [
        {
          "ordinal": 0,
          "name": "id",
          "type_info": "Uuid"
        }
      ],
      "parameters": {
        "Left": ["Uuid", "Int4"]
      },
      "nullable": [false]
    }
  },
  "f4f6c13de771e2521337c4b144e9909899288d7986a559b1752ca2622888e8be": {
    "query": "\nDELETE FROM roles\nWHERE user_id = $1\n  AND role = $2\n",
    "describe": {
      "columns": [],
      "parameters": {
        "Left": [
          "Uuid",
          {
            "Custom": {
              "name": "user_role",
              "kind": {
                "Enum": ["admin", "assistant", "teacher", "reviewer", "course_or_exam_creator"]
              }
            }
          }
        ]
      },
      "nullable": []
    }
  },
  "f5eee3722c97003bd8de1b9e8aa5e0d72916aa364eed13a63efecde48ae9f4a8": {
    "query": "\nSELECT *\nFROM exercise_task_submissions\nWHERE id = $1\n",
    "describe": {
      "columns": [
        {
          "ordinal": 0,
          "name": "id",
          "type_info": "Uuid"
        },
        {
          "ordinal": 1,
          "name": "created_at",
          "type_info": "Timestamptz"
        },
        {
          "ordinal": 2,
          "name": "updated_at",
          "type_info": "Timestamptz"
        },
        {
          "ordinal": 3,
          "name": "deleted_at",
          "type_info": "Timestamptz"
        },
        {
          "ordinal": 4,
          "name": "exercise_task_id",
          "type_info": "Uuid"
        },
        {
          "ordinal": 5,
          "name": "data_json",
          "type_info": "Jsonb"
        },
        {
          "ordinal": 6,
          "name": "exercise_task_grading_id",
          "type_info": "Uuid"
        },
        {
          "ordinal": 7,
          "name": "metadata",
          "type_info": "Jsonb"
        },
        {
          "ordinal": 8,
          "name": "exercise_slide_id",
          "type_info": "Uuid"
        },
        {
          "ordinal": 9,
          "name": "exercise_slide_submission_id",
          "type_info": "Uuid"
        }
      ],
      "parameters": {
        "Left": ["Uuid"]
      },
      "nullable": [false, false, false, true, false, true, true, true, false, false]
    }
  },
  "f75a47ca2444e4cbaade9a44f7104ede569c4660c573e5fa4034805f1597c361": {
    "query": "\nUPDATE exercise_tasks\nSET deleted_at = now()\nWHERE exercise_slide_id = ANY($1)\nRETURNING id;\n        ",
    "describe": {
      "columns": [
        {
          "ordinal": 0,
          "name": "id",
          "type_info": "Uuid"
        }
      ],
      "parameters": {
        "Left": ["UuidArray"]
      },
      "nullable": [false]
    }
  },
  "f77ffcd219ba62cc8de4e29e1f496ed3941efb5ec57d0c8b96ad1e48d6bae075": {
    "query": "\nINSERT INTO peer_review_queue_entries (\n    user_id,\n    exercise_id,\n    course_instance_id,\n    receiving_peer_reviews_exercise_slide_submission_id,\n    peer_review_priority\n  )\nVALUES ($1, $2, $3, $4, $5)\nRETURNING id\n        ",
    "describe": {
      "columns": [
        {
          "ordinal": 0,
          "name": "id",
          "type_info": "Uuid"
        }
      ],
      "parameters": {
        "Left": ["Uuid", "Uuid", "Uuid", "Uuid", "Int4"]
      },
      "nullable": [false]
    }
  },
  "f7841567b90206f7d7aba83b520e1cb7933c33d203d9a1df88e3db961ab83681": {
    "query": "\nINSERT INTO email_templates (name, course_instance_id, subject)\nVALUES ($1, $2, $3)\nRETURNING *\n",
    "describe": {
      "columns": [
        {
          "ordinal": 0,
          "name": "id",
          "type_info": "Uuid"
        },
        {
          "ordinal": 1,
          "name": "created_at",
          "type_info": "Timestamptz"
        },
        {
          "ordinal": 2,
          "name": "updated_at",
          "type_info": "Timestamptz"
        },
        {
          "ordinal": 3,
          "name": "deleted_at",
          "type_info": "Timestamptz"
        },
        {
          "ordinal": 4,
          "name": "content",
          "type_info": "Jsonb"
        },
        {
          "ordinal": 5,
          "name": "name",
          "type_info": "Varchar"
        },
        {
          "ordinal": 6,
          "name": "subject",
          "type_info": "Varchar"
        },
        {
          "ordinal": 7,
          "name": "exercise_completions_threshold",
          "type_info": "Int4"
        },
        {
          "ordinal": 8,
          "name": "points_threshold",
          "type_info": "Int4"
        },
        {
          "ordinal": 9,
          "name": "course_instance_id",
          "type_info": "Uuid"
        }
      ],
      "parameters": {
        "Left": ["Varchar", "Uuid", "Varchar"]
      },
      "nullable": [false, false, false, true, true, false, true, true, true, false]
    }
  },
  "f801f26dc4e64a8b5d153887f13f858752e27b44b003ccbb2e539e7958d39875": {
    "query": "\nSELECT id,\n  created_at,\n  updated_at,\n  deleted_at,\n  exercise_slide_id,\n  course_id,\n  course_instance_id,\n  exam_id,\n  exercise_id,\n  user_id,\n  user_points_update_strategy AS \"user_points_update_strategy: _\"\nFROM exercise_slide_submissions\nWHERE exercise_id = $1\n  AND deleted_at IS NULL\nLIMIT $2 OFFSET $3;\n        ",
    "describe": {
      "columns": [
        {
          "ordinal": 0,
          "name": "id",
          "type_info": "Uuid"
        },
        {
          "ordinal": 1,
          "name": "created_at",
          "type_info": "Timestamptz"
        },
        {
          "ordinal": 2,
          "name": "updated_at",
          "type_info": "Timestamptz"
        },
        {
          "ordinal": 3,
          "name": "deleted_at",
          "type_info": "Timestamptz"
        },
        {
          "ordinal": 4,
          "name": "exercise_slide_id",
          "type_info": "Uuid"
        },
        {
          "ordinal": 5,
          "name": "course_id",
          "type_info": "Uuid"
        },
        {
          "ordinal": 6,
          "name": "course_instance_id",
          "type_info": "Uuid"
        },
        {
          "ordinal": 7,
          "name": "exam_id",
          "type_info": "Uuid"
        },
        {
          "ordinal": 8,
          "name": "exercise_id",
          "type_info": "Uuid"
        },
        {
          "ordinal": 9,
          "name": "user_id",
          "type_info": "Uuid"
        },
        {
          "ordinal": 10,
          "name": "user_points_update_strategy: _",
          "type_info": {
            "Custom": {
              "name": "user_points_update_strategy",
              "kind": {
                "Enum": [
                  "can-add-points-but-cannot-remove-points",
                  "can-add-points-and-can-remove-points"
                ]
              }
            }
          }
        }
      ],
      "parameters": {
        "Left": ["Uuid", "Int8", "Int8"]
      },
      "nullable": [false, false, false, true, false, true, true, true, false, false, false]
    }
  },
  "f8ef09f81ca6d7912306640c0789b9aa8eee7fcf682c433b782e42582c362f0b": {
    "query": "\nSELECT *\nFROM exercise_services\nWHERE id = $1\n  ",
    "describe": {
      "columns": [
        {
          "ordinal": 0,
          "name": "id",
          "type_info": "Uuid"
        },
        {
          "ordinal": 1,
          "name": "created_at",
          "type_info": "Timestamptz"
        },
        {
          "ordinal": 2,
          "name": "updated_at",
          "type_info": "Timestamptz"
        },
        {
          "ordinal": 3,
          "name": "deleted_at",
          "type_info": "Timestamptz"
        },
        {
          "ordinal": 4,
          "name": "name",
          "type_info": "Varchar"
        },
        {
          "ordinal": 5,
          "name": "slug",
          "type_info": "Varchar"
        },
        {
          "ordinal": 6,
          "name": "public_url",
          "type_info": "Varchar"
        },
        {
          "ordinal": 7,
          "name": "internal_url",
          "type_info": "Varchar"
        },
        {
          "ordinal": 8,
          "name": "max_reprocessing_submissions_at_once",
          "type_info": "Int4"
        }
      ],
      "parameters": {
        "Left": ["Uuid"]
      },
      "nullable": [false, false, false, true, false, false, false, true, false]
    }
  },
  "fa84ac1324d5b9b187cfdb57967e8a037f29331a8696a7e2c7430c67414c1189": {
    "query": "\nUPDATE user_exercise_states\nSET score_given = $1,\n  activity_progress = $2,\n  exercise_progress = $3,\n  grading_progress = $4\nWHERE id = $5\n  AND deleted_at IS NULL\nRETURNING id,\n  user_id,\n  exercise_id,\n  course_instance_id,\n  exam_id,\n  created_at,\n  updated_at,\n  deleted_at,\n  score_given,\n  grading_progress AS \"grading_progress: _\",\n  activity_progress AS \"activity_progress: _\",\n  exercise_progress AS \"exercise_progress: _\",\n  selected_exercise_slide_id\n        ",
    "describe": {
      "columns": [
        {
          "ordinal": 0,
          "name": "id",
          "type_info": "Uuid"
        },
        {
          "ordinal": 1,
          "name": "user_id",
          "type_info": "Uuid"
        },
        {
          "ordinal": 2,
          "name": "exercise_id",
          "type_info": "Uuid"
        },
        {
          "ordinal": 3,
          "name": "course_instance_id",
          "type_info": "Uuid"
        },
        {
          "ordinal": 4,
          "name": "exam_id",
          "type_info": "Uuid"
        },
        {
          "ordinal": 5,
          "name": "created_at",
          "type_info": "Timestamptz"
        },
        {
          "ordinal": 6,
          "name": "updated_at",
          "type_info": "Timestamptz"
        },
        {
          "ordinal": 7,
          "name": "deleted_at",
          "type_info": "Timestamptz"
        },
        {
          "ordinal": 8,
          "name": "score_given",
          "type_info": "Float4"
        },
        {
          "ordinal": 9,
          "name": "grading_progress: _",
          "type_info": {
            "Custom": {
              "name": "grading_progress",
              "kind": {
                "Enum": ["fully-graded", "pending", "pending-manual", "failed", "not-ready"]
              }
            }
          }
        },
        {
          "ordinal": 10,
          "name": "activity_progress: _",
          "type_info": {
            "Custom": {
              "name": "activity_progress",
              "kind": {
                "Enum": ["initialized", "started", "in-progress", "submitted", "completed"]
              }
            }
          }
        },
        {
          "ordinal": 11,
          "name": "exercise_progress: _",
          "type_info": {
            "Custom": {
              "name": "exercise_progress",
              "kind": {
                "Enum": ["not_answered", "peer_review", "self_review", "complete"]
              }
            }
          }
        },
        {
          "ordinal": 12,
          "name": "selected_exercise_slide_id",
          "type_info": "Uuid"
        }
      ],
      "parameters": {
        "Left": [
          "Float4",
          {
            "Custom": {
              "name": "activity_progress",
              "kind": {
                "Enum": ["initialized", "started", "in-progress", "submitted", "completed"]
              }
            }
          },
          {
            "Custom": {
              "name": "exercise_progress",
              "kind": {
                "Enum": ["not_answered", "peer_review", "self_review", "complete"]
              }
            }
          },
          {
            "Custom": {
              "name": "grading_progress",
              "kind": {
                "Enum": ["fully-graded", "pending", "pending-manual", "failed", "not-ready"]
              }
            }
          },
          "Uuid"
        ]
      },
      "nullable": [
        false,
        false,
        false,
        true,
        true,
        false,
        false,
        true,
        true,
        false,
        false,
        false,
        true
      ]
    }
  },
  "fa86ecf363520f40b143c5d7ce8241c6be435676f6b4b34e253b8d64983ccd59": {
    "query": "\nINSERT INTO chapters (\n    id,\n    name,\n    course_id,\n    chapter_number,\n    front_page_id,\n    opens_at,\n    chapter_image_path,\n    copied_from\n  )\nSELECT uuid_generate_v5($1, id::text),\n  name,\n  $1,\n  chapter_number,\n  front_page_id,\n  opens_at,\n  chapter_image_path,\n  id\nFROM chapters\nWHERE (course_id = $2)\nAND deleted_at IS NULL;\n    ",
    "describe": {
      "columns": [],
      "parameters": {
        "Left": ["Uuid", "Uuid"]
      },
      "nullable": []
    }
  },
  "fb18b61c85778ef2bffb9dc1d388e1f5d1a7f53af4ffbe102a731c39a353afe8": {
    "query": "\nSELECT i.id,\n  i.created_at,\n  i.updated_at,\n  i.deleted_at,\n  i.course_id,\n  i.starts_at,\n  i.ends_at,\n  i.name,\n  i.description,\n  i.teacher_in_charge_name,\n  i.teacher_in_charge_email,\n  i.support_email\nFROM user_course_settings ucs\n  JOIN course_instances i ON (ucs.current_course_instance_id = i.id)\nWHERE ucs.user_id = $1\n  AND ucs.current_course_id = $2\n  AND ucs.deleted_at IS NULL;\n    ",
    "describe": {
      "columns": [
        {
          "ordinal": 0,
          "name": "id",
          "type_info": "Uuid"
        },
        {
          "ordinal": 1,
          "name": "created_at",
          "type_info": "Timestamptz"
        },
        {
          "ordinal": 2,
          "name": "updated_at",
          "type_info": "Timestamptz"
        },
        {
          "ordinal": 3,
          "name": "deleted_at",
          "type_info": "Timestamptz"
        },
        {
          "ordinal": 4,
          "name": "course_id",
          "type_info": "Uuid"
        },
        {
          "ordinal": 5,
          "name": "starts_at",
          "type_info": "Timestamptz"
        },
        {
          "ordinal": 6,
          "name": "ends_at",
          "type_info": "Timestamptz"
        },
        {
          "ordinal": 7,
          "name": "name",
          "type_info": "Varchar"
        },
        {
          "ordinal": 8,
          "name": "description",
          "type_info": "Varchar"
        },
        {
          "ordinal": 9,
          "name": "teacher_in_charge_name",
          "type_info": "Varchar"
        },
        {
          "ordinal": 10,
          "name": "teacher_in_charge_email",
          "type_info": "Varchar"
        },
        {
          "ordinal": 11,
          "name": "support_email",
          "type_info": "Varchar"
        }
      ],
      "parameters": {
        "Left": ["Uuid", "Uuid"]
      },
      "nullable": [false, false, false, true, false, true, true, true, true, false, false, true]
    }
  },
  "fca8672f757656db6332543f9d4351224a1218c4387310e9447e70dad48af7cf": {
    "query": "SELECT course_id from chapters where id = $1",
    "describe": {
      "columns": [
        {
          "ordinal": 0,
          "name": "course_id",
          "type_info": "Uuid"
        }
      ],
      "parameters": {
        "Left": ["Uuid"]
      },
      "nullable": [false]
    }
  },
  "fce66531bf1fc7aa14ddc28a3e1f7ccffbe916a0e7860b935cf43fbc28621665": {
    "query": "\nUPDATE user_exercise_states\nSET exercise_progress = $1\nWHERE id = $2\n  AND deleted_at IS NULL\nRETURNING id,\n  user_id,\n  exercise_id,\n  course_instance_id,\n  exam_id,\n  created_at,\n  updated_at,\n  deleted_at,\n  score_given,\n  grading_progress AS \"grading_progress: _\",\n  activity_progress AS \"activity_progress: _\",\n  exercise_progress AS \"exercise_progress: _\",\n  selected_exercise_slide_id\n        ",
    "describe": {
      "columns": [
        {
          "ordinal": 0,
          "name": "id",
          "type_info": "Uuid"
        },
        {
          "ordinal": 1,
          "name": "user_id",
          "type_info": "Uuid"
        },
        {
          "ordinal": 2,
          "name": "exercise_id",
          "type_info": "Uuid"
        },
        {
          "ordinal": 3,
          "name": "course_instance_id",
          "type_info": "Uuid"
        },
        {
          "ordinal": 4,
          "name": "exam_id",
          "type_info": "Uuid"
        },
        {
          "ordinal": 5,
          "name": "created_at",
          "type_info": "Timestamptz"
        },
        {
          "ordinal": 6,
          "name": "updated_at",
          "type_info": "Timestamptz"
        },
        {
          "ordinal": 7,
          "name": "deleted_at",
          "type_info": "Timestamptz"
        },
        {
          "ordinal": 8,
          "name": "score_given",
          "type_info": "Float4"
        },
        {
          "ordinal": 9,
          "name": "grading_progress: _",
          "type_info": {
            "Custom": {
              "name": "grading_progress",
              "kind": {
                "Enum": ["fully-graded", "pending", "pending-manual", "failed", "not-ready"]
              }
            }
          }
        },
        {
          "ordinal": 10,
          "name": "activity_progress: _",
          "type_info": {
            "Custom": {
              "name": "activity_progress",
              "kind": {
                "Enum": ["initialized", "started", "in-progress", "submitted", "completed"]
              }
            }
          }
        },
        {
          "ordinal": 11,
          "name": "exercise_progress: _",
          "type_info": {
            "Custom": {
              "name": "exercise_progress",
              "kind": {
                "Enum": ["not_answered", "peer_review", "self_review", "complete"]
              }
            }
          }
        },
        {
          "ordinal": 12,
          "name": "selected_exercise_slide_id",
          "type_info": "Uuid"
        }
      ],
      "parameters": {
        "Left": [
          {
            "Custom": {
              "name": "exercise_progress",
              "kind": {
                "Enum": ["not_answered", "peer_review", "self_review", "complete"]
              }
            }
          },
          "Uuid"
        ]
      },
      "nullable": [
        false,
        false,
        false,
        true,
        true,
        false,
        false,
        true,
        true,
        false,
        false,
        false,
        true
      ]
    }
  },
  "fefaaa5c5e1de08eb78712713351fe1623b3a9b9a9e416bfd8135c4d571cb4fb": {
    "query": "\nselect max(p.order_number) as order_number\nfrom pages p\nwhere p.course_id = $1\n  and p.chapter_id is null\n  and p.deleted_at is null;\n",
    "describe": {
      "columns": [
        {
          "ordinal": 0,
          "name": "order_number",
          "type_info": "Int4"
        }
      ],
      "parameters": {
        "Left": ["Uuid"]
      },
      "nullable": [null]
    }
  },
  "ffceb3f0780f56e249bcc6983105d897534b65d8fc362fc56ea275d45661e617": {
    "query": "\nUPDATE playground_examples\nSET updated_at = now(),\n  name = $1,\n  url = $2,\n  width = $3,\n  data = $4\nWHERE id = $5\nRETURNING *;\n    ",
    "describe": {
      "columns": [
        {
          "ordinal": 0,
          "name": "id",
          "type_info": "Uuid"
        },
        {
          "ordinal": 1,
          "name": "created_at",
          "type_info": "Timestamptz"
        },
        {
          "ordinal": 2,
          "name": "updated_at",
          "type_info": "Timestamptz"
        },
        {
          "ordinal": 3,
          "name": "deleted_at",
          "type_info": "Timestamptz"
        },
        {
          "ordinal": 4,
          "name": "name",
          "type_info": "Varchar"
        },
        {
          "ordinal": 5,
          "name": "url",
          "type_info": "Varchar"
        },
        {
          "ordinal": 6,
          "name": "width",
          "type_info": "Int4"
        },
        {
          "ordinal": 7,
          "name": "data",
          "type_info": "Jsonb"
        }
      ],
      "parameters": {
        "Left": ["Varchar", "Varchar", "Int4", "Jsonb", "Uuid"]
      },
      "nullable": [false, false, false, true, false, false, false, false]
    }
  },
  "ffdcee66fc7df1125bb7f1fe5e05367efcef5525207938af4b7d69fc784f2396": {
    "query": "\nSELECT *\nFROM exercise_tasks\nWHERE exercise_slide_id = ANY($1)\n  AND deleted_at IS NULL;\n        ",
    "describe": {
      "columns": [
        {
          "ordinal": 0,
          "name": "id",
          "type_info": "Uuid"
        },
        {
          "ordinal": 1,
          "name": "created_at",
          "type_info": "Timestamptz"
        },
        {
          "ordinal": 2,
          "name": "updated_at",
          "type_info": "Timestamptz"
        },
        {
          "ordinal": 3,
          "name": "exercise_type",
          "type_info": "Varchar"
        },
        {
          "ordinal": 4,
          "name": "assignment",
          "type_info": "Jsonb"
        },
        {
          "ordinal": 5,
          "name": "deleted_at",
          "type_info": "Timestamptz"
        },
        {
          "ordinal": 6,
          "name": "private_spec",
          "type_info": "Jsonb"
        },
        {
          "ordinal": 7,
          "name": "spec_file_id",
          "type_info": "Uuid"
        },
        {
          "ordinal": 8,
          "name": "public_spec",
          "type_info": "Jsonb"
        },
        {
          "ordinal": 9,
          "name": "model_solution_spec",
          "type_info": "Jsonb"
        },
        {
          "ordinal": 10,
          "name": "copied_from",
          "type_info": "Uuid"
        },
        {
          "ordinal": 11,
          "name": "exercise_slide_id",
          "type_info": "Uuid"
        },
        {
          "ordinal": 12,
          "name": "order_number",
          "type_info": "Int4"
        }
      ],
      "parameters": {
        "Left": ["UuidArray"]
      },
      "nullable": [
        false,
        false,
        false,
        false,
        false,
        true,
        true,
        true,
        true,
        true,
        true,
        false,
        false
      ]
    }
  }
}<|MERGE_RESOLUTION|>--- conflicted
+++ resolved
@@ -4455,7 +4455,6 @@
       "nullable": [false, false, false, false]
     }
   },
-<<<<<<< HEAD
   "4713ef1238437d6952f073fce7db826fac893b938edacba02855eeef03ae1133": {
     "query": "\nSELECT *\nFROM material_references\nWHERE course_id = $1\n  AND deleted_at IS NULL;\n    ",
     "describe": {
@@ -4502,93 +4501,6 @@
       "nullable": [false, false, false, false, false, false, true]
     }
   },
-  "4a941f65ffdb7975654d492932697491dff81a72f4738383b310c2fcad159639": {
-    "query": "\nSELECT id,\n  user_id,\n  exercise_id,\n  course_instance_id,\n  exam_id,\n  created_at,\n  updated_at,\n  deleted_at,\n  score_given,\n  grading_progress as \"grading_progress: _\",\n  activity_progress as \"activity_progress: _\",\n  selected_exercise_slide_id\nFROM user_exercise_states\nWHERE user_id = $1\n  AND exercise_id = $2\n  AND (course_instance_id = $3 OR exam_id = $4)\n      ",
-    "describe": {
-      "columns": [
-        {
-          "ordinal": 0,
-          "name": "id",
-          "type_info": "Uuid"
-        },
-        {
-          "ordinal": 1,
-          "name": "user_id",
-          "type_info": "Uuid"
-        },
-        {
-          "ordinal": 2,
-          "name": "exercise_id",
-          "type_info": "Uuid"
-        },
-        {
-          "ordinal": 3,
-          "name": "course_instance_id",
-          "type_info": "Uuid"
-        },
-        {
-          "ordinal": 4,
-          "name": "exam_id",
-          "type_info": "Uuid"
-        },
-        {
-          "ordinal": 5,
-          "name": "created_at",
-          "type_info": "Timestamptz"
-        },
-        {
-          "ordinal": 6,
-          "name": "updated_at",
-          "type_info": "Timestamptz"
-        },
-        {
-          "ordinal": 7,
-          "name": "deleted_at",
-          "type_info": "Timestamptz"
-        },
-        {
-          "ordinal": 8,
-          "name": "score_given",
-          "type_info": "Float4"
-        },
-        {
-          "ordinal": 9,
-          "name": "grading_progress: _",
-          "type_info": {
-            "Custom": {
-              "name": "grading_progress",
-              "kind": {
-                "Enum": ["fully-graded", "pending", "pending-manual", "failed", "not-ready"]
-              }
-            }
-          }
-        },
-        {
-          "ordinal": 10,
-          "name": "activity_progress: _",
-          "type_info": {
-            "Custom": {
-              "name": "activity_progress",
-              "kind": {
-                "Enum": ["initialized", "started", "in-progress", "submitted", "completed"]
-              }
-            }
-          }
-        },
-        {
-          "ordinal": 11,
-          "name": "selected_exercise_slide_id",
-          "type_info": "Uuid"
-        }
-      ],
-      "parameters": {
-        "Left": ["Uuid", "Uuid", "Uuid", "Uuid"]
-      },
-      "nullable": [false, false, false, true, true, false, false, true, true, false, false, true]
-    }
-  },
-=======
->>>>>>> 34166a51
   "4bcf93034b7f1e2a30d12f895c2e8c394094dd5b057cbbd89a5715ad9518ef9d": {
     "query": "\n  UPDATE exercises\n  SET deleted_at = now()\n  WHERE page_id = $1\n          ",
     "describe": {
@@ -11451,16 +11363,6 @@
       ]
     }
   },
-<<<<<<< HEAD
-  "d972ea4bdedc2b6d93055c4c244a579960ff3a65213ed3e78f21d641c8d800c7": {
-    "query": "\n    INSERT INTO material_references(course_id, citation_key, reference)\n    VALUES ($1, $2, $3)\n    ",
-    "describe": {
-      "columns": [],
-      "parameters": {
-        "Left": ["Uuid", "Text", "Text"]
-      },
-      "nullable": []
-=======
   "d8952bfc67841ae698ab95d2c5c9af26b5e0563dbd50b79b7d86b0e7d0e202d5": {
     "query": "\nSELECT *\nFROM peer_reviews\nWHERE id = $1\n  AND deleted_at IS NULL\n        ",
     "describe": {
@@ -11510,7 +11412,16 @@
         "Left": ["Uuid"]
       },
       "nullable": [false, false, false, true, false, true, false, false]
->>>>>>> 34166a51
+    }
+  },
+  "d972ea4bdedc2b6d93055c4c244a579960ff3a65213ed3e78f21d641c8d800c7": {
+    "query": "\n    INSERT INTO material_references(course_id, citation_key, reference)\n    VALUES ($1, $2, $3)\n    ",
+    "describe": {
+      "columns": [],
+      "parameters": {
+        "Left": ["Uuid", "Text", "Text"]
+      },
+      "nullable": []
     }
   },
   "d9b9672a30ff30810ac269307fa33154ced5dcc064a05d69a0440113713d3573": {
