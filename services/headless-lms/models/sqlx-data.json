{
  "db": "PostgreSQL",
  "003aaa33eabe8108221375d0a45b87f1e908134d5a2a011623383fb8c8b3a90a": {
    "describe": {
      "columns": [
        {
          "name": "score_given",
          "ordinal": 0,
          "type_info": "Float4"
        }
      ],
      "nullable": [null],
      "parameters": {
        "Left": ["UuidArray", "Uuid", "Uuid"]
      }
    },
    "query": "\nSELECT COALESCE(SUM(ues.score_given), 0) AS score_given\nFROM user_exercise_states AS ues\nWHERE ues.exercise_id IN (\n    SELECT UNNEST($1::uuid [])\n  )\n  AND ues.deleted_at IS NULL\n  AND ues.user_id = $2\n  AND ues.course_instance_id = $3;\n                "
  },
  "02338a196bb57a6142b16723681fba35a8369b3487ed2464480540471c0eb9b5": {
    "describe": {
      "columns": [
        {
          "name": "id",
          "ordinal": 0,
          "type_info": "Uuid"
        },
        {
          "name": "created_at",
          "ordinal": 1,
          "type_info": "Timestamptz"
        },
        {
          "name": "updated_at",
          "ordinal": 2,
          "type_info": "Timestamptz"
        },
        {
          "name": "course_id",
          "ordinal": 3,
          "type_info": "Uuid"
        },
        {
          "name": "deleted_at",
          "ordinal": 4,
          "type_info": "Timestamptz"
        },
        {
          "name": "name",
          "ordinal": 5,
          "type_info": "Varchar"
        },
        {
          "name": "deadline",
          "ordinal": 6,
          "type_info": "Timestamptz"
        },
        {
          "name": "page_id",
          "ordinal": 7,
          "type_info": "Uuid"
        },
        {
          "name": "score_maximum",
          "ordinal": 8,
          "type_info": "Int4"
        },
        {
          "name": "order_number",
          "ordinal": 9,
          "type_info": "Int4"
        },
        {
          "name": "chapter_id",
          "ordinal": 10,
          "type_info": "Uuid"
        },
        {
          "name": "copied_from",
          "ordinal": 11,
          "type_info": "Uuid"
        },
        {
          "name": "exam_id",
          "ordinal": 12,
          "type_info": "Uuid"
        },
        {
          "ordinal": 13,
          "name": "max_tries_per_slide",
          "type_info": "Int4"
        },
        {
          "ordinal": 14,
          "name": "limit_number_of_tries",
          "type_info": "Bool"
        }
      ],
      "nullable": [
        false,
        false,
        false,
        true,
        true,
        false,
        true,
        false,
        false,
        false,
        true,
        true,
<<<<<<< HEAD
        true
      ],
      "parameters": {
        "Left": ["Uuid"]
      }
    },
    "query": "\nSELECT *\nFROM exercises\nWHERE course_id = (\n    SELECT course_id\n    FROM course_instances\n    WHERE id = $1\n  )\n  AND deleted_at IS NULL\nORDER BY order_number ASC\n"
=======
        true,
        true,
        false
      ]
    }
>>>>>>> 807a89eb
  },
  "03595bec90a8dbdc483f87cfd24779991dd94f07d43c0a5fe51c8ce4972516a2": {
    "describe": {
      "columns": [
        {
          "name": "id",
          "ordinal": 0,
          "type_info": "Uuid"
        }
      ],
      "nullable": [false],
      "parameters": {
        "Left": ["Uuid", "Uuid", "Uuid"]
      }
    },
    "query": "\nINSERT INTO proposed_page_edits (course_id, page_id, user_id)\nVALUES ($1, $2, $3)\nRETURNING id\n"
  },
  "036ca022aaa61a639202afffa66f21d3ca72ad8413d1ac55fc476050c89a3dcc": {
    "describe": {
      "columns": [
        {
          "name": "id",
          "ordinal": 0,
          "type_info": "Uuid"
        },
        {
          "name": "created_at",
          "ordinal": 1,
          "type_info": "Timestamptz"
        },
        {
          "name": "updated_at",
          "ordinal": 2,
          "type_info": "Timestamptz"
        },
        {
          "name": "deleted_at",
          "ordinal": 3,
          "type_info": "Timestamptz"
        },
        {
          "name": "upstream_id",
          "ordinal": 4,
          "type_info": "Int4"
        },
        {
          "name": "email",
          "ordinal": 5,
          "type_info": "Varchar"
        },
        {
          "name": "first_name",
          "ordinal": 6,
          "type_info": "Varchar"
        },
        {
          "name": "last_name",
          "ordinal": 7,
          "type_info": "Varchar"
        }
      ],
      "nullable": [false, false, false, true, true, false, true, true],
      "parameters": {
        "Left": ["Uuid"]
      }
    },
    "query": "\nSELECT *\nFROM users\nWHERE id IN (\n    SELECT user_id\n    FROM course_instance_enrollments\n    WHERE course_instance_id = $1\n      AND deleted_at IS NULL\n  )\n"
  },
  "054314b5158a6e88f7dd504aad96ca35c0efd3f4bca8d874071bd40415927b8e": {
    "describe": {
      "columns": [
        {
          "name": "user_id",
          "ordinal": 0,
          "type_info": "Uuid"
        },
        {
          "name": "points_for_each_chapter",
          "ordinal": 1,
          "type_info": "Jsonb"
        }
      ],
      "nullable": [false, null],
      "parameters": {
        "Left": ["Uuid"]
      }
    },
    "query": "\nSELECT user_id,\n  to_jsonb(array_agg(to_jsonb(uue) - 'email' - 'user_id')) AS points_for_each_chapter\nFROM (\n    SELECT u.email,\n      u.id AS user_id,\n      c.chapter_number,\n      SUM(ues.score_given) AS points_for_chapter\n    FROM user_exercise_states ues\n      JOIN users u ON u.id = ues.user_id\n      JOIN exercises e ON e.id = ues.exercise_id\n      JOIN chapters c on e.chapter_id = c.id\n    WHERE ues.course_instance_id = $1\n      AND ues.deleted_at IS NULL\n      AND c.deleted_at IS NULL\n      AND u.deleted_at IS NULL\n      AND e.deleted_at IS NULL\n    GROUP BY u.email,\n      u.id,\n      c.chapter_number\n  ) as uue\nGROUP BY user_id\n\n"
  },
  "06518b02100124d605ae4cd2b84008fe94e46360284a701d60f79c7dcb117ea6": {
    "describe": {
      "columns": [
        {
          "name": "id",
          "ordinal": 0,
          "type_info": "Uuid"
        },
        {
          "name": "name",
          "ordinal": 1,
          "type_info": "Varchar"
        },
        {
          "name": "instructions",
          "ordinal": 2,
          "type_info": "Jsonb"
        },
        {
          "name": "page_id",
          "ordinal": 3,
          "type_info": "Uuid"
        },
        {
          "name": "starts_at",
          "ordinal": 4,
          "type_info": "Timestamptz"
        },
        {
          "name": "ends_at",
          "ordinal": 5,
          "type_info": "Timestamptz"
        },
        {
          "name": "time_minutes",
          "ordinal": 6,
          "type_info": "Int4"
        }
      ],
      "nullable": [false, false, false, false, true, true, false],
      "parameters": {
        "Left": ["Uuid"]
      }
    },
    "query": "\nSELECT exams.id,\n  exams.name,\n  exams.instructions,\n  pages.id AS page_id,\n  exams.starts_at,\n  exams.ends_at,\n  exams.time_minutes\nFROM exams\n  JOIN pages ON pages.exam_id = exams.id\nWHERE exams.id = $1\n"
  },
  "072ecb29b589e56f6fc04bb0787efd82beab771ae9d87752f80b0734b16c56e4": {
    "describe": {
      "columns": [
        {
          "name": "id",
          "ordinal": 0,
          "type_info": "Uuid"
        },
        {
          "name": "created_at",
          "ordinal": 1,
          "type_info": "Timestamptz"
        },
        {
          "name": "updated_at",
          "ordinal": 2,
          "type_info": "Timestamptz"
        },
        {
          "name": "deleted_at",
          "ordinal": 3,
          "type_info": "Timestamptz"
        },
        {
          "name": "name",
          "ordinal": 4,
          "type_info": "Varchar"
        },
        {
          "name": "slug",
          "ordinal": 5,
          "type_info": "Varchar"
        },
        {
          "name": "public_url",
          "ordinal": 6,
          "type_info": "Varchar"
        },
        {
          "name": "internal_url",
          "ordinal": 7,
          "type_info": "Varchar"
        },
        {
          "name": "max_reprocessing_submissions_at_once",
          "ordinal": 8,
          "type_info": "Int4"
        }
      ],
      "nullable": [false, false, false, true, false, false, false, true, false],
      "parameters": {
        "Left": ["Varchar", "Varchar", "Varchar", "Varchar", "Int4"]
      }
    },
    "query": "\nINSERT INTO exercise_services (\n    name,\n    slug,\n    public_url,\n    internal_url,\n    max_reprocessing_submissions_at_once\n  )\nVALUES ($1, $2, $3, $4, $5)\nRETURNING *\n  "
  },
  "07d58fc96db7000b5057c5e66b12d87ec627e6f56d735a3733518ad23b6a6f0f": {
    "describe": {
      "columns": [],
      "nullable": [],
      "parameters": {
        "Left": ["Uuid", "Text", "Uuid"]
      }
    },
    "query": "INSERT INTO url_redirections(destination_page_id, old_url_path, course_id) VALUES ($1, $2, $3)"
  },
  "08936e20016cc8fb2f6825a9b53d124e7939a892578a057732dd554544aa90f6": {
    "describe": {
      "columns": [
        {
          "name": "id",
          "ordinal": 0,
          "type_info": "Uuid"
        },
        {
          "name": "instructions",
          "ordinal": 1,
          "type_info": "Jsonb"
        }
      ],
      "nullable": [false, false],
      "parameters": {
        "Left": ["Jsonb", "Uuid"]
      }
    },
    "query": "\n    UPDATE exams\n    SET instructions = $1\n    WHERE id = $2\n    RETURNING id,\n        instructions\n    "
  },
  "0a3ec731af676e23b67bd6eb547415800aa436639f2dfde55ad17b3ed904a27b": {
    "describe": {
      "columns": [],
      "nullable": [],
      "parameters": {
        "Left": ["Varchar", "Text", "Uuid"]
      }
    },
    "query": "\nUPDATE glossary\nSET term = $1,\n  definition = $2\nWHERE id = $3\n"
  },
<<<<<<< HEAD
  "0abf4ceadb65c21805f0bdb6bed8b664a5442776880ab24eed295d6d88797ec0": {
    "describe": {
      "columns": [
        {
          "name": "id",
          "ordinal": 0,
          "type_info": "Uuid"
        },
        {
          "name": "name",
          "ordinal": 1,
          "type_info": "Varchar"
        },
        {
          "name": "order_number",
          "ordinal": 2,
          "type_info": "Int4"
        }
      ],
      "nullable": [false, false, false],
      "parameters": {
        "Left": ["Uuid", "Uuid", "Varchar", "Int4", "Uuid", "Uuid", "Uuid"]
      }
    },
    "query": "\nINSERT INTO exercises(\n    id,\n    course_id,\n    name,\n    order_number,\n    page_id,\n    chapter_id,\n    exam_id\n  )\nVALUES ($1, $2, $3, $4, $5, $6, $7) ON CONFLICT (id) DO\nUPDATE\nSET course_id = $2,\n  name = $3,\n  order_number = $4,\n  page_id = $5,\n  chapter_id = $6,\n  exam_id = $7,\n  deleted_at = NULL\nRETURNING id,\n  name,\n  order_number;\n            "
  },
=======
>>>>>>> 807a89eb
  "0b8c4705a77d9ac8cca192ce62f98cddf054bcb9b067715f25ded813bddaf3c9": {
    "describe": {
      "columns": [],
      "nullable": [],
      "parameters": {
        "Left": ["Uuid", "Uuid"]
      }
    },
    "query": "\nINSERT INTO chapters (\n    id,\n    name,\n    course_id,\n    chapter_number,\n    front_page_id,\n    opens_at,\n    chapter_image_path,\n    copied_from\n  )\nSELECT uuid_generate_v5($1, id::text),\n  name,\n  $1,\n  chapter_number,\n  front_page_id,\n  opens_at,\n  chapter_image_path,\n  id\nFROM chapters\nWHERE (course_id = $2);\n    "
  },
  "0c395da11ae62743051ec6f45ac48e2a1a450c36bd37fbecf8ccb71a9fefdd7b": {
    "describe": {
      "columns": [
        {
          "name": "user_id",
          "ordinal": 0,
          "type_info": "Uuid"
        },
        {
          "name": "course_language_group_id",
          "ordinal": 1,
          "type_info": "Uuid"
        },
        {
          "name": "created_at",
          "ordinal": 2,
          "type_info": "Timestamptz"
        },
        {
          "name": "updated_at",
          "ordinal": 3,
          "type_info": "Timestamptz"
        },
        {
          "name": "deleted_at",
          "ordinal": 4,
          "type_info": "Timestamptz"
        },
        {
          "name": "current_course_id",
          "ordinal": 5,
          "type_info": "Uuid"
        },
        {
          "name": "current_course_instance_id",
          "ordinal": 6,
          "type_info": "Uuid"
        }
      ],
      "nullable": [false, false, false, false, true, false, false],
      "parameters": {
        "Left": ["Uuid", "Uuid"]
      }
    },
    "query": "\nSELECT *\nFROM user_course_settings\nWHERE user_id = $1\n  AND course_language_group_id = $2\n  AND deleted_at IS NULL;\n        "
  },
  "0c8461a6308d09d435968b157266abe5a98c2f162db755aaa129eb69ca6ec577": {
    "describe": {
      "columns": [
        {
          "name": "id",
          "ordinal": 0,
          "type_info": "Uuid"
        },
        {
          "name": "first_name",
          "ordinal": 1,
          "type_info": "Varchar"
        },
        {
          "name": "last_name",
          "ordinal": 2,
          "type_info": "Varchar"
        },
        {
          "name": "email",
          "ordinal": 3,
          "type_info": "Varchar"
        },
        {
          "name": "role: UserRole",
          "ordinal": 4,
          "type_info": {
            "Custom": {
              "kind": {
                "Enum": ["admin", "assistant", "teacher", "reviewer"]
              },
              "name": "user_role"
            }
          }
        }
      ],
      "nullable": [false, true, true, false, false],
      "parameters": {
        "Left": ["Uuid"]
      }
    },
    "query": "\nSELECT users.id,\n  users.first_name,\n  users.last_name,\n  email,\n  role AS \"role: UserRole\"\nFROM users\n  JOIN roles ON users.id = roles.user_id\nWHERE roles.course_id = $1\n"
  },
  "0cb6f9e6d5c8bc8f0196ec503ba5654ac5af8fc3e61746ddcadc30668bca65eb": {
    "describe": {
      "columns": [
        {
          "name": "user_id",
          "ordinal": 0,
          "type_info": "Uuid"
        },
        {
          "name": "course_id",
          "ordinal": 1,
          "type_info": "Uuid"
        },
        {
          "name": "course_instance_id",
          "ordinal": 2,
          "type_info": "Uuid"
        },
        {
          "name": "created_at",
          "ordinal": 3,
          "type_info": "Timestamptz"
        },
        {
          "name": "updated_at",
          "ordinal": 4,
          "type_info": "Timestamptz"
        },
        {
          "name": "deleted_at",
          "ordinal": 5,
          "type_info": "Timestamptz"
        }
      ],
      "nullable": [false, false, false, false, false, true],
      "parameters": {
        "Left": ["Uuid", "Uuid", "Uuid"]
      }
    },
    "query": "\nINSERT INTO course_instance_enrollments (user_id, course_id, course_instance_id)\nVALUES ($1, $2, $3)\nON CONFLICT (user_id, course_instance_id)\nDO UPDATE SET deleted_at = NULL\nRETURNING *;\n"
  },
  "0cbd2eca2e4b7731be86fdf5ed0eafe142dc9c358ecd78476bb54d407f3e6aea": {
    "describe": {
      "columns": [
        {
          "name": "exercise_name",
          "ordinal": 0,
          "type_info": "Varchar"
        },
        {
          "name": "exercise_order_number",
          "ordinal": 1,
          "type_info": "Int4"
        },
        {
          "name": "page_order_number",
          "ordinal": 2,
          "type_info": "Int4"
        },
        {
          "name": "chapter_number",
          "ordinal": 3,
          "type_info": "Int4"
        },
        {
          "name": "exercise_id",
          "ordinal": 4,
          "type_info": "Uuid"
        },
        {
          "name": "n_users_attempted",
          "ordinal": 5,
          "type_info": "Int8"
        },
        {
          "name": "n_users_with_some_points",
          "ordinal": 6,
          "type_info": "Int8"
        },
        {
          "name": "n_users_with_max_points",
          "ordinal": 7,
          "type_info": "Int8"
        }
      ],
      "nullable": [true, true, true, true, true, true, true, true],
      "parameters": {
        "Left": ["Uuid"]
      }
    },
    "query": "\nSELECT exercises.name as exercise_name,\n        exercises.order_number as exercise_order_number,\n        pages.order_number     as page_order_number,\n        chapters.chapter_number,\n        stat_data.*\n FROM (SELECT exercise_id,\n              COUNT(DISTINCT user_id) as n_users_attempted,\n              COUNT(DISTINCT user_id) FILTER ( WHERE ues.score_given IS NOT NULL and ues.score_given > 0 ) as n_users_with_some_points,\n              COUNT(DISTINCT user_id) FILTER ( WHERE ues.score_given IS NOT NULL and ues.score_given >= exercises.score_maximum ) as n_users_with_max_points\n       FROM exercises\n       JOIN user_exercise_states ues on exercises.id = ues.exercise_id\n       WHERE exercises.course_id = $1\n         AND exercises.deleted_at IS NULL\n         AND ues.deleted_at IS NULL\n       GROUP BY exercise_id) as stat_data\n        JOIN exercises ON stat_data.exercise_id = exercises.id\n        JOIN pages on exercises.page_id = pages.id\n        JOIN chapters on pages.chapter_id = chapters.id\n WHERE exercises.deleted_at IS NULL\n   AND pages.deleted_at IS NULL\n   AND chapters.deleted_at IS NULL\n          "
  },
  "0e24a6e481a244c75f7ba954faccec0c5e6ae04dd0c5c53963ec63cefb9e2b83": {
    "describe": {
      "columns": [
        {
          "name": "id",
          "ordinal": 0,
          "type_info": "Uuid"
        },
        {
          "name": "name",
          "ordinal": 1,
          "type_info": "Varchar"
        },
        {
          "name": "created_at",
          "ordinal": 2,
          "type_info": "Timestamptz"
        },
        {
          "name": "updated_at",
          "ordinal": 3,
          "type_info": "Timestamptz"
        },
        {
          "name": "organization_id",
          "ordinal": 4,
          "type_info": "Uuid"
        },
        {
          "name": "deleted_at",
          "ordinal": 5,
          "type_info": "Timestamptz"
        },
        {
          "name": "slug",
          "ordinal": 6,
          "type_info": "Varchar"
        },
        {
          "name": "content_search_language",
          "ordinal": 7,
          "type_info": "Text"
        },
        {
          "name": "language_code",
          "ordinal": 8,
          "type_info": "Varchar"
        },
        {
          "name": "copied_from",
          "ordinal": 9,
          "type_info": "Uuid"
        },
        {
          "name": "course_language_group_id",
          "ordinal": 10,
          "type_info": "Uuid"
        },
        {
          "name": "description",
          "ordinal": 11,
          "type_info": "Text"
        },
        {
          "name": "is_draft",
          "ordinal": 12,
          "type_info": "Bool"
        }
      ],
      "nullable": [
        false,
        false,
        false,
        false,
        false,
        true,
        false,
        null,
        false,
        true,
        false,
        true,
        false
      ],
      "parameters": {
        "Left": []
      }
    },
    "query": "\nSELECT id,\n  name,\n  created_at,\n  updated_at,\n  organization_id,\n  deleted_at,\n  slug,\n  content_search_language::text,\n  language_code,\n  copied_from,\n  course_language_group_id,\n  description,\n  is_draft\nFROM courses\nWHERE deleted_at IS NULL;\n"
  },
  "0eb1973f9ce1c28fdf44969a8691da1e88b58501a1eff1e236eed1310dfe2464": {
    "describe": {
      "columns": [
        {
          "name": "id",
          "ordinal": 0,
          "type_info": "Uuid"
        },
        {
          "name": "rank",
          "ordinal": 1,
          "type_info": "Float4"
        },
        {
          "name": "title_headline",
          "ordinal": 2,
          "type_info": "Text"
        },
        {
          "name": "content_headline",
          "ordinal": 3,
          "type_info": "Text"
        },
        {
          "name": "url_path",
          "ordinal": 4,
          "type_info": "Varchar"
        }
      ],
      "nullable": [false, null, null, null, false],
      "parameters": {
        "Left": [
          "Uuid",
          {
            "Custom": {
              "kind": "Simple",
              "name": "regconfig"
            }
          },
          "Text",
          "Text"
        ]
      }
    },
    "query": "\n-- common table expression for the search term tsquery so that we don't have to repeat it many times\nWITH cte as (\n    -- Converts the search term to a phrase search with phraseto_tsquery but appends ':*' to the last word so that it\n    -- becomes a prefix match. This way the search will also contain results when the last word in the search term\n    -- is only partially typed. Note that if to_tsquery($4) decides to stem the word, the replacement will be skipped.\n    SELECT ts_rewrite(\n        phraseto_tsquery($2::regconfig, $3),\n        to_tsquery($4),\n        to_tsquery($4 || ':*')\n    ) as query\n)\nSELECT id,\n    ts_rank(\n    content_search,\n    (\n        SELECT query\n        from cte\n    )\n    ) as rank,\n    ts_headline(\n    $2::regconfig,\n    title,\n    (\n        SELECT query\n        from cte\n    )\n    ) as title_headline,\n    ts_headline(\n    $2::regconfig,\n    content_search_original_text,\n    (\n        SELECT query\n        from cte\n    )\n    ) as content_headline,\n    url_path\nFROM pages\nWHERE course_id = $1\n    AND deleted_at IS NULL\n    AND content_search @@ (\n    SELECT query\n    from cte\n    )\nORDER BY rank DESC\nLIMIT 50;\n        "
  },
  "0ed1883e278007de6c43a3db3d4a14e0150bc27f462f085e2a35d861d80b680b": {
    "describe": {
      "columns": [
        {
          "name": "id",
          "ordinal": 0,
          "type_info": "Uuid"
        }
      ],
      "nullable": [false],
      "parameters": {
        "Left": [
          "Uuid",
          {
            "Custom": {
              "kind": {
                "Enum": ["admin", "assistant", "teacher", "reviewer"]
              },
              "name": "user_role"
            }
          },
          "Uuid"
        ]
      }
    },
    "query": "\nINSERT INTO roles (user_id, role, course_instance_id)\nVALUES ($1, $2, $3)\nRETURNING id\n"
  },
  "0f8ebb278dc89487e24c2b9729baa1c012e2242bfa7b984ec77b1df0a84a6a7a": {
    "describe": {
      "columns": [],
      "nullable": [],
      "parameters": {
        "Left": ["Bool", "Uuid"]
      }
    },
    "query": "\nUPDATE feedback\nSET marked_as_read = $1\nWHERE id = $2\n"
  },
  "0fc48ba3701692d249a54c2c59a5d283a38461905de271c3076b209ddd0eb82f": {
    "describe": {
      "columns": [
        {
          "name": "id",
          "ordinal": 0,
          "type_info": "Uuid"
        },
        {
          "name": "name",
          "ordinal": 1,
          "type_info": "Varchar"
        },
        {
          "name": "created_at",
          "ordinal": 2,
          "type_info": "Timestamptz"
        },
        {
          "name": "updated_at",
          "ordinal": 3,
          "type_info": "Timestamptz"
        },
        {
          "name": "organization_id",
          "ordinal": 4,
          "type_info": "Uuid"
        },
        {
          "name": "deleted_at",
          "ordinal": 5,
          "type_info": "Timestamptz"
        },
        {
          "name": "slug",
          "ordinal": 6,
          "type_info": "Varchar"
        },
        {
          "name": "content_search_language",
          "ordinal": 7,
          "type_info": "Text"
        },
        {
          "name": "language_code",
          "ordinal": 8,
          "type_info": "Varchar"
        },
        {
          "name": "copied_from",
          "ordinal": 9,
          "type_info": "Uuid"
        },
        {
          "name": "course_language_group_id",
          "ordinal": 10,
          "type_info": "Uuid"
        },
        {
          "name": "description",
          "ordinal": 11,
          "type_info": "Text"
        },
        {
          "name": "is_draft",
          "ordinal": 12,
          "type_info": "Bool"
        }
      ],
      "nullable": [
        false,
        false,
        false,
        false,
        false,
        true,
        false,
        null,
        false,
        true,
        false,
        true,
        false
      ],
      "parameters": {
        "Left": ["Uuid"]
      }
    },
    "query": "\nSELECT id,\n  name,\n  created_at,\n  updated_at,\n  organization_id,\n  deleted_at,\n  slug,\n  content_search_language::text,\n  language_code,\n  copied_from,\n  course_language_group_id,\n  description,\n  is_draft\nFROM courses\nWHERE id = $1;\n    "
  },
  "1043950bac244435cd2df29b5a6cc9f408476afe275b2cd71014a650d186aaf5": {
    "describe": {
      "columns": [],
      "nullable": [],
      "parameters": {
        "Left": ["Uuid", "Uuid", "Varchar", "Int4"]
      }
    },
    "query": "\nINSERT INTO block_feedback(feedback_id, block_id, block_text, order_number)\nVALUES ($1, $2, $3, $4)\n"
  },
  "12678b433a9c84513a0c100571b2d82db27fbc569e2b9c79b23e31906be0f559": {
    "describe": {
      "columns": [
        {
          "name": "id",
          "ordinal": 0,
          "type_info": "Uuid"
        },
        {
          "name": "to",
          "ordinal": 1,
          "type_info": "Uuid"
        },
        {
          "name": "subject",
          "ordinal": 2,
          "type_info": "Varchar"
        },
        {
          "name": "body",
          "ordinal": 3,
          "type_info": "Jsonb"
        }
      ],
      "nullable": [false, false, true, true],
      "parameters": {
        "Left": []
      }
    },
    "query": "\nSELECT ed.id AS id,\n  u.id AS to,\n  et.subject AS subject,\n  et.content AS body\nFROM email_deliveries ed\n  JOIN email_templates et ON et.id = ed.email_template_id\n  JOIN users u ON u.id = ed.user_id\nWHERE ed.deleted_at IS NULL\n  AND ed.sent = FALSE\n  AND ed.error IS NULL\nLIMIT 10000;\n  "
  },
  "12ca747f44759f66feeb79358eafa59184d090a9a37fefcc951eb221e4cebe9f": {
    "describe": {
      "columns": [
        {
          "name": "id",
          "ordinal": 0,
          "type_info": "Uuid"
        },
        {
          "name": "title",
          "ordinal": 1,
          "type_info": "Varchar"
        },
        {
          "name": "content",
          "ordinal": 2,
          "type_info": "Jsonb"
        },
        {
          "name": "created_at",
          "ordinal": 3,
          "type_info": "Timestamptz"
        },
        {
          "name": "history_change_reason: HistoryChangeReason",
          "ordinal": 4,
          "type_info": {
            "Custom": {
              "kind": {
                "Enum": ["page-saved", "history-restored"]
              },
              "name": "history_change_reason"
            }
          }
        },
        {
          "name": "restored_from_id",
          "ordinal": 5,
          "type_info": "Uuid"
        },
        {
          "name": "author_user_id",
          "ordinal": 6,
          "type_info": "Uuid"
        }
      ],
      "nullable": [false, false, false, false, false, true, false],
      "parameters": {
        "Left": ["Uuid", "Int8", "Int8"]
      }
    },
    "query": "\nSELECT id,\n  title,\n  content,\n  created_at,\n  history_change_reason as \"history_change_reason: HistoryChangeReason\",\n  restored_from_id,\n  author_user_id\nFROM page_history\nWHERE page_id = $1\nORDER BY created_at DESC, id\nLIMIT $2\nOFFSET $3\n"
  },
  "13b0e10930d6dfb86d0ca5bf493c6741ec5faa14fd199a7c407197568f40f3f3": {
    "describe": {
      "columns": [
        {
          "name": "id",
          "ordinal": 0,
          "type_info": "Uuid"
        },
        {
          "name": "created_at",
          "ordinal": 1,
          "type_info": "Timestamptz"
        },
        {
          "name": "updated_at",
          "ordinal": 2,
          "type_info": "Timestamptz"
        },
        {
          "name": "exercise_type",
          "ordinal": 3,
          "type_info": "Varchar"
        },
        {
          "name": "assignment",
          "ordinal": 4,
          "type_info": "Jsonb"
        },
        {
          "name": "deleted_at",
          "ordinal": 5,
          "type_info": "Timestamptz"
        },
        {
          "name": "private_spec",
          "ordinal": 6,
          "type_info": "Jsonb"
        },
        {
          "name": "spec_file_id",
          "ordinal": 7,
          "type_info": "Uuid"
        },
        {
          "name": "public_spec",
          "ordinal": 8,
          "type_info": "Jsonb"
        },
        {
          "name": "model_solution_spec",
          "ordinal": 9,
          "type_info": "Jsonb"
        },
        {
          "name": "copied_from",
          "ordinal": 10,
          "type_info": "Uuid"
        },
        {
          "name": "exercise_slide_id",
          "ordinal": 11,
          "type_info": "Uuid"
        }
      ],
      "nullable": [false, false, false, false, false, true, true, true, true, true, true, false],
      "parameters": {
        "Left": ["Uuid"]
      }
    },
    "query": "\nSELECT t.*\nFROM exercise_tasks t\n  JOIN exercise_slides s ON (t.exercise_slide_id = s.id)\nWHERE s.exercise_id = $1\n  AND s.deleted_at IS NULL\n  AND t.deleted_at IS NULL;\n        "
  },
  "14dc35fa341ba8f03c4c5ba7bf6b92f5e5135ad81b73466e061ef4307ab08340": {
    "describe": {
      "columns": [
        {
          "name": "id",
          "ordinal": 0,
          "type_info": "Uuid"
        },
        {
          "name": "created_at",
          "ordinal": 1,
          "type_info": "Timestamptz"
        },
        {
          "name": "updated_at",
          "ordinal": 2,
          "type_info": "Timestamptz"
        },
        {
          "name": "course_id",
          "ordinal": 3,
          "type_info": "Uuid"
        },
        {
          "name": "exam_id",
          "ordinal": 4,
          "type_info": "Uuid"
        },
        {
          "name": "chapter_id",
          "ordinal": 5,
          "type_info": "Uuid"
        },
        {
          "name": "url_path",
          "ordinal": 6,
          "type_info": "Varchar"
        },
        {
          "name": "title",
          "ordinal": 7,
          "type_info": "Varchar"
        },
        {
          "name": "deleted_at",
          "ordinal": 8,
          "type_info": "Timestamptz"
        },
        {
          "name": "content",
          "ordinal": 9,
          "type_info": "Jsonb"
        },
        {
          "name": "order_number",
          "ordinal": 10,
          "type_info": "Int4"
        },
        {
          "name": "copied_from",
          "ordinal": 11,
          "type_info": "Uuid"
        }
      ],
      "nullable": [false, false, false, true, true, true, false, false, true, false, false, true],
      "parameters": {
        "Left": ["Uuid"]
      }
    },
    "query": "\nSELECT id,\n  created_at,\n  updated_at,\n  course_id,\n  exam_id,\n  chapter_id,\n  url_path,\n  title,\n  deleted_at,\n  content,\n  order_number,\n  copied_from\nFROM pages\nWHERE chapter_id = $1\n  AND deleted_at IS NULL\n        "
  },
  "16b065cfb0e856a2342f72bbd8ca7f4343fb69600a939047f4e2f31040239b74": {
    "describe": {
      "columns": [],
      "nullable": [],
      "parameters": {
        "Left": ["Uuid", "Uuid"]
      }
    },
    "query": "\nUPDATE exercise_task_submissions\nSET exercise_task_grading_id = $1\nWHERE id = $2\n"
  },
  "1755101ef02ef55fc7a4f62b23d63942128ce26c424e88b1703b563a92e0cad2": {
    "describe": {
      "columns": [
        {
          "name": "id",
          "ordinal": 0,
          "type_info": "Uuid"
        },
        {
          "name": "name",
          "ordinal": 1,
          "type_info": "Varchar"
        },
        {
          "name": "course_id",
          "ordinal": 2,
          "type_info": "Uuid"
        },
        {
          "name": "chapter_number",
          "ordinal": 3,
          "type_info": "Int4"
        },
        {
          "name": "created_at",
          "ordinal": 4,
          "type_info": "Timestamptz"
        },
        {
          "name": "updated_at",
          "ordinal": 5,
          "type_info": "Timestamptz"
        },
        {
          "name": "deleted_at",
          "ordinal": 6,
          "type_info": "Timestamptz"
        },
        {
          "name": "front_page_id",
          "ordinal": 7,
          "type_info": "Uuid"
        },
        {
          "name": "opens_at",
          "ordinal": 8,
          "type_info": "Timestamptz"
        },
        {
          "name": "chapter_image_path",
          "ordinal": 9,
          "type_info": "Varchar"
        },
        {
          "name": "copied_from",
          "ordinal": 10,
          "type_info": "Uuid"
        },
        {
          "name": "deadline",
          "ordinal": 11,
          "type_info": "Timestamptz"
        }
      ],
      "nullable": [false, false, false, false, false, false, true, true, true, true, true, true],
      "parameters": {
        "Left": ["Uuid", "Varchar", "Timestamptz", "Timestamptz"]
      }
    },
    "query": "\nUPDATE chapters\nSET name = $2,\n  deadline = $3,\n  opens_at = $4\nWHERE id = $1\nRETURNING *;\n    "
  },
<<<<<<< HEAD
  "17ac831ff424d02bd7609c76c190768ef00265bf144ab61459e11f1b7179b660": {
    "describe": {
      "columns": [
        {
          "name": "id",
          "ordinal": 0,
          "type_info": "Uuid"
        },
        {
          "name": "name",
          "ordinal": 1,
          "type_info": "Varchar"
        },
        {
          "name": "created_at",
          "ordinal": 2,
          "type_info": "Timestamptz"
        },
        {
          "name": "updated_at",
          "ordinal": 3,
          "type_info": "Timestamptz"
        },
        {
          "name": "deleted_at",
          "ordinal": 4,
          "type_info": "Timestamptz"
        },
        {
          "name": "slug",
          "ordinal": 5,
          "type_info": "Varchar"
        },
        {
          "name": "organization_image_path",
          "ordinal": 6,
          "type_info": "Varchar"
        },
        {
          "name": "description",
          "ordinal": 7,
          "type_info": "Varchar"
        }
      ],
      "nullable": [false, false, false, false, true, false, true, true],
      "parameters": {
        "Left": []
      }
    },
    "query": "SELECT * FROM organizations WHERE deleted_at IS NULL;"
  },
=======
>>>>>>> 807a89eb
  "17bc8217e956a003b026fa4c2a13670229d5426c0d89bb9338dcecb5068621cc": {
    "describe": {
      "columns": [
        {
          "name": "page_proposal_id!",
          "ordinal": 0,
          "type_info": "Uuid"
        },
        {
          "name": "block_proposal_id!",
          "ordinal": 1,
          "type_info": "Uuid"
        },
        {
          "name": "page_id!",
          "ordinal": 2,
          "type_info": "Uuid"
        },
        {
          "name": "user_id",
          "ordinal": 3,
          "type_info": "Uuid"
        },
        {
          "name": "block_id",
          "ordinal": 4,
          "type_info": "Uuid"
        },
        {
          "name": "original_text",
          "ordinal": 5,
          "type_info": "Text"
        },
        {
          "name": "changed_text",
          "ordinal": 6,
          "type_info": "Text"
        },
        {
          "name": "pending!",
          "ordinal": 7,
          "type_info": "Bool"
        },
        {
          "name": "block_attribute",
          "ordinal": 8,
          "type_info": "Text"
        },
        {
          "name": "block_proposal_status: ProposalStatus",
          "ordinal": 9,
          "type_info": {
            "Custom": {
              "kind": {
                "Enum": ["pending", "accepted", "rejected"]
              },
              "name": "proposal_status"
            }
          }
        },
        {
          "name": "created_at!",
          "ordinal": 10,
          "type_info": "Timestamptz"
        },
        {
          "name": "page_title!",
          "ordinal": 11,
          "type_info": "Varchar"
        },
        {
          "name": "page_url_path!",
          "ordinal": 12,
          "type_info": "Varchar"
        }
      ],
      "nullable": [
        true,
        false,
        true,
        true,
        false,
        false,
        false,
        true,
        false,
        false,
        true,
        true,
        true
      ],
      "parameters": {
        "Left": ["Uuid", "Bool", "Int8", "Int8"]
      }
    },
    "query": "\nSELECT proposed_page_edits.id AS \"page_proposal_id!\",\n  proposed_block_edits.id AS \"block_proposal_id!\",\n  page_id as \"page_id!\",\n  user_id,\n  block_id,\n  original_text,\n  changed_text,\n  proposed_page_edits.pending as \"pending!\",\n  block_attribute,\n  proposed_block_edits.status as \"block_proposal_status: ProposalStatus\",\n  proposed_page_edits.created_at as \"created_at!\",\n  pages.title as \"page_title!\",\n  pages.url_path as \"page_url_path!\"\nFROM (\n    SELECT id,\n      page_id,\n      user_id,\n      pending,\n      created_at\n    FROM proposed_page_edits\n    WHERE course_id = $1\n      AND pending = $2\n      AND deleted_at IS NULL\n    ORDER BY created_at DESC,\n      id\n    LIMIT $3 OFFSET $4\n  ) proposed_page_edits\n  LEFT JOIN proposed_block_edits ON proposed_page_edits.id = proposed_block_edits.proposal_id\n  LEFT JOIN pages ON proposed_page_edits.page_id = pages.id\nWHERE proposed_block_edits.deleted_at IS NULL\n"
  },
  "18cad5d0cf2a854a36655738b9a05c4fe5376c77174239b17cdf7e21bc739b1f": {
    "describe": {
      "columns": [
        {
          "name": "id",
          "ordinal": 0,
          "type_info": "Uuid"
        },
        {
          "name": "created_at",
          "ordinal": 1,
          "type_info": "Timestamptz"
        },
        {
          "name": "updated_at",
          "ordinal": 2,
          "type_info": "Timestamptz"
        },
        {
          "name": "course_id",
          "ordinal": 3,
          "type_info": "Uuid"
        },
        {
          "name": "deleted_at",
          "ordinal": 4,
          "type_info": "Timestamptz"
        },
        {
          "name": "name",
          "ordinal": 5,
          "type_info": "Varchar"
        },
        {
          "name": "deadline",
          "ordinal": 6,
          "type_info": "Timestamptz"
        },
        {
          "name": "page_id",
          "ordinal": 7,
          "type_info": "Uuid"
        },
        {
          "name": "score_maximum",
          "ordinal": 8,
          "type_info": "Int4"
        },
        {
          "name": "order_number",
          "ordinal": 9,
          "type_info": "Int4"
        },
        {
          "name": "chapter_id",
          "ordinal": 10,
          "type_info": "Uuid"
        },
        {
          "name": "copied_from",
          "ordinal": 11,
          "type_info": "Uuid"
        },
        {
          "name": "exam_id",
          "ordinal": 12,
          "type_info": "Uuid"
        },
        {
          "ordinal": 13,
          "name": "max_tries_per_slide",
          "type_info": "Int4"
        },
        {
          "ordinal": 14,
          "name": "limit_number_of_tries",
          "type_info": "Bool"
        }
      ],
      "nullable": [
        false,
        false,
        false,
        true,
        true,
        false,
        true,
        false,
        false,
        false,
        true,
        true,
<<<<<<< HEAD
        true
      ],
      "parameters": {
        "Left": ["Uuid"]
      }
    },
    "query": "\nSELECT *\nFROM exercises\nWHERE id = $1\n"
=======
        true,
        true,
        false
      ]
    }
>>>>>>> 807a89eb
  },
  "18f64f885751669664bc19f59dd1b38f26dee8453199e07395c707bd5b3033a4": {
    "describe": {
      "columns": [
        {
          "name": "grading_progress: GradingProgress",
          "ordinal": 0,
          "type_info": {
            "Custom": {
              "kind": {
                "Enum": ["fully-graded", "pending", "pending-manual", "failed", "not-ready"]
              },
              "name": "grading_progress"
            }
          }
        },
        {
          "name": "user_points_update_strategy: UserPointsUpdateStrategy",
          "ordinal": 1,
          "type_info": {
            "Custom": {
              "kind": {
                "Enum": [
                  "can-add-points-but-cannot-remove-points",
                  "can-add-points-and-can-remove-points"
                ]
              },
              "name": "user_points_update_strategy"
            }
          }
        }
      ],
      "nullable": [false, false],
      "parameters": {
        "Left": ["Uuid"]
      }
    },
    "query": "\nSELECT etg.grading_progress as \"grading_progress: GradingProgress\",\n  etg.user_points_update_strategy as \"user_points_update_strategy: UserPointsUpdateStrategy\"\nFROM exercise_task_gradings etg\n  JOIN exercise_task_submissions ets ON etg.exercise_task_submission_id = ets.id\nWHERE ets.exercise_slide_submission_id = $1\n  AND etg.deleted_at IS NULL\n  AND ets.deleted_at IS NULL\nLIMIT 1\n    "
  },
  "19a6e3aaaddd659eb5cee0d7361c6ce7b72a8f77a14561cb51427fb4490fa36b": {
    "describe": {
      "columns": [
        {
          "name": "id",
          "ordinal": 0,
          "type_info": "Uuid"
        }
      ],
      "nullable": [false],
      "parameters": {
        "Left": ["Varchar", "Uuid", "Int4"]
      }
    },
    "query": "\nINSERT INTO chapters (name, course_id, chapter_number)\nVALUES ($1, $2, $3)\nRETURNING id\n"
  },
  "19b82b88fdc09a5b8f4f3c197771eb838c846beb80b27f27e69eb1f5f69e9e16": {
    "describe": {
      "columns": [
        {
          "name": "date",
          "ordinal": 0,
          "type_info": "Date"
        },
        {
          "name": "count",
          "ordinal": 1,
          "type_info": "Int4"
        }
      ],
      "nullable": [null, null],
      "parameters": {
        "Left": ["Uuid"]
      }
    },
    "query": "\nSELECT DATE(created_at) date, count(*)::integer\nFROM exercise_slide_submissions\nWHERE course_id = $1\nGROUP BY date\nORDER BY date;\n          "
  },
  "1a466519782c720ea49eb0fc4fb4986acd32e545f81103d39dd9d1e3e682af02": {
    "describe": {
      "columns": [
        {
          "name": "id",
          "ordinal": 0,
          "type_info": "Uuid"
        },
        {
          "name": "created_at",
          "ordinal": 1,
          "type_info": "Timestamptz"
        },
        {
          "name": "updated_at",
          "ordinal": 2,
          "type_info": "Timestamptz"
        },
        {
          "name": "course_id",
          "ordinal": 3,
          "type_info": "Uuid"
        },
        {
          "name": "exam_id",
          "ordinal": 4,
          "type_info": "Uuid"
        },
        {
          "name": "chapter_id",
          "ordinal": 5,
          "type_info": "Uuid"
        },
        {
          "name": "url_path",
          "ordinal": 6,
          "type_info": "Varchar"
        },
        {
          "name": "title",
          "ordinal": 7,
          "type_info": "Varchar"
        },
        {
          "name": "deleted_at",
          "ordinal": 8,
          "type_info": "Timestamptz"
        },
        {
          "name": "content",
          "ordinal": 9,
          "type_info": "Jsonb"
        },
        {
          "name": "order_number",
          "ordinal": 10,
          "type_info": "Int4"
        },
        {
          "name": "copied_from",
          "ordinal": 11,
          "type_info": "Uuid"
        }
      ],
      "nullable": [false, false, false, true, true, true, false, false, true, false, false, true],
      "parameters": {
        "Left": ["Uuid"]
      }
    },
    "query": "\nSELECT id,\n  created_at,\n  updated_at,\n  course_id,\n  exam_id,\n  chapter_id,\n  url_path,\n  title,\n  deleted_at,\n  content,\n  order_number,\n  copied_from\nFROM pages\nWHERE chapter_id = $1\n  AND deleted_at IS NULL;\n        "
  },
  "1aafb5cc9aca5edc7cbe9d5018abd31d4bc7c3ff89448f1231a07de3072c3011": {
    "describe": {
      "columns": [
        {
          "name": "status: ProposalStatus",
          "ordinal": 0,
          "type_info": {
            "Custom": {
              "kind": {
                "Enum": ["pending", "accepted", "rejected"]
              },
              "name": "proposal_status"
            }
          }
        }
      ],
      "nullable": [false],
      "parameters": {
        "Left": ["Uuid"]
      }
    },
    "query": "\nSELECT status AS \"status: ProposalStatus\"\nFROM proposed_block_edits\nWHERE proposal_id = $1\nAND deleted_at IS NULL\n"
  },
  "1bd4f59437059ecaad581abd354c57e15849038d7b9138fb0894a2efc6f94576": {
    "describe": {
      "columns": [
        {
          "name": "id",
          "ordinal": 0,
          "type_info": "Uuid"
        },
        {
          "name": "private_spec",
          "ordinal": 1,
          "type_info": "Jsonb"
        },
        {
          "name": "public_spec",
          "ordinal": 2,
          "type_info": "Jsonb"
        },
        {
          "name": "model_solution_spec",
          "ordinal": 3,
          "type_info": "Jsonb"
        }
      ],
      "nullable": [false, true, true, true],
      "parameters": {
        "Left": ["UuidArray"]
      }
    },
    "query": "\nUPDATE exercise_tasks\nSET deleted_at = now()\nWHERE exercise_slide_id = ANY($1)\nRETURNING id,\n  private_spec,\n  public_spec,\n  model_solution_spec;\n        "
  },
  "1e26900e33b2a6f1baafb787523f3539beb5c20be6a2a0857d6510e597217134": {
    "describe": {
      "columns": [
        {
          "name": "id",
          "ordinal": 0,
          "type_info": "Uuid"
        },
        {
          "name": "created_at",
          "ordinal": 1,
          "type_info": "Timestamptz"
        },
        {
          "name": "updated_at",
          "ordinal": 2,
          "type_info": "Timestamptz"
        },
        {
          "name": "deleted_at",
          "ordinal": 3,
          "type_info": "Timestamptz"
        },
        {
          "name": "course_id",
          "ordinal": 4,
          "type_info": "Uuid"
        },
        {
          "name": "starts_at",
          "ordinal": 5,
          "type_info": "Timestamptz"
        },
        {
          "name": "ends_at",
          "ordinal": 6,
          "type_info": "Timestamptz"
        },
        {
          "name": "name",
          "ordinal": 7,
          "type_info": "Varchar"
        },
        {
          "name": "description",
          "ordinal": 8,
          "type_info": "Varchar"
        },
        {
          "name": "teacher_in_charge_name",
          "ordinal": 9,
          "type_info": "Varchar"
        },
        {
          "name": "teacher_in_charge_email",
          "ordinal": 10,
          "type_info": "Varchar"
        },
        {
          "name": "support_email",
          "ordinal": 11,
          "type_info": "Varchar"
        }
      ],
      "nullable": [false, false, false, true, false, true, true, true, true, false, false, true],
      "parameters": {
        "Left": []
      }
    },
    "query": "\nSELECT id,\n  created_at,\n  updated_at,\n  deleted_at,\n  course_id,\n  starts_at,\n  ends_at,\n  name,\n  description,\n  teacher_in_charge_name,\n  teacher_in_charge_email,\n  support_email\nFROM course_instances\nWHERE deleted_at IS NULL\n"
  },
  "1e7b36b82611573fc4018fc50e03c255e15ae4f8410fdced069aa422e72930ae": {
    "describe": {
      "columns": [
        {
          "name": "id",
          "ordinal": 0,
          "type_info": "Uuid"
        },
        {
          "name": "created_at",
          "ordinal": 1,
          "type_info": "Timestamptz"
        },
        {
          "name": "updated_at",
          "ordinal": 2,
          "type_info": "Timestamptz"
        },
        {
          "name": "deleted_at",
          "ordinal": 3,
          "type_info": "Timestamptz"
        },
        {
          "name": "upstream_id",
          "ordinal": 4,
          "type_info": "Int4"
        },
        {
          "name": "email",
          "ordinal": 5,
          "type_info": "Varchar"
        },
        {
          "name": "first_name",
          "ordinal": 6,
          "type_info": "Varchar"
        },
        {
          "name": "last_name",
          "ordinal": 7,
          "type_info": "Varchar"
        }
      ],
      "nullable": [false, false, false, true, true, false, true, true],
      "parameters": {
        "Left": ["Text"]
      }
    },
    "query": "\nSELECT *\nFROM users\nWHERE email = $1\n        "
  },
  "21f873be8ae7d46b9aafa8b49f108fd8fadacc2334da674241ac2a6e221b2719": {
    "describe": {
      "columns": [
        {
          "name": "id",
          "ordinal": 0,
          "type_info": "Uuid"
        },
        {
          "name": "created_at",
          "ordinal": 1,
          "type_info": "Timestamptz"
        },
        {
          "name": "updated_at",
          "ordinal": 2,
          "type_info": "Timestamptz"
        },
        {
          "name": "deleted_at",
          "ordinal": 3,
          "type_info": "Timestamptz"
        },
        {
          "name": "exercise_task_id",
          "ordinal": 4,
          "type_info": "Uuid"
        },
        {
          "name": "data_json",
          "ordinal": 5,
          "type_info": "Jsonb"
        },
        {
          "name": "exercise_task_grading_id",
          "ordinal": 6,
          "type_info": "Uuid"
        },
        {
          "name": "metadata",
          "ordinal": 7,
          "type_info": "Jsonb"
        },
        {
          "name": "exercise_slide_id",
          "ordinal": 8,
          "type_info": "Uuid"
        },
        {
          "name": "exercise_slide_submission_id",
          "ordinal": 9,
          "type_info": "Uuid"
        }
      ],
      "nullable": [false, false, false, true, false, true, true, true, false, false],
      "parameters": {
        "Left": ["Uuid"]
      }
    },
    "query": "\nSELECT *\nFROM exercise_task_submissions\nWHERE exercise_slide_submission_id = $1\n  AND deleted_at IS NULL\n        "
  },
  "22f6c2c2cdd99910cb9f2095b97e3228b7e221d42b5677c8715226dbf4e886b3": {
    "describe": {
      "columns": [
        {
          "name": "id",
          "ordinal": 0,
          "type_info": "Uuid"
        }
      ],
      "nullable": [false],
      "parameters": {
        "Left": [
          "Uuid",
          {
            "Custom": {
              "kind": {
                "Enum": ["admin", "assistant", "teacher", "reviewer"]
              },
              "name": "user_role"
            }
          },
          "Uuid"
        ]
      }
    },
    "query": "\nINSERT INTO roles (user_id, role, exam_id)\nVALUES ($1, $2, $3)\nRETURNING id\n"
  },
  "2327eff57553a33838e6dcdddca821ffd3cee0c0637332d1942eea2bac657834": {
    "describe": {
      "columns": [
        {
          "name": "id",
          "ordinal": 0,
          "type_info": "Uuid"
        },
        {
          "name": "created_at",
          "ordinal": 1,
          "type_info": "Timestamptz"
        },
        {
          "name": "updated_at",
          "ordinal": 2,
          "type_info": "Timestamptz"
        },
        {
          "name": "deleted_at",
          "ordinal": 3,
          "type_info": "Timestamptz"
        },
        {
          "name": "course_id",
          "ordinal": 4,
          "type_info": "Uuid"
        },
        {
          "name": "starts_at",
          "ordinal": 5,
          "type_info": "Timestamptz"
        },
        {
          "name": "ends_at",
          "ordinal": 6,
          "type_info": "Timestamptz"
        },
        {
          "name": "name",
          "ordinal": 7,
          "type_info": "Varchar"
        },
        {
          "name": "description",
          "ordinal": 8,
          "type_info": "Varchar"
        },
        {
          "name": "teacher_in_charge_name",
          "ordinal": 9,
          "type_info": "Varchar"
        },
        {
          "name": "teacher_in_charge_email",
          "ordinal": 10,
          "type_info": "Varchar"
        },
        {
          "name": "support_email",
          "ordinal": 11,
          "type_info": "Varchar"
        }
      ],
      "nullable": [false, false, false, true, false, true, true, true, true, false, false, true],
      "parameters": {
        "Left": ["Uuid"]
      }
    },
    "query": "\nSELECT id,\n  created_at,\n  updated_at,\n  deleted_at,\n  course_id,\n  starts_at,\n  ends_at,\n  name,\n  description,\n  teacher_in_charge_name,\n  teacher_in_charge_email,\n  support_email\nFROM course_instances\nWHERE id = $1\n  AND deleted_at IS NULL;\n    "
  },
  "24e90b426456d039b87c68d068c9322a12f846153dc4279fb4d655f8d2c9c4bc": {
    "describe": {
      "columns": [
        {
          "name": "id",
          "ordinal": 0,
          "type_info": "Uuid"
        },
        {
          "name": "created_at",
          "ordinal": 1,
          "type_info": "Timestamptz"
        },
        {
          "name": "updated_at",
          "ordinal": 2,
          "type_info": "Timestamptz"
        },
        {
          "name": "deleted_at",
          "ordinal": 3,
          "type_info": "Timestamptz"
        },
        {
          "name": "exercise_slide_id",
          "ordinal": 4,
          "type_info": "Uuid"
        },
        {
          "name": "course_id",
          "ordinal": 5,
          "type_info": "Uuid"
        },
        {
          "name": "course_instance_id",
          "ordinal": 6,
          "type_info": "Uuid"
        },
        {
          "name": "exam_id",
          "ordinal": 7,
          "type_info": "Uuid"
        },
        {
          "name": "exercise_id",
          "ordinal": 8,
          "type_info": "Uuid"
        },
        {
          "name": "user_id",
          "ordinal": 9,
          "type_info": "Uuid"
        }
      ],
      "nullable": [false, false, false, true, false, true, true, true, false, false],
      "parameters": {
        "Left": ["Uuid", "Uuid", "Uuid", "Uuid", "Uuid", "Uuid", "Uuid"]
      }
    },
    "query": "\nINSERT INTO exercise_slide_submissions (\n    id,\n    exercise_slide_id,\n    course_id,\n    course_instance_id,\n    exam_id,\n    exercise_id,\n    user_id\n  )\nVALUES ($1, $2, $3, $4, $5, $6, $7)\nRETURNING *\n        "
  },
  "2593cfb3820c00b89eef7987b9f14e510916882e68abbd691e970b001e7d5329": {
    "describe": {
      "columns": [
        {
          "name": "id",
          "ordinal": 0,
          "type_info": "Uuid"
        },
        {
          "name": "created_at",
          "ordinal": 1,
          "type_info": "Timestamptz"
        },
        {
          "name": "updated_at",
          "ordinal": 2,
          "type_info": "Timestamptz"
        },
        {
          "name": "course_id",
          "ordinal": 3,
          "type_info": "Uuid"
        },
        {
          "name": "exam_id",
          "ordinal": 4,
          "type_info": "Uuid"
        },
        {
          "name": "chapter_id",
          "ordinal": 5,
          "type_info": "Uuid"
        },
        {
          "name": "url_path",
          "ordinal": 6,
          "type_info": "Varchar"
        },
        {
          "name": "title",
          "ordinal": 7,
          "type_info": "Varchar"
        },
        {
          "name": "deleted_at",
          "ordinal": 8,
          "type_info": "Timestamptz"
        },
        {
          "name": "content",
          "ordinal": 9,
          "type_info": "Jsonb"
        },
        {
          "name": "order_number",
          "ordinal": 10,
          "type_info": "Int4"
        },
        {
          "name": "copied_from",
          "ordinal": 11,
          "type_info": "Uuid"
        }
      ],
      "nullable": [false, false, false, true, true, true, false, false, true, false, false, true],
      "parameters": {
        "Left": ["Uuid"]
      }
    },
    "query": "\nSELECT id,\n  created_at,\n  updated_at,\n  course_id,\n  exam_id,\n  chapter_id,\n  url_path,\n  title,\n  deleted_at,\n  content,\n  order_number,\n  copied_from\nFROM pages p\nWHERE p.chapter_id = $1\n  AND p.deleted_at IS NULL\n  AND p.id NOT IN (\n    SELECT front_page_id\n    FROM chapters c\n    WHERE c.front_page_id = p.id\n  );\n    "
  },
  "267c9d76696bc99642ad6a55744d7effbef43cdc34d12e1ad786385bad6f6a62": {
    "describe": {
      "columns": [
        {
          "name": "id",
          "ordinal": 0,
          "type_info": "Uuid"
        },
        {
          "name": "created_at",
          "ordinal": 1,
          "type_info": "Timestamptz"
        },
        {
          "name": "updated_at",
          "ordinal": 2,
          "type_info": "Timestamptz"
        },
        {
          "name": "exercise_type",
          "ordinal": 3,
          "type_info": "Varchar"
        },
        {
          "name": "assignment",
          "ordinal": 4,
          "type_info": "Jsonb"
        },
        {
          "name": "deleted_at",
          "ordinal": 5,
          "type_info": "Timestamptz"
        },
        {
          "name": "private_spec",
          "ordinal": 6,
          "type_info": "Jsonb"
        },
        {
          "name": "spec_file_id",
          "ordinal": 7,
          "type_info": "Uuid"
        },
        {
          "name": "public_spec",
          "ordinal": 8,
          "type_info": "Jsonb"
        },
        {
          "name": "model_solution_spec",
          "ordinal": 9,
          "type_info": "Jsonb"
        },
        {
          "name": "copied_from",
          "ordinal": 10,
          "type_info": "Uuid"
        },
        {
          "name": "exercise_slide_id",
          "ordinal": 11,
          "type_info": "Uuid"
        }
      ],
      "nullable": [false, false, false, false, false, true, true, true, true, true, true, false],
      "parameters": {
        "Left": ["Uuid"]
      }
    },
    "query": "\nSELECT *\nFROM exercise_tasks\nWHERE exercise_slide_id = $1\n  AND deleted_at IS NULL;\n        "
  },
  "28365215d09d3e7510798b6a617a21e4691743963f9ed92d5fc0c5f9cda7a559": {
    "describe": {
      "columns": [
        {
          "name": "id",
          "ordinal": 0,
          "type_info": "Uuid"
        },
        {
          "name": "name",
          "ordinal": 1,
          "type_info": "Varchar"
        },
        {
          "name": "created_at",
          "ordinal": 2,
          "type_info": "Timestamptz"
        },
        {
          "name": "updated_at",
          "ordinal": 3,
          "type_info": "Timestamptz"
        },
        {
          "name": "organization_id",
          "ordinal": 4,
          "type_info": "Uuid"
        },
        {
          "name": "deleted_at",
          "ordinal": 5,
          "type_info": "Timestamptz"
        },
        {
          "name": "slug",
          "ordinal": 6,
          "type_info": "Varchar"
        },
        {
          "name": "content_search_language",
          "ordinal": 7,
          "type_info": "Text"
        },
        {
          "name": "language_code",
          "ordinal": 8,
          "type_info": "Varchar"
        },
        {
          "name": "copied_from",
          "ordinal": 9,
          "type_info": "Uuid"
        },
        {
          "name": "course_language_group_id",
          "ordinal": 10,
          "type_info": "Uuid"
        },
        {
          "name": "description",
          "ordinal": 11,
          "type_info": "Text"
        },
        {
          "name": "is_draft",
          "ordinal": 12,
          "type_info": "Bool"
        }
      ],
      "nullable": [
        false,
        false,
        false,
        false,
        false,
        true,
        false,
        null,
        false,
        true,
        false,
        true,
        false
      ],
      "parameters": {
        "Left": ["Uuid", "Int8", "Int8"]
      }
    },
    "query": "\nSELECT\n    DISTINCT(c.id),\n    c.name,\n    c.created_at,\n    c.updated_at,\n    c.organization_id,\n    c.deleted_at,\n    c.slug,\n    c.content_search_language::text,\n    c.language_code,\n    c.copied_from,\n    c.course_language_group_id,\n    c.description,\n    c.is_draft\nFROM courses as c\n    LEFT JOIN course_instances as ci on c.id = ci.course_id\nWHERE\n    c.organization_id = $1 AND\n    ci.starts_at < NOW() AND ci.ends_at > NOW() AND\n    c.deleted_at IS NULL AND ci.deleted_at IS NULL\n    LIMIT $2 OFFSET $3;\n        "
  },
  "28bfce5519da0502894a0ee396ee94c5c498958c55f4883409c9cb450b6218be": {
    "describe": {
      "columns": [],
      "nullable": [],
      "parameters": {
        "Left": [
          "Uuid",
          {
            "Custom": {
              "kind": {
                "Enum": ["admin", "assistant", "teacher", "reviewer"]
              },
              "name": "user_role"
            }
          },
          "Uuid"
        ]
      }
    },
    "query": "\nDELETE FROM roles\nWHERE user_id = $1\n  AND role = $2\n  AND course_instance_id = $3\n"
  },
  "2a8d2052e1e241693b19cfc230ea0e1e087f74820b5344b333b2dbe5b3071b89": {
    "describe": {
      "columns": [
        {
          "name": "id",
          "ordinal": 0,
          "type_info": "Uuid"
        },
        {
          "name": "name",
          "ordinal": 1,
          "type_info": "Varchar"
        },
        {
          "name": "created_at",
          "ordinal": 2,
          "type_info": "Timestamptz"
        },
        {
          "name": "updated_at",
          "ordinal": 3,
          "type_info": "Timestamptz"
        },
        {
          "name": "deleted_at",
          "ordinal": 4,
          "type_info": "Timestamptz"
        },
        {
          "name": "slug",
          "ordinal": 5,
          "type_info": "Varchar"
        },
        {
          "name": "organization_image_path",
          "ordinal": 6,
          "type_info": "Varchar"
        },
        {
          "name": "description",
          "ordinal": 7,
          "type_info": "Varchar"
        }
      ],
      "nullable": [false, false, false, false, true, false, true, true],
      "parameters": {
        "Left": ["Uuid"]
      }
    },
    "query": "\nSELECT *\nfrom organizations\nwhere id = $1;"
  },
  "2abaee65f94d36fb9360d9eb3232dcb45b7aa9badbc06563c2e9fc1e2c53e357": {
    "describe": {
      "columns": [
        {
          "name": "id",
          "ordinal": 0,
          "type_info": "Uuid"
        }
      ],
      "nullable": [false],
      "parameters": {
        "Left": [
          "Uuid",
          "Varchar",
          "Jsonb",
          {
            "Custom": {
              "kind": {
                "Enum": ["page-saved", "history-restored"]
              },
              "name": "history_change_reason"
            }
          },
          "Uuid",
          "Uuid"
        ]
      }
    },
    "query": "\n  INSERT INTO page_history (\n    page_id,\n    title,\n    content,\n    history_change_reason,\n    author_user_id,\n    restored_from_id\n  )\nVALUES ($1, $2, $3, $4, $5, $6)\nRETURNING id\n"
  },
  "2b8baf4e767a3e3d591a65f5b99bfe8f1a44e8dce3d446800c8ae7ae5a3717a5": {
    "describe": {
      "columns": [
        {
          "name": "url_path",
          "ordinal": 0,
          "type_info": "Varchar"
        },
        {
          "name": "title",
          "ordinal": 1,
          "type_info": "Varchar"
        },
        {
          "name": "chapter_number",
          "ordinal": 2,
          "type_info": "Int4"
        },
        {
          "name": "chapter_id",
          "ordinal": 3,
          "type_info": "Uuid"
        },
        {
          "name": "chapter_opens_at",
          "ordinal": 4,
          "type_info": "Timestamptz"
        },
        {
          "name": "chapter_front_page_id",
          "ordinal": 5,
          "type_info": "Uuid"
        }
      ],
      "nullable": [false, false, false, false, true, true],
      "parameters": {
        "Left": ["Int4", "Uuid"]
      }
    },
    "query": "\nSELECT p.url_path as url_path,\n  p.title as title,\n  c.chapter_number as chapter_number,\n  c.id as chapter_id,\n  c.opens_at as chapter_opens_at,\n  c.front_page_id as chapter_front_page_id\nFROM chapters c\n  INNER JOIN pages p on c.id = p.chapter_id\nWHERE c.chapter_number = (\n    SELECT MIN(ca.chapter_number)\n    FROM chapters ca\n    WHERE ca.chapter_number > $1\n      AND ca.deleted_at IS NULL\n  )\n  AND c.course_id = $2\n  AND p.deleted_at IS NULL\nORDER BY p.order_number\nLIMIT 1;\n        "
  },
  "2be6fd20afaeeb95299a5020a8455a6fc6e7ce347a0003cca2d87441f324d422": {
    "describe": {
      "columns": [],
      "nullable": [],
      "parameters": {
        "Left": [
          "Varchar",
          "Varchar",
          "Varchar",
          "Varchar",
          "Varchar",
          "Timestamptz",
          "Timestamptz",
          "Uuid"
        ]
      }
    },
    "query": "\nUPDATE course_instances\nSET name = $1,\n  description = $2,\n  teacher_in_charge_name = $3,\n  teacher_in_charge_email = $4,\n  support_email = $5,\n  starts_at = $6,\n  ends_at = $7\nWHERE id = $8\n"
  },
  "2dc3330b399fb3d204887cd2ef29a72cc7df6b66b8ff9ba7872044c8da00bba1": {
    "describe": {
      "columns": [
        {
          "name": "id",
          "ordinal": 0,
          "type_info": "Uuid"
        }
      ],
      "nullable": [false],
      "parameters": {
        "Left": [
          "Uuid",
          {
            "Custom": {
              "kind": {
                "Enum": ["admin", "assistant", "teacher", "reviewer"]
              },
              "name": "user_role"
            }
          },
          "Uuid"
        ]
      }
    },
    "query": "\nINSERT INTO roles (user_id, role, course_id)\nVALUES ($1, $2, $3)\nRETURNING id\n"
  },
  "2e2e94fc2223f01242fa594ea0cb6183aeceab3dd62b9da489a26ffc94ea274d": {
    "describe": {
      "columns": [
        {
          "name": "id",
          "ordinal": 0,
          "type_info": "Uuid"
        },
        {
          "name": "name",
          "ordinal": 1,
          "type_info": "Varchar"
        },
        {
          "name": "created_at",
          "ordinal": 2,
          "type_info": "Timestamptz"
        },
        {
          "name": "updated_at",
          "ordinal": 3,
          "type_info": "Timestamptz"
        },
        {
          "name": "deleted_at",
          "ordinal": 4,
          "type_info": "Timestamptz"
        },
        {
          "name": "slug",
          "ordinal": 5,
          "type_info": "Varchar"
        },
        {
          "name": "organization_image_path",
          "ordinal": 6,
          "type_info": "Varchar"
        },
        {
          "name": "description",
          "ordinal": 7,
          "type_info": "Varchar"
        }
      ],
      "nullable": [false, false, false, false, true, false, true, true],
      "parameters": {
        "Left": ["Text"]
      }
    },
    "query": "\nSELECT *\nFROM organizations\nWHERE slug = $1;\n        "
  },
  "2e8c7d2dd7b81803591de13bb697c898ea9a2554f47e175907398112082cd2f6": {
    "describe": {
      "columns": [
        {
          "name": "id",
          "ordinal": 0,
          "type_info": "Uuid"
        }
      ],
      "nullable": [false],
      "parameters": {
        "Left": []
      }
    },
    "query": "\nINSERT INTO course_language_groups DEFAULT\nVALUES\nRETURNING id;\n        "
  },
  "3017bc588af2b26b7c70ce4428288527aa9873e485b253fd0f35e551544efff9": {
    "describe": {
      "columns": [
        {
          "name": "id",
          "ordinal": 0,
          "type_info": "Uuid"
        }
      ],
      "nullable": [false],
      "parameters": {
        "Left": ["Uuid"]
      }
    },
    "query": "\nINSERT INTO course_language_groups (id)\nVALUES ($1)\nRETURNING id;\n        "
  },
  "306820247b9533af5d464aa15a58f9fcde6a59b1666a3709b32bc1823ad2e970": {
    "describe": {
      "columns": [
        {
          "name": "id",
          "ordinal": 0,
          "type_info": "Uuid"
        },
        {
          "name": "created_at",
          "ordinal": 1,
          "type_info": "Timestamptz"
        },
        {
          "name": "updated_at",
          "ordinal": 2,
          "type_info": "Timestamptz"
        },
        {
          "name": "course_id",
          "ordinal": 3,
          "type_info": "Uuid"
        },
        {
          "name": "deleted_at",
          "ordinal": 4,
          "type_info": "Timestamptz"
        },
        {
          "name": "name",
          "ordinal": 5,
          "type_info": "Varchar"
        },
        {
          "name": "deadline",
          "ordinal": 6,
          "type_info": "Timestamptz"
        },
        {
          "name": "page_id",
          "ordinal": 7,
          "type_info": "Uuid"
        },
        {
          "name": "score_maximum",
          "ordinal": 8,
          "type_info": "Int4"
        },
        {
          "name": "order_number",
          "ordinal": 9,
          "type_info": "Int4"
        },
        {
          "name": "chapter_id",
          "ordinal": 10,
          "type_info": "Uuid"
        },
        {
          "name": "copied_from",
          "ordinal": 11,
          "type_info": "Uuid"
        },
        {
          "name": "exam_id",
          "ordinal": 12,
          "type_info": "Uuid"
        },
        {
          "ordinal": 13,
          "name": "max_tries_per_slide",
          "type_info": "Int4"
        },
        {
          "ordinal": 14,
          "name": "limit_number_of_tries",
          "type_info": "Bool"
        }
      ],
      "nullable": [
        false,
        false,
        false,
        true,
        true,
        false,
        true,
        false,
        false,
        false,
        true,
        true,
<<<<<<< HEAD
        true
      ],
      "parameters": {
        "Left": ["Uuid"]
      }
    },
    "query": "\nSELECT *\nFROM exercises\nWHERE course_id = $1\n  AND deleted_at IS NULL\n"
=======
        true,
        true,
        false
      ]
    }
>>>>>>> 807a89eb
  },
  "32b2e273cd76d67a815caa719ad77495b38155aac7e8fe2be06e6f15cbb63228": {
    "describe": {
      "columns": [
        {
          "name": "id",
          "ordinal": 0,
          "type_info": "Uuid"
        }
      ],
      "nullable": [false],
      "parameters": {
        "Left": ["Uuid", "Uuid", "Uuid", "Uuid"]
      }
    },
    "query": "\nINSERT INTO exercise_task_gradings (\n    exercise_task_submission_id,\n    course_id,\n    exercise_id,\n    exercise_task_id\n  )\nVALUES ($1, $2, $3, $4)\nRETURNING id\n"
  },
  "346af2b8f77a86c90b599b24167da4aee650d1bc3694c8603c4a60fc8cdbe477": {
    "describe": {
      "columns": [
        {
          "name": "id",
          "ordinal": 0,
          "type_info": "Uuid"
        }
      ],
      "nullable": [false],
      "parameters": {
        "Left": ["Uuid", "Uuid", "Varchar", "Text", "Uuid"]
      }
    },
    "query": "\nINSERT INTO feedback(user_id, course_id, feedback_given, selected_text, page_id)\nVALUES ($1, $2, $3, $4, $5)\nRETURNING id\n"
  },
  "35113aa3e7d61c91d5f9befed9ad66e3cd72c77d21b7639dd18af3f4feb8c12f": {
    "describe": {
      "columns": [
        {
          "name": "id",
          "ordinal": 0,
          "type_info": "Uuid"
        },
        {
          "name": "name",
          "ordinal": 1,
          "type_info": "Varchar"
        },
        {
          "name": "created_at",
          "ordinal": 2,
          "type_info": "Timestamptz"
        },
        {
          "name": "updated_at",
          "ordinal": 3,
          "type_info": "Timestamptz"
        },
        {
          "name": "deleted_at",
          "ordinal": 4,
          "type_info": "Timestamptz"
        },
        {
          "name": "slug",
          "ordinal": 5,
          "type_info": "Varchar"
        },
        {
          "name": "organization_image_path",
          "ordinal": 6,
          "type_info": "Varchar"
        },
        {
          "name": "description",
          "ordinal": 7,
          "type_info": "Varchar"
        }
      ],
      "nullable": [false, false, false, false, true, false, true, true],
      "parameters": {
        "Left": ["Varchar", "Uuid"]
      }
    },
    "query": "\nUPDATE organizations\nSET organization_image_path = $1\nWHERE id = $2\nRETURNING *;"
  },
  "372bcb80e46222ec87affb245247c9bbc6f44f2a4c5de331e9a66d0652f86710": {
    "describe": {
      "columns": [
        {
          "name": "id",
          "ordinal": 0,
          "type_info": "Uuid"
        },
        {
          "name": "name",
          "ordinal": 1,
          "type_info": "Varchar"
        },
        {
          "name": "created_at",
          "ordinal": 2,
          "type_info": "Timestamptz"
        },
        {
          "name": "updated_at",
          "ordinal": 3,
          "type_info": "Timestamptz"
        },
        {
          "name": "organization_id",
          "ordinal": 4,
          "type_info": "Uuid"
        },
        {
          "name": "deleted_at",
          "ordinal": 5,
          "type_info": "Timestamptz"
        },
        {
          "name": "slug",
          "ordinal": 6,
          "type_info": "Varchar"
        },
        {
          "name": "content_search_language",
          "ordinal": 7,
          "type_info": "Text"
        },
        {
          "name": "language_code",
          "ordinal": 8,
          "type_info": "Varchar"
        },
        {
          "name": "copied_from",
          "ordinal": 9,
          "type_info": "Uuid"
        },
        {
          "name": "course_language_group_id",
          "ordinal": 10,
          "type_info": "Uuid"
        },
        {
          "name": "description",
          "ordinal": 11,
          "type_info": "Text"
        },
        {
          "name": "is_draft",
          "ordinal": 12,
          "type_info": "Bool"
        }
      ],
      "nullable": [
        false,
        false,
        false,
        false,
        false,
        true,
        false,
        null,
        false,
        true,
        false,
        true,
        false
      ],
      "parameters": {
        "Left": ["Varchar", "Bool", "Uuid"]
      }
    },
    "query": "\nUPDATE courses\nSET name = $1,\n  is_draft = $2\nWHERE id = $3\nRETURNING id,\n  name,\n  created_at,\n  updated_at,\n  organization_id,\n  deleted_at,\n  slug,\n  content_search_language::text,\n  language_code,\n  copied_from,\n  course_language_group_id,\n  description,\n  is_draft\n    "
  },
  "375b467ba026680d07ba6fa844de91afd942e86b2715431e41b6788df0d2b3c0": {
    "describe": {
      "columns": [
        {
          "name": "id",
          "ordinal": 0,
          "type_info": "Uuid"
        },
        {
          "name": "created_at",
          "ordinal": 1,
          "type_info": "Timestamptz"
        },
        {
          "name": "updated_at",
          "ordinal": 2,
          "type_info": "Timestamptz"
        },
        {
          "name": "deleted_at",
          "ordinal": 3,
          "type_info": "Timestamptz"
        },
        {
          "name": "upstream_id",
          "ordinal": 4,
          "type_info": "Int4"
        },
        {
          "name": "email",
          "ordinal": 5,
          "type_info": "Varchar"
        },
        {
          "name": "first_name",
          "ordinal": 6,
          "type_info": "Varchar"
        },
        {
          "name": "last_name",
          "ordinal": 7,
          "type_info": "Varchar"
        }
      ],
      "nullable": [false, false, false, true, true, false, true, true],
      "parameters": {
        "Left": ["Int4"]
      }
    },
    "query": "SELECT * FROM users WHERE upstream_id = $1"
  },
  "37dfaa87dd74a4c1f409cd120e6997847616214878ae8a66b326699fa8633ad3": {
    "describe": {
      "columns": [
        {
          "name": "id",
          "ordinal": 0,
          "type_info": "Uuid"
        },
        {
          "name": "name",
          "ordinal": 1,
          "type_info": "Varchar"
        },
        {
          "name": "course_id",
          "ordinal": 2,
          "type_info": "Uuid"
        },
        {
          "name": "chapter_number",
          "ordinal": 3,
          "type_info": "Int4"
        },
        {
          "name": "created_at",
          "ordinal": 4,
          "type_info": "Timestamptz"
        },
        {
          "name": "updated_at",
          "ordinal": 5,
          "type_info": "Timestamptz"
        },
        {
          "name": "deleted_at",
          "ordinal": 6,
          "type_info": "Timestamptz"
        },
        {
          "name": "front_page_id",
          "ordinal": 7,
          "type_info": "Uuid"
        },
        {
          "name": "opens_at",
          "ordinal": 8,
          "type_info": "Timestamptz"
        },
        {
          "name": "chapter_image_path",
          "ordinal": 9,
          "type_info": "Varchar"
        },
        {
          "name": "copied_from",
          "ordinal": 10,
          "type_info": "Uuid"
        },
        {
          "name": "deadline",
          "ordinal": 11,
          "type_info": "Timestamptz"
        }
      ],
      "nullable": [false, false, false, false, false, false, true, true, true, true, true, true],
      "parameters": {
        "Left": ["Uuid"]
      }
    },
    "query": "\nUPDATE chapters\nSET deleted_at = now()\nWHERE id = $1\nRETURNING *;\n"
  },
  "3924a8462c26cbf1dd766605810cc5db4b523ae7cbe412d5d07fe3c4d4944e51": {
    "describe": {
      "columns": [],
      "nullable": [],
      "parameters": {
        "Left": ["Uuid"]
      }
    },
    "query": "UPDATE pages SET deleted_at = now() WHERE chapter_id = $1;"
  },
  "3a3fa537038bdbeb11c9454487111b56afaa5230c97546dc0b29554446bfa27d": {
    "describe": {
      "columns": [
        {
          "name": "score_given",
          "ordinal": 0,
          "type_info": "Float4"
        },
        {
          "name": "exercise_id",
          "ordinal": 1,
          "type_info": "Uuid"
        }
      ],
      "nullable": [null, false],
      "parameters": {
        "Left": ["UuidArray", "Uuid", "Uuid"]
      }
    },
    "query": "\nSELECT COALESCE(ues.score_given, 0) AS score_given,\n  ues.exercise_id AS exercise_id\nFROM user_exercise_states AS ues\nWHERE ues.deleted_at IS NULL\n  AND ues.exercise_id IN (\n    SELECT UNNEST($1::uuid [])\n  )\n  AND ues.course_instance_id = $2\n  AND ues.user_id = $3;\n        "
  },
  "3cfa60a3aa02306a61d9a0fc8faadefde42a9c78b5c3a71b12ed35e17f7dd9f3": {
    "describe": {
      "columns": [
        {
          "name": "user_id",
          "ordinal": 0,
          "type_info": "Uuid"
        },
        {
          "name": "email",
          "ordinal": 1,
          "type_info": "Varchar"
        },
        {
          "name": "points_for_exercises",
          "ordinal": 2,
          "type_info": "Jsonb"
        }
      ],
      "nullable": [false, false, null],
      "parameters": {
        "Left": ["Uuid"]
      }
    },
    "query": "\nSELECT user_id,\n  email,\n  to_jsonb(array_agg(to_jsonb(uue) - 'email' - 'user_id')) AS points_for_exercises\nFROM (\n    SELECT u.id AS user_id,\n      u.email,\n      exercise_id,\n      COALESCE(score_given, 0) as score_given\n    FROM user_exercise_states ues\n      JOIN users u ON u.id = ues.user_id\n      JOIN exercises e ON e.id = ues.exercise_id\n    WHERE ues.exam_id = $1\n      AND ues.deleted_at IS NULL\n      AND u.deleted_at IS NULL\n      AND e.deleted_at IS NULL\n  ) as uue\nGROUP BY user_id,\n  email\n"
  },
  "3e428bdd951fadaeac24cab7e991c4928f8c58df8dd45c61fbb8779b5ddcbe85": {
    "describe": {
      "columns": [],
      "nullable": [],
      "parameters": {
        "Left": ["Uuid", "Uuid", "Uuid"]
      }
    },
    "query": "\nINSERT INTO course_instance_enrollments (user_id, course_id, course_instance_id)\nVALUES ($1, $2, $3)\n"
  },
  "41bfc1ec883c1c478816ca6963cb741eaf78ec415adb22708e1cd1fee2b60126": {
    "describe": {
      "columns": [
        {
          "name": "user_id",
          "ordinal": 0,
          "type_info": "Uuid"
        },
        {
          "name": "exercise_id",
          "ordinal": 1,
          "type_info": "Uuid"
        },
        {
          "name": "course_instance_id",
          "ordinal": 2,
          "type_info": "Uuid"
        },
        {
          "name": "exam_id",
          "ordinal": 3,
          "type_info": "Uuid"
        },
        {
          "name": "created_at",
          "ordinal": 4,
          "type_info": "Timestamptz"
        },
        {
          "name": "updated_at",
          "ordinal": 5,
          "type_info": "Timestamptz"
        },
        {
          "name": "deleted_at",
          "ordinal": 6,
          "type_info": "Timestamptz"
        },
        {
          "name": "score_given",
          "ordinal": 7,
          "type_info": "Float4"
        },
        {
          "name": "grading_progress: _",
          "ordinal": 8,
          "type_info": {
            "Custom": {
              "kind": {
                "Enum": ["fully-graded", "pending", "pending-manual", "failed", "not-ready"]
              },
              "name": "grading_progress"
            }
          }
        },
        {
          "name": "activity_progress: _",
          "ordinal": 9,
          "type_info": {
            "Custom": {
              "kind": {
                "Enum": ["initialized", "started", "in-progress", "submitted", "completed"]
              },
              "name": "activity_progress"
            }
          }
        },
        {
          "name": "selected_exercise_slide_id",
          "ordinal": 10,
          "type_info": "Uuid"
        }
      ],
      "nullable": [false, false, true, true, false, false, true, true, false, false, true],
      "parameters": {
        "Left": ["Uuid", "Uuid", "Uuid", "Uuid"]
      }
    },
    "query": "\nSELECT user_id,\n  exercise_id,\n  course_instance_id,\n  exam_id,\n  created_at,\n  updated_at,\n  deleted_at,\n  score_given,\n  grading_progress as \"grading_progress: _\",\n  activity_progress as \"activity_progress: _\",\n  selected_exercise_slide_id\nFROM user_exercise_states\nWHERE user_id = $1\n  AND exercise_id = $2\n  AND (course_instance_id = $3 OR exam_id = $4)\n      "
  },
  "4259ec089db3e3a1025b9558604253650202334b42ec60eb22a9d9359b87fc18": {
    "describe": {
      "columns": [
        {
          "name": "id",
          "ordinal": 0,
          "type_info": "Uuid"
        },
        {
          "name": "created_at",
          "ordinal": 1,
          "type_info": "Timestamptz"
        },
        {
          "name": "updated_at",
          "ordinal": 2,
          "type_info": "Timestamptz"
        },
        {
          "name": "exercise_task_submission_id",
          "ordinal": 3,
          "type_info": "Uuid"
        },
        {
          "name": "course_id",
          "ordinal": 4,
          "type_info": "Uuid"
        },
        {
          "name": "exam_id",
          "ordinal": 5,
          "type_info": "Uuid"
        },
        {
          "name": "exercise_id",
          "ordinal": 6,
          "type_info": "Uuid"
        },
        {
          "name": "exercise_task_id",
          "ordinal": 7,
          "type_info": "Uuid"
        },
        {
          "name": "grading_priority",
          "ordinal": 8,
          "type_info": "Int4"
        },
        {
          "name": "score_given",
          "ordinal": 9,
          "type_info": "Float4"
        },
        {
          "name": "grading_progress: _",
          "ordinal": 10,
          "type_info": {
            "Custom": {
              "kind": {
                "Enum": ["fully-graded", "pending", "pending-manual", "failed", "not-ready"]
              },
              "name": "grading_progress"
            }
          }
        },
        {
          "name": "user_points_update_strategy: _",
          "ordinal": 11,
          "type_info": {
            "Custom": {
              "kind": {
                "Enum": [
                  "can-add-points-but-cannot-remove-points",
                  "can-add-points-and-can-remove-points"
                ]
              },
              "name": "user_points_update_strategy"
            }
          }
        },
        {
          "name": "unscaled_score_maximum",
          "ordinal": 12,
          "type_info": "Int4"
        },
        {
          "name": "unscaled_score_given",
          "ordinal": 13,
          "type_info": "Float4"
        },
        {
          "name": "grading_started_at",
          "ordinal": 14,
          "type_info": "Timestamptz"
        },
        {
          "name": "grading_completed_at",
          "ordinal": 15,
          "type_info": "Timestamptz"
        },
        {
          "name": "feedback_json",
          "ordinal": 16,
          "type_info": "Jsonb"
        },
        {
          "name": "feedback_text",
          "ordinal": 17,
          "type_info": "Text"
        },
        {
          "name": "deleted_at",
          "ordinal": 18,
          "type_info": "Timestamptz"
        }
      ],
      "nullable": [
        false,
        false,
        false,
        false,
        true,
        true,
        false,
        false,
        false,
        true,
        false,
        false,
        true,
        true,
        true,
        true,
        true,
        true,
        true
      ],
      "parameters": {
        "Left": ["Uuid"]
      }
    },
    "query": "\nSELECT id,\n  created_at,\n  updated_at,\n  exercise_task_submission_id,\n  course_id,\n  exam_id,\n  exercise_id,\n  exercise_task_id,\n  grading_priority,\n  score_given,\n  grading_progress as \"grading_progress: _\",\n  user_points_update_strategy as \"user_points_update_strategy: _\",\n  unscaled_score_maximum,\n  unscaled_score_given,\n  grading_started_at,\n  grading_completed_at,\n  feedback_json,\n  feedback_text,\n  deleted_at\nFROM exercise_task_gradings\nWHERE exercise_task_submission_id = $1\n  AND deleted_at IS NULL\n        "
  },
  "42788ebc1b44924d1a2fec48d2d374c6761a01819238903738e3ed94597f6bca": {
    "describe": {
      "columns": [
        {
          "name": "id",
          "ordinal": 0,
          "type_info": "Uuid"
        }
      ],
      "nullable": [false],
      "parameters": {
        "Left": ["Uuid", "Text", "Uuid"]
      }
    },
    "query": "\nINSERT INTO url_redirections (destination_page_id, old_url_path, course_id)\nSELECT $1, $2, $3\nRETURNING id\n"
  },
  "42bb90fd049adc897da8bdd2b82ab5b13af558433fae08261cecd5facb0c2f4f": {
    "describe": {
      "columns": [
        {
          "name": "count",
          "ordinal": 0,
          "type_info": "Int8"
        }
      ],
      "nullable": [null],
      "parameters": {
        "Left": ["Uuid"]
      }
    },
    "query": "\nSELECT COUNT(*) as count\nFROM exercise_slide_submissions\nWHERE exercise_id = $1\n"
  },
  "436a4b6e66a08b6449ee12211e083a2291b3665a8b580e585fb211f451bd3a15": {
    "describe": {
      "columns": [
        {
          "name": "id",
          "ordinal": 0,
          "type_info": "Uuid"
        },
        {
          "name": "name",
          "ordinal": 1,
          "type_info": "Varchar"
        },
        {
          "name": "course_id",
          "ordinal": 2,
          "type_info": "Uuid"
        },
        {
          "name": "chapter_number",
          "ordinal": 3,
          "type_info": "Int4"
        },
        {
          "name": "created_at",
          "ordinal": 4,
          "type_info": "Timestamptz"
        },
        {
          "name": "updated_at",
          "ordinal": 5,
          "type_info": "Timestamptz"
        },
        {
          "name": "deleted_at",
          "ordinal": 6,
          "type_info": "Timestamptz"
        },
        {
          "name": "front_page_id",
          "ordinal": 7,
          "type_info": "Uuid"
        },
        {
          "name": "opens_at",
          "ordinal": 8,
          "type_info": "Timestamptz"
        },
        {
          "name": "chapter_image_path",
          "ordinal": 9,
          "type_info": "Varchar"
        },
        {
          "name": "copied_from",
          "ordinal": 10,
          "type_info": "Uuid"
        },
        {
          "name": "deadline",
          "ordinal": 11,
          "type_info": "Timestamptz"
        }
      ],
      "nullable": [false, false, false, false, false, false, true, true, true, true, true, true],
      "parameters": {
        "Left": ["Uuid", "Uuid"]
      }
    },
    "query": "\nUPDATE chapters\nSET front_page_id = $1\nWHERE id = $2\nRETURNING *;\n        "
  },
  "438826ebe59c90f50b22e0cbd7c3599c21a2cd6f5727f077c6fa9b4f9b1aedd6": {
    "describe": {
      "columns": [],
      "nullable": [],
      "parameters": {
        "Left": ["Uuid", "Varchar", "Uuid", "Int4"]
      }
    },
    "query": "UPDATE pages SET url_path = $2, chapter_id = $3, order_number = $4 WHERE pages.id = $1"
  },
  "43bd86b52b6834f11c68bbe73feef8a34f444934be89ac77bdf9bfe6d3f0f910": {
    "describe": {
      "columns": [
        {
          "name": "id",
          "ordinal": 0,
          "type_info": "Uuid"
        },
        {
          "name": "name",
          "ordinal": 1,
          "type_info": "Varchar"
        },
        {
          "name": "course_id",
          "ordinal": 2,
          "type_info": "Uuid"
        },
        {
          "name": "chapter_number",
          "ordinal": 3,
          "type_info": "Int4"
        },
        {
          "name": "created_at",
          "ordinal": 4,
          "type_info": "Timestamptz"
        },
        {
          "name": "updated_at",
          "ordinal": 5,
          "type_info": "Timestamptz"
        },
        {
          "name": "deleted_at",
          "ordinal": 6,
          "type_info": "Timestamptz"
        },
        {
          "name": "front_page_id",
          "ordinal": 7,
          "type_info": "Uuid"
        },
        {
          "name": "opens_at",
          "ordinal": 8,
          "type_info": "Timestamptz"
        },
        {
          "name": "chapter_image_path",
          "ordinal": 9,
          "type_info": "Varchar"
        },
        {
          "name": "copied_from",
          "ordinal": 10,
          "type_info": "Uuid"
        },
        {
          "name": "deadline",
          "ordinal": 11,
          "type_info": "Timestamptz"
        }
      ],
      "nullable": [false, false, false, false, false, false, true, true, true, true, true, true],
      "parameters": {
        "Left": ["Varchar", "Uuid"]
      }
    },
    "query": "\nUPDATE chapters\nSET chapter_image_path = $1\nWHERE id = $2\nRETURNING *;"
  },
  "4422d198c0e9c4502344c5b1145df37a6cf0b8a85e43390dfc3c5a1ed57549d2": {
    "describe": {
      "columns": [
        {
          "name": "id",
          "ordinal": 0,
          "type_info": "Uuid"
        },
        {
          "name": "course_id",
          "ordinal": 1,
          "type_info": "Uuid"
        },
        {
          "name": "course_name",
          "ordinal": 2,
          "type_info": "Varchar"
        },
        {
          "name": "name",
          "ordinal": 3,
          "type_info": "Varchar"
        }
      ],
      "nullable": [false, false, false, false],
      "parameters": {
        "Left": ["Uuid"]
      }
    },
    "query": "\nSELECT exams.id,\n  courses.id as course_id,\n  courses.name as course_name,\n  exams.name\nFROM exams\n  JOIN course_exams ON course_exams.exam_id = exams.id\n  JOIN courses ON courses.id = course_exams.course_id\nWHERE exams.organization_id = $1\n  AND exams.deleted_at IS NULL\n  AND courses.deleted_at IS NULL\n"
  },
  "445c9198fd7adf664578f0c13c4e1c9f99198771c7d0fac8dd75f54e1875dc8e": {
    "describe": {
      "columns": [
        {
          "name": "id",
          "ordinal": 0,
          "type_info": "Uuid"
        },
        {
          "name": "created_at",
          "ordinal": 1,
          "type_info": "Timestamptz"
        },
        {
          "name": "updated_at",
          "ordinal": 2,
          "type_info": "Timestamptz"
        },
        {
          "name": "deleted_at",
          "ordinal": 3,
          "type_info": "Timestamptz"
        },
        {
          "name": "exercise_slide_id",
          "ordinal": 4,
          "type_info": "Uuid"
        },
        {
          "name": "course_id",
          "ordinal": 5,
          "type_info": "Uuid"
        },
        {
          "name": "course_instance_id",
          "ordinal": 6,
          "type_info": "Uuid"
        },
        {
          "name": "exam_id",
          "ordinal": 7,
          "type_info": "Uuid"
        },
        {
          "name": "exercise_id",
          "ordinal": 8,
          "type_info": "Uuid"
        },
        {
          "name": "user_id",
          "ordinal": 9,
          "type_info": "Uuid"
        }
      ],
      "nullable": [false, false, false, true, false, true, true, true, false, false],
      "parameters": {
        "Left": ["Uuid", "Uuid", "Uuid", "Uuid", "Uuid", "Uuid"]
      }
    },
    "query": "\nINSERT INTO exercise_slide_submissions (\n    exercise_slide_id,\n    course_id,\n    course_instance_id,\n    exam_id,\n    exercise_id,\n    user_id\n  )\nVALUES ($1, $2, $3, $4, $5, $6)\nRETURNING *\n        "
  },
  "4bcf93034b7f1e2a30d12f895c2e8c394094dd5b057cbbd89a5715ad9518ef9d": {
    "describe": {
      "columns": [],
      "nullable": [],
      "parameters": {
        "Left": ["Uuid"]
      }
    },
    "query": "\n  UPDATE exercises\n  SET deleted_at = now()\n  WHERE page_id = $1\n          "
  },
  "4c1c90488e758f959a27a91a32decb1057674d9f57732a9cceef61effae80419": {
    "describe": {
      "columns": [
        {
          "name": "id",
          "ordinal": 0,
          "type_info": "Uuid"
        },
        {
          "name": "created_at",
          "ordinal": 1,
          "type_info": "Timestamptz"
        },
        {
          "name": "updated_at",
          "ordinal": 2,
          "type_info": "Timestamptz"
        },
        {
          "name": "course_id",
          "ordinal": 3,
          "type_info": "Uuid"
        },
        {
          "name": "exam_id",
          "ordinal": 4,
          "type_info": "Uuid"
        },
        {
          "name": "chapter_id",
          "ordinal": 5,
          "type_info": "Uuid"
        },
        {
          "name": "url_path",
          "ordinal": 6,
          "type_info": "Varchar"
        },
        {
          "name": "title",
          "ordinal": 7,
          "type_info": "Varchar"
        },
        {
          "name": "deleted_at",
          "ordinal": 8,
          "type_info": "Timestamptz"
        },
        {
          "name": "content",
          "ordinal": 9,
          "type_info": "Jsonb"
        },
        {
          "name": "order_number",
          "ordinal": 10,
          "type_info": "Int4"
        },
        {
          "name": "copied_from",
          "ordinal": 11,
          "type_info": "Uuid"
        }
      ],
      "nullable": [false, false, false, true, true, true, false, false, true, false, false, true],
      "parameters": {
        "Left": ["Uuid", "Jsonb", "Varchar", "Varchar", "Uuid"]
      }
    },
    "query": "\nUPDATE pages\nSET content = $2,\n  url_path = $3,\n  title = $4,\n  chapter_id = $5\nWHERE id = $1\nRETURNING id,\n  created_at,\n  updated_at,\n  course_id,\n  exam_id,\n  chapter_id,\n  url_path,\n  title,\n  deleted_at,\n  content,\n  order_number,\n  copied_from\n        "
  },
  "4c7587a63fa11311dbe3b3466599276be54d129f90ce6721b7ae33c08156b83b": {
    "describe": {
      "columns": [
        {
          "name": "isodow",
          "ordinal": 0,
          "type_info": "Int4"
        },
        {
          "name": "hour",
          "ordinal": 1,
          "type_info": "Int4"
        },
        {
          "name": "count",
          "ordinal": 2,
          "type_info": "Int4"
        }
      ],
      "nullable": [null, null, null],
      "parameters": {
        "Left": ["Uuid"]
      }
    },
    "query": "\nSELECT date_part('isodow', created_at)::integer isodow,\n  date_part('hour', created_at)::integer \"hour\",\n  count(*)::integer\nFROM exercise_slide_submissions\nWHERE course_id = $1\nGROUP BY isodow,\n  \"hour\"\nORDER BY isodow,\n  hour;\n          "
  },
  "4d463289b30366e199adbf4801cc8a685da54990989a74b6c07e592234f41e1b": {
    "describe": {
      "columns": [],
      "nullable": [],
      "parameters": {
        "Left": ["Uuid"]
      }
    },
    "query": "UPDATE exercise_tasks SET deleted_at = now() WHERE deleted_at IS NULL AND exercise_slide_id IN (SELECT id FROM exercise_slides WHERE exercise_slides.deleted_at IS NULL AND exercise_id IN (SELECT id FROM exercises WHERE chapter_id = $1 AND exercises.deleted_at IS NULL));"
  },
  "4dd782cd803242c13bb09a513ce1b947433a940989d46a40391a4564e305dfa8": {
    "query": "SELECT * FROM organizations WHERE deleted_at IS NULL ORDER BY name;",
    "describe": {
      "columns": [
        {
          "ordinal": 0,
          "name": "id",
          "type_info": "Uuid"
        },
        {
          "ordinal": 1,
          "name": "name",
          "type_info": "Varchar"
        },
        {
          "ordinal": 2,
          "name": "created_at",
          "type_info": "Timestamptz"
        },
        {
          "ordinal": 3,
          "name": "updated_at",
          "type_info": "Timestamptz"
        },
        {
          "ordinal": 4,
          "name": "deleted_at",
          "type_info": "Timestamptz"
        },
        {
          "ordinal": 5,
          "name": "slug",
          "type_info": "Varchar"
        },
        {
          "ordinal": 6,
          "name": "organization_image_path",
          "type_info": "Varchar"
        },
        {
          "ordinal": 7,
          "name": "description",
          "type_info": "Varchar"
        }
      ],
      "parameters": {
        "Left": []
      },
      "nullable": [false, false, false, false, true, false, true, true]
    }
  },
  "4e0c321cdf774495ae5abb90d777362066957858b50f1da00e85dcb062f573e8": {
    "describe": {
      "columns": [
        {
          "name": "id",
          "ordinal": 0,
          "type_info": "Uuid"
        },
        {
          "name": "created_at",
          "ordinal": 1,
          "type_info": "Timestamptz"
        },
        {
          "name": "updated_at",
          "ordinal": 2,
          "type_info": "Timestamptz"
        },
        {
          "name": "course_id",
          "ordinal": 3,
          "type_info": "Uuid"
        },
        {
          "name": "exam_id",
          "ordinal": 4,
          "type_info": "Uuid"
        },
        {
          "name": "chapter_id",
          "ordinal": 5,
          "type_info": "Uuid"
        },
        {
          "name": "url_path",
          "ordinal": 6,
          "type_info": "Varchar"
        },
        {
          "name": "title",
          "ordinal": 7,
          "type_info": "Varchar"
        },
        {
          "name": "deleted_at",
          "ordinal": 8,
          "type_info": "Timestamptz"
        },
        {
          "name": "content",
          "ordinal": 9,
          "type_info": "Jsonb"
        },
        {
          "name": "order_number",
          "ordinal": 10,
          "type_info": "Int4"
        },
        {
          "name": "copied_from",
          "ordinal": 11,
          "type_info": "Uuid"
        }
      ],
      "nullable": [false, false, false, true, true, true, false, false, true, false, false, true],
      "parameters": {
        "Left": ["Uuid", "Text"]
      }
    },
    "query": "\nSELECT pages.id,\n  pages.created_at,\n  pages.updated_at,\n  pages.course_id,\n  pages.exam_id,\n  pages.chapter_id,\n  pages.url_path,\n  pages.title,\n  pages.deleted_at,\n  pages.content,\n  pages.order_number,\n  pages.copied_from\nFROM url_redirections\n  JOIN pages on pages.id = url_redirections.destination_page_id\nWHERE url_redirections.course_id = $1\n  AND old_url_path = $2\n  AND url_redirections.deleted_at IS NULL\n  AND pages.deleted_at IS NULL;\n    "
  },
  "4f7e2b9650e10a87e8df9091b99fb43d3eb68974730a3c08dc6a63ae3ec4f92e": {
    "describe": {
      "columns": [
        {
          "name": "user_id",
          "ordinal": 0,
          "type_info": "Uuid"
        },
        {
          "name": "course_language_group_id",
          "ordinal": 1,
          "type_info": "Uuid"
        },
        {
          "name": "created_at",
          "ordinal": 2,
          "type_info": "Timestamptz"
        },
        {
          "name": "updated_at",
          "ordinal": 3,
          "type_info": "Timestamptz"
        },
        {
          "name": "deleted_at",
          "ordinal": 4,
          "type_info": "Timestamptz"
        },
        {
          "name": "current_course_id",
          "ordinal": 5,
          "type_info": "Uuid"
        },
        {
          "name": "current_course_instance_id",
          "ordinal": 6,
          "type_info": "Uuid"
        }
      ],
      "nullable": [false, false, false, false, true, false, false],
      "parameters": {
        "Left": ["Uuid", "Uuid"]
      }
    },
    "query": "\nSELECT ucs.*\nFROM courses c\n  JOIN user_course_settings ucs ON (\n    ucs.course_language_group_id = c.course_language_group_id\n  )\nWHERE c.id = $1\n  AND ucs.user_id = $2\n  AND c.deleted_at IS NULL\n  AND ucs.deleted_at IS NULL;\n        "
  },
  "526638aeba291dfa86178ed122d1e4d1ce8f48f75744fce5618fbd989d8cdbb2": {
    "describe": {
      "columns": [
        {
          "name": "user_id",
          "ordinal": 0,
          "type_info": "Uuid"
        },
        {
          "name": "exercise_id",
          "ordinal": 1,
          "type_info": "Uuid"
        },
        {
          "name": "course_instance_id",
          "ordinal": 2,
          "type_info": "Uuid"
        },
        {
          "name": "exam_id",
          "ordinal": 3,
          "type_info": "Uuid"
        },
        {
          "name": "created_at",
          "ordinal": 4,
          "type_info": "Timestamptz"
        },
        {
          "name": "updated_at",
          "ordinal": 5,
          "type_info": "Timestamptz"
        },
        {
          "name": "deleted_at",
          "ordinal": 6,
          "type_info": "Timestamptz"
        },
        {
          "name": "score_given",
          "ordinal": 7,
          "type_info": "Float4"
        },
        {
          "name": "grading_progress: _",
          "ordinal": 8,
          "type_info": {
            "Custom": {
              "kind": {
                "Enum": ["fully-graded", "pending", "pending-manual", "failed", "not-ready"]
              },
              "name": "grading_progress"
            }
          }
        },
        {
          "name": "activity_progress: _",
          "ordinal": 9,
          "type_info": {
            "Custom": {
              "kind": {
                "Enum": ["initialized", "started", "in-progress", "submitted", "completed"]
              },
              "name": "activity_progress"
            }
          }
        },
        {
          "name": "selected_exercise_slide_id",
          "ordinal": 10,
          "type_info": "Uuid"
        }
      ],
      "nullable": [false, false, true, true, false, false, true, true, false, false, true],
      "parameters": {
        "Left": ["Uuid", "Uuid", "Uuid", "Uuid"]
      }
    },
    "query": "\nSELECT user_id,\n  exercise_id,\n  course_instance_id,\n  exam_id,\n  created_at,\n  updated_at,\n  deleted_at,\n  score_given,\n  grading_progress as \"grading_progress: _\",\n  activity_progress as \"activity_progress: _\",\n  selected_exercise_slide_id\nFROM user_exercise_states\nWHERE user_id = $1\n  AND exercise_id = $2\n  AND (course_instance_id = $3 OR exam_id = $4)\n"
  },
  "53bfa80a5ca2c543393bbe2266c1129ea103eb4699aaf0fd1445b8daeb408cd0": {
    "describe": {
      "columns": [
        {
          "name": "organization_id",
          "ordinal": 0,
          "type_info": "Uuid"
        }
      ],
      "nullable": [false],
      "parameters": {
        "Left": ["Uuid"]
      }
    },
    "query": "\nSELECT organization_id\nFROM exams\nWHERE id = $1\n"
  },
  "53e26910f60193f83389cea5ba2197fb520a0733034ed9fb423dd1f1edccdc90": {
    "describe": {
      "columns": [
        {
          "name": "id",
          "ordinal": 0,
          "type_info": "Uuid"
        },
        {
          "name": "copied_from",
          "ordinal": 1,
          "type_info": "Uuid"
        }
      ],
      "nullable": [false, true],
      "parameters": {
        "Left": ["Uuid", "Uuid"]
      }
    },
    "query": "\nINSERT INTO exercises (\n    id,\n    course_id,\n    name,\n    deadline,\n    page_id,\n    score_maximum,\n    order_number,\n    chapter_id,\n    copied_from\n  )\nSELECT uuid_generate_v5($1, id::text),\n  $1,\n  name,\n  deadline,\n  uuid_generate_v5($1, page_id::text),\n  score_maximum,\n  order_number,\n  chapter_id,\n  id\nFROM exercises\nWHERE course_id = $2\nRETURNING id,\n  copied_from;\n    "
  },
  "55d2baac7d8ce3670047a6388219d46faaac72bb6f7f6769b28fa320d601652c": {
    "describe": {
      "columns": [
        {
          "name": "exercise_service_id",
          "ordinal": 0,
          "type_info": "Uuid"
        },
        {
          "name": "created_at",
          "ordinal": 1,
          "type_info": "Timestamptz"
        },
        {
          "name": "updated_at",
          "ordinal": 2,
          "type_info": "Timestamptz"
        },
        {
          "name": "grade_endpoint_path",
          "ordinal": 3,
          "type_info": "Varchar"
        },
        {
          "name": "public_spec_endpoint_path",
          "ordinal": 4,
          "type_info": "Varchar"
        },
        {
          "name": "model_solution_path",
          "ordinal": 5,
          "type_info": "Varchar"
        },
        {
          "name": "exercise_type_specific_user_interface_iframe",
          "ordinal": 6,
          "type_info": "Varchar"
        }
      ],
      "nullable": [false, false, false, false, false, false, false],
      "parameters": {
        "Left": ["Uuid", "Varchar", "Varchar", "Varchar", "Varchar"]
      }
    },
    "query": "\nINSERT INTO exercise_service_info (\n    exercise_service_id,\n    exercise_type_specific_user_interface_iframe,\n    grade_endpoint_path,\n    public_spec_endpoint_path,\n    model_solution_path\n  )\nVALUES ($1, $2, $3, $4, $5)\nRETURNING *\n"
  },
  "56037e53515928c3ab579d20987fe6deb1242ef64aeced8a27a75e9082821b09": {
    "describe": {
      "columns": [
        {
          "name": "id",
          "ordinal": 0,
          "type_info": "Uuid"
        },
        {
          "name": "created_at",
          "ordinal": 1,
          "type_info": "Timestamptz"
        },
        {
          "name": "updated_at",
          "ordinal": 2,
          "type_info": "Timestamptz"
        },
        {
          "name": "exercise_task_submission_id",
          "ordinal": 3,
          "type_info": "Uuid"
        },
        {
          "name": "course_id",
          "ordinal": 4,
          "type_info": "Uuid"
        },
        {
          "name": "exam_id",
          "ordinal": 5,
          "type_info": "Uuid"
        },
        {
          "name": "exercise_id",
          "ordinal": 6,
          "type_info": "Uuid"
        },
        {
          "name": "exercise_task_id",
          "ordinal": 7,
          "type_info": "Uuid"
        },
        {
          "name": "grading_priority",
          "ordinal": 8,
          "type_info": "Int4"
        },
        {
          "name": "score_given",
          "ordinal": 9,
          "type_info": "Float4"
        },
        {
          "name": "grading_progress: _",
          "ordinal": 10,
          "type_info": {
            "Custom": {
              "kind": {
                "Enum": ["fully-graded", "pending", "pending-manual", "failed", "not-ready"]
              },
              "name": "grading_progress"
            }
          }
        },
        {
          "name": "user_points_update_strategy: _",
          "ordinal": 11,
          "type_info": {
            "Custom": {
              "kind": {
                "Enum": [
                  "can-add-points-but-cannot-remove-points",
                  "can-add-points-and-can-remove-points"
                ]
              },
              "name": "user_points_update_strategy"
            }
          }
        },
        {
          "name": "unscaled_score_given",
          "ordinal": 12,
          "type_info": "Float4"
        },
        {
          "name": "unscaled_score_maximum",
          "ordinal": 13,
          "type_info": "Int4"
        },
        {
          "name": "grading_started_at",
          "ordinal": 14,
          "type_info": "Timestamptz"
        },
        {
          "name": "grading_completed_at",
          "ordinal": 15,
          "type_info": "Timestamptz"
        },
        {
          "name": "feedback_json",
          "ordinal": 16,
          "type_info": "Jsonb"
        },
        {
          "name": "feedback_text",
          "ordinal": 17,
          "type_info": "Text"
        },
        {
          "name": "deleted_at",
          "ordinal": 18,
          "type_info": "Timestamptz"
        }
      ],
      "nullable": [
        false,
        false,
        false,
        false,
        true,
        true,
        false,
        false,
        false,
        true,
        false,
        false,
        true,
        true,
        true,
        true,
        true,
        true,
        true
      ],
      "parameters": {
        "Left": [
          "Uuid",
          "Uuid",
          "Uuid",
          "Uuid",
          "Uuid",
          {
            "Custom": {
              "kind": {
                "Enum": [
                  "can-add-points-but-cannot-remove-points",
                  "can-add-points-and-can-remove-points"
                ]
              },
              "name": "user_points_update_strategy"
            }
          }
        ]
      }
    },
    "query": "\nINSERT INTO exercise_task_gradings(\n    exercise_task_submission_id,\n    course_id,\n    exam_id,\n    exercise_id,\n    exercise_task_id,\n    user_points_update_strategy,\n    grading_started_at\n  )\nVALUES($1, $2, $3, $4, $5, $6, now())\nRETURNING id,\n  created_at,\n  updated_at,\n  exercise_task_submission_id,\n  course_id,\n  exam_id,\n  exercise_id,\n  exercise_task_id,\n  grading_priority,\n  score_given,\n  grading_progress as \"grading_progress: _\",\n  user_points_update_strategy as \"user_points_update_strategy: _\",\n  unscaled_score_given,\n  unscaled_score_maximum,\n  grading_started_at,\n  grading_completed_at,\n  feedback_json,\n  feedback_text,\n  deleted_at\n"
  },
  "576035aeb9e877869815eabed2f331073438c344f65a06022c74c23592c51dd6": {
    "describe": {
      "columns": [
        {
          "name": "opens_at",
          "ordinal": 0,
          "type_info": "Timestamptz"
        }
      ],
      "nullable": [true],
      "parameters": {
        "Left": ["Uuid"]
      }
    },
    "query": "\nSELECT opens_at\nFROM chapters\nWHERE id = $1\n"
  },
  "57a68927ab9190576b02daf32cbc02bfa23f175cb50f50dd599c24c4337da79b": {
    "describe": {
      "columns": [
        {
          "name": "id",
          "ordinal": 0,
          "type_info": "Uuid"
        },
        {
          "name": "name",
          "ordinal": 1,
          "type_info": "Varchar"
        },
        {
          "name": "created_at",
          "ordinal": 2,
          "type_info": "Timestamptz"
        },
        {
          "name": "updated_at",
          "ordinal": 3,
          "type_info": "Timestamptz"
        },
        {
          "name": "organization_id",
          "ordinal": 4,
          "type_info": "Uuid"
        },
        {
          "name": "deleted_at",
          "ordinal": 5,
          "type_info": "Timestamptz"
        },
        {
          "name": "slug",
          "ordinal": 6,
          "type_info": "Varchar"
        },
        {
          "name": "content_search_language",
          "ordinal": 7,
          "type_info": "Text"
        },
        {
          "name": "language_code",
          "ordinal": 8,
          "type_info": "Varchar"
        },
        {
          "name": "copied_from",
          "ordinal": 9,
          "type_info": "Uuid"
        },
        {
          "name": "course_language_group_id",
          "ordinal": 10,
          "type_info": "Uuid"
        },
        {
          "name": "description",
          "ordinal": 11,
          "type_info": "Text"
        },
        {
          "name": "is_draft",
          "ordinal": 12,
          "type_info": "Bool"
        }
      ],
      "nullable": [
        false,
        false,
        false,
        false,
        false,
        true,
        false,
        null,
        false,
        true,
        false,
        true,
        false
      ],
      "parameters": {
        "Left": ["Text"]
      }
    },
    "query": "\nSELECT id,\n  name,\n  created_at,\n  updated_at,\n  organization_id,\n  deleted_at,\n  slug,\n  content_search_language::text,\n  language_code,\n  copied_from,\n  course_language_group_id,\n  description,\n  is_draft\nFROM courses\nWHERE slug = $1\n  AND deleted_at IS NULL\n"
  },
  "5866622c871cf13ddcf8be4db233bc7b1773b3fc978f96b6ccee1386e6e3a48e": {
    "describe": {
      "columns": [],
      "nullable": [],
      "parameters": {
        "Left": ["Uuid", "Int4"]
      }
    },
    "query": "UPDATE pages SET order_number = $2 WHERE pages.id = $1"
  },
  "5994334eba8b775d80a31603a63fe24599b25205a00cc5de720edc14d2fd1058": {
    "describe": {
      "columns": [
        {
          "name": "id",
          "ordinal": 0,
          "type_info": "Uuid"
        },
        {
          "name": "created_at",
          "ordinal": 1,
          "type_info": "Timestamptz"
        },
        {
          "name": "updated_at",
          "ordinal": 2,
          "type_info": "Timestamptz"
        },
        {
          "name": "course_id",
          "ordinal": 3,
          "type_info": "Uuid"
        },
        {
          "name": "deleted_at",
          "ordinal": 4,
          "type_info": "Timestamptz"
        },
        {
          "name": "name",
          "ordinal": 5,
          "type_info": "Varchar"
        },
        {
          "name": "deadline",
          "ordinal": 6,
          "type_info": "Timestamptz"
        },
        {
          "name": "page_id",
          "ordinal": 7,
          "type_info": "Uuid"
        },
        {
          "name": "score_maximum",
          "ordinal": 8,
          "type_info": "Int4"
        },
        {
          "name": "order_number",
          "ordinal": 9,
          "type_info": "Int4"
        },
        {
          "name": "chapter_id",
          "ordinal": 10,
          "type_info": "Uuid"
        },
        {
          "name": "copied_from",
          "ordinal": 11,
          "type_info": "Uuid"
        },
        {
          "name": "exam_id",
          "ordinal": 12,
          "type_info": "Uuid"
        },
        {
          "ordinal": 13,
          "name": "max_tries_per_slide",
          "type_info": "Int4"
        },
        {
          "ordinal": 14,
          "name": "limit_number_of_tries",
          "type_info": "Bool"
        }
      ],
      "nullable": [
        false,
        false,
        false,
        true,
        true,
        false,
        true,
        false,
        false,
        false,
        true,
        true,
<<<<<<< HEAD
        true
      ],
      "parameters": {
        "Left": ["Uuid"]
      }
    },
    "query": "\nSELECT *\nFROM exercises\nWHERE page_id = $1\n  AND deleted_at IS NULL\n"
=======
        true,
        true,
        false
      ]
    }
>>>>>>> 807a89eb
  },
  "5aa5b0629666c849e87f50b545a2f83f7bfadc42d475b3b2979f1c2507fdc551": {
    "describe": {
      "columns": [
        {
          "name": "id",
          "ordinal": 0,
          "type_info": "Uuid"
        },
        {
          "name": "created_at",
          "ordinal": 1,
          "type_info": "Timestamptz"
        },
        {
          "name": "updated_at",
          "ordinal": 2,
          "type_info": "Timestamptz"
        },
        {
          "name": "deleted_at",
          "ordinal": 3,
          "type_info": "Timestamptz"
        },
        {
          "name": "exercise_id",
          "ordinal": 4,
          "type_info": "Uuid"
        },
        {
          "name": "order_number",
          "ordinal": 5,
          "type_info": "Int4"
        }
      ],
      "nullable": [false, false, false, true, false, false],
      "parameters": {
        "Left": ["UuidArray"]
      }
    },
    "query": "\nSELECT *\nFROM exercise_slides\nWHERE exercise_id = ANY($1)\n  AND deleted_at IS NULL;\n        "
  },
  "5bf296199f464130717be2910f6d241261334a31a65e9a6911d6e795d1435d8f": {
    "describe": {
      "columns": [],
      "nullable": [],
      "parameters": {
        "Left": ["Bool", "Uuid"]
      }
    },
    "query": "\nUPDATE proposed_page_edits\nSET pending = $1\nWHERE id = $2\n"
  },
  "5bff2d6b08b954b12c31a399396e4f855f055ac3994940b626d05fbd4b415c54": {
    "describe": {
      "columns": [
        {
          "name": "course_id",
          "ordinal": 0,
          "type_info": "Uuid"
        },
        {
          "name": "exam_id",
          "ordinal": 1,
          "type_info": "Uuid"
        }
      ],
      "nullable": [true, true],
      "parameters": {
        "Left": ["Uuid"]
      }
    },
    "query": "\nSELECT course_id, exam_id\nFROM pages\nWHERE id = $1\n  AND deleted_at IS NULL;\n        "
  },
  "5c2d00b7d8e7f5656b0c77ba75fdb90aaac7dcdafbd40bf0c6ac411ee1debeac": {
    "describe": {
      "columns": [],
      "nullable": [],
      "parameters": {
        "Left": ["Uuid"]
      }
    },
    "query": "UPDATE exercise_slides SET deleted_at = now() WHERE deleted_at IS NULL AND exercise_id IN (SELECT id FROM exercises WHERE chapter_id = $1 AND exercises.deleted_at IS NULL);"
  },
  "5ca1aa049939baf58ecd4ef69a9344cf7cf82ce93aa64f694250008a1ecd5f07": {
    "describe": {
      "columns": [
        {
          "name": "id",
          "ordinal": 0,
          "type_info": "Uuid"
        }
      ],
      "nullable": [false],
      "parameters": {
        "Left": [
          "Uuid",
          {
            "Custom": {
              "kind": {
                "Enum": ["admin", "assistant", "teacher", "reviewer"]
              },
              "name": "user_role"
            }
          }
        ]
      }
    },
    "query": "\nINSERT INTO roles (user_id, role, is_global)\nVALUES ($1, $2, True)\nRETURNING id\n"
  },
  "5cf04047f64dad53b0b701fcb9e2c49da51b2d4c22944103a24f57f4bc37045f": {
    "describe": {
      "columns": [
        {
          "name": "id",
          "ordinal": 0,
          "type_info": "Uuid"
        },
        {
          "name": "created_at",
          "ordinal": 1,
          "type_info": "Timestamptz"
        },
        {
          "name": "updated_at",
          "ordinal": 2,
          "type_info": "Timestamptz"
        },
        {
          "name": "course_id",
          "ordinal": 3,
          "type_info": "Uuid"
        },
        {
          "name": "exam_id",
          "ordinal": 4,
          "type_info": "Uuid"
        },
        {
          "name": "chapter_id",
          "ordinal": 5,
          "type_info": "Uuid"
        },
        {
          "name": "url_path",
          "ordinal": 6,
          "type_info": "Varchar"
        },
        {
          "name": "title",
          "ordinal": 7,
          "type_info": "Varchar"
        },
        {
          "name": "deleted_at",
          "ordinal": 8,
          "type_info": "Timestamptz"
        },
        {
          "name": "content",
          "ordinal": 9,
          "type_info": "Jsonb"
        },
        {
          "name": "order_number",
          "ordinal": 10,
          "type_info": "Int4"
        },
        {
          "name": "copied_from",
          "ordinal": 11,
          "type_info": "Uuid"
        }
      ],
      "nullable": [false, false, false, true, true, true, false, false, true, false, false, true],
      "parameters": {
        "Left": ["Uuid"]
      }
    },
    "query": "\nSELECT id,\n  created_at,\n  updated_at,\n  course_id,\n  exam_id,\n  chapter_id,\n  url_path,\n  title,\n  deleted_at,\n  content,\n  order_number,\n  copied_from\nFROM pages\nWHERE id = $1;\n"
  },
  "5d140cca9ac7dcde6b42a377d76fd26a780bf2250e3e586a7e75ba97a13e1b1e": {
    "describe": {
      "columns": [
        {
          "name": "id",
          "ordinal": 0,
          "type_info": "Uuid"
        },
        {
          "name": "created_at",
          "ordinal": 1,
          "type_info": "Timestamptz"
        },
        {
          "name": "updated_at",
          "ordinal": 2,
          "type_info": "Timestamptz"
        },
        {
          "name": "deleted_at",
          "ordinal": 3,
          "type_info": "Timestamptz"
        },
        {
          "name": "exercise_slide_id",
          "ordinal": 4,
          "type_info": "Uuid"
        },
        {
          "name": "course_id",
          "ordinal": 5,
          "type_info": "Uuid"
        },
        {
          "name": "course_instance_id",
          "ordinal": 6,
          "type_info": "Uuid"
        },
        {
          "name": "exam_id",
          "ordinal": 7,
          "type_info": "Uuid"
        },
        {
          "name": "exercise_id",
          "ordinal": 8,
          "type_info": "Uuid"
        },
        {
          "name": "user_id",
          "ordinal": 9,
          "type_info": "Uuid"
        }
      ],
      "nullable": [false, false, false, true, false, true, true, true, false, false],
      "parameters": {
        "Left": ["Uuid"]
      }
    },
    "query": "\nSELECT *\nFROM exercise_slide_submissions\nWHERE id = $1\n  AND deleted_at IS NULL;\n        "
  },
  "5e92276cd35f5b56591706b2e6b9e5229aba70df37b21a2654298bf9a0caf783": {
    "describe": {
      "columns": [
        {
          "name": "id",
          "ordinal": 0,
          "type_info": "Uuid"
        }
      ],
      "nullable": [false],
      "parameters": {
        "Left": ["Uuid", "Varchar", "Varchar", "Varchar"]
      }
    },
    "query": "\nINSERT INTO organizations (id, name, slug, description)\nVALUES ($1, $2, $3, $4)\nRETURNING id\n"
  },
  "601f25b4d5af63d986f8cb60234464da750ba326d5ef63d2448df1d546fe2e1d": {
    "describe": {
      "columns": [
        {
          "name": "id",
          "ordinal": 0,
          "type_info": "Uuid"
        },
        {
          "name": "name",
          "ordinal": 1,
          "type_info": "Varchar"
        },
        {
          "name": "created_at",
          "ordinal": 2,
          "type_info": "Timestamptz"
        },
        {
          "name": "updated_at",
          "ordinal": 3,
          "type_info": "Timestamptz"
        },
        {
          "name": "organization_id",
          "ordinal": 4,
          "type_info": "Uuid"
        },
        {
          "name": "deleted_at",
          "ordinal": 5,
          "type_info": "Timestamptz"
        },
        {
          "name": "slug",
          "ordinal": 6,
          "type_info": "Varchar"
        },
        {
          "name": "content_search_language",
          "ordinal": 7,
          "type_info": "Text"
        },
        {
          "name": "language_code",
          "ordinal": 8,
          "type_info": "Varchar"
        },
        {
          "name": "copied_from",
          "ordinal": 9,
          "type_info": "Uuid"
        },
        {
          "name": "course_language_group_id",
          "ordinal": 10,
          "type_info": "Uuid"
        },
        {
          "name": "description",
          "ordinal": 11,
          "type_info": "Text"
        },
        {
          "name": "is_draft",
          "ordinal": 12,
          "type_info": "Bool"
        }
      ],
      "nullable": [
        false,
        false,
        false,
        false,
        false,
        true,
        false,
        null,
        false,
        true,
        false,
        true,
        false
      ],
      "parameters": {
        "Left": [
          "Varchar",
          "Uuid",
          "Varchar",
          {
            "Custom": {
              "kind": "Simple",
              "name": "regconfig"
            }
          },
          "Varchar",
          "Uuid",
          "Uuid",
          "Bool"
        ]
      }
    },
    "query": "\nINSERT INTO courses (\n    name,\n    organization_id,\n    slug,\n    content_search_language,\n    language_code,\n    copied_from,\n    course_language_group_id,\n    is_draft\n  )\nVALUES ($1, $2, $3, $4::regconfig, $5, $6, $7, $8)\nRETURNING id,\n  name,\n  created_at,\n  updated_at,\n  organization_id,\n  deleted_at,\n  slug,\n  content_search_language::text,\n  language_code,\n  copied_from,\n  course_language_group_id,\n  description,\n  is_draft;\n    "
  },
  "6263426899d28575a326f3f969a391461c623bc4397d4236f1a2bf048785927d": {
    "describe": {
      "columns": [
        {
          "name": "id",
          "ordinal": 0,
          "type_info": "Uuid"
        },
        {
          "name": "created_at",
          "ordinal": 1,
          "type_info": "Timestamptz"
        },
        {
          "name": "updated_at",
          "ordinal": 2,
          "type_info": "Timestamptz"
        },
        {
          "name": "course_id",
          "ordinal": 3,
          "type_info": "Uuid"
        },
        {
          "name": "exam_id",
          "ordinal": 4,
          "type_info": "Uuid"
        },
        {
          "name": "chapter_id",
          "ordinal": 5,
          "type_info": "Uuid"
        },
        {
          "name": "url_path",
          "ordinal": 6,
          "type_info": "Varchar"
        },
        {
          "name": "title",
          "ordinal": 7,
          "type_info": "Varchar"
        },
        {
          "name": "deleted_at",
          "ordinal": 8,
          "type_info": "Timestamptz"
        },
        {
          "name": "content",
          "ordinal": 9,
          "type_info": "Jsonb"
        },
        {
          "name": "order_number",
          "ordinal": 10,
          "type_info": "Int4"
        },
        {
          "name": "copied_from",
          "ordinal": 11,
          "type_info": "Uuid"
        }
      ],
      "nullable": [false, false, false, true, true, true, false, false, true, false, false, true],
      "parameters": {
        "Left": ["Uuid"]
      }
    },
    "query": "\nSELECT pages.id,\n  pages.created_at,\n  pages.updated_at,\n  pages.course_id,\n  pages.exam_id,\n  pages.chapter_id,\n  pages.url_path,\n  pages.title,\n  pages.deleted_at,\n  pages.content,\n  pages.order_number,\n  pages.copied_from\nFROM pages\nWHERE exam_id = $1\nAND pages.deleted_at IS NULL\n"
  },
  "62779c7c02d779b2b442c239dfe0eae28dc1695daa32481c8c69993a313edd2e": {
    "describe": {
      "columns": [
        {
          "name": "id",
          "ordinal": 0,
          "type_info": "Uuid"
        },
        {
          "name": "exercise_task_submission_id",
          "ordinal": 1,
          "type_info": "Uuid"
        },
        {
          "name": "grading_before_regrading",
          "ordinal": 2,
          "type_info": "Uuid"
        },
        {
          "name": "grading_after_regrading",
          "ordinal": 3,
          "type_info": "Uuid"
        }
      ],
      "nullable": [false, false, false, true],
      "parameters": {
        "Left": ["Uuid"]
      }
    },
    "query": "\nSELECT id,\n  exercise_task_submission_id,\n  grading_before_regrading,\n  grading_after_regrading\nFROM exercise_task_regrading_submissions\nWHERE id = $1\n"
  },
  "627802a035d9da85e7c5d43394d26cd93ea94d065ab200c6f81278df3ec4a151": {
    "query": "\nSELECT courses.id,\n  courses.name,\n  courses.created_at,\n  courses.updated_at,\n  courses.organization_id,\n  courses.deleted_at,\n  courses.slug,\n  courses.content_search_language::text,\n  courses.language_code,\n  courses.copied_from,\n  courses.course_language_group_id,\n  courses.description,\n  courses.is_draft\nFROM courses\nWHERE courses.organization_id = $1\n  AND (\n    courses.is_draft IS FALSE\n    OR EXISTS (\n      SELECT id\n      FROM roles\n      WHERE user_id = $2\n        AND (\n          course_id = courses.id\n          OR roles.organization_id = courses.organization_id\n          OR roles.is_global IS TRUE\n        )\n    )\n  )\n  AND courses.deleted_at IS NULL\nORDER BY courses.name\nLIMIT $3 OFFSET $4;\n",
    "describe": {
      "columns": [
        {
          "ordinal": 0,
          "name": "id",
          "type_info": "Uuid"
        },
        {
          "ordinal": 1,
          "name": "name",
          "type_info": "Varchar"
        },
        {
          "ordinal": 2,
          "name": "created_at",
          "type_info": "Timestamptz"
        },
        {
          "ordinal": 3,
          "name": "updated_at",
          "type_info": "Timestamptz"
        },
        {
          "ordinal": 4,
          "name": "organization_id",
          "type_info": "Uuid"
        },
        {
          "ordinal": 5,
          "name": "deleted_at",
          "type_info": "Timestamptz"
        },
        {
          "ordinal": 6,
          "name": "slug",
          "type_info": "Varchar"
        },
        {
          "ordinal": 7,
          "name": "content_search_language",
          "type_info": "Text"
        },
        {
          "ordinal": 8,
          "name": "language_code",
          "type_info": "Varchar"
        },
        {
          "ordinal": 9,
          "name": "copied_from",
          "type_info": "Uuid"
        },
        {
          "ordinal": 10,
          "name": "course_language_group_id",
          "type_info": "Uuid"
        },
        {
          "ordinal": 11,
          "name": "description",
          "type_info": "Text"
        },
        {
          "ordinal": 12,
          "name": "is_draft",
          "type_info": "Bool"
        }
      ],
      "parameters": {
        "Left": ["Uuid", "Uuid", "Int8", "Int8"]
      },
      "nullable": [
        false,
        false,
        false,
        false,
        false,
        true,
        false,
        null,
        false,
        true,
        false,
        true,
        false
      ]
    }
  },
  "65cc3c8d7fd2610ad86c2aec0773281029298a5165fcb245bdb10c1dfc9e73c6": {
    "describe": {
      "columns": [
        {
          "name": "cfgname",
          "ordinal": 0,
          "type_info": "Text"
        }
      ],
      "nullable": [null],
      "parameters": {
        "Left": ["Name"]
      }
    },
    "query": "SELECT cfgname::text FROM pg_ts_config WHERE cfgname = $1"
  },
  "680c5eed3c49d67d404af7d0a2df7dc8f9391db14848e8aff877a8a117335be2": {
    "describe": {
      "columns": [
        {
          "name": "id",
          "ordinal": 0,
          "type_info": "Uuid"
        },
        {
          "name": "created_at",
          "ordinal": 1,
          "type_info": "Timestamptz"
        },
        {
          "name": "updated_at",
          "ordinal": 2,
          "type_info": "Timestamptz"
        },
        {
          "name": "course_id",
          "ordinal": 3,
          "type_info": "Uuid"
        },
        {
          "name": "deleted_at",
          "ordinal": 4,
          "type_info": "Timestamptz"
        },
        {
          "name": "name",
          "ordinal": 5,
          "type_info": "Varchar"
        },
        {
          "name": "deadline",
          "ordinal": 6,
          "type_info": "Timestamptz"
        },
        {
          "name": "page_id",
          "ordinal": 7,
          "type_info": "Uuid"
        },
        {
          "name": "score_maximum",
          "ordinal": 8,
          "type_info": "Int4"
        },
        {
          "name": "order_number",
          "ordinal": 9,
          "type_info": "Int4"
        },
        {
          "name": "chapter_id",
          "ordinal": 10,
          "type_info": "Uuid"
        },
        {
          "name": "copied_from",
          "ordinal": 11,
          "type_info": "Uuid"
        },
        {
          "name": "exam_id",
          "ordinal": 12,
          "type_info": "Uuid"
        },
        {
          "ordinal": 13,
          "name": "max_tries_per_slide",
          "type_info": "Int4"
        },
        {
          "ordinal": 14,
          "name": "limit_number_of_tries",
          "type_info": "Bool"
        }
      ],
      "nullable": [
        false,
        false,
        false,
        true,
        true,
        false,
        true,
        false,
        false,
        false,
        true,
        true,
<<<<<<< HEAD
        true
      ],
      "parameters": {
        "Left": ["Uuid"]
      }
    },
    "query": "SELECT * FROM exercises WHERE id = $1;"
=======
        true,
        true,
        false
      ]
    }
>>>>>>> 807a89eb
  },
  "683c5a50724caff2f45501c18b2dbf2e4881adf896d3b1764573c97505cc38ce": {
    "describe": {
      "columns": [
        {
          "name": "is_global",
          "ordinal": 0,
          "type_info": "Bool"
        },
        {
          "name": "organization_id",
          "ordinal": 1,
          "type_info": "Uuid"
        },
        {
          "name": "course_id",
          "ordinal": 2,
          "type_info": "Uuid"
        },
        {
          "name": "course_instance_id",
          "ordinal": 3,
          "type_info": "Uuid"
        },
        {
          "name": "exam_id",
          "ordinal": 4,
          "type_info": "Uuid"
        },
        {
          "name": "role: UserRole",
          "ordinal": 5,
          "type_info": {
            "Custom": {
              "kind": {
                "Enum": ["admin", "assistant", "teacher", "reviewer"]
              },
              "name": "user_role"
            }
          }
        }
      ],
      "nullable": [false, true, true, true, true, false],
      "parameters": {
        "Left": ["Uuid"]
      }
    },
    "query": "\nSELECT is_global,\n  organization_id,\n  course_id,\n  course_instance_id,\n  exam_id,\n  role AS \"role: UserRole\"\nFROM roles\nWHERE user_id = $1\n"
  },
  "6b8536e8f4621ec17b4b6a7aea1b2df02d5f86d70df29eaa89dd00c028aa4e67": {
    "describe": {
      "columns": [
        {
          "name": "id",
          "ordinal": 0,
          "type_info": "Uuid"
        }
      ],
      "nullable": [false],
      "parameters": {
        "Left": ["Uuid", "Uuid", "Text", "Text", "Text"]
      }
    },
    "query": "\nINSERT INTO proposed_block_edits (\n  proposal_id,\n  block_id,\n  block_attribute,\n  original_text,\n  changed_text\n)\nVALUES ($1, $2, $3, $4, $5)\nRETURNING id\n"
  },
  "6bc403d5e34e4661d2e6930c35e5d8caafea81db10220cdaf612d9be967a056b": {
    "describe": {
      "columns": [
        {
          "name": "id",
          "ordinal": 0,
          "type_info": "Uuid"
        },
        {
          "name": "created_at",
          "ordinal": 1,
          "type_info": "Timestamptz"
        },
        {
          "name": "updated_at",
          "ordinal": 2,
          "type_info": "Timestamptz"
        },
        {
          "name": "deleted_at",
          "ordinal": 3,
          "type_info": "Timestamptz"
        },
        {
          "name": "exercise_id",
          "ordinal": 4,
          "type_info": "Uuid"
        },
        {
          "name": "order_number",
          "ordinal": 5,
          "type_info": "Int4"
        }
      ],
      "nullable": [false, false, false, true, false, false],
      "parameters": {
        "Left": ["Uuid"]
      }
    },
    "query": "\nSELECT *\nFROM exercise_slides\nWHERE exercise_id = $1\n  AND deleted_at IS NULL;\n    "
  },
  "6c851f2866f37f7c17cc393acffeedaa93942e9e4f54e06428e833fedbd8ab86": {
    "describe": {
      "columns": [
        {
          "name": "course_id",
          "ordinal": 0,
          "type_info": "Uuid"
        },
        {
          "name": "exam_id",
          "ordinal": 1,
          "type_info": "Uuid"
        }
      ],
      "nullable": [true, true],
      "parameters": {
        "Left": ["Uuid"]
      }
    },
    "query": "\nSELECT\n    course_id,\n    exam_id\nFROM exercises\nWHERE id = (\n    SELECT s.exercise_id\n    FROM exercise_slides s\n      JOIN exercise_tasks t ON (s.id = t.exercise_slide_id)\n    WHERE s.deleted_at IS NULL\n      AND t.id = $1\n      AND t.deleted_at IS NULL\n  )\n"
  },
  "6ec055f71048c1e451d31c648ccff19d8001aaca71fa3acf0786afb30a8f3a69": {
    "describe": {
      "columns": [
        {
          "name": "id",
          "ordinal": 0,
          "type_info": "Uuid"
        },
        {
          "name": "first_name",
          "ordinal": 1,
          "type_info": "Varchar"
        },
        {
          "name": "last_name",
          "ordinal": 2,
          "type_info": "Varchar"
        },
        {
          "name": "email",
          "ordinal": 3,
          "type_info": "Varchar"
        },
        {
          "name": "role: UserRole",
          "ordinal": 4,
          "type_info": {
            "Custom": {
              "kind": {
                "Enum": ["admin", "assistant", "teacher", "reviewer"]
              },
              "name": "user_role"
            }
          }
        }
      ],
      "nullable": [false, true, true, false, false],
      "parameters": {
        "Left": ["Uuid"]
      }
    },
    "query": "\nSELECT users.id,\n  users.first_name,\n  users.last_name,\n  email,\n  role AS \"role: UserRole\"\nFROM users\n  JOIN roles ON users.id = roles.user_id\nWHERE roles.organization_id = $1\n"
  },
  "6f5ab6a5fb0636d714701ea1c4d6c01ca9b3a54efc33322c8bf81d98d356d8e6": {
    "describe": {
      "columns": [
        {
          "name": "id",
          "ordinal": 0,
          "type_info": "Uuid"
        },
        {
          "name": "created_at",
          "ordinal": 1,
          "type_info": "Timestamptz"
        },
        {
          "name": "updated_at",
          "ordinal": 2,
          "type_info": "Timestamptz"
        },
        {
          "name": "deleted_at",
          "ordinal": 3,
          "type_info": "Timestamptz"
        },
        {
          "name": "name",
          "ordinal": 4,
          "type_info": "Varchar"
        },
        {
          "name": "url",
          "ordinal": 5,
          "type_info": "Varchar"
        },
        {
          "name": "width",
          "ordinal": 6,
          "type_info": "Int4"
        },
        {
          "name": "data",
          "ordinal": 7,
          "type_info": "Jsonb"
        }
      ],
      "nullable": [false, false, false, true, false, false, false, false],
      "parameters": {
        "Left": []
      }
    },
    "query": "\nSELECT *\nfrom playground_examples\nWHERE deleted_at IS NULL;\n  "
  },
  "6f8f4d10cf21c3161689fb6679e155733244a3b133f02eec2fef880f1ba88544": {
    "describe": {
      "columns": [
        {
          "name": "id",
          "ordinal": 0,
          "type_info": "Uuid"
        }
      ],
      "nullable": [false],
      "parameters": {
        "Left": ["Uuid", "Uuid", "Uuid"]
      }
    },
    "query": "\nINSERT INTO exercise_task_regrading_submissions (\n    regrading_id,\n    exercise_task_submission_id,\n    grading_before_regrading\n  )\nVALUES ($1, $2, $3)\nRETURNING id\n"
  },
  "70153b30b4c994da2fcc85853bc4a56e406477b77390a85d8d2c4436a038e67a": {
    "query": "\nSELECT exercise_slide_id,\n  COUNT(*) as count\nFROM exercise_slide_submissions\nWHERE exercise_id = $1\n  AND (course_instance_id = $2 OR exam_id = $2)\n  AND user_id = $3\n  AND deleted_at IS NULL\nGROUP BY exercise_slide_id;\n    ",
    "describe": {
      "columns": [
        {
          "ordinal": 0,
          "name": "exercise_slide_id",
          "type_info": "Uuid"
        },
        {
          "ordinal": 1,
          "name": "count",
          "type_info": "Int8"
        }
      ],
      "parameters": {
        "Left": ["Uuid", "Uuid", "Uuid"]
      },
      "nullable": [false, null]
    }
  },
  "7074164915eca8a60f6f1d36ba2dfaf2df3b8b430c01f15a37b4a8ec4fd62470": {
    "describe": {
      "columns": [
        {
          "name": "id",
          "ordinal": 0,
          "type_info": "Uuid"
        },
        {
          "name": "created_at",
          "ordinal": 1,
          "type_info": "Timestamptz"
        },
        {
          "name": "updated_at",
          "ordinal": 2,
          "type_info": "Timestamptz"
        },
        {
          "name": "deleted_at",
          "ordinal": 3,
          "type_info": "Timestamptz"
        },
        {
          "name": "course_id",
          "ordinal": 4,
          "type_info": "Uuid"
        },
        {
          "name": "starts_at",
          "ordinal": 5,
          "type_info": "Timestamptz"
        },
        {
          "name": "ends_at",
          "ordinal": 6,
          "type_info": "Timestamptz"
        },
        {
          "name": "name",
          "ordinal": 7,
          "type_info": "Varchar"
        },
        {
          "name": "description",
          "ordinal": 8,
          "type_info": "Varchar"
        },
        {
          "name": "teacher_in_charge_name",
          "ordinal": 9,
          "type_info": "Varchar"
        },
        {
          "name": "teacher_in_charge_email",
          "ordinal": 10,
          "type_info": "Varchar"
        },
        {
          "name": "support_email",
          "ordinal": 11,
          "type_info": "Varchar"
        }
      ],
      "nullable": [false, false, false, true, false, true, true, true, true, false, false, true],
      "parameters": {
        "Left": ["Uuid"]
      }
    },
    "query": "\nSELECT id,\n  created_at,\n  updated_at,\n  deleted_at,\n  course_id,\n  starts_at,\n  ends_at,\n  name,\n  description,\n  teacher_in_charge_name,\n  teacher_in_charge_email,\n  support_email\nFROM course_instances\nWHERE course_id = $1\n  AND deleted_at IS NULL;\n        "
  },
  "730d9d3474c329d22e509b14cef2eca33b1fe2c99df9bce0836a8f1f4a47a1ab": {
    "describe": {
      "columns": [
        {
          "name": "id",
          "ordinal": 0,
          "type_info": "Uuid"
        }
      ],
      "nullable": [false],
      "parameters": {
        "Left": ["Uuid", "Uuid", "Uuid", "Uuid", "Jsonb"]
      }
    },
    "query": "\nINSERT INTO exercise_task_submissions (\n    id,\n    exercise_slide_submission_id,\n    exercise_slide_id,\n    exercise_task_id,\n    data_json\n  )\nVALUES ($1, $2, $3, $4, $5)\nRETURNING id\n        "
  },
  "744d6db0137323cc6398d3dacc9a6a59866b6e23798c33e118a0683f6a58cd36": {
    "describe": {
      "columns": [
        {
          "name": "exercise_service_id",
          "ordinal": 0,
          "type_info": "Uuid"
        },
        {
          "name": "created_at",
          "ordinal": 1,
          "type_info": "Timestamptz"
        },
        {
          "name": "updated_at",
          "ordinal": 2,
          "type_info": "Timestamptz"
        },
        {
          "name": "grade_endpoint_path",
          "ordinal": 3,
          "type_info": "Varchar"
        },
        {
          "name": "public_spec_endpoint_path",
          "ordinal": 4,
          "type_info": "Varchar"
        },
        {
          "name": "model_solution_path",
          "ordinal": 5,
          "type_info": "Varchar"
        },
        {
          "name": "exercise_type_specific_user_interface_iframe",
          "ordinal": 6,
          "type_info": "Varchar"
        }
      ],
      "nullable": [false, false, false, false, false, false, false],
      "parameters": {
        "Left": ["Uuid"]
      }
    },
    "query": "\nSELECT *\nFROM exercise_service_info\nWHERE exercise_service_id = $1\n    "
  },
  "76ce92c1173e95b850a803ae754c1a94af1c02eb4e5e553df48901d90eb6e923": {
    "describe": {
      "columns": [
        {
          "name": "id",
          "ordinal": 0,
          "type_info": "Uuid"
        },
        {
          "name": "created_at",
          "ordinal": 1,
          "type_info": "Timestamptz"
        },
        {
          "name": "updated_at",
          "ordinal": 2,
          "type_info": "Timestamptz"
        },
        {
          "name": "deleted_at",
          "ordinal": 3,
          "type_info": "Timestamptz"
        },
        {
          "name": "upstream_id",
          "ordinal": 4,
          "type_info": "Int4"
        },
        {
          "name": "email",
          "ordinal": 5,
          "type_info": "Varchar"
        },
        {
          "name": "first_name",
          "ordinal": 6,
          "type_info": "Varchar"
        },
        {
          "name": "last_name",
          "ordinal": 7,
          "type_info": "Varchar"
        }
      ],
      "nullable": [false, false, false, true, true, false, true, true],
      "parameters": {
        "Left": ["Uuid"]
      }
    },
    "query": "\nSELECT *\nFROM users\nWHERE id = $1\n        "
  },
  "76f8b3bfe9c901af8bc4bf83f5bafd31a8e3b27db20bbeede1f0e5453707b9b2": {
    "describe": {
      "columns": [
        {
          "name": "id",
          "ordinal": 0,
          "type_info": "Uuid"
        }
      ],
      "nullable": [false],
      "parameters": {
        "Left": ["Varchar", "Varchar", "Varchar"]
      }
    },
    "query": "\nINSERT INTO users (email, first_name, last_name)\nVALUES ($1, $2, $3)\nRETURNING id\n"
  },
  "79a997ae3e7010fc4411554484753bc5f48823c4142a410d09e4ba93310e2596": {
    "describe": {
      "columns": [],
      "nullable": [],
      "parameters": {
        "Left": ["Uuid", "Uuid", "Uuid", "Uuid", "Uuid"]
      }
    },
    "query": "\nUPDATE user_exercise_states\nSET selected_exercise_slide_id = $4\nWHERE user_id = $1\n  AND exercise_id = $2\n  AND (course_instance_id = $3 OR exam_id = $5)\n    "
  },
  "79d611ab409e1fbe46dbccf7e84f714de76138f0c71d2f43b59da2a6a98f2d88": {
    "describe": {
      "columns": [
        {
          "name": "id",
          "ordinal": 0,
          "type_info": "Uuid"
        }
      ],
      "nullable": [false],
      "parameters": {
        "Left": ["Uuid", "Varchar", "Uuid", "Uuid", "Int4"]
      }
    },
    "query": "\nINSERT INTO exercises (course_id, name, page_id, chapter_id, order_number)\nVALUES ($1, $2, $3, $4, $5)\nRETURNING id\n"
  },
  "7a76df8c10629d8afcfc6863e2ada85d9108c74ccae8ffe4f5e2fd7c6a36432a": {
    "describe": {
      "columns": [
        {
          "name": "id",
          "ordinal": 0,
          "type_info": "Uuid"
        }
      ],
      "nullable": [false],
      "parameters": {
        "Left": ["UuidArray"]
      }
    },
    "query": "\nUPDATE exercise_slides\nSET deleted_at = now()\nWHERE exercise_id = ANY($1)\nRETURNING id;\n        "
  },
  "7b20a0607bcc9030593d45c58002b5adf794d5956f57c4262ef3868b443e2a35": {
    "describe": {
      "columns": [],
      "nullable": [],
      "parameters": {
        "Left": ["Uuid", "Uuid"]
      }
    },
    "query": "\nUPDATE exercise_task_regrading_submissions\nSET grading_after_regrading = $1\nWHERE id = $2\n"
  },
  "7bc526c7d60f33c9469b085d6ff8d19dcc8fb6d16659593fe77e816569693d8f": {
    "describe": {
      "columns": [
        {
          "name": "id",
          "ordinal": 0,
          "type_info": "Uuid"
        },
        {
          "name": "term",
          "ordinal": 1,
          "type_info": "Varchar"
        },
        {
          "name": "definition",
          "ordinal": 2,
          "type_info": "Text"
        }
      ],
      "nullable": [false, false, false],
      "parameters": {
        "Left": ["Uuid"]
      }
    },
    "query": "\nSELECT glossary.id,\n  glossary.term,\n  glossary.definition\nFROM glossary\nWHERE glossary.course_id = $1\n"
  },
  "7f1cb8b1bbc4ed001fa4fc6dcbbc90e30e0d509e64de0d75461ae1c82a285268": {
    "describe": {
      "columns": [],
      "nullable": [],
      "parameters": {
        "Left": ["Timestamptz", "Uuid"]
      }
    },
    "query": "UPDATE chapters SET opens_at = $1 WHERE id = $2"
  },
  "7fedc4a472392c49c0359bcce69ecf584382cb08531ffd45f0d39eeb3bdb657d": {
    "describe": {
      "columns": [
        {
          "name": "id",
          "ordinal": 0,
          "type_info": "Uuid"
        },
        {
          "name": "created_at",
          "ordinal": 1,
          "type_info": "Timestamptz"
        },
        {
          "name": "updated_at",
          "ordinal": 2,
          "type_info": "Timestamptz"
        },
        {
          "name": "deleted_at",
          "ordinal": 3,
          "type_info": "Timestamptz"
        },
        {
          "name": "exercise_slide_id",
          "ordinal": 4,
          "type_info": "Uuid"
        },
        {
          "name": "course_id",
          "ordinal": 5,
          "type_info": "Uuid"
        },
        {
          "name": "course_instance_id",
          "ordinal": 6,
          "type_info": "Uuid"
        },
        {
          "name": "exam_id",
          "ordinal": 7,
          "type_info": "Uuid"
        },
        {
          "name": "exercise_id",
          "ordinal": 8,
          "type_info": "Uuid"
        },
        {
          "name": "user_id",
          "ordinal": 9,
          "type_info": "Uuid"
        }
      ],
      "nullable": [false, false, false, true, false, true, true, true, false, false],
      "parameters": {
        "Left": ["Uuid", "Int8", "Int8"]
      }
    },
    "query": "\nSELECT *\nFROM exercise_slide_submissions\nWHERE exercise_id = $1\n  AND deleted_at IS NULL\nLIMIT $2\nOFFSET $3;\n        "
  },
  "80f7868413d8874e45915bf980f553f4e9e09b8a17f9043bbdbe7d81f85c817c": {
    "describe": {
      "columns": [
        {
          "name": "id",
          "ordinal": 0,
          "type_info": "Uuid"
        },
        {
          "name": "content",
          "ordinal": 1,
          "type_info": "Jsonb"
        }
      ],
      "nullable": [false, false],
      "parameters": {
        "Left": ["Uuid", "Uuid"]
      }
    },
    "query": "\nINSERT INTO pages (\n    id,\n    course_id,\n    content,\n    url_path,\n    title,\n    chapter_id,\n    order_number,\n    copied_from,\n    content_search_language\n  )\nSELECT uuid_generate_v5($1, id::text),\n  $1,\n  content,\n  url_path,\n  title,\n  uuid_generate_v5($1, chapter_id::text),\n  order_number,\n  id,\n  content_search_language\nFROM pages\nWHERE (course_id = $2)\nRETURNING id,\n  content;\n    "
  },
  "814b64d8d02dc308fe81f4d5608f698d8dfb5ea72049fd321754feb1c1104626": {
    "describe": {
      "columns": [
        {
          "name": "id",
          "ordinal": 0,
          "type_info": "Uuid"
        },
        {
          "name": "created_at",
          "ordinal": 1,
          "type_info": "Timestamptz"
        },
        {
          "name": "updated_at",
          "ordinal": 2,
          "type_info": "Timestamptz"
        },
        {
          "name": "deleted_at",
          "ordinal": 3,
          "type_info": "Timestamptz"
        },
        {
          "name": "name",
          "ordinal": 4,
          "type_info": "Varchar"
        },
        {
          "name": "slug",
          "ordinal": 5,
          "type_info": "Varchar"
        },
        {
          "name": "public_url",
          "ordinal": 6,
          "type_info": "Varchar"
        },
        {
          "name": "internal_url",
          "ordinal": 7,
          "type_info": "Varchar"
        },
        {
          "name": "max_reprocessing_submissions_at_once",
          "ordinal": 8,
          "type_info": "Int4"
        }
      ],
      "nullable": [false, false, false, true, false, false, false, true, false],
      "parameters": {
        "Left": ["Uuid"]
      }
    },
    "query": "\nUPDATE exercise_services\n    SET deleted_at = now()\nWHERE id = $1\n    RETURNING *\n        "
  },
  "8198f7adf5e5c8c71a7d632e7ccc1e8d139d30af2e410b57d710321fad7e18ba": {
    "describe": {
      "columns": [
        {
          "name": "id",
          "ordinal": 0,
          "type_info": "Uuid"
        },
        {
          "name": "created_at",
          "ordinal": 1,
          "type_info": "Timestamptz"
        },
        {
          "name": "updated_at",
          "ordinal": 2,
          "type_info": "Timestamptz"
        },
        {
          "name": "deleted_at",
          "ordinal": 3,
          "type_info": "Timestamptz"
        },
        {
          "name": "exercise_id",
          "ordinal": 4,
          "type_info": "Uuid"
        },
        {
          "name": "order_number",
          "ordinal": 5,
          "type_info": "Int4"
        }
      ],
      "nullable": [false, false, false, true, false, false],
      "parameters": {
        "Left": ["Uuid"]
      }
    },
    "query": "\nSELECT *\nFROM exercise_slides\nWHERE exercise_id = $1\n  AND deleted_at IS NULL\nORDER BY random()\nLIMIT 1;\n        "
  },
  "831476e084bba9486fd435565e46067716e6738cc05f393a1dba87a68edc27f7": {
    "describe": {
      "columns": [
        {
          "name": "user_id",
          "ordinal": 0,
          "type_info": "Uuid"
        },
        {
          "name": "exercise_id",
          "ordinal": 1,
          "type_info": "Uuid"
        },
        {
          "name": "score_given",
          "ordinal": 2,
          "type_info": "Float4"
        }
      ],
      "nullable": [false, false, true],
      "parameters": {
        "Left": ["Uuid"]
      }
    },
    "query": "\nSELECT user_id,\n  exercise_id,\n  score_given\nFROM user_exercise_states\nWHERE course_instance_id = $1\nORDER BY user_id ASC\n"
  },
  "8355f2e2500598d1b6fb129f1c7876b2415df0f4235a164a98b0414f8445c84b": {
    "describe": {
      "columns": [
        {
          "name": "id",
          "ordinal": 0,
          "type_info": "Uuid"
        },
        {
          "name": "regrading_started_at",
          "ordinal": 1,
          "type_info": "Timestamptz"
        },
        {
          "name": "regrading_completed_at",
          "ordinal": 2,
          "type_info": "Timestamptz"
        },
        {
          "name": "total_grading_progress: _",
          "ordinal": 3,
          "type_info": {
            "Custom": {
              "kind": {
                "Enum": ["fully-graded", "pending", "pending-manual", "failed", "not-ready"]
              },
              "name": "grading_progress"
            }
          }
        }
      ],
      "nullable": [false, true, true, false],
      "parameters": {
        "Left": ["Uuid"]
      }
    },
    "query": "\nSELECT id,\n  regrading_started_at,\n  regrading_completed_at,\n  total_grading_progress AS \"total_grading_progress: _\"\nFROM regradings\nWHERE id = $1\n"
  },
  "8418000fb3d50f52e42766c3884416520d434ea9588248e26c3b4fbfb1abae90": {
    "describe": {
      "columns": [
        {
          "name": "id",
          "ordinal": 0,
          "type_info": "Uuid"
        },
        {
          "name": "created_at",
          "ordinal": 1,
          "type_info": "Timestamptz"
        },
        {
          "name": "updated_at",
          "ordinal": 2,
          "type_info": "Timestamptz"
        },
        {
          "name": "deleted_at",
          "ordinal": 3,
          "type_info": "Timestamptz"
        },
        {
          "name": "content",
          "ordinal": 4,
          "type_info": "Jsonb"
        },
        {
          "name": "name",
          "ordinal": 5,
          "type_info": "Varchar"
        },
        {
          "name": "subject",
          "ordinal": 6,
          "type_info": "Varchar"
        },
        {
          "name": "exercise_completions_threshold",
          "ordinal": 7,
          "type_info": "Int4"
        },
        {
          "name": "points_threshold",
          "ordinal": 8,
          "type_info": "Int4"
        },
        {
          "name": "course_instance_id",
          "ordinal": 9,
          "type_info": "Uuid"
        }
      ],
      "nullable": [false, false, false, true, true, false, true, true, true, false],
      "parameters": {
        "Left": ["Varchar", "Varchar", "Jsonb", "Int4", "Int4", "Uuid"]
      }
    },
    "query": "\nUPDATE email_templates\nSET name = $1,\n  subject = $2,\n  content = $3,\n  exercise_completions_threshold = $4,\n  points_threshold = $5\nWHERE id = $6\nRETURNING *\n  "
  },
  "8492979938e25727c88d0aa43f2def59b6d913247be736fd18d03ba7e9a7973a": {
    "describe": {
      "columns": [],
      "nullable": [],
      "parameters": {
        "Left": ["Uuid"]
      }
    },
    "query": "\nUPDATE exercise_slides\nSET deleted_at = now()\nWHERE exercise_id IN (\n    SELECT id\n    FROM exercises\n    WHERE page_id = $1\n  );\n        "
  },
  "852a2e8b28b656b8e676b846827ea1244ca82ff1dfe59676b8933ed03022924f": {
    "describe": {
      "columns": [
        {
          "name": "count",
          "ordinal": 0,
          "type_info": "Int8"
        }
      ],
      "nullable": [null],
      "parameters": {
        "Left": ["Uuid"]
      }
    },
    "query": "\nSELECT COUNT(*) AS count\nFROM page_history\nWHERE page_id = $1\n"
  },
  "85d460d9a14e12b66d387b3cdf0caf930e42725cd706c38a85d02613ae14130e": {
    "describe": {
      "columns": [
        {
          "name": "id",
          "ordinal": 0,
          "type_info": "Uuid"
        },
        {
          "name": "created_at",
          "ordinal": 1,
          "type_info": "Timestamptz"
        },
        {
          "name": "updated_at",
          "ordinal": 2,
          "type_info": "Timestamptz"
        },
        {
          "name": "deleted_at",
          "ordinal": 3,
          "type_info": "Timestamptz"
        },
        {
          "name": "exercise_id",
          "ordinal": 4,
          "type_info": "Uuid"
        },
        {
          "name": "order_number",
          "ordinal": 5,
          "type_info": "Int4"
        }
      ],
      "nullable": [false, false, false, true, false, false],
      "parameters": {
        "Left": []
      }
    },
    "query": "\nSELECT *\nFROM exercise_slides\nWHERE deleted_at IS NULL;\n    "
  },
  "85e47523e7b4b49b41f59c9683ebe4d279bd3f18957a4e156bbd9ac639222755": {
    "describe": {
      "columns": [
        {
          "name": "id",
          "ordinal": 0,
          "type_info": "Uuid"
        }
      ],
      "nullable": [false],
      "parameters": {
        "Left": ["Uuid", "Uuid", "Uuid", "Jsonb"]
      }
    },
    "query": "\nINSERT INTO exercise_task_submissions (\n    exercise_slide_submission_id,\n    exercise_slide_id,\n    exercise_task_id,\n    data_json\n  )\n  VALUES ($1, $2, $3, $4)\n  RETURNING id\n"
  },
  "862f07aafadb5dd995ce1d74b63b30d83e2c109fb286641795a61726c009ff04": {
    "describe": {
      "columns": [
        {
          "name": "id",
          "ordinal": 0,
          "type_info": "Uuid"
        }
      ],
      "nullable": [false],
      "parameters": {
        "Left": ["Uuid", "Varchar", "Jsonb", "Jsonb", "Jsonb", "Jsonb"]
      }
    },
    "query": "\nINSERT INTO exercise_tasks (\n    exercise_slide_id,\n    exercise_type,\n    assignment,\n    private_spec,\n    public_spec,\n    model_solution_spec\n  )\nVALUES ($1, $2, $3, $4, $5, $6)\nRETURNING id\n"
  },
  "8698ccb5049f1ab2e0d9e0d4e5922dc8bbf6dae00c9d9320a7a42097be0fe315": {
    "describe": {
      "columns": [
        {
          "name": "user_id",
          "ordinal": 0,
          "type_info": "Uuid"
        },
        {
          "name": "exam_id",
          "ordinal": 1,
          "type_info": "Uuid"
        },
        {
          "name": "started_at",
          "ordinal": 2,
          "type_info": "Timestamptz"
        }
      ],
      "nullable": [false, false, false],
      "parameters": {
        "Left": ["Uuid", "Uuid"]
      }
    },
    "query": "\nSELECT user_id,\n  exam_id,\n  started_at\nFROM exam_enrollments\nWHERE exam_id = $1\n  AND user_id = $2\n"
  },
  "87848a65cafd33187ebbc6ed99b0a6eaaff44a09d3efb17759ee3604fc39f49c": {
    "describe": {
      "columns": [
        {
          "name": "id",
          "ordinal": 0,
          "type_info": "Uuid"
        },
        {
          "name": "rank",
          "ordinal": 1,
          "type_info": "Float4"
        },
        {
          "name": "title_headline",
          "ordinal": 2,
          "type_info": "Text"
        },
        {
          "name": "content_headline",
          "ordinal": 3,
          "type_info": "Text"
        },
        {
          "name": "url_path",
          "ordinal": 4,
          "type_info": "Varchar"
        }
      ],
      "nullable": [false, null, null, null, false],
      "parameters": {
        "Left": [
          "Uuid",
          {
            "Custom": {
              "kind": "Simple",
              "name": "regconfig"
            }
          },
          "Text",
          "Text"
        ]
      }
    },
    "query": "\n-- common table expression for the search term tsquery so that we don't have to repeat it many times\nWITH cte as (\n    -- Converts the search term to a word search with ands between the words with plainto_tsquery but appends ':*' to the\n    -- last word so that it  becomes a prefix match. This way the search will also contain results when the last word in\n    -- the search term is only partially typed. Note that if to_tsquery($4) decides to stem the word, the replacement\n    -- will be skipped.\n    SELECT ts_rewrite(\n        plainto_tsquery($2::regconfig, $3),\n        to_tsquery($4),\n        to_tsquery($4 || ':*')\n    ) as query\n)\nSELECT id,\n    ts_rank(\n    content_search,\n    (\n        SELECT query\n        from cte\n    )\n    ) as rank,\n    ts_headline(\n    $2::regconfig,\n    title,\n    (\n        SELECT query\n        from cte\n    )\n    ) as title_headline,\n    ts_headline(\n    $2::regconfig,\n    content_search_original_text,\n    (\n        SELECT query\n        from cte\n    )\n    ) as content_headline,\n    url_path\nFROM pages\nWHERE course_id = $1\n    AND deleted_at IS NULL\n    AND content_search @@ (\n    SELECT query\n    from cte\n    )\nORDER BY rank DESC\nLIMIT 50;\n        "
  },
  "882525a929728d222af1a0946c0c6d0291a891d67d8fc81e2c8400cf400baeef": {
    "describe": {
      "columns": [],
      "nullable": [],
      "parameters": {
        "Left": ["Uuid", "Uuid"]
      }
    },
    "query": "\nINSERT INTO course_exams (course_id, exam_id)\nVALUES ($1, $2)\n"
  },
  "88890869dabe25130451185ec231260f8cdc6121649923e7209346dded7d0014": {
    "describe": {
      "columns": [
        {
          "name": "organization_id",
          "ordinal": 0,
          "type_info": "Uuid"
        }
      ],
      "nullable": [false],
      "parameters": {
        "Left": ["Uuid"]
      }
    },
    "query": "SELECT organization_id FROM courses WHERE id = $1"
  },
  "89042c2cdd2a99289a3cc9e493f47ee914734c7af0e53ae63206bbf62fc02df0": {
    "describe": {
      "columns": [
        {
          "name": "id",
          "ordinal": 0,
          "type_info": "Uuid"
        }
      ],
      "nullable": [false],
      "parameters": {
        "Left": ["Uuid", "Varchar", "Varchar", "Varchar"]
      }
    },
    "query": "\nINSERT INTO users (id, email, first_name, last_name)\nVALUES ($1, $2, $3, $4)\nRETURNING id\n"
  },
  "8996c28a928545504a3741a926ceb7831d752406f9f3c6871854343bb7b1aa4b": {
    "describe": {
      "columns": [
        {
          "name": "id",
          "ordinal": 0,
          "type_info": "Uuid"
        },
        {
          "name": "created_at",
          "ordinal": 1,
          "type_info": "Timestamptz"
        },
        {
          "name": "updated_at",
          "ordinal": 2,
          "type_info": "Timestamptz"
        },
        {
          "name": "deleted_at",
          "ordinal": 3,
          "type_info": "Timestamptz"
        },
        {
          "name": "exercise_id",
          "ordinal": 4,
          "type_info": "Uuid"
        },
        {
          "name": "order_number",
          "ordinal": 5,
          "type_info": "Int4"
        }
      ],
      "nullable": [false, false, false, true, false, false],
      "parameters": {
        "Left": ["Uuid", "Int4"]
      }
    },
    "query": "\nINSERT INTO exercise_slides (exercise_id, order_number)\nVALUES ($1, $2)\nRETURNING *;\n    "
  },
  "8aa2929ece3e236aa14649c45da2a6d7fe15787fda833ad97628c86b001fb790": {
    "describe": {
      "columns": [
        {
          "name": "count",
          "ordinal": 0,
          "type_info": "Int8"
        }
      ],
      "nullable": [null],
      "parameters": {
        "Left": ["Uuid"]
      }
    },
    "query": "\nSELECT\n    COUNT(DISTINCT c.id) as count\nFROM courses as c\n    LEFT JOIN course_instances as ci on c.id = ci.course_id\nWHERE\n    c.organization_id = $1 AND\n    ci.starts_at < NOW() AND ci.ends_at > NOW() AND\n    c.deleted_at IS NULL AND ci.deleted_at IS NULL;\n        "
  },
  "8c85f79ed0d5dcf05591666096432579f411e381a0a70cfb900c9d00ce295043": {
    "query": "\nINSERT INTO exercises(\n    id,\n    course_id,\n    name,\n    order_number,\n    page_id,\n    chapter_id,\n    exam_id,\n    score_maximum,\n    max_tries_per_slide,\n    limit_number_of_tries\n  )\nVALUES ($1, $2, $3, $4, $5, $6, $7, $8, $9, $10) ON CONFLICT (id) DO\nUPDATE\nSET course_id = $2,\n  name = $3,\n  order_number = $4,\n  page_id = $5,\n  chapter_id = $6,\n  exam_id = $7,\n  score_maximum = $8,\n  max_tries_per_slide = $9,\n  limit_number_of_tries = $10,\n  deleted_at = NULL\nRETURNING id,\n  name,\n  order_number,\n  score_maximum,\n  max_tries_per_slide,\n  limit_number_of_tries;\n            ",
    "describe": {
      "columns": [
        {
          "ordinal": 0,
          "name": "id",
          "type_info": "Uuid"
        },
        {
          "ordinal": 1,
          "name": "name",
          "type_info": "Varchar"
        },
        {
          "ordinal": 2,
          "name": "order_number",
          "type_info": "Int4"
        },
        {
          "ordinal": 3,
          "name": "score_maximum",
          "type_info": "Int4"
        },
        {
          "ordinal": 4,
          "name": "max_tries_per_slide",
          "type_info": "Int4"
        },
        {
          "ordinal": 5,
          "name": "limit_number_of_tries",
          "type_info": "Bool"
        }
      ],
      "parameters": {
        "Left": ["Uuid", "Uuid", "Varchar", "Int4", "Uuid", "Uuid", "Uuid", "Int4", "Int4", "Bool"]
      },
      "nullable": [false, false, false, false, true, false]
    }
  },
  "8cc039e70b30221cc7c05ccac3d0db3c4b304ba90d3eea8be6c94666e9bd383b": {
    "describe": {
      "columns": [
        {
          "name": "user_id",
          "ordinal": 0,
          "type_info": "Uuid"
        },
        {
          "name": "course_language_group_id",
          "ordinal": 1,
          "type_info": "Uuid"
        },
        {
          "name": "created_at",
          "ordinal": 2,
          "type_info": "Timestamptz"
        },
        {
          "name": "updated_at",
          "ordinal": 3,
          "type_info": "Timestamptz"
        },
        {
          "name": "deleted_at",
          "ordinal": 4,
          "type_info": "Timestamptz"
        },
        {
          "name": "current_course_id",
          "ordinal": 5,
          "type_info": "Uuid"
        },
        {
          "name": "current_course_instance_id",
          "ordinal": 6,
          "type_info": "Uuid"
        }
      ],
      "nullable": [false, false, false, false, true, false, false],
      "parameters": {
        "Left": ["Uuid", "Uuid", "Uuid"]
      }
    },
    "query": "\nINSERT INTO user_course_settings (\n    user_id,\n    course_language_group_id,\n    current_course_id,\n    current_course_instance_id\n  )\nSELECT $1,\n  course_language_group_id,\n  $2,\n  $3\nFROM courses\nWHERE id = $2\n  AND deleted_at IS NULL ON CONFLICT (user_id, course_language_group_id) DO\nUPDATE\nSET current_course_id = $2,\n  current_course_instance_id = $3\nRETURNING *;\n        "
  },
  "8ccdf9e32ae384f6124487d607971e09c002db1bbc7ba5fa895cdd58c919c76f": {
    "describe": {
      "columns": [
        {
          "name": "id",
          "ordinal": 0,
          "type_info": "Uuid"
        }
      ],
      "nullable": [false],
      "parameters": {
        "Left": ["Uuid"]
      }
    },
    "query": "\nUPDATE exercises\nSET deleted_at = now()\nWHERE page_id = $1\nRETURNING id;\n        "
  },
  "8db74ac0f9b12b45233fec8e0bf8e9f76d90085c4a8c766f784a1aca3c370662": {
    "describe": {
      "columns": [],
      "nullable": [],
      "parameters": {
        "Left": [
          {
            "Custom": {
              "kind": {
                "Enum": ["fully-graded", "pending", "pending-manual", "failed", "not-ready"]
              },
              "name": "grading_progress"
            }
          },
          "Uuid"
        ]
      }
    },
    "query": "\nUPDATE exercise_task_gradings\nSET grading_progress = $1\nWHERE id = $2\n"
  },
  "902398ca29a18eb7bce969348d7d90eb0b3cb8a95cbdd228f89df0eaa7cf5eff": {
    "describe": {
      "columns": [
        {
          "name": "id",
          "ordinal": 0,
          "type_info": "Uuid"
        }
      ],
      "nullable": [false],
      "parameters": {
        "Left": []
      }
    },
    "query": "\nINSERT INTO regradings DEFAULT\nVALUES\nRETURNING id\n"
  },
  "9042f4a78140ea8061a5d2f7ea3f6d8ae53b484871e869ebd0dd4cb31da6d9fb": {
    "describe": {
      "columns": [],
      "nullable": [],
      "parameters": {
        "Left": ["Int4", "Uuid"]
      }
    },
    "query": "UPDATE pages\nSET order_number = floor(random() * (2000000 -200000 + 1) + 200000)\nWHERE pages.order_number = $1\n  AND pages.chapter_id = $2\n  AND deleted_at IS NULL"
  },
  "93a182f7fc32e82990af03dbda3d31cd678d99869b3bd5d4b75831d5cc96e0f7": {
    "describe": {
      "columns": [
        {
          "name": "id",
          "ordinal": 0,
          "type_info": "Uuid"
        },
        {
          "name": "created_at",
          "ordinal": 1,
          "type_info": "Timestamptz"
        },
        {
          "name": "updated_at",
          "ordinal": 2,
          "type_info": "Timestamptz"
        },
        {
          "name": "course_id",
          "ordinal": 3,
          "type_info": "Uuid"
        },
        {
          "name": "exam_id",
          "ordinal": 4,
          "type_info": "Uuid"
        },
        {
          "name": "chapter_id",
          "ordinal": 5,
          "type_info": "Uuid"
        },
        {
          "name": "url_path",
          "ordinal": 6,
          "type_info": "Varchar"
        },
        {
          "name": "title",
          "ordinal": 7,
          "type_info": "Varchar"
        },
        {
          "name": "deleted_at",
          "ordinal": 8,
          "type_info": "Timestamptz"
        },
        {
          "name": "content",
          "ordinal": 9,
          "type_info": "Jsonb"
        },
        {
          "name": "order_number",
          "ordinal": 10,
          "type_info": "Int4"
        },
        {
          "name": "copied_from",
          "ordinal": 11,
          "type_info": "Uuid"
        }
      ],
      "nullable": [false, false, false, true, true, true, false, false, true, false, false, true],
      "parameters": {
        "Left": ["Uuid"]
      }
    },
    "query": "\nSELECT id,\n  created_at,\n  updated_at,\n  course_id,\n  exam_id,\n  chapter_id,\n  url_path,\n  title,\n  deleted_at,\n  content,\n  order_number,\n  copied_from\nFROM pages\nWHERE course_id = $1\n  AND deleted_at IS NULL;\n        "
  },
  "953a7a6c530a84cb10466c75502f14177a8e2bc1dfefded26185e0802115bd77": {
    "describe": {
      "columns": [
        {
          "name": "id",
          "ordinal": 0,
          "type_info": "Uuid"
        },
        {
          "name": "created_at",
          "ordinal": 1,
          "type_info": "Timestamptz"
        },
        {
          "name": "updated_at",
          "ordinal": 2,
          "type_info": "Timestamptz"
        },
        {
          "name": "name",
          "ordinal": 3,
          "type_info": "Varchar"
        },
        {
          "name": "course_id",
          "ordinal": 4,
          "type_info": "Uuid"
        },
        {
          "name": "deleted_at",
          "ordinal": 5,
          "type_info": "Timestamptz"
        },
        {
          "name": "chapter_image_path",
          "ordinal": 6,
          "type_info": "Varchar"
        },
        {
          "name": "chapter_number",
          "ordinal": 7,
          "type_info": "Int4"
        },
        {
          "name": "front_page_id",
          "ordinal": 8,
          "type_info": "Uuid"
        },
        {
          "name": "opens_at",
          "ordinal": 9,
          "type_info": "Timestamptz"
        },
        {
          "name": "copied_from",
          "ordinal": 10,
          "type_info": "Uuid"
        },
        {
          "name": "deadline",
          "ordinal": 11,
          "type_info": "Timestamptz"
        }
      ],
      "nullable": [false, false, false, false, false, true, true, false, true, true, true, true],
      "parameters": {
        "Left": ["Uuid"]
      }
    },
    "query": "\nSELECT id,\n  created_at,\n  updated_at,\n  name,\n  course_id,\n  deleted_at,\n  chapter_image_path,\n  chapter_number,\n  front_page_id,\n  opens_at,\n  copied_from,\n  deadline\nFROM chapters\nWHERE course_id = $1\n  AND deleted_at IS NULL;\n"
  },
  "95cd532d3cf66f58ae74382c3c8572c9841be6557ec3285add31609f08d6b7f7": {
    "describe": {
      "columns": [
        {
          "name": "id",
          "ordinal": 0,
          "type_info": "Uuid"
        },
        {
          "name": "name",
          "ordinal": 1,
          "type_info": "Varchar"
        },
        {
          "name": "course_id",
          "ordinal": 2,
          "type_info": "Uuid"
        },
        {
          "name": "chapter_number",
          "ordinal": 3,
          "type_info": "Int4"
        },
        {
          "name": "created_at",
          "ordinal": 4,
          "type_info": "Timestamptz"
        },
        {
          "name": "updated_at",
          "ordinal": 5,
          "type_info": "Timestamptz"
        },
        {
          "name": "deleted_at",
          "ordinal": 6,
          "type_info": "Timestamptz"
        },
        {
          "name": "front_page_id",
          "ordinal": 7,
          "type_info": "Uuid"
        },
        {
          "name": "opens_at",
          "ordinal": 8,
          "type_info": "Timestamptz"
        },
        {
          "name": "chapter_image_path",
          "ordinal": 9,
          "type_info": "Varchar"
        },
        {
          "name": "copied_from",
          "ordinal": 10,
          "type_info": "Uuid"
        },
        {
          "name": "deadline",
          "ordinal": 11,
          "type_info": "Timestamptz"
        }
      ],
      "nullable": [false, false, false, false, false, false, true, true, true, true, true, true],
      "parameters": {
        "Left": ["Varchar", "Uuid", "Int4", "Timestamptz", "Timestamptz"]
      }
    },
    "query": "\nINSERT INTO chapters(name, course_id, chapter_number, deadline, opens_at)\nVALUES($1, $2, $3, $4, $5)\nRETURNING *;\n"
  },
  "974f0fff32d5d42aa0aa4d4f9e52ebe1b69c95cc677bdb0fce4f8bfd7b519639": {
    "describe": {
      "columns": [],
      "nullable": [],
      "parameters": {
        "Left": [
          {
            "Custom": {
              "kind": {
                "Enum": ["fully-graded", "pending", "pending-manual", "failed", "not-ready"]
              },
              "name": "grading_progress"
            }
          },
          "Uuid"
        ]
      }
    },
    "query": "\nUPDATE regradings\nSET total_grading_progress = $1\nWHERE id = $2\n"
  },
  "97725b48f6343a99acc51e520470f6b76e84bd60b6c9444bf49005bcece5e97e": {
    "describe": {
      "columns": [],
      "nullable": [],
      "parameters": {
        "Left": ["Uuid"]
      }
    },
    "query": "\nUPDATE course_instances\nSET deleted_at = now()\nWHERE id = $1\n"
  },
  "97863f3295349de9881d18e705ef461353c7bbca65e2f0c65c43c6a4bb1365ee": {
    "describe": {
      "columns": [
        {
          "name": "id",
          "ordinal": 0,
          "type_info": "Uuid"
        },
        {
          "name": "created_at",
          "ordinal": 1,
          "type_info": "Timestamptz"
        },
        {
          "name": "updated_at",
          "ordinal": 2,
          "type_info": "Timestamptz"
        },
        {
          "name": "deleted_at",
          "ordinal": 3,
          "type_info": "Timestamptz"
        },
        {
          "name": "name",
          "ordinal": 4,
          "type_info": "Varchar"
        },
        {
          "name": "slug",
          "ordinal": 5,
          "type_info": "Varchar"
        },
        {
          "name": "public_url",
          "ordinal": 6,
          "type_info": "Varchar"
        },
        {
          "name": "internal_url",
          "ordinal": 7,
          "type_info": "Varchar"
        },
        {
          "name": "max_reprocessing_submissions_at_once",
          "ordinal": 8,
          "type_info": "Int4"
        }
      ],
      "nullable": [false, false, false, true, false, false, false, true, false],
      "parameters": {
        "Left": ["TextArray"]
      }
    },
    "query": "\nSELECT *\nFROM exercise_services\nWHERE slug = ANY($1);"
  },
  "9bc0b3ae6672ff787250bbbfbf353634b598e814cb2e3b8ca26235466b22ee63": {
    "describe": {
      "columns": [
        {
          "name": "course_id",
          "ordinal": 0,
          "type_info": "Uuid"
        }
      ],
      "nullable": [false],
      "parameters": {
        "Left": ["Uuid"]
      }
    },
    "query": "\nSELECT course_id\nFROM course_instances\nWHERE id = $1\n"
  },
  "9bd2d846e48026343f943674185a77f014043fa8bca6960f49ddde168e69b04e": {
    "describe": {
      "columns": [
        {
          "name": "id",
          "ordinal": 0,
          "type_info": "Uuid"
        }
      ],
      "nullable": [false],
      "parameters": {
        "Left": ["Uuid", "Uuid", "Int4"]
      }
    },
    "query": "\nINSERT INTO exercise_slides (id, exercise_id, order_number)\nVALUES ($1, $2, $3)\nRETURNING id;\n"
  },
  "9c6243474cc02c99f6974e143c88dde690c982125071ddc69df713350de1f875": {
    "describe": {
      "columns": [
        {
          "name": "id",
          "ordinal": 0,
          "type_info": "Uuid"
        },
        {
          "name": "created_at",
          "ordinal": 1,
          "type_info": "Timestamptz"
        },
        {
          "name": "updated_at",
          "ordinal": 2,
          "type_info": "Timestamptz"
        },
        {
          "name": "exercise_type",
          "ordinal": 3,
          "type_info": "Varchar"
        },
        {
          "name": "assignment",
          "ordinal": 4,
          "type_info": "Jsonb"
        },
        {
          "name": "deleted_at",
          "ordinal": 5,
          "type_info": "Timestamptz"
        },
        {
          "name": "private_spec",
          "ordinal": 6,
          "type_info": "Jsonb"
        },
        {
          "name": "spec_file_id",
          "ordinal": 7,
          "type_info": "Uuid"
        },
        {
          "name": "public_spec",
          "ordinal": 8,
          "type_info": "Jsonb"
        },
        {
          "name": "model_solution_spec",
          "ordinal": 9,
          "type_info": "Jsonb"
        },
        {
          "name": "copied_from",
          "ordinal": 10,
          "type_info": "Uuid"
        },
        {
          "name": "exercise_slide_id",
          "ordinal": 11,
          "type_info": "Uuid"
        }
      ],
      "nullable": [false, false, false, false, false, true, true, true, true, true, true, false],
      "parameters": {
        "Left": ["Uuid"]
      }
    },
    "query": "SELECT * FROM exercise_tasks WHERE id = $1;"
  },
  "9c85b99d223ec35dd6a3d00598117fba6db802ec315cd2d1c38012b577d270bb": {
    "describe": {
      "columns": [
        {
          "name": "id",
          "ordinal": 0,
          "type_info": "Uuid"
        },
        {
          "name": "created_at",
          "ordinal": 1,
          "type_info": "Timestamptz"
        },
        {
          "name": "updated_at",
          "ordinal": 2,
          "type_info": "Timestamptz"
        },
        {
          "name": "course_id",
          "ordinal": 3,
          "type_info": "Uuid"
        },
        {
          "name": "deleted_at",
          "ordinal": 4,
          "type_info": "Timestamptz"
        },
        {
          "name": "name",
          "ordinal": 5,
          "type_info": "Varchar"
        },
        {
          "name": "deadline",
          "ordinal": 6,
          "type_info": "Timestamptz"
        },
        {
          "name": "page_id",
          "ordinal": 7,
          "type_info": "Uuid"
        },
        {
          "name": "score_maximum",
          "ordinal": 8,
          "type_info": "Int4"
        },
        {
          "name": "order_number",
          "ordinal": 9,
          "type_info": "Int4"
        },
        {
          "name": "chapter_id",
          "ordinal": 10,
          "type_info": "Uuid"
        },
        {
          "name": "copied_from",
          "ordinal": 11,
          "type_info": "Uuid"
        },
        {
          "name": "exam_id",
          "ordinal": 12,
          "type_info": "Uuid"
        },
        {
          "ordinal": 13,
          "name": "max_tries_per_slide",
          "type_info": "Int4"
        },
        {
          "ordinal": 14,
          "name": "limit_number_of_tries",
          "type_info": "Bool"
        }
      ],
      "nullable": [
        false,
        false,
        false,
        true,
        true,
        false,
        true,
        false,
        false,
        false,
        true,
        true,
<<<<<<< HEAD
        true
      ],
      "parameters": {
        "Left": ["UuidArray"]
      }
    },
    "query": "\nSELECT *\nFROM exercises\nWHERE page_id IN (\n    SELECT UNNEST($1::uuid [])\n  )\n  AND deleted_at IS NULL\n        "
=======
        true,
        true,
        false
      ]
    }
>>>>>>> 807a89eb
  },
  "9c8fb5ab7c565479f38ffde751dee85049da24ee2de7f71f2690c4fe454e68e4": {
    "describe": {
      "columns": [],
      "nullable": [],
      "parameters": {
        "Left": ["Uuid", "Uuid"]
      }
    },
    "query": "\nINSERT INTO exercise_slides (\n    id, exercise_id, order_number\n)\nSELECT uuid_generate_v5($1, id::text),\n    uuid_generate_v5($1, exercise_id::text),\n    order_number\nFROM exercise_slides\nWHERE exercise_id IN (SELECT id FROM exercises WHERE course_id = $2);\n        "
  },
  "9e77b192694c3af4cf6ab696e5b43a1e1f28dab7af08beb2e38eccbe0282b01a": {
    "describe": {
      "columns": [
        {
          "name": "id",
          "ordinal": 0,
          "type_info": "Uuid"
        },
        {
          "name": "created_at",
          "ordinal": 1,
          "type_info": "Timestamptz"
        },
        {
          "name": "updated_at",
          "ordinal": 2,
          "type_info": "Timestamptz"
        },
        {
          "name": "deleted_at",
          "ordinal": 3,
          "type_info": "Timestamptz"
        },
        {
          "name": "name",
          "ordinal": 4,
          "type_info": "Varchar"
        },
        {
          "name": "slug",
          "ordinal": 5,
          "type_info": "Varchar"
        },
        {
          "name": "public_url",
          "ordinal": 6,
          "type_info": "Varchar"
        },
        {
          "name": "internal_url",
          "ordinal": 7,
          "type_info": "Varchar"
        },
        {
          "name": "max_reprocessing_submissions_at_once",
          "ordinal": 8,
          "type_info": "Int4"
        }
      ],
      "nullable": [false, false, false, true, false, false, false, true, false],
      "parameters": {
        "Left": ["Text"]
      }
    },
    "query": "\nSELECT *\nFROM exercise_services\nWHERE slug = $1\n  "
  },
  "9f31d0d3d1943980f58b78597e60339681c9f451b85a34d67c8bc64ba71c790d": {
    "describe": {
      "columns": [
        {
          "name": "id",
          "ordinal": 0,
          "type_info": "Uuid"
        },
        {
          "name": "course_id",
          "ordinal": 1,
          "type_info": "Uuid"
        },
        {
          "name": "course_name",
          "ordinal": 2,
          "type_info": "Varchar"
        },
        {
          "name": "name",
          "ordinal": 3,
          "type_info": "Varchar"
        }
      ],
      "nullable": [false, false, false, false],
      "parameters": {
        "Left": ["Uuid"]
      }
    },
    "query": "\nSELECT exams.id,\n  courses.id as course_id,\n  courses.name as course_name,\n  exams.name\nFROM exams\n  JOIN course_exams ON course_id = $1\n  JOIN courses ON courses.id = $1\n  AND exams.deleted_at IS NULL\n  AND courses.deleted_at IS NULL\n"
  },
  "a0506edd480e7dec860a33702092c243a207450909a69db5a44ad6fcb72b2fb2": {
    "describe": {
      "columns": [],
      "nullable": [],
      "parameters": {
        "Left": ["Uuid", "Uuid"]
      }
    },
    "query": "\nINSERT INTO exam_enrollments (exam_id, user_id)\nVALUES ($1, $2)\n"
  },
  "a130fc35cc63e879d55ea01d83b474d05802636b4cbabe913f2f12a82be24d0d": {
    "describe": {
      "columns": [
        {
          "name": "id",
          "ordinal": 0,
          "type_info": "Uuid"
        },
        {
          "name": "exercise_task_submission_id",
          "ordinal": 1,
          "type_info": "Uuid"
        },
        {
          "name": "grading_before_regrading",
          "ordinal": 2,
          "type_info": "Uuid"
        },
        {
          "name": "grading_after_regrading",
          "ordinal": 3,
          "type_info": "Uuid"
        }
      ],
      "nullable": [false, false, false, true],
      "parameters": {
        "Left": ["Uuid"]
      }
    },
    "query": "\nSELECT id,\n  exercise_task_submission_id,\n  grading_before_regrading,\n  grading_after_regrading\nFROM exercise_task_regrading_submissions\nWHERE regrading_id = $1\n"
  },
  "a30dd050694b11436fa9f039719f4f0817460468c40fe0649880ff7f7023bdcc": {
    "describe": {
      "columns": [
        {
          "name": "id",
          "ordinal": 0,
          "type_info": "Uuid"
        },
        {
          "name": "created_at",
          "ordinal": 1,
          "type_info": "Timestamptz"
        },
        {
          "name": "updated_at",
          "ordinal": 2,
          "type_info": "Timestamptz"
        },
        {
          "name": "name",
          "ordinal": 3,
          "type_info": "Varchar"
        },
        {
          "name": "course_id",
          "ordinal": 4,
          "type_info": "Uuid"
        },
        {
          "name": "deleted_at",
          "ordinal": 5,
          "type_info": "Timestamptz"
        },
        {
          "name": "chapter_image_path",
          "ordinal": 6,
          "type_info": "Varchar"
        },
        {
          "name": "chapter_number",
          "ordinal": 7,
          "type_info": "Int4"
        },
        {
          "name": "front_page_id",
          "ordinal": 8,
          "type_info": "Uuid"
        },
        {
          "name": "opens_at",
          "ordinal": 9,
          "type_info": "Timestamptz"
        },
        {
          "name": "copied_from",
          "ordinal": 10,
          "type_info": "Uuid"
        },
        {
          "name": "deadline",
          "ordinal": 11,
          "type_info": "Timestamptz"
        }
      ],
      "nullable": [false, false, false, false, false, true, true, false, true, true, true, true],
      "parameters": {
        "Left": ["Uuid"]
      }
    },
    "query": "\nSELECT id,\n  created_at,\n  updated_at,\n  name,\n  course_id,\n  deleted_at,\n  chapter_image_path,\n  chapter_number,\n  front_page_id,\n  opens_at,\n  copied_from,\n  deadline\nFROM chapters\nWHERE course_id = (SELECT course_id FROM course_instances WHERE id = $1)\n  AND deleted_at IS NULL;\n"
  },
  "a31f19aeb82cb164528744c6ca787c1c69bcab7575494559728a80de5ad5231a": {
    "describe": {
      "columns": [],
      "nullable": [],
      "parameters": {
        "Left": ["Uuid", "Uuid"]
      }
    },
    "query": "\nDELETE FROM course_exams\nWHERE exam_id = $1\n  AND course_id = $2\n"
  },
  "a3752e5a87b4ce3da83996bee95c34a6addfed46a69b54112655e4e8d4734314": {
    "describe": {
      "columns": [],
      "nullable": [],
      "parameters": {
        "Left": ["Uuid", "Uuid"]
      }
    },
    "query": "\nINSERT INTO exercise_tasks (\n    id,\n    exercise_slide_id,\n    exercise_type,\n    assignment,\n    private_spec,\n    spec_file_id,\n    public_spec,\n    model_solution_spec,\n    copied_from\n  )\nSELECT uuid_generate_v5($1, id::text),\n  uuid_generate_v5($1, exercise_slide_id::text),\n  exercise_type,\n  assignment,\n  private_spec,\n  spec_file_id,\n  public_spec,\n  model_solution_spec,\n  id\nFROM exercise_tasks\nWHERE exercise_slide_id IN (\n    SELECT s.id\n    FROM exercise_slides s\n      JOIN exercises e ON (e.id = s.exercise_id)\n    WHERE e.course_id = $2\n  );\n    "
  },
  "a564b4d932be98839ba4902d318c21812fbf46b9e97c8e097a3a28fc4d10d682": {
    "describe": {
      "columns": [],
      "nullable": [],
      "parameters": {
        "Left": ["Uuid"]
      }
    },
    "query": "\nUPDATE chapters\nSET front_page_id = uuid_generate_v5(course_id, front_page_id::text)\nWHERE course_id = $1\n    AND front_page_id IS NOT NULL;\n        "
  },
  "a76579e426500a1f99f9e02cf2c523658f58d86dcb036aef2aa3bdf71d8a563e": {
    "describe": {
      "columns": [],
      "nullable": [],
      "parameters": {
        "Left": ["Uuid"]
      }
    },
    "query": "\nUPDATE regradings\nSET regrading_completed_at = now(),\n  total_grading_progress = 'fully-graded'\nWHERE id = $1\n"
  },
  "a963c734bc1f9c48be192fa5c8537d461c9ded7412268b17b64085e4f44b174a": {
    "describe": {
      "columns": [
        {
          "name": "id",
          "ordinal": 0,
          "type_info": "Uuid"
        },
        {
          "name": "created_at",
          "ordinal": 1,
          "type_info": "Timestamptz"
        },
        {
          "name": "updated_at",
          "ordinal": 2,
          "type_info": "Timestamptz"
        },
        {
          "name": "deleted_at",
          "ordinal": 3,
          "type_info": "Timestamptz"
        },
        {
          "name": "exercise_id",
          "ordinal": 4,
          "type_info": "Uuid"
        },
        {
          "name": "order_number",
          "ordinal": 5,
          "type_info": "Int4"
        }
      ],
      "nullable": [false, false, false, true, false, false],
      "parameters": {
        "Left": ["Uuid"]
      }
    },
    "query": "\nSELECT *\nFROM exercise_slides\nWHERE id = $1\n  AND deleted_at IS NULL;\n    "
  },
  "a9e6bf7e1afec5191482ce2cfaca22c670d50759540e166270fa2881e5db1dc4": {
    "describe": {
      "columns": [
        {
          "name": "id",
          "ordinal": 0,
          "type_info": "Uuid"
        },
        {
          "name": "created_at",
          "ordinal": 1,
          "type_info": "Timestamptz"
        },
        {
          "name": "updated_at",
          "ordinal": 2,
          "type_info": "Timestamptz"
        },
        {
          "name": "deleted_at",
          "ordinal": 3,
          "type_info": "Timestamptz"
        },
        {
          "name": "course_id",
          "ordinal": 4,
          "type_info": "Uuid"
        },
        {
          "name": "starts_at",
          "ordinal": 5,
          "type_info": "Timestamptz"
        },
        {
          "name": "ends_at",
          "ordinal": 6,
          "type_info": "Timestamptz"
        },
        {
          "name": "name",
          "ordinal": 7,
          "type_info": "Varchar"
        },
        {
          "name": "description",
          "ordinal": 8,
          "type_info": "Varchar"
        },
        {
          "name": "teacher_in_charge_name",
          "ordinal": 9,
          "type_info": "Varchar"
        },
        {
          "name": "teacher_in_charge_email",
          "ordinal": 10,
          "type_info": "Varchar"
        },
        {
          "name": "support_email",
          "ordinal": 11,
          "type_info": "Varchar"
        }
      ],
      "nullable": [false, false, false, true, false, true, true, true, true, false, false, true],
      "parameters": {
        "Left": ["Uuid", "Uuid"]
      }
    },
    "query": "\nSELECT i.id,\n  i.created_at,\n  i.updated_at,\n  i.deleted_at,\n  i.course_id,\n  i.starts_at,\n  i.ends_at,\n  i.name,\n  i.description,\n  i.teacher_in_charge_name,\n  i.teacher_in_charge_email,\n  i.support_email\nFROM course_instances i\n  JOIN course_instance_enrollments ie ON (i.id = ie.course_id)\nWHERE i.course_id = $1\n  AND i.deleted_at IS NULL\n  AND ie.user_id = $2\n  AND ie.deleted_at IS NULL\nORDER BY ie.created_at DESC;\n    "
  },
  "aa3d589f5ad62e428553c37b3629fbe81b79261e73cebbe2e70bed882c5c39d8": {
    "describe": {
      "columns": [],
      "nullable": [],
      "parameters": {
        "Left": ["Uuid", "Varchar", "Jsonb", "Timestamptz", "Timestamptz", "Int4", "Uuid"]
      }
    },
    "query": "\nINSERT INTO exams (\n    id,\n    name,\n    instructions,\n    starts_at,\n    ends_at,\n    time_minutes,\n    organization_id\n  )\nVALUES ($1, $2, $3, $4, $5, $6, $7)\n"
  },
  "aabbcdc5984f0c7fc03acf0c2f53ebb8f0ff5f2b8993a81bd988be4bbf240a70": {
    "describe": {
      "columns": [
        {
          "name": "id",
          "ordinal": 0,
          "type_info": "Uuid"
        }
      ],
      "nullable": [false],
      "parameters": {
        "Left": ["Uuid", "Uuid", "Int4"]
      }
    },
    "query": "\nINSERT INTO exercise_slides (id, exercise_id, order_number)\nVALUES ($1, $2, $3) ON CONFLICT (id) DO\nUPDATE\nSET exercise_id = $2,\n    order_number = $3,\n    deleted_at = NULL\nRETURNING id;\n    "
  },
  "ad05712486467ad76850b5d365d57b87a302263d16b4bdc830f02e8a1092e6cc": {
    "describe": {
      "columns": [
        {
          "name": "sum",
          "ordinal": 0,
          "type_info": "Float4"
        }
      ],
      "nullable": [null],
      "parameters": {
        "Left": ["Uuid"]
      }
    },
    "query": "\nSELECT SUM(COALESCE(etg.score_given, 0))::real\nFROM exercise_task_gradings etg\n  JOIN exercise_task_submissions ets ON etg.exercise_task_submission_id = ets.id\nWHERE ets.exercise_slide_submission_id = $1\n  AND etg.deleted_at IS NULL\n  AND ets.deleted_at IS NULL\n        "
  },
  "ad44e66896540a92d76d8b584ae7142955baf3641d83702179e92fe60f8e3836": {
    "describe": {
      "columns": [
        {
          "name": "id",
          "ordinal": 0,
          "type_info": "Uuid"
        },
        {
          "name": "created_at",
          "ordinal": 1,
          "type_info": "Timestamptz"
        },
        {
          "name": "updated_at",
          "ordinal": 2,
          "type_info": "Timestamptz"
        },
        {
          "name": "deleted_at",
          "ordinal": 3,
          "type_info": "Timestamptz"
        },
        {
          "name": "course_id",
          "ordinal": 4,
          "type_info": "Uuid"
        },
        {
          "name": "starts_at",
          "ordinal": 5,
          "type_info": "Timestamptz"
        },
        {
          "name": "ends_at",
          "ordinal": 6,
          "type_info": "Timestamptz"
        },
        {
          "name": "name",
          "ordinal": 7,
          "type_info": "Varchar"
        },
        {
          "name": "description",
          "ordinal": 8,
          "type_info": "Varchar"
        },
        {
          "name": "teacher_in_charge_name",
          "ordinal": 9,
          "type_info": "Varchar"
        },
        {
          "name": "teacher_in_charge_email",
          "ordinal": 10,
          "type_info": "Varchar"
        },
        {
          "name": "support_email",
          "ordinal": 11,
          "type_info": "Varchar"
        }
      ],
      "nullable": [false, false, false, true, false, true, true, true, true, false, false, true],
      "parameters": {
        "Left": ["Uuid", "Uuid", "Varchar", "Varchar", "Varchar", "Varchar", "Varchar"]
      }
    },
    "query": "\nINSERT INTO course_instances (\n    id,\n    course_id,\n    name,\n    description,\n    teacher_in_charge_name,\n    teacher_in_charge_email,\n    support_email\n  )\nVALUES ($1, $2, $3, $4, $5, $6, $7)\nRETURNING id,\n  created_at,\n  updated_at,\n  deleted_at,\n  course_id,\n  starts_at,\n  ends_at,\n  name,\n  description,\n  teacher_in_charge_name,\n  teacher_in_charge_email,\n  support_email\n"
  },
  "aee1ac79f9af758cf20f1b486a12b0f07ced3949ab6f2256bc792291ed7424b5": {
    "describe": {
      "columns": [
        {
          "name": "course_id",
          "ordinal": 0,
          "type_info": "Uuid"
        },
        {
          "name": "exam_id",
          "ordinal": 1,
          "type_info": "Uuid"
        }
      ],
      "nullable": [true, true],
      "parameters": {
        "Left": ["Uuid"]
      }
    },
    "query": "\nSELECT course_id,\n  exam_id\nFROM exercise_slide_submissions\nWHERE id = $1\n  AND deleted_at IS NULL\n        "
  },
  "af86245330f55f4771e41e635d60ba19a00c9170f775429caa4af0c9c4372ffe": {
    "describe": {
      "columns": [
        {
          "name": "count",
          "ordinal": 0,
          "type_info": "Int8"
        }
      ],
      "nullable": [null],
      "parameters": {
        "Left": ["Uuid"]
      }
    },
    "query": "\nSELECT\n    COUNT(DISTINCT id) as count\nFROM courses\nWHERE organization_id = $1\n    AND deleted_at IS NULL;\n        "
  },
  "b1430a5abcad2d809dcc2a14d15ecdd336fdaf01097ed76912be4b396c3c9fc3": {
    "describe": {
      "columns": [
        {
          "name": "id",
          "ordinal": 0,
          "type_info": "Uuid"
        },
        {
          "name": "created_at",
          "ordinal": 1,
          "type_info": "Timestamptz"
        },
        {
          "name": "updated_at",
          "ordinal": 2,
          "type_info": "Timestamptz"
        },
        {
          "name": "exercise_task_submission_id",
          "ordinal": 3,
          "type_info": "Uuid"
        },
        {
          "name": "course_id",
          "ordinal": 4,
          "type_info": "Uuid"
        },
        {
          "name": "exam_id",
          "ordinal": 5,
          "type_info": "Uuid"
        },
        {
          "name": "exercise_id",
          "ordinal": 6,
          "type_info": "Uuid"
        },
        {
          "name": "exercise_task_id",
          "ordinal": 7,
          "type_info": "Uuid"
        },
        {
          "name": "grading_priority",
          "ordinal": 8,
          "type_info": "Int4"
        },
        {
          "name": "score_given",
          "ordinal": 9,
          "type_info": "Float4"
        },
        {
          "name": "grading_progress: _",
          "ordinal": 10,
          "type_info": {
            "Custom": {
              "kind": {
                "Enum": ["fully-graded", "pending", "pending-manual", "failed", "not-ready"]
              },
              "name": "grading_progress"
            }
          }
        },
        {
          "name": "user_points_update_strategy: _",
          "ordinal": 11,
          "type_info": {
            "Custom": {
              "kind": {
                "Enum": [
                  "can-add-points-but-cannot-remove-points",
                  "can-add-points-and-can-remove-points"
                ]
              },
              "name": "user_points_update_strategy"
            }
          }
        },
        {
          "name": "unscaled_score_maximum",
          "ordinal": 12,
          "type_info": "Int4"
        },
        {
          "name": "unscaled_score_given",
          "ordinal": 13,
          "type_info": "Float4"
        },
        {
          "name": "grading_started_at",
          "ordinal": 14,
          "type_info": "Timestamptz"
        },
        {
          "name": "grading_completed_at",
          "ordinal": 15,
          "type_info": "Timestamptz"
        },
        {
          "name": "feedback_json",
          "ordinal": 16,
          "type_info": "Jsonb"
        },
        {
          "name": "feedback_text",
          "ordinal": 17,
          "type_info": "Text"
        },
        {
          "name": "deleted_at",
          "ordinal": 18,
          "type_info": "Timestamptz"
        }
      ],
      "nullable": [
        false,
        false,
        false,
        false,
        true,
        true,
        false,
        false,
        false,
        true,
        false,
        false,
        true,
        true,
        true,
        true,
        true,
        true,
        true
      ],
      "parameters": {
        "Left": ["Uuid"]
      }
    },
    "query": "\nSELECT id,\n  created_at,\n  updated_at,\n  exercise_task_submission_id,\n  course_id,\n  exam_id,\n  exercise_id,\n  exercise_task_id,\n  grading_priority,\n  score_given,\n  grading_progress as \"grading_progress: _\",\n  user_points_update_strategy as \"user_points_update_strategy: _\",\n  unscaled_score_maximum,\n  unscaled_score_given,\n  grading_started_at,\n  grading_completed_at,\n  feedback_json,\n  feedback_text,\n  deleted_at\nFROM exercise_task_gradings\nWHERE id = $1\n"
  },
  "b1df8260d01f98fc33b24144e0f6414c49242ff5de2f130c2a7649201decbc0b": {
    "describe": {
      "columns": [
        {
          "name": "id",
          "ordinal": 0,
          "type_info": "Uuid"
        },
        {
          "name": "created_at",
          "ordinal": 1,
          "type_info": "Timestamptz"
        },
        {
          "name": "updated_at",
          "ordinal": 2,
          "type_info": "Timestamptz"
        },
        {
          "name": "course_id",
          "ordinal": 3,
          "type_info": "Uuid"
        },
        {
          "name": "exam_id",
          "ordinal": 4,
          "type_info": "Uuid"
        },
        {
          "name": "chapter_id",
          "ordinal": 5,
          "type_info": "Uuid"
        },
        {
          "name": "url_path",
          "ordinal": 6,
          "type_info": "Varchar"
        },
        {
          "name": "title",
          "ordinal": 7,
          "type_info": "Varchar"
        },
        {
          "name": "deleted_at",
          "ordinal": 8,
          "type_info": "Timestamptz"
        },
        {
          "name": "content",
          "ordinal": 9,
          "type_info": "Jsonb"
        },
        {
          "name": "order_number",
          "ordinal": 10,
          "type_info": "Int4"
        },
        {
          "name": "copied_from",
          "ordinal": 11,
          "type_info": "Uuid"
        }
      ],
      "nullable": [false, false, false, true, true, true, false, false, true, false, false, true],
      "parameters": {
        "Left": ["Uuid", "Text"]
      }
    },
    "query": "\nSELECT pages.id,\n  pages.created_at,\n  pages.updated_at,\n  pages.course_id,\n  pages.exam_id,\n  pages.chapter_id,\n  pages.url_path,\n  pages.title,\n  pages.deleted_at,\n  pages.content,\n  pages.order_number,\n  pages.copied_from\nFROM pages\nWHERE pages.course_id = $1\n  AND url_path = $2\n  AND pages.deleted_at IS NULL;\n        "
  },
  "b3594457d4aea521525b2348f2f95336c0bfa761cf13b7878ca3a9691ded8ce9": {
    "describe": {
      "columns": [
        {
          "name": "id",
          "ordinal": 0,
          "type_info": "Uuid"
        },
        {
          "name": "instructions",
          "ordinal": 1,
          "type_info": "Jsonb"
        }
      ],
      "nullable": [false, false],
      "parameters": {
        "Left": ["Uuid"]
      }
    },
    "query": "\nSELECT id, instructions\nFROM exams\nWHERE id = $1;\n"
  },
  "b39dda257f5f1f2db1905fdb6616a93c5d587d89c51ca1c1ca67152d7677de65": {
    "describe": {
      "columns": [
        {
          "name": "id",
          "ordinal": 0,
          "type_info": "Uuid"
        },
        {
          "name": "created_at",
          "ordinal": 1,
          "type_info": "Timestamptz"
        },
        {
          "name": "updated_at",
          "ordinal": 2,
          "type_info": "Timestamptz"
        },
        {
          "name": "deleted_at",
          "ordinal": 3,
          "type_info": "Timestamptz"
        },
        {
          "name": "name",
          "ordinal": 4,
          "type_info": "Varchar"
        },
        {
          "name": "url",
          "ordinal": 5,
          "type_info": "Varchar"
        },
        {
          "name": "width",
          "ordinal": 6,
          "type_info": "Int4"
        },
        {
          "name": "data",
          "ordinal": 7,
          "type_info": "Jsonb"
        }
      ],
      "nullable": [false, false, false, true, false, false, false, false],
      "parameters": {
        "Left": ["Uuid"]
      }
    },
    "query": "\nUPDATE playground_examples\nSET deleted_at = now()\nWHERE id = $1\nRETURNING *;\n  "
  },
  "b41487fa1202843faad2ed61acd3c377c6ee5fd68b0d81abfd4dc70a0ddc601f": {
    "describe": {
      "columns": [
        {
          "name": "chapter_name?",
          "ordinal": 0,
          "type_info": "Varchar"
        },
        {
          "name": "chapter_number?",
          "ordinal": 1,
          "type_info": "Int4"
        },
        {
          "name": "course_name?",
          "ordinal": 2,
          "type_info": "Varchar"
        },
        {
          "name": "course_slug?",
          "ordinal": 3,
          "type_info": "Varchar"
        },
        {
          "name": "chapter_front_page_id?",
          "ordinal": 4,
          "type_info": "Uuid"
        },
        {
          "name": "chapter_front_page_url_path?",
          "ordinal": 5,
          "type_info": "Varchar"
        },
        {
          "name": "organization_slug",
          "ordinal": 6,
          "type_info": "Varchar"
        }
      ],
      "nullable": [false, false, false, false, true, false, false],
      "parameters": {
        "Left": ["Uuid"]
      }
    },
    "query": "\nSELECT chapters.name as \"chapter_name?\",\n  chapters.chapter_number as \"chapter_number?\",\n  courses.name as \"course_name?\",\n  courses.slug as \"course_slug?\",\n  chapters.front_page_id as \"chapter_front_page_id?\",\n  p2.url_path as \"chapter_front_page_url_path?\",\n  organizations.slug as organization_slug\nFROM pages\n  LEFT JOIN chapters on pages.chapter_id = chapters.id\n  LEFT JOIN courses on pages.course_id = courses.id\n  LEFT JOIN pages p2 ON chapters.front_page_id = p2.id\n  LEFT JOIN organizations on courses.organization_id = organizations.id\nWHERE pages.id = $1\n"
  },
  "b4aa488f4f835c2b3900955ae54fd4bdff8818c3c2935c88aa89848bb276dea6": {
    "describe": {
      "columns": [
        {
          "name": "id",
          "ordinal": 0,
          "type_info": "Uuid"
        },
        {
          "name": "created_at",
          "ordinal": 1,
          "type_info": "Timestamptz"
        },
        {
          "name": "updated_at",
          "ordinal": 2,
          "type_info": "Timestamptz"
        },
        {
          "name": "exercise_type",
          "ordinal": 3,
          "type_info": "Varchar"
        },
        {
          "name": "assignment",
          "ordinal": 4,
          "type_info": "Jsonb"
        },
        {
          "name": "deleted_at",
          "ordinal": 5,
          "type_info": "Timestamptz"
        },
        {
          "name": "private_spec",
          "ordinal": 6,
          "type_info": "Jsonb"
        },
        {
          "name": "spec_file_id",
          "ordinal": 7,
          "type_info": "Uuid"
        },
        {
          "name": "public_spec",
          "ordinal": 8,
          "type_info": "Jsonb"
        },
        {
          "name": "model_solution_spec",
          "ordinal": 9,
          "type_info": "Jsonb"
        },
        {
          "name": "copied_from",
          "ordinal": 10,
          "type_info": "Uuid"
        },
        {
          "name": "exercise_slide_id",
          "ordinal": 11,
          "type_info": "Uuid"
        }
      ],
      "nullable": [false, false, false, false, false, true, true, true, true, true, true, false],
      "parameters": {
        "Left": ["Uuid"]
      }
    },
    "query": "\nSELECT *\nFROM exercise_tasks et\nWHERE et.id = $1;\n    "
  },
  "b4d12f09eb6fa6d8b9381f1f2c0bc7451683f3695eb0b4329ed8984adcb345c4": {
    "describe": {
      "columns": [
        {
          "name": "completed_exercises",
          "ordinal": 0,
          "type_info": "Int8"
        },
        {
          "name": "score_given",
          "ordinal": 1,
          "type_info": "Float4"
        }
      ],
      "nullable": [null, null],
      "parameters": {
        "Left": ["Uuid", "Uuid"]
      }
    },
    "query": "\nSELECT COUNT(ues.exercise_id) AS completed_exercises,\n  COALESCE(SUM(ues.score_given), 0) AS score_given\nFROM user_exercise_states AS ues\nWHERE ues.course_instance_id = $1\n  AND ues.user_id = $2\n  AND ues.deleted_at IS NULL;\n        "
  },
  "b52cac8cc5563abf837991f96ecda33e14de41999b3b6fbb78203634035162e1": {
    "describe": {
      "columns": [
        {
          "name": "id!",
          "ordinal": 0,
          "type_info": "Uuid"
        },
        {
          "name": "user_id",
          "ordinal": 1,
          "type_info": "Uuid"
        },
        {
          "name": "course_id!",
          "ordinal": 2,
          "type_info": "Uuid"
        },
        {
          "name": "page_id",
          "ordinal": 3,
          "type_info": "Uuid"
        },
        {
          "name": "feedback_given!",
          "ordinal": 4,
          "type_info": "Varchar"
        },
        {
          "name": "selected_text",
          "ordinal": 5,
          "type_info": "Text"
        },
        {
          "name": "marked_as_read!",
          "ordinal": 6,
          "type_info": "Bool"
        },
        {
          "name": "created_at!",
          "ordinal": 7,
          "type_info": "Timestamptz"
        },
        {
          "name": "block_ids: Vec<Uuid>",
          "ordinal": 8,
          "type_info": "UuidArray"
        },
        {
          "name": "block_texts: Vec<Option<String>>",
          "ordinal": 9,
          "type_info": "VarcharArray"
        },
        {
          "name": "block_order_numbers: Vec<Option<i32>>",
          "ordinal": 10,
          "type_info": "Int4Array"
        },
        {
          "name": "page_title",
          "ordinal": 11,
          "type_info": "Varchar"
        },
        {
          "name": "page_url_path",
          "ordinal": 12,
          "type_info": "Varchar"
        }
      ],
      "nullable": [true, true, true, true, true, true, true, true, true, true, true, true, true],
      "parameters": {
        "Left": ["Uuid", "Bool", "Int8", "Int8"]
      }
    },
    "query": "\nSELECT fb.*,\n  pages.title as \"page_title\",\n  pages.url_path as \"page_url_path\"\nFROM (\n    SELECT feedback.id as \"id!\",\n      feedback.user_id,\n      feedback.course_id as \"course_id!\",\n      feedback.page_id,\n      feedback.feedback_given as \"feedback_given!\",\n      feedback.selected_text,\n      feedback.marked_as_read as \"marked_as_read!\",\n      feedback.created_at as \"created_at!\",\n      array_agg(block_feedback.block_id) filter (\n        where block_feedback.block_id IS NOT NULL\n      ) AS \"block_ids: Vec<Uuid>\",\n      array_agg(block_feedback.block_text) filter (\n        where block_feedback.block_id IS NOT NULL\n      ) AS \"block_texts: Vec<Option<String>>\",\n      array_agg(block_feedback.order_number) filter (\n        where block_feedback.block_id IS NOT NULL\n      ) AS \"block_order_numbers: Vec<Option<i32>>\"\n    FROM feedback\n      LEFT JOIN block_feedback ON block_feedback.feedback_id = feedback.id\n    WHERE course_id = $1\n      AND feedback.marked_as_read = $2\n      AND feedback.deleted_at IS NULL\n      AND block_feedback.deleted_at IS NULL\n    GROUP BY feedback.id,\n      feedback.user_id,\n      feedback.course_id,\n      feedback.feedback_given,\n      feedback.marked_as_read,\n      feedback.created_at\n    ORDER BY feedback.created_at DESC,\n      feedback.id\n    LIMIT $3 OFFSET $4\n  ) fb\n  JOIN pages on pages.id = fb.page_id\n"
  },
  "b5f1ec1669cfc199d6b65c0d841eba7c1bdf11241cba798728ef4bb290a4ba47": {
    "describe": {
      "columns": [
        {
          "name": "id!",
          "ordinal": 0,
          "type_info": "Uuid"
        },
        {
          "name": "first_name",
          "ordinal": 1,
          "type_info": "Varchar"
        },
        {
          "name": "last_name",
          "ordinal": 2,
          "type_info": "Varchar"
        },
        {
          "name": "email!",
          "ordinal": 3,
          "type_info": "Varchar"
        },
        {
          "name": "role!: UserRole",
          "ordinal": 4,
          "type_info": {
            "Custom": {
              "kind": {
                "Enum": ["admin", "assistant", "teacher", "reviewer"]
              },
              "name": "user_role"
            }
          }
        }
      ],
      "nullable": [true, true, true, true, true],
      "parameters": {
        "Left": []
      }
    },
    "query": "\nSELECT users.id AS \"id!\",\n  users.first_name,\n  users.last_name,\n  email AS \"email!\",\n  role AS \"role!: UserRole\"\nFROM users\n  JOIN roles ON users.id = roles.user_id\nWHERE is_global = TRUE\n"
  },
  "b6def96f6973719237ce93811fd8a9215bf24529cab71d262f22f11d13ddf526": {
    "describe": {
      "columns": [
        {
          "name": "id",
          "ordinal": 0,
          "type_info": "Uuid"
        },
        {
          "name": "created_at",
          "ordinal": 1,
          "type_info": "Timestamptz"
        },
        {
          "name": "updated_at",
          "ordinal": 2,
          "type_info": "Timestamptz"
        },
        {
          "name": "course_id",
          "ordinal": 3,
          "type_info": "Uuid"
        },
        {
          "name": "deleted_at",
          "ordinal": 4,
          "type_info": "Timestamptz"
        },
        {
          "name": "name",
          "ordinal": 5,
          "type_info": "Varchar"
        },
        {
          "name": "deadline",
          "ordinal": 6,
          "type_info": "Timestamptz"
        },
        {
          "name": "page_id",
          "ordinal": 7,
          "type_info": "Uuid"
        },
        {
          "name": "score_maximum",
          "ordinal": 8,
          "type_info": "Int4"
        },
        {
          "name": "order_number",
          "ordinal": 9,
          "type_info": "Int4"
        },
        {
          "name": "chapter_id",
          "ordinal": 10,
          "type_info": "Uuid"
        },
        {
          "name": "copied_from",
          "ordinal": 11,
          "type_info": "Uuid"
        },
        {
          "name": "exam_id",
          "ordinal": 12,
          "type_info": "Uuid"
        },
        {
          "ordinal": 13,
          "name": "max_tries_per_slide",
          "type_info": "Int4"
        },
        {
          "ordinal": 14,
          "name": "limit_number_of_tries",
          "type_info": "Bool"
        }
      ],
      "nullable": [
        false,
        false,
        false,
        true,
        true,
        false,
        true,
        false,
        false,
        false,
        true,
        true,
<<<<<<< HEAD
        true
      ],
      "parameters": {
        "Left": ["Uuid"]
      }
    },
    "query": "\nSELECT *\nFROM exercises\nWHERE chapter_id = $1\n  AND deleted_at IS NULL\n"
=======
        true,
        true,
        false
      ]
    }
>>>>>>> 807a89eb
  },
  "b762efb77876e893abf712da8e1568b7406c5efd2cbe92e54520b6c93558794b": {
    "describe": {
      "columns": [
        {
          "name": "course_id",
          "ordinal": 0,
          "type_info": "Uuid"
        }
      ],
      "nullable": [true],
      "parameters": {
        "Left": ["Uuid"]
      }
    },
    "query": "\nSELECT course_id\nfrom exercise_task_gradings\nwhere id = $1\n        "
  },
  "b9159ddd17dc391f0bd7b726633dff02d1530aa2b0b270b4947d749442850451": {
    "describe": {
      "columns": [],
      "nullable": [],
      "parameters": {
        "Left": ["Uuid", "Uuid"]
      }
    },
    "query": "UPDATE chapters SET front_page_id = $1 WHERE id = $2"
  },
  "bbbcc64b65c0d85fb03ea621ddf0f38e043229bc9dddb560047aaeeb72301d4d": {
    "describe": {
      "columns": [
        {
          "name": "id",
          "ordinal": 0,
          "type_info": "Uuid"
        },
        {
          "name": "created_at",
          "ordinal": 1,
          "type_info": "Timestamptz"
        },
        {
          "name": "updated_at",
          "ordinal": 2,
          "type_info": "Timestamptz"
        },
        {
          "name": "course_id",
          "ordinal": 3,
          "type_info": "Uuid"
        },
        {
          "name": "exam_id",
          "ordinal": 4,
          "type_info": "Uuid"
        },
        {
          "name": "chapter_id",
          "ordinal": 5,
          "type_info": "Uuid"
        },
        {
          "name": "url_path",
          "ordinal": 6,
          "type_info": "Varchar"
        },
        {
          "name": "title",
          "ordinal": 7,
          "type_info": "Varchar"
        },
        {
          "name": "deleted_at",
          "ordinal": 8,
          "type_info": "Timestamptz"
        },
        {
          "name": "content",
          "ordinal": 9,
          "type_info": "Jsonb"
        },
        {
          "name": "order_number",
          "ordinal": 10,
          "type_info": "Int4"
        },
        {
          "name": "copied_from",
          "ordinal": 11,
          "type_info": "Uuid"
        }
      ],
      "nullable": [false, false, false, true, true, true, false, false, true, false, false, true],
      "parameters": {
        "Left": ["Jsonb", "Uuid"]
      }
    },
    "query": "\nUPDATE pages\nSET content = $1\nWHERE id = $2\nRETURNING id,\n  created_at,\n  updated_at,\n  course_id,\n  exam_id,\n  chapter_id,\n  url_path,\n  title,\n  deleted_at,\n  content,\n  order_number,\n  copied_from;\n        "
  },
  "bc4390dec143c0bbc96fdebad02b5673dc9037d1115322b71620583fd9f1b82b": {
    "describe": {
      "columns": [
        {
          "name": "id",
          "ordinal": 0,
          "type_info": "Uuid"
        },
        {
          "name": "created_at",
          "ordinal": 1,
          "type_info": "Timestamptz"
        },
        {
          "name": "updated_at",
          "ordinal": 2,
          "type_info": "Timestamptz"
        },
        {
          "name": "course_id",
          "ordinal": 3,
          "type_info": "Uuid"
        },
        {
          "name": "exam_id",
          "ordinal": 4,
          "type_info": "Uuid"
        },
        {
          "name": "chapter_id",
          "ordinal": 5,
          "type_info": "Uuid"
        },
        {
          "name": "url_path",
          "ordinal": 6,
          "type_info": "Varchar"
        },
        {
          "name": "title",
          "ordinal": 7,
          "type_info": "Varchar"
        },
        {
          "name": "deleted_at",
          "ordinal": 8,
          "type_info": "Timestamptz"
        },
        {
          "name": "content",
          "ordinal": 9,
          "type_info": "Jsonb"
        },
        {
          "name": "order_number",
          "ordinal": 10,
          "type_info": "Int4"
        },
        {
          "name": "copied_from",
          "ordinal": 11,
          "type_info": "Uuid"
        }
      ],
      "nullable": [false, false, false, true, true, true, false, false, true, false, false, true],
      "parameters": {
        "Left": [
          "Uuid",
          "Uuid",
          "Jsonb",
          "Varchar",
          "Varchar",
          "Int4",
          "Uuid",
          {
            "Custom": {
              "kind": "Simple",
              "name": "regconfig"
            }
          }
        ]
      }
    },
    "query": "\nINSERT INTO pages(\n    course_id,\n    exam_id,\n    content,\n    url_path,\n    title,\n    order_number,\n    chapter_id,\n    content_search_language\n  )\nVALUES($1, $2, $3, $4, $5, $6, $7, $8::regconfig)\nRETURNING id,\n  created_at,\n  updated_at,\n  course_id,\n  exam_id,\n  chapter_id,\n  url_path,\n  title,\n  deleted_at,\n  content,\n  order_number,\n  copied_from\n          "
  },
  "bc6724f3491c0d8adfd9edb573cac3ab55c26859d41488c30b71c019a2de103a": {
    "describe": {
      "columns": [
        {
          "name": "user_id",
          "ordinal": 0,
          "type_info": "Uuid"
        },
        {
          "name": "exercise_id",
          "ordinal": 1,
          "type_info": "Uuid"
        },
        {
          "name": "course_instance_id",
          "ordinal": 2,
          "type_info": "Uuid"
        },
        {
          "name": "exam_id",
          "ordinal": 3,
          "type_info": "Uuid"
        },
        {
          "name": "created_at",
          "ordinal": 4,
          "type_info": "Timestamptz"
        },
        {
          "name": "updated_at",
          "ordinal": 5,
          "type_info": "Timestamptz"
        },
        {
          "name": "deleted_at",
          "ordinal": 6,
          "type_info": "Timestamptz"
        },
        {
          "name": "score_given",
          "ordinal": 7,
          "type_info": "Float4"
        },
        {
          "name": "grading_progress: _",
          "ordinal": 8,
          "type_info": {
            "Custom": {
              "kind": {
                "Enum": ["fully-graded", "pending", "pending-manual", "failed", "not-ready"]
              },
              "name": "grading_progress"
            }
          }
        },
        {
          "name": "activity_progress: _",
          "ordinal": 9,
          "type_info": {
            "Custom": {
              "kind": {
                "Enum": ["initialized", "started", "in-progress", "submitted", "completed"]
              },
              "name": "activity_progress"
            }
          }
        },
        {
          "name": "selected_exercise_slide_id",
          "ordinal": 10,
          "type_info": "Uuid"
        }
      ],
      "nullable": [false, false, true, true, false, false, true, true, false, false, true],
      "parameters": {
        "Left": ["Uuid", "Uuid", "Uuid", "Uuid"]
      }
    },
    "query": "\n    INSERT INTO user_exercise_states (user_id, exercise_id, course_instance_id, exam_id)\n    VALUES ($1, $2, $3, $4)\n    RETURNING user_id,\n      exercise_id,\n      course_instance_id,\n      exam_id,\n      created_at,\n      updated_at,\n      deleted_at,\n      score_given,\n      grading_progress as \"grading_progress: _\",\n      activity_progress as \"activity_progress: _\",\n      selected_exercise_slide_id;\n      "
  },
  "bd0d6dbc44d2430327d775796d4ab1ec8a2c6eb29d27592fe5cffbfd9dc98213": {
    "describe": {
      "columns": [
        {
          "name": "course_id",
          "ordinal": 0,
          "type_info": "Uuid"
        },
        {
          "name": "exam_id",
          "ordinal": 1,
          "type_info": "Uuid"
        }
      ],
      "nullable": [true, true],
      "parameters": {
        "Left": ["Uuid"]
      }
    },
    "query": "\nSELECT course_id,\n  exam_id\nfrom exercise_task_gradings\nwhere id = $1\n"
  },
  "bf72e4f9ddb0fde913ffd9dbc6031cf822382d1bad16b900e6fbb347b3d329a6": {
    "describe": {
      "columns": [
        {
          "name": "id",
          "ordinal": 0,
          "type_info": "Uuid"
        }
      ],
      "nullable": [false],
      "parameters": {
        "Left": ["Varchar", "Text", "Uuid"]
      }
    },
    "query": "\nINSERT INTO glossary (term, definition, course_id)\nSELECT $1, $2, $3\nRETURNING id\n"
  },
  "bfa02fde6602f70bb732851aaa2e194cdff03a3562341959cc4b2791bc5176fb": {
    "describe": {
      "columns": [
        {
          "name": "id",
          "ordinal": 0,
          "type_info": "Uuid"
        },
        {
          "name": "created_at",
          "ordinal": 1,
          "type_info": "Timestamptz"
        },
        {
          "name": "updated_at",
          "ordinal": 2,
          "type_info": "Timestamptz"
        },
        {
          "name": "course_id",
          "ordinal": 3,
          "type_info": "Uuid"
        },
        {
          "name": "deleted_at",
          "ordinal": 4,
          "type_info": "Timestamptz"
        },
        {
          "name": "name",
          "ordinal": 5,
          "type_info": "Varchar"
        },
        {
          "name": "deadline",
          "ordinal": 6,
          "type_info": "Timestamptz"
        },
        {
          "name": "page_id",
          "ordinal": 7,
          "type_info": "Uuid"
        },
        {
          "name": "score_maximum",
          "ordinal": 8,
          "type_info": "Int4"
        },
        {
          "name": "order_number",
          "ordinal": 9,
          "type_info": "Int4"
        },
        {
          "name": "chapter_id",
          "ordinal": 10,
          "type_info": "Uuid"
        },
        {
          "name": "copied_from",
          "ordinal": 11,
          "type_info": "Uuid"
        },
        {
          "name": "exam_id",
          "ordinal": 12,
          "type_info": "Uuid"
        },
        {
          "ordinal": 13,
          "name": "max_tries_per_slide",
          "type_info": "Int4"
        },
        {
          "ordinal": 14,
          "name": "limit_number_of_tries",
          "type_info": "Bool"
        }
      ],
      "nullable": [
        false,
        false,
        false,
        true,
        true,
        false,
        true,
        false,
        false,
        false,
        true,
        true,
<<<<<<< HEAD
        true
      ],
      "parameters": {
        "Left": ["Uuid"]
      }
    },
    "query": "\nSELECT *\nFROM exercises\nWHERE exam_id = $1\n  AND deleted_at IS NULL\n"
=======
        true,
        true,
        false
      ]
    }
>>>>>>> 807a89eb
  },
  "bfdcfbd1636ce760cf858f149046a313f37b8b70b9349a7fd6fbcb32aeeb3ed9": {
    "describe": {
      "columns": [
        {
          "name": "url_path",
          "ordinal": 0,
          "type_info": "Varchar"
        },
        {
          "name": "title",
          "ordinal": 1,
          "type_info": "Varchar"
        },
        {
          "name": "chapter_number",
          "ordinal": 2,
          "type_info": "Int4"
        },
        {
          "name": "chapter_id",
          "ordinal": 3,
          "type_info": "Uuid"
        },
        {
          "name": "chapter_opens_at",
          "ordinal": 4,
          "type_info": "Timestamptz"
        },
        {
          "name": "chapter_front_page_id",
          "ordinal": 5,
          "type_info": "Uuid"
        }
      ],
      "nullable": [false, false, false, false, true, true],
      "parameters": {
        "Left": ["Int4", "Uuid", "Int4"]
      }
    },
    "query": "\nSELECT p.url_path as url_path,\n  p.title as title,\n  c.chapter_number as chapter_number,\n  c.id as chapter_id,\n  c.opens_at as chapter_opens_at,\n  c.front_page_id as chapter_front_page_id\nFROM pages p\n  LEFT JOIN chapters c ON p.chapter_id = c.id\nWHERE p.order_number = (\n    SELECT MIN(pa.order_number)\n    FROM pages pa\n    WHERE pa.order_number > $1\n      AND pa.deleted_at IS NULL\n  )\n  AND p.course_id = $2\n  AND c.chapter_number = $3\n  AND p.deleted_at IS NULL;\n        "
  },
  "c00028f92949b3e8d712a87d620c60b033e48b43583ed796d2e73d219df2931b": {
    "describe": {
      "columns": [
        {
          "name": "pending",
          "ordinal": 0,
          "type_info": "Int8"
        },
        {
          "name": "handled",
          "ordinal": 1,
          "type_info": "Int8"
        }
      ],
      "nullable": [null, null],
      "parameters": {
        "Left": ["Uuid"]
      }
    },
    "query": "\nSELECT COUNT(*) filter (\n  where proposed_page_edits.pending = true\n) AS pending,\nCOUNT(*) filter (\n  where proposed_page_edits.pending = false\n) AS handled\nFROM proposed_page_edits\nWHERE proposed_page_edits.course_id = $1\nAND proposed_page_edits.deleted_at IS NULL\n"
  },
  "c0af1afc813cd738fc9578365ecf4e067153b041981be376ffc74b5764a58fd1": {
    "describe": {
      "columns": [
        {
          "name": "page_id",
          "ordinal": 0,
          "type_info": "Uuid"
        },
        {
          "name": "page_title",
          "ordinal": 1,
          "type_info": "Varchar"
        },
        {
          "name": "course_id",
          "ordinal": 2,
          "type_info": "Uuid"
        },
        {
          "name": "course_name",
          "ordinal": 3,
          "type_info": "Varchar"
        }
      ],
      "nullable": [false, false, false, false],
      "parameters": {
        "Left": ["Uuid"]
      }
    },
    "query": "\n    SELECT\n        p.id as page_id,\n        p.title as page_title,\n        c.id as course_id,\n        c.name as course_name\n    FROM pages p\n    JOIN courses c\n        on c.id = p.course_id\n    WHERE p.id = $1;\n        "
  },
  "c0e77b688094cd88143669d7562d1412e2cb9c49374c1a95c75419f3ff7ac8cc": {
    "describe": {
      "columns": [],
      "nullable": [],
      "parameters": {
        "Left": [
          "Uuid",
          {
            "Custom": {
              "kind": {
                "Enum": ["admin", "assistant", "teacher", "reviewer"]
              },
              "name": "user_role"
            }
          },
          "Uuid"
        ]
      }
    },
    "query": "\nDELETE FROM roles\nWHERE user_id = $1\n  AND role = $2\n  AND course_id = $3\n"
  },
  "c0f24a805cf0a59c92963d7c37909c123b95498c27f5e32c9332cfa4f9b5ec22": {
    "describe": {
      "columns": [
        {
          "name": "is_draft",
          "ordinal": 0,
          "type_info": "Bool"
        }
      ],
      "nullable": [false],
      "parameters": {
        "Left": ["Uuid"]
      }
    },
    "query": "\nSELECT is_draft\nFROM courses\nWHERE id = $1\n"
  },
  "c1077b721fbdb17d2e726008507f9ddb90eb026821339890bdda90e4de4f68d2": {
    "describe": {
      "columns": [],
      "nullable": [],
      "parameters": {
        "Left": ["Uuid"]
      }
    },
    "query": "\nUPDATE proposed_block_edits\nSET status = 'rejected'\nWHERE id = $1\n"
  },
  "c254df041126909f459c2117eac7dd7a85456bbc698956b67f0c0090eaf4b878": {
    "describe": {
      "columns": [],
      "nullable": [],
      "parameters": {
        "Left": ["Uuid"]
      }
    },
    "query": "\nUPDATE exercise_tasks\nSET deleted_at = now()\nWHERE exercise_slide_id IN (\n    SELECT s.id\n    FROM exercise_slides s\n      JOIN exercises e ON (s.exercise_id = e.id)\n    WHERE e.page_id = $1\n  );\n            "
  },
  "c41883ff57f67f01814525030af67d4a3bc472010ee6871a3191dcd0ee3e8f53": {
    "describe": {
      "columns": [
        {
          "name": "block_id",
          "ordinal": 0,
          "type_info": "Uuid"
        },
        {
          "name": "block_attribute",
          "ordinal": 1,
          "type_info": "Text"
        },
        {
          "name": "original_text",
          "ordinal": 2,
          "type_info": "Text"
        },
        {
          "name": "changed_text",
          "ordinal": 3,
          "type_info": "Text"
        }
      ],
      "nullable": [false, false, false, false],
      "parameters": {
        "Left": ["Uuid"]
      }
    },
    "query": "\nUPDATE proposed_block_edits\nSET status = 'accepted'\nWHERE id = $1\nRETURNING block_id,\n    block_attribute,\n    original_text,\n    changed_text\n"
  },
  "c428db7d8bd4ffe91fab20b3f6615bd8143c283745ab8c04a9c654504c723204": {
    "describe": {
      "columns": [
        {
          "name": "id",
          "ordinal": 0,
          "type_info": "Uuid"
        },
        {
          "name": "created_at",
          "ordinal": 1,
          "type_info": "Timestamptz"
        },
        {
          "name": "updated_at",
          "ordinal": 2,
          "type_info": "Timestamptz"
        },
        {
          "name": "deleted_at",
          "ordinal": 3,
          "type_info": "Timestamptz"
        },
        {
          "name": "exercise_slide_id",
          "ordinal": 4,
          "type_info": "Uuid"
        },
        {
          "name": "course_id",
          "ordinal": 5,
          "type_info": "Uuid"
        },
        {
          "name": "course_instance_id",
          "ordinal": 6,
          "type_info": "Uuid"
        },
        {
          "name": "exam_id",
          "ordinal": 7,
          "type_info": "Uuid"
        },
        {
          "name": "exercise_id",
          "ordinal": 8,
          "type_info": "Uuid"
        },
        {
          "name": "user_id",
          "ordinal": 9,
          "type_info": "Uuid"
        }
      ],
      "nullable": [false, false, false, true, false, true, true, true, false, false],
      "parameters": {
        "Left": ["Uuid", "Uuid"]
      }
    },
    "query": "\nSELECT *\nFROM exercise_slide_submissions\nWHERE exercise_slide_id = $1\n  AND user_id = $2\n  AND deleted_at IS NULL\nORDER BY created_at DESC\nLIMIT 1\n    "
  },
  "c4db451cf0d08b2fca14976798e0883a3961533b35d7dd4d5057e1662d482592": {
    "describe": {
      "columns": [
        {
          "name": "id",
          "ordinal": 0,
          "type_info": "Uuid"
        },
        {
          "name": "created_at",
          "ordinal": 1,
          "type_info": "Timestamptz"
        },
        {
          "name": "updated_at",
          "ordinal": 2,
          "type_info": "Timestamptz"
        },
        {
          "name": "deleted_at",
          "ordinal": 3,
          "type_info": "Timestamptz"
        },
        {
          "name": "content",
          "ordinal": 4,
          "type_info": "Jsonb"
        },
        {
          "name": "name",
          "ordinal": 5,
          "type_info": "Varchar"
        },
        {
          "name": "subject",
          "ordinal": 6,
          "type_info": "Varchar"
        },
        {
          "name": "exercise_completions_threshold",
          "ordinal": 7,
          "type_info": "Int4"
        },
        {
          "name": "points_threshold",
          "ordinal": 8,
          "type_info": "Int4"
        },
        {
          "name": "course_instance_id",
          "ordinal": 9,
          "type_info": "Uuid"
        }
      ],
      "nullable": [false, false, false, true, true, false, true, true, true, false],
      "parameters": {
        "Left": ["Uuid"]
      }
    },
    "query": "SELECT *\nFROM email_templates\nWHERE course_instance_id = $1\n  AND deleted_at IS NULL"
  },
  "c50665dd8a1d79db9c17472c71ae34e34c8b51fac261959d30f58e93abf2a689": {
    "describe": {
      "columns": [
        {
          "name": "id",
          "ordinal": 0,
          "type_info": "Uuid"
        },
        {
          "name": "exercise_slide_id",
          "ordinal": 1,
          "type_info": "Uuid"
        },
        {
          "name": "assignment",
          "ordinal": 2,
          "type_info": "Jsonb"
        },
        {
          "name": "exercise_type",
          "ordinal": 3,
          "type_info": "Varchar"
        },
        {
          "name": "private_spec",
          "ordinal": 4,
          "type_info": "Jsonb"
        }
      ],
      "nullable": [false, false, false, false, true],
      "parameters": {
        "Left": ["Uuid", "Uuid", "Varchar", "Jsonb", "Jsonb", "Jsonb", "Jsonb"]
      }
    },
    "query": "\nINSERT INTO exercise_tasks(\n    id,\n    exercise_slide_id,\n    exercise_type,\n    assignment,\n    public_spec,\n    private_spec,\n    model_solution_spec\n  )\nVALUES ($1, $2, $3, $4, $5, $6, $7) ON CONFLICT (id) DO\nUPDATE\nSET exercise_slide_id = $2,\n  exercise_type = $3,\n  assignment = $4,\n  public_spec = $5,\n  private_spec = $6,\n  model_solution_spec = $7,\n  deleted_at = NULL\nRETURNING id,\n  exercise_slide_id,\n  assignment,\n  exercise_type,\n  private_spec;\n                "
  },
  "c515ee82610c997f53c83f72ddf8426145e47cf0d9476d2281506c139af86cb6": {
    "describe": {
      "columns": [],
      "nullable": [],
      "parameters": {
        "Left": ["Jsonb", "Uuid"]
      }
    },
    "query": "\nUPDATE pages\nSET content = $1\nWHERE id = $2;\n"
  },
  "c548268a559d792335f79a83486aaf2d31f0ff19924548519e6da2cc4c3c3ea3": {
    "describe": {
      "columns": [
        {
          "name": "id",
          "ordinal": 0,
          "type_info": "Uuid"
        },
        {
          "name": "slug",
          "ordinal": 1,
          "type_info": "Varchar"
        },
        {
          "name": "created_at",
          "ordinal": 2,
          "type_info": "Timestamptz"
        },
        {
          "name": "updated_at",
          "ordinal": 3,
          "type_info": "Timestamptz"
        },
        {
          "name": "name",
          "ordinal": 4,
          "type_info": "Varchar"
        },
        {
          "name": "description",
          "ordinal": 5,
          "type_info": "Text"
        },
        {
          "name": "organization_id",
          "ordinal": 6,
          "type_info": "Uuid"
        },
        {
          "name": "deleted_at",
          "ordinal": 7,
          "type_info": "Timestamptz"
        },
        {
          "name": "language_code",
          "ordinal": 8,
          "type_info": "Varchar"
        },
        {
          "name": "copied_from",
          "ordinal": 9,
          "type_info": "Uuid"
        },
        {
          "name": "content_search_language",
          "ordinal": 10,
          "type_info": "Text"
        },
        {
          "name": "course_language_group_id",
          "ordinal": 11,
          "type_info": "Uuid"
        },
        {
          "name": "is_draft",
          "ordinal": 12,
          "type_info": "Bool"
        }
      ],
      "nullable": [
        false,
        false,
        false,
        false,
        false,
        true,
        false,
        true,
        false,
        true,
        null,
        false,
        false
      ],
      "parameters": {
        "Left": ["Uuid"]
      }
    },
    "query": "\nSELECT id,\n  slug,\n  created_at,\n  updated_at,\n  name,\n  description,\n  organization_id,\n  deleted_at,\n  language_code,\n  copied_from,\n  content_search_language::text,\n  course_language_group_id,\n  is_draft\nFROM courses\n  JOIN course_exams ON courses.id = course_exams.course_id\nWHERE course_exams.exam_id = $1\n"
  },
  "c5c02778029045a48b32567f114b8fbd441b01ac1e0908eca4e02a067327036e": {
    "describe": {
      "columns": [],
      "nullable": [],
      "parameters": {
        "Left": ["Uuid", "Varchar", "Timestamptz", "Timestamptz", "Int4"]
      }
    },
    "query": "\nUPDATE exams\nSET name = COALESCE($2, name),\n  starts_at = $3,\n  ends_at = $4,\n  time_minutes = $5\nWHERE id = $1\n"
  },
  "c6d5ffed3573883c9e69529464b8f96325fbbf5c4ea893ae9e7352d3ce48a70d": {
    "describe": {
      "columns": [],
      "nullable": [],
      "parameters": {
        "Left": ["Text", "Uuid"]
      }
    },
    "query": "\nUPDATE regradings\nSET error_message = $1\nWHERE id = $2\n"
  },
  "c7f82dee6a7b89c0de8c1195e8dd7f3c0e909e140c3fb6b65692a95497022bf5": {
    "describe": {
      "columns": [],
      "nullable": [],
      "parameters": {
        "Left": ["Uuid"]
      }
    },
    "query": "\nDELETE FROM glossary\nWHERE id = $1\n"
  },
  "c85d59816ba48fd18b9a248f608f7f8239e1b6b94018caeb800bb5fdabf9d205": {
    "describe": {
      "columns": [
        {
          "name": "id",
          "ordinal": 0,
          "type_info": "Uuid"
        },
        {
          "name": "created_at",
          "ordinal": 1,
          "type_info": "Timestamptz"
        },
        {
          "name": "updated_at",
          "ordinal": 2,
          "type_info": "Timestamptz"
        },
        {
          "name": "deleted_at",
          "ordinal": 3,
          "type_info": "Timestamptz"
        },
        {
          "name": "exercise_task_id",
          "ordinal": 4,
          "type_info": "Uuid"
        },
        {
          "name": "data_json",
          "ordinal": 5,
          "type_info": "Jsonb"
        },
        {
          "name": "exercise_task_grading_id",
          "ordinal": 6,
          "type_info": "Uuid"
        },
        {
          "name": "metadata",
          "ordinal": 7,
          "type_info": "Jsonb"
        },
        {
          "name": "exercise_slide_id",
          "ordinal": 8,
          "type_info": "Uuid"
        },
        {
          "name": "exercise_slide_submission_id",
          "ordinal": 9,
          "type_info": "Uuid"
        }
      ],
      "nullable": [false, false, false, true, false, true, true, true, false, false],
      "parameters": {
        "Left": ["Uuid", "Uuid"]
      }
    },
    "query": "\nUPDATE exercise_task_submissions\nSET exercise_task_grading_id = $1\nWHERE id = $2\nRETURNING *;\n        "
  },
  "c8d4077884e92fe70dd43055ec6864244539abb25e65e7dad57f5dfaf7477754": {
    "describe": {
      "columns": [
        {
          "name": "id",
          "ordinal": 0,
          "type_info": "Uuid"
        },
        {
          "name": "first_name",
          "ordinal": 1,
          "type_info": "Varchar"
        },
        {
          "name": "last_name",
          "ordinal": 2,
          "type_info": "Varchar"
        },
        {
          "name": "email",
          "ordinal": 3,
          "type_info": "Varchar"
        },
        {
          "name": "role: UserRole",
          "ordinal": 4,
          "type_info": {
            "Custom": {
              "kind": {
                "Enum": ["admin", "assistant", "teacher", "reviewer"]
              },
              "name": "user_role"
            }
          }
        }
      ],
      "nullable": [false, true, true, false, false],
      "parameters": {
        "Left": ["Uuid"]
      }
    },
    "query": "\nSELECT users.id,\n  users.first_name,\n  users.last_name,\n  email,\n  role AS \"role: UserRole\"\nFROM users\n  JOIN roles ON users.id = roles.user_id\nWHERE roles.course_instance_id = $1\n"
  },
  "cb4274ae34447c4c5f7629ca692a91b49faea0db90cc160062b393fca15537b1": {
    "describe": {
      "columns": [
        {
          "name": "id",
          "ordinal": 0,
          "type_info": "Uuid"
        },
        {
          "name": "user_id",
          "ordinal": 1,
          "type_info": "Uuid"
        },
        {
          "name": "created_at",
          "ordinal": 2,
          "type_info": "Timestamptz"
        },
        {
          "name": "exercise_id",
          "ordinal": 3,
          "type_info": "Uuid"
        },
        {
          "name": "exercise_task_id",
          "ordinal": 4,
          "type_info": "Uuid"
        },
        {
          "name": "score_given",
          "ordinal": 5,
          "type_info": "Float4"
        },
        {
          "name": "data_json",
          "ordinal": 6,
          "type_info": "Jsonb"
        }
      ],
      "nullable": [false, false, false, false, false, true, true],
      "parameters": {
        "Left": ["Uuid"]
      }
    },
    "query": "\nSELECT exercise_task_submissions.id,\n  user_id,\n  exercise_task_submissions.created_at,\n  exercise_slide_submissions.exercise_id,\n  exercise_task_submissions.exercise_task_id,\n  exercise_task_gradings.score_given,\n  exercise_task_submissions.data_json\nFROM exercise_task_submissions\n  JOIN exercise_slide_submissions ON exercise_task_submissions.exercise_slide_submission_id = exercise_slide_submissions.id\n  JOIN exercise_task_gradings on exercise_task_submissions.exercise_task_grading_id = exercise_task_gradings.id\n  JOIN exercises on exercise_slide_submissions.exercise_id = exercises.id\nWHERE exercise_slide_submissions.exam_id = $1\n  AND exercise_task_submissions.deleted_at IS NULL\n  AND exercise_task_gradings.deleted_at IS NULL\n  AND exercises.deleted_at IS NULL;\n        "
  },
  "ccdcf7ce3537744686b4a00dc74692d8c5b333e058fcf54fed5891ec2c527d60": {
    "describe": {
      "columns": [
        {
          "name": "id",
          "ordinal": 0,
          "type_info": "Uuid"
        },
        {
          "name": "created_at",
          "ordinal": 1,
          "type_info": "Timestamptz"
        },
        {
          "name": "updated_at",
          "ordinal": 2,
          "type_info": "Timestamptz"
        },
        {
          "name": "deleted_at",
          "ordinal": 3,
          "type_info": "Timestamptz"
        },
        {
          "name": "name",
          "ordinal": 4,
          "type_info": "Varchar"
        },
        {
          "name": "slug",
          "ordinal": 5,
          "type_info": "Varchar"
        },
        {
          "name": "public_url",
          "ordinal": 6,
          "type_info": "Varchar"
        },
        {
          "name": "internal_url",
          "ordinal": 7,
          "type_info": "Varchar"
        },
        {
          "name": "max_reprocessing_submissions_at_once",
          "ordinal": 8,
          "type_info": "Int4"
        }
      ],
      "nullable": [false, false, false, true, false, false, false, true, false],
      "parameters": {
        "Left": ["Varchar", "Varchar", "Varchar", "Varchar", "Int4", "Uuid"]
      }
    },
    "query": "\nUPDATE exercise_services\n    SET name=$1, slug=$2, public_url=$3, internal_url=$4, max_reprocessing_submissions_at_once=$5\nWHERE id=$6\n    RETURNING *\n        "
  },
  "cd164322172664ffeaa230f6a70607a5ed2f292caae393b75f0640e84a0cc28f": {
    "describe": {
      "columns": [
        {
          "name": "id",
          "ordinal": 0,
          "type_info": "Uuid"
        },
        {
          "name": "name",
          "ordinal": 1,
          "type_info": "Varchar"
        },
        {
          "name": "created_at",
          "ordinal": 2,
          "type_info": "Timestamptz"
        },
        {
          "name": "updated_at",
          "ordinal": 3,
          "type_info": "Timestamptz"
        },
        {
          "name": "organization_id",
          "ordinal": 4,
          "type_info": "Uuid"
        },
        {
          "name": "deleted_at",
          "ordinal": 5,
          "type_info": "Timestamptz"
        },
        {
          "name": "slug",
          "ordinal": 6,
          "type_info": "Varchar"
        },
        {
          "name": "content_search_language",
          "ordinal": 7,
          "type_info": "Text"
        },
        {
          "name": "language_code",
          "ordinal": 8,
          "type_info": "Varchar"
        },
        {
          "name": "copied_from",
          "ordinal": 9,
          "type_info": "Uuid"
        },
        {
          "name": "course_language_group_id",
          "ordinal": 10,
          "type_info": "Uuid"
        },
        {
          "name": "description",
          "ordinal": 11,
          "type_info": "Text"
        },
        {
          "name": "is_draft",
          "ordinal": 12,
          "type_info": "Bool"
        }
      ],
      "nullable": [
        false,
        false,
        false,
        false,
        false,
        true,
        false,
        null,
        false,
        true,
        false,
        true,
        false
      ],
      "parameters": {
        "Left": ["Uuid"]
      }
    },
    "query": "\nUPDATE courses\nSET deleted_at = now()\nWHERE id = $1\nRETURNING id,\n  name,\n  created_at,\n  updated_at,\n  organization_id,\n  deleted_at,\n  slug,\n  content_search_language::text,\n  language_code,\n  copied_from,\n  course_language_group_id,\n  description,\n  is_draft\n    "
  },
  "cdb8d8f63e7ba458f01b559fe4f0571a47ccac7eda5c84ab415e227d76ebca7e": {
    "describe": {
      "columns": [],
      "nullable": [],
      "parameters": {
        "Left": [
          "Uuid",
          {
            "Custom": {
              "kind": {
                "Enum": ["admin", "assistant", "teacher", "reviewer"]
              },
              "name": "user_role"
            }
          },
          "Uuid"
        ]
      }
    },
    "query": "\nDELETE FROM roles\nWHERE user_id = $1\n  AND role = $2\n  AND exam_id = $3\n"
  },
  "d0037081bdb7d84526483a12e5070037392d36867f011134e611cfab8753b6e3": {
    "describe": {
      "columns": [
        {
          "name": "organization_id",
          "ordinal": 0,
          "type_info": "Uuid"
        }
      ],
      "nullable": [false],
      "parameters": {
        "Left": ["Uuid"]
      }
    },
    "query": "\nSELECT courses.organization_id\nFROM course_instances\n  JOIN courses ON courses.id = course_instances.course_id\nWHERE course_instances.id = $1\n"
  },
  "d0362064383044fd4696b44c87594e64ea8ec4c3b4905d39a3464a756454eaf5": {
    "describe": {
      "columns": [],
      "nullable": [],
      "parameters": {
        "Left": ["Uuid", "Uuid", "Uuid", "Uuid"]
      }
    },
    "query": "\nSELECT\nFROM user_exercise_states\nWHERE user_id = $1\n  AND exercise_id = $2\n  AND (course_instance_id = $3 OR exam_id = $4)\n"
  },
  "d13e367302b3873770dbcd15736161dd89130c0d06620cb5d337b1f7c9f230e8": {
    "describe": {
      "columns": [],
      "nullable": [],
      "parameters": {
        "Left": ["Uuid", "Uuid"]
      }
    },
    "query": "UPDATE pages SET chapter_id = $1 WHERE id = $2"
  },
  "d167d84ecde8f5bfc9b573de74cc7674a5b8649d68ac086320b592e539d7d1c8": {
    "describe": {
      "columns": [
        {
          "name": "id",
          "ordinal": 0,
          "type_info": "Uuid"
        },
        {
          "name": "created_at",
          "ordinal": 1,
          "type_info": "Timestamptz"
        },
        {
          "name": "updated_at",
          "ordinal": 2,
          "type_info": "Timestamptz"
        },
        {
          "name": "deleted_at",
          "ordinal": 3,
          "type_info": "Timestamptz"
        },
        {
          "name": "exercise_task_id",
          "ordinal": 4,
          "type_info": "Uuid"
        },
        {
          "name": "data_json",
          "ordinal": 5,
          "type_info": "Jsonb"
        },
        {
          "name": "exercise_task_grading_id",
          "ordinal": 6,
          "type_info": "Uuid"
        },
        {
          "name": "metadata",
          "ordinal": 7,
          "type_info": "Jsonb"
        },
        {
          "name": "exercise_slide_id",
          "ordinal": 8,
          "type_info": "Uuid"
        },
        {
          "name": "exercise_slide_submission_id",
          "ordinal": 9,
          "type_info": "Uuid"
        }
      ],
      "nullable": [false, false, false, true, false, true, true, true, false, false],
      "parameters": {
        "Left": ["Uuid"]
      }
    },
    "query": "\nSELECT *\nFROM exercise_task_submissions\nWHERE exercise_slide_submission_id = $1\n  AND deleted_at IS NULL\n            "
  },
  "d1b9e023f5c44a5e7d40094eabe5441cc88db7fb1fd77a72062f2884aab2ac6a": {
    "describe": {
      "columns": [
        {
          "name": "read",
          "ordinal": 0,
          "type_info": "Int8"
        },
        {
          "name": "unread",
          "ordinal": 1,
          "type_info": "Int8"
        }
      ],
      "nullable": [null, null],
      "parameters": {
        "Left": ["Uuid"]
      }
    },
    "query": "\nSELECT COUNT(*) filter (\n    where marked_as_read\n  ) AS read,\n  COUNT(*) filter (\n    where not(marked_as_read)\n  ) AS unread\nFROM feedback\nWHERE course_id = $1\n  AND feedback.deleted_at IS NULL\n"
  },
  "d21fdc6eb89bf28c479b64ee9a5fff8dbb67f4c8bb02b25779e672187fed4fd7": {
    "describe": {
      "columns": [],
      "nullable": [],
      "parameters": {
        "Left": ["Uuid", "Uuid", "Uuid", "Uuid", "Uuid"]
      }
    },
    "query": "\n    INSERT INTO user_exercise_states (\n        user_id,\n        exercise_id,\n        course_instance_id,\n        selected_exercise_slide_id,\n        exam_id\n      )\n    VALUES ($1, $2, $3, $4, $5)\n    "
  },
  "d309be59564d69ecad6e11cc6976649092966ea2236abd7c8ca72e64f78f8fcc": {
    "describe": {
      "columns": [],
      "nullable": [],
      "parameters": {
        "Left": ["Uuid"]
      }
    },
    "query": "\nupdate email_deliveries\nset sent = TRUE\nwhere id = $1;\n    "
  },
  "d565b3ca168a0beb24ee0a58c078fd031a52cd26a807c348bdb3fac1849bd456": {
    "describe": {
      "columns": [
        {
          "name": "id",
          "ordinal": 0,
          "type_info": "Uuid"
        }
      ],
      "nullable": [false],
      "parameters": {
        "Left": ["Uuid"]
      }
    },
    "query": "\nSELECT organizations.id\nFROM pages\n  LEFT OUTER JOIN courses ON courses.id = pages.course_id\n  LEFT OUTER JOIN exams ON exams.id = pages.exam_id\n  JOIN organizations ON organizations.id = courses.organization_id\n  OR organizations.id = exams.organization_id\nWHERE pages.id = $1\n"
  },
  "d67631e6ddcdf17214fc75f0c9f760507d1fdce3c948f1524b5668403e197de3": {
    "describe": {
      "columns": [
        {
          "name": "id",
          "ordinal": 0,
          "type_info": "Uuid"
        },
        {
          "name": "created_at",
          "ordinal": 1,
          "type_info": "Timestamptz"
        },
        {
          "name": "updated_at",
          "ordinal": 2,
          "type_info": "Timestamptz"
        },
        {
          "name": "deleted_at",
          "ordinal": 3,
          "type_info": "Timestamptz"
        },
        {
          "name": "name",
          "ordinal": 4,
          "type_info": "Varchar"
        },
        {
          "name": "url",
          "ordinal": 5,
          "type_info": "Varchar"
        },
        {
          "name": "width",
          "ordinal": 6,
          "type_info": "Int4"
        },
        {
          "name": "data",
          "ordinal": 7,
          "type_info": "Jsonb"
        }
      ],
      "nullable": [false, false, false, true, false, false, false, false],
      "parameters": {
        "Left": ["Varchar", "Varchar", "Int4", "Jsonb"]
      }
    },
    "query": "\nINSERT INTO playground_examples (name, url, width, data)\nVALUES ($1, $2, $3, $4)\nRETURNING *;\n  "
  },
  "d829f685ac7c3f6c8979c72fbc8be293678212294cd5f41c08dcf9d53fc25f7a": {
    "describe": {
      "columns": [
        {
          "name": "id",
          "ordinal": 0,
          "type_info": "Uuid"
        },
        {
          "name": "name",
          "ordinal": 1,
          "type_info": "Varchar"
        },
        {
          "name": "created_at",
          "ordinal": 2,
          "type_info": "Timestamptz"
        },
        {
          "name": "updated_at",
          "ordinal": 3,
          "type_info": "Timestamptz"
        },
        {
          "name": "organization_id",
          "ordinal": 4,
          "type_info": "Uuid"
        },
        {
          "name": "deleted_at",
          "ordinal": 5,
          "type_info": "Timestamptz"
        },
        {
          "name": "slug",
          "ordinal": 6,
          "type_info": "Varchar"
        },
        {
          "name": "content_search_language",
          "ordinal": 7,
          "type_info": "Text"
        },
        {
          "name": "language_code",
          "ordinal": 8,
          "type_info": "Varchar"
        },
        {
          "name": "copied_from",
          "ordinal": 9,
          "type_info": "Uuid"
        },
        {
          "name": "course_language_group_id",
          "ordinal": 10,
          "type_info": "Uuid"
        },
        {
          "name": "description",
          "ordinal": 11,
          "type_info": "Text"
        },
        {
          "name": "is_draft",
          "ordinal": 12,
          "type_info": "Bool"
        }
      ],
      "nullable": [
        false,
        false,
        false,
        false,
        false,
        true,
        false,
        null,
        false,
        true,
        false,
        true,
        false
      ],
      "parameters": {
        "Left": ["Uuid", "Varchar", "Varchar", "Uuid", "Varchar", "Uuid", "Bool"]
      }
    },
    "query": "\nINSERT INTO courses(id, name, slug, organization_id, language_code, course_language_group_id, is_draft)\nVALUES($1, $2, $3, $4, $5, $6, $7)\nRETURNING id,\n  name,\n  created_at,\n  updated_at,\n  organization_id,\n  deleted_at,\n  slug,\n  content_search_language::text,\n  language_code,\n  copied_from,\n  course_language_group_id,\n  description,\n  is_draft;\n            "
  },
  "d9d04909a35ed8edd343a0be75ee10041e50a42d8ca3547d001672a9557b6d9d": {
    "describe": {
      "columns": [],
      "nullable": [],
      "parameters": {
        "Left": ["Jsonb", "Uuid"]
      }
    },
    "query": "\nUPDATE pages\nSET content = $1\nWHERE id = $2;\n                "
  },
  "d9d230419fb264ebddeaa022bc8ac0061d8caa8bf83e3a5742a140bd056f3005": {
    "describe": {
      "columns": [],
      "nullable": [],
      "parameters": {
        "Left": ["Varchar", "Uuid"]
      }
    },
    "query": "\nupdate email_deliveries\nset sent = FALSE,\n  error = $1\nwhere id = $2;\n    "
  },
  "da2f334d21855b3fe0513f95ed5e9fb65331bcae85f935928559c420dfa15a3b": {
    "describe": {
      "columns": [
        {
          "name": "id",
          "ordinal": 0,
          "type_info": "Uuid"
        },
        {
          "name": "created_at",
          "ordinal": 1,
          "type_info": "Timestamptz"
        },
        {
          "name": "updated_at",
          "ordinal": 2,
          "type_info": "Timestamptz"
        },
        {
          "name": "deleted_at",
          "ordinal": 3,
          "type_info": "Timestamptz"
        },
        {
          "name": "upstream_id",
          "ordinal": 4,
          "type_info": "Int4"
        },
        {
          "name": "email",
          "ordinal": 5,
          "type_info": "Varchar"
        },
        {
          "name": "first_name",
          "ordinal": 6,
          "type_info": "Varchar"
        },
        {
          "name": "last_name",
          "ordinal": 7,
          "type_info": "Varchar"
        }
      ],
      "nullable": [false, false, false, true, true, false, true, true],
      "parameters": {
        "Left": ["Uuid", "Varchar", "Varchar", "Varchar", "Int4"]
      }
    },
    "query": "\nINSERT INTO\n  users (id, email, first_name, last_name, upstream_id)\nVALUES ($1, $2, $3, $4, $5)\nRETURNING *;\n          "
  },
  "db5cd5b4719b69e217948320994bd8f3f6ae513f1378eb76d2fe6391acf179fc": {
    "describe": {
      "columns": [
        {
          "name": "page_id",
          "ordinal": 0,
          "type_info": "Uuid"
        },
        {
          "name": "order_number",
          "ordinal": 1,
          "type_info": "Int4"
        },
        {
          "name": "course_id",
          "ordinal": 2,
          "type_info": "Uuid"
        },
        {
          "name": "exam_id",
          "ordinal": 3,
          "type_info": "Uuid"
        },
        {
          "name": "chapter_id?",
          "ordinal": 4,
          "type_info": "Uuid"
        },
        {
          "name": "chapter_number?",
          "ordinal": 5,
          "type_info": "Int4"
        }
      ],
      "nullable": [false, false, true, true, false, false],
      "parameters": {
        "Left": ["Uuid"]
      }
    },
    "query": "\nSELECT p.id as page_id,\n  p.order_number as order_number,\n  p.course_id as course_id,\n  p.exam_id as exam_id,\n  c.id as \"chapter_id?\",\n  c.chapter_number as \"chapter_number?\"\nFROM pages p\n  LEFT JOIN chapters c ON p.chapter_id = c.id\nWHERE p.id = $1;\n"
  },
  "db64bea6f7dc10dd47f4c41c5efa78c95cf5b6d97fcfcefda66847c20861ac56": {
    "describe": {
      "columns": [
        {
          "name": "id",
          "ordinal": 0,
          "type_info": "Uuid"
        }
      ],
      "nullable": [false],
      "parameters": {
        "Left": ["Uuid", "Jsonb", "Varchar", "Varchar", "Int4"]
      }
    },
    "query": "\nINSERT INTO pages (\n    course_id,\n    content,\n    url_path,\n    title,\n    order_number\n  )\nVALUES ($1, $2, $3, $4, $5)\nRETURNING id\n"
  },
  "dc6a94949ce20d11fa55e247dc706fdc88018bf1ba528487fcd0ef02f5c40ca7": {
    "describe": {
      "columns": [
        {
          "name": "id",
          "ordinal": 0,
          "type_info": "Uuid"
        },
        {
          "name": "created_at",
          "ordinal": 1,
          "type_info": "Timestamptz"
        },
        {
          "name": "updated_at",
          "ordinal": 2,
          "type_info": "Timestamptz"
        },
        {
          "name": "deleted_at",
          "ordinal": 3,
          "type_info": "Timestamptz"
        },
        {
          "name": "content",
          "ordinal": 4,
          "type_info": "Jsonb"
        },
        {
          "name": "name",
          "ordinal": 5,
          "type_info": "Varchar"
        },
        {
          "name": "subject",
          "ordinal": 6,
          "type_info": "Varchar"
        },
        {
          "name": "exercise_completions_threshold",
          "ordinal": 7,
          "type_info": "Int4"
        },
        {
          "name": "points_threshold",
          "ordinal": 8,
          "type_info": "Int4"
        },
        {
          "name": "course_instance_id",
          "ordinal": 9,
          "type_info": "Uuid"
        }
      ],
      "nullable": [false, false, false, true, true, false, true, true, true, false],
      "parameters": {
        "Left": ["Uuid"]
      }
    },
    "query": "\nUPDATE email_templates\nSET deleted_at = now()\nWHERE id = $1\nRETURNING *\n  "
  },
  "dd70ef843075de799d00db0f1a924c2d6c0e92179ee25e5cdb31f0ef2b26d0f6": {
    "describe": {
      "columns": [
        {
          "name": "id",
          "ordinal": 0,
          "type_info": "Uuid"
        },
        {
          "name": "created_at",
          "ordinal": 1,
          "type_info": "Timestamptz"
        },
        {
          "name": "updated_at",
          "ordinal": 2,
          "type_info": "Timestamptz"
        },
        {
          "name": "exercise_task_submission_id",
          "ordinal": 3,
          "type_info": "Uuid"
        },
        {
          "name": "course_id",
          "ordinal": 4,
          "type_info": "Uuid"
        },
        {
          "name": "exam_id",
          "ordinal": 5,
          "type_info": "Uuid"
        },
        {
          "name": "exercise_id",
          "ordinal": 6,
          "type_info": "Uuid"
        },
        {
          "name": "exercise_task_id",
          "ordinal": 7,
          "type_info": "Uuid"
        },
        {
          "name": "grading_priority",
          "ordinal": 8,
          "type_info": "Int4"
        },
        {
          "name": "score_given",
          "ordinal": 9,
          "type_info": "Float4"
        },
        {
          "name": "grading_progress: _",
          "ordinal": 10,
          "type_info": {
            "Custom": {
              "kind": {
                "Enum": ["fully-graded", "pending", "pending-manual", "failed", "not-ready"]
              },
              "name": "grading_progress"
            }
          }
        },
        {
          "name": "user_points_update_strategy: _",
          "ordinal": 11,
          "type_info": {
            "Custom": {
              "kind": {
                "Enum": [
                  "can-add-points-but-cannot-remove-points",
                  "can-add-points-and-can-remove-points"
                ]
              },
              "name": "user_points_update_strategy"
            }
          }
        },
        {
          "name": "unscaled_score_given",
          "ordinal": 12,
          "type_info": "Float4"
        },
        {
          "name": "unscaled_score_maximum",
          "ordinal": 13,
          "type_info": "Int4"
        },
        {
          "name": "grading_started_at",
          "ordinal": 14,
          "type_info": "Timestamptz"
        },
        {
          "name": "grading_completed_at",
          "ordinal": 15,
          "type_info": "Timestamptz"
        },
        {
          "name": "feedback_json",
          "ordinal": 16,
          "type_info": "Jsonb"
        },
        {
          "name": "feedback_text",
          "ordinal": 17,
          "type_info": "Text"
        },
        {
          "name": "deleted_at",
          "ordinal": 18,
          "type_info": "Timestamptz"
        }
      ],
      "nullable": [
        false,
        false,
        false,
        false,
        true,
        true,
        false,
        false,
        false,
        true,
        false,
        false,
        true,
        true,
        true,
        true,
        true,
        true,
        true
      ],
      "parameters": {
        "Left": [
          "Uuid",
          {
            "Custom": {
              "kind": {
                "Enum": ["fully-graded", "pending", "pending-manual", "failed", "not-ready"]
              },
              "name": "grading_progress"
            }
          },
          "Float4",
          "Int4",
          "Text",
          "Jsonb",
          "Timestamptz",
          "Float4"
        ]
      }
    },
    "query": "\nUPDATE exercise_task_gradings\nSET grading_progress = $2,\n  unscaled_score_given = $3,\n  unscaled_score_maximum = $4,\n  feedback_text = $5,\n  feedback_json = $6,\n  grading_completed_at = $7,\n  score_given = $8\nWHERE id = $1\nRETURNING id,\n  created_at,\n  updated_at,\n  exercise_task_submission_id,\n  course_id,\n  exam_id,\n  exercise_id,\n  exercise_task_id,\n  grading_priority,\n  score_given,\n  grading_progress as \"grading_progress: _\",\n  user_points_update_strategy as \"user_points_update_strategy: _\",\n  unscaled_score_given,\n  unscaled_score_maximum,\n  grading_started_at,\n  grading_completed_at,\n  feedback_json,\n  feedback_text,\n  deleted_at\n"
  },
  "dd98dd1240aa56bb5ba42647e870c187d85c5ab801c6f0cca33757734a97df5b": {
    "describe": {
      "columns": [
        {
          "name": "course_id",
          "ordinal": 0,
          "type_info": "Uuid"
        },
        {
          "name": "exam_id",
          "ordinal": 1,
          "type_info": "Uuid"
        }
      ],
      "nullable": [true, true],
      "parameters": {
        "Left": ["Uuid"]
      }
    },
    "query": "\nSELECT course_id,\n  exam_id\nFROM exercises\nWHERE id = $1\n"
  },
  "ddf7fa1dca876b806f407c7bdd5b40d3318c7d01e3664399accedb2bd5856855": {
    "describe": {
      "columns": [
        {
          "name": "id",
          "ordinal": 0,
          "type_info": "Uuid"
        },
        {
          "name": "created_at",
          "ordinal": 1,
          "type_info": "Timestamptz"
        },
        {
          "name": "updated_at",
          "ordinal": 2,
          "type_info": "Timestamptz"
        },
        {
          "name": "deleted_at",
          "ordinal": 3,
          "type_info": "Timestamptz"
        },
        {
          "name": "exercise_id",
          "ordinal": 4,
          "type_info": "Uuid"
        },
        {
          "name": "order_number",
          "ordinal": 5,
          "type_info": "Int4"
        }
      ],
      "nullable": [false, false, false, true, false, false],
      "parameters": {
        "Left": ["Uuid"]
      }
    },
    "query": "\nSELECT s.*\nFROM exercise_slides s\n  JOIN exercise_tasks t ON (s.id = t.exercise_slide_id)\nWHERE t.id = $1\n  AND t.deleted_at IS NULL\n  AND s.deleted_at IS NULL;\n    "
  },
  "debb71ad011d9e3973c03668f6f2e738f672314b7b0b12d11e7ac338652b79f5": {
    "describe": {
      "columns": [
        {
          "name": "course_id",
          "ordinal": 0,
          "type_info": "Uuid"
        },
        {
          "name": "exam_id",
          "ordinal": 1,
          "type_info": "Uuid"
        }
      ],
      "nullable": [true, true],
      "parameters": {
        "Left": ["Uuid"]
      }
    },
    "query": "\nSELECT ess.course_id,\n  ess.exam_id\nFROM exercise_task_submissions ets\n  JOIN exercise_slide_submissions ess ON ets.exercise_slide_submission_id = ess.id\nWHERE ets.id = $1\n  AND ets.deleted_at IS NULL\n  AND ess.deleted_at IS NULL\n        "
  },
  "dfa4e9b76019dafad1dd35f2fbdd2fe83c403e50647303d54eae55a6fd3af517": {
    "describe": {
      "columns": [
        {
          "name": "id",
          "ordinal": 0,
          "type_info": "Uuid"
        }
      ],
      "nullable": [false],
      "parameters": {
        "Left": ["Text"]
      }
    },
    "query": "SELECT id FROM courses WHERE slug = $1 AND deleted_at IS NULL"
  },
  "e2fe96906db5d05fa1a8b0aabc25e9027c386b349f11d4c26bcf7db1864af6cf": {
    "describe": {
      "columns": [
        {
          "name": "order_number",
          "ordinal": 0,
          "type_info": "Int4"
        }
      ],
      "nullable": [null],
      "parameters": {
        "Left": ["Uuid"]
      }
    },
    "query": "\nselect max(p.order_number) as order_number\nfrom pages p\nwhere p.chapter_id = $1\n  and p.deleted_at is null;\n"
  },
  "e398cd25e0ebe20fbc1cb9bd3d525aacadb8604da50269598f265f9e2f099d49": {
    "describe": {
      "columns": [
        {
          "name": "total_exercises",
          "ordinal": 0,
          "type_info": "Int8"
        },
        {
          "name": "score_maximum",
          "ordinal": 1,
          "type_info": "Int8"
        }
      ],
      "nullable": [null, null],
      "parameters": {
        "Left": ["Uuid"]
      }
    },
    "query": "\nSELECT COUNT(e.id) AS total_exercises,\n  SUM(e.score_maximum) AS score_maximum\nFROM course_instances AS ci\n  LEFT JOIN exercises AS e ON ci.course_id = e.course_id\nWHERE e.deleted_at IS NULL\n  AND ci.id = $1;\n        "
  },
  "e4e5ef6ef0bbf4a234110b8dc2616b1a0483f511e0c6b9b04b9d7440486c3e07": {
    "describe": {
      "columns": [
        {
          "name": "id",
          "ordinal": 0,
          "type_info": "Uuid"
        },
        {
          "name": "created_at",
          "ordinal": 1,
          "type_info": "Timestamptz"
        },
        {
          "name": "updated_at",
          "ordinal": 2,
          "type_info": "Timestamptz"
        },
        {
          "name": "deleted_at",
          "ordinal": 3,
          "type_info": "Timestamptz"
        },
        {
          "name": "name",
          "ordinal": 4,
          "type_info": "Varchar"
        },
        {
          "name": "slug",
          "ordinal": 5,
          "type_info": "Varchar"
        },
        {
          "name": "public_url",
          "ordinal": 6,
          "type_info": "Varchar"
        },
        {
          "name": "internal_url",
          "ordinal": 7,
          "type_info": "Varchar"
        },
        {
          "name": "max_reprocessing_submissions_at_once",
          "ordinal": 8,
          "type_info": "Int4"
        }
      ],
      "nullable": [false, false, false, true, false, false, false, true, false],
      "parameters": {
        "Left": []
      }
    },
    "query": "\nSELECT *\nFROM exercise_services\nWHERE deleted_at IS NULL\n"
  },
  "e579b39acffdcb76d174340755962a875f7dad304bb6c6a1bbaab61674296024": {
    "describe": {
      "columns": [
        {
          "name": "exercise_service_id",
          "ordinal": 0,
          "type_info": "Uuid"
        },
        {
          "name": "created_at",
          "ordinal": 1,
          "type_info": "Timestamptz"
        },
        {
          "name": "updated_at",
          "ordinal": 2,
          "type_info": "Timestamptz"
        },
        {
          "name": "grade_endpoint_path",
          "ordinal": 3,
          "type_info": "Varchar"
        },
        {
          "name": "public_spec_endpoint_path",
          "ordinal": 4,
          "type_info": "Varchar"
        },
        {
          "name": "model_solution_path",
          "ordinal": 5,
          "type_info": "Varchar"
        },
        {
          "name": "exercise_type_specific_user_interface_iframe",
          "ordinal": 6,
          "type_info": "Varchar"
        }
      ],
      "nullable": [false, false, false, false, false, false, false],
      "parameters": {
        "Left": ["Uuid", "Varchar", "Varchar", "Varchar", "Varchar"]
      }
    },
    "query": "\nINSERT INTO exercise_service_info(\n    exercise_service_id,\n    exercise_type_specific_user_interface_iframe,\n    grade_endpoint_path,\n    public_spec_endpoint_path,\n    model_solution_path\n  )\nVALUES ($1, $2, $3, $4, $5)\nON CONFLICT(exercise_service_id) DO UPDATE\nSET exercise_type_specific_user_interface_iframe = $2,\n  grade_endpoint_path = $3,\n  public_spec_endpoint_path = $4,\n  model_solution_path = $5\nRETURNING *\n    "
  },
  "e5db6a3bd6793923334f9a040d99b022099caf632357702ffb1be47602ec4820": {
    "describe": {
      "columns": [
        {
          "name": "id",
          "ordinal": 0,
          "type_info": "Uuid"
        },
        {
          "name": "exercise_id",
          "ordinal": 1,
          "type_info": "Uuid"
        },
        {
          "name": "order_number",
          "ordinal": 2,
          "type_info": "Int4"
        }
      ],
      "nullable": [false, false, false],
      "parameters": {
        "Left": ["Uuid", "Uuid", "Int4"]
      }
    },
    "query": "\nINSERT INTO exercise_slides (id, exercise_id, order_number)\nVALUES ($1, $2, $3) ON CONFLICT (id) DO\nUPDATE\nSET exercise_id = $2,\n  order_number = $3,\n  deleted_at = NULL\nRETURNING id,\n  exercise_id,\n  order_number;\n            "
  },
  "e5e90260825ef39797acd231ed10db86eb9dbaf18d7eb6a2d5004971e5de2a23": {
    "describe": {
      "columns": [
        {
          "name": "exercise_id",
          "ordinal": 0,
          "type_info": "Uuid"
        },
        {
          "name": "count",
          "ordinal": 1,
          "type_info": "Int4"
        },
        {
          "name": "exercise_name",
          "ordinal": 2,
          "type_info": "Varchar"
        }
      ],
      "nullable": [true, true, true],
      "parameters": {
        "Left": ["Uuid"]
      }
    },
    "query": "\nSELECT counts.*, exercises.name exercise_name\n    FROM (\n        SELECT exercise_id, count(*)::integer count\n        FROM exercise_slide_submissions\n        WHERE course_id = $1\n        GROUP BY exercise_id\n    ) counts\n    JOIN exercises ON (counts.exercise_id = exercises.id);\n          "
  },
  "e6f687f777bbf1f390fd79b39ebe2f71adc27844198a74a5370382ba150abb44": {
    "describe": {
      "columns": [
        {
          "name": "id",
          "ordinal": 0,
          "type_info": "Uuid"
        }
      ],
      "nullable": [false],
      "parameters": {
        "Left": []
      }
    },
    "query": "\nUPDATE regradings\nSET regrading_started_at = CASE\n    WHEN regrading_started_at IS NULL THEN now()\n    ELSE regrading_started_at\n  END\nWHERE regrading_completed_at IS NULL\n  AND deleted_at IS NULL\nRETURNING id\n"
  },
  "e966783963c11d6fa57df792d1bfff0dccf163f9cf5f474c1f3c724972229d4e": {
    "describe": {
      "columns": [
        {
          "name": "id",
          "ordinal": 0,
          "type_info": "Uuid"
        },
        {
          "name": "name",
          "ordinal": 1,
          "type_info": "Varchar"
        },
        {
          "name": "course_id",
          "ordinal": 2,
          "type_info": "Uuid"
        },
        {
          "name": "chapter_number",
          "ordinal": 3,
          "type_info": "Int4"
        },
        {
          "name": "created_at",
          "ordinal": 4,
          "type_info": "Timestamptz"
        },
        {
          "name": "updated_at",
          "ordinal": 5,
          "type_info": "Timestamptz"
        },
        {
          "name": "deleted_at",
          "ordinal": 6,
          "type_info": "Timestamptz"
        },
        {
          "name": "front_page_id",
          "ordinal": 7,
          "type_info": "Uuid"
        },
        {
          "name": "opens_at",
          "ordinal": 8,
          "type_info": "Timestamptz"
        },
        {
          "name": "chapter_image_path",
          "ordinal": 9,
          "type_info": "Varchar"
        },
        {
          "name": "copied_from",
          "ordinal": 10,
          "type_info": "Uuid"
        },
        {
          "name": "deadline",
          "ordinal": 11,
          "type_info": "Timestamptz"
        }
      ],
      "nullable": [false, false, false, false, false, false, true, true, true, true, true, true],
      "parameters": {
        "Left": ["Uuid"]
      }
    },
    "query": "\nSELECT *\nfrom chapters\nwhere id = $1;"
  },
  "ea9d08bf76031e4623c82bb7ec98c5cbb01d838675c3eb081532b1580d6f94c5": {
    "describe": {
      "columns": [
        {
          "name": "content",
          "ordinal": 0,
          "type_info": "Jsonb"
        },
        {
          "name": "title",
          "ordinal": 1,
          "type_info": "Varchar"
        },
        {
          "name": "exam_id",
          "ordinal": 2,
          "type_info": "Uuid"
        }
      ],
      "nullable": [false, false, true],
      "parameters": {
        "Left": ["Uuid"]
      }
    },
    "query": "\nSELECT page_history.content,\n  page_history.title,\n  pages.exam_id\nFROM page_history\n  JOIN pages ON pages.id = page_history.page_id\nWHERE page_history.id = $1\n  AND pages.deleted_at IS NULL\n  AND page_history.deleted_at IS NULL\n        "
  },
  "edb8b86eadb9983d736300c28314c5b8e3f5a4b0ba1c4756d088118871018aa7": {
    "describe": {
      "columns": [
        {
          "name": "id",
          "ordinal": 0,
          "type_info": "Uuid"
        },
        {
          "name": "first_name",
          "ordinal": 1,
          "type_info": "Varchar"
        },
        {
          "name": "last_name",
          "ordinal": 2,
          "type_info": "Varchar"
        },
        {
          "name": "email",
          "ordinal": 3,
          "type_info": "Varchar"
        },
        {
          "name": "role: UserRole",
          "ordinal": 4,
          "type_info": {
            "Custom": {
              "kind": {
                "Enum": ["admin", "assistant", "teacher", "reviewer"]
              },
              "name": "user_role"
            }
          }
        }
      ],
      "nullable": [false, true, true, false, false],
      "parameters": {
        "Left": ["Uuid"]
      }
    },
    "query": "\nSELECT users.id,\n  users.first_name,\n  users.last_name,\n  email,\n  role AS \"role: UserRole\"\nFROM users\n  JOIN roles ON users.id = roles.user_id\nWHERE roles.exam_id = $1\n"
  },
<<<<<<< HEAD
  "f00a84a1428c15f025e04c7e850e4a4e903ecd90986dd6fb61cb474733c2a637": {
    "describe": {
      "columns": [
        {
          "name": "id",
          "ordinal": 0,
          "type_info": "Uuid"
        },
        {
          "name": "name",
          "ordinal": 1,
          "type_info": "Varchar"
        },
        {
          "name": "created_at",
          "ordinal": 2,
          "type_info": "Timestamptz"
        },
        {
          "name": "updated_at",
          "ordinal": 3,
          "type_info": "Timestamptz"
        },
        {
          "name": "organization_id",
          "ordinal": 4,
          "type_info": "Uuid"
        },
        {
          "name": "deleted_at",
          "ordinal": 5,
          "type_info": "Timestamptz"
        },
        {
          "name": "slug",
          "ordinal": 6,
          "type_info": "Varchar"
        },
        {
          "name": "content_search_language",
          "ordinal": 7,
          "type_info": "Text"
        },
        {
          "name": "language_code",
          "ordinal": 8,
          "type_info": "Varchar"
        },
        {
          "name": "copied_from",
          "ordinal": 9,
          "type_info": "Uuid"
        },
        {
          "name": "course_language_group_id",
          "ordinal": 10,
          "type_info": "Uuid"
        },
        {
          "name": "description",
          "ordinal": 11,
          "type_info": "Text"
        },
        {
          "name": "is_draft",
          "ordinal": 12,
          "type_info": "Bool"
        }
      ],
      "nullable": [
        false,
        false,
        false,
        false,
        false,
        true,
        false,
        null,
        false,
        true,
        false,
        true,
        false
      ],
      "parameters": {
        "Left": ["Uuid", "Uuid", "Int8", "Int8"]
      }
    },
    "query": "\nSELECT courses.id,\n  courses.name,\n  courses.created_at,\n  courses.updated_at,\n  courses.organization_id,\n  courses.deleted_at,\n  courses.slug,\n  courses.content_search_language::text,\n  courses.language_code,\n  courses.copied_from,\n  courses.course_language_group_id,\n  courses.description,\n  courses.is_draft\nFROM courses\nWHERE courses.organization_id = $1\n  AND (\n    courses.is_draft IS FALSE\n    OR EXISTS (\n      SELECT id\n      FROM roles\n      WHERE user_id = $2\n        AND (\n          course_id = courses.id\n          OR roles.organization_id = courses.organization_id\n          OR roles.is_global IS TRUE\n        )\n    )\n  )\n  AND courses.deleted_at IS NULL\nLIMIT $3 OFFSET $4;\n"
  },
=======
>>>>>>> 807a89eb
  "f0f97d1ed0cb831152deb37dc09cd70dba84aae7b211e181d1225e14a01047d5": {
    "describe": {
      "columns": [],
      "nullable": [],
      "parameters": {
        "Left": [
          "Uuid",
          {
            "Custom": {
              "kind": {
                "Enum": ["admin", "assistant", "teacher", "reviewer"]
              },
              "name": "user_role"
            }
          },
          "Uuid"
        ]
      }
    },
    "query": "\nDELETE FROM roles\nWHERE user_id = $1\n  AND role = $2\n  AND organization_id = $3\n"
  },
  "f29eba29edd8906d86798a425e40d4fc635d79981e1d963fd8f450d296cb3c2f": {
    "describe": {
      "columns": [
        {
          "name": "id",
          "ordinal": 0,
          "type_info": "Uuid"
        },
        {
          "name": "name",
          "ordinal": 1,
          "type_info": "Varchar"
        },
        {
          "name": "created_at",
          "ordinal": 2,
          "type_info": "Timestamptz"
        },
        {
          "name": "updated_at",
          "ordinal": 3,
          "type_info": "Timestamptz"
        },
        {
          "name": "organization_id",
          "ordinal": 4,
          "type_info": "Uuid"
        },
        {
          "name": "deleted_at",
          "ordinal": 5,
          "type_info": "Timestamptz"
        },
        {
          "name": "slug",
          "ordinal": 6,
          "type_info": "Varchar"
        },
        {
          "name": "content_search_language",
          "ordinal": 7,
          "type_info": "Text"
        },
        {
          "name": "language_code",
          "ordinal": 8,
          "type_info": "Varchar"
        },
        {
          "name": "copied_from",
          "ordinal": 9,
          "type_info": "Uuid"
        },
        {
          "name": "course_language_group_id",
          "ordinal": 10,
          "type_info": "Uuid"
        },
        {
          "name": "description",
          "ordinal": 11,
          "type_info": "Text"
        },
        {
          "name": "is_draft",
          "ordinal": 12,
          "type_info": "Bool"
        }
      ],
      "nullable": [
        false,
        false,
        false,
        false,
        false,
        true,
        false,
        null,
        false,
        true,
        false,
        true,
        false
      ],
      "parameters": {
        "Left": ["Uuid"]
      }
    },
    "query": "\nSELECT id,\n  name,\n  created_at,\n  updated_at,\n  organization_id,\n  deleted_at,\n  slug,\n  content_search_language::text,\n  language_code,\n  copied_from,\n  course_language_group_id,\n  description,\n  is_draft\nFROM courses\nWHERE course_language_group_id = $1;\n        "
  },
  "f2beb11b5e6318b712b0af9bd4fde454472ce8eda3612295b788958148a376b5": {
    "describe": {
      "columns": [
        {
          "name": "id",
          "ordinal": 0,
          "type_info": "Uuid"
        },
        {
          "name": "created_at",
          "ordinal": 1,
          "type_info": "Timestamptz"
        },
        {
          "name": "updated_at",
          "ordinal": 2,
          "type_info": "Timestamptz"
        },
        {
          "name": "deleted_at",
          "ordinal": 3,
          "type_info": "Timestamptz"
        },
        {
          "name": "content",
          "ordinal": 4,
          "type_info": "Jsonb"
        },
        {
          "name": "name",
          "ordinal": 5,
          "type_info": "Varchar"
        },
        {
          "name": "subject",
          "ordinal": 6,
          "type_info": "Varchar"
        },
        {
          "name": "exercise_completions_threshold",
          "ordinal": 7,
          "type_info": "Int4"
        },
        {
          "name": "points_threshold",
          "ordinal": 8,
          "type_info": "Int4"
        },
        {
          "name": "course_instance_id",
          "ordinal": 9,
          "type_info": "Uuid"
        }
      ],
      "nullable": [false, false, false, true, true, false, true, true, true, false],
      "parameters": {
        "Left": ["Uuid"]
      }
    },
    "query": "SELECT *\nFROM email_templates\nWHERE id = $1\n  AND deleted_at IS NULL"
  },
  "f3c50d3ee90f67f0195297e40aa65e836cae2eaa96a5e56381ad2e0b47681052": {
    "describe": {
      "columns": [],
      "nullable": [],
      "parameters": {
        "Left": ["Uuid"]
      }
    },
    "query": "UPDATE exercises SET deleted_at = now() WHERE deleted_at IS NULL AND chapter_id = $1;"
  },
  "f4027fdbb6bf446e8c75423168c3c97e5509c4e44d2246e9894494a96e8f752d": {
    "describe": {
      "columns": [
        {
          "name": "id",
          "ordinal": 0,
          "type_info": "Uuid"
        }
      ],
      "nullable": [false],
      "parameters": {
        "Left": [
          "Uuid",
          {
            "Custom": {
              "kind": {
                "Enum": ["admin", "assistant", "teacher", "reviewer"]
              },
              "name": "user_role"
            }
          },
          "Uuid"
        ]
      }
    },
    "query": "\nINSERT INTO roles (user_id, role, organization_id)\nVALUES ($1, $2, $3)\nRETURNING id\n"
  },
  "f4975555bb0c4f1063c0f8f89e371c9b94a48a69c5e1ec92473db99adfce7601": {
    "describe": {
      "columns": [
        {
          "name": "starts_at",
          "ordinal": 0,
          "type_info": "Timestamptz"
        }
      ],
      "nullable": [true],
      "parameters": {
        "Left": ["Uuid"]
      }
    },
    "query": "\nSELECT starts_at\nFROM course_instances\nWHERE id = $1\n"
  },
  "f4c732597c3cdf6484a20f41348183e56353ecdafbd4da0b6544f356e50e2424": {
    "describe": {
      "columns": [
        {
          "name": "id",
          "ordinal": 0,
          "type_info": "Uuid"
        },
        {
          "name": "created_at",
          "ordinal": 1,
          "type_info": "Timestamptz"
        },
        {
          "name": "updated_at",
          "ordinal": 2,
          "type_info": "Timestamptz"
        },
        {
          "name": "course_id",
          "ordinal": 3,
          "type_info": "Uuid"
        },
        {
          "name": "exam_id",
          "ordinal": 4,
          "type_info": "Uuid"
        },
        {
          "name": "chapter_id",
          "ordinal": 5,
          "type_info": "Uuid"
        },
        {
          "name": "url_path",
          "ordinal": 6,
          "type_info": "Varchar"
        },
        {
          "name": "title",
          "ordinal": 7,
          "type_info": "Varchar"
        },
        {
          "name": "deleted_at",
          "ordinal": 8,
          "type_info": "Timestamptz"
        },
        {
          "name": "content",
          "ordinal": 9,
          "type_info": "Jsonb"
        },
        {
          "name": "order_number",
          "ordinal": 10,
          "type_info": "Int4"
        },
        {
          "name": "copied_from",
          "ordinal": 11,
          "type_info": "Uuid"
        }
      ],
      "nullable": [false, false, false, true, true, true, false, false, true, false, false, true],
      "parameters": {
        "Left": ["Uuid"]
      }
    },
    "query": "\nUPDATE pages\nSET deleted_at = now()\nWHERE id = $1\nRETURNING id,\n  created_at,\n  updated_at,\n  course_id,\n  exam_id,\n  chapter_id,\n  url_path,\n  title,\n  deleted_at,\n  content,\n  order_number,\n  copied_from\n          "
  },
  "f4dfbd49766b87036e450b1ec67c42af7b0ddfd27420630d6d60a0284ffd5d82": {
    "describe": {
      "columns": [
        {
          "name": "id",
          "ordinal": 0,
          "type_info": "Uuid"
        }
      ],
      "nullable": [false],
      "parameters": {
        "Left": ["Uuid", "Int4"]
      }
    },
    "query": "\nINSERT INTO exercise_slides (exercise_id, order_number)\nVALUES ($1, $2)\nRETURNING id;\n    "
  },
  "f4f6c13de771e2521337c4b144e9909899288d7986a559b1752ca2622888e8be": {
    "describe": {
      "columns": [],
      "nullable": [],
      "parameters": {
        "Left": [
          "Uuid",
          {
            "Custom": {
              "kind": {
                "Enum": ["admin", "assistant", "teacher", "reviewer"]
              },
              "name": "user_role"
            }
          }
        ]
      }
    },
    "query": "\nDELETE FROM roles\nWHERE user_id = $1\n  AND role = $2\n"
  },
  "f5598a7dd7590d5ce5b9cfac3e661e49c14b5a0b242d7e3b670e3a606f67d129": {
    "describe": {
      "columns": [
        {
          "name": "user_id",
          "ordinal": 0,
          "type_info": "Uuid"
        },
        {
          "name": "exercise_id",
          "ordinal": 1,
          "type_info": "Uuid"
        },
        {
          "name": "course_instance_id",
          "ordinal": 2,
          "type_info": "Uuid"
        },
        {
          "name": "exam_id",
          "ordinal": 3,
          "type_info": "Uuid"
        },
        {
          "name": "created_at",
          "ordinal": 4,
          "type_info": "Timestamptz"
        },
        {
          "name": "updated_at",
          "ordinal": 5,
          "type_info": "Timestamptz"
        },
        {
          "name": "deleted_at",
          "ordinal": 6,
          "type_info": "Timestamptz"
        },
        {
          "name": "score_given",
          "ordinal": 7,
          "type_info": "Float4"
        },
        {
          "name": "grading_progress: _",
          "ordinal": 8,
          "type_info": {
            "Custom": {
              "kind": {
                "Enum": ["fully-graded", "pending", "pending-manual", "failed", "not-ready"]
              },
              "name": "grading_progress"
            }
          }
        },
        {
          "name": "activity_progress: _",
          "ordinal": 9,
          "type_info": {
            "Custom": {
              "kind": {
                "Enum": ["initialized", "started", "in-progress", "submitted", "completed"]
              },
              "name": "activity_progress"
            }
          }
        },
        {
          "name": "selected_exercise_slide_id",
          "ordinal": 10,
          "type_info": "Uuid"
        }
      ],
      "nullable": [false, false, true, true, false, false, true, true, false, false, true],
      "parameters": {
        "Left": [
          "Uuid",
          "Uuid",
          "Uuid",
          "Float4",
          {
            "Custom": {
              "kind": {
                "Enum": ["fully-graded", "pending", "pending-manual", "failed", "not-ready"]
              },
              "name": "grading_progress"
            }
          },
          {
            "Custom": {
              "kind": {
                "Enum": ["initialized", "started", "in-progress", "submitted", "completed"]
              },
              "name": "activity_progress"
            }
          },
          "Uuid"
        ]
      }
    },
    "query": "\nUPDATE user_exercise_states\nSET score_given = $4, grading_progress = $5, activity_progress = $6\nWHERE user_id = $1\nAND exercise_id = $2\nAND (course_instance_id = $3 OR exam_id = $7)\nRETURNING user_id,\n  exercise_id,\n  course_instance_id,\n  exam_id,\n  created_at,\n  updated_at,\n  deleted_at,\n  score_given,\n  grading_progress as \"grading_progress: _\",\n  activity_progress as \"activity_progress: _\",\n  selected_exercise_slide_id;\n    "
  },
  "f5eee3722c97003bd8de1b9e8aa5e0d72916aa364eed13a63efecde48ae9f4a8": {
    "describe": {
      "columns": [
        {
          "name": "id",
          "ordinal": 0,
          "type_info": "Uuid"
        },
        {
          "name": "created_at",
          "ordinal": 1,
          "type_info": "Timestamptz"
        },
        {
          "name": "updated_at",
          "ordinal": 2,
          "type_info": "Timestamptz"
        },
        {
          "name": "deleted_at",
          "ordinal": 3,
          "type_info": "Timestamptz"
        },
        {
          "name": "exercise_task_id",
          "ordinal": 4,
          "type_info": "Uuid"
        },
        {
          "name": "data_json",
          "ordinal": 5,
          "type_info": "Jsonb"
        },
        {
          "name": "exercise_task_grading_id",
          "ordinal": 6,
          "type_info": "Uuid"
        },
        {
          "name": "metadata",
          "ordinal": 7,
          "type_info": "Jsonb"
        },
        {
          "name": "exercise_slide_id",
          "ordinal": 8,
          "type_info": "Uuid"
        },
        {
          "name": "exercise_slide_submission_id",
          "ordinal": 9,
          "type_info": "Uuid"
        }
      ],
      "nullable": [false, false, false, true, false, true, true, true, false, false],
      "parameters": {
        "Left": ["Uuid"]
      }
    },
    "query": "\nSELECT *\nFROM exercise_task_submissions\nWHERE id = $1\n"
  },
  "f75a47ca2444e4cbaade9a44f7104ede569c4660c573e5fa4034805f1597c361": {
    "describe": {
      "columns": [
        {
          "name": "id",
          "ordinal": 0,
          "type_info": "Uuid"
        }
      ],
      "nullable": [false],
      "parameters": {
        "Left": ["UuidArray"]
      }
    },
    "query": "\nUPDATE exercise_tasks\nSET deleted_at = now()\nWHERE exercise_slide_id = ANY($1)\nRETURNING id;\n        "
  },
  "f7841567b90206f7d7aba83b520e1cb7933c33d203d9a1df88e3db961ab83681": {
    "describe": {
      "columns": [
        {
          "name": "id",
          "ordinal": 0,
          "type_info": "Uuid"
        },
        {
          "name": "created_at",
          "ordinal": 1,
          "type_info": "Timestamptz"
        },
        {
          "name": "updated_at",
          "ordinal": 2,
          "type_info": "Timestamptz"
        },
        {
          "name": "deleted_at",
          "ordinal": 3,
          "type_info": "Timestamptz"
        },
        {
          "name": "content",
          "ordinal": 4,
          "type_info": "Jsonb"
        },
        {
          "name": "name",
          "ordinal": 5,
          "type_info": "Varchar"
        },
        {
          "name": "subject",
          "ordinal": 6,
          "type_info": "Varchar"
        },
        {
          "name": "exercise_completions_threshold",
          "ordinal": 7,
          "type_info": "Int4"
        },
        {
          "name": "points_threshold",
          "ordinal": 8,
          "type_info": "Int4"
        },
        {
          "name": "course_instance_id",
          "ordinal": 9,
          "type_info": "Uuid"
        }
      ],
      "nullable": [false, false, false, true, true, false, true, true, true, false],
      "parameters": {
        "Left": ["Varchar", "Uuid", "Varchar"]
      }
    },
    "query": "\nINSERT INTO email_templates (name, course_instance_id, subject)\nVALUES ($1, $2, $3)\nRETURNING *\n"
  },
  "f836790570d4e43a2791d9c58bddec413da251643dc49f756076e83a0a2521d8": {
    "describe": {
      "columns": [
        {
          "name": "id",
          "ordinal": 0,
          "type_info": "Uuid"
        },
        {
          "name": "created_at",
          "ordinal": 1,
          "type_info": "Timestamptz"
        },
        {
          "name": "updated_at",
          "ordinal": 2,
          "type_info": "Timestamptz"
        },
        {
          "name": "deleted_at",
          "ordinal": 3,
          "type_info": "Timestamptz"
        },
        {
          "name": "exercise_task_id",
          "ordinal": 4,
          "type_info": "Uuid"
        },
        {
          "name": "data_json",
          "ordinal": 5,
          "type_info": "Jsonb"
        },
        {
          "name": "exercise_task_grading_id",
          "ordinal": 6,
          "type_info": "Uuid"
        },
        {
          "name": "metadata",
          "ordinal": 7,
          "type_info": "Jsonb"
        },
        {
          "name": "exercise_slide_id",
          "ordinal": 8,
          "type_info": "Uuid"
        },
        {
          "name": "exercise_slide_submission_id",
          "ordinal": 9,
          "type_info": "Uuid"
        }
      ],
      "nullable": [false, false, false, true, false, true, true, true, false, false],
      "parameters": {
        "Left": ["Uuid", "Uuid", "Uuid", "Jsonb"]
      }
    },
    "query": "\nINSERT INTO exercise_task_submissions(\n    exercise_slide_submission_id,\n    exercise_slide_id,\n    exercise_task_id,\n    data_json\n  )\nVALUES ($1, $2, $3, $4)\nRETURNING *\n        "
  },
  "f8ef09f81ca6d7912306640c0789b9aa8eee7fcf682c433b782e42582c362f0b": {
    "describe": {
      "columns": [
        {
          "name": "id",
          "ordinal": 0,
          "type_info": "Uuid"
        },
        {
          "name": "created_at",
          "ordinal": 1,
          "type_info": "Timestamptz"
        },
        {
          "name": "updated_at",
          "ordinal": 2,
          "type_info": "Timestamptz"
        },
        {
          "name": "deleted_at",
          "ordinal": 3,
          "type_info": "Timestamptz"
        },
        {
          "name": "name",
          "ordinal": 4,
          "type_info": "Varchar"
        },
        {
          "name": "slug",
          "ordinal": 5,
          "type_info": "Varchar"
        },
        {
          "name": "public_url",
          "ordinal": 6,
          "type_info": "Varchar"
        },
        {
          "name": "internal_url",
          "ordinal": 7,
          "type_info": "Varchar"
        },
        {
          "name": "max_reprocessing_submissions_at_once",
          "ordinal": 8,
          "type_info": "Int4"
        }
      ],
      "nullable": [false, false, false, true, false, false, false, true, false],
      "parameters": {
        "Left": ["Uuid"]
      }
    },
    "query": "\nSELECT *\nFROM exercise_services\nWHERE id = $1\n  "
  },
  "fb18b61c85778ef2bffb9dc1d388e1f5d1a7f53af4ffbe102a731c39a353afe8": {
    "describe": {
      "columns": [
        {
          "name": "id",
          "ordinal": 0,
          "type_info": "Uuid"
        },
        {
          "name": "created_at",
          "ordinal": 1,
          "type_info": "Timestamptz"
        },
        {
          "name": "updated_at",
          "ordinal": 2,
          "type_info": "Timestamptz"
        },
        {
          "name": "deleted_at",
          "ordinal": 3,
          "type_info": "Timestamptz"
        },
        {
          "name": "course_id",
          "ordinal": 4,
          "type_info": "Uuid"
        },
        {
          "name": "starts_at",
          "ordinal": 5,
          "type_info": "Timestamptz"
        },
        {
          "name": "ends_at",
          "ordinal": 6,
          "type_info": "Timestamptz"
        },
        {
          "name": "name",
          "ordinal": 7,
          "type_info": "Varchar"
        },
        {
          "name": "description",
          "ordinal": 8,
          "type_info": "Varchar"
        },
        {
          "name": "teacher_in_charge_name",
          "ordinal": 9,
          "type_info": "Varchar"
        },
        {
          "name": "teacher_in_charge_email",
          "ordinal": 10,
          "type_info": "Varchar"
        },
        {
          "name": "support_email",
          "ordinal": 11,
          "type_info": "Varchar"
        }
      ],
      "nullable": [false, false, false, true, false, true, true, true, true, false, false, true],
      "parameters": {
        "Left": ["Uuid", "Uuid"]
      }
    },
    "query": "\nSELECT i.id,\n  i.created_at,\n  i.updated_at,\n  i.deleted_at,\n  i.course_id,\n  i.starts_at,\n  i.ends_at,\n  i.name,\n  i.description,\n  i.teacher_in_charge_name,\n  i.teacher_in_charge_email,\n  i.support_email\nFROM user_course_settings ucs\n  JOIN course_instances i ON (ucs.current_course_instance_id = i.id)\nWHERE ucs.user_id = $1\n  AND ucs.current_course_id = $2\n  AND ucs.deleted_at IS NULL;\n    "
  },
  "fca8672f757656db6332543f9d4351224a1218c4387310e9447e70dad48af7cf": {
    "describe": {
      "columns": [
        {
          "name": "course_id",
          "ordinal": 0,
          "type_info": "Uuid"
        }
      ],
      "nullable": [false],
      "parameters": {
        "Left": ["Uuid"]
      }
    },
    "query": "SELECT course_id from chapters where id = $1"
  },
  "fefaaa5c5e1de08eb78712713351fe1623b3a9b9a9e416bfd8135c4d571cb4fb": {
    "describe": {
      "columns": [
        {
          "name": "order_number",
          "ordinal": 0,
          "type_info": "Int4"
        }
      ],
      "nullable": [null],
      "parameters": {
        "Left": ["Uuid"]
      }
    },
    "query": "\nselect max(p.order_number) as order_number\nfrom pages p\nwhere p.course_id = $1\n  and p.chapter_id is null\n  and p.deleted_at is null;\n"
  },
  "ffceb3f0780f56e249bcc6983105d897534b65d8fc362fc56ea275d45661e617": {
    "describe": {
      "columns": [
        {
          "name": "id",
          "ordinal": 0,
          "type_info": "Uuid"
        },
        {
          "name": "created_at",
          "ordinal": 1,
          "type_info": "Timestamptz"
        },
        {
          "name": "updated_at",
          "ordinal": 2,
          "type_info": "Timestamptz"
        },
        {
          "name": "deleted_at",
          "ordinal": 3,
          "type_info": "Timestamptz"
        },
        {
          "name": "name",
          "ordinal": 4,
          "type_info": "Varchar"
        },
        {
          "name": "url",
          "ordinal": 5,
          "type_info": "Varchar"
        },
        {
          "name": "width",
          "ordinal": 6,
          "type_info": "Int4"
        },
        {
          "name": "data",
          "ordinal": 7,
          "type_info": "Jsonb"
        }
      ],
      "nullable": [false, false, false, true, false, false, false, false],
      "parameters": {
        "Left": ["Varchar", "Varchar", "Int4", "Jsonb", "Uuid"]
      }
    },
    "query": "\nUPDATE playground_examples\nSET updated_at = now(),\n  name = $1,\n  url = $2,\n  width = $3,\n  data = $4\nWHERE id = $5\nRETURNING *;\n    "
  },
  "ffdcee66fc7df1125bb7f1fe5e05367efcef5525207938af4b7d69fc784f2396": {
    "describe": {
      "columns": [
        {
          "name": "id",
          "ordinal": 0,
          "type_info": "Uuid"
        },
        {
          "name": "created_at",
          "ordinal": 1,
          "type_info": "Timestamptz"
        },
        {
          "name": "updated_at",
          "ordinal": 2,
          "type_info": "Timestamptz"
        },
        {
          "name": "exercise_type",
          "ordinal": 3,
          "type_info": "Varchar"
        },
        {
          "name": "assignment",
          "ordinal": 4,
          "type_info": "Jsonb"
        },
        {
          "name": "deleted_at",
          "ordinal": 5,
          "type_info": "Timestamptz"
        },
        {
          "name": "private_spec",
          "ordinal": 6,
          "type_info": "Jsonb"
        },
        {
          "name": "spec_file_id",
          "ordinal": 7,
          "type_info": "Uuid"
        },
        {
          "name": "public_spec",
          "ordinal": 8,
          "type_info": "Jsonb"
        },
        {
          "name": "model_solution_spec",
          "ordinal": 9,
          "type_info": "Jsonb"
        },
        {
          "name": "copied_from",
          "ordinal": 10,
          "type_info": "Uuid"
        },
        {
          "name": "exercise_slide_id",
          "ordinal": 11,
          "type_info": "Uuid"
        }
      ],
      "nullable": [false, false, false, false, false, true, true, true, true, true, true, false],
      "parameters": {
        "Left": ["UuidArray"]
      }
    },
    "query": "\nSELECT *\nFROM exercise_tasks\nWHERE exercise_slide_id = ANY($1)\n  AND deleted_at IS NULL;\n        "
  }
}<|MERGE_RESOLUTION|>--- conflicted
+++ resolved
@@ -85,13 +85,13 @@
           "type_info": "Uuid"
         },
         {
+          "name": "max_tries_per_slide",
           "ordinal": 13,
-          "name": "max_tries_per_slide",
           "type_info": "Int4"
         },
         {
+          "name": "limit_number_of_tries",
           "ordinal": 14,
-          "name": "limit_number_of_tries",
           "type_info": "Bool"
         }
       ],
@@ -108,21 +108,15 @@
         false,
         true,
         true,
-<<<<<<< HEAD
-        true
+        true,
+        true,
+        false
       ],
       "parameters": {
         "Left": ["Uuid"]
       }
     },
     "query": "\nSELECT *\nFROM exercises\nWHERE course_id = (\n    SELECT course_id\n    FROM course_instances\n    WHERE id = $1\n  )\n  AND deleted_at IS NULL\nORDER BY order_number ASC\n"
-=======
-        true,
-        true,
-        false
-      ]
-    }
->>>>>>> 807a89eb
   },
   "03595bec90a8dbdc483f87cfd24779991dd94f07d43c0a5fe51c8ce4972516a2": {
     "describe": {
@@ -355,35 +349,6 @@
     },
     "query": "\nUPDATE glossary\nSET term = $1,\n  definition = $2\nWHERE id = $3\n"
   },
-<<<<<<< HEAD
-  "0abf4ceadb65c21805f0bdb6bed8b664a5442776880ab24eed295d6d88797ec0": {
-    "describe": {
-      "columns": [
-        {
-          "name": "id",
-          "ordinal": 0,
-          "type_info": "Uuid"
-        },
-        {
-          "name": "name",
-          "ordinal": 1,
-          "type_info": "Varchar"
-        },
-        {
-          "name": "order_number",
-          "ordinal": 2,
-          "type_info": "Int4"
-        }
-      ],
-      "nullable": [false, false, false],
-      "parameters": {
-        "Left": ["Uuid", "Uuid", "Varchar", "Int4", "Uuid", "Uuid", "Uuid"]
-      }
-    },
-    "query": "\nINSERT INTO exercises(\n    id,\n    course_id,\n    name,\n    order_number,\n    page_id,\n    chapter_id,\n    exam_id\n  )\nVALUES ($1, $2, $3, $4, $5, $6, $7) ON CONFLICT (id) DO\nUPDATE\nSET course_id = $2,\n  name = $3,\n  order_number = $4,\n  page_id = $5,\n  chapter_id = $6,\n  exam_id = $7,\n  deleted_at = NULL\nRETURNING id,\n  name,\n  order_number;\n            "
-  },
-=======
->>>>>>> 807a89eb
   "0b8c4705a77d9ac8cca192ce62f98cddf054bcb9b067715f25ded813bddaf3c9": {
     "describe": {
       "columns": [],
@@ -1155,60 +1120,6 @@
     },
     "query": "\nUPDATE chapters\nSET name = $2,\n  deadline = $3,\n  opens_at = $4\nWHERE id = $1\nRETURNING *;\n    "
   },
-<<<<<<< HEAD
-  "17ac831ff424d02bd7609c76c190768ef00265bf144ab61459e11f1b7179b660": {
-    "describe": {
-      "columns": [
-        {
-          "name": "id",
-          "ordinal": 0,
-          "type_info": "Uuid"
-        },
-        {
-          "name": "name",
-          "ordinal": 1,
-          "type_info": "Varchar"
-        },
-        {
-          "name": "created_at",
-          "ordinal": 2,
-          "type_info": "Timestamptz"
-        },
-        {
-          "name": "updated_at",
-          "ordinal": 3,
-          "type_info": "Timestamptz"
-        },
-        {
-          "name": "deleted_at",
-          "ordinal": 4,
-          "type_info": "Timestamptz"
-        },
-        {
-          "name": "slug",
-          "ordinal": 5,
-          "type_info": "Varchar"
-        },
-        {
-          "name": "organization_image_path",
-          "ordinal": 6,
-          "type_info": "Varchar"
-        },
-        {
-          "name": "description",
-          "ordinal": 7,
-          "type_info": "Varchar"
-        }
-      ],
-      "nullable": [false, false, false, false, true, false, true, true],
-      "parameters": {
-        "Left": []
-      }
-    },
-    "query": "SELECT * FROM organizations WHERE deleted_at IS NULL;"
-  },
-=======
->>>>>>> 807a89eb
   "17bc8217e956a003b026fa4c2a13670229d5426c0d89bb9338dcecb5068621cc": {
     "describe": {
       "columns": [
@@ -1375,13 +1286,13 @@
           "type_info": "Uuid"
         },
         {
+          "name": "max_tries_per_slide",
           "ordinal": 13,
-          "name": "max_tries_per_slide",
           "type_info": "Int4"
         },
         {
+          "name": "limit_number_of_tries",
           "ordinal": 14,
-          "name": "limit_number_of_tries",
           "type_info": "Bool"
         }
       ],
@@ -1398,21 +1309,15 @@
         false,
         true,
         true,
-<<<<<<< HEAD
-        true
+        true,
+        true,
+        false
       ],
       "parameters": {
         "Left": ["Uuid"]
       }
     },
     "query": "\nSELECT *\nFROM exercises\nWHERE id = $1\n"
-=======
-        true,
-        true,
-        false
-      ]
-    }
->>>>>>> 807a89eb
   },
   "18f64f885751669664bc19f59dd1b38f26dee8453199e07395c707bd5b3033a4": {
     "describe": {
@@ -2529,13 +2434,13 @@
           "type_info": "Uuid"
         },
         {
+          "name": "max_tries_per_slide",
           "ordinal": 13,
-          "name": "max_tries_per_slide",
           "type_info": "Int4"
         },
         {
+          "name": "limit_number_of_tries",
           "ordinal": 14,
-          "name": "limit_number_of_tries",
           "type_info": "Bool"
         }
       ],
@@ -2552,21 +2457,15 @@
         false,
         true,
         true,
-<<<<<<< HEAD
-        true
+        true,
+        true,
+        false
       ],
       "parameters": {
         "Left": ["Uuid"]
       }
     },
     "query": "\nSELECT *\nFROM exercises\nWHERE course_id = $1\n  AND deleted_at IS NULL\n"
-=======
-        true,
-        true,
-        false
-      ]
-    }
->>>>>>> 807a89eb
   },
   "32b2e273cd76d67a815caa719ad77495b38155aac7e8fe2be06e6f15cbb63228": {
     "describe": {
@@ -3547,55 +3446,55 @@
     "query": "UPDATE exercise_tasks SET deleted_at = now() WHERE deleted_at IS NULL AND exercise_slide_id IN (SELECT id FROM exercise_slides WHERE exercise_slides.deleted_at IS NULL AND exercise_id IN (SELECT id FROM exercises WHERE chapter_id = $1 AND exercises.deleted_at IS NULL));"
   },
   "4dd782cd803242c13bb09a513ce1b947433a940989d46a40391a4564e305dfa8": {
-    "query": "SELECT * FROM organizations WHERE deleted_at IS NULL ORDER BY name;",
-    "describe": {
-      "columns": [
-        {
-          "ordinal": 0,
-          "name": "id",
-          "type_info": "Uuid"
-        },
-        {
-          "ordinal": 1,
+    "describe": {
+      "columns": [
+        {
+          "name": "id",
+          "ordinal": 0,
+          "type_info": "Uuid"
+        },
+        {
           "name": "name",
-          "type_info": "Varchar"
-        },
-        {
-          "ordinal": 2,
+          "ordinal": 1,
+          "type_info": "Varchar"
+        },
+        {
           "name": "created_at",
-          "type_info": "Timestamptz"
-        },
-        {
-          "ordinal": 3,
+          "ordinal": 2,
+          "type_info": "Timestamptz"
+        },
+        {
           "name": "updated_at",
-          "type_info": "Timestamptz"
-        },
-        {
-          "ordinal": 4,
+          "ordinal": 3,
+          "type_info": "Timestamptz"
+        },
+        {
           "name": "deleted_at",
-          "type_info": "Timestamptz"
-        },
-        {
-          "ordinal": 5,
+          "ordinal": 4,
+          "type_info": "Timestamptz"
+        },
+        {
           "name": "slug",
-          "type_info": "Varchar"
-        },
-        {
+          "ordinal": 5,
+          "type_info": "Varchar"
+        },
+        {
+          "name": "organization_image_path",
           "ordinal": 6,
-          "name": "organization_image_path",
-          "type_info": "Varchar"
-        },
-        {
+          "type_info": "Varchar"
+        },
+        {
+          "name": "description",
           "ordinal": 7,
-          "name": "description",
-          "type_info": "Varchar"
-        }
-      ],
+          "type_info": "Varchar"
+        }
+      ],
+      "nullable": [false, false, false, false, true, false, true, true],
       "parameters": {
         "Left": []
-      },
-      "nullable": [false, false, false, false, true, false, true, true]
-    }
+      }
+    },
+    "query": "SELECT * FROM organizations WHERE deleted_at IS NULL ORDER BY name;"
   },
   "4e0c321cdf774495ae5abb90d777362066957858b50f1da00e85dcb062f573e8": {
     "describe": {
@@ -4222,13 +4121,13 @@
           "type_info": "Uuid"
         },
         {
+          "name": "max_tries_per_slide",
           "ordinal": 13,
-          "name": "max_tries_per_slide",
           "type_info": "Int4"
         },
         {
+          "name": "limit_number_of_tries",
           "ordinal": 14,
-          "name": "limit_number_of_tries",
           "type_info": "Bool"
         }
       ],
@@ -4245,21 +4144,15 @@
         false,
         true,
         true,
-<<<<<<< HEAD
-        true
+        true,
+        true,
+        false
       ],
       "parameters": {
         "Left": ["Uuid"]
       }
     },
     "query": "\nSELECT *\nFROM exercises\nWHERE page_id = $1\n  AND deleted_at IS NULL\n"
-=======
-        true,
-        true,
-        false
-      ]
-    }
->>>>>>> 807a89eb
   },
   "5aa5b0629666c849e87f50b545a2f83f7bfadc42d475b3b2979f1c2507fdc551": {
     "describe": {
@@ -4724,94 +4617,94 @@
     "query": "\nSELECT id,\n  exercise_task_submission_id,\n  grading_before_regrading,\n  grading_after_regrading\nFROM exercise_task_regrading_submissions\nWHERE id = $1\n"
   },
   "627802a035d9da85e7c5d43394d26cd93ea94d065ab200c6f81278df3ec4a151": {
-    "query": "\nSELECT courses.id,\n  courses.name,\n  courses.created_at,\n  courses.updated_at,\n  courses.organization_id,\n  courses.deleted_at,\n  courses.slug,\n  courses.content_search_language::text,\n  courses.language_code,\n  courses.copied_from,\n  courses.course_language_group_id,\n  courses.description,\n  courses.is_draft\nFROM courses\nWHERE courses.organization_id = $1\n  AND (\n    courses.is_draft IS FALSE\n    OR EXISTS (\n      SELECT id\n      FROM roles\n      WHERE user_id = $2\n        AND (\n          course_id = courses.id\n          OR roles.organization_id = courses.organization_id\n          OR roles.is_global IS TRUE\n        )\n    )\n  )\n  AND courses.deleted_at IS NULL\nORDER BY courses.name\nLIMIT $3 OFFSET $4;\n",
-    "describe": {
-      "columns": [
-        {
-          "ordinal": 0,
-          "name": "id",
-          "type_info": "Uuid"
-        },
-        {
-          "ordinal": 1,
+    "describe": {
+      "columns": [
+        {
+          "name": "id",
+          "ordinal": 0,
+          "type_info": "Uuid"
+        },
+        {
           "name": "name",
-          "type_info": "Varchar"
-        },
-        {
-          "ordinal": 2,
+          "ordinal": 1,
+          "type_info": "Varchar"
+        },
+        {
           "name": "created_at",
-          "type_info": "Timestamptz"
-        },
-        {
-          "ordinal": 3,
+          "ordinal": 2,
+          "type_info": "Timestamptz"
+        },
+        {
           "name": "updated_at",
-          "type_info": "Timestamptz"
-        },
-        {
-          "ordinal": 4,
+          "ordinal": 3,
+          "type_info": "Timestamptz"
+        },
+        {
           "name": "organization_id",
-          "type_info": "Uuid"
-        },
-        {
-          "ordinal": 5,
+          "ordinal": 4,
+          "type_info": "Uuid"
+        },
+        {
           "name": "deleted_at",
-          "type_info": "Timestamptz"
-        },
-        {
+          "ordinal": 5,
+          "type_info": "Timestamptz"
+        },
+        {
+          "name": "slug",
           "ordinal": 6,
-          "name": "slug",
-          "type_info": "Varchar"
-        },
-        {
+          "type_info": "Varchar"
+        },
+        {
+          "name": "content_search_language",
           "ordinal": 7,
-          "name": "content_search_language",
           "type_info": "Text"
         },
         {
+          "name": "language_code",
           "ordinal": 8,
-          "name": "language_code",
-          "type_info": "Varchar"
-        },
-        {
+          "type_info": "Varchar"
+        },
+        {
+          "name": "copied_from",
           "ordinal": 9,
-          "name": "copied_from",
-          "type_info": "Uuid"
-        },
-        {
+          "type_info": "Uuid"
+        },
+        {
+          "name": "course_language_group_id",
           "ordinal": 10,
-          "name": "course_language_group_id",
-          "type_info": "Uuid"
-        },
-        {
+          "type_info": "Uuid"
+        },
+        {
+          "name": "description",
           "ordinal": 11,
-          "name": "description",
           "type_info": "Text"
         },
         {
+          "name": "is_draft",
           "ordinal": 12,
-          "name": "is_draft",
           "type_info": "Bool"
         }
       ],
+      "nullable": [
+        false,
+        false,
+        false,
+        false,
+        false,
+        true,
+        false,
+        null,
+        false,
+        true,
+        false,
+        true,
+        false
+      ],
       "parameters": {
         "Left": ["Uuid", "Uuid", "Int8", "Int8"]
-      },
-      "nullable": [
-        false,
-        false,
-        false,
-        false,
-        false,
-        true,
-        false,
-        null,
-        false,
-        true,
-        false,
-        true,
-        false
-      ]
-    }
+      }
+    },
+    "query": "\nSELECT courses.id,\n  courses.name,\n  courses.created_at,\n  courses.updated_at,\n  courses.organization_id,\n  courses.deleted_at,\n  courses.slug,\n  courses.content_search_language::text,\n  courses.language_code,\n  courses.copied_from,\n  courses.course_language_group_id,\n  courses.description,\n  courses.is_draft\nFROM courses\nWHERE courses.organization_id = $1\n  AND (\n    courses.is_draft IS FALSE\n    OR EXISTS (\n      SELECT id\n      FROM roles\n      WHERE user_id = $2\n        AND (\n          course_id = courses.id\n          OR roles.organization_id = courses.organization_id\n          OR roles.is_global IS TRUE\n        )\n    )\n  )\n  AND courses.deleted_at IS NULL\nORDER BY courses.name\nLIMIT $3 OFFSET $4;\n"
   },
   "65cc3c8d7fd2610ad86c2aec0773281029298a5165fcb245bdb10c1dfc9e73c6": {
     "describe": {
@@ -4898,13 +4791,13 @@
           "type_info": "Uuid"
         },
         {
+          "name": "max_tries_per_slide",
           "ordinal": 13,
-          "name": "max_tries_per_slide",
           "type_info": "Int4"
         },
         {
+          "name": "limit_number_of_tries",
           "ordinal": 14,
-          "name": "limit_number_of_tries",
           "type_info": "Bool"
         }
       ],
@@ -4921,21 +4814,15 @@
         false,
         true,
         true,
-<<<<<<< HEAD
-        true
+        true,
+        true,
+        false
       ],
       "parameters": {
         "Left": ["Uuid"]
       }
     },
     "query": "SELECT * FROM exercises WHERE id = $1;"
-=======
-        true,
-        true,
-        false
-      ]
-    }
->>>>>>> 807a89eb
   },
   "683c5a50724caff2f45501c18b2dbf2e4881adf896d3b1764573c97505cc38ce": {
     "describe": {
@@ -5174,25 +5061,25 @@
     "query": "\nINSERT INTO exercise_task_regrading_submissions (\n    regrading_id,\n    exercise_task_submission_id,\n    grading_before_regrading\n  )\nVALUES ($1, $2, $3)\nRETURNING id\n"
   },
   "70153b30b4c994da2fcc85853bc4a56e406477b77390a85d8d2c4436a038e67a": {
-    "query": "\nSELECT exercise_slide_id,\n  COUNT(*) as count\nFROM exercise_slide_submissions\nWHERE exercise_id = $1\n  AND (course_instance_id = $2 OR exam_id = $2)\n  AND user_id = $3\n  AND deleted_at IS NULL\nGROUP BY exercise_slide_id;\n    ",
-    "describe": {
-      "columns": [
-        {
-          "ordinal": 0,
+    "describe": {
+      "columns": [
+        {
           "name": "exercise_slide_id",
-          "type_info": "Uuid"
-        },
-        {
-          "ordinal": 1,
+          "ordinal": 0,
+          "type_info": "Uuid"
+        },
+        {
           "name": "count",
+          "ordinal": 1,
           "type_info": "Int8"
         }
       ],
+      "nullable": [false, null],
       "parameters": {
         "Left": ["Uuid", "Uuid", "Uuid"]
-      },
-      "nullable": [false, null]
-    }
+      }
+    },
+    "query": "\nSELECT exercise_slide_id,\n  COUNT(*) as count\nFROM exercise_slide_submissions\nWHERE exercise_id = $1\n  AND (course_instance_id = $2 OR exam_id = $2)\n  AND user_id = $3\n  AND deleted_at IS NULL\nGROUP BY exercise_slide_id;\n    "
   },
   "7074164915eca8a60f6f1d36ba2dfaf2df3b8b430c01f15a37b4a8ec4fd62470": {
     "describe": {
@@ -6057,45 +5944,45 @@
     "query": "\nSELECT\n    COUNT(DISTINCT c.id) as count\nFROM courses as c\n    LEFT JOIN course_instances as ci on c.id = ci.course_id\nWHERE\n    c.organization_id = $1 AND\n    ci.starts_at < NOW() AND ci.ends_at > NOW() AND\n    c.deleted_at IS NULL AND ci.deleted_at IS NULL;\n        "
   },
   "8c85f79ed0d5dcf05591666096432579f411e381a0a70cfb900c9d00ce295043": {
-    "query": "\nINSERT INTO exercises(\n    id,\n    course_id,\n    name,\n    order_number,\n    page_id,\n    chapter_id,\n    exam_id,\n    score_maximum,\n    max_tries_per_slide,\n    limit_number_of_tries\n  )\nVALUES ($1, $2, $3, $4, $5, $6, $7, $8, $9, $10) ON CONFLICT (id) DO\nUPDATE\nSET course_id = $2,\n  name = $3,\n  order_number = $4,\n  page_id = $5,\n  chapter_id = $6,\n  exam_id = $7,\n  score_maximum = $8,\n  max_tries_per_slide = $9,\n  limit_number_of_tries = $10,\n  deleted_at = NULL\nRETURNING id,\n  name,\n  order_number,\n  score_maximum,\n  max_tries_per_slide,\n  limit_number_of_tries;\n            ",
-    "describe": {
-      "columns": [
-        {
-          "ordinal": 0,
-          "name": "id",
-          "type_info": "Uuid"
-        },
-        {
-          "ordinal": 1,
+    "describe": {
+      "columns": [
+        {
+          "name": "id",
+          "ordinal": 0,
+          "type_info": "Uuid"
+        },
+        {
           "name": "name",
-          "type_info": "Varchar"
-        },
-        {
-          "ordinal": 2,
+          "ordinal": 1,
+          "type_info": "Varchar"
+        },
+        {
           "name": "order_number",
+          "ordinal": 2,
           "type_info": "Int4"
         },
         {
-          "ordinal": 3,
           "name": "score_maximum",
+          "ordinal": 3,
           "type_info": "Int4"
         },
         {
-          "ordinal": 4,
           "name": "max_tries_per_slide",
+          "ordinal": 4,
           "type_info": "Int4"
         },
         {
-          "ordinal": 5,
           "name": "limit_number_of_tries",
+          "ordinal": 5,
           "type_info": "Bool"
         }
       ],
+      "nullable": [false, false, false, false, true, false],
       "parameters": {
         "Left": ["Uuid", "Uuid", "Varchar", "Int4", "Uuid", "Uuid", "Uuid", "Int4", "Int4", "Bool"]
-      },
-      "nullable": [false, false, false, false, true, false]
-    }
+      }
+    },
+    "query": "\nINSERT INTO exercises(\n    id,\n    course_id,\n    name,\n    order_number,\n    page_id,\n    chapter_id,\n    exam_id,\n    score_maximum,\n    max_tries_per_slide,\n    limit_number_of_tries\n  )\nVALUES ($1, $2, $3, $4, $5, $6, $7, $8, $9, $10) ON CONFLICT (id) DO\nUPDATE\nSET course_id = $2,\n  name = $3,\n  order_number = $4,\n  page_id = $5,\n  chapter_id = $6,\n  exam_id = $7,\n  score_maximum = $8,\n  max_tries_per_slide = $9,\n  limit_number_of_tries = $10,\n  deleted_at = NULL\nRETURNING id,\n  name,\n  order_number,\n  score_maximum,\n  max_tries_per_slide,\n  limit_number_of_tries;\n            "
   },
   "8cc039e70b30221cc7c05ccac3d0db3c4b304ba90d3eea8be6c94666e9bd383b": {
     "describe": {
@@ -6676,13 +6563,13 @@
           "type_info": "Uuid"
         },
         {
+          "name": "max_tries_per_slide",
           "ordinal": 13,
-          "name": "max_tries_per_slide",
           "type_info": "Int4"
         },
         {
+          "name": "limit_number_of_tries",
           "ordinal": 14,
-          "name": "limit_number_of_tries",
           "type_info": "Bool"
         }
       ],
@@ -6699,21 +6586,15 @@
         false,
         true,
         true,
-<<<<<<< HEAD
-        true
+        true,
+        true,
+        false
       ],
       "parameters": {
         "Left": ["UuidArray"]
       }
     },
     "query": "\nSELECT *\nFROM exercises\nWHERE page_id IN (\n    SELECT UNNEST($1::uuid [])\n  )\n  AND deleted_at IS NULL\n        "
-=======
-        true,
-        true,
-        false
-      ]
-    }
->>>>>>> 807a89eb
   },
   "9c8fb5ab7c565479f38ffde751dee85049da24ee2de7f71f2690c4fe454e68e4": {
     "describe": {
@@ -7838,13 +7719,13 @@
           "type_info": "Uuid"
         },
         {
+          "name": "max_tries_per_slide",
           "ordinal": 13,
-          "name": "max_tries_per_slide",
           "type_info": "Int4"
         },
         {
+          "name": "limit_number_of_tries",
           "ordinal": 14,
-          "name": "limit_number_of_tries",
           "type_info": "Bool"
         }
       ],
@@ -7861,21 +7742,15 @@
         false,
         true,
         true,
-<<<<<<< HEAD
-        true
+        true,
+        true,
+        false
       ],
       "parameters": {
         "Left": ["Uuid"]
       }
     },
     "query": "\nSELECT *\nFROM exercises\nWHERE chapter_id = $1\n  AND deleted_at IS NULL\n"
-=======
-        true,
-        true,
-        false
-      ]
-    }
->>>>>>> 807a89eb
   },
   "b762efb77876e893abf712da8e1568b7406c5efd2cbe92e54520b6c93558794b": {
     "describe": {
@@ -8245,13 +8120,13 @@
           "type_info": "Uuid"
         },
         {
+          "name": "max_tries_per_slide",
           "ordinal": 13,
-          "name": "max_tries_per_slide",
           "type_info": "Int4"
         },
         {
+          "name": "limit_number_of_tries",
           "ordinal": 14,
-          "name": "limit_number_of_tries",
           "type_info": "Bool"
         }
       ],
@@ -8268,21 +8143,15 @@
         false,
         true,
         true,
-<<<<<<< HEAD
-        true
+        true,
+        true,
+        false
       ],
       "parameters": {
         "Left": ["Uuid"]
       }
     },
     "query": "\nSELECT *\nFROM exercises\nWHERE exam_id = $1\n  AND deleted_at IS NULL\n"
-=======
-        true,
-        true,
-        false
-      ]
-    }
->>>>>>> 807a89eb
   },
   "bfdcfbd1636ce760cf858f149046a313f37b8b70b9349a7fd6fbcb32aeeb3ed9": {
     "describe": {
@@ -10159,99 +10028,6 @@
     },
     "query": "\nSELECT users.id,\n  users.first_name,\n  users.last_name,\n  email,\n  role AS \"role: UserRole\"\nFROM users\n  JOIN roles ON users.id = roles.user_id\nWHERE roles.exam_id = $1\n"
   },
-<<<<<<< HEAD
-  "f00a84a1428c15f025e04c7e850e4a4e903ecd90986dd6fb61cb474733c2a637": {
-    "describe": {
-      "columns": [
-        {
-          "name": "id",
-          "ordinal": 0,
-          "type_info": "Uuid"
-        },
-        {
-          "name": "name",
-          "ordinal": 1,
-          "type_info": "Varchar"
-        },
-        {
-          "name": "created_at",
-          "ordinal": 2,
-          "type_info": "Timestamptz"
-        },
-        {
-          "name": "updated_at",
-          "ordinal": 3,
-          "type_info": "Timestamptz"
-        },
-        {
-          "name": "organization_id",
-          "ordinal": 4,
-          "type_info": "Uuid"
-        },
-        {
-          "name": "deleted_at",
-          "ordinal": 5,
-          "type_info": "Timestamptz"
-        },
-        {
-          "name": "slug",
-          "ordinal": 6,
-          "type_info": "Varchar"
-        },
-        {
-          "name": "content_search_language",
-          "ordinal": 7,
-          "type_info": "Text"
-        },
-        {
-          "name": "language_code",
-          "ordinal": 8,
-          "type_info": "Varchar"
-        },
-        {
-          "name": "copied_from",
-          "ordinal": 9,
-          "type_info": "Uuid"
-        },
-        {
-          "name": "course_language_group_id",
-          "ordinal": 10,
-          "type_info": "Uuid"
-        },
-        {
-          "name": "description",
-          "ordinal": 11,
-          "type_info": "Text"
-        },
-        {
-          "name": "is_draft",
-          "ordinal": 12,
-          "type_info": "Bool"
-        }
-      ],
-      "nullable": [
-        false,
-        false,
-        false,
-        false,
-        false,
-        true,
-        false,
-        null,
-        false,
-        true,
-        false,
-        true,
-        false
-      ],
-      "parameters": {
-        "Left": ["Uuid", "Uuid", "Int8", "Int8"]
-      }
-    },
-    "query": "\nSELECT courses.id,\n  courses.name,\n  courses.created_at,\n  courses.updated_at,\n  courses.organization_id,\n  courses.deleted_at,\n  courses.slug,\n  courses.content_search_language::text,\n  courses.language_code,\n  courses.copied_from,\n  courses.course_language_group_id,\n  courses.description,\n  courses.is_draft\nFROM courses\nWHERE courses.organization_id = $1\n  AND (\n    courses.is_draft IS FALSE\n    OR EXISTS (\n      SELECT id\n      FROM roles\n      WHERE user_id = $2\n        AND (\n          course_id = courses.id\n          OR roles.organization_id = courses.organization_id\n          OR roles.is_global IS TRUE\n        )\n    )\n  )\n  AND courses.deleted_at IS NULL\nLIMIT $3 OFFSET $4;\n"
-  },
-=======
->>>>>>> 807a89eb
   "f0f97d1ed0cb831152deb37dc09cd70dba84aae7b211e181d1225e14a01047d5": {
     "describe": {
       "columns": [],
