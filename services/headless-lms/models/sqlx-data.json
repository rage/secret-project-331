--- conflicted
+++ resolved
@@ -1345,97 +1345,6 @@
       "nullable": [null, null]
     }
   },
-  "1a32bbed94d95986ab201b9ae6e7093be74b7105dda8d16d1af9ef822be2fef8": {
-    "query": "\nINSERT INTO courses(id, name, slug, organization_id, language_code, course_language_group_id)\nVALUES($1, $2, $3, $4, $5, $6)\nRETURNING id,\n  name,\n  created_at,\n  updated_at,\n  organization_id,\n  deleted_at,\n  slug,\n  content_search_language::text,\n  language_code,\n  copied_from,\n  course_language_group_id,\n  description;\n            ",
-    "describe": {
-      "columns": [
-        {
-          "ordinal": 0,
-          "name": "id",
-          "type_info": "Uuid"
-        },
-        {
-          "ordinal": 1,
-          "name": "name",
-          "type_info": "Varchar"
-        },
-        {
-          "ordinal": 2,
-          "name": "created_at",
-          "type_info": "Timestamptz"
-        },
-        {
-          "ordinal": 3,
-          "name": "updated_at",
-          "type_info": "Timestamptz"
-        },
-        {
-          "ordinal": 4,
-          "name": "organization_id",
-          "type_info": "Uuid"
-        },
-        {
-          "ordinal": 5,
-          "name": "deleted_at",
-          "type_info": "Timestamptz"
-        },
-        {
-          "ordinal": 6,
-          "name": "slug",
-          "type_info": "Varchar"
-        },
-        {
-          "ordinal": 7,
-          "name": "content_search_language",
-          "type_info": "Text"
-        },
-        {
-          "ordinal": 8,
-          "name": "language_code",
-          "type_info": "Varchar"
-        },
-        {
-          "ordinal": 9,
-          "name": "copied_from",
-          "type_info": "Uuid"
-        },
-        {
-          "ordinal": 10,
-          "name": "course_language_group_id",
-          "type_info": "Uuid"
-        },
-        {
-          "ordinal": 11,
-          "name": "description",
-          "type_info": "Text"
-        }
-      ],
-      "parameters": {
-<<<<<<< HEAD
-        "Left": ["Uuid", "Jsonb", "Uuid", "Uuid", "Uuid", "Uuid", "Uuid"]
-      },
-      "nullable": [
-        false,
-        false,
-        false,
-        true,
-        false,
-        true,
-        false,
-        true,
-        true,
-        true,
-        false,
-        true,
-        true
-      ]
-=======
-        "Left": ["Uuid", "Varchar", "Varchar", "Uuid", "Varchar", "Uuid"]
-      },
-      "nullable": [false, false, false, false, false, true, false, null, false, true, false, true]
->>>>>>> b996d299
-    }
-  },
   "1a466519782c720ea49eb0fc4fb4986acd32e545f81103d39dd9d1e3e682af02": {
     "query": "\nSELECT id,\n  created_at,\n  updated_at,\n  course_id,\n  exam_id,\n  chapter_id,\n  url_path,\n  title,\n  deleted_at,\n  content,\n  order_number,\n  copied_from\nFROM pages\nWHERE chapter_id = $1\n  AND deleted_at IS NULL;\n        ",
     "describe": {
@@ -1561,23 +1470,6 @@
       "nullable": [false, true, true, true]
     }
   },
-<<<<<<< HEAD
-  "1d480cfbf4a9dc142a798a9bacd391dd6c8c98df5c694697eee44162cbb2c95b": {
-    "query": "SELECT COUNT(*) as count FROM submissions WHERE exercise_id = $1",
-    "describe": {
-      "columns": [
-        {
-          "ordinal": 0,
-          "name": "count",
-          "type_info": "Int8"
-        }
-      ],
-      "parameters": {
-        "Left": ["Uuid"]
-      },
-      "nullable": [null]
-    }
-  },
   "1e26900e33b2a6f1baafb787523f3539beb5c20be6a2a0857d6510e597217134": {
     "query": "\nSELECT id,\n  created_at,\n  updated_at,\n  deleted_at,\n  course_id,\n  starts_at,\n  ends_at,\n  name,\n  description,\n  teacher_in_charge_name,\n  teacher_in_charge_email,\n  support_email\nFROM course_instances\nWHERE deleted_at IS NULL\n",
     "describe": {
@@ -1649,8 +1541,6 @@
       "nullable": [false, false, false, true, false, true, true, true, true, false, false, true]
     }
   },
-=======
->>>>>>> b996d299
   "1e7b36b82611573fc4018fc50e03c255e15ae4f8410fdced069aa422e72930ae": {
     "query": "\nSELECT *\nFROM users\nWHERE email = $1\n        ",
     "describe": {
@@ -2130,17 +2020,6 @@
       "nullable": [false, false, false, false, false, true, true, true, true, true, true, false]
     }
   },
-<<<<<<< HEAD
-  "2711d322b3321b8956fe256642fb1d2c259d339752d854cd58383a26889e1cbf": {
-    "query": "\nUPDATE regrading_submissions\nSET grading_after_regrading = $1\nWHERE id = $2\n",
-    "describe": {
-      "columns": [],
-      "parameters": {
-        "Left": ["Uuid", "Uuid"]
-      },
-      "nullable": []
-    }
-  },
   "28365215d09d3e7510798b6a617a21e4691743963f9ed92d5fc0c5f9cda7a559": {
     "query": "\nSELECT\n    DISTINCT(c.id),\n    c.name,\n    c.created_at,\n    c.updated_at,\n    c.organization_id,\n    c.deleted_at,\n    c.slug,\n    c.content_search_language::text,\n    c.language_code,\n    c.copied_from,\n    c.course_language_group_id,\n    c.description,\n    c.is_draft\nFROM courses as c\n    LEFT JOIN course_instances as ci on c.id = ci.course_id\nWHERE\n    c.organization_id = $1 AND\n    ci.starts_at < NOW() AND ci.ends_at > NOW() AND\n    c.deleted_at IS NULL AND ci.deleted_at IS NULL\n    LIMIT $2 OFFSET $3;\n        ",
     "describe": {
@@ -2231,8 +2110,6 @@
       ]
     }
   },
-=======
->>>>>>> b996d299
   "28bfce5519da0502894a0ee396ee94c5c498958c55f4883409c9cb450b6218be": {
     "query": "\nDELETE FROM roles\nWHERE user_id = $1\n  AND role = $2\n  AND course_instance_id = $3\n",
     "describe": {
@@ -3808,29 +3685,8 @@
       "nullable": [false, false, false, false, false, false, false]
     }
   },
-<<<<<<< HEAD
-  "576035aeb9e877869815eabed2f331073438c344f65a06022c74c23592c51dd6": {
-    "query": "\nSELECT opens_at\nFROM chapters\nWHERE id = $1\n",
-    "describe": {
-      "columns": [
-        {
-          "ordinal": 0,
-          "name": "opens_at",
-          "type_info": "Timestamptz"
-        }
-      ],
-      "parameters": {
-        "Left": ["Uuid"]
-      },
-      "nullable": [true]
-    }
-  },
-  "57a68927ab9190576b02daf32cbc02bfa23f175cb50f50dd599c24c4337da79b": {
-    "query": "\nSELECT id,\n  name,\n  created_at,\n  updated_at,\n  organization_id,\n  deleted_at,\n  slug,\n  content_search_language::text,\n  language_code,\n  copied_from,\n  course_language_group_id,\n  description,\n  is_draft\nFROM courses\nWHERE slug = $1\n  AND deleted_at IS NULL\n",
-=======
   "56037e53515928c3ab579d20987fe6deb1242ef64aeced8a27a75e9082821b09": {
     "query": "\nINSERT INTO exercise_task_gradings(\n    exercise_task_submission_id,\n    course_id,\n    exam_id,\n    exercise_id,\n    exercise_task_id,\n    user_points_update_strategy,\n    grading_started_at\n  )\nVALUES($1, $2, $3, $4, $5, $6, now())\nRETURNING id,\n  created_at,\n  updated_at,\n  exercise_task_submission_id,\n  course_id,\n  exam_id,\n  exercise_id,\n  exercise_task_id,\n  grading_priority,\n  score_given,\n  grading_progress as \"grading_progress: _\",\n  user_points_update_strategy as \"user_points_update_strategy: _\",\n  unscaled_score_given,\n  unscaled_score_maximum,\n  grading_started_at,\n  grading_completed_at,\n  feedback_json,\n  feedback_text,\n  deleted_at\n",
->>>>>>> b996d299
     "describe": {
       "columns": [
         {
@@ -3897,45 +3753,6 @@
         },
         {
           "ordinal": 11,
-<<<<<<< HEAD
-          "name": "description",
-          "type_info": "Text"
-        },
-        {
-          "ordinal": 12,
-          "name": "is_draft",
-          "type_info": "Bool"
-        }
-      ],
-      "parameters": {
-        "Left": ["Text"]
-      },
-      "nullable": [
-        false,
-        false,
-        false,
-        false,
-        false,
-        true,
-        false,
-        null,
-        false,
-        true,
-        false,
-        true,
-        false
-      ]
-    }
-  },
-  "5994334eba8b775d80a31603a63fe24599b25205a00cc5de720edc14d2fd1058": {
-    "query": "\nSELECT *\nFROM exercises\nWHERE page_id = $1\n  AND deleted_at IS NULL\n",
-    "describe": {
-      "columns": [
-        {
-          "ordinal": 0,
-          "name": "id",
-          "type_info": "Uuid"
-=======
           "name": "user_points_update_strategy: _",
           "type_info": {
             "Custom": {
@@ -3948,7 +3765,6 @@
               }
             }
           }
->>>>>>> b996d299
         },
         {
           "ordinal": 12,
@@ -4029,8 +3845,24 @@
       ]
     }
   },
-  "5629bbd8991b5b3e8ac7f918491b67f7e37148c345c47984d86cadef99171257": {
-    "query": "\nUPDATE courses\nSET name = $1\nWHERE id = $2\nRETURNING id,\n  name,\n  created_at,\n  updated_at,\n  organization_id,\n  deleted_at,\n  slug,\n  content_search_language::text,\n  language_code,\n  copied_from,\n  course_language_group_id,\n  description\n    ",
+  "576035aeb9e877869815eabed2f331073438c344f65a06022c74c23592c51dd6": {
+    "query": "\nSELECT opens_at\nFROM chapters\nWHERE id = $1\n",
+    "describe": {
+      "columns": [
+        {
+          "ordinal": 0,
+          "name": "opens_at",
+          "type_info": "Timestamptz"
+        }
+      ],
+      "parameters": {
+        "Left": ["Uuid"]
+      },
+      "nullable": [true]
+    }
+  },
+  "57a68927ab9190576b02daf32cbc02bfa23f175cb50f50dd599c24c4337da79b": {
+    "query": "\nSELECT id,\n  name,\n  created_at,\n  updated_at,\n  organization_id,\n  deleted_at,\n  slug,\n  content_search_language::text,\n  language_code,\n  copied_from,\n  course_language_group_id,\n  description,\n  is_draft\nFROM courses\nWHERE slug = $1\n  AND deleted_at IS NULL\n",
     "describe": {
       "columns": [
         {
@@ -4092,28 +3924,31 @@
           "ordinal": 11,
           "name": "description",
           "type_info": "Text"
-        }
-      ],
-      "parameters": {
-        "Left": ["Varchar", "Uuid"]
-      },
-      "nullable": [false, false, false, false, false, true, false, null, false, true, false, true]
-    }
-  },
-  "576035aeb9e877869815eabed2f331073438c344f65a06022c74c23592c51dd6": {
-    "query": "\nSELECT opens_at\nFROM chapters\nWHERE id = $1\n",
-    "describe": {
-      "columns": [
-        {
-          "ordinal": 0,
-          "name": "opens_at",
-          "type_info": "Timestamptz"
-        }
-      ],
-      "parameters": {
-        "Left": ["Uuid"]
-      },
-      "nullable": [true]
+        },
+        {
+          "ordinal": 12,
+          "name": "is_draft",
+          "type_info": "Bool"
+        }
+      ],
+      "parameters": {
+        "Left": ["Text"]
+      },
+      "nullable": [
+        false,
+        false,
+        false,
+        false,
+        false,
+        true,
+        false,
+        null,
+        false,
+        true,
+        false,
+        true,
+        false
+      ]
     }
   },
   "5994334eba8b775d80a31603a63fe24599b25205a00cc5de720edc14d2fd1058": {
@@ -5050,7 +4885,22 @@
       "nullable": [false, false, false, true, false, false, false, false]
     }
   },
-<<<<<<< HEAD
+  "6f8f4d10cf21c3161689fb6679e155733244a3b133f02eec2fef880f1ba88544": {
+    "query": "\nINSERT INTO exercise_task_regrading_submissions (\n    regrading_id,\n    exercise_task_submission_id,\n    grading_before_regrading\n  )\nVALUES ($1, $2, $3)\nRETURNING id\n",
+    "describe": {
+      "columns": [
+        {
+          "ordinal": 0,
+          "name": "id",
+          "type_info": "Uuid"
+        }
+      ],
+      "parameters": {
+        "Left": ["Uuid", "Uuid", "Uuid"]
+      },
+      "nullable": [false]
+    }
+  },
   "7074164915eca8a60f6f1d36ba2dfaf2df3b8b430c01f15a37b4a8ec4fd62470": {
     "query": "\nSELECT id,\n  created_at,\n  updated_at,\n  deleted_at,\n  course_id,\n  starts_at,\n  ends_at,\n  name,\n  description,\n  teacher_in_charge_name,\n  teacher_in_charge_email,\n  support_email\nFROM course_instances\nWHERE course_id = $1\n  AND deleted_at IS NULL;\n        ",
     "describe": {
@@ -5122,26 +4972,6 @@
       "nullable": [false, false, false, true, false, true, true, true, true, false, false, true]
     }
   },
-  "710ccb21f84c2c1777024e07f260afd8d6e826c2e48de101ec721f2f58d2ea12": {
-    "query": "\nINSERT INTO regrading_submissions (\n    regrading_id,\n    submission_id,\n    grading_before_regrading\n  )\nVALUES ($1, $2, $3)\nRETURNING id\n",
-=======
-  "6f8f4d10cf21c3161689fb6679e155733244a3b133f02eec2fef880f1ba88544": {
-    "query": "\nINSERT INTO exercise_task_regrading_submissions (\n    regrading_id,\n    exercise_task_submission_id,\n    grading_before_regrading\n  )\nVALUES ($1, $2, $3)\nRETURNING id\n",
->>>>>>> b996d299
-    "describe": {
-      "columns": [
-        {
-          "ordinal": 0,
-          "name": "id",
-          "type_info": "Uuid"
-        }
-      ],
-      "parameters": {
-        "Left": ["Uuid", "Uuid", "Uuid"]
-      },
-      "nullable": [false]
-    }
-  },
   "730d9d3474c329d22e509b14cef2eca33b1fe2c99df9bce0836a8f1f4a47a1ab": {
     "query": "\nINSERT INTO exercise_task_submissions (\n    id,\n    exercise_slide_submission_id,\n    exercise_slide_id,\n    exercise_task_id,\n    data_json\n  )\nVALUES ($1, $2, $3, $4, $5)\nRETURNING id\n        ",
     "describe": {
@@ -5271,27 +5101,6 @@
       "nullable": [false]
     }
   },
-  "785c6a12aad375df96e3ce5dee4b20fde25e67ec826c645019a03222a07c2aa9": {
-    "query": "\nSELECT DATE(created_at) date, count(*)::integer\nFROM submissions\nWHERE course_id = $1\nGROUP BY date\nORDER BY date;\n          ",
-    "describe": {
-      "columns": [
-        {
-          "ordinal": 0,
-          "name": "date",
-          "type_info": "Date"
-        },
-        {
-          "ordinal": 1,
-          "name": "count",
-          "type_info": "Int4"
-        }
-      ],
-      "parameters": {
-        "Left": ["Uuid"]
-      },
-      "nullable": [null, null]
-    }
-  },
   "79a997ae3e7010fc4411554484753bc5f48823c4142a410d09e4ba93310e2596": {
     "query": "\nUPDATE user_exercise_states\nSET selected_exercise_slide_id = $4\nWHERE user_id = $1\n  AND exercise_id = $2\n  AND (course_instance_id = $3 OR exam_id = $5)\n    ",
     "describe": {
@@ -5307,70 +5116,6 @@
     "describe": {
       "columns": [
         {
-<<<<<<< HEAD
-=======
-          "ordinal": 4,
-          "name": "organization_id",
-          "type_info": "Uuid"
-        },
-        {
-          "ordinal": 5,
-          "name": "deleted_at",
-          "type_info": "Timestamptz"
-        },
-        {
-          "ordinal": 6,
-          "name": "slug",
-          "type_info": "Varchar"
-        },
-        {
-          "ordinal": 7,
-          "name": "content_search_language",
-          "type_info": "Text"
-        },
-        {
-          "ordinal": 8,
-          "name": "language_code",
-          "type_info": "Varchar"
-        },
-        {
-          "ordinal": 9,
-          "name": "copied_from",
-          "type_info": "Uuid"
-        },
-        {
-          "ordinal": 10,
-          "name": "course_language_group_id",
-          "type_info": "Uuid"
-        },
-        {
-          "ordinal": 11,
-          "name": "description",
-          "type_info": "Text"
-        }
-      ],
-      "parameters": {
-        "Left": ["Uuid"]
-      },
-      "nullable": [false, false, false, false, false, true, false, null, false, true, false, true]
-    }
-  },
-  "79a997ae3e7010fc4411554484753bc5f48823c4142a410d09e4ba93310e2596": {
-    "query": "\nUPDATE user_exercise_states\nSET selected_exercise_slide_id = $4\nWHERE user_id = $1\n  AND exercise_id = $2\n  AND (course_instance_id = $3 OR exam_id = $5)\n    ",
-    "describe": {
-      "columns": [],
-      "parameters": {
-        "Left": ["Uuid", "Uuid", "Uuid", "Uuid", "Uuid"]
-      },
-      "nullable": []
-    }
-  },
-  "79d611ab409e1fbe46dbccf7e84f714de76138f0c71d2f43b59da2a6a98f2d88": {
-    "query": "\nINSERT INTO exercises (course_id, name, page_id, chapter_id, order_number)\nVALUES ($1, $2, $3, $4, $5)\nRETURNING id\n",
-    "describe": {
-      "columns": [
-        {
->>>>>>> b996d299
           "ordinal": 0,
           "name": "id",
           "type_info": "Uuid"
@@ -6116,188 +5861,6 @@
       "nullable": [false]
     }
   },
-<<<<<<< HEAD
-  "90fa9968b7d756f053c018a87714ffe53999efba45477c01a5daf23404b64c06": {
-    "query": "\nINSERT INTO submissions (\n    exercise_id,\n    course_id,\n    exercise_task_id,\n    user_id,\n    course_instance_id,\n    data_json\n  )\n  VALUES ($1, $2, $3, $4, $5, $6)\n  RETURNING id\n",
-=======
-  "90d03ec5c2ae866e1243711c8b020a346bbe3f7c75935ceb13380fb2ddbd69e7": {
-    "query": "\nSELECT id,\n  name,\n  created_at,\n  updated_at,\n  organization_id,\n  deleted_at,\n  slug,\n  content_search_language::text,\n  language_code,\n  copied_from,\n  course_language_group_id,\n  description\nFROM courses\nWHERE organization_id = $1\n  AND deleted_at IS NULL;\n        ",
->>>>>>> b996d299
-    "describe": {
-      "columns": [
-        {
-          "ordinal": 0,
-          "name": "id",
-          "type_info": "Uuid"
-<<<<<<< HEAD
-        }
-      ],
-      "parameters": {
-        "Left": ["Uuid", "Uuid", "Uuid", "Uuid", "Uuid", "Jsonb"]
-      },
-      "nullable": [false]
-=======
-        },
-        {
-          "ordinal": 1,
-          "name": "name",
-          "type_info": "Varchar"
-        },
-        {
-          "ordinal": 2,
-          "name": "created_at",
-          "type_info": "Timestamptz"
-        },
-        {
-          "ordinal": 3,
-          "name": "updated_at",
-          "type_info": "Timestamptz"
-        },
-        {
-          "ordinal": 4,
-          "name": "organization_id",
-          "type_info": "Uuid"
-        },
-        {
-          "ordinal": 5,
-          "name": "deleted_at",
-          "type_info": "Timestamptz"
-        },
-        {
-          "ordinal": 6,
-          "name": "slug",
-          "type_info": "Varchar"
-        },
-        {
-          "ordinal": 7,
-          "name": "content_search_language",
-          "type_info": "Text"
-        },
-        {
-          "ordinal": 8,
-          "name": "language_code",
-          "type_info": "Varchar"
-        },
-        {
-          "ordinal": 9,
-          "name": "copied_from",
-          "type_info": "Uuid"
-        },
-        {
-          "ordinal": 10,
-          "name": "course_language_group_id",
-          "type_info": "Uuid"
-        },
-        {
-          "ordinal": 11,
-          "name": "description",
-          "type_info": "Text"
-        }
-      ],
-      "parameters": {
-        "Left": ["Uuid"]
-      },
-      "nullable": [false, false, false, false, false, true, false, null, false, true, false, true]
-    }
-  },
-  "9213dee04b16c5afaec3da7b13f671376aaee9075686d07d52dcd5552044f247": {
-    "query": "\nSELECT id,\n  created_at,\n  updated_at,\n  deleted_at,\n  course_id,\n  starts_at,\n  ends_at,\n  name,\n  description,\n  variant_status as \"variant_status: VariantStatus\",\n  teacher_in_charge_name,\n  teacher_in_charge_email,\n  support_email\nFROM course_instances\nWHERE deleted_at IS NULL\n",
-    "describe": {
-      "columns": [
-        {
-          "ordinal": 0,
-          "name": "id",
-          "type_info": "Uuid"
-        },
-        {
-          "ordinal": 1,
-          "name": "created_at",
-          "type_info": "Timestamptz"
-        },
-        {
-          "ordinal": 2,
-          "name": "updated_at",
-          "type_info": "Timestamptz"
-        },
-        {
-          "ordinal": 3,
-          "name": "deleted_at",
-          "type_info": "Timestamptz"
-        },
-        {
-          "ordinal": 4,
-          "name": "course_id",
-          "type_info": "Uuid"
-        },
-        {
-          "ordinal": 5,
-          "name": "starts_at",
-          "type_info": "Timestamptz"
-        },
-        {
-          "ordinal": 6,
-          "name": "ends_at",
-          "type_info": "Timestamptz"
-        },
-        {
-          "ordinal": 7,
-          "name": "name",
-          "type_info": "Varchar"
-        },
-        {
-          "ordinal": 8,
-          "name": "description",
-          "type_info": "Varchar"
-        },
-        {
-          "ordinal": 9,
-          "name": "variant_status: VariantStatus",
-          "type_info": {
-            "Custom": {
-              "name": "variant_status",
-              "kind": {
-                "Enum": ["draft", "upcoming", "active", "ended"]
-              }
-            }
-          }
-        },
-        {
-          "ordinal": 10,
-          "name": "teacher_in_charge_name",
-          "type_info": "Varchar"
-        },
-        {
-          "ordinal": 11,
-          "name": "teacher_in_charge_email",
-          "type_info": "Varchar"
-        },
-        {
-          "ordinal": 12,
-          "name": "support_email",
-          "type_info": "Varchar"
-        }
-      ],
-      "parameters": {
-        "Left": []
-      },
-      "nullable": [
-        false,
-        false,
-        false,
-        true,
-        false,
-        true,
-        true,
-        true,
-        true,
-        false,
-        false,
-        false,
-        true
-      ]
->>>>>>> b996d299
-    }
-  },
   "93a182f7fc32e82990af03dbda3d31cd678d99869b3bd5d4b75831d5cc96e0f7": {
     "query": "\nSELECT id,\n  created_at,\n  updated_at,\n  course_id,\n  exam_id,\n  chapter_id,\n  url_path,\n  title,\n  deleted_at,\n  content,\n  order_number,\n  copied_from\nFROM pages\nWHERE course_id = $1\n  AND deleted_at IS NULL;\n        ",
     "describe": {
@@ -6845,79 +6408,6 @@
       "nullable": []
     }
   },
-<<<<<<< HEAD
-=======
-  "a11c26ebcac4a2617b725bcf5f767e46a9a560cf5ce09f9073a06e9fe9cd361f": {
-    "query": "\nSELECT id,\n  name,\n  created_at,\n  updated_at,\n  organization_id,\n  deleted_at,\n  slug,\n  content_search_language::text,\n  language_code,\n  copied_from,\n  course_language_group_id,\n  description\nFROM courses\nWHERE deleted_at IS NULL;\n",
-    "describe": {
-      "columns": [
-        {
-          "ordinal": 0,
-          "name": "id",
-          "type_info": "Uuid"
-        },
-        {
-          "ordinal": 1,
-          "name": "name",
-          "type_info": "Varchar"
-        },
-        {
-          "ordinal": 2,
-          "name": "created_at",
-          "type_info": "Timestamptz"
-        },
-        {
-          "ordinal": 3,
-          "name": "updated_at",
-          "type_info": "Timestamptz"
-        },
-        {
-          "ordinal": 4,
-          "name": "organization_id",
-          "type_info": "Uuid"
-        },
-        {
-          "ordinal": 5,
-          "name": "deleted_at",
-          "type_info": "Timestamptz"
-        },
-        {
-          "ordinal": 6,
-          "name": "slug",
-          "type_info": "Varchar"
-        },
-        {
-          "ordinal": 7,
-          "name": "content_search_language",
-          "type_info": "Text"
-        },
-        {
-          "ordinal": 8,
-          "name": "language_code",
-          "type_info": "Varchar"
-        },
-        {
-          "ordinal": 9,
-          "name": "copied_from",
-          "type_info": "Uuid"
-        },
-        {
-          "ordinal": 10,
-          "name": "course_language_group_id",
-          "type_info": "Uuid"
-        },
-        {
-          "ordinal": 11,
-          "name": "description",
-          "type_info": "Text"
-        }
-      ],
-      "parameters": {
-        "Left": []
-      },
-      "nullable": [false, false, false, false, false, true, false, null, false, true, false, true]
-    }
-  },
   "a130fc35cc63e879d55ea01d83b474d05802636b4cbabe913f2f12a82be24d0d": {
     "query": "\nSELECT id,\n  exercise_task_submission_id,\n  grading_before_regrading,\n  grading_after_regrading\nFROM exercise_task_regrading_submissions\nWHERE regrading_id = $1\n",
     "describe": {
@@ -6949,78 +6439,6 @@
       "nullable": [false, false, false, true]
     }
   },
-  "a1484096976256c108d6b1511a9f117d732011ad36e0f99f85c93b8546aa5491": {
-    "query": "\nSELECT id,\n  name,\n  created_at,\n  updated_at,\n  organization_id,\n  deleted_at,\n  slug,\n  content_search_language::text,\n  language_code,\n  copied_from,\n  course_language_group_id,\n  description\nFROM courses\nWHERE organization_id = $1\n  AND deleted_at IS NULL\n  LIMIT $2 OFFSET $3;\n        ",
-    "describe": {
-      "columns": [
-        {
-          "ordinal": 0,
-          "name": "id",
-          "type_info": "Uuid"
-        },
-        {
-          "ordinal": 1,
-          "name": "name",
-          "type_info": "Varchar"
-        },
-        {
-          "ordinal": 2,
-          "name": "created_at",
-          "type_info": "Timestamptz"
-        },
-        {
-          "ordinal": 3,
-          "name": "updated_at",
-          "type_info": "Timestamptz"
-        },
-        {
-          "ordinal": 4,
-          "name": "organization_id",
-          "type_info": "Uuid"
-        },
-        {
-          "ordinal": 5,
-          "name": "deleted_at",
-          "type_info": "Timestamptz"
-        },
-        {
-          "ordinal": 6,
-          "name": "slug",
-          "type_info": "Varchar"
-        },
-        {
-          "ordinal": 7,
-          "name": "content_search_language",
-          "type_info": "Text"
-        },
-        {
-          "ordinal": 8,
-          "name": "language_code",
-          "type_info": "Varchar"
-        },
-        {
-          "ordinal": 9,
-          "name": "copied_from",
-          "type_info": "Uuid"
-        },
-        {
-          "ordinal": 10,
-          "name": "course_language_group_id",
-          "type_info": "Uuid"
-        },
-        {
-          "ordinal": 11,
-          "name": "description",
-          "type_info": "Text"
-        }
-      ],
-      "parameters": {
-        "Left": ["Uuid", "Int8", "Int8"]
-      },
-      "nullable": [false, false, false, false, false, true, false, null, false, true, false, true]
-    }
-  },
->>>>>>> b996d299
   "a31f19aeb82cb164528744c6ca787c1c69bcab7575494559728a80de5ad5231a": {
     "query": "\nDELETE FROM course_exams\nWHERE exam_id = $1\n  AND course_id = $2\n",
     "describe": {
@@ -7102,100 +6520,77 @@
       "nullable": [false, false, false, true, false, false]
     }
   },
-  "a9e271cada9f2f343a30090ab395a3a921c69ae488694b9cf483dfffa9920d75": {
-    "query": "\nSELECT *\nFROM submissions\nWHERE exercise_id = $1\n  AND deleted_at IS NULL\nLIMIT $2\nOFFSET $3;\n        ",
-    "describe": {
-      "columns": [
-        {
-          "ordinal": 0,
-          "name": "id",
-          "type_info": "Uuid"
-        },
-        {
-          "ordinal": 1,
-          "name": "created_at",
-          "type_info": "Timestamptz"
-        },
-        {
-          "ordinal": 2,
-          "name": "updated_at",
-          "type_info": "Timestamptz"
-        },
-        {
-          "ordinal": 3,
-          "name": "deleted_at",
-          "type_info": "Timestamptz"
-        },
-        {
-          "ordinal": 4,
-          "name": "exercise_id",
-          "type_info": "Uuid"
-        },
-        {
-          "ordinal": 5,
-          "name": "course_id",
-          "type_info": "Uuid"
-        },
-        {
-          "ordinal": 6,
-          "name": "exercise_task_id",
-          "type_info": "Uuid"
-        },
-        {
-          "ordinal": 7,
-          "name": "data_json",
-          "type_info": "Jsonb"
-        },
-        {
-          "ordinal": 8,
-          "name": "grading_id",
-          "type_info": "Uuid"
-        },
-        {
-          "ordinal": 9,
-          "name": "metadata",
-          "type_info": "Jsonb"
-        },
-        {
-          "ordinal": 10,
-          "name": "user_id",
-          "type_info": "Uuid"
-        },
-        {
-          "ordinal": 11,
-          "name": "course_instance_id",
-          "type_info": "Uuid"
-        },
-        {
-          "ordinal": 12,
-          "name": "exam_id",
-          "type_info": "Uuid"
-        }
-      ],
-      "parameters": {
-        "Left": ["Uuid", "Int8", "Int8"]
-      },
-      "nullable": [
-        false,
-        false,
-        false,
-        true,
-        false,
-        true,
-        false,
-        true,
-        true,
-        true,
-        false,
-        true,
-        true
-      ]
-    }
-  },
-<<<<<<< HEAD
   "a9e6bf7e1afec5191482ce2cfaca22c670d50759540e166270fa2881e5db1dc4": {
     "query": "\nSELECT i.id,\n  i.created_at,\n  i.updated_at,\n  i.deleted_at,\n  i.course_id,\n  i.starts_at,\n  i.ends_at,\n  i.name,\n  i.description,\n  i.teacher_in_charge_name,\n  i.teacher_in_charge_email,\n  i.support_email\nFROM course_instances i\n  JOIN course_instance_enrollments ie ON (i.id = ie.course_id)\nWHERE i.course_id = $1\n  AND i.deleted_at IS NULL\n  AND ie.user_id = $2\n  AND ie.deleted_at IS NULL\nORDER BY ie.created_at DESC;\n    ",
-=======
+    "describe": {
+      "columns": [
+        {
+          "ordinal": 0,
+          "name": "id",
+          "type_info": "Uuid"
+        },
+        {
+          "ordinal": 1,
+          "name": "created_at",
+          "type_info": "Timestamptz"
+        },
+        {
+          "ordinal": 2,
+          "name": "updated_at",
+          "type_info": "Timestamptz"
+        },
+        {
+          "ordinal": 3,
+          "name": "deleted_at",
+          "type_info": "Timestamptz"
+        },
+        {
+          "ordinal": 4,
+          "name": "course_id",
+          "type_info": "Uuid"
+        },
+        {
+          "ordinal": 5,
+          "name": "starts_at",
+          "type_info": "Timestamptz"
+        },
+        {
+          "ordinal": 6,
+          "name": "ends_at",
+          "type_info": "Timestamptz"
+        },
+        {
+          "ordinal": 7,
+          "name": "name",
+          "type_info": "Varchar"
+        },
+        {
+          "ordinal": 8,
+          "name": "description",
+          "type_info": "Varchar"
+        },
+        {
+          "ordinal": 9,
+          "name": "teacher_in_charge_name",
+          "type_info": "Varchar"
+        },
+        {
+          "ordinal": 10,
+          "name": "teacher_in_charge_email",
+          "type_info": "Varchar"
+        },
+        {
+          "ordinal": 11,
+          "name": "support_email",
+          "type_info": "Varchar"
+        }
+      ],
+      "parameters": {
+        "Left": ["Uuid", "Uuid"]
+      },
+      "nullable": [false, false, false, true, false, true, true, true, true, false, false, true]
+    }
+  },
   "aa3d589f5ad62e428553c37b3629fbe81b79261e73cebbe2e70bed882c5c39d8": {
     "query": "\nINSERT INTO exams (\n    id,\n    name,\n    instructions,\n    starts_at,\n    ends_at,\n    time_minutes,\n    organization_id\n  )\nVALUES ($1, $2, $3, $4, $5, $6, $7)\n",
     "describe": {
@@ -7238,52 +6633,42 @@
       "nullable": [null]
     }
   },
-  "ae09c81de80462c665df90dd6805e0ed516ac05cdf706e973e734d0302c90e7d": {
-    "query": "\nSELECT id,\n  name,\n  created_at,\n  updated_at,\n  organization_id,\n  deleted_at,\n  slug,\n  content_search_language::text,\n  language_code,\n  copied_from,\n  course_language_group_id,\n  description\nFROM courses\nWHERE slug = $1\n  AND deleted_at IS NULL\n",
->>>>>>> b996d299
-    "describe": {
-      "columns": [
-        {
-          "ordinal": 0,
-          "name": "id",
-          "type_info": "Uuid"
-        },
-        {
-          "ordinal": 1,
-          "name": "name",
-          "type_info": "Varchar"
-        },
-        {
-          "ordinal": 2,
-          "name": "created_at",
-          "type_info": "Timestamptz"
-        },
-        {
-          "ordinal": 3,
+  "ad44e66896540a92d76d8b584ae7142955baf3641d83702179e92fe60f8e3836": {
+    "query": "\nINSERT INTO course_instances (\n    id,\n    course_id,\n    name,\n    description,\n    teacher_in_charge_name,\n    teacher_in_charge_email,\n    support_email\n  )\nVALUES ($1, $2, $3, $4, $5, $6, $7)\nRETURNING id,\n  created_at,\n  updated_at,\n  deleted_at,\n  course_id,\n  starts_at,\n  ends_at,\n  name,\n  description,\n  teacher_in_charge_name,\n  teacher_in_charge_email,\n  support_email\n",
+    "describe": {
+      "columns": [
+        {
+          "ordinal": 0,
+          "name": "id",
+          "type_info": "Uuid"
+        },
+        {
+          "ordinal": 1,
+          "name": "created_at",
+          "type_info": "Timestamptz"
+        },
+        {
+          "ordinal": 2,
           "name": "updated_at",
           "type_info": "Timestamptz"
         },
         {
-          "ordinal": 4,
-<<<<<<< HEAD
+          "ordinal": 3,
+          "name": "deleted_at",
+          "type_info": "Timestamptz"
+        },
+        {
+          "ordinal": 4,
           "name": "course_id",
-=======
-          "name": "organization_id",
->>>>>>> b996d299
-          "type_info": "Uuid"
-        },
-        {
-          "ordinal": 5,
-<<<<<<< HEAD
+          "type_info": "Uuid"
+        },
+        {
+          "ordinal": 5,
           "name": "starts_at",
-=======
-          "name": "deleted_at",
->>>>>>> b996d299
           "type_info": "Timestamptz"
         },
         {
           "ordinal": 6,
-<<<<<<< HEAD
           "name": "ends_at",
           "type_info": "Timestamptz"
         },
@@ -7295,24 +6680,10 @@
         {
           "ordinal": 8,
           "name": "description",
-=======
-          "name": "slug",
-          "type_info": "Varchar"
-        },
-        {
-          "ordinal": 7,
-          "name": "content_search_language",
-          "type_info": "Text"
-        },
-        {
-          "ordinal": 8,
-          "name": "language_code",
->>>>>>> b996d299
           "type_info": "Varchar"
         },
         {
           "ordinal": 9,
-<<<<<<< HEAD
           "name": "teacher_in_charge_name",
           "type_info": "Varchar"
         },
@@ -7328,29 +6699,9 @@
         }
       ],
       "parameters": {
-        "Left": ["Uuid", "Uuid"]
+        "Left": ["Uuid", "Uuid", "Varchar", "Varchar", "Varchar", "Varchar", "Varchar"]
       },
       "nullable": [false, false, false, true, false, true, true, true, true, false, false, true]
-=======
-          "name": "copied_from",
-          "type_info": "Uuid"
-        },
-        {
-          "ordinal": 10,
-          "name": "course_language_group_id",
-          "type_info": "Uuid"
-        },
-        {
-          "ordinal": 11,
-          "name": "description",
-          "type_info": "Text"
-        }
-      ],
-      "parameters": {
-        "Left": ["Text"]
-      },
-      "nullable": [false, false, false, false, false, true, false, null, false, true, false, true]
->>>>>>> b996d299
     }
   },
   "aee1ac79f9af758cf20f1b486a12b0f07ced3949ab6f2256bc792291ed7424b5": {
@@ -7501,7 +6852,2302 @@
           "name": "feedback_text",
           "type_info": "Text"
         },
-<<<<<<< HEAD
+        {
+          "ordinal": 18,
+          "name": "deleted_at",
+          "type_info": "Timestamptz"
+        }
+      ],
+      "parameters": {
+        "Left": ["Uuid"]
+      },
+      "nullable": [
+        false,
+        false,
+        false,
+        false,
+        true,
+        true,
+        false,
+        false,
+        false,
+        true,
+        false,
+        false,
+        true,
+        true,
+        true,
+        true,
+        true,
+        true,
+        true
+      ]
+    }
+  },
+  "b1df8260d01f98fc33b24144e0f6414c49242ff5de2f130c2a7649201decbc0b": {
+    "query": "\nSELECT pages.id,\n  pages.created_at,\n  pages.updated_at,\n  pages.course_id,\n  pages.exam_id,\n  pages.chapter_id,\n  pages.url_path,\n  pages.title,\n  pages.deleted_at,\n  pages.content,\n  pages.order_number,\n  pages.copied_from\nFROM pages\nWHERE pages.course_id = $1\n  AND url_path = $2\n  AND pages.deleted_at IS NULL;\n        ",
+    "describe": {
+      "columns": [
+        {
+          "ordinal": 0,
+          "name": "id",
+          "type_info": "Uuid"
+        },
+        {
+          "ordinal": 1,
+          "name": "created_at",
+          "type_info": "Timestamptz"
+        },
+        {
+          "ordinal": 2,
+          "name": "updated_at",
+          "type_info": "Timestamptz"
+        },
+        {
+          "ordinal": 3,
+          "name": "course_id",
+          "type_info": "Uuid"
+        },
+        {
+          "ordinal": 4,
+          "name": "exam_id",
+          "type_info": "Uuid"
+        },
+        {
+          "ordinal": 5,
+          "name": "chapter_id",
+          "type_info": "Uuid"
+        },
+        {
+          "ordinal": 6,
+          "name": "url_path",
+          "type_info": "Varchar"
+        },
+        {
+          "ordinal": 7,
+          "name": "title",
+          "type_info": "Varchar"
+        },
+        {
+          "ordinal": 8,
+          "name": "deleted_at",
+          "type_info": "Timestamptz"
+        },
+        {
+          "ordinal": 9,
+          "name": "content",
+          "type_info": "Jsonb"
+        },
+        {
+          "ordinal": 10,
+          "name": "order_number",
+          "type_info": "Int4"
+        },
+        {
+          "ordinal": 11,
+          "name": "copied_from",
+          "type_info": "Uuid"
+        }
+      ],
+      "parameters": {
+        "Left": ["Uuid", "Text"]
+      },
+      "nullable": [false, false, false, true, true, true, false, false, true, false, false, true]
+    }
+  },
+  "b28ca6a2fc385642149d527deb0919464711ab57e4120078d6153ccbc08114d4": {
+    "query": "\nUPDATE chapters\nSET name = $1,\n  chapter_number = $2\nWHERE id = $3\nRETURNING *;\n    ",
+    "describe": {
+      "columns": [
+        {
+          "ordinal": 0,
+          "name": "id",
+          "type_info": "Uuid"
+        },
+        {
+          "ordinal": 1,
+          "name": "name",
+          "type_info": "Varchar"
+        },
+        {
+          "ordinal": 2,
+          "name": "course_id",
+          "type_info": "Uuid"
+        },
+        {
+          "ordinal": 3,
+          "name": "chapter_number",
+          "type_info": "Int4"
+        },
+        {
+          "ordinal": 4,
+          "name": "created_at",
+          "type_info": "Timestamptz"
+        },
+        {
+          "ordinal": 5,
+          "name": "updated_at",
+          "type_info": "Timestamptz"
+        },
+        {
+          "ordinal": 6,
+          "name": "deleted_at",
+          "type_info": "Timestamptz"
+        },
+        {
+          "ordinal": 7,
+          "name": "front_page_id",
+          "type_info": "Uuid"
+        },
+        {
+          "ordinal": 8,
+          "name": "opens_at",
+          "type_info": "Timestamptz"
+        },
+        {
+          "ordinal": 9,
+          "name": "chapter_image_path",
+          "type_info": "Varchar"
+        },
+        {
+          "ordinal": 10,
+          "name": "copied_from",
+          "type_info": "Uuid"
+        }
+      ],
+      "parameters": {
+        "Left": ["Varchar", "Int4", "Uuid"]
+      },
+      "nullable": [false, false, false, false, false, false, true, true, true, true, true]
+    }
+  },
+  "b39dda257f5f1f2db1905fdb6616a93c5d587d89c51ca1c1ca67152d7677de65": {
+    "query": "\nUPDATE playground_examples\nSET deleted_at = now()\nWHERE id = $1\nRETURNING *;\n  ",
+    "describe": {
+      "columns": [
+        {
+          "ordinal": 0,
+          "name": "id",
+          "type_info": "Uuid"
+        },
+        {
+          "ordinal": 1,
+          "name": "created_at",
+          "type_info": "Timestamptz"
+        },
+        {
+          "ordinal": 2,
+          "name": "updated_at",
+          "type_info": "Timestamptz"
+        },
+        {
+          "ordinal": 3,
+          "name": "deleted_at",
+          "type_info": "Timestamptz"
+        },
+        {
+          "ordinal": 4,
+          "name": "name",
+          "type_info": "Varchar"
+        },
+        {
+          "ordinal": 5,
+          "name": "url",
+          "type_info": "Varchar"
+        },
+        {
+          "ordinal": 6,
+          "name": "width",
+          "type_info": "Int4"
+        },
+        {
+          "ordinal": 7,
+          "name": "data",
+          "type_info": "Jsonb"
+        }
+      ],
+      "parameters": {
+        "Left": ["Uuid"]
+      },
+      "nullable": [false, false, false, true, false, false, false, false]
+    }
+  },
+  "b41487fa1202843faad2ed61acd3c377c6ee5fd68b0d81abfd4dc70a0ddc601f": {
+    "query": "\nSELECT chapters.name as \"chapter_name?\",\n  chapters.chapter_number as \"chapter_number?\",\n  courses.name as \"course_name?\",\n  courses.slug as \"course_slug?\",\n  chapters.front_page_id as \"chapter_front_page_id?\",\n  p2.url_path as \"chapter_front_page_url_path?\",\n  organizations.slug as organization_slug\nFROM pages\n  LEFT JOIN chapters on pages.chapter_id = chapters.id\n  LEFT JOIN courses on pages.course_id = courses.id\n  LEFT JOIN pages p2 ON chapters.front_page_id = p2.id\n  LEFT JOIN organizations on courses.organization_id = organizations.id\nWHERE pages.id = $1\n",
+    "describe": {
+      "columns": [
+        {
+          "ordinal": 0,
+          "name": "chapter_name?",
+          "type_info": "Varchar"
+        },
+        {
+          "ordinal": 1,
+          "name": "chapter_number?",
+          "type_info": "Int4"
+        },
+        {
+          "ordinal": 2,
+          "name": "course_name?",
+          "type_info": "Varchar"
+        },
+        {
+          "ordinal": 3,
+          "name": "course_slug?",
+          "type_info": "Varchar"
+        },
+        {
+          "ordinal": 4,
+          "name": "chapter_front_page_id?",
+          "type_info": "Uuid"
+        },
+        {
+          "ordinal": 5,
+          "name": "chapter_front_page_url_path?",
+          "type_info": "Varchar"
+        },
+        {
+          "ordinal": 6,
+          "name": "organization_slug",
+          "type_info": "Varchar"
+        }
+      ],
+      "parameters": {
+        "Left": ["Uuid"]
+      },
+      "nullable": [false, false, false, false, true, false, false]
+    }
+  },
+  "b4aa488f4f835c2b3900955ae54fd4bdff8818c3c2935c88aa89848bb276dea6": {
+    "query": "\nSELECT *\nFROM exercise_tasks et\nWHERE et.id = $1;\n    ",
+    "describe": {
+      "columns": [
+        {
+          "ordinal": 0,
+          "name": "id",
+          "type_info": "Uuid"
+        },
+        {
+          "ordinal": 1,
+          "name": "created_at",
+          "type_info": "Timestamptz"
+        },
+        {
+          "ordinal": 2,
+          "name": "updated_at",
+          "type_info": "Timestamptz"
+        },
+        {
+          "ordinal": 3,
+          "name": "exercise_type",
+          "type_info": "Varchar"
+        },
+        {
+          "ordinal": 4,
+          "name": "assignment",
+          "type_info": "Jsonb"
+        },
+        {
+          "ordinal": 5,
+          "name": "deleted_at",
+          "type_info": "Timestamptz"
+        },
+        {
+          "ordinal": 6,
+          "name": "private_spec",
+          "type_info": "Jsonb"
+        },
+        {
+          "ordinal": 7,
+          "name": "spec_file_id",
+          "type_info": "Uuid"
+        },
+        {
+          "ordinal": 8,
+          "name": "public_spec",
+          "type_info": "Jsonb"
+        },
+        {
+          "ordinal": 9,
+          "name": "model_solution_spec",
+          "type_info": "Jsonb"
+        },
+        {
+          "ordinal": 10,
+          "name": "copied_from",
+          "type_info": "Uuid"
+        },
+        {
+          "ordinal": 11,
+          "name": "exercise_slide_id",
+          "type_info": "Uuid"
+        }
+      ],
+      "parameters": {
+        "Left": ["Uuid"]
+      },
+      "nullable": [false, false, false, false, false, true, true, true, true, true, true, false]
+    }
+  },
+  "b4d12f09eb6fa6d8b9381f1f2c0bc7451683f3695eb0b4329ed8984adcb345c4": {
+    "query": "\nSELECT COUNT(ues.exercise_id) AS completed_exercises,\n  COALESCE(SUM(ues.score_given), 0) AS score_given\nFROM user_exercise_states AS ues\nWHERE ues.course_instance_id = $1\n  AND ues.user_id = $2\n  AND ues.deleted_at IS NULL;\n        ",
+    "describe": {
+      "columns": [
+        {
+          "ordinal": 0,
+          "name": "completed_exercises",
+          "type_info": "Int8"
+        },
+        {
+          "ordinal": 1,
+          "name": "score_given",
+          "type_info": "Float4"
+        }
+      ],
+      "parameters": {
+        "Left": ["Uuid", "Uuid"]
+      },
+      "nullable": [null, null]
+    }
+  },
+  "b52cac8cc5563abf837991f96ecda33e14de41999b3b6fbb78203634035162e1": {
+    "query": "\nSELECT fb.*,\n  pages.title as \"page_title\",\n  pages.url_path as \"page_url_path\"\nFROM (\n    SELECT feedback.id as \"id!\",\n      feedback.user_id,\n      feedback.course_id as \"course_id!\",\n      feedback.page_id,\n      feedback.feedback_given as \"feedback_given!\",\n      feedback.selected_text,\n      feedback.marked_as_read as \"marked_as_read!\",\n      feedback.created_at as \"created_at!\",\n      array_agg(block_feedback.block_id) filter (\n        where block_feedback.block_id IS NOT NULL\n      ) AS \"block_ids: Vec<Uuid>\",\n      array_agg(block_feedback.block_text) filter (\n        where block_feedback.block_id IS NOT NULL\n      ) AS \"block_texts: Vec<Option<String>>\",\n      array_agg(block_feedback.order_number) filter (\n        where block_feedback.block_id IS NOT NULL\n      ) AS \"block_order_numbers: Vec<Option<i32>>\"\n    FROM feedback\n      LEFT JOIN block_feedback ON block_feedback.feedback_id = feedback.id\n    WHERE course_id = $1\n      AND feedback.marked_as_read = $2\n      AND feedback.deleted_at IS NULL\n      AND block_feedback.deleted_at IS NULL\n    GROUP BY feedback.id,\n      feedback.user_id,\n      feedback.course_id,\n      feedback.feedback_given,\n      feedback.marked_as_read,\n      feedback.created_at\n    ORDER BY feedback.created_at DESC,\n      feedback.id\n    LIMIT $3 OFFSET $4\n  ) fb\n  JOIN pages on pages.id = fb.page_id\n",
+    "describe": {
+      "columns": [
+        {
+          "ordinal": 0,
+          "name": "id!",
+          "type_info": "Uuid"
+        },
+        {
+          "ordinal": 1,
+          "name": "user_id",
+          "type_info": "Uuid"
+        },
+        {
+          "ordinal": 2,
+          "name": "course_id!",
+          "type_info": "Uuid"
+        },
+        {
+          "ordinal": 3,
+          "name": "page_id",
+          "type_info": "Uuid"
+        },
+        {
+          "ordinal": 4,
+          "name": "feedback_given!",
+          "type_info": "Varchar"
+        },
+        {
+          "ordinal": 5,
+          "name": "selected_text",
+          "type_info": "Text"
+        },
+        {
+          "ordinal": 6,
+          "name": "marked_as_read!",
+          "type_info": "Bool"
+        },
+        {
+          "ordinal": 7,
+          "name": "created_at!",
+          "type_info": "Timestamptz"
+        },
+        {
+          "ordinal": 8,
+          "name": "block_ids: Vec<Uuid>",
+          "type_info": "UuidArray"
+        },
+        {
+          "ordinal": 9,
+          "name": "block_texts: Vec<Option<String>>",
+          "type_info": "VarcharArray"
+        },
+        {
+          "ordinal": 10,
+          "name": "block_order_numbers: Vec<Option<i32>>",
+          "type_info": "Int4Array"
+        },
+        {
+          "ordinal": 11,
+          "name": "page_title",
+          "type_info": "Varchar"
+        },
+        {
+          "ordinal": 12,
+          "name": "page_url_path",
+          "type_info": "Varchar"
+        }
+      ],
+      "parameters": {
+        "Left": ["Uuid", "Bool", "Int8", "Int8"]
+      },
+      "nullable": [true, true, true, true, true, true, true, true, true, true, true, true, true]
+    }
+  },
+  "b5f1ec1669cfc199d6b65c0d841eba7c1bdf11241cba798728ef4bb290a4ba47": {
+    "query": "\nSELECT users.id AS \"id!\",\n  users.first_name,\n  users.last_name,\n  email AS \"email!\",\n  role AS \"role!: UserRole\"\nFROM users\n  JOIN roles ON users.id = roles.user_id\nWHERE is_global = TRUE\n",
+    "describe": {
+      "columns": [
+        {
+          "ordinal": 0,
+          "name": "id!",
+          "type_info": "Uuid"
+        },
+        {
+          "ordinal": 1,
+          "name": "first_name",
+          "type_info": "Varchar"
+        },
+        {
+          "ordinal": 2,
+          "name": "last_name",
+          "type_info": "Varchar"
+        },
+        {
+          "ordinal": 3,
+          "name": "email!",
+          "type_info": "Varchar"
+        },
+        {
+          "ordinal": 4,
+          "name": "role!: UserRole",
+          "type_info": {
+            "Custom": {
+              "name": "user_role",
+              "kind": {
+                "Enum": ["admin", "assistant", "teacher", "reviewer"]
+              }
+            }
+          }
+        }
+      ],
+      "parameters": {
+        "Left": []
+      },
+      "nullable": [true, true, true, true, true]
+    }
+  },
+  "b6def96f6973719237ce93811fd8a9215bf24529cab71d262f22f11d13ddf526": {
+    "query": "\nSELECT *\nFROM exercises\nWHERE chapter_id = $1\n  AND deleted_at IS NULL\n",
+    "describe": {
+      "columns": [
+        {
+          "ordinal": 0,
+          "name": "id",
+          "type_info": "Uuid"
+        },
+        {
+          "ordinal": 1,
+          "name": "created_at",
+          "type_info": "Timestamptz"
+        },
+        {
+          "ordinal": 2,
+          "name": "updated_at",
+          "type_info": "Timestamptz"
+        },
+        {
+          "ordinal": 3,
+          "name": "course_id",
+          "type_info": "Uuid"
+        },
+        {
+          "ordinal": 4,
+          "name": "deleted_at",
+          "type_info": "Timestamptz"
+        },
+        {
+          "ordinal": 5,
+          "name": "name",
+          "type_info": "Varchar"
+        },
+        {
+          "ordinal": 6,
+          "name": "deadline",
+          "type_info": "Timestamptz"
+        },
+        {
+          "ordinal": 7,
+          "name": "page_id",
+          "type_info": "Uuid"
+        },
+        {
+          "ordinal": 8,
+          "name": "score_maximum",
+          "type_info": "Int4"
+        },
+        {
+          "ordinal": 9,
+          "name": "order_number",
+          "type_info": "Int4"
+        },
+        {
+          "ordinal": 10,
+          "name": "chapter_id",
+          "type_info": "Uuid"
+        },
+        {
+          "ordinal": 11,
+          "name": "copied_from",
+          "type_info": "Uuid"
+        },
+        {
+          "ordinal": 12,
+          "name": "exam_id",
+          "type_info": "Uuid"
+        }
+      ],
+      "parameters": {
+        "Left": ["Uuid"]
+      },
+      "nullable": [
+        false,
+        false,
+        false,
+        true,
+        true,
+        false,
+        true,
+        false,
+        false,
+        false,
+        true,
+        true,
+        true
+      ]
+    }
+  },
+  "b762efb77876e893abf712da8e1568b7406c5efd2cbe92e54520b6c93558794b": {
+    "query": "\nSELECT course_id\nfrom exercise_task_gradings\nwhere id = $1\n        ",
+    "describe": {
+      "columns": [
+        {
+          "ordinal": 0,
+          "name": "course_id",
+          "type_info": "Uuid"
+        }
+      ],
+      "parameters": {
+        "Left": ["Uuid"]
+      },
+      "nullable": [true]
+    }
+  },
+  "b9159ddd17dc391f0bd7b726633dff02d1530aa2b0b270b4947d749442850451": {
+    "query": "UPDATE chapters SET front_page_id = $1 WHERE id = $2",
+    "describe": {
+      "columns": [],
+      "parameters": {
+        "Left": ["Uuid", "Uuid"]
+      },
+      "nullable": []
+    }
+  },
+  "bbbcc64b65c0d85fb03ea621ddf0f38e043229bc9dddb560047aaeeb72301d4d": {
+    "query": "\nUPDATE pages\nSET content = $1\nWHERE id = $2\nRETURNING id,\n  created_at,\n  updated_at,\n  course_id,\n  exam_id,\n  chapter_id,\n  url_path,\n  title,\n  deleted_at,\n  content,\n  order_number,\n  copied_from;\n        ",
+    "describe": {
+      "columns": [
+        {
+          "ordinal": 0,
+          "name": "id",
+          "type_info": "Uuid"
+        },
+        {
+          "ordinal": 1,
+          "name": "created_at",
+          "type_info": "Timestamptz"
+        },
+        {
+          "ordinal": 2,
+          "name": "updated_at",
+          "type_info": "Timestamptz"
+        },
+        {
+          "ordinal": 3,
+          "name": "course_id",
+          "type_info": "Uuid"
+        },
+        {
+          "ordinal": 4,
+          "name": "exam_id",
+          "type_info": "Uuid"
+        },
+        {
+          "ordinal": 5,
+          "name": "chapter_id",
+          "type_info": "Uuid"
+        },
+        {
+          "ordinal": 6,
+          "name": "url_path",
+          "type_info": "Varchar"
+        },
+        {
+          "ordinal": 7,
+          "name": "title",
+          "type_info": "Varchar"
+        },
+        {
+          "ordinal": 8,
+          "name": "deleted_at",
+          "type_info": "Timestamptz"
+        },
+        {
+          "ordinal": 9,
+          "name": "content",
+          "type_info": "Jsonb"
+        },
+        {
+          "ordinal": 10,
+          "name": "order_number",
+          "type_info": "Int4"
+        },
+        {
+          "ordinal": 11,
+          "name": "copied_from",
+          "type_info": "Uuid"
+        }
+      ],
+      "parameters": {
+        "Left": ["Jsonb", "Uuid"]
+      },
+      "nullable": [false, false, false, true, true, true, false, false, true, false, false, true]
+    }
+  },
+  "bc4390dec143c0bbc96fdebad02b5673dc9037d1115322b71620583fd9f1b82b": {
+    "query": "\nINSERT INTO pages(\n    course_id,\n    exam_id,\n    content,\n    url_path,\n    title,\n    order_number,\n    chapter_id,\n    content_search_language\n  )\nVALUES($1, $2, $3, $4, $5, $6, $7, $8::regconfig)\nRETURNING id,\n  created_at,\n  updated_at,\n  course_id,\n  exam_id,\n  chapter_id,\n  url_path,\n  title,\n  deleted_at,\n  content,\n  order_number,\n  copied_from\n          ",
+    "describe": {
+      "columns": [
+        {
+          "ordinal": 0,
+          "name": "id",
+          "type_info": "Uuid"
+        },
+        {
+          "ordinal": 1,
+          "name": "created_at",
+          "type_info": "Timestamptz"
+        },
+        {
+          "ordinal": 2,
+          "name": "updated_at",
+          "type_info": "Timestamptz"
+        },
+        {
+          "ordinal": 3,
+          "name": "course_id",
+          "type_info": "Uuid"
+        },
+        {
+          "ordinal": 4,
+          "name": "exam_id",
+          "type_info": "Uuid"
+        },
+        {
+          "ordinal": 5,
+          "name": "chapter_id",
+          "type_info": "Uuid"
+        },
+        {
+          "ordinal": 6,
+          "name": "url_path",
+          "type_info": "Varchar"
+        },
+        {
+          "ordinal": 7,
+          "name": "title",
+          "type_info": "Varchar"
+        },
+        {
+          "ordinal": 8,
+          "name": "deleted_at",
+          "type_info": "Timestamptz"
+        },
+        {
+          "ordinal": 9,
+          "name": "content",
+          "type_info": "Jsonb"
+        },
+        {
+          "ordinal": 10,
+          "name": "order_number",
+          "type_info": "Int4"
+        },
+        {
+          "ordinal": 11,
+          "name": "copied_from",
+          "type_info": "Uuid"
+        }
+      ],
+      "parameters": {
+        "Left": [
+          "Uuid",
+          "Uuid",
+          "Jsonb",
+          "Varchar",
+          "Varchar",
+          "Int4",
+          "Uuid",
+          {
+            "Custom": {
+              "name": "regconfig",
+              "kind": "Simple"
+            }
+          }
+        ]
+      },
+      "nullable": [false, false, false, true, true, true, false, false, true, false, false, true]
+    }
+  },
+  "bc6724f3491c0d8adfd9edb573cac3ab55c26859d41488c30b71c019a2de103a": {
+    "query": "\n    INSERT INTO user_exercise_states (user_id, exercise_id, course_instance_id, exam_id)\n    VALUES ($1, $2, $3, $4)\n    RETURNING user_id,\n      exercise_id,\n      course_instance_id,\n      exam_id,\n      created_at,\n      updated_at,\n      deleted_at,\n      score_given,\n      grading_progress as \"grading_progress: _\",\n      activity_progress as \"activity_progress: _\",\n      selected_exercise_slide_id;\n      ",
+    "describe": {
+      "columns": [
+        {
+          "ordinal": 0,
+          "name": "user_id",
+          "type_info": "Uuid"
+        },
+        {
+          "ordinal": 1,
+          "name": "exercise_id",
+          "type_info": "Uuid"
+        },
+        {
+          "ordinal": 2,
+          "name": "course_instance_id",
+          "type_info": "Uuid"
+        },
+        {
+          "ordinal": 3,
+          "name": "exam_id",
+          "type_info": "Uuid"
+        },
+        {
+          "ordinal": 4,
+          "name": "created_at",
+          "type_info": "Timestamptz"
+        },
+        {
+          "ordinal": 5,
+          "name": "updated_at",
+          "type_info": "Timestamptz"
+        },
+        {
+          "ordinal": 6,
+          "name": "deleted_at",
+          "type_info": "Timestamptz"
+        },
+        {
+          "ordinal": 7,
+          "name": "score_given",
+          "type_info": "Float4"
+        },
+        {
+          "ordinal": 8,
+          "name": "grading_progress: _",
+          "type_info": {
+            "Custom": {
+              "name": "grading_progress",
+              "kind": {
+                "Enum": ["fully-graded", "pending", "pending-manual", "failed", "not-ready"]
+              }
+            }
+          }
+        },
+        {
+          "ordinal": 9,
+          "name": "activity_progress: _",
+          "type_info": {
+            "Custom": {
+              "name": "activity_progress",
+              "kind": {
+                "Enum": ["initialized", "started", "in-progress", "submitted", "completed"]
+              }
+            }
+          }
+        },
+        {
+          "ordinal": 10,
+          "name": "selected_exercise_slide_id",
+          "type_info": "Uuid"
+        }
+      ],
+      "parameters": {
+        "Left": ["Uuid", "Uuid", "Uuid", "Uuid"]
+      },
+      "nullable": [false, false, true, true, false, false, true, true, false, false, true]
+    }
+  },
+  "bd0d6dbc44d2430327d775796d4ab1ec8a2c6eb29d27592fe5cffbfd9dc98213": {
+    "query": "\nSELECT course_id,\n  exam_id\nfrom exercise_task_gradings\nwhere id = $1\n",
+    "describe": {
+      "columns": [
+        {
+          "ordinal": 0,
+          "name": "course_id",
+          "type_info": "Uuid"
+        },
+        {
+          "ordinal": 1,
+          "name": "exam_id",
+          "type_info": "Uuid"
+        }
+      ],
+      "parameters": {
+        "Left": ["Uuid"]
+      },
+      "nullable": [true, true]
+    }
+  },
+  "bf72e4f9ddb0fde913ffd9dbc6031cf822382d1bad16b900e6fbb347b3d329a6": {
+    "query": "\nINSERT INTO glossary (term, definition, course_id)\nSELECT $1, $2, $3\nRETURNING id\n",
+    "describe": {
+      "columns": [
+        {
+          "ordinal": 0,
+          "name": "id",
+          "type_info": "Uuid"
+        }
+      ],
+      "parameters": {
+        "Left": ["Varchar", "Text", "Uuid"]
+      },
+      "nullable": [false]
+    }
+  },
+  "bfa02fde6602f70bb732851aaa2e194cdff03a3562341959cc4b2791bc5176fb": {
+    "query": "\nSELECT *\nFROM exercises\nWHERE exam_id = $1\n  AND deleted_at IS NULL\n",
+    "describe": {
+      "columns": [
+        {
+          "ordinal": 0,
+          "name": "id",
+          "type_info": "Uuid"
+        },
+        {
+          "ordinal": 1,
+          "name": "created_at",
+          "type_info": "Timestamptz"
+        },
+        {
+          "ordinal": 2,
+          "name": "updated_at",
+          "type_info": "Timestamptz"
+        },
+        {
+          "ordinal": 3,
+          "name": "course_id",
+          "type_info": "Uuid"
+        },
+        {
+          "ordinal": 4,
+          "name": "deleted_at",
+          "type_info": "Timestamptz"
+        },
+        {
+          "ordinal": 5,
+          "name": "name",
+          "type_info": "Varchar"
+        },
+        {
+          "ordinal": 6,
+          "name": "deadline",
+          "type_info": "Timestamptz"
+        },
+        {
+          "ordinal": 7,
+          "name": "page_id",
+          "type_info": "Uuid"
+        },
+        {
+          "ordinal": 8,
+          "name": "score_maximum",
+          "type_info": "Int4"
+        },
+        {
+          "ordinal": 9,
+          "name": "order_number",
+          "type_info": "Int4"
+        },
+        {
+          "ordinal": 10,
+          "name": "chapter_id",
+          "type_info": "Uuid"
+        },
+        {
+          "ordinal": 11,
+          "name": "copied_from",
+          "type_info": "Uuid"
+        },
+        {
+          "ordinal": 12,
+          "name": "exam_id",
+          "type_info": "Uuid"
+        }
+      ],
+      "parameters": {
+        "Left": ["Uuid"]
+      },
+      "nullable": [
+        false,
+        false,
+        false,
+        true,
+        true,
+        false,
+        true,
+        false,
+        false,
+        false,
+        true,
+        true,
+        true
+      ]
+    }
+  },
+  "bfdcfbd1636ce760cf858f149046a313f37b8b70b9349a7fd6fbcb32aeeb3ed9": {
+    "query": "\nSELECT p.url_path as url_path,\n  p.title as title,\n  c.chapter_number as chapter_number,\n  c.id as chapter_id,\n  c.opens_at as chapter_opens_at,\n  c.front_page_id as chapter_front_page_id\nFROM pages p\n  LEFT JOIN chapters c ON p.chapter_id = c.id\nWHERE p.order_number = (\n    SELECT MIN(pa.order_number)\n    FROM pages pa\n    WHERE pa.order_number > $1\n      AND pa.deleted_at IS NULL\n  )\n  AND p.course_id = $2\n  AND c.chapter_number = $3\n  AND p.deleted_at IS NULL;\n        ",
+    "describe": {
+      "columns": [
+        {
+          "ordinal": 0,
+          "name": "url_path",
+          "type_info": "Varchar"
+        },
+        {
+          "ordinal": 1,
+          "name": "title",
+          "type_info": "Varchar"
+        },
+        {
+          "ordinal": 2,
+          "name": "chapter_number",
+          "type_info": "Int4"
+        },
+        {
+          "ordinal": 3,
+          "name": "chapter_id",
+          "type_info": "Uuid"
+        },
+        {
+          "ordinal": 4,
+          "name": "chapter_opens_at",
+          "type_info": "Timestamptz"
+        },
+        {
+          "ordinal": 5,
+          "name": "chapter_front_page_id",
+          "type_info": "Uuid"
+        }
+      ],
+      "parameters": {
+        "Left": ["Int4", "Uuid", "Int4"]
+      },
+      "nullable": [false, false, false, false, true, true]
+    }
+  },
+  "c00028f92949b3e8d712a87d620c60b033e48b43583ed796d2e73d219df2931b": {
+    "query": "\nSELECT COUNT(*) filter (\n  where proposed_page_edits.pending = true\n) AS pending,\nCOUNT(*) filter (\n  where proposed_page_edits.pending = false\n) AS handled\nFROM proposed_page_edits\nWHERE proposed_page_edits.course_id = $1\nAND proposed_page_edits.deleted_at IS NULL\n",
+    "describe": {
+      "columns": [
+        {
+          "ordinal": 0,
+          "name": "pending",
+          "type_info": "Int8"
+        },
+        {
+          "ordinal": 1,
+          "name": "handled",
+          "type_info": "Int8"
+        }
+      ],
+      "parameters": {
+        "Left": ["Uuid"]
+      },
+      "nullable": [null, null]
+    }
+  },
+  "c0e77b688094cd88143669d7562d1412e2cb9c49374c1a95c75419f3ff7ac8cc": {
+    "query": "\nDELETE FROM roles\nWHERE user_id = $1\n  AND role = $2\n  AND course_id = $3\n",
+    "describe": {
+      "columns": [],
+      "parameters": {
+        "Left": [
+          "Uuid",
+          {
+            "Custom": {
+              "name": "user_role",
+              "kind": {
+                "Enum": ["admin", "assistant", "teacher", "reviewer"]
+              }
+            }
+          },
+          "Uuid"
+        ]
+      },
+      "nullable": []
+    }
+  },
+  "c0f24a805cf0a59c92963d7c37909c123b95498c27f5e32c9332cfa4f9b5ec22": {
+    "query": "\nSELECT is_draft\nFROM courses\nWHERE id = $1\n",
+    "describe": {
+      "columns": [
+        {
+          "ordinal": 0,
+          "name": "is_draft",
+          "type_info": "Bool"
+        }
+      ],
+      "parameters": {
+        "Left": ["Uuid"]
+      },
+      "nullable": [false]
+    }
+  },
+  "c1077b721fbdb17d2e726008507f9ddb90eb026821339890bdda90e4de4f68d2": {
+    "query": "\nUPDATE proposed_block_edits\nSET status = 'rejected'\nWHERE id = $1\n",
+    "describe": {
+      "columns": [],
+      "parameters": {
+        "Left": ["Uuid"]
+      },
+      "nullable": []
+    }
+  },
+  "c254df041126909f459c2117eac7dd7a85456bbc698956b67f0c0090eaf4b878": {
+    "query": "\nUPDATE exercise_tasks\nSET deleted_at = now()\nWHERE exercise_slide_id IN (\n    SELECT s.id\n    FROM exercise_slides s\n      JOIN exercises e ON (s.exercise_id = e.id)\n    WHERE e.page_id = $1\n  );\n            ",
+    "describe": {
+      "columns": [],
+      "parameters": {
+        "Left": ["Uuid"]
+      },
+      "nullable": []
+    }
+  },
+  "c41883ff57f67f01814525030af67d4a3bc472010ee6871a3191dcd0ee3e8f53": {
+    "query": "\nUPDATE proposed_block_edits\nSET status = 'accepted'\nWHERE id = $1\nRETURNING block_id,\n    block_attribute,\n    original_text,\n    changed_text\n",
+    "describe": {
+      "columns": [
+        {
+          "ordinal": 0,
+          "name": "block_id",
+          "type_info": "Uuid"
+        },
+        {
+          "ordinal": 1,
+          "name": "block_attribute",
+          "type_info": "Text"
+        },
+        {
+          "ordinal": 2,
+          "name": "original_text",
+          "type_info": "Text"
+        },
+        {
+          "ordinal": 3,
+          "name": "changed_text",
+          "type_info": "Text"
+        }
+      ],
+      "parameters": {
+        "Left": ["Uuid"]
+      },
+      "nullable": [false, false, false, false]
+    }
+  },
+  "c428db7d8bd4ffe91fab20b3f6615bd8143c283745ab8c04a9c654504c723204": {
+    "query": "\nSELECT *\nFROM exercise_slide_submissions\nWHERE exercise_slide_id = $1\n  AND user_id = $2\n  AND deleted_at IS NULL\nORDER BY created_at DESC\nLIMIT 1\n    ",
+    "describe": {
+      "columns": [
+        {
+          "ordinal": 0,
+          "name": "id",
+          "type_info": "Uuid"
+        },
+        {
+          "ordinal": 1,
+          "name": "created_at",
+          "type_info": "Timestamptz"
+        },
+        {
+          "ordinal": 2,
+          "name": "updated_at",
+          "type_info": "Timestamptz"
+        },
+        {
+          "ordinal": 3,
+          "name": "deleted_at",
+          "type_info": "Timestamptz"
+        },
+        {
+          "ordinal": 4,
+          "name": "exercise_slide_id",
+          "type_info": "Uuid"
+        },
+        {
+          "ordinal": 5,
+          "name": "course_id",
+          "type_info": "Uuid"
+        },
+        {
+          "ordinal": 6,
+          "name": "course_instance_id",
+          "type_info": "Uuid"
+        },
+        {
+          "ordinal": 7,
+          "name": "exam_id",
+          "type_info": "Uuid"
+        },
+        {
+          "ordinal": 8,
+          "name": "exercise_id",
+          "type_info": "Uuid"
+        },
+        {
+          "ordinal": 9,
+          "name": "user_id",
+          "type_info": "Uuid"
+        }
+      ],
+      "parameters": {
+        "Left": ["Uuid", "Uuid"]
+      },
+      "nullable": [false, false, false, true, false, true, true, true, false, false]
+    }
+  },
+  "c4db451cf0d08b2fca14976798e0883a3961533b35d7dd4d5057e1662d482592": {
+    "query": "SELECT *\nFROM email_templates\nWHERE course_instance_id = $1\n  AND deleted_at IS NULL",
+    "describe": {
+      "columns": [
+        {
+          "ordinal": 0,
+          "name": "id",
+          "type_info": "Uuid"
+        },
+        {
+          "ordinal": 1,
+          "name": "created_at",
+          "type_info": "Timestamptz"
+        },
+        {
+          "ordinal": 2,
+          "name": "updated_at",
+          "type_info": "Timestamptz"
+        },
+        {
+          "ordinal": 3,
+          "name": "deleted_at",
+          "type_info": "Timestamptz"
+        },
+        {
+          "ordinal": 4,
+          "name": "content",
+          "type_info": "Jsonb"
+        },
+        {
+          "ordinal": 5,
+          "name": "name",
+          "type_info": "Varchar"
+        },
+        {
+          "ordinal": 6,
+          "name": "subject",
+          "type_info": "Varchar"
+        },
+        {
+          "ordinal": 7,
+          "name": "exercise_completions_threshold",
+          "type_info": "Int4"
+        },
+        {
+          "ordinal": 8,
+          "name": "points_threshold",
+          "type_info": "Int4"
+        },
+        {
+          "ordinal": 9,
+          "name": "course_instance_id",
+          "type_info": "Uuid"
+        }
+      ],
+      "parameters": {
+        "Left": ["Uuid"]
+      },
+      "nullable": [false, false, false, true, true, false, true, true, true, false]
+    }
+  },
+  "c50665dd8a1d79db9c17472c71ae34e34c8b51fac261959d30f58e93abf2a689": {
+    "query": "\nINSERT INTO exercise_tasks(\n    id,\n    exercise_slide_id,\n    exercise_type,\n    assignment,\n    public_spec,\n    private_spec,\n    model_solution_spec\n  )\nVALUES ($1, $2, $3, $4, $5, $6, $7) ON CONFLICT (id) DO\nUPDATE\nSET exercise_slide_id = $2,\n  exercise_type = $3,\n  assignment = $4,\n  public_spec = $5,\n  private_spec = $6,\n  model_solution_spec = $7,\n  deleted_at = NULL\nRETURNING id,\n  exercise_slide_id,\n  assignment,\n  exercise_type,\n  private_spec;\n                ",
+    "describe": {
+      "columns": [
+        {
+          "ordinal": 0,
+          "name": "id",
+          "type_info": "Uuid"
+        },
+        {
+          "ordinal": 1,
+          "name": "exercise_slide_id",
+          "type_info": "Uuid"
+        },
+        {
+          "ordinal": 2,
+          "name": "assignment",
+          "type_info": "Jsonb"
+        },
+        {
+          "ordinal": 3,
+          "name": "exercise_type",
+          "type_info": "Varchar"
+        },
+        {
+          "ordinal": 4,
+          "name": "private_spec",
+          "type_info": "Jsonb"
+        }
+      ],
+      "parameters": {
+        "Left": ["Uuid", "Uuid", "Varchar", "Jsonb", "Jsonb", "Jsonb", "Jsonb"]
+      },
+      "nullable": [false, false, false, false, true]
+    }
+  },
+  "c515ee82610c997f53c83f72ddf8426145e47cf0d9476d2281506c139af86cb6": {
+    "query": "\nUPDATE pages\nSET content = $1\nWHERE id = $2;\n",
+    "describe": {
+      "columns": [],
+      "parameters": {
+        "Left": ["Jsonb", "Uuid"]
+      },
+      "nullable": []
+    }
+  },
+  "c548268a559d792335f79a83486aaf2d31f0ff19924548519e6da2cc4c3c3ea3": {
+    "query": "\nSELECT id,\n  slug,\n  created_at,\n  updated_at,\n  name,\n  description,\n  organization_id,\n  deleted_at,\n  language_code,\n  copied_from,\n  content_search_language::text,\n  course_language_group_id,\n  is_draft\nFROM courses\n  JOIN course_exams ON courses.id = course_exams.course_id\nWHERE course_exams.exam_id = $1\n",
+    "describe": {
+      "columns": [
+        {
+          "ordinal": 0,
+          "name": "id",
+          "type_info": "Uuid"
+        },
+        {
+          "ordinal": 1,
+          "name": "slug",
+          "type_info": "Varchar"
+        },
+        {
+          "ordinal": 2,
+          "name": "created_at",
+          "type_info": "Timestamptz"
+        },
+        {
+          "ordinal": 3,
+          "name": "updated_at",
+          "type_info": "Timestamptz"
+        },
+        {
+          "ordinal": 4,
+          "name": "name",
+          "type_info": "Varchar"
+        },
+        {
+          "ordinal": 5,
+          "name": "description",
+          "type_info": "Text"
+        },
+        {
+          "ordinal": 6,
+          "name": "organization_id",
+          "type_info": "Uuid"
+        },
+        {
+          "ordinal": 7,
+          "name": "deleted_at",
+          "type_info": "Timestamptz"
+        },
+        {
+          "ordinal": 8,
+          "name": "language_code",
+          "type_info": "Varchar"
+        },
+        {
+          "ordinal": 9,
+          "name": "copied_from",
+          "type_info": "Uuid"
+        },
+        {
+          "ordinal": 10,
+          "name": "content_search_language",
+          "type_info": "Text"
+        },
+        {
+          "ordinal": 11,
+          "name": "course_language_group_id",
+          "type_info": "Uuid"
+        },
+        {
+          "ordinal": 12,
+          "name": "is_draft",
+          "type_info": "Bool"
+        }
+      ],
+      "parameters": {
+        "Left": ["Uuid"]
+      },
+      "nullable": [
+        false,
+        false,
+        false,
+        false,
+        false,
+        true,
+        false,
+        true,
+        false,
+        true,
+        null,
+        false,
+        false
+      ]
+    }
+  },
+  "c6d5ffed3573883c9e69529464b8f96325fbbf5c4ea893ae9e7352d3ce48a70d": {
+    "query": "\nUPDATE regradings\nSET error_message = $1\nWHERE id = $2\n",
+    "describe": {
+      "columns": [],
+      "parameters": {
+        "Left": ["Text", "Uuid"]
+      },
+      "nullable": []
+    }
+  },
+  "c7f82dee6a7b89c0de8c1195e8dd7f3c0e909e140c3fb6b65692a95497022bf5": {
+    "query": "\nDELETE FROM glossary\nWHERE id = $1\n",
+    "describe": {
+      "columns": [],
+      "parameters": {
+        "Left": ["Uuid"]
+      },
+      "nullable": []
+    }
+  },
+  "c85d59816ba48fd18b9a248f608f7f8239e1b6b94018caeb800bb5fdabf9d205": {
+    "query": "\nUPDATE exercise_task_submissions\nSET exercise_task_grading_id = $1\nWHERE id = $2\nRETURNING *;\n        ",
+    "describe": {
+      "columns": [
+        {
+          "ordinal": 0,
+          "name": "id",
+          "type_info": "Uuid"
+        },
+        {
+          "ordinal": 1,
+          "name": "created_at",
+          "type_info": "Timestamptz"
+        },
+        {
+          "ordinal": 2,
+          "name": "updated_at",
+          "type_info": "Timestamptz"
+        },
+        {
+          "ordinal": 3,
+          "name": "deleted_at",
+          "type_info": "Timestamptz"
+        },
+        {
+          "ordinal": 4,
+          "name": "exercise_task_id",
+          "type_info": "Uuid"
+        },
+        {
+          "ordinal": 5,
+          "name": "data_json",
+          "type_info": "Jsonb"
+        },
+        {
+          "ordinal": 6,
+          "name": "exercise_task_grading_id",
+          "type_info": "Uuid"
+        },
+        {
+          "ordinal": 7,
+          "name": "metadata",
+          "type_info": "Jsonb"
+        },
+        {
+          "ordinal": 8,
+          "name": "exercise_slide_id",
+          "type_info": "Uuid"
+        },
+        {
+          "ordinal": 9,
+          "name": "exercise_slide_submission_id",
+          "type_info": "Uuid"
+        }
+      ],
+      "parameters": {
+        "Left": ["Uuid", "Uuid"]
+      },
+      "nullable": [false, false, false, true, false, true, true, true, false, false]
+    }
+  },
+  "c8d4077884e92fe70dd43055ec6864244539abb25e65e7dad57f5dfaf7477754": {
+    "query": "\nSELECT users.id,\n  users.first_name,\n  users.last_name,\n  email,\n  role AS \"role: UserRole\"\nFROM users\n  JOIN roles ON users.id = roles.user_id\nWHERE roles.course_instance_id = $1\n",
+    "describe": {
+      "columns": [
+        {
+          "ordinal": 0,
+          "name": "id",
+          "type_info": "Uuid"
+        },
+        {
+          "ordinal": 1,
+          "name": "first_name",
+          "type_info": "Varchar"
+        },
+        {
+          "ordinal": 2,
+          "name": "last_name",
+          "type_info": "Varchar"
+        },
+        {
+          "ordinal": 3,
+          "name": "email",
+          "type_info": "Varchar"
+        },
+        {
+          "ordinal": 4,
+          "name": "role: UserRole",
+          "type_info": {
+            "Custom": {
+              "name": "user_role",
+              "kind": {
+                "Enum": ["admin", "assistant", "teacher", "reviewer"]
+              }
+            }
+          }
+        }
+      ],
+      "parameters": {
+        "Left": ["Uuid"]
+      },
+      "nullable": [false, true, true, false, false]
+    }
+  },
+  "cb4274ae34447c4c5f7629ca692a91b49faea0db90cc160062b393fca15537b1": {
+    "query": "\nSELECT exercise_task_submissions.id,\n  user_id,\n  exercise_task_submissions.created_at,\n  exercise_slide_submissions.exercise_id,\n  exercise_task_submissions.exercise_task_id,\n  exercise_task_gradings.score_given,\n  exercise_task_submissions.data_json\nFROM exercise_task_submissions\n  JOIN exercise_slide_submissions ON exercise_task_submissions.exercise_slide_submission_id = exercise_slide_submissions.id\n  JOIN exercise_task_gradings on exercise_task_submissions.exercise_task_grading_id = exercise_task_gradings.id\n  JOIN exercises on exercise_slide_submissions.exercise_id = exercises.id\nWHERE exercise_slide_submissions.exam_id = $1\n  AND exercise_task_submissions.deleted_at IS NULL\n  AND exercise_task_gradings.deleted_at IS NULL\n  AND exercises.deleted_at IS NULL;\n        ",
+    "describe": {
+      "columns": [
+        {
+          "ordinal": 0,
+          "name": "id",
+          "type_info": "Uuid"
+        },
+        {
+          "ordinal": 1,
+          "name": "user_id",
+          "type_info": "Uuid"
+        },
+        {
+          "ordinal": 2,
+          "name": "created_at",
+          "type_info": "Timestamptz"
+        },
+        {
+          "ordinal": 3,
+          "name": "exercise_id",
+          "type_info": "Uuid"
+        },
+        {
+          "ordinal": 4,
+          "name": "exercise_task_id",
+          "type_info": "Uuid"
+        },
+        {
+          "ordinal": 5,
+          "name": "score_given",
+          "type_info": "Float4"
+        },
+        {
+          "ordinal": 6,
+          "name": "data_json",
+          "type_info": "Jsonb"
+        }
+      ],
+      "parameters": {
+        "Left": ["Uuid"]
+      },
+      "nullable": [false, false, false, false, false, true, true]
+    }
+  },
+  "ccdcf7ce3537744686b4a00dc74692d8c5b333e058fcf54fed5891ec2c527d60": {
+    "query": "\nUPDATE exercise_services\n    SET name=$1, slug=$2, public_url=$3, internal_url=$4, max_reprocessing_submissions_at_once=$5\nWHERE id=$6\n    RETURNING *\n        ",
+    "describe": {
+      "columns": [
+        {
+          "ordinal": 0,
+          "name": "id",
+          "type_info": "Uuid"
+        },
+        {
+          "ordinal": 1,
+          "name": "created_at",
+          "type_info": "Timestamptz"
+        },
+        {
+          "ordinal": 2,
+          "name": "updated_at",
+          "type_info": "Timestamptz"
+        },
+        {
+          "ordinal": 3,
+          "name": "deleted_at",
+          "type_info": "Timestamptz"
+        },
+        {
+          "ordinal": 4,
+          "name": "name",
+          "type_info": "Varchar"
+        },
+        {
+          "ordinal": 5,
+          "name": "slug",
+          "type_info": "Varchar"
+        },
+        {
+          "ordinal": 6,
+          "name": "public_url",
+          "type_info": "Varchar"
+        },
+        {
+          "ordinal": 7,
+          "name": "internal_url",
+          "type_info": "Varchar"
+        },
+        {
+          "ordinal": 8,
+          "name": "max_reprocessing_submissions_at_once",
+          "type_info": "Int4"
+        }
+      ],
+      "parameters": {
+        "Left": ["Varchar", "Varchar", "Varchar", "Varchar", "Int4", "Uuid"]
+      },
+      "nullable": [false, false, false, true, false, false, false, true, false]
+    }
+  },
+  "cd164322172664ffeaa230f6a70607a5ed2f292caae393b75f0640e84a0cc28f": {
+    "query": "\nUPDATE courses\nSET deleted_at = now()\nWHERE id = $1\nRETURNING id,\n  name,\n  created_at,\n  updated_at,\n  organization_id,\n  deleted_at,\n  slug,\n  content_search_language::text,\n  language_code,\n  copied_from,\n  course_language_group_id,\n  description,\n  is_draft\n    ",
+    "describe": {
+      "columns": [
+        {
+          "ordinal": 0,
+          "name": "id",
+          "type_info": "Uuid"
+        },
+        {
+          "ordinal": 1,
+          "name": "name",
+          "type_info": "Varchar"
+        },
+        {
+          "ordinal": 2,
+          "name": "created_at",
+          "type_info": "Timestamptz"
+        },
+        {
+          "ordinal": 3,
+          "name": "updated_at",
+          "type_info": "Timestamptz"
+        },
+        {
+          "ordinal": 4,
+          "name": "organization_id",
+          "type_info": "Uuid"
+        },
+        {
+          "ordinal": 5,
+          "name": "deleted_at",
+          "type_info": "Timestamptz"
+        },
+        {
+          "ordinal": 6,
+          "name": "slug",
+          "type_info": "Varchar"
+        },
+        {
+          "ordinal": 7,
+          "name": "content_search_language",
+          "type_info": "Text"
+        },
+        {
+          "ordinal": 8,
+          "name": "language_code",
+          "type_info": "Varchar"
+        },
+        {
+          "ordinal": 9,
+          "name": "copied_from",
+          "type_info": "Uuid"
+        },
+        {
+          "ordinal": 10,
+          "name": "course_language_group_id",
+          "type_info": "Uuid"
+        },
+        {
+          "ordinal": 11,
+          "name": "description",
+          "type_info": "Text"
+        },
+        {
+          "ordinal": 12,
+          "name": "is_draft",
+          "type_info": "Bool"
+        }
+      ],
+      "parameters": {
+        "Left": ["Uuid"]
+      },
+      "nullable": [
+        false,
+        false,
+        false,
+        false,
+        false,
+        true,
+        false,
+        null,
+        false,
+        true,
+        false,
+        true,
+        false
+      ]
+    }
+  },
+  "cdb8d8f63e7ba458f01b559fe4f0571a47ccac7eda5c84ab415e227d76ebca7e": {
+    "query": "\nDELETE FROM roles\nWHERE user_id = $1\n  AND role = $2\n  AND exam_id = $3\n",
+    "describe": {
+      "columns": [],
+      "parameters": {
+        "Left": [
+          "Uuid",
+          {
+            "Custom": {
+              "name": "user_role",
+              "kind": {
+                "Enum": ["admin", "assistant", "teacher", "reviewer"]
+              }
+            }
+          },
+          "Uuid"
+        ]
+      },
+      "nullable": []
+    }
+  },
+  "d0037081bdb7d84526483a12e5070037392d36867f011134e611cfab8753b6e3": {
+    "query": "\nSELECT courses.organization_id\nFROM course_instances\n  JOIN courses ON courses.id = course_instances.course_id\nWHERE course_instances.id = $1\n",
+    "describe": {
+      "columns": [
+        {
+          "ordinal": 0,
+          "name": "organization_id",
+          "type_info": "Uuid"
+        }
+      ],
+      "parameters": {
+        "Left": ["Uuid"]
+      },
+      "nullable": [false]
+    }
+  },
+  "d0362064383044fd4696b44c87594e64ea8ec4c3b4905d39a3464a756454eaf5": {
+    "query": "\nSELECT\nFROM user_exercise_states\nWHERE user_id = $1\n  AND exercise_id = $2\n  AND (course_instance_id = $3 OR exam_id = $4)\n",
+    "describe": {
+      "columns": [],
+      "parameters": {
+        "Left": ["Uuid", "Uuid", "Uuid", "Uuid"]
+      },
+      "nullable": []
+    }
+  },
+  "d13e367302b3873770dbcd15736161dd89130c0d06620cb5d337b1f7c9f230e8": {
+    "query": "UPDATE pages SET chapter_id = $1 WHERE id = $2",
+    "describe": {
+      "columns": [],
+      "parameters": {
+        "Left": ["Uuid", "Uuid"]
+      },
+      "nullable": []
+    }
+  },
+  "d167d84ecde8f5bfc9b573de74cc7674a5b8649d68ac086320b592e539d7d1c8": {
+    "query": "\nSELECT *\nFROM exercise_task_submissions\nWHERE exercise_slide_submission_id = $1\n  AND deleted_at IS NULL\n            ",
+    "describe": {
+      "columns": [
+        {
+          "ordinal": 0,
+          "name": "id",
+          "type_info": "Uuid"
+        },
+        {
+          "ordinal": 1,
+          "name": "created_at",
+          "type_info": "Timestamptz"
+        },
+        {
+          "ordinal": 2,
+          "name": "updated_at",
+          "type_info": "Timestamptz"
+        },
+        {
+          "ordinal": 3,
+          "name": "deleted_at",
+          "type_info": "Timestamptz"
+        },
+        {
+          "ordinal": 4,
+          "name": "exercise_task_id",
+          "type_info": "Uuid"
+        },
+        {
+          "ordinal": 5,
+          "name": "data_json",
+          "type_info": "Jsonb"
+        },
+        {
+          "ordinal": 6,
+          "name": "exercise_task_grading_id",
+          "type_info": "Uuid"
+        },
+        {
+          "ordinal": 7,
+          "name": "metadata",
+          "type_info": "Jsonb"
+        },
+        {
+          "ordinal": 8,
+          "name": "exercise_slide_id",
+          "type_info": "Uuid"
+        },
+        {
+          "ordinal": 9,
+          "name": "exercise_slide_submission_id",
+          "type_info": "Uuid"
+        }
+      ],
+      "parameters": {
+        "Left": ["Uuid"]
+      },
+      "nullable": [false, false, false, true, false, true, true, true, false, false]
+    }
+  },
+  "d1b9e023f5c44a5e7d40094eabe5441cc88db7fb1fd77a72062f2884aab2ac6a": {
+    "query": "\nSELECT COUNT(*) filter (\n    where marked_as_read\n  ) AS read,\n  COUNT(*) filter (\n    where not(marked_as_read)\n  ) AS unread\nFROM feedback\nWHERE course_id = $1\n  AND feedback.deleted_at IS NULL\n",
+    "describe": {
+      "columns": [
+        {
+          "ordinal": 0,
+          "name": "read",
+          "type_info": "Int8"
+        },
+        {
+          "ordinal": 1,
+          "name": "unread",
+          "type_info": "Int8"
+        }
+      ],
+      "parameters": {
+        "Left": ["Uuid"]
+      },
+      "nullable": [null, null]
+    }
+  },
+  "d21fdc6eb89bf28c479b64ee9a5fff8dbb67f4c8bb02b25779e672187fed4fd7": {
+    "query": "\n    INSERT INTO user_exercise_states (\n        user_id,\n        exercise_id,\n        course_instance_id,\n        selected_exercise_slide_id,\n        exam_id\n      )\n    VALUES ($1, $2, $3, $4, $5)\n    ",
+    "describe": {
+      "columns": [],
+      "parameters": {
+        "Left": ["Uuid", "Uuid", "Uuid", "Uuid", "Uuid"]
+      },
+      "nullable": []
+    }
+  },
+  "d309be59564d69ecad6e11cc6976649092966ea2236abd7c8ca72e64f78f8fcc": {
+    "query": "\nupdate email_deliveries\nset sent = TRUE\nwhere id = $1;\n    ",
+    "describe": {
+      "columns": [],
+      "parameters": {
+        "Left": ["Uuid"]
+      },
+      "nullable": []
+    }
+  },
+  "d565b3ca168a0beb24ee0a58c078fd031a52cd26a807c348bdb3fac1849bd456": {
+    "query": "\nSELECT organizations.id\nFROM pages\n  LEFT OUTER JOIN courses ON courses.id = pages.course_id\n  LEFT OUTER JOIN exams ON exams.id = pages.exam_id\n  JOIN organizations ON organizations.id = courses.organization_id\n  OR organizations.id = exams.organization_id\nWHERE pages.id = $1\n",
+    "describe": {
+      "columns": [
+        {
+          "ordinal": 0,
+          "name": "id",
+          "type_info": "Uuid"
+        }
+      ],
+      "parameters": {
+        "Left": ["Uuid"]
+      },
+      "nullable": [false]
+    }
+  },
+  "d67631e6ddcdf17214fc75f0c9f760507d1fdce3c948f1524b5668403e197de3": {
+    "query": "\nINSERT INTO playground_examples (name, url, width, data)\nVALUES ($1, $2, $3, $4)\nRETURNING *;\n  ",
+    "describe": {
+      "columns": [
+        {
+          "ordinal": 0,
+          "name": "id",
+          "type_info": "Uuid"
+        },
+        {
+          "ordinal": 1,
+          "name": "created_at",
+          "type_info": "Timestamptz"
+        },
+        {
+          "ordinal": 2,
+          "name": "updated_at",
+          "type_info": "Timestamptz"
+        },
+        {
+          "ordinal": 3,
+          "name": "deleted_at",
+          "type_info": "Timestamptz"
+        },
+        {
+          "ordinal": 4,
+          "name": "name",
+          "type_info": "Varchar"
+        },
+        {
+          "ordinal": 5,
+          "name": "url",
+          "type_info": "Varchar"
+        },
+        {
+          "ordinal": 6,
+          "name": "width",
+          "type_info": "Int4"
+        },
+        {
+          "ordinal": 7,
+          "name": "data",
+          "type_info": "Jsonb"
+        }
+      ],
+      "parameters": {
+        "Left": ["Varchar", "Varchar", "Int4", "Jsonb"]
+      },
+      "nullable": [false, false, false, true, false, false, false, false]
+    }
+  },
+  "d829f685ac7c3f6c8979c72fbc8be293678212294cd5f41c08dcf9d53fc25f7a": {
+    "query": "\nINSERT INTO courses(id, name, slug, organization_id, language_code, course_language_group_id, is_draft)\nVALUES($1, $2, $3, $4, $5, $6, $7)\nRETURNING id,\n  name,\n  created_at,\n  updated_at,\n  organization_id,\n  deleted_at,\n  slug,\n  content_search_language::text,\n  language_code,\n  copied_from,\n  course_language_group_id,\n  description,\n  is_draft;\n            ",
+    "describe": {
+      "columns": [
+        {
+          "ordinal": 0,
+          "name": "id",
+          "type_info": "Uuid"
+        },
+        {
+          "ordinal": 1,
+          "name": "name",
+          "type_info": "Varchar"
+        },
+        {
+          "ordinal": 2,
+          "name": "created_at",
+          "type_info": "Timestamptz"
+        },
+        {
+          "ordinal": 3,
+          "name": "updated_at",
+          "type_info": "Timestamptz"
+        },
+        {
+          "ordinal": 4,
+          "name": "organization_id",
+          "type_info": "Uuid"
+        },
+        {
+          "ordinal": 5,
+          "name": "deleted_at",
+          "type_info": "Timestamptz"
+        },
+        {
+          "ordinal": 6,
+          "name": "slug",
+          "type_info": "Varchar"
+        },
+        {
+          "ordinal": 7,
+          "name": "content_search_language",
+          "type_info": "Text"
+        },
+        {
+          "ordinal": 8,
+          "name": "language_code",
+          "type_info": "Varchar"
+        },
+        {
+          "ordinal": 9,
+          "name": "copied_from",
+          "type_info": "Uuid"
+        },
+        {
+          "ordinal": 10,
+          "name": "course_language_group_id",
+          "type_info": "Uuid"
+        },
+        {
+          "ordinal": 11,
+          "name": "description",
+          "type_info": "Text"
+        },
+        {
+          "ordinal": 12,
+          "name": "is_draft",
+          "type_info": "Bool"
+        }
+      ],
+      "parameters": {
+        "Left": ["Uuid", "Varchar", "Varchar", "Uuid", "Varchar", "Uuid", "Bool"]
+      },
+      "nullable": [
+        false,
+        false,
+        false,
+        false,
+        false,
+        true,
+        false,
+        null,
+        false,
+        true,
+        false,
+        true,
+        false
+      ]
+    }
+  },
+  "d9d04909a35ed8edd343a0be75ee10041e50a42d8ca3547d001672a9557b6d9d": {
+    "query": "\nUPDATE pages\nSET content = $1\nWHERE id = $2;\n                ",
+    "describe": {
+      "columns": [],
+      "parameters": {
+        "Left": ["Jsonb", "Uuid"]
+      },
+      "nullable": []
+    }
+  },
+  "d9d230419fb264ebddeaa022bc8ac0061d8caa8bf83e3a5742a140bd056f3005": {
+    "query": "\nupdate email_deliveries\nset sent = FALSE,\n  error = $1\nwhere id = $2;\n    ",
+    "describe": {
+      "columns": [],
+      "parameters": {
+        "Left": ["Varchar", "Uuid"]
+      },
+      "nullable": []
+    }
+  },
+  "da2f334d21855b3fe0513f95ed5e9fb65331bcae85f935928559c420dfa15a3b": {
+    "query": "\nINSERT INTO\n  users (id, email, first_name, last_name, upstream_id)\nVALUES ($1, $2, $3, $4, $5)\nRETURNING *;\n          ",
+    "describe": {
+      "columns": [
+        {
+          "ordinal": 0,
+          "name": "id",
+          "type_info": "Uuid"
+        },
+        {
+          "ordinal": 1,
+          "name": "created_at",
+          "type_info": "Timestamptz"
+        },
+        {
+          "ordinal": 2,
+          "name": "updated_at",
+          "type_info": "Timestamptz"
+        },
+        {
+          "ordinal": 3,
+          "name": "deleted_at",
+          "type_info": "Timestamptz"
+        },
+        {
+          "ordinal": 4,
+          "name": "upstream_id",
+          "type_info": "Int4"
+        },
+        {
+          "ordinal": 5,
+          "name": "email",
+          "type_info": "Varchar"
+        },
+        {
+          "ordinal": 6,
+          "name": "first_name",
+          "type_info": "Varchar"
+        },
+        {
+          "ordinal": 7,
+          "name": "last_name",
+          "type_info": "Varchar"
+        }
+      ],
+      "parameters": {
+        "Left": ["Uuid", "Varchar", "Varchar", "Varchar", "Int4"]
+      },
+      "nullable": [false, false, false, true, true, false, true, true]
+    }
+  },
+  "db5cd5b4719b69e217948320994bd8f3f6ae513f1378eb76d2fe6391acf179fc": {
+    "query": "\nSELECT p.id as page_id,\n  p.order_number as order_number,\n  p.course_id as course_id,\n  p.exam_id as exam_id,\n  c.id as \"chapter_id?\",\n  c.chapter_number as \"chapter_number?\"\nFROM pages p\n  LEFT JOIN chapters c ON p.chapter_id = c.id\nWHERE p.id = $1;\n",
+    "describe": {
+      "columns": [
+        {
+          "ordinal": 0,
+          "name": "page_id",
+          "type_info": "Uuid"
+        },
+        {
+          "ordinal": 1,
+          "name": "order_number",
+          "type_info": "Int4"
+        },
+        {
+          "ordinal": 2,
+          "name": "course_id",
+          "type_info": "Uuid"
+        },
+        {
+          "ordinal": 3,
+          "name": "exam_id",
+          "type_info": "Uuid"
+        },
+        {
+          "ordinal": 4,
+          "name": "chapter_id?",
+          "type_info": "Uuid"
+        },
+        {
+          "ordinal": 5,
+          "name": "chapter_number?",
+          "type_info": "Int4"
+        }
+      ],
+      "parameters": {
+        "Left": ["Uuid"]
+      },
+      "nullable": [false, false, true, true, false, false]
+    }
+  },
+  "db64bea6f7dc10dd47f4c41c5efa78c95cf5b6d97fcfcefda66847c20861ac56": {
+    "query": "\nINSERT INTO pages (\n    course_id,\n    content,\n    url_path,\n    title,\n    order_number\n  )\nVALUES ($1, $2, $3, $4, $5)\nRETURNING id\n",
+    "describe": {
+      "columns": [
+        {
+          "ordinal": 0,
+          "name": "id",
+          "type_info": "Uuid"
+        }
+      ],
+      "parameters": {
+        "Left": ["Uuid", "Jsonb", "Varchar", "Varchar", "Int4"]
+      },
+      "nullable": [false]
+    }
+  },
+  "dc6a94949ce20d11fa55e247dc706fdc88018bf1ba528487fcd0ef02f5c40ca7": {
+    "query": "\nUPDATE email_templates\nSET deleted_at = now()\nWHERE id = $1\nRETURNING *\n  ",
+    "describe": {
+      "columns": [
+        {
+          "ordinal": 0,
+          "name": "id",
+          "type_info": "Uuid"
+        },
+        {
+          "ordinal": 1,
+          "name": "created_at",
+          "type_info": "Timestamptz"
+        },
+        {
+          "ordinal": 2,
+          "name": "updated_at",
+          "type_info": "Timestamptz"
+        },
+        {
+          "ordinal": 3,
+          "name": "deleted_at",
+          "type_info": "Timestamptz"
+        },
+        {
+          "ordinal": 4,
+          "name": "content",
+          "type_info": "Jsonb"
+        },
+        {
+          "ordinal": 5,
+          "name": "name",
+          "type_info": "Varchar"
+        },
+        {
+          "ordinal": 6,
+          "name": "subject",
+          "type_info": "Varchar"
+        },
+        {
+          "ordinal": 7,
+          "name": "exercise_completions_threshold",
+          "type_info": "Int4"
+        },
+        {
+          "ordinal": 8,
+          "name": "points_threshold",
+          "type_info": "Int4"
+        },
+        {
+          "ordinal": 9,
+          "name": "course_instance_id",
+          "type_info": "Uuid"
+        }
+      ],
+      "parameters": {
+        "Left": ["Uuid"]
+      },
+      "nullable": [false, false, false, true, true, false, true, true, true, false]
+    }
+  },
+  "dd70ef843075de799d00db0f1a924c2d6c0e92179ee25e5cdb31f0ef2b26d0f6": {
+    "query": "\nUPDATE exercise_task_gradings\nSET grading_progress = $2,\n  unscaled_score_given = $3,\n  unscaled_score_maximum = $4,\n  feedback_text = $5,\n  feedback_json = $6,\n  grading_completed_at = $7,\n  score_given = $8\nWHERE id = $1\nRETURNING id,\n  created_at,\n  updated_at,\n  exercise_task_submission_id,\n  course_id,\n  exam_id,\n  exercise_id,\n  exercise_task_id,\n  grading_priority,\n  score_given,\n  grading_progress as \"grading_progress: _\",\n  user_points_update_strategy as \"user_points_update_strategy: _\",\n  unscaled_score_given,\n  unscaled_score_maximum,\n  grading_started_at,\n  grading_completed_at,\n  feedback_json,\n  feedback_text,\n  deleted_at\n",
+    "describe": {
+      "columns": [
+        {
+          "ordinal": 0,
+          "name": "id",
+          "type_info": "Uuid"
+        },
+        {
+          "ordinal": 1,
+          "name": "created_at",
+          "type_info": "Timestamptz"
+        },
+        {
+          "ordinal": 2,
+          "name": "updated_at",
+          "type_info": "Timestamptz"
+        },
+        {
+          "ordinal": 3,
+          "name": "exercise_task_submission_id",
+          "type_info": "Uuid"
+        },
+        {
+          "ordinal": 4,
+          "name": "course_id",
+          "type_info": "Uuid"
+        },
+        {
+          "ordinal": 5,
+          "name": "exam_id",
+          "type_info": "Uuid"
+        },
+        {
+          "ordinal": 6,
+          "name": "exercise_id",
+          "type_info": "Uuid"
+        },
+        {
+          "ordinal": 7,
+          "name": "exercise_task_id",
+          "type_info": "Uuid"
+        },
+        {
+          "ordinal": 8,
+          "name": "grading_priority",
+          "type_info": "Int4"
+        },
+        {
+          "ordinal": 9,
+          "name": "score_given",
+          "type_info": "Float4"
+        },
+        {
+          "ordinal": 10,
+          "name": "grading_progress: _",
+          "type_info": {
+            "Custom": {
+              "name": "grading_progress",
+              "kind": {
+                "Enum": ["fully-graded", "pending", "pending-manual", "failed", "not-ready"]
+              }
+            }
+          }
+        },
+        {
+          "ordinal": 11,
+          "name": "user_points_update_strategy: _",
+          "type_info": {
+            "Custom": {
+              "name": "user_points_update_strategy",
+              "kind": {
+                "Enum": [
+                  "can-add-points-but-cannot-remove-points",
+                  "can-add-points-and-can-remove-points"
+                ]
+              }
+            }
+          }
+        },
+        {
+          "ordinal": 12,
+          "name": "unscaled_score_given",
+          "type_info": "Float4"
+        },
+        {
+          "ordinal": 13,
+          "name": "unscaled_score_maximum",
+          "type_info": "Int4"
+        },
+        {
+          "ordinal": 14,
+          "name": "grading_started_at",
+          "type_info": "Timestamptz"
+        },
+        {
+          "ordinal": 15,
+          "name": "grading_completed_at",
+          "type_info": "Timestamptz"
+        },
+        {
+          "ordinal": 16,
+          "name": "feedback_json",
+          "type_info": "Jsonb"
+        },
+        {
+          "ordinal": 17,
+          "name": "feedback_text",
+          "type_info": "Text"
+        },
         {
           "ordinal": 18,
           "name": "deleted_at",
@@ -7550,2544 +9196,8 @@
       ]
     }
   },
-  "ad44e66896540a92d76d8b584ae7142955baf3641d83702179e92fe60f8e3836": {
-    "query": "\nINSERT INTO course_instances (\n    id,\n    course_id,\n    name,\n    description,\n    teacher_in_charge_name,\n    teacher_in_charge_email,\n    support_email\n  )\nVALUES ($1, $2, $3, $4, $5, $6, $7)\nRETURNING id,\n  created_at,\n  updated_at,\n  deleted_at,\n  course_id,\n  starts_at,\n  ends_at,\n  name,\n  description,\n  teacher_in_charge_name,\n  teacher_in_charge_email,\n  support_email\n",
-    "describe": {
-      "columns": [
-        {
-          "ordinal": 0,
-          "name": "id",
-          "type_info": "Uuid"
-        },
-        {
-          "ordinal": 1,
-          "name": "created_at",
-          "type_info": "Timestamptz"
-        },
-        {
-          "ordinal": 2,
-          "name": "updated_at",
-          "type_info": "Timestamptz"
-        },
-        {
-          "ordinal": 3,
-          "name": "deleted_at",
-          "type_info": "Timestamptz"
-        },
-        {
-          "ordinal": 4,
-          "name": "course_id",
-          "type_info": "Uuid"
-        },
-        {
-          "ordinal": 5,
-          "name": "starts_at",
-          "type_info": "Timestamptz"
-        },
-        {
-          "ordinal": 6,
-          "name": "ends_at",
-          "type_info": "Timestamptz"
-        },
-        {
-          "ordinal": 7,
-          "name": "name",
-          "type_info": "Varchar"
-        },
-        {
-          "ordinal": 8,
-          "name": "description",
-          "type_info": "Varchar"
-        },
-        {
-          "ordinal": 9,
-          "name": "teacher_in_charge_name",
-          "type_info": "Varchar"
-        },
-        {
-          "ordinal": 10,
-          "name": "teacher_in_charge_email",
-          "type_info": "Varchar"
-        },
-        {
-          "ordinal": 11,
-          "name": "support_email",
-          "type_info": "Varchar"
-        }
-      ],
-      "parameters": {
-        "Left": ["Uuid", "Uuid", "Varchar", "Varchar", "Varchar", "Varchar", "Varchar"]
-      },
-      "nullable": [false, false, false, true, false, true, true, true, true, false, false, true]
-    }
-  },
-  "af86245330f55f4771e41e635d60ba19a00c9170f775429caa4af0c9c4372ffe": {
-    "query": "\nSELECT\n    COUNT(DISTINCT id) as count\nFROM courses\nWHERE organization_id = $1\n    AND deleted_at IS NULL;\n        ",
-    "describe": {
-      "columns": [
-=======
->>>>>>> b996d299
-        {
-          "ordinal": 18,
-          "name": "deleted_at",
-          "type_info": "Timestamptz"
-        }
-      ],
-      "parameters": {
-        "Left": ["Uuid"]
-      },
-      "nullable": [
-        false,
-        false,
-        false,
-        false,
-        true,
-        true,
-        false,
-        false,
-        false,
-        true,
-        false,
-        false,
-        true,
-        true,
-        true,
-        true,
-        true,
-        true,
-        true
-      ]
-    }
-  },
-  "b1df8260d01f98fc33b24144e0f6414c49242ff5de2f130c2a7649201decbc0b": {
-    "query": "\nSELECT pages.id,\n  pages.created_at,\n  pages.updated_at,\n  pages.course_id,\n  pages.exam_id,\n  pages.chapter_id,\n  pages.url_path,\n  pages.title,\n  pages.deleted_at,\n  pages.content,\n  pages.order_number,\n  pages.copied_from\nFROM pages\nWHERE pages.course_id = $1\n  AND url_path = $2\n  AND pages.deleted_at IS NULL;\n        ",
-    "describe": {
-      "columns": [
-        {
-          "ordinal": 0,
-          "name": "id",
-          "type_info": "Uuid"
-        },
-        {
-          "ordinal": 1,
-          "name": "created_at",
-          "type_info": "Timestamptz"
-        },
-        {
-          "ordinal": 2,
-          "name": "updated_at",
-          "type_info": "Timestamptz"
-        },
-        {
-          "ordinal": 3,
-          "name": "course_id",
-          "type_info": "Uuid"
-        },
-        {
-          "ordinal": 4,
-          "name": "exam_id",
-          "type_info": "Uuid"
-        },
-        {
-          "ordinal": 5,
-          "name": "chapter_id",
-          "type_info": "Uuid"
-        },
-        {
-          "ordinal": 6,
-          "name": "url_path",
-          "type_info": "Varchar"
-        },
-        {
-          "ordinal": 7,
-          "name": "title",
-          "type_info": "Varchar"
-        },
-        {
-          "ordinal": 8,
-          "name": "deleted_at",
-          "type_info": "Timestamptz"
-        },
-        {
-          "ordinal": 9,
-          "name": "content",
-          "type_info": "Jsonb"
-        },
-        {
-          "ordinal": 10,
-          "name": "order_number",
-          "type_info": "Int4"
-        },
-        {
-          "ordinal": 11,
-          "name": "copied_from",
-          "type_info": "Uuid"
-        }
-      ],
-      "parameters": {
-        "Left": ["Uuid", "Text"]
-      },
-      "nullable": [false, false, false, true, true, true, false, false, true, false, false, true]
-    }
-  },
-  "b28ca6a2fc385642149d527deb0919464711ab57e4120078d6153ccbc08114d4": {
-    "query": "\nUPDATE chapters\nSET name = $1,\n  chapter_number = $2\nWHERE id = $3\nRETURNING *;\n    ",
-    "describe": {
-      "columns": [
-        {
-          "ordinal": 0,
-          "name": "id",
-          "type_info": "Uuid"
-        },
-        {
-          "ordinal": 1,
-          "name": "name",
-          "type_info": "Varchar"
-        },
-        {
-          "ordinal": 2,
-          "name": "course_id",
-          "type_info": "Uuid"
-        },
-        {
-          "ordinal": 3,
-          "name": "chapter_number",
-          "type_info": "Int4"
-        },
-        {
-          "ordinal": 4,
-          "name": "created_at",
-          "type_info": "Timestamptz"
-        },
-        {
-          "ordinal": 5,
-          "name": "updated_at",
-          "type_info": "Timestamptz"
-        },
-        {
-          "ordinal": 6,
-          "name": "deleted_at",
-          "type_info": "Timestamptz"
-        },
-        {
-          "ordinal": 7,
-          "name": "front_page_id",
-          "type_info": "Uuid"
-        },
-        {
-          "ordinal": 8,
-          "name": "opens_at",
-          "type_info": "Timestamptz"
-        },
-        {
-          "ordinal": 9,
-          "name": "chapter_image_path",
-          "type_info": "Varchar"
-        },
-        {
-          "ordinal": 10,
-          "name": "copied_from",
-          "type_info": "Uuid"
-        }
-      ],
-      "parameters": {
-        "Left": ["Varchar", "Int4", "Uuid"]
-      },
-      "nullable": [false, false, false, false, false, false, true, true, true, true, true]
-    }
-  },
-  "b39dda257f5f1f2db1905fdb6616a93c5d587d89c51ca1c1ca67152d7677de65": {
-    "query": "\nUPDATE playground_examples\nSET deleted_at = now()\nWHERE id = $1\nRETURNING *;\n  ",
-    "describe": {
-      "columns": [
-        {
-          "ordinal": 0,
-          "name": "id",
-          "type_info": "Uuid"
-        },
-        {
-          "ordinal": 1,
-          "name": "created_at",
-          "type_info": "Timestamptz"
-        },
-        {
-          "ordinal": 2,
-          "name": "updated_at",
-          "type_info": "Timestamptz"
-        },
-        {
-          "ordinal": 3,
-          "name": "deleted_at",
-          "type_info": "Timestamptz"
-        },
-        {
-          "ordinal": 4,
-          "name": "name",
-          "type_info": "Varchar"
-        },
-        {
-          "ordinal": 5,
-          "name": "url",
-          "type_info": "Varchar"
-        },
-        {
-          "ordinal": 6,
-          "name": "width",
-          "type_info": "Int4"
-        },
-        {
-          "ordinal": 7,
-          "name": "data",
-          "type_info": "Jsonb"
-        }
-      ],
-      "parameters": {
-        "Left": ["Uuid"]
-      },
-      "nullable": [false, false, false, true, false, false, false, false]
-    }
-  },
-  "b41487fa1202843faad2ed61acd3c377c6ee5fd68b0d81abfd4dc70a0ddc601f": {
-    "query": "\nSELECT chapters.name as \"chapter_name?\",\n  chapters.chapter_number as \"chapter_number?\",\n  courses.name as \"course_name?\",\n  courses.slug as \"course_slug?\",\n  chapters.front_page_id as \"chapter_front_page_id?\",\n  p2.url_path as \"chapter_front_page_url_path?\",\n  organizations.slug as organization_slug\nFROM pages\n  LEFT JOIN chapters on pages.chapter_id = chapters.id\n  LEFT JOIN courses on pages.course_id = courses.id\n  LEFT JOIN pages p2 ON chapters.front_page_id = p2.id\n  LEFT JOIN organizations on courses.organization_id = organizations.id\nWHERE pages.id = $1\n",
-    "describe": {
-      "columns": [
-        {
-          "ordinal": 0,
-          "name": "chapter_name?",
-          "type_info": "Varchar"
-        },
-        {
-          "ordinal": 1,
-          "name": "chapter_number?",
-          "type_info": "Int4"
-        },
-        {
-          "ordinal": 2,
-          "name": "course_name?",
-          "type_info": "Varchar"
-        },
-        {
-          "ordinal": 3,
-          "name": "course_slug?",
-          "type_info": "Varchar"
-        },
-        {
-          "ordinal": 4,
-          "name": "chapter_front_page_id?",
-          "type_info": "Uuid"
-        },
-        {
-          "ordinal": 5,
-          "name": "chapter_front_page_url_path?",
-          "type_info": "Varchar"
-        },
-        {
-          "ordinal": 6,
-          "name": "organization_slug",
-          "type_info": "Varchar"
-        }
-      ],
-      "parameters": {
-        "Left": ["Uuid"]
-      },
-      "nullable": [false, false, false, false, true, false, false]
-    }
-  },
-  "b4aa488f4f835c2b3900955ae54fd4bdff8818c3c2935c88aa89848bb276dea6": {
-    "query": "\nSELECT *\nFROM exercise_tasks et\nWHERE et.id = $1;\n    ",
-    "describe": {
-      "columns": [
-        {
-          "ordinal": 0,
-          "name": "id",
-          "type_info": "Uuid"
-        },
-        {
-          "ordinal": 1,
-          "name": "created_at",
-          "type_info": "Timestamptz"
-        },
-        {
-          "ordinal": 2,
-          "name": "updated_at",
-          "type_info": "Timestamptz"
-        },
-        {
-          "ordinal": 3,
-          "name": "exercise_type",
-          "type_info": "Varchar"
-        },
-        {
-          "ordinal": 4,
-          "name": "assignment",
-          "type_info": "Jsonb"
-        },
-        {
-          "ordinal": 5,
-          "name": "deleted_at",
-          "type_info": "Timestamptz"
-        },
-        {
-          "ordinal": 6,
-          "name": "private_spec",
-          "type_info": "Jsonb"
-        },
-        {
-          "ordinal": 7,
-          "name": "spec_file_id",
-          "type_info": "Uuid"
-        },
-        {
-          "ordinal": 8,
-          "name": "public_spec",
-          "type_info": "Jsonb"
-        },
-        {
-          "ordinal": 9,
-          "name": "model_solution_spec",
-          "type_info": "Jsonb"
-        },
-        {
-          "ordinal": 10,
-          "name": "copied_from",
-          "type_info": "Uuid"
-        },
-        {
-          "ordinal": 11,
-          "name": "exercise_slide_id",
-          "type_info": "Uuid"
-        }
-      ],
-      "parameters": {
-        "Left": ["Uuid"]
-      },
-      "nullable": [false, false, false, false, false, true, true, true, true, true, true, false]
-    }
-  },
-  "b4d12f09eb6fa6d8b9381f1f2c0bc7451683f3695eb0b4329ed8984adcb345c4": {
-    "query": "\nSELECT COUNT(ues.exercise_id) AS completed_exercises,\n  COALESCE(SUM(ues.score_given), 0) AS score_given\nFROM user_exercise_states AS ues\nWHERE ues.course_instance_id = $1\n  AND ues.user_id = $2\n  AND ues.deleted_at IS NULL;\n        ",
-    "describe": {
-      "columns": [
-        {
-          "ordinal": 0,
-          "name": "completed_exercises",
-          "type_info": "Int8"
-        },
-        {
-          "ordinal": 1,
-          "name": "score_given",
-          "type_info": "Float4"
-        }
-      ],
-      "parameters": {
-        "Left": ["Uuid", "Uuid"]
-      },
-      "nullable": [null, null]
-    }
-  },
-  "b52cac8cc5563abf837991f96ecda33e14de41999b3b6fbb78203634035162e1": {
-    "query": "\nSELECT fb.*,\n  pages.title as \"page_title\",\n  pages.url_path as \"page_url_path\"\nFROM (\n    SELECT feedback.id as \"id!\",\n      feedback.user_id,\n      feedback.course_id as \"course_id!\",\n      feedback.page_id,\n      feedback.feedback_given as \"feedback_given!\",\n      feedback.selected_text,\n      feedback.marked_as_read as \"marked_as_read!\",\n      feedback.created_at as \"created_at!\",\n      array_agg(block_feedback.block_id) filter (\n        where block_feedback.block_id IS NOT NULL\n      ) AS \"block_ids: Vec<Uuid>\",\n      array_agg(block_feedback.block_text) filter (\n        where block_feedback.block_id IS NOT NULL\n      ) AS \"block_texts: Vec<Option<String>>\",\n      array_agg(block_feedback.order_number) filter (\n        where block_feedback.block_id IS NOT NULL\n      ) AS \"block_order_numbers: Vec<Option<i32>>\"\n    FROM feedback\n      LEFT JOIN block_feedback ON block_feedback.feedback_id = feedback.id\n    WHERE course_id = $1\n      AND feedback.marked_as_read = $2\n      AND feedback.deleted_at IS NULL\n      AND block_feedback.deleted_at IS NULL\n    GROUP BY feedback.id,\n      feedback.user_id,\n      feedback.course_id,\n      feedback.feedback_given,\n      feedback.marked_as_read,\n      feedback.created_at\n    ORDER BY feedback.created_at DESC,\n      feedback.id\n    LIMIT $3 OFFSET $4\n  ) fb\n  JOIN pages on pages.id = fb.page_id\n",
-    "describe": {
-      "columns": [
-        {
-          "ordinal": 0,
-          "name": "id!",
-          "type_info": "Uuid"
-        },
-        {
-          "ordinal": 1,
-          "name": "user_id",
-          "type_info": "Uuid"
-        },
-        {
-          "ordinal": 2,
-          "name": "course_id!",
-          "type_info": "Uuid"
-        },
-        {
-          "ordinal": 3,
-          "name": "page_id",
-          "type_info": "Uuid"
-        },
-        {
-          "ordinal": 4,
-          "name": "feedback_given!",
-          "type_info": "Varchar"
-        },
-        {
-          "ordinal": 5,
-          "name": "selected_text",
-          "type_info": "Text"
-        },
-        {
-          "ordinal": 6,
-          "name": "marked_as_read!",
-          "type_info": "Bool"
-        },
-        {
-          "ordinal": 7,
-          "name": "created_at!",
-          "type_info": "Timestamptz"
-        },
-        {
-          "ordinal": 8,
-          "name": "block_ids: Vec<Uuid>",
-          "type_info": "UuidArray"
-        },
-        {
-          "ordinal": 9,
-          "name": "block_texts: Vec<Option<String>>",
-          "type_info": "VarcharArray"
-        },
-        {
-          "ordinal": 10,
-          "name": "block_order_numbers: Vec<Option<i32>>",
-          "type_info": "Int4Array"
-<<<<<<< HEAD
-=======
-        },
-        {
-          "ordinal": 11,
-          "name": "page_title",
-          "type_info": "Varchar"
-        },
-        {
-          "ordinal": 12,
-          "name": "page_url_path",
-          "type_info": "Varchar"
-        }
-      ],
-      "parameters": {
-        "Left": ["Uuid", "Bool", "Int8", "Int8"]
-      },
-      "nullable": [true, true, true, true, true, true, true, true, true, true, true, true, true]
-    }
-  },
-  "b5f1ec1669cfc199d6b65c0d841eba7c1bdf11241cba798728ef4bb290a4ba47": {
-    "query": "\nSELECT users.id AS \"id!\",\n  users.first_name,\n  users.last_name,\n  email AS \"email!\",\n  role AS \"role!: UserRole\"\nFROM users\n  JOIN roles ON users.id = roles.user_id\nWHERE is_global = TRUE\n",
-    "describe": {
-      "columns": [
-        {
-          "ordinal": 0,
-          "name": "id!",
-          "type_info": "Uuid"
-        },
-        {
-          "ordinal": 1,
-          "name": "first_name",
-          "type_info": "Varchar"
-        },
-        {
-          "ordinal": 2,
-          "name": "last_name",
-          "type_info": "Varchar"
-        },
-        {
-          "ordinal": 3,
-          "name": "email!",
-          "type_info": "Varchar"
-        },
-        {
-          "ordinal": 4,
-          "name": "role!: UserRole",
-          "type_info": {
-            "Custom": {
-              "name": "user_role",
-              "kind": {
-                "Enum": ["admin", "assistant", "teacher", "reviewer"]
-              }
-            }
-          }
-        }
-      ],
-      "parameters": {
-        "Left": []
-      },
-      "nullable": [true, true, true, true, true]
-    }
-  },
-  "b6def96f6973719237ce93811fd8a9215bf24529cab71d262f22f11d13ddf526": {
-    "query": "\nSELECT *\nFROM exercises\nWHERE chapter_id = $1\n  AND deleted_at IS NULL\n",
-    "describe": {
-      "columns": [
-        {
-          "ordinal": 0,
-          "name": "id",
-          "type_info": "Uuid"
-        },
-        {
-          "ordinal": 1,
-          "name": "created_at",
-          "type_info": "Timestamptz"
-        },
-        {
-          "ordinal": 2,
-          "name": "updated_at",
-          "type_info": "Timestamptz"
-        },
-        {
-          "ordinal": 3,
-          "name": "course_id",
-          "type_info": "Uuid"
-        },
-        {
-          "ordinal": 4,
-          "name": "deleted_at",
-          "type_info": "Timestamptz"
-        },
-        {
-          "ordinal": 5,
-          "name": "name",
-          "type_info": "Varchar"
-        },
-        {
-          "ordinal": 6,
-          "name": "deadline",
-          "type_info": "Timestamptz"
-        },
-        {
-          "ordinal": 7,
-          "name": "page_id",
-          "type_info": "Uuid"
-        },
-        {
-          "ordinal": 8,
-          "name": "score_maximum",
-          "type_info": "Int4"
-        },
-        {
-          "ordinal": 9,
-          "name": "order_number",
-          "type_info": "Int4"
-        },
-        {
-          "ordinal": 10,
-          "name": "chapter_id",
-          "type_info": "Uuid"
-        },
-        {
-          "ordinal": 11,
-          "name": "copied_from",
-          "type_info": "Uuid"
-        },
-        {
-          "ordinal": 12,
-          "name": "exam_id",
-          "type_info": "Uuid"
-        }
-      ],
-      "parameters": {
-        "Left": ["Uuid"]
-      },
-      "nullable": [
-        false,
-        false,
-        false,
-        true,
-        true,
-        false,
-        true,
-        false,
-        false,
-        false,
-        true,
-        true,
-        true
-      ]
-    }
-  },
-  "b762efb77876e893abf712da8e1568b7406c5efd2cbe92e54520b6c93558794b": {
-    "query": "\nSELECT course_id\nfrom exercise_task_gradings\nwhere id = $1\n        ",
-    "describe": {
-      "columns": [
-        {
-          "ordinal": 0,
-          "name": "course_id",
-          "type_info": "Uuid"
-        }
-      ],
-      "parameters": {
-        "Left": ["Uuid"]
-      },
-      "nullable": [true]
-    }
-  },
-  "b8e857be843bcfdd3dd825fb9ffc132a16ce895090a283393d0e23c68d471c11": {
-    "query": "\nSELECT id,\n  slug,\n  created_at,\n  updated_at,\n  name,\n  description,\n  organization_id,\n  deleted_at,\n  language_code,\n  copied_from,\n  content_search_language::text,\n  course_language_group_id\nFROM courses\n  JOIN course_exams ON courses.id = course_exams.course_id\nWHERE course_exams.exam_id = $1\n",
-    "describe": {
-      "columns": [
-        {
-          "ordinal": 0,
-          "name": "id",
-          "type_info": "Uuid"
-        },
-        {
-          "ordinal": 1,
-          "name": "slug",
-          "type_info": "Varchar"
-        },
-        {
-          "ordinal": 2,
-          "name": "created_at",
-          "type_info": "Timestamptz"
-        },
-        {
-          "ordinal": 3,
-          "name": "updated_at",
-          "type_info": "Timestamptz"
-        },
-        {
-          "ordinal": 4,
-          "name": "name",
-          "type_info": "Varchar"
-        },
-        {
-          "ordinal": 5,
-          "name": "description",
-          "type_info": "Text"
-        },
-        {
-          "ordinal": 6,
-          "name": "organization_id",
-          "type_info": "Uuid"
-        },
-        {
-          "ordinal": 7,
-          "name": "deleted_at",
-          "type_info": "Timestamptz"
-        },
-        {
-          "ordinal": 8,
-          "name": "language_code",
-          "type_info": "Varchar"
-        },
-        {
-          "ordinal": 9,
-          "name": "copied_from",
-          "type_info": "Uuid"
-        },
-        {
-          "ordinal": 10,
-          "name": "content_search_language",
-          "type_info": "Text"
->>>>>>> b996d299
-        },
-        {
-          "ordinal": 11,
-          "name": "page_title",
-          "type_info": "Varchar"
-        },
-        {
-          "ordinal": 12,
-          "name": "page_url_path",
-          "type_info": "Varchar"
-        }
-      ],
-      "parameters": {
-        "Left": ["Uuid", "Bool", "Int8", "Int8"]
-      },
-      "nullable": [true, true, true, true, true, true, true, true, true, true, true, true, true]
-    }
-  },
-<<<<<<< HEAD
-  "b5f1ec1669cfc199d6b65c0d841eba7c1bdf11241cba798728ef4bb290a4ba47": {
-    "query": "\nSELECT users.id AS \"id!\",\n  users.first_name,\n  users.last_name,\n  email AS \"email!\",\n  role AS \"role!: UserRole\"\nFROM users\n  JOIN roles ON users.id = roles.user_id\nWHERE is_global = TRUE\n",
-    "describe": {
-      "columns": [
-        {
-          "ordinal": 0,
-          "name": "id!",
-          "type_info": "Uuid"
-        },
-        {
-          "ordinal": 1,
-          "name": "first_name",
-          "type_info": "Varchar"
-        },
-        {
-          "ordinal": 2,
-          "name": "last_name",
-          "type_info": "Varchar"
-        },
-        {
-          "ordinal": 3,
-          "name": "email!",
-          "type_info": "Varchar"
-        },
-        {
-          "ordinal": 4,
-          "name": "role!: UserRole",
-          "type_info": {
-            "Custom": {
-              "name": "user_role",
-              "kind": {
-                "Enum": ["admin", "assistant", "teacher", "reviewer"]
-              }
-            }
-          }
-        }
-      ],
-      "parameters": {
-        "Left": []
-      },
-      "nullable": [true, true, true, true, true]
-    }
-  },
-  "b6def96f6973719237ce93811fd8a9215bf24529cab71d262f22f11d13ddf526": {
-    "query": "\nSELECT *\nFROM exercises\nWHERE chapter_id = $1\n  AND deleted_at IS NULL\n",
-=======
-  "bb42fcccdd54977c0bfd6109c6ddf2218d274e79d925468036e219e6a10f3a57": {
-    "query": "\nSELECT i.id,\n  i.created_at,\n  i.updated_at,\n  i.deleted_at,\n  i.course_id,\n  i.starts_at,\n  i.ends_at,\n  i.name,\n  i.description,\n  i.variant_status AS \"variant_status: VariantStatus\",\n  i.teacher_in_charge_name,\n  i.teacher_in_charge_email,\n  i.support_email\nFROM user_course_settings ucs\n  JOIN course_instances i ON (ucs.current_course_instance_id = i.id)\nWHERE ucs.user_id = $1\n  AND ucs.current_course_id = $2\n  AND ucs.deleted_at IS NULL;\n    ",
->>>>>>> b996d299
-    "describe": {
-      "columns": [
-        {
-          "ordinal": 0,
-          "name": "id",
-          "type_info": "Uuid"
-        },
-        {
-          "ordinal": 1,
-          "name": "created_at",
-          "type_info": "Timestamptz"
-        },
-        {
-          "ordinal": 2,
-          "name": "updated_at",
-          "type_info": "Timestamptz"
-        },
-        {
-          "ordinal": 3,
-          "name": "course_id",
-          "type_info": "Uuid"
-        },
-        {
-          "ordinal": 4,
-          "name": "deleted_at",
-          "type_info": "Timestamptz"
-        },
-        {
-          "ordinal": 5,
-          "name": "name",
-          "type_info": "Varchar"
-        },
-        {
-          "ordinal": 6,
-          "name": "deadline",
-          "type_info": "Timestamptz"
-        },
-        {
-          "ordinal": 7,
-          "name": "page_id",
-          "type_info": "Uuid"
-        },
-        {
-          "ordinal": 8,
-          "name": "score_maximum",
-          "type_info": "Int4"
-        },
-        {
-          "ordinal": 9,
-          "name": "order_number",
-          "type_info": "Int4"
-        },
-        {
-          "ordinal": 10,
-          "name": "chapter_id",
-          "type_info": "Uuid"
-        },
-        {
-          "ordinal": 11,
-          "name": "copied_from",
-          "type_info": "Uuid"
-        },
-        {
-          "ordinal": 12,
-          "name": "exam_id",
-          "type_info": "Uuid"
-        }
-      ],
-      "parameters": {
-        "Left": ["Uuid"]
-      },
-      "nullable": [
-        false,
-        false,
-        false,
-        true,
-        true,
-        false,
-        true,
-        false,
-        false,
-        false,
-        true,
-        true,
-        true
-      ]
-    }
-  },
-  "b9159ddd17dc391f0bd7b726633dff02d1530aa2b0b270b4947d749442850451": {
-    "query": "UPDATE chapters SET front_page_id = $1 WHERE id = $2",
-    "describe": {
-      "columns": [],
-      "parameters": {
-        "Left": ["Uuid", "Uuid"]
-      },
-      "nullable": []
-    }
-  },
-  "baa46f4f27573da28222fb2089dba70a58eeec0dfa339fff4d0105768acfd1e8": {
-    "query": "SELECT course_id, exam_id FROM submissions WHERE id = $1",
-    "describe": {
-      "columns": [
-        {
-          "ordinal": 0,
-          "name": "course_id",
-          "type_info": "Uuid"
-        },
-        {
-          "ordinal": 1,
-          "name": "exam_id",
-          "type_info": "Uuid"
-        }
-      ],
-      "parameters": {
-        "Left": ["Uuid"]
-      },
-      "nullable": [true, true]
-    }
-  },
-  "bbbcc64b65c0d85fb03ea621ddf0f38e043229bc9dddb560047aaeeb72301d4d": {
-    "query": "\nUPDATE pages\nSET content = $1\nWHERE id = $2\nRETURNING id,\n  created_at,\n  updated_at,\n  course_id,\n  exam_id,\n  chapter_id,\n  url_path,\n  title,\n  deleted_at,\n  content,\n  order_number,\n  copied_from;\n        ",
-    "describe": {
-      "columns": [
-        {
-          "ordinal": 0,
-          "name": "id",
-          "type_info": "Uuid"
-        },
-        {
-          "ordinal": 1,
-          "name": "created_at",
-          "type_info": "Timestamptz"
-        },
-        {
-          "ordinal": 2,
-          "name": "updated_at",
-          "type_info": "Timestamptz"
-        },
-        {
-          "ordinal": 3,
-          "name": "course_id",
-          "type_info": "Uuid"
-        },
-        {
-          "ordinal": 4,
-          "name": "exam_id",
-          "type_info": "Uuid"
-        },
-        {
-          "ordinal": 5,
-          "name": "chapter_id",
-          "type_info": "Uuid"
-        },
-        {
-          "ordinal": 6,
-          "name": "url_path",
-          "type_info": "Varchar"
-        },
-        {
-          "ordinal": 7,
-          "name": "title",
-          "type_info": "Varchar"
-        },
-        {
-          "ordinal": 8,
-          "name": "deleted_at",
-          "type_info": "Timestamptz"
-        },
-        {
-          "ordinal": 9,
-          "name": "content",
-          "type_info": "Jsonb"
-        },
-        {
-          "ordinal": 10,
-          "name": "order_number",
-          "type_info": "Int4"
-        },
-        {
-          "ordinal": 11,
-          "name": "copied_from",
-          "type_info": "Uuid"
-        }
-      ],
-      "parameters": {
-        "Left": ["Jsonb", "Uuid"]
-      },
-      "nullable": [false, false, false, true, true, true, false, false, true, false, false, true]
-    }
-  },
-  "bc4390dec143c0bbc96fdebad02b5673dc9037d1115322b71620583fd9f1b82b": {
-    "query": "\nINSERT INTO pages(\n    course_id,\n    exam_id,\n    content,\n    url_path,\n    title,\n    order_number,\n    chapter_id,\n    content_search_language\n  )\nVALUES($1, $2, $3, $4, $5, $6, $7, $8::regconfig)\nRETURNING id,\n  created_at,\n  updated_at,\n  course_id,\n  exam_id,\n  chapter_id,\n  url_path,\n  title,\n  deleted_at,\n  content,\n  order_number,\n  copied_from\n          ",
-    "describe": {
-      "columns": [
-        {
-          "ordinal": 0,
-          "name": "id",
-          "type_info": "Uuid"
-        },
-        {
-          "ordinal": 1,
-          "name": "created_at",
-          "type_info": "Timestamptz"
-        },
-        {
-          "ordinal": 2,
-          "name": "updated_at",
-          "type_info": "Timestamptz"
-        },
-        {
-          "ordinal": 3,
-          "name": "course_id",
-          "type_info": "Uuid"
-        },
-        {
-          "ordinal": 4,
-          "name": "exam_id",
-          "type_info": "Uuid"
-        },
-        {
-          "ordinal": 5,
-          "name": "chapter_id",
-          "type_info": "Uuid"
-        },
-        {
-          "ordinal": 6,
-          "name": "url_path",
-          "type_info": "Varchar"
-        },
-        {
-          "ordinal": 7,
-          "name": "title",
-          "type_info": "Varchar"
-        },
-        {
-          "ordinal": 8,
-          "name": "deleted_at",
-          "type_info": "Timestamptz"
-        },
-        {
-          "ordinal": 9,
-          "name": "content",
-          "type_info": "Jsonb"
-        },
-        {
-          "ordinal": 10,
-          "name": "order_number",
-          "type_info": "Int4"
-        },
-        {
-          "ordinal": 11,
-          "name": "copied_from",
-          "type_info": "Uuid"
-        }
-      ],
-      "parameters": {
-        "Left": [
-          "Uuid",
-          "Uuid",
-          "Jsonb",
-          "Varchar",
-          "Varchar",
-          "Int4",
-          "Uuid",
-          {
-            "Custom": {
-              "name": "regconfig",
-              "kind": "Simple"
-            }
-          }
-        ]
-      },
-      "nullable": [false, false, false, true, true, true, false, false, true, false, false, true]
-    }
-  },
-  "bc6724f3491c0d8adfd9edb573cac3ab55c26859d41488c30b71c019a2de103a": {
-    "query": "\n    INSERT INTO user_exercise_states (user_id, exercise_id, course_instance_id, exam_id)\n    VALUES ($1, $2, $3, $4)\n    RETURNING user_id,\n      exercise_id,\n      course_instance_id,\n      exam_id,\n      created_at,\n      updated_at,\n      deleted_at,\n      score_given,\n      grading_progress as \"grading_progress: _\",\n      activity_progress as \"activity_progress: _\",\n      selected_exercise_slide_id;\n      ",
-    "describe": {
-      "columns": [
-        {
-          "ordinal": 0,
-          "name": "user_id",
-          "type_info": "Uuid"
-        },
-        {
-          "ordinal": 1,
-          "name": "exercise_id",
-          "type_info": "Uuid"
-        },
-        {
-          "ordinal": 2,
-          "name": "course_instance_id",
-          "type_info": "Uuid"
-        },
-        {
-          "ordinal": 3,
-          "name": "exam_id",
-          "type_info": "Uuid"
-        },
-        {
-          "ordinal": 4,
-          "name": "created_at",
-          "type_info": "Timestamptz"
-        },
-        {
-          "ordinal": 5,
-          "name": "updated_at",
-          "type_info": "Timestamptz"
-        },
-        {
-          "ordinal": 6,
-          "name": "deleted_at",
-          "type_info": "Timestamptz"
-        },
-        {
-          "ordinal": 7,
-          "name": "score_given",
-          "type_info": "Float4"
-        },
-        {
-          "ordinal": 8,
-          "name": "grading_progress: _",
-          "type_info": {
-            "Custom": {
-              "name": "grading_progress",
-              "kind": {
-                "Enum": ["fully-graded", "pending", "pending-manual", "failed", "not-ready"]
-              }
-            }
-          }
-        },
-        {
-          "ordinal": 9,
-          "name": "activity_progress: _",
-          "type_info": {
-            "Custom": {
-              "name": "activity_progress",
-              "kind": {
-                "Enum": ["initialized", "started", "in-progress", "submitted", "completed"]
-              }
-            }
-          }
-        },
-        {
-          "ordinal": 10,
-          "name": "selected_exercise_slide_id",
-          "type_info": "Uuid"
-        }
-      ],
-      "parameters": {
-        "Left": ["Uuid", "Uuid", "Uuid", "Uuid"]
-      },
-      "nullable": [false, false, true, true, false, false, true, true, false, false, true]
-    }
-  },
-  "bd0d6dbc44d2430327d775796d4ab1ec8a2c6eb29d27592fe5cffbfd9dc98213": {
-    "query": "\nSELECT course_id,\n  exam_id\nfrom exercise_task_gradings\nwhere id = $1\n",
-    "describe": {
-      "columns": [
-        {
-          "ordinal": 0,
-          "name": "course_id",
-          "type_info": "Uuid"
-        },
-        {
-          "ordinal": 1,
-          "name": "exam_id",
-          "type_info": "Uuid"
-        }
-      ],
-      "parameters": {
-        "Left": ["Uuid"]
-      },
-      "nullable": [true, true]
-    }
-  },
-  "bf72e4f9ddb0fde913ffd9dbc6031cf822382d1bad16b900e6fbb347b3d329a6": {
-    "query": "\nINSERT INTO glossary (term, definition, course_id)\nSELECT $1, $2, $3\nRETURNING id\n",
-    "describe": {
-      "columns": [
-        {
-          "ordinal": 0,
-          "name": "id",
-          "type_info": "Uuid"
-        }
-      ],
-      "parameters": {
-        "Left": ["Varchar", "Text", "Uuid"]
-      },
-      "nullable": [false]
-    }
-  },
-  "bfa02fde6602f70bb732851aaa2e194cdff03a3562341959cc4b2791bc5176fb": {
-    "query": "\nSELECT *\nFROM exercises\nWHERE exam_id = $1\n  AND deleted_at IS NULL\n",
-    "describe": {
-      "columns": [
-        {
-          "ordinal": 0,
-          "name": "id",
-          "type_info": "Uuid"
-        },
-        {
-          "ordinal": 1,
-          "name": "created_at",
-          "type_info": "Timestamptz"
-        },
-        {
-          "ordinal": 2,
-          "name": "updated_at",
-          "type_info": "Timestamptz"
-        },
-        {
-          "ordinal": 3,
-          "name": "course_id",
-          "type_info": "Uuid"
-        },
-        {
-          "ordinal": 4,
-          "name": "deleted_at",
-          "type_info": "Timestamptz"
-        },
-        {
-          "ordinal": 5,
-          "name": "name",
-          "type_info": "Varchar"
-        },
-        {
-          "ordinal": 6,
-          "name": "deadline",
-          "type_info": "Timestamptz"
-        },
-        {
-          "ordinal": 7,
-          "name": "page_id",
-          "type_info": "Uuid"
-        },
-        {
-          "ordinal": 8,
-          "name": "score_maximum",
-          "type_info": "Int4"
-        },
-        {
-          "ordinal": 9,
-          "name": "order_number",
-          "type_info": "Int4"
-        },
-        {
-          "ordinal": 10,
-          "name": "chapter_id",
-          "type_info": "Uuid"
-        },
-        {
-          "ordinal": 11,
-          "name": "copied_from",
-          "type_info": "Uuid"
-        },
-        {
-          "ordinal": 12,
-          "name": "exam_id",
-          "type_info": "Uuid"
-        }
-      ],
-      "parameters": {
-        "Left": ["Uuid"]
-      },
-      "nullable": [
-        false,
-        false,
-        false,
-        true,
-        true,
-        false,
-        true,
-        false,
-        false,
-        false,
-        true,
-        true,
-        true
-      ]
-    }
-  },
-  "bfdcfbd1636ce760cf858f149046a313f37b8b70b9349a7fd6fbcb32aeeb3ed9": {
-    "query": "\nSELECT p.url_path as url_path,\n  p.title as title,\n  c.chapter_number as chapter_number,\n  c.id as chapter_id,\n  c.opens_at as chapter_opens_at,\n  c.front_page_id as chapter_front_page_id\nFROM pages p\n  LEFT JOIN chapters c ON p.chapter_id = c.id\nWHERE p.order_number = (\n    SELECT MIN(pa.order_number)\n    FROM pages pa\n    WHERE pa.order_number > $1\n      AND pa.deleted_at IS NULL\n  )\n  AND p.course_id = $2\n  AND c.chapter_number = $3\n  AND p.deleted_at IS NULL;\n        ",
-    "describe": {
-      "columns": [
-        {
-          "ordinal": 0,
-          "name": "url_path",
-          "type_info": "Varchar"
-        },
-        {
-          "ordinal": 1,
-          "name": "title",
-          "type_info": "Varchar"
-        },
-        {
-          "ordinal": 2,
-          "name": "chapter_number",
-          "type_info": "Int4"
-        },
-        {
-          "ordinal": 3,
-          "name": "chapter_id",
-          "type_info": "Uuid"
-        },
-        {
-          "ordinal": 4,
-          "name": "chapter_opens_at",
-          "type_info": "Timestamptz"
-        },
-        {
-          "ordinal": 5,
-          "name": "chapter_front_page_id",
-          "type_info": "Uuid"
-        }
-      ],
-      "parameters": {
-        "Left": ["Int4", "Uuid", "Int4"]
-      },
-      "nullable": [false, false, false, false, true, true]
-    }
-  },
-  "c00028f92949b3e8d712a87d620c60b033e48b43583ed796d2e73d219df2931b": {
-    "query": "\nSELECT COUNT(*) filter (\n  where proposed_page_edits.pending = true\n) AS pending,\nCOUNT(*) filter (\n  where proposed_page_edits.pending = false\n) AS handled\nFROM proposed_page_edits\nWHERE proposed_page_edits.course_id = $1\nAND proposed_page_edits.deleted_at IS NULL\n",
-    "describe": {
-      "columns": [
-        {
-          "ordinal": 0,
-          "name": "pending",
-          "type_info": "Int8"
-        },
-        {
-          "ordinal": 1,
-          "name": "handled",
-          "type_info": "Int8"
-        }
-      ],
-      "parameters": {
-        "Left": ["Uuid"]
-      },
-      "nullable": [null, null]
-    }
-  },
-  "c0e77b688094cd88143669d7562d1412e2cb9c49374c1a95c75419f3ff7ac8cc": {
-    "query": "\nDELETE FROM roles\nWHERE user_id = $1\n  AND role = $2\n  AND course_id = $3\n",
-    "describe": {
-      "columns": [],
-      "parameters": {
-        "Left": [
-          "Uuid",
-          {
-            "Custom": {
-              "name": "user_role",
-              "kind": {
-                "Enum": ["admin", "assistant", "teacher", "reviewer"]
-              }
-            }
-          },
-          "Uuid"
-        ]
-      },
-      "nullable": []
-    }
-  },
-  "c0f24a805cf0a59c92963d7c37909c123b95498c27f5e32c9332cfa4f9b5ec22": {
-    "query": "\nSELECT is_draft\nFROM courses\nWHERE id = $1\n",
-    "describe": {
-      "columns": [
-        {
-          "ordinal": 0,
-          "name": "is_draft",
-          "type_info": "Bool"
-        }
-      ],
-      "parameters": {
-        "Left": ["Uuid"]
-      },
-      "nullable": [false]
-    }
-  },
-  "c1077b721fbdb17d2e726008507f9ddb90eb026821339890bdda90e4de4f68d2": {
-    "query": "\nUPDATE proposed_block_edits\nSET status = 'rejected'\nWHERE id = $1\n",
-    "describe": {
-      "columns": [],
-      "parameters": {
-        "Left": ["Uuid"]
-      },
-      "nullable": []
-    }
-  },
-  "c254df041126909f459c2117eac7dd7a85456bbc698956b67f0c0090eaf4b878": {
-    "query": "\nUPDATE exercise_tasks\nSET deleted_at = now()\nWHERE exercise_slide_id IN (\n    SELECT s.id\n    FROM exercise_slides s\n      JOIN exercises e ON (s.exercise_id = e.id)\n    WHERE e.page_id = $1\n  );\n            ",
-    "describe": {
-      "columns": [],
-      "parameters": {
-        "Left": ["Uuid"]
-      },
-      "nullable": []
-    }
-  },
-  "c41883ff57f67f01814525030af67d4a3bc472010ee6871a3191dcd0ee3e8f53": {
-    "query": "\nUPDATE proposed_block_edits\nSET status = 'accepted'\nWHERE id = $1\nRETURNING block_id,\n    block_attribute,\n    original_text,\n    changed_text\n",
-    "describe": {
-      "columns": [
-        {
-          "ordinal": 0,
-          "name": "block_id",
-          "type_info": "Uuid"
-        },
-        {
-          "ordinal": 1,
-          "name": "block_attribute",
-          "type_info": "Text"
-        },
-        {
-          "ordinal": 2,
-          "name": "original_text",
-          "type_info": "Text"
-        },
-        {
-          "ordinal": 3,
-          "name": "changed_text",
-          "type_info": "Text"
-        }
-      ],
-      "parameters": {
-        "Left": ["Uuid"]
-      },
-      "nullable": [false, false, false, false]
-    }
-  },
-  "c428db7d8bd4ffe91fab20b3f6615bd8143c283745ab8c04a9c654504c723204": {
-    "query": "\nSELECT *\nFROM exercise_slide_submissions\nWHERE exercise_slide_id = $1\n  AND user_id = $2\n  AND deleted_at IS NULL\nORDER BY created_at DESC\nLIMIT 1\n    ",
-    "describe": {
-      "columns": [
-        {
-          "ordinal": 0,
-          "name": "id",
-          "type_info": "Uuid"
-        },
-        {
-          "ordinal": 1,
-          "name": "created_at",
-          "type_info": "Timestamptz"
-        },
-        {
-          "ordinal": 2,
-          "name": "updated_at",
-          "type_info": "Timestamptz"
-        },
-        {
-          "ordinal": 3,
-          "name": "deleted_at",
-          "type_info": "Timestamptz"
-        },
-        {
-          "ordinal": 4,
-          "name": "exercise_slide_id",
-          "type_info": "Uuid"
-        },
-        {
-          "ordinal": 5,
-          "name": "course_id",
-          "type_info": "Uuid"
-        },
-        {
-          "ordinal": 6,
-          "name": "course_instance_id",
-          "type_info": "Uuid"
-        },
-        {
-          "ordinal": 7,
-          "name": "exam_id",
-          "type_info": "Uuid"
-        },
-        {
-          "ordinal": 8,
-          "name": "exercise_id",
-          "type_info": "Uuid"
-        },
-        {
-          "ordinal": 9,
-          "name": "user_id",
-          "type_info": "Uuid"
-        }
-      ],
-      "parameters": {
-        "Left": ["Uuid", "Uuid"]
-      },
-      "nullable": [false, false, false, true, false, true, true, true, false, false]
-    }
-  },
-  "c4db451cf0d08b2fca14976798e0883a3961533b35d7dd4d5057e1662d482592": {
-    "query": "SELECT *\nFROM email_templates\nWHERE course_instance_id = $1\n  AND deleted_at IS NULL",
-    "describe": {
-      "columns": [
-        {
-          "ordinal": 0,
-          "name": "id",
-          "type_info": "Uuid"
-        },
-        {
-          "ordinal": 1,
-          "name": "created_at",
-          "type_info": "Timestamptz"
-        },
-        {
-          "ordinal": 2,
-          "name": "updated_at",
-          "type_info": "Timestamptz"
-        },
-        {
-          "ordinal": 3,
-          "name": "deleted_at",
-          "type_info": "Timestamptz"
-        },
-        {
-          "ordinal": 4,
-          "name": "content",
-          "type_info": "Jsonb"
-        },
-        {
-          "ordinal": 5,
-          "name": "name",
-          "type_info": "Varchar"
-        },
-        {
-          "ordinal": 6,
-          "name": "subject",
-          "type_info": "Varchar"
-        },
-        {
-          "ordinal": 7,
-          "name": "exercise_completions_threshold",
-          "type_info": "Int4"
-        },
-        {
-          "ordinal": 8,
-          "name": "points_threshold",
-          "type_info": "Int4"
-        },
-        {
-          "ordinal": 9,
-          "name": "course_instance_id",
-          "type_info": "Uuid"
-        }
-      ],
-      "parameters": {
-        "Left": ["Uuid"]
-      },
-      "nullable": [false, false, false, true, true, false, true, true, true, false]
-    }
-  },
-  "c50665dd8a1d79db9c17472c71ae34e34c8b51fac261959d30f58e93abf2a689": {
-    "query": "\nINSERT INTO exercise_tasks(\n    id,\n    exercise_slide_id,\n    exercise_type,\n    assignment,\n    public_spec,\n    private_spec,\n    model_solution_spec\n  )\nVALUES ($1, $2, $3, $4, $5, $6, $7) ON CONFLICT (id) DO\nUPDATE\nSET exercise_slide_id = $2,\n  exercise_type = $3,\n  assignment = $4,\n  public_spec = $5,\n  private_spec = $6,\n  model_solution_spec = $7,\n  deleted_at = NULL\nRETURNING id,\n  exercise_slide_id,\n  assignment,\n  exercise_type,\n  private_spec;\n                ",
-    "describe": {
-      "columns": [
-        {
-          "ordinal": 0,
-          "name": "id",
-          "type_info": "Uuid"
-        },
-        {
-          "ordinal": 1,
-          "name": "exercise_slide_id",
-          "type_info": "Uuid"
-        },
-        {
-          "ordinal": 2,
-          "name": "assignment",
-          "type_info": "Jsonb"
-        },
-        {
-          "ordinal": 3,
-          "name": "exercise_type",
-          "type_info": "Varchar"
-        },
-        {
-          "ordinal": 4,
-          "name": "private_spec",
-          "type_info": "Jsonb"
-        }
-      ],
-      "parameters": {
-        "Left": ["Uuid", "Uuid", "Varchar", "Jsonb", "Jsonb", "Jsonb", "Jsonb"]
-      },
-      "nullable": [false, false, false, false, true]
-    }
-  },
-  "c515ee82610c997f53c83f72ddf8426145e47cf0d9476d2281506c139af86cb6": {
-    "query": "\nUPDATE pages\nSET content = $1\nWHERE id = $2;\n",
-    "describe": {
-      "columns": [],
-      "parameters": {
-        "Left": ["Jsonb", "Uuid"]
-      },
-      "nullable": []
-    }
-  },
-  "c548268a559d792335f79a83486aaf2d31f0ff19924548519e6da2cc4c3c3ea3": {
-    "query": "\nSELECT id,\n  slug,\n  created_at,\n  updated_at,\n  name,\n  description,\n  organization_id,\n  deleted_at,\n  language_code,\n  copied_from,\n  content_search_language::text,\n  course_language_group_id,\n  is_draft\nFROM courses\n  JOIN course_exams ON courses.id = course_exams.course_id\nWHERE course_exams.exam_id = $1\n",
-    "describe": {
-      "columns": [
-        {
-          "ordinal": 0,
-          "name": "id",
-          "type_info": "Uuid"
-        },
-        {
-          "ordinal": 1,
-          "name": "slug",
-          "type_info": "Varchar"
-        },
-        {
-          "ordinal": 2,
-          "name": "created_at",
-          "type_info": "Timestamptz"
-        },
-        {
-          "ordinal": 3,
-          "name": "updated_at",
-          "type_info": "Timestamptz"
-        },
-        {
-          "ordinal": 4,
-          "name": "name",
-          "type_info": "Varchar"
-        },
-        {
-          "ordinal": 5,
-          "name": "description",
-          "type_info": "Text"
-        },
-        {
-          "ordinal": 6,
-          "name": "organization_id",
-          "type_info": "Uuid"
-        },
-        {
-          "ordinal": 7,
-          "name": "deleted_at",
-          "type_info": "Timestamptz"
-        },
-        {
-          "ordinal": 8,
-          "name": "language_code",
-          "type_info": "Varchar"
-        },
-        {
-          "ordinal": 9,
-          "name": "copied_from",
-          "type_info": "Uuid"
-        },
-        {
-          "ordinal": 10,
-          "name": "content_search_language",
-          "type_info": "Text"
-        },
-        {
-          "ordinal": 11,
-          "name": "course_language_group_id",
-          "type_info": "Uuid"
-        },
-        {
-          "ordinal": 12,
-          "name": "is_draft",
-          "type_info": "Bool"
-        }
-      ],
-      "parameters": {
-        "Left": ["Uuid"]
-      },
-      "nullable": [
-        false,
-        false,
-        false,
-        false,
-        false,
-        true,
-        false,
-        true,
-        false,
-        true,
-        null,
-        false,
-        false
-      ]
-    }
-  },
-  "c6d5ffed3573883c9e69529464b8f96325fbbf5c4ea893ae9e7352d3ce48a70d": {
-    "query": "\nUPDATE regradings\nSET error_message = $1\nWHERE id = $2\n",
-    "describe": {
-      "columns": [],
-      "parameters": {
-        "Left": ["Text", "Uuid"]
-      },
-      "nullable": []
-    }
-  },
-  "c7f82dee6a7b89c0de8c1195e8dd7f3c0e909e140c3fb6b65692a95497022bf5": {
-    "query": "\nDELETE FROM glossary\nWHERE id = $1\n",
-    "describe": {
-      "columns": [],
-      "parameters": {
-        "Left": ["Uuid"]
-      },
-      "nullable": []
-    }
-  },
-  "c85d59816ba48fd18b9a248f608f7f8239e1b6b94018caeb800bb5fdabf9d205": {
-    "query": "\nUPDATE exercise_task_submissions\nSET exercise_task_grading_id = $1\nWHERE id = $2\nRETURNING *;\n        ",
-    "describe": {
-      "columns": [
-        {
-          "ordinal": 0,
-          "name": "id",
-          "type_info": "Uuid"
-        },
-        {
-          "ordinal": 1,
-          "name": "created_at",
-          "type_info": "Timestamptz"
-        },
-        {
-          "ordinal": 2,
-          "name": "updated_at",
-          "type_info": "Timestamptz"
-        },
-        {
-          "ordinal": 3,
-          "name": "deleted_at",
-          "type_info": "Timestamptz"
-        },
-        {
-          "ordinal": 4,
-          "name": "exercise_task_id",
-          "type_info": "Uuid"
-        },
-        {
-          "ordinal": 5,
-          "name": "data_json",
-          "type_info": "Jsonb"
-        },
-        {
-          "ordinal": 6,
-          "name": "exercise_task_grading_id",
-          "type_info": "Uuid"
-        },
-        {
-          "ordinal": 7,
-          "name": "metadata",
-          "type_info": "Jsonb"
-        },
-        {
-          "ordinal": 8,
-          "name": "exercise_slide_id",
-          "type_info": "Uuid"
-        },
-        {
-          "ordinal": 9,
-          "name": "exercise_slide_submission_id",
-          "type_info": "Uuid"
-        }
-      ],
-      "parameters": {
-        "Left": ["Uuid", "Uuid"]
-      },
-      "nullable": [false, false, false, true, false, true, true, true, false, false]
-    }
-  },
-  "c8d4077884e92fe70dd43055ec6864244539abb25e65e7dad57f5dfaf7477754": {
-    "query": "\nSELECT users.id,\n  users.first_name,\n  users.last_name,\n  email,\n  role AS \"role: UserRole\"\nFROM users\n  JOIN roles ON users.id = roles.user_id\nWHERE roles.course_instance_id = $1\n",
-    "describe": {
-      "columns": [
-        {
-          "ordinal": 0,
-          "name": "id",
-          "type_info": "Uuid"
-        },
-        {
-          "ordinal": 1,
-          "name": "first_name",
-          "type_info": "Varchar"
-        },
-        {
-          "ordinal": 2,
-          "name": "last_name",
-          "type_info": "Varchar"
-        },
-        {
-          "ordinal": 3,
-          "name": "email",
-          "type_info": "Varchar"
-        },
-        {
-          "ordinal": 4,
-          "name": "role: UserRole",
-          "type_info": {
-            "Custom": {
-              "name": "user_role",
-              "kind": {
-                "Enum": ["admin", "assistant", "teacher", "reviewer"]
-              }
-            }
-          }
-        }
-      ],
-      "parameters": {
-        "Left": ["Uuid"]
-      },
-      "nullable": [false, true, true, false, false]
-    }
-  },
-  "cb4274ae34447c4c5f7629ca692a91b49faea0db90cc160062b393fca15537b1": {
-    "query": "\nSELECT exercise_task_submissions.id,\n  user_id,\n  exercise_task_submissions.created_at,\n  exercise_slide_submissions.exercise_id,\n  exercise_task_submissions.exercise_task_id,\n  exercise_task_gradings.score_given,\n  exercise_task_submissions.data_json\nFROM exercise_task_submissions\n  JOIN exercise_slide_submissions ON exercise_task_submissions.exercise_slide_submission_id = exercise_slide_submissions.id\n  JOIN exercise_task_gradings on exercise_task_submissions.exercise_task_grading_id = exercise_task_gradings.id\n  JOIN exercises on exercise_slide_submissions.exercise_id = exercises.id\nWHERE exercise_slide_submissions.exam_id = $1\n  AND exercise_task_submissions.deleted_at IS NULL\n  AND exercise_task_gradings.deleted_at IS NULL\n  AND exercises.deleted_at IS NULL;\n        ",
-    "describe": {
-      "columns": [
-        {
-          "ordinal": 0,
-          "name": "id",
-          "type_info": "Uuid"
-        },
-        {
-          "ordinal": 1,
-          "name": "user_id",
-          "type_info": "Uuid"
-        },
-        {
-          "ordinal": 2,
-          "name": "created_at",
-          "type_info": "Timestamptz"
-        },
-        {
-          "ordinal": 3,
-          "name": "exercise_id",
-          "type_info": "Uuid"
-        },
-        {
-          "ordinal": 4,
-          "name": "exercise_task_id",
-          "type_info": "Uuid"
-        },
-        {
-          "ordinal": 5,
-          "name": "score_given",
-          "type_info": "Float4"
-        },
-        {
-          "ordinal": 6,
-          "name": "data_json",
-          "type_info": "Jsonb"
-        }
-      ],
-      "parameters": {
-        "Left": ["Uuid"]
-      },
-      "nullable": [false, false, false, false, false, true, true]
-    }
-  },
-  "ccdcf7ce3537744686b4a00dc74692d8c5b333e058fcf54fed5891ec2c527d60": {
-    "query": "\nUPDATE exercise_services\n    SET name=$1, slug=$2, public_url=$3, internal_url=$4, max_reprocessing_submissions_at_once=$5\nWHERE id=$6\n    RETURNING *\n        ",
-    "describe": {
-      "columns": [
-        {
-          "ordinal": 0,
-          "name": "id",
-          "type_info": "Uuid"
-        },
-        {
-          "ordinal": 1,
-          "name": "created_at",
-          "type_info": "Timestamptz"
-        },
-        {
-          "ordinal": 2,
-          "name": "updated_at",
-          "type_info": "Timestamptz"
-        },
-        {
-          "ordinal": 3,
-          "name": "deleted_at",
-          "type_info": "Timestamptz"
-        },
-        {
-          "ordinal": 4,
-          "name": "name",
-          "type_info": "Varchar"
-        },
-        {
-          "ordinal": 5,
-          "name": "slug",
-          "type_info": "Varchar"
-        },
-        {
-          "ordinal": 6,
-          "name": "public_url",
-          "type_info": "Varchar"
-        },
-        {
-          "ordinal": 7,
-          "name": "internal_url",
-          "type_info": "Varchar"
-        },
-        {
-          "ordinal": 8,
-          "name": "max_reprocessing_submissions_at_once",
-          "type_info": "Int4"
-        }
-      ],
-      "parameters": {
-        "Left": ["Varchar", "Varchar", "Varchar", "Varchar", "Int4", "Uuid"]
-      },
-      "nullable": [false, false, false, true, false, false, false, true, false]
-    }
-  },
-  "cd164322172664ffeaa230f6a70607a5ed2f292caae393b75f0640e84a0cc28f": {
-    "query": "\nUPDATE courses\nSET deleted_at = now()\nWHERE id = $1\nRETURNING id,\n  name,\n  created_at,\n  updated_at,\n  organization_id,\n  deleted_at,\n  slug,\n  content_search_language::text,\n  language_code,\n  copied_from,\n  course_language_group_id,\n  description,\n  is_draft\n    ",
-    "describe": {
-      "columns": [
-        {
-          "ordinal": 0,
-          "name": "id",
-          "type_info": "Uuid"
-        },
-        {
-          "ordinal": 1,
-          "name": "name",
-          "type_info": "Varchar"
-        },
-        {
-          "ordinal": 2,
-          "name": "created_at",
-          "type_info": "Timestamptz"
-        },
-        {
-          "ordinal": 3,
-          "name": "updated_at",
-          "type_info": "Timestamptz"
-        },
-        {
-          "ordinal": 4,
-          "name": "organization_id",
-          "type_info": "Uuid"
-        },
-        {
-          "ordinal": 5,
-          "name": "deleted_at",
-          "type_info": "Timestamptz"
-        },
-        {
-          "ordinal": 6,
-          "name": "slug",
-          "type_info": "Varchar"
-        },
-        {
-          "ordinal": 7,
-          "name": "content_search_language",
-          "type_info": "Text"
-        },
-        {
-          "ordinal": 8,
-          "name": "language_code",
-          "type_info": "Varchar"
-        },
-        {
-          "ordinal": 9,
-          "name": "copied_from",
-          "type_info": "Uuid"
-        },
-        {
-          "ordinal": 10,
-          "name": "course_language_group_id",
-          "type_info": "Uuid"
-        },
-        {
-          "ordinal": 11,
-          "name": "description",
-          "type_info": "Text"
-        },
-        {
-          "ordinal": 12,
-          "name": "is_draft",
-          "type_info": "Bool"
-        }
-      ],
-      "parameters": {
-        "Left": ["Uuid"]
-      },
-      "nullable": [
-        false,
-        false,
-        false,
-        false,
-        false,
-        true,
-        false,
-        null,
-        false,
-        true,
-        false,
-        true,
-        false
-      ]
-    }
-  },
-  "cdb8d8f63e7ba458f01b559fe4f0571a47ccac7eda5c84ab415e227d76ebca7e": {
-    "query": "\nDELETE FROM roles\nWHERE user_id = $1\n  AND role = $2\n  AND exam_id = $3\n",
-    "describe": {
-      "columns": [],
-      "parameters": {
-        "Left": [
-          "Uuid",
-          {
-            "Custom": {
-              "name": "user_role",
-              "kind": {
-                "Enum": ["admin", "assistant", "teacher", "reviewer"]
-              }
-            }
-          },
-          "Uuid"
-        ]
-      },
-      "nullable": []
-    }
-  },
-  "d0037081bdb7d84526483a12e5070037392d36867f011134e611cfab8753b6e3": {
-    "query": "\nSELECT courses.organization_id\nFROM course_instances\n  JOIN courses ON courses.id = course_instances.course_id\nWHERE course_instances.id = $1\n",
-    "describe": {
-      "columns": [
-        {
-          "ordinal": 0,
-          "name": "organization_id",
-          "type_info": "Uuid"
-        }
-      ],
-      "parameters": {
-        "Left": ["Uuid"]
-      },
-      "nullable": [false]
-    }
-  },
-  "d0362064383044fd4696b44c87594e64ea8ec4c3b4905d39a3464a756454eaf5": {
-    "query": "\nSELECT\nFROM user_exercise_states\nWHERE user_id = $1\n  AND exercise_id = $2\n  AND (course_instance_id = $3 OR exam_id = $4)\n",
-    "describe": {
-      "columns": [],
-      "parameters": {
-        "Left": ["Uuid", "Uuid", "Uuid", "Uuid"]
-      },
-      "nullable": []
-    }
-  },
-  "d13e367302b3873770dbcd15736161dd89130c0d06620cb5d337b1f7c9f230e8": {
-    "query": "UPDATE pages SET chapter_id = $1 WHERE id = $2",
-    "describe": {
-      "columns": [],
-      "parameters": {
-        "Left": ["Uuid", "Uuid"]
-      },
-      "nullable": []
-    }
-  },
-  "d167d84ecde8f5bfc9b573de74cc7674a5b8649d68ac086320b592e539d7d1c8": {
-    "query": "\nSELECT *\nFROM exercise_task_submissions\nWHERE exercise_slide_submission_id = $1\n  AND deleted_at IS NULL\n            ",
-    "describe": {
-      "columns": [
-        {
-          "ordinal": 0,
-          "name": "id",
-          "type_info": "Uuid"
-        },
-        {
-          "ordinal": 1,
-          "name": "created_at",
-          "type_info": "Timestamptz"
-        },
-        {
-          "ordinal": 2,
-          "name": "updated_at",
-          "type_info": "Timestamptz"
-        },
-        {
-          "ordinal": 3,
-          "name": "deleted_at",
-          "type_info": "Timestamptz"
-        },
-        {
-          "ordinal": 4,
-          "name": "exercise_task_id",
-          "type_info": "Uuid"
-        },
-        {
-          "ordinal": 5,
-          "name": "data_json",
-          "type_info": "Jsonb"
-        },
-        {
-          "ordinal": 6,
-          "name": "exercise_task_grading_id",
-          "type_info": "Uuid"
-        },
-        {
-          "ordinal": 7,
-          "name": "metadata",
-          "type_info": "Jsonb"
-        },
-        {
-          "ordinal": 8,
-          "name": "exercise_slide_id",
-          "type_info": "Uuid"
-        },
-        {
-          "ordinal": 9,
-          "name": "exercise_slide_submission_id",
-          "type_info": "Uuid"
-        }
-      ],
-      "parameters": {
-        "Left": ["Uuid"]
-      },
-      "nullable": [false, false, false, true, false, true, true, true, false, false]
-    }
-  },
-  "d1b9e023f5c44a5e7d40094eabe5441cc88db7fb1fd77a72062f2884aab2ac6a": {
-    "query": "\nSELECT COUNT(*) filter (\n    where marked_as_read\n  ) AS read,\n  COUNT(*) filter (\n    where not(marked_as_read)\n  ) AS unread\nFROM feedback\nWHERE course_id = $1\n  AND feedback.deleted_at IS NULL\n",
-    "describe": {
-      "columns": [
-        {
-          "ordinal": 0,
-          "name": "read",
-          "type_info": "Int8"
-        },
-        {
-          "ordinal": 1,
-          "name": "unread",
-          "type_info": "Int8"
-        }
-      ],
-      "parameters": {
-        "Left": ["Uuid"]
-      },
-      "nullable": [null, null]
-    }
-  },
-  "d21fdc6eb89bf28c479b64ee9a5fff8dbb67f4c8bb02b25779e672187fed4fd7": {
-    "query": "\n    INSERT INTO user_exercise_states (\n        user_id,\n        exercise_id,\n        course_instance_id,\n        selected_exercise_slide_id,\n        exam_id\n      )\n    VALUES ($1, $2, $3, $4, $5)\n    ",
-    "describe": {
-      "columns": [],
-      "parameters": {
-        "Left": ["Uuid", "Uuid", "Uuid", "Uuid", "Uuid"]
-      },
-      "nullable": []
-    }
-  },
-  "d309be59564d69ecad6e11cc6976649092966ea2236abd7c8ca72e64f78f8fcc": {
-    "query": "\nupdate email_deliveries\nset sent = TRUE\nwhere id = $1;\n    ",
-    "describe": {
-      "columns": [],
-      "parameters": {
-        "Left": ["Uuid"]
-      },
-      "nullable": []
-    }
-  },
-  "d565b3ca168a0beb24ee0a58c078fd031a52cd26a807c348bdb3fac1849bd456": {
-    "query": "\nSELECT organizations.id\nFROM pages\n  LEFT OUTER JOIN courses ON courses.id = pages.course_id\n  LEFT OUTER JOIN exams ON exams.id = pages.exam_id\n  JOIN organizations ON organizations.id = courses.organization_id\n  OR organizations.id = exams.organization_id\nWHERE pages.id = $1\n",
-    "describe": {
-      "columns": [
-        {
-          "ordinal": 0,
-          "name": "id",
-          "type_info": "Uuid"
-        }
-      ],
-      "parameters": {
-        "Left": ["Uuid"]
-      },
-      "nullable": [false]
-    }
-  },
-  "d67631e6ddcdf17214fc75f0c9f760507d1fdce3c948f1524b5668403e197de3": {
-    "query": "\nINSERT INTO playground_examples (name, url, width, data)\nVALUES ($1, $2, $3, $4)\nRETURNING *;\n  ",
-    "describe": {
-      "columns": [
-        {
-          "ordinal": 0,
-          "name": "id",
-          "type_info": "Uuid"
-        },
-        {
-          "ordinal": 1,
-          "name": "created_at",
-          "type_info": "Timestamptz"
-        },
-        {
-          "ordinal": 2,
-          "name": "updated_at",
-          "type_info": "Timestamptz"
-        },
-        {
-          "ordinal": 3,
-          "name": "deleted_at",
-          "type_info": "Timestamptz"
-        },
-        {
-          "ordinal": 4,
-          "name": "name",
-          "type_info": "Varchar"
-        },
-        {
-          "ordinal": 5,
-          "name": "url",
-          "type_info": "Varchar"
-        },
-        {
-          "ordinal": 6,
-          "name": "width",
-          "type_info": "Int4"
-        },
-        {
-          "ordinal": 7,
-          "name": "data",
-          "type_info": "Jsonb"
-        }
-      ],
-      "parameters": {
-        "Left": ["Varchar", "Varchar", "Int4", "Jsonb"]
-      },
-      "nullable": [false, false, false, true, false, false, false, false]
-    }
-  },
-  "d829f685ac7c3f6c8979c72fbc8be293678212294cd5f41c08dcf9d53fc25f7a": {
-    "query": "\nINSERT INTO courses(id, name, slug, organization_id, language_code, course_language_group_id, is_draft)\nVALUES($1, $2, $3, $4, $5, $6, $7)\nRETURNING id,\n  name,\n  created_at,\n  updated_at,\n  organization_id,\n  deleted_at,\n  slug,\n  content_search_language::text,\n  language_code,\n  copied_from,\n  course_language_group_id,\n  description,\n  is_draft;\n            ",
-    "describe": {
-      "columns": [
-        {
-          "ordinal": 0,
-          "name": "id",
-          "type_info": "Uuid"
-        },
-        {
-          "ordinal": 1,
-          "name": "name",
-          "type_info": "Varchar"
-        },
-        {
-          "ordinal": 2,
-          "name": "created_at",
-          "type_info": "Timestamptz"
-        },
-        {
-          "ordinal": 3,
-          "name": "updated_at",
-          "type_info": "Timestamptz"
-        },
-        {
-          "ordinal": 4,
-          "name": "organization_id",
-          "type_info": "Uuid"
-        },
-        {
-          "ordinal": 5,
-          "name": "deleted_at",
-          "type_info": "Timestamptz"
-        },
-        {
-          "ordinal": 6,
-          "name": "slug",
-          "type_info": "Varchar"
-        },
-        {
-          "ordinal": 7,
-          "name": "content_search_language",
-          "type_info": "Text"
-        },
-        {
-          "ordinal": 8,
-          "name": "language_code",
-          "type_info": "Varchar"
-        },
-        {
-          "ordinal": 9,
-          "name": "copied_from",
-          "type_info": "Uuid"
-        },
-        {
-          "ordinal": 10,
-          "name": "course_language_group_id",
-          "type_info": "Uuid"
-        },
-        {
-          "ordinal": 11,
-          "name": "description",
-          "type_info": "Text"
-        },
-        {
-          "ordinal": 12,
-          "name": "is_draft",
-          "type_info": "Bool"
-        }
-      ],
-      "parameters": {
-        "Left": ["Uuid", "Varchar", "Varchar", "Uuid", "Varchar", "Uuid", "Bool"]
-      },
-      "nullable": [
-        false,
-        false,
-        false,
-        false,
-        false,
-        true,
-        false,
-        null,
-        false,
-        true,
-        false,
-        true,
-        false
-      ]
-    }
-  },
-  "d9d04909a35ed8edd343a0be75ee10041e50a42d8ca3547d001672a9557b6d9d": {
-    "query": "\nUPDATE pages\nSET content = $1\nWHERE id = $2;\n                ",
-    "describe": {
-      "columns": [],
-      "parameters": {
-        "Left": ["Jsonb", "Uuid"]
-      },
-      "nullable": []
-    }
-  },
-  "d9d230419fb264ebddeaa022bc8ac0061d8caa8bf83e3a5742a140bd056f3005": {
-    "query": "\nupdate email_deliveries\nset sent = FALSE,\n  error = $1\nwhere id = $2;\n    ",
-    "describe": {
-      "columns": [],
-      "parameters": {
-        "Left": ["Varchar", "Uuid"]
-      },
-      "nullable": []
-    }
-  },
-  "da2f334d21855b3fe0513f95ed5e9fb65331bcae85f935928559c420dfa15a3b": {
-    "query": "\nINSERT INTO\n  users (id, email, first_name, last_name, upstream_id)\nVALUES ($1, $2, $3, $4, $5)\nRETURNING *;\n          ",
-    "describe": {
-      "columns": [
-        {
-          "ordinal": 0,
-          "name": "id",
-          "type_info": "Uuid"
-        },
-        {
-          "ordinal": 1,
-          "name": "created_at",
-          "type_info": "Timestamptz"
-        },
-        {
-          "ordinal": 2,
-          "name": "updated_at",
-          "type_info": "Timestamptz"
-        },
-        {
-          "ordinal": 3,
-          "name": "deleted_at",
-          "type_info": "Timestamptz"
-        },
-        {
-          "ordinal": 4,
-          "name": "upstream_id",
-          "type_info": "Int4"
-        },
-        {
-          "ordinal": 5,
-          "name": "email",
-          "type_info": "Varchar"
-        },
-        {
-          "ordinal": 6,
-          "name": "first_name",
-          "type_info": "Varchar"
-        },
-        {
-          "ordinal": 7,
-          "name": "last_name",
-          "type_info": "Varchar"
-        }
-      ],
-      "parameters": {
-        "Left": ["Uuid", "Varchar", "Varchar", "Varchar", "Int4"]
-      },
-      "nullable": [false, false, false, true, true, false, true, true]
-    }
-  },
-  "db5cd5b4719b69e217948320994bd8f3f6ae513f1378eb76d2fe6391acf179fc": {
-    "query": "\nSELECT p.id as page_id,\n  p.order_number as order_number,\n  p.course_id as course_id,\n  p.exam_id as exam_id,\n  c.id as \"chapter_id?\",\n  c.chapter_number as \"chapter_number?\"\nFROM pages p\n  LEFT JOIN chapters c ON p.chapter_id = c.id\nWHERE p.id = $1;\n",
-    "describe": {
-      "columns": [
-        {
-          "ordinal": 0,
-          "name": "page_id",
-          "type_info": "Uuid"
-        },
-        {
-          "ordinal": 1,
-          "name": "order_number",
-          "type_info": "Int4"
-        },
-        {
-          "ordinal": 2,
-          "name": "course_id",
-          "type_info": "Uuid"
-        },
-        {
-          "ordinal": 3,
-          "name": "exam_id",
-          "type_info": "Uuid"
-        },
-        {
-          "ordinal": 4,
-          "name": "chapter_id?",
-          "type_info": "Uuid"
-        },
-        {
-          "ordinal": 5,
-          "name": "chapter_number?",
-          "type_info": "Int4"
-        }
-      ],
-      "parameters": {
-        "Left": ["Uuid"]
-      },
-      "nullable": [false, false, true, true, false, false]
-    }
-  },
-  "db64bea6f7dc10dd47f4c41c5efa78c95cf5b6d97fcfcefda66847c20861ac56": {
-    "query": "\nINSERT INTO pages (\n    course_id,\n    content,\n    url_path,\n    title,\n    order_number\n  )\nVALUES ($1, $2, $3, $4, $5)\nRETURNING id\n",
-    "describe": {
-      "columns": [
-        {
-          "ordinal": 0,
-          "name": "id",
-          "type_info": "Uuid"
-        }
-      ],
-      "parameters": {
-        "Left": ["Uuid", "Jsonb", "Varchar", "Varchar", "Int4"]
-      },
-      "nullable": [false]
-    }
-  },
-  "dc6a94949ce20d11fa55e247dc706fdc88018bf1ba528487fcd0ef02f5c40ca7": {
-    "query": "\nUPDATE email_templates\nSET deleted_at = now()\nWHERE id = $1\nRETURNING *\n  ",
-    "describe": {
-      "columns": [
-        {
-          "ordinal": 0,
-          "name": "id",
-          "type_info": "Uuid"
-        },
-        {
-          "ordinal": 1,
-          "name": "created_at",
-          "type_info": "Timestamptz"
-        },
-        {
-          "ordinal": 2,
-          "name": "updated_at",
-          "type_info": "Timestamptz"
-        },
-        {
-          "ordinal": 3,
-          "name": "deleted_at",
-          "type_info": "Timestamptz"
-        },
-        {
-          "ordinal": 4,
-          "name": "content",
-          "type_info": "Jsonb"
-        },
-        {
-          "ordinal": 5,
-          "name": "name",
-          "type_info": "Varchar"
-        },
-        {
-          "ordinal": 6,
-          "name": "subject",
-          "type_info": "Varchar"
-        },
-        {
-          "ordinal": 7,
-          "name": "exercise_completions_threshold",
-          "type_info": "Int4"
-        },
-        {
-          "ordinal": 8,
-          "name": "points_threshold",
-          "type_info": "Int4"
-        },
-        {
-          "ordinal": 9,
-          "name": "course_instance_id",
-          "type_info": "Uuid"
-        }
-      ],
-      "parameters": {
-        "Left": ["Uuid"]
-      },
-      "nullable": [false, false, false, true, true, false, true, true, true, false]
-    }
-  },
-  "dd1ebfa575cf8fe38fd9cfbd70fccf86a5ea3ba398088977941d1c0fc5945cf5": {
-    "query": "\nSELECT id,\n  submission_id,\n  grading_before_regrading,\n  grading_after_regrading\nFROM regrading_submissions\nWHERE id = $1\n",
-    "describe": {
-      "columns": [
-        {
-          "ordinal": 0,
-          "name": "id",
-          "type_info": "Uuid"
-        },
-        {
-          "ordinal": 1,
-          "name": "submission_id",
-          "type_info": "Uuid"
-        },
-        {
-          "ordinal": 2,
-          "name": "grading_before_regrading",
-          "type_info": "Uuid"
-        },
-        {
-          "ordinal": 3,
-          "name": "grading_after_regrading",
-          "type_info": "Uuid"
-        }
-      ],
-      "parameters": {
-        "Left": ["Uuid"]
-      },
-      "nullable": [false, false, false, true]
-    }
-  },
-<<<<<<< HEAD
   "dd98dd1240aa56bb5ba42647e870c187d85c5ab801c6f0cca33757734a97df5b": {
     "query": "\nSELECT course_id,\n  exam_id\nFROM exercises\nWHERE id = $1\n",
-=======
-  "dd70ef843075de799d00db0f1a924c2d6c0e92179ee25e5cdb31f0ef2b26d0f6": {
-    "query": "\nUPDATE exercise_task_gradings\nSET grading_progress = $2,\n  unscaled_score_given = $3,\n  unscaled_score_maximum = $4,\n  feedback_text = $5,\n  feedback_json = $6,\n  grading_completed_at = $7,\n  score_given = $8\nWHERE id = $1\nRETURNING id,\n  created_at,\n  updated_at,\n  exercise_task_submission_id,\n  course_id,\n  exam_id,\n  exercise_id,\n  exercise_task_id,\n  grading_priority,\n  score_given,\n  grading_progress as \"grading_progress: _\",\n  user_points_update_strategy as \"user_points_update_strategy: _\",\n  unscaled_score_given,\n  unscaled_score_maximum,\n  grading_started_at,\n  grading_completed_at,\n  feedback_json,\n  feedback_text,\n  deleted_at\n",
->>>>>>> b996d299
     "describe": {
       "columns": [
         {
@@ -10097,7 +9207,6 @@
         },
         {
           "ordinal": 1,
-<<<<<<< HEAD
           "name": "exam_id",
           "type_info": "Uuid"
         }
@@ -10106,160 +9215,6 @@
         "Left": ["Uuid"]
       },
       "nullable": [true, true]
-    }
-  },
-  "ddaf33187cb11fd6f723155ba3d6047336596a9cf98cb8920a83caf5eae3c356": {
-    "query": "\nSELECT submissions.id,\n  user_id,\n  submissions.created_at,\n  submissions.exercise_id,\n  submissions.exercise_task_id,\n  gradings.score_given,\n  submissions.data_json\nFROM submissions\n  JOIN gradings on submissions.grading_id = gradings.id\n  JOIN exercises on submissions.exercise_id = exercises.id\nWHERE submissions.exam_id = $1\n  AND submissions.deleted_at IS NULL\n  AND gradings.deleted_at IS NULL\n  AND exercises.deleted_at IS NULL;\n",
-    "describe": {
-      "columns": [
-=======
-          "name": "created_at",
-          "type_info": "Timestamptz"
-        },
-        {
-          "ordinal": 2,
-          "name": "updated_at",
-          "type_info": "Timestamptz"
-        },
-        {
-          "ordinal": 3,
-          "name": "exercise_task_submission_id",
-          "type_info": "Uuid"
-        },
-        {
-          "ordinal": 4,
-          "name": "course_id",
-          "type_info": "Uuid"
-        },
-        {
-          "ordinal": 5,
-          "name": "exam_id",
-          "type_info": "Uuid"
-        },
-        {
-          "ordinal": 6,
-          "name": "exercise_id",
-          "type_info": "Uuid"
-        },
-        {
-          "ordinal": 7,
-          "name": "exercise_task_id",
-          "type_info": "Uuid"
-        },
-        {
-          "ordinal": 8,
-          "name": "grading_priority",
-          "type_info": "Int4"
-        },
-        {
-          "ordinal": 9,
-          "name": "score_given",
-          "type_info": "Float4"
-        },
-        {
-          "ordinal": 10,
-          "name": "grading_progress: _",
-          "type_info": {
-            "Custom": {
-              "name": "grading_progress",
-              "kind": {
-                "Enum": ["fully-graded", "pending", "pending-manual", "failed", "not-ready"]
-              }
-            }
-          }
-        },
-        {
-          "ordinal": 11,
-          "name": "user_points_update_strategy: _",
-          "type_info": {
-            "Custom": {
-              "name": "user_points_update_strategy",
-              "kind": {
-                "Enum": [
-                  "can-add-points-but-cannot-remove-points",
-                  "can-add-points-and-can-remove-points"
-                ]
-              }
-            }
-          }
-        },
->>>>>>> b996d299
-        {
-          "ordinal": 12,
-          "name": "unscaled_score_given",
-          "type_info": "Float4"
-        },
-        {
-          "ordinal": 13,
-          "name": "unscaled_score_maximum",
-          "type_info": "Int4"
-        },
-        {
-          "ordinal": 14,
-          "name": "grading_started_at",
-          "type_info": "Timestamptz"
-        },
-        {
-          "ordinal": 15,
-          "name": "grading_completed_at",
-          "type_info": "Timestamptz"
-        },
-        {
-          "ordinal": 16,
-          "name": "feedback_json",
-          "type_info": "Jsonb"
-        },
-        {
-          "ordinal": 17,
-          "name": "feedback_text",
-          "type_info": "Text"
-        },
-        {
-          "ordinal": 18,
-          "name": "deleted_at",
-          "type_info": "Timestamptz"
-        }
-      ],
-      "parameters": {
-        "Left": [
-          "Uuid",
-          {
-            "Custom": {
-              "name": "grading_progress",
-              "kind": {
-                "Enum": ["fully-graded", "pending", "pending-manual", "failed", "not-ready"]
-              }
-            }
-          },
-          "Float4",
-          "Int4",
-          "Text",
-          "Jsonb",
-          "Timestamptz",
-          "Float4"
-        ]
-      },
-      "nullable": [
-        false,
-        false,
-        false,
-        false,
-        true,
-        true,
-        false,
-        false,
-        false,
-        true,
-        false,
-        false,
-        true,
-        true,
-        true,
-        true,
-        true,
-        true,
-        true
-      ]
     }
   },
   "ddf7fa1dca876b806f407c7bdd5b40d3318c7d01e3664399accedb2bd5856855": {
@@ -11320,60 +10275,37 @@
       "nullable": [false, false, false, true, true, false, true, true, true, false]
     }
   },
-<<<<<<< HEAD
   "f7962ca0409dcd65e5fc37e6c55abefbf5ffeb3d8e86f5b0ff9da83674cb6032": {
     "query": "\nSELECT id,\n  name,\n  created_at,\n  updated_at,\n  organization_id,\n  deleted_at,\n  slug,\n  content_search_language::text,\n  language_code,\n  copied_from,\n  course_language_group_id,\n  description,\n  is_draft\nFROM courses\nWHERE organization_id = $1\n  AND deleted_at IS NULL\n  LIMIT $2 OFFSET $3;\n        ",
-=======
-  "f836790570d4e43a2791d9c58bddec413da251643dc49f756076e83a0a2521d8": {
-    "query": "\nINSERT INTO exercise_task_submissions(\n    exercise_slide_submission_id,\n    exercise_slide_id,\n    exercise_task_id,\n    data_json\n  )\nVALUES ($1, $2, $3, $4)\nRETURNING *\n        ",
->>>>>>> b996d299
-    "describe": {
-      "columns": [
-        {
-          "ordinal": 0,
-          "name": "id",
-          "type_info": "Uuid"
-        },
-        {
-          "ordinal": 1,
-<<<<<<< HEAD
+    "describe": {
+      "columns": [
+        {
+          "ordinal": 0,
+          "name": "id",
+          "type_info": "Uuid"
+        },
+        {
+          "ordinal": 1,
           "name": "name",
           "type_info": "Varchar"
         },
         {
           "ordinal": 2,
           "name": "created_at",
-=======
-          "name": "created_at",
-          "type_info": "Timestamptz"
-        },
-        {
-          "ordinal": 2,
+          "type_info": "Timestamptz"
+        },
+        {
+          "ordinal": 3,
           "name": "updated_at",
->>>>>>> b996d299
-          "type_info": "Timestamptz"
-        },
-        {
-          "ordinal": 3,
-<<<<<<< HEAD
-          "name": "updated_at",
-=======
-          "name": "deleted_at",
->>>>>>> b996d299
-          "type_info": "Timestamptz"
-        },
-        {
-          "ordinal": 4,
-<<<<<<< HEAD
+          "type_info": "Timestamptz"
+        },
+        {
+          "ordinal": 4,
           "name": "organization_id",
-=======
-          "name": "exercise_task_id",
->>>>>>> b996d299
-          "type_info": "Uuid"
-        },
-        {
-          "ordinal": 5,
-<<<<<<< HEAD
+          "type_info": "Uuid"
+        },
+        {
+          "ordinal": 5,
           "name": "deleted_at",
           "type_info": "Timestamptz"
         },
@@ -11431,7 +10363,39 @@
         true,
         false
       ]
-=======
+    }
+  },
+  "f836790570d4e43a2791d9c58bddec413da251643dc49f756076e83a0a2521d8": {
+    "query": "\nINSERT INTO exercise_task_submissions(\n    exercise_slide_submission_id,\n    exercise_slide_id,\n    exercise_task_id,\n    data_json\n  )\nVALUES ($1, $2, $3, $4)\nRETURNING *\n        ",
+    "describe": {
+      "columns": [
+        {
+          "ordinal": 0,
+          "name": "id",
+          "type_info": "Uuid"
+        },
+        {
+          "ordinal": 1,
+          "name": "created_at",
+          "type_info": "Timestamptz"
+        },
+        {
+          "ordinal": 2,
+          "name": "updated_at",
+          "type_info": "Timestamptz"
+        },
+        {
+          "ordinal": 3,
+          "name": "deleted_at",
+          "type_info": "Timestamptz"
+        },
+        {
+          "ordinal": 4,
+          "name": "exercise_task_id",
+          "type_info": "Uuid"
+        },
+        {
+          "ordinal": 5,
           "name": "data_json",
           "type_info": "Jsonb"
         },
@@ -11460,7 +10424,6 @@
         "Left": ["Uuid", "Uuid", "Uuid", "Jsonb"]
       },
       "nullable": [false, false, false, true, false, true, true, true, false, false]
->>>>>>> b996d299
     }
   },
   "f8ef09f81ca6d7912306640c0789b9aa8eee7fcf682c433b782e42582c362f0b": {
