--- conflicted
+++ resolved
@@ -1,2875 +1,2875 @@
 {
   "db": "PostgreSQL",
   "005c8e8610ece4e77a3e40c1f12314768b110445a5fc575323d8b9df355e3e29": {
-    "query": "\nSELECT *\nFROM peer_review_queue_entries\nWHERE id = $1\n  AND deleted_at IS NULL\n        ",
-    "describe": {
-      "columns": [
-        {
-          "ordinal": 0,
-          "name": "id",
-          "type_info": "Uuid"
-        },
-        {
-          "ordinal": 1,
+    "describe": {
+      "columns": [
+        {
+          "name": "id",
+          "ordinal": 0,
+          "type_info": "Uuid"
+        },
+        {
           "name": "created_at",
-          "type_info": "Timestamptz"
-        },
-        {
-          "ordinal": 2,
+          "ordinal": 1,
+          "type_info": "Timestamptz"
+        },
+        {
           "name": "updated_at",
-          "type_info": "Timestamptz"
-        },
-        {
-          "ordinal": 3,
+          "ordinal": 2,
+          "type_info": "Timestamptz"
+        },
+        {
           "name": "deleted_at",
-          "type_info": "Timestamptz"
-        },
-        {
-          "ordinal": 4,
+          "ordinal": 3,
+          "type_info": "Timestamptz"
+        },
+        {
           "name": "user_id",
-          "type_info": "Uuid"
-        },
-        {
-          "ordinal": 5,
+          "ordinal": 4,
+          "type_info": "Uuid"
+        },
+        {
           "name": "exercise_id",
-          "type_info": "Uuid"
-        },
-        {
+          "ordinal": 5,
+          "type_info": "Uuid"
+        },
+        {
+          "name": "course_instance_id",
           "ordinal": 6,
+          "type_info": "Uuid"
+        },
+        {
+          "name": "receiving_peer_reviews_exercise_slide_submission_id",
+          "ordinal": 7,
+          "type_info": "Uuid"
+        },
+        {
+          "name": "received_enough_peer_reviews",
+          "ordinal": 8,
+          "type_info": "Bool"
+        },
+        {
+          "name": "peer_review_priority",
+          "ordinal": 9,
+          "type_info": "Int4"
+        }
+      ],
+      "nullable": [false, false, false, true, false, false, false, false, false, false],
+      "parameters": {
+        "Left": ["Uuid"]
+      }
+    },
+    "query": "\nSELECT *\nFROM peer_review_queue_entries\nWHERE id = $1\n  AND deleted_at IS NULL\n        "
+  },
+  "02338a196bb57a6142b16723681fba35a8369b3487ed2464480540471c0eb9b5": {
+    "describe": {
+      "columns": [
+        {
+          "name": "id",
+          "ordinal": 0,
+          "type_info": "Uuid"
+        },
+        {
+          "name": "created_at",
+          "ordinal": 1,
+          "type_info": "Timestamptz"
+        },
+        {
+          "name": "updated_at",
+          "ordinal": 2,
+          "type_info": "Timestamptz"
+        },
+        {
+          "name": "course_id",
+          "ordinal": 3,
+          "type_info": "Uuid"
+        },
+        {
+          "name": "deleted_at",
+          "ordinal": 4,
+          "type_info": "Timestamptz"
+        },
+        {
+          "name": "name",
+          "ordinal": 5,
+          "type_info": "Varchar"
+        },
+        {
+          "name": "deadline",
+          "ordinal": 6,
+          "type_info": "Timestamptz"
+        },
+        {
+          "name": "page_id",
+          "ordinal": 7,
+          "type_info": "Uuid"
+        },
+        {
+          "name": "score_maximum",
+          "ordinal": 8,
+          "type_info": "Int4"
+        },
+        {
+          "name": "order_number",
+          "ordinal": 9,
+          "type_info": "Int4"
+        },
+        {
+          "name": "chapter_id",
+          "ordinal": 10,
+          "type_info": "Uuid"
+        },
+        {
+          "name": "copied_from",
+          "ordinal": 11,
+          "type_info": "Uuid"
+        },
+        {
+          "name": "exam_id",
+          "ordinal": 12,
+          "type_info": "Uuid"
+        },
+        {
+          "name": "max_tries_per_slide",
+          "ordinal": 13,
+          "type_info": "Int4"
+        },
+        {
+          "name": "limit_number_of_tries",
+          "ordinal": 14,
+          "type_info": "Bool"
+        },
+        {
+          "name": "needs_peer_review",
+          "ordinal": 15,
+          "type_info": "Bool"
+        }
+      ],
+      "nullable": [
+        false,
+        false,
+        false,
+        true,
+        true,
+        false,
+        true,
+        false,
+        false,
+        false,
+        true,
+        true,
+        true,
+        true,
+        false,
+        false
+      ],
+      "parameters": {
+        "Left": ["Uuid"]
+      }
+    },
+    "query": "\nSELECT *\nFROM exercises\nWHERE course_id = (\n    SELECT course_id\n    FROM course_instances\n    WHERE id = $1\n  )\n  AND deleted_at IS NULL\nORDER BY order_number ASC\n"
+  },
+  "03595bec90a8dbdc483f87cfd24779991dd94f07d43c0a5fe51c8ce4972516a2": {
+    "describe": {
+      "columns": [
+        {
+          "name": "id",
+          "ordinal": 0,
+          "type_info": "Uuid"
+        }
+      ],
+      "nullable": [false],
+      "parameters": {
+        "Left": ["Uuid", "Uuid", "Uuid"]
+      }
+    },
+    "query": "\nINSERT INTO proposed_page_edits (course_id, page_id, user_id)\nVALUES ($1, $2, $3)\nRETURNING id\n"
+  },
+  "036ca022aaa61a639202afffa66f21d3ca72ad8413d1ac55fc476050c89a3dcc": {
+    "describe": {
+      "columns": [
+        {
+          "name": "id",
+          "ordinal": 0,
+          "type_info": "Uuid"
+        },
+        {
+          "name": "created_at",
+          "ordinal": 1,
+          "type_info": "Timestamptz"
+        },
+        {
+          "name": "updated_at",
+          "ordinal": 2,
+          "type_info": "Timestamptz"
+        },
+        {
+          "name": "deleted_at",
+          "ordinal": 3,
+          "type_info": "Timestamptz"
+        },
+        {
+          "name": "upstream_id",
+          "ordinal": 4,
+          "type_info": "Int4"
+        },
+        {
+          "name": "email",
+          "ordinal": 5,
+          "type_info": "Varchar"
+        },
+        {
+          "name": "first_name",
+          "ordinal": 6,
+          "type_info": "Varchar"
+        },
+        {
+          "name": "last_name",
+          "ordinal": 7,
+          "type_info": "Varchar"
+        }
+      ],
+      "nullable": [false, false, false, true, true, false, true, true],
+      "parameters": {
+        "Left": ["Uuid"]
+      }
+    },
+    "query": "\nSELECT *\nFROM users\nWHERE id IN (\n    SELECT user_id\n    FROM course_instance_enrollments\n    WHERE course_instance_id = $1\n      AND deleted_at IS NULL\n  )\n"
+  },
+  "03f3ed8579184db44f729471638c65df2636a8e089d08bfd78c9806e7dcd0ddd": {
+    "describe": {
+      "columns": [
+        {
+          "name": "uh_course_code",
+          "ordinal": 0,
+          "type_info": "Varchar"
+        },
+        {
+          "name": "created_at",
+          "ordinal": 1,
+          "type_info": "Timestamptz"
+        },
+        {
+          "name": "updated_at",
+          "ordinal": 2,
+          "type_info": "Timestamptz"
+        },
+        {
+          "name": "deleted_at",
+          "ordinal": 3,
+          "type_info": "Timestamptz"
+        },
+        {
+          "name": "registration_link",
+          "ordinal": 4,
+          "type_info": "Varchar"
+        }
+      ],
+      "nullable": [false, false, false, true, false],
+      "parameters": {
+        "Left": ["Varchar", "Varchar"]
+      }
+    },
+    "query": "\nINSERT INTO open_university_registration_links (uh_course_code, registration_link)\nVALUES ($1, $2) ON CONFLICT (uh_course_code) DO\nUPDATE\nSET registration_link = $2,\n  deleted_at = NULL\nRETURNING *\n        "
+  },
+  "04af846484d55b34c279e32ea4c84693f927c102f56c087f559b161edf0c7413": {
+    "describe": {
+      "columns": [
+        {
+          "name": "id",
+          "ordinal": 0,
+          "type_info": "Uuid"
+        },
+        {
+          "name": "created_at",
+          "ordinal": 1,
+          "type_info": "Timestamptz"
+        },
+        {
+          "name": "updated_at",
+          "ordinal": 2,
+          "type_info": "Timestamptz"
+        },
+        {
+          "name": "deleted_at",
+          "ordinal": 3,
+          "type_info": "Timestamptz"
+        },
+        {
+          "name": "user_id",
+          "ordinal": 4,
+          "type_info": "Uuid"
+        },
+        {
+          "name": "exercise_id",
+          "ordinal": 5,
+          "type_info": "Uuid"
+        },
+        {
           "name": "course_instance_id",
-          "type_info": "Uuid"
-        },
-        {
+          "ordinal": 6,
+          "type_info": "Uuid"
+        },
+        {
+          "name": "receiving_peer_reviews_exercise_slide_submission_id",
           "ordinal": 7,
-          "name": "receiving_peer_reviews_exercise_slide_submission_id",
-          "type_info": "Uuid"
-        },
-        {
+          "type_info": "Uuid"
+        },
+        {
+          "name": "received_enough_peer_reviews",
           "ordinal": 8,
-          "name": "received_enough_peer_reviews",
           "type_info": "Bool"
         },
         {
+          "name": "peer_review_priority",
           "ordinal": 9,
-          "name": "peer_review_priority",
-          "type_info": "Int4"
-        }
-      ],
+          "type_info": "Int4"
+        }
+      ],
+      "nullable": [false, false, false, true, false, false, false, false, false, false],
+      "parameters": {
+        "Left": ["Int4", "Uuid"]
+      }
+    },
+    "query": "\nUPDATE peer_review_queue_entries\nSET peer_review_priority = $1\nWHERE id = $2\n  AND deleted_at IS NULL\nRETURNING *\n    "
+  },
+  "06518b02100124d605ae4cd2b84008fe94e46360284a701d60f79c7dcb117ea6": {
+    "describe": {
+      "columns": [
+        {
+          "name": "id",
+          "ordinal": 0,
+          "type_info": "Uuid"
+        },
+        {
+          "name": "name",
+          "ordinal": 1,
+          "type_info": "Varchar"
+        },
+        {
+          "name": "instructions",
+          "ordinal": 2,
+          "type_info": "Jsonb"
+        },
+        {
+          "name": "page_id",
+          "ordinal": 3,
+          "type_info": "Uuid"
+        },
+        {
+          "name": "starts_at",
+          "ordinal": 4,
+          "type_info": "Timestamptz"
+        },
+        {
+          "name": "ends_at",
+          "ordinal": 5,
+          "type_info": "Timestamptz"
+        },
+        {
+          "name": "time_minutes",
+          "ordinal": 6,
+          "type_info": "Int4"
+        }
+      ],
+      "nullable": [false, false, false, false, true, true, false],
       "parameters": {
         "Left": ["Uuid"]
-      },
-      "nullable": [false, false, false, true, false, false, false, false, false, false]
-    }
-  },
-  "02338a196bb57a6142b16723681fba35a8369b3487ed2464480540471c0eb9b5": {
-    "query": "\nSELECT *\nFROM exercises\nWHERE course_id = (\n    SELECT course_id\n    FROM course_instances\n    WHERE id = $1\n  )\n  AND deleted_at IS NULL\nORDER BY order_number ASC\n",
-    "describe": {
-      "columns": [
-        {
-          "ordinal": 0,
-          "name": "id",
-          "type_info": "Uuid"
-        },
-        {
-          "ordinal": 1,
+      }
+    },
+    "query": "\nSELECT exams.id,\n  exams.name,\n  exams.instructions,\n  pages.id AS page_id,\n  exams.starts_at,\n  exams.ends_at,\n  exams.time_minutes\nFROM exams\n  JOIN pages ON pages.exam_id = exams.id\nWHERE exams.id = $1\n"
+  },
+  "0705be213ba5a5e5616450968d87cbd34bdf68f5b63811e4c5b5d9836cff52e6": {
+    "describe": {
+      "columns": [
+        {
+          "name": "id",
+          "ordinal": 0,
+          "type_info": "Uuid"
+        }
+      ],
+      "nullable": [false],
+      "parameters": {
+        "Left": ["Uuid", "Uuid", "Uuid", "Uuid", "Uuid"]
+      }
+    },
+    "query": "\nINSERT INTO peer_review_submissions (\n    user_id,\n    exercise_id,\n    course_instance_id,\n    peer_review_id,\n    exercise_slide_submission_id\n  )\nVALUES ($1, $2, $3, $4, $5)\nRETURNING id\n        "
+  },
+  "072ecb29b589e56f6fc04bb0787efd82beab771ae9d87752f80b0734b16c56e4": {
+    "describe": {
+      "columns": [
+        {
+          "name": "id",
+          "ordinal": 0,
+          "type_info": "Uuid"
+        },
+        {
           "name": "created_at",
-          "type_info": "Timestamptz"
-        },
-        {
-          "ordinal": 2,
+          "ordinal": 1,
+          "type_info": "Timestamptz"
+        },
+        {
           "name": "updated_at",
-          "type_info": "Timestamptz"
-        },
-        {
-          "ordinal": 3,
-          "name": "course_id",
-          "type_info": "Uuid"
-        },
-        {
-          "ordinal": 4,
+          "ordinal": 2,
+          "type_info": "Timestamptz"
+        },
+        {
           "name": "deleted_at",
-          "type_info": "Timestamptz"
-        },
-        {
-          "ordinal": 5,
+          "ordinal": 3,
+          "type_info": "Timestamptz"
+        },
+        {
           "name": "name",
-          "type_info": "Varchar"
-        },
-        {
+          "ordinal": 4,
+          "type_info": "Varchar"
+        },
+        {
+          "name": "slug",
+          "ordinal": 5,
+          "type_info": "Varchar"
+        },
+        {
+          "name": "public_url",
           "ordinal": 6,
-          "name": "deadline",
-          "type_info": "Timestamptz"
-        },
-        {
+          "type_info": "Varchar"
+        },
+        {
+          "name": "internal_url",
           "ordinal": 7,
-          "name": "page_id",
-          "type_info": "Uuid"
-        },
-        {
+          "type_info": "Varchar"
+        },
+        {
+          "name": "max_reprocessing_submissions_at_once",
           "ordinal": 8,
-          "name": "score_maximum",
-          "type_info": "Int4"
-        },
-        {
-          "ordinal": 9,
-          "name": "order_number",
-          "type_info": "Int4"
-        },
-        {
-          "ordinal": 10,
-          "name": "chapter_id",
-          "type_info": "Uuid"
-        },
-        {
-          "ordinal": 11,
-          "name": "copied_from",
-          "type_info": "Uuid"
-        },
-        {
-          "ordinal": 12,
-          "name": "exam_id",
-          "type_info": "Uuid"
-        },
-        {
-          "ordinal": 13,
-          "name": "max_tries_per_slide",
-          "type_info": "Int4"
-        },
-        {
-          "ordinal": 14,
-          "name": "limit_number_of_tries",
-          "type_info": "Bool"
-        },
-        {
-          "ordinal": 15,
-          "name": "needs_peer_review",
-          "type_info": "Bool"
-        }
-      ],
-      "parameters": {
-        "Left": ["Uuid"]
-      },
-      "nullable": [
-        false,
-        false,
-        false,
-        true,
-        true,
-        false,
-        true,
-        false,
-        false,
-        false,
-        true,
-        true,
-        true,
-        true,
-        false,
-        false
-      ]
-    }
-  },
-  "03595bec90a8dbdc483f87cfd24779991dd94f07d43c0a5fe51c8ce4972516a2": {
-    "query": "\nINSERT INTO proposed_page_edits (course_id, page_id, user_id)\nVALUES ($1, $2, $3)\nRETURNING id\n",
-    "describe": {
-      "columns": [
-        {
-          "ordinal": 0,
-          "name": "id",
-          "type_info": "Uuid"
-        }
-      ],
-      "parameters": {
-        "Left": ["Uuid", "Uuid", "Uuid"]
-      },
-      "nullable": [false]
-    }
-  },
-  "036ca022aaa61a639202afffa66f21d3ca72ad8413d1ac55fc476050c89a3dcc": {
-    "query": "\nSELECT *\nFROM users\nWHERE id IN (\n    SELECT user_id\n    FROM course_instance_enrollments\n    WHERE course_instance_id = $1\n      AND deleted_at IS NULL\n  )\n",
-    "describe": {
-      "columns": [
-        {
-          "ordinal": 0,
-          "name": "id",
-          "type_info": "Uuid"
-        },
-        {
-          "ordinal": 1,
+          "type_info": "Int4"
+        }
+      ],
+      "nullable": [false, false, false, true, false, false, false, true, false],
+      "parameters": {
+        "Left": ["Varchar", "Varchar", "Varchar", "Varchar", "Int4"]
+      }
+    },
+    "query": "\nINSERT INTO exercise_services (\n    name,\n    slug,\n    public_url,\n    internal_url,\n    max_reprocessing_submissions_at_once\n  )\nVALUES ($1, $2, $3, $4, $5)\nRETURNING *\n  "
+  },
+  "07d58fc96db7000b5057c5e66b12d87ec627e6f56d735a3733518ad23b6a6f0f": {
+    "describe": {
+      "columns": [],
+      "nullable": [],
+      "parameters": {
+        "Left": ["Uuid", "Text", "Uuid"]
+      }
+    },
+    "query": "INSERT INTO url_redirections(destination_page_id, old_url_path, course_id) VALUES ($1, $2, $3)"
+  },
+  "08936e20016cc8fb2f6825a9b53d124e7939a892578a057732dd554544aa90f6": {
+    "describe": {
+      "columns": [
+        {
+          "name": "id",
+          "ordinal": 0,
+          "type_info": "Uuid"
+        },
+        {
+          "name": "instructions",
+          "ordinal": 1,
+          "type_info": "Jsonb"
+        }
+      ],
+      "nullable": [false, false],
+      "parameters": {
+        "Left": ["Jsonb", "Uuid"]
+      }
+    },
+    "query": "\n    UPDATE exams\n    SET instructions = $1\n    WHERE id = $2\n    RETURNING id,\n        instructions\n    "
+  },
+  "0a3ec731af676e23b67bd6eb547415800aa436639f2dfde55ad17b3ed904a27b": {
+    "describe": {
+      "columns": [],
+      "nullable": [],
+      "parameters": {
+        "Left": ["Varchar", "Text", "Uuid"]
+      }
+    },
+    "query": "\nUPDATE glossary\nSET term = $1,\n  definition = $2\nWHERE id = $3\n"
+  },
+  "0a7aa8e54a4730bc3a1465a2357fc1551736ffcf881ee4cb0f5fc6ecd63e6b7e": {
+    "describe": {
+      "columns": [],
+      "nullable": [],
+      "parameters": {
+        "Left": ["Uuid", "Uuid"]
+      }
+    },
+    "query": "\nUPDATE user_exercise_task_states\nSET deleted_at = now()\nWHERE exercise_task_id = $1\n  AND user_exercise_slide_state_id = $2\n    "
+  },
+  "0c395da11ae62743051ec6f45ac48e2a1a450c36bd37fbecf8ccb71a9fefdd7b": {
+    "describe": {
+      "columns": [
+        {
+          "name": "user_id",
+          "ordinal": 0,
+          "type_info": "Uuid"
+        },
+        {
+          "name": "course_language_group_id",
+          "ordinal": 1,
+          "type_info": "Uuid"
+        },
+        {
           "name": "created_at",
-          "type_info": "Timestamptz"
-        },
-        {
-          "ordinal": 2,
+          "ordinal": 2,
+          "type_info": "Timestamptz"
+        },
+        {
           "name": "updated_at",
-          "type_info": "Timestamptz"
-        },
-        {
-          "ordinal": 3,
+          "ordinal": 3,
+          "type_info": "Timestamptz"
+        },
+        {
           "name": "deleted_at",
-          "type_info": "Timestamptz"
-        },
-        {
-          "ordinal": 4,
-          "name": "upstream_id",
-          "type_info": "Int4"
-        },
-        {
-          "ordinal": 5,
+          "ordinal": 4,
+          "type_info": "Timestamptz"
+        },
+        {
+          "name": "current_course_id",
+          "ordinal": 5,
+          "type_info": "Uuid"
+        },
+        {
+          "name": "current_course_instance_id",
+          "ordinal": 6,
+          "type_info": "Uuid"
+        }
+      ],
+      "nullable": [false, false, false, false, true, false, false],
+      "parameters": {
+        "Left": ["Uuid", "Uuid"]
+      }
+    },
+    "query": "\nSELECT *\nFROM user_course_settings\nWHERE user_id = $1\n  AND course_language_group_id = $2\n  AND deleted_at IS NULL;\n        "
+  },
+  "0c8461a6308d09d435968b157266abe5a98c2f162db755aaa129eb69ca6ec577": {
+    "describe": {
+      "columns": [
+        {
+          "name": "id",
+          "ordinal": 0,
+          "type_info": "Uuid"
+        },
+        {
+          "name": "first_name",
+          "ordinal": 1,
+          "type_info": "Varchar"
+        },
+        {
+          "name": "last_name",
+          "ordinal": 2,
+          "type_info": "Varchar"
+        },
+        {
           "name": "email",
-          "type_info": "Varchar"
-        },
-        {
-          "ordinal": 6,
-          "name": "first_name",
-          "type_info": "Varchar"
-        },
-        {
-          "ordinal": 7,
-          "name": "last_name",
-          "type_info": "Varchar"
-        }
-      ],
-      "parameters": {
-        "Left": ["Uuid"]
-      },
-      "nullable": [false, false, false, true, true, false, true, true]
-    }
-  },
-  "03f3ed8579184db44f729471638c65df2636a8e089d08bfd78c9806e7dcd0ddd": {
-    "query": "\nINSERT INTO open_university_registration_links (uh_course_code, registration_link)\nVALUES ($1, $2) ON CONFLICT (uh_course_code) DO\nUPDATE\nSET registration_link = $2,\n  deleted_at = NULL\nRETURNING *\n        ",
-    "describe": {
-      "columns": [
-        {
-          "ordinal": 0,
-          "name": "uh_course_code",
-          "type_info": "Varchar"
-        },
-        {
-          "ordinal": 1,
-          "name": "created_at",
-          "type_info": "Timestamptz"
-        },
-        {
-          "ordinal": 2,
-          "name": "updated_at",
-          "type_info": "Timestamptz"
-        },
-        {
-          "ordinal": 3,
-          "name": "deleted_at",
-          "type_info": "Timestamptz"
-        },
-        {
-          "ordinal": 4,
-          "name": "registration_link",
-          "type_info": "Varchar"
-        }
-      ],
-      "parameters": {
-        "Left": ["Varchar", "Varchar"]
-      },
-      "nullable": [false, false, false, true, false]
-    }
-  },
-  "04af846484d55b34c279e32ea4c84693f927c102f56c087f559b161edf0c7413": {
-    "query": "\nUPDATE peer_review_queue_entries\nSET peer_review_priority = $1\nWHERE id = $2\n  AND deleted_at IS NULL\nRETURNING *\n    ",
-    "describe": {
-      "columns": [
-        {
-          "ordinal": 0,
-          "name": "id",
-          "type_info": "Uuid"
-        },
-        {
-          "ordinal": 1,
-          "name": "created_at",
-          "type_info": "Timestamptz"
-        },
-        {
-          "ordinal": 2,
-          "name": "updated_at",
-          "type_info": "Timestamptz"
-        },
-        {
-          "ordinal": 3,
-          "name": "deleted_at",
-          "type_info": "Timestamptz"
-        },
-        {
-          "ordinal": 4,
-          "name": "user_id",
-          "type_info": "Uuid"
-        },
-        {
-          "ordinal": 5,
-          "name": "exercise_id",
-          "type_info": "Uuid"
-        },
-        {
-          "ordinal": 6,
-          "name": "course_instance_id",
-          "type_info": "Uuid"
-        },
-        {
-          "ordinal": 7,
-          "name": "receiving_peer_reviews_exercise_slide_submission_id",
-          "type_info": "Uuid"
-        },
-        {
-          "ordinal": 8,
-          "name": "received_enough_peer_reviews",
-          "type_info": "Bool"
-        },
-        {
-          "ordinal": 9,
-          "name": "peer_review_priority",
-          "type_info": "Int4"
-        }
-      ],
-      "parameters": {
-        "Left": ["Int4", "Uuid"]
-      },
-      "nullable": [false, false, false, true, false, false, false, false, false, false]
-    }
-  },
-  "06518b02100124d605ae4cd2b84008fe94e46360284a701d60f79c7dcb117ea6": {
-    "query": "\nSELECT exams.id,\n  exams.name,\n  exams.instructions,\n  pages.id AS page_id,\n  exams.starts_at,\n  exams.ends_at,\n  exams.time_minutes\nFROM exams\n  JOIN pages ON pages.exam_id = exams.id\nWHERE exams.id = $1\n",
-    "describe": {
-      "columns": [
-        {
-          "ordinal": 0,
-          "name": "id",
-          "type_info": "Uuid"
-        },
-        {
-          "ordinal": 1,
-          "name": "name",
-          "type_info": "Varchar"
-        },
-        {
-          "ordinal": 2,
-          "name": "instructions",
-          "type_info": "Jsonb"
-        },
-        {
-          "ordinal": 3,
-          "name": "page_id",
-          "type_info": "Uuid"
-        },
-        {
-          "ordinal": 4,
-          "name": "starts_at",
-          "type_info": "Timestamptz"
-        },
-        {
-          "ordinal": 5,
-          "name": "ends_at",
-          "type_info": "Timestamptz"
-        },
-        {
-          "ordinal": 6,
-          "name": "time_minutes",
-          "type_info": "Int4"
-        }
-      ],
-      "parameters": {
-        "Left": ["Uuid"]
-      },
-      "nullable": [false, false, false, false, true, true, false]
-    }
-  },
-  "0705be213ba5a5e5616450968d87cbd34bdf68f5b63811e4c5b5d9836cff52e6": {
-    "query": "\nINSERT INTO peer_review_submissions (\n    user_id,\n    exercise_id,\n    course_instance_id,\n    peer_review_id,\n    exercise_slide_submission_id\n  )\nVALUES ($1, $2, $3, $4, $5)\nRETURNING id\n        ",
-    "describe": {
-      "columns": [
-        {
-          "ordinal": 0,
-          "name": "id",
-          "type_info": "Uuid"
-        }
-      ],
-      "parameters": {
-        "Left": ["Uuid", "Uuid", "Uuid", "Uuid", "Uuid"]
-      },
-      "nullable": [false]
-    }
-  },
-  "072ecb29b589e56f6fc04bb0787efd82beab771ae9d87752f80b0734b16c56e4": {
-    "query": "\nINSERT INTO exercise_services (\n    name,\n    slug,\n    public_url,\n    internal_url,\n    max_reprocessing_submissions_at_once\n  )\nVALUES ($1, $2, $3, $4, $5)\nRETURNING *\n  ",
-    "describe": {
-      "columns": [
-        {
-          "ordinal": 0,
-          "name": "id",
-          "type_info": "Uuid"
-        },
-        {
-          "ordinal": 1,
-          "name": "created_at",
-          "type_info": "Timestamptz"
-        },
-        {
-          "ordinal": 2,
-          "name": "updated_at",
-          "type_info": "Timestamptz"
-        },
-        {
-          "ordinal": 3,
-          "name": "deleted_at",
-          "type_info": "Timestamptz"
-        },
-        {
-          "ordinal": 4,
-          "name": "name",
-          "type_info": "Varchar"
-        },
-        {
-          "ordinal": 5,
-          "name": "slug",
-          "type_info": "Varchar"
-        },
-        {
-          "ordinal": 6,
-          "name": "public_url",
-          "type_info": "Varchar"
-        },
-        {
-          "ordinal": 7,
-          "name": "internal_url",
-          "type_info": "Varchar"
-        },
-        {
-          "ordinal": 8,
-          "name": "max_reprocessing_submissions_at_once",
-          "type_info": "Int4"
-        }
-      ],
-      "parameters": {
-        "Left": ["Varchar", "Varchar", "Varchar", "Varchar", "Int4"]
-      },
-      "nullable": [false, false, false, true, false, false, false, true, false]
-    }
-  },
-  "07d58fc96db7000b5057c5e66b12d87ec627e6f56d735a3733518ad23b6a6f0f": {
-    "query": "INSERT INTO url_redirections(destination_page_id, old_url_path, course_id) VALUES ($1, $2, $3)",
-    "describe": {
-      "columns": [],
-      "parameters": {
-        "Left": ["Uuid", "Text", "Uuid"]
-      },
-      "nullable": []
-    }
-  },
-  "08936e20016cc8fb2f6825a9b53d124e7939a892578a057732dd554544aa90f6": {
-    "query": "\n    UPDATE exams\n    SET instructions = $1\n    WHERE id = $2\n    RETURNING id,\n        instructions\n    ",
-    "describe": {
-      "columns": [
-        {
-          "ordinal": 0,
-          "name": "id",
-          "type_info": "Uuid"
-        },
-        {
-          "ordinal": 1,
-          "name": "instructions",
-          "type_info": "Jsonb"
-        }
-      ],
-      "parameters": {
-        "Left": ["Jsonb", "Uuid"]
-      },
-      "nullable": [false, false]
-    }
-  },
-  "0a3ec731af676e23b67bd6eb547415800aa436639f2dfde55ad17b3ed904a27b": {
-    "query": "\nUPDATE glossary\nSET term = $1,\n  definition = $2\nWHERE id = $3\n",
-    "describe": {
-      "columns": [],
-      "parameters": {
-        "Left": ["Varchar", "Text", "Uuid"]
-      },
-      "nullable": []
-    }
-  },
-  "0a7aa8e54a4730bc3a1465a2357fc1551736ffcf881ee4cb0f5fc6ecd63e6b7e": {
-    "query": "\nUPDATE user_exercise_task_states\nSET deleted_at = now()\nWHERE exercise_task_id = $1\n  AND user_exercise_slide_state_id = $2\n    ",
-    "describe": {
-      "columns": [],
-      "parameters": {
-        "Left": ["Uuid", "Uuid"]
-      },
-      "nullable": []
-    }
-  },
-  "0c395da11ae62743051ec6f45ac48e2a1a450c36bd37fbecf8ccb71a9fefdd7b": {
-    "query": "\nSELECT *\nFROM user_course_settings\nWHERE user_id = $1\n  AND course_language_group_id = $2\n  AND deleted_at IS NULL;\n        ",
-    "describe": {
-      "columns": [
-        {
-          "ordinal": 0,
-          "name": "user_id",
-          "type_info": "Uuid"
-        },
-        {
-          "ordinal": 1,
-          "name": "course_language_group_id",
-          "type_info": "Uuid"
-        },
-        {
-          "ordinal": 2,
-          "name": "created_at",
-          "type_info": "Timestamptz"
-        },
-        {
-          "ordinal": 3,
-          "name": "updated_at",
-          "type_info": "Timestamptz"
-        },
-        {
-          "ordinal": 4,
-          "name": "deleted_at",
-          "type_info": "Timestamptz"
-        },
-        {
-          "ordinal": 5,
-          "name": "current_course_id",
-          "type_info": "Uuid"
-        },
-        {
-          "ordinal": 6,
-          "name": "current_course_instance_id",
-          "type_info": "Uuid"
-        }
-      ],
-      "parameters": {
-        "Left": ["Uuid", "Uuid"]
-      },
-      "nullable": [false, false, false, false, true, false, false]
-    }
-  },
-  "0c8461a6308d09d435968b157266abe5a98c2f162db755aaa129eb69ca6ec577": {
-    "query": "\nSELECT users.id,\n  users.first_name,\n  users.last_name,\n  email,\n  role AS \"role: UserRole\"\nFROM users\n  JOIN roles ON users.id = roles.user_id\nWHERE roles.course_id = $1\n",
-    "describe": {
-      "columns": [
-        {
-          "ordinal": 0,
-          "name": "id",
-          "type_info": "Uuid"
-        },
-        {
-          "ordinal": 1,
-          "name": "first_name",
-          "type_info": "Varchar"
-        },
-        {
-          "ordinal": 2,
-          "name": "last_name",
-          "type_info": "Varchar"
-        },
-        {
-          "ordinal": 3,
-          "name": "email",
-          "type_info": "Varchar"
-        },
-        {
-          "ordinal": 4,
+          "ordinal": 3,
+          "type_info": "Varchar"
+        },
+        {
           "name": "role: UserRole",
+          "ordinal": 4,
           "type_info": {
             "Custom": {
-              "name": "user_role",
               "kind": {
                 "Enum": ["admin", "assistant", "teacher", "reviewer", "course_or_exam_creator"]
-              }
+              },
+              "name": "user_role"
             }
           }
         }
       ],
+      "nullable": [false, true, true, false, false],
       "parameters": {
         "Left": ["Uuid"]
-      },
-      "nullable": [false, true, true, false, false]
-    }
+      }
+    },
+    "query": "\nSELECT users.id,\n  users.first_name,\n  users.last_name,\n  email,\n  role AS \"role: UserRole\"\nFROM users\n  JOIN roles ON users.id = roles.user_id\nWHERE roles.course_id = $1\n"
   },
   "0cad1ed88151ce17ea1b859b43de22620aaf28c6a0149937d7f865da67c19797": {
-    "query": "\nSELECT hashing_key FROM page_visit_datum_daily_visit_hashing_keys\nWHERE valid_for_date = $1\n    ",
-    "describe": {
-      "columns": [
-        {
-          "ordinal": 0,
+    "describe": {
+      "columns": [
+        {
           "name": "hashing_key",
+          "ordinal": 0,
           "type_info": "Bytea"
         }
       ],
+      "nullable": [false],
       "parameters": {
         "Left": ["Date"]
-      },
-      "nullable": [false]
-    }
+      }
+    },
+    "query": "\nSELECT hashing_key FROM page_visit_datum_daily_visit_hashing_keys\nWHERE valid_for_date = $1\n    "
   },
   "0cb6f9e6d5c8bc8f0196ec503ba5654ac5af8fc3e61746ddcadc30668bca65eb": {
-    "query": "\nINSERT INTO course_instance_enrollments (user_id, course_id, course_instance_id)\nVALUES ($1, $2, $3)\nON CONFLICT (user_id, course_instance_id)\nDO UPDATE SET deleted_at = NULL\nRETURNING *;\n",
-    "describe": {
-      "columns": [
-        {
-          "ordinal": 0,
+    "describe": {
+      "columns": [
+        {
           "name": "user_id",
-          "type_info": "Uuid"
-        },
-        {
-          "ordinal": 1,
+          "ordinal": 0,
+          "type_info": "Uuid"
+        },
+        {
           "name": "course_id",
-          "type_info": "Uuid"
-        },
-        {
-          "ordinal": 2,
+          "ordinal": 1,
+          "type_info": "Uuid"
+        },
+        {
           "name": "course_instance_id",
-          "type_info": "Uuid"
-        },
-        {
-          "ordinal": 3,
+          "ordinal": 2,
+          "type_info": "Uuid"
+        },
+        {
           "name": "created_at",
-          "type_info": "Timestamptz"
-        },
-        {
-          "ordinal": 4,
+          "ordinal": 3,
+          "type_info": "Timestamptz"
+        },
+        {
           "name": "updated_at",
-          "type_info": "Timestamptz"
-        },
-        {
-          "ordinal": 5,
+          "ordinal": 4,
+          "type_info": "Timestamptz"
+        },
+        {
           "name": "deleted_at",
-          "type_info": "Timestamptz"
-        }
-      ],
+          "ordinal": 5,
+          "type_info": "Timestamptz"
+        }
+      ],
+      "nullable": [false, false, false, false, false, true],
       "parameters": {
         "Left": ["Uuid", "Uuid", "Uuid"]
-      },
-      "nullable": [false, false, false, false, false, true]
-    }
+      }
+    },
+    "query": "\nINSERT INTO course_instance_enrollments (user_id, course_id, course_instance_id)\nVALUES ($1, $2, $3)\nON CONFLICT (user_id, course_instance_id)\nDO UPDATE SET deleted_at = NULL\nRETURNING *;\n"
   },
   "0cbd2eca2e4b7731be86fdf5ed0eafe142dc9c358ecd78476bb54d407f3e6aea": {
-    "query": "\nSELECT exercises.name as exercise_name,\n        exercises.order_number as exercise_order_number,\n        pages.order_number     as page_order_number,\n        chapters.chapter_number,\n        stat_data.*\n FROM (SELECT exercise_id,\n              COUNT(DISTINCT user_id) as n_users_attempted,\n              COUNT(DISTINCT user_id) FILTER ( WHERE ues.score_given IS NOT NULL and ues.score_given > 0 ) as n_users_with_some_points,\n              COUNT(DISTINCT user_id) FILTER ( WHERE ues.score_given IS NOT NULL and ues.score_given >= exercises.score_maximum ) as n_users_with_max_points\n       FROM exercises\n       JOIN user_exercise_states ues on exercises.id = ues.exercise_id\n       WHERE exercises.course_id = $1\n         AND exercises.deleted_at IS NULL\n         AND ues.deleted_at IS NULL\n       GROUP BY exercise_id) as stat_data\n        JOIN exercises ON stat_data.exercise_id = exercises.id\n        JOIN pages on exercises.page_id = pages.id\n        JOIN chapters on pages.chapter_id = chapters.id\n WHERE exercises.deleted_at IS NULL\n   AND pages.deleted_at IS NULL\n   AND chapters.deleted_at IS NULL\n          ",
-    "describe": {
-      "columns": [
-        {
-          "ordinal": 0,
+    "describe": {
+      "columns": [
+        {
           "name": "exercise_name",
-          "type_info": "Varchar"
-        },
-        {
-          "ordinal": 1,
+          "ordinal": 0,
+          "type_info": "Varchar"
+        },
+        {
           "name": "exercise_order_number",
-          "type_info": "Int4"
-        },
-        {
-          "ordinal": 2,
+          "ordinal": 1,
+          "type_info": "Int4"
+        },
+        {
           "name": "page_order_number",
-          "type_info": "Int4"
-        },
-        {
-          "ordinal": 3,
+          "ordinal": 2,
+          "type_info": "Int4"
+        },
+        {
           "name": "chapter_number",
-          "type_info": "Int4"
-        },
-        {
-          "ordinal": 4,
+          "ordinal": 3,
+          "type_info": "Int4"
+        },
+        {
           "name": "exercise_id",
-          "type_info": "Uuid"
-        },
-        {
-          "ordinal": 5,
+          "ordinal": 4,
+          "type_info": "Uuid"
+        },
+        {
           "name": "n_users_attempted",
+          "ordinal": 5,
           "type_info": "Int8"
         },
         {
+          "name": "n_users_with_some_points",
           "ordinal": 6,
-          "name": "n_users_with_some_points",
           "type_info": "Int8"
         },
         {
+          "name": "n_users_with_max_points",
           "ordinal": 7,
-          "name": "n_users_with_max_points",
           "type_info": "Int8"
         }
       ],
+      "nullable": [true, true, true, true, true, true, true, true],
       "parameters": {
         "Left": ["Uuid"]
-      },
-      "nullable": [true, true, true, true, true, true, true, true]
-    }
+      }
+    },
+    "query": "\nSELECT exercises.name as exercise_name,\n        exercises.order_number as exercise_order_number,\n        pages.order_number     as page_order_number,\n        chapters.chapter_number,\n        stat_data.*\n FROM (SELECT exercise_id,\n              COUNT(DISTINCT user_id) as n_users_attempted,\n              COUNT(DISTINCT user_id) FILTER ( WHERE ues.score_given IS NOT NULL and ues.score_given > 0 ) as n_users_with_some_points,\n              COUNT(DISTINCT user_id) FILTER ( WHERE ues.score_given IS NOT NULL and ues.score_given >= exercises.score_maximum ) as n_users_with_max_points\n       FROM exercises\n       JOIN user_exercise_states ues on exercises.id = ues.exercise_id\n       WHERE exercises.course_id = $1\n         AND exercises.deleted_at IS NULL\n         AND ues.deleted_at IS NULL\n       GROUP BY exercise_id) as stat_data\n        JOIN exercises ON stat_data.exercise_id = exercises.id\n        JOIN pages on exercises.page_id = pages.id\n        JOIN chapters on pages.chapter_id = chapters.id\n WHERE exercises.deleted_at IS NULL\n   AND pages.deleted_at IS NULL\n   AND chapters.deleted_at IS NULL\n          "
   },
   "0eb1973f9ce1c28fdf44969a8691da1e88b58501a1eff1e236eed1310dfe2464": {
-    "query": "\n-- common table expression for the search term tsquery so that we don't have to repeat it many times\nWITH cte as (\n    -- Converts the search term to a phrase search with phraseto_tsquery but appends ':*' to the last word so that it\n    -- becomes a prefix match. This way the search will also contain results when the last word in the search term\n    -- is only partially typed. Note that if to_tsquery($4) decides to stem the word, the replacement will be skipped.\n    SELECT ts_rewrite(\n        phraseto_tsquery($2::regconfig, $3),\n        to_tsquery($4),\n        to_tsquery($4 || ':*')\n    ) as query\n)\nSELECT id,\n    ts_rank(\n    content_search,\n    (\n        SELECT query\n        from cte\n    )\n    ) as rank,\n    ts_headline(\n    $2::regconfig,\n    title,\n    (\n        SELECT query\n        from cte\n    )\n    ) as title_headline,\n    ts_headline(\n    $2::regconfig,\n    content_search_original_text,\n    (\n        SELECT query\n        from cte\n    )\n    ) as content_headline,\n    url_path\nFROM pages\nWHERE course_id = $1\n    AND deleted_at IS NULL\n    AND content_search @@ (\n    SELECT query\n    from cte\n    )\nORDER BY rank DESC\nLIMIT 50;\n        ",
-    "describe": {
-      "columns": [
-        {
-          "ordinal": 0,
-          "name": "id",
-          "type_info": "Uuid"
-        },
-        {
-          "ordinal": 1,
+    "describe": {
+      "columns": [
+        {
+          "name": "id",
+          "ordinal": 0,
+          "type_info": "Uuid"
+        },
+        {
           "name": "rank",
+          "ordinal": 1,
           "type_info": "Float4"
         },
         {
-          "ordinal": 2,
           "name": "title_headline",
+          "ordinal": 2,
           "type_info": "Text"
         },
         {
-          "ordinal": 3,
           "name": "content_headline",
+          "ordinal": 3,
           "type_info": "Text"
         },
         {
-          "ordinal": 4,
           "name": "url_path",
-          "type_info": "Varchar"
-        }
-      ],
+          "ordinal": 4,
+          "type_info": "Varchar"
+        }
+      ],
+      "nullable": [false, null, null, null, false],
       "parameters": {
         "Left": [
           "Uuid",
           {
             "Custom": {
-              "name": "regconfig",
-              "kind": "Simple"
+              "kind": "Simple",
+              "name": "regconfig"
             }
           },
           "Text",
           "Text"
         ]
-      },
-      "nullable": [false, null, null, null, false]
-    }
+      }
+    },
+    "query": "\n-- common table expression for the search term tsquery so that we don't have to repeat it many times\nWITH cte as (\n    -- Converts the search term to a phrase search with phraseto_tsquery but appends ':*' to the last word so that it\n    -- becomes a prefix match. This way the search will also contain results when the last word in the search term\n    -- is only partially typed. Note that if to_tsquery($4) decides to stem the word, the replacement will be skipped.\n    SELECT ts_rewrite(\n        phraseto_tsquery($2::regconfig, $3),\n        to_tsquery($4),\n        to_tsquery($4 || ':*')\n    ) as query\n)\nSELECT id,\n    ts_rank(\n    content_search,\n    (\n        SELECT query\n        from cte\n    )\n    ) as rank,\n    ts_headline(\n    $2::regconfig,\n    title,\n    (\n        SELECT query\n        from cte\n    )\n    ) as title_headline,\n    ts_headline(\n    $2::regconfig,\n    content_search_original_text,\n    (\n        SELECT query\n        from cte\n    )\n    ) as content_headline,\n    url_path\nFROM pages\nWHERE course_id = $1\n    AND deleted_at IS NULL\n    AND content_search @@ (\n    SELECT query\n    from cte\n    )\nORDER BY rank DESC\nLIMIT 50;\n        "
   },
   "0ed1883e278007de6c43a3db3d4a14e0150bc27f462f085e2a35d861d80b680b": {
-    "query": "\nINSERT INTO roles (user_id, role, course_instance_id)\nVALUES ($1, $2, $3)\nRETURNING id\n",
-    "describe": {
-      "columns": [
-        {
-          "ordinal": 0,
-          "name": "id",
-          "type_info": "Uuid"
-        }
-      ],
+    "describe": {
+      "columns": [
+        {
+          "name": "id",
+          "ordinal": 0,
+          "type_info": "Uuid"
+        }
+      ],
+      "nullable": [false],
       "parameters": {
         "Left": [
           "Uuid",
           {
             "Custom": {
-              "name": "user_role",
               "kind": {
                 "Enum": ["admin", "assistant", "teacher", "reviewer", "course_or_exam_creator"]
-              }
+              },
+              "name": "user_role"
             }
           },
           "Uuid"
         ]
-      },
-      "nullable": [false]
-    }
+      }
+    },
+    "query": "\nINSERT INTO roles (user_id, role, course_instance_id)\nVALUES ($1, $2, $3)\nRETURNING id\n"
   },
   "0ee18402a12224a28d80876095878fdbbd48e9b4a4d210c1dbf32617f5f05cb1": {
-    "query": "\nUPDATE course_module_completions SET prerequisite_modules_completed = $1\nWHERE id = $2 AND deleted_at IS NULL\n    ",
     "describe": {
       "columns": [],
+      "nullable": [],
       "parameters": {
         "Left": ["Bool", "Uuid"]
-      },
-      "nullable": []
-    }
+      }
+    },
+    "query": "\nUPDATE course_module_completions SET prerequisite_modules_completed = $1\nWHERE id = $2 AND deleted_at IS NULL\n    "
   },
   "0f6b63f522b8f92c249265dd23ee41dd2b93a7612b4619a1d112961ae8769bac": {
-    "query": "\nSELECT id,\n  created_at,\n  updated_at,\n  name,\n  course_id,\n  deleted_at,\n  chapter_image_path,\n  chapter_number,\n  front_page_id,\n  opens_at,\n  copied_from,\n  deadline,\n  course_module_id\nFROM chapters\nWHERE course_id = $1\n  AND deleted_at IS NULL;\n",
-    "describe": {
-      "columns": [
-        {
-          "ordinal": 0,
-          "name": "id",
-          "type_info": "Uuid"
-        },
-        {
-          "ordinal": 1,
+    "describe": {
+      "columns": [
+        {
+          "name": "id",
+          "ordinal": 0,
+          "type_info": "Uuid"
+        },
+        {
           "name": "created_at",
-          "type_info": "Timestamptz"
-        },
-        {
-          "ordinal": 2,
+          "ordinal": 1,
+          "type_info": "Timestamptz"
+        },
+        {
           "name": "updated_at",
-          "type_info": "Timestamptz"
-        },
-        {
-          "ordinal": 3,
+          "ordinal": 2,
+          "type_info": "Timestamptz"
+        },
+        {
           "name": "name",
-          "type_info": "Varchar"
-        },
-        {
-          "ordinal": 4,
+          "ordinal": 3,
+          "type_info": "Varchar"
+        },
+        {
           "name": "course_id",
-          "type_info": "Uuid"
-        },
-        {
-          "ordinal": 5,
+          "ordinal": 4,
+          "type_info": "Uuid"
+        },
+        {
           "name": "deleted_at",
-          "type_info": "Timestamptz"
-        },
-        {
+          "ordinal": 5,
+          "type_info": "Timestamptz"
+        },
+        {
+          "name": "chapter_image_path",
           "ordinal": 6,
+          "type_info": "Varchar"
+        },
+        {
+          "name": "chapter_number",
+          "ordinal": 7,
+          "type_info": "Int4"
+        },
+        {
+          "name": "front_page_id",
+          "ordinal": 8,
+          "type_info": "Uuid"
+        },
+        {
+          "name": "opens_at",
+          "ordinal": 9,
+          "type_info": "Timestamptz"
+        },
+        {
+          "name": "copied_from",
+          "ordinal": 10,
+          "type_info": "Uuid"
+        },
+        {
+          "name": "deadline",
+          "ordinal": 11,
+          "type_info": "Timestamptz"
+        },
+        {
+          "name": "course_module_id",
+          "ordinal": 12,
+          "type_info": "Uuid"
+        }
+      ],
+      "nullable": [
+        false,
+        false,
+        false,
+        false,
+        false,
+        true,
+        true,
+        false,
+        true,
+        true,
+        true,
+        true,
+        false
+      ],
+      "parameters": {
+        "Left": ["Uuid"]
+      }
+    },
+    "query": "\nSELECT id,\n  created_at,\n  updated_at,\n  name,\n  course_id,\n  deleted_at,\n  chapter_image_path,\n  chapter_number,\n  front_page_id,\n  opens_at,\n  copied_from,\n  deadline,\n  course_module_id\nFROM chapters\nWHERE course_id = $1\n  AND deleted_at IS NULL;\n"
+  },
+  "0f8ebb278dc89487e24c2b9729baa1c012e2242bfa7b984ec77b1df0a84a6a7a": {
+    "describe": {
+      "columns": [],
+      "nullable": [],
+      "parameters": {
+        "Left": ["Bool", "Uuid"]
+      }
+    },
+    "query": "\nUPDATE feedback\nSET marked_as_read = $1\nWHERE id = $2\n"
+  },
+  "1043950bac244435cd2df29b5a6cc9f408476afe275b2cd71014a650d186aaf5": {
+    "describe": {
+      "columns": [],
+      "nullable": [],
+      "parameters": {
+        "Left": ["Uuid", "Uuid", "Varchar", "Int4"]
+      }
+    },
+    "query": "\nINSERT INTO block_feedback(feedback_id, block_id, block_text, order_number)\nVALUES ($1, $2, $3, $4)\n"
+  },
+  "10c3d3f234031ec485bef8b52d36fa467e10525a73846727a5664ecdbe8f7630": {
+    "describe": {
+      "columns": [
+        {
+          "name": "id",
+          "ordinal": 0,
+          "type_info": "Uuid"
+        },
+        {
+          "name": "name",
+          "ordinal": 1,
+          "type_info": "Varchar"
+        },
+        {
+          "name": "course_id",
+          "ordinal": 2,
+          "type_info": "Uuid"
+        },
+        {
+          "name": "chapter_number",
+          "ordinal": 3,
+          "type_info": "Int4"
+        },
+        {
+          "name": "created_at",
+          "ordinal": 4,
+          "type_info": "Timestamptz"
+        },
+        {
+          "name": "updated_at",
+          "ordinal": 5,
+          "type_info": "Timestamptz"
+        },
+        {
+          "name": "deleted_at",
+          "ordinal": 6,
+          "type_info": "Timestamptz"
+        },
+        {
+          "name": "front_page_id",
+          "ordinal": 7,
+          "type_info": "Uuid"
+        },
+        {
+          "name": "opens_at",
+          "ordinal": 8,
+          "type_info": "Timestamptz"
+        },
+        {
           "name": "chapter_image_path",
-          "type_info": "Varchar"
-        },
-        {
+          "ordinal": 9,
+          "type_info": "Varchar"
+        },
+        {
+          "name": "copied_from",
+          "ordinal": 10,
+          "type_info": "Uuid"
+        },
+        {
+          "name": "deadline",
+          "ordinal": 11,
+          "type_info": "Timestamptz"
+        },
+        {
+          "name": "course_module_id",
+          "ordinal": 12,
+          "type_info": "Uuid"
+        }
+      ],
+      "nullable": [
+        false,
+        false,
+        false,
+        false,
+        false,
+        false,
+        true,
+        true,
+        true,
+        true,
+        true,
+        true,
+        false
+      ],
+      "parameters": {
+        "Left": ["Uuid"]
+      }
+    },
+    "query": "\nSELECT c.*\nFROM chapters c,\n  pages p\nWHERE c.id = p.chapter_id\n  AND p.id = $1;\n    "
+  },
+  "11b2b2a2b79ad45fee6f6ff02bcfaf2a79d58e7247708d1c8a50dc1c4383bc6b": {
+    "describe": {
+      "columns": [
+        {
+          "name": "id",
+          "ordinal": 0,
+          "type_info": "Uuid"
+        },
+        {
+          "name": "created_at",
+          "ordinal": 1,
+          "type_info": "Timestamptz"
+        },
+        {
+          "name": "updated_at",
+          "ordinal": 2,
+          "type_info": "Timestamptz"
+        },
+        {
+          "name": "deleted_at",
+          "ordinal": 3,
+          "type_info": "Timestamptz"
+        },
+        {
+          "name": "course_id",
+          "ordinal": 4,
+          "type_info": "Uuid"
+        },
+        {
+          "name": "exercise_id",
+          "ordinal": 5,
+          "type_info": "Uuid"
+        },
+        {
+          "name": "peer_reviews_to_give",
+          "ordinal": 6,
+          "type_info": "Int4"
+        },
+        {
+          "name": "peer_reviews_to_receive",
           "ordinal": 7,
-          "name": "chapter_number",
-          "type_info": "Int4"
-        },
-        {
+          "type_info": "Int4"
+        },
+        {
+          "name": "accepting_threshold",
           "ordinal": 8,
-          "name": "front_page_id",
-          "type_info": "Uuid"
-        },
-        {
+          "type_info": "Float4"
+        },
+        {
+          "name": "accepting_strategy: _",
           "ordinal": 9,
-          "name": "opens_at",
-          "type_info": "Timestamptz"
-        },
-        {
-          "ordinal": 10,
-          "name": "copied_from",
-          "type_info": "Uuid"
-        },
-        {
-          "ordinal": 11,
-          "name": "deadline",
-          "type_info": "Timestamptz"
-        },
-        {
-          "ordinal": 12,
-          "name": "course_module_id",
-          "type_info": "Uuid"
-        }
-      ],
-      "parameters": {
-        "Left": ["Uuid"]
-      },
-      "nullable": [
-        false,
-        false,
-        false,
-        false,
-        false,
-        true,
-        true,
-        false,
-        true,
-        true,
-        true,
-        true,
-        false
-      ]
-    }
-  },
-  "0f8ebb278dc89487e24c2b9729baa1c012e2242bfa7b984ec77b1df0a84a6a7a": {
-    "query": "\nUPDATE feedback\nSET marked_as_read = $1\nWHERE id = $2\n",
-    "describe": {
-      "columns": [],
-      "parameters": {
-        "Left": ["Bool", "Uuid"]
-      },
-      "nullable": []
-    }
-  },
-  "1043950bac244435cd2df29b5a6cc9f408476afe275b2cd71014a650d186aaf5": {
-    "query": "\nINSERT INTO block_feedback(feedback_id, block_id, block_text, order_number)\nVALUES ($1, $2, $3, $4)\n",
-    "describe": {
-      "columns": [],
-      "parameters": {
-        "Left": ["Uuid", "Uuid", "Varchar", "Int4"]
-      },
-      "nullable": []
-    }
-  },
-  "10c3d3f234031ec485bef8b52d36fa467e10525a73846727a5664ecdbe8f7630": {
-    "query": "\nSELECT c.*\nFROM chapters c,\n  pages p\nWHERE c.id = p.chapter_id\n  AND p.id = $1;\n    ",
-    "describe": {
-      "columns": [
-        {
-          "ordinal": 0,
-          "name": "id",
-          "type_info": "Uuid"
-        },
-        {
-          "ordinal": 1,
-          "name": "name",
-          "type_info": "Varchar"
-        },
-        {
-          "ordinal": 2,
-          "name": "course_id",
-          "type_info": "Uuid"
-        },
-        {
-          "ordinal": 3,
-          "name": "chapter_number",
-          "type_info": "Int4"
-        },
-        {
-          "ordinal": 4,
-          "name": "created_at",
-          "type_info": "Timestamptz"
-        },
-        {
-          "ordinal": 5,
-          "name": "updated_at",
-          "type_info": "Timestamptz"
-        },
-        {
-          "ordinal": 6,
-          "name": "deleted_at",
-          "type_info": "Timestamptz"
-        },
-        {
-          "ordinal": 7,
-          "name": "front_page_id",
-          "type_info": "Uuid"
-        },
-        {
-          "ordinal": 8,
-          "name": "opens_at",
-          "type_info": "Timestamptz"
-        },
-        {
-          "ordinal": 9,
-          "name": "chapter_image_path",
-          "type_info": "Varchar"
-        },
-        {
-          "ordinal": 10,
-          "name": "copied_from",
-          "type_info": "Uuid"
-        },
-        {
-          "ordinal": 11,
-          "name": "deadline",
-          "type_info": "Timestamptz"
-        },
-        {
-          "ordinal": 12,
-          "name": "course_module_id",
-          "type_info": "Uuid"
-        }
-      ],
-      "parameters": {
-        "Left": ["Uuid"]
-      },
-      "nullable": [
-        false,
-        false,
-        false,
-        false,
-        false,
-        false,
-        true,
-        true,
-        true,
-        true,
-        true,
-        true,
-        false
-      ]
-    }
-  },
-  "11b2b2a2b79ad45fee6f6ff02bcfaf2a79d58e7247708d1c8a50dc1c4383bc6b": {
-    "query": "\nSELECT id,\n  created_at,\n  updated_at,\n  deleted_at,\n  course_id,\n  exercise_id,\n  peer_reviews_to_give,\n  peer_reviews_to_receive,\n  accepting_threshold,\n  accepting_strategy AS \"accepting_strategy: _\"\nFROM peer_reviews\nWHERE course_id = $1\n  AND exercise_id IS NULL\n  AND deleted_at IS NULL\n        ",
-    "describe": {
-      "columns": [
-        {
-          "ordinal": 0,
-          "name": "id",
-          "type_info": "Uuid"
-        },
-        {
-          "ordinal": 1,
-          "name": "created_at",
-          "type_info": "Timestamptz"
-        },
-        {
-          "ordinal": 2,
-          "name": "updated_at",
-          "type_info": "Timestamptz"
-        },
-        {
-          "ordinal": 3,
-          "name": "deleted_at",
-          "type_info": "Timestamptz"
-        },
-        {
-          "ordinal": 4,
-          "name": "course_id",
-          "type_info": "Uuid"
-        },
-        {
-          "ordinal": 5,
-          "name": "exercise_id",
-          "type_info": "Uuid"
-        },
-        {
-          "ordinal": 6,
-          "name": "peer_reviews_to_give",
-          "type_info": "Int4"
-        },
-        {
-          "ordinal": 7,
-          "name": "peer_reviews_to_receive",
-          "type_info": "Int4"
-        },
-        {
-          "ordinal": 8,
-          "name": "accepting_threshold",
-          "type_info": "Float4"
-        },
-        {
-          "ordinal": 9,
-          "name": "accepting_strategy: _",
           "type_info": {
             "Custom": {
-              "name": "peer_review_accepting_strategy",
               "kind": {
                 "Enum": [
                   "automatically_accept_or_reject_by_average",
                   "automatically_accept_or_manual_review_by_average",
                   "manual_review_everything"
                 ]
-              }
+              },
+              "name": "peer_review_accepting_strategy"
             }
           }
         }
       ],
+      "nullable": [false, false, false, true, false, true, false, false, false, false],
       "parameters": {
         "Left": ["Uuid"]
-      },
-      "nullable": [false, false, false, true, false, true, false, false, false, false]
-    }
+      }
+    },
+    "query": "\nSELECT id,\n  created_at,\n  updated_at,\n  deleted_at,\n  course_id,\n  exercise_id,\n  peer_reviews_to_give,\n  peer_reviews_to_receive,\n  accepting_threshold,\n  accepting_strategy AS \"accepting_strategy: _\"\nFROM peer_reviews\nWHERE course_id = $1\n  AND exercise_id IS NULL\n  AND deleted_at IS NULL\n        "
   },
   "12678b433a9c84513a0c100571b2d82db27fbc569e2b9c79b23e31906be0f559": {
-    "query": "\nSELECT ed.id AS id,\n  u.id AS to,\n  et.subject AS subject,\n  et.content AS body\nFROM email_deliveries ed\n  JOIN email_templates et ON et.id = ed.email_template_id\n  JOIN users u ON u.id = ed.user_id\nWHERE ed.deleted_at IS NULL\n  AND ed.sent = FALSE\n  AND ed.error IS NULL\nLIMIT 10000;\n  ",
-    "describe": {
-      "columns": [
-        {
-          "ordinal": 0,
-          "name": "id",
-          "type_info": "Uuid"
-        },
-        {
-          "ordinal": 1,
+    "describe": {
+      "columns": [
+        {
+          "name": "id",
+          "ordinal": 0,
+          "type_info": "Uuid"
+        },
+        {
           "name": "to",
-          "type_info": "Uuid"
-        },
-        {
-          "ordinal": 2,
+          "ordinal": 1,
+          "type_info": "Uuid"
+        },
+        {
           "name": "subject",
-          "type_info": "Varchar"
-        },
-        {
-          "ordinal": 3,
+          "ordinal": 2,
+          "type_info": "Varchar"
+        },
+        {
           "name": "body",
+          "ordinal": 3,
           "type_info": "Jsonb"
         }
       ],
+      "nullable": [false, false, true, true],
       "parameters": {
         "Left": []
-      },
-      "nullable": [false, false, true, true]
-    }
+      }
+    },
+    "query": "\nSELECT ed.id AS id,\n  u.id AS to,\n  et.subject AS subject,\n  et.content AS body\nFROM email_deliveries ed\n  JOIN email_templates et ON et.id = ed.email_template_id\n  JOIN users u ON u.id = ed.user_id\nWHERE ed.deleted_at IS NULL\n  AND ed.sent = FALSE\n  AND ed.error IS NULL\nLIMIT 10000;\n  "
   },
   "12a3f2d81ee4d4ffd5f6b44a159b1febef51515f477b92735db44d3968493503": {
-    "query": "\nSELECT COUNT(ues.exercise_id) AS attempted_exercises,\n  COALESCE(SUM(ues.score_given), 0) AS score_given\nFROM user_exercise_states AS ues\nWHERE ues.exercise_id IN (\n    SELECT UNNEST($1::uuid [])\n  )\n  AND ues.deleted_at IS NULL\n  AND ues.activity_progress IN ('completed', 'submitted')\n  AND ues.user_id = $2\n  AND ues.course_instance_id = $3;\n                ",
-    "describe": {
-      "columns": [
-        {
-          "ordinal": 0,
+    "describe": {
+      "columns": [
+        {
           "name": "attempted_exercises",
+          "ordinal": 0,
           "type_info": "Int8"
         },
         {
-          "ordinal": 1,
           "name": "score_given",
+          "ordinal": 1,
           "type_info": "Float4"
         }
       ],
+      "nullable": [null, null],
       "parameters": {
         "Left": ["UuidArray", "Uuid", "Uuid"]
-      },
-      "nullable": [null, null]
-    }
+      }
+    },
+    "query": "\nSELECT COUNT(ues.exercise_id) AS attempted_exercises,\n  COALESCE(SUM(ues.score_given), 0) AS score_given\nFROM user_exercise_states AS ues\nWHERE ues.exercise_id IN (\n    SELECT UNNEST($1::uuid [])\n  )\n  AND ues.deleted_at IS NULL\n  AND ues.activity_progress IN ('completed', 'submitted')\n  AND ues.user_id = $2\n  AND ues.course_instance_id = $3;\n                "
   },
   "12ca747f44759f66feeb79358eafa59184d090a9a37fefcc951eb221e4cebe9f": {
-    "query": "\nSELECT id,\n  title,\n  content,\n  created_at,\n  history_change_reason as \"history_change_reason: HistoryChangeReason\",\n  restored_from_id,\n  author_user_id\nFROM page_history\nWHERE page_id = $1\nORDER BY created_at DESC, id\nLIMIT $2\nOFFSET $3\n",
-    "describe": {
-      "columns": [
-        {
-          "ordinal": 0,
-          "name": "id",
-          "type_info": "Uuid"
-        },
-        {
-          "ordinal": 1,
+    "describe": {
+      "columns": [
+        {
+          "name": "id",
+          "ordinal": 0,
+          "type_info": "Uuid"
+        },
+        {
           "name": "title",
-          "type_info": "Varchar"
-        },
-        {
-          "ordinal": 2,
+          "ordinal": 1,
+          "type_info": "Varchar"
+        },
+        {
           "name": "content",
+          "ordinal": 2,
           "type_info": "Jsonb"
         },
         {
-          "ordinal": 3,
           "name": "created_at",
-          "type_info": "Timestamptz"
-        },
-        {
-          "ordinal": 4,
+          "ordinal": 3,
+          "type_info": "Timestamptz"
+        },
+        {
           "name": "history_change_reason: HistoryChangeReason",
+          "ordinal": 4,
           "type_info": {
             "Custom": {
-              "name": "history_change_reason",
               "kind": {
                 "Enum": ["page-saved", "history-restored"]
-              }
+              },
+              "name": "history_change_reason"
             }
           }
         },
         {
-          "ordinal": 5,
           "name": "restored_from_id",
-          "type_info": "Uuid"
-        },
-        {
+          "ordinal": 5,
+          "type_info": "Uuid"
+        },
+        {
+          "name": "author_user_id",
           "ordinal": 6,
-          "name": "author_user_id",
-          "type_info": "Uuid"
-        }
-      ],
+          "type_info": "Uuid"
+        }
+      ],
+      "nullable": [false, false, false, false, false, true, false],
       "parameters": {
         "Left": ["Uuid", "Int8", "Int8"]
-      },
-      "nullable": [false, false, false, false, false, true, false]
-    }
+      }
+    },
+    "query": "\nSELECT id,\n  title,\n  content,\n  created_at,\n  history_change_reason as \"history_change_reason: HistoryChangeReason\",\n  restored_from_id,\n  author_user_id\nFROM page_history\nWHERE page_id = $1\nORDER BY created_at DESC, id\nLIMIT $2\nOFFSET $3\n"
   },
   "12e96d429c3352316fe4572274d06a2224691350797f4645e1c83fb7212179e7": {
-    "query": "\nINSERT INTO chapters (\n    name,\n    course_id,\n    chapter_number,\n    course_module_id\n  )\nVALUES ($1, $2, $3, $4)\nRETURNING id\n",
-    "describe": {
-      "columns": [
-        {
-          "ordinal": 0,
-          "name": "id",
-          "type_info": "Uuid"
-        }
-      ],
+    "describe": {
+      "columns": [
+        {
+          "name": "id",
+          "ordinal": 0,
+          "type_info": "Uuid"
+        }
+      ],
+      "nullable": [false],
       "parameters": {
         "Left": ["Varchar", "Uuid", "Int4", "Uuid"]
-      },
-      "nullable": [false]
-    }
+      }
+    },
+    "query": "\nINSERT INTO chapters (\n    name,\n    course_id,\n    chapter_number,\n    course_module_id\n  )\nVALUES ($1, $2, $3, $4)\nRETURNING id\n"
   },
   "13b0e10930d6dfb86d0ca5bf493c6741ec5faa14fd199a7c407197568f40f3f3": {
-    "query": "\nSELECT t.*\nFROM exercise_tasks t\n  JOIN exercise_slides s ON (t.exercise_slide_id = s.id)\nWHERE s.exercise_id = $1\n  AND s.deleted_at IS NULL\n  AND t.deleted_at IS NULL;\n        ",
-    "describe": {
-      "columns": [
-        {
-          "ordinal": 0,
-          "name": "id",
-          "type_info": "Uuid"
-        },
-        {
-          "ordinal": 1,
+    "describe": {
+      "columns": [
+        {
+          "name": "id",
+          "ordinal": 0,
+          "type_info": "Uuid"
+        },
+        {
           "name": "created_at",
-          "type_info": "Timestamptz"
-        },
-        {
-          "ordinal": 2,
+          "ordinal": 1,
+          "type_info": "Timestamptz"
+        },
+        {
           "name": "updated_at",
-          "type_info": "Timestamptz"
-        },
-        {
-          "ordinal": 3,
+          "ordinal": 2,
+          "type_info": "Timestamptz"
+        },
+        {
           "name": "exercise_type",
-          "type_info": "Varchar"
-        },
-        {
-          "ordinal": 4,
+          "ordinal": 3,
+          "type_info": "Varchar"
+        },
+        {
           "name": "assignment",
+          "ordinal": 4,
           "type_info": "Jsonb"
         },
         {
-          "ordinal": 5,
           "name": "deleted_at",
-          "type_info": "Timestamptz"
-        },
-        {
+          "ordinal": 5,
+          "type_info": "Timestamptz"
+        },
+        {
+          "name": "private_spec",
           "ordinal": 6,
-          "name": "private_spec",
           "type_info": "Jsonb"
         },
         {
+          "name": "spec_file_id",
           "ordinal": 7,
-          "name": "spec_file_id",
-          "type_info": "Uuid"
-        },
-        {
+          "type_info": "Uuid"
+        },
+        {
+          "name": "public_spec",
           "ordinal": 8,
-          "name": "public_spec",
           "type_info": "Jsonb"
         },
         {
+          "name": "model_solution_spec",
           "ordinal": 9,
-          "name": "model_solution_spec",
           "type_info": "Jsonb"
         },
         {
+          "name": "copied_from",
           "ordinal": 10,
-          "name": "copied_from",
-          "type_info": "Uuid"
-        },
-        {
+          "type_info": "Uuid"
+        },
+        {
+          "name": "exercise_slide_id",
           "ordinal": 11,
-          "name": "exercise_slide_id",
-          "type_info": "Uuid"
-        },
-        {
+          "type_info": "Uuid"
+        },
+        {
+          "name": "order_number",
           "ordinal": 12,
-          "name": "order_number",
-          "type_info": "Int4"
-        }
+          "type_info": "Int4"
+        }
+      ],
+      "nullable": [
+        false,
+        false,
+        false,
+        false,
+        false,
+        true,
+        true,
+        true,
+        true,
+        true,
+        true,
+        false,
+        false
       ],
       "parameters": {
         "Left": ["Uuid"]
-      },
-      "nullable": [
-        false,
-        false,
-        false,
-        false,
-        false,
-        true,
-        true,
-        true,
-        true,
-        true,
-        true,
-        false,
-        false
-      ]
-    }
+      }
+    },
+    "query": "\nSELECT t.*\nFROM exercise_tasks t\n  JOIN exercise_slides s ON (t.exercise_slide_id = s.id)\nWHERE s.exercise_id = $1\n  AND s.deleted_at IS NULL\n  AND t.deleted_at IS NULL;\n        "
   },
   "1458e1d4f78cf9977b3398903abb905f861f733d2389cccb34213a92c67bfa1d": {
-    "query": "\nSELECT id,\n  created_at,\n  updated_at,\n  deleted_at,\n  course_id,\n  exercise_id,\n  peer_reviews_to_give,\n  peer_reviews_to_receive,\n  accepting_threshold,\n  accepting_strategy AS \"accepting_strategy: _\"\nFROM peer_reviews\nWHERE id = $1\n  AND deleted_at IS NULL\n        ",
-    "describe": {
-      "columns": [
-        {
-          "ordinal": 0,
-          "name": "id",
-          "type_info": "Uuid"
-        },
-        {
-          "ordinal": 1,
+    "describe": {
+      "columns": [
+        {
+          "name": "id",
+          "ordinal": 0,
+          "type_info": "Uuid"
+        },
+        {
           "name": "created_at",
-          "type_info": "Timestamptz"
-        },
-        {
-          "ordinal": 2,
+          "ordinal": 1,
+          "type_info": "Timestamptz"
+        },
+        {
           "name": "updated_at",
-          "type_info": "Timestamptz"
-        },
-        {
-          "ordinal": 3,
+          "ordinal": 2,
+          "type_info": "Timestamptz"
+        },
+        {
           "name": "deleted_at",
-          "type_info": "Timestamptz"
-        },
-        {
-          "ordinal": 4,
+          "ordinal": 3,
+          "type_info": "Timestamptz"
+        },
+        {
           "name": "course_id",
-          "type_info": "Uuid"
-        },
-        {
-          "ordinal": 5,
+          "ordinal": 4,
+          "type_info": "Uuid"
+        },
+        {
           "name": "exercise_id",
-          "type_info": "Uuid"
-        },
-        {
+          "ordinal": 5,
+          "type_info": "Uuid"
+        },
+        {
+          "name": "peer_reviews_to_give",
           "ordinal": 6,
-          "name": "peer_reviews_to_give",
-          "type_info": "Int4"
-        },
-        {
+          "type_info": "Int4"
+        },
+        {
+          "name": "peer_reviews_to_receive",
           "ordinal": 7,
-          "name": "peer_reviews_to_receive",
-          "type_info": "Int4"
-        },
-        {
+          "type_info": "Int4"
+        },
+        {
+          "name": "accepting_threshold",
           "ordinal": 8,
-          "name": "accepting_threshold",
           "type_info": "Float4"
         },
         {
+          "name": "accepting_strategy: _",
           "ordinal": 9,
-          "name": "accepting_strategy: _",
           "type_info": {
             "Custom": {
-              "name": "peer_review_accepting_strategy",
               "kind": {
                 "Enum": [
                   "automatically_accept_or_reject_by_average",
                   "automatically_accept_or_manual_review_by_average",
                   "manual_review_everything"
                 ]
-              }
+              },
+              "name": "peer_review_accepting_strategy"
             }
           }
         }
       ],
+      "nullable": [false, false, false, true, false, true, false, false, false, false],
       "parameters": {
         "Left": ["Uuid"]
-      },
-      "nullable": [false, false, false, true, false, true, false, false, false, false]
-    }
+      }
+    },
+    "query": "\nSELECT id,\n  created_at,\n  updated_at,\n  deleted_at,\n  course_id,\n  exercise_id,\n  peer_reviews_to_give,\n  peer_reviews_to_receive,\n  accepting_threshold,\n  accepting_strategy AS \"accepting_strategy: _\"\nFROM peer_reviews\nWHERE id = $1\n  AND deleted_at IS NULL\n        "
   },
   "14dc35fa341ba8f03c4c5ba7bf6b92f5e5135ad81b73466e061ef4307ab08340": {
-    "query": "\nSELECT id,\n  created_at,\n  updated_at,\n  course_id,\n  exam_id,\n  chapter_id,\n  url_path,\n  title,\n  deleted_at,\n  content,\n  order_number,\n  copied_from\nFROM pages\nWHERE chapter_id = $1\n  AND deleted_at IS NULL\n        ",
-    "describe": {
-      "columns": [
-        {
-          "ordinal": 0,
-          "name": "id",
-          "type_info": "Uuid"
-        },
-        {
-          "ordinal": 1,
+    "describe": {
+      "columns": [
+        {
+          "name": "id",
+          "ordinal": 0,
+          "type_info": "Uuid"
+        },
+        {
           "name": "created_at",
-          "type_info": "Timestamptz"
-        },
-        {
-          "ordinal": 2,
+          "ordinal": 1,
+          "type_info": "Timestamptz"
+        },
+        {
           "name": "updated_at",
-          "type_info": "Timestamptz"
-        },
-        {
-          "ordinal": 3,
+          "ordinal": 2,
+          "type_info": "Timestamptz"
+        },
+        {
           "name": "course_id",
-          "type_info": "Uuid"
-        },
-        {
-          "ordinal": 4,
+          "ordinal": 3,
+          "type_info": "Uuid"
+        },
+        {
           "name": "exam_id",
-          "type_info": "Uuid"
-        },
-        {
-          "ordinal": 5,
+          "ordinal": 4,
+          "type_info": "Uuid"
+        },
+        {
           "name": "chapter_id",
-          "type_info": "Uuid"
-        },
-        {
+          "ordinal": 5,
+          "type_info": "Uuid"
+        },
+        {
+          "name": "url_path",
           "ordinal": 6,
-          "name": "url_path",
-          "type_info": "Varchar"
-        },
-        {
+          "type_info": "Varchar"
+        },
+        {
+          "name": "title",
           "ordinal": 7,
-          "name": "title",
-          "type_info": "Varchar"
-        },
-        {
+          "type_info": "Varchar"
+        },
+        {
+          "name": "deleted_at",
           "ordinal": 8,
-          "name": "deleted_at",
-          "type_info": "Timestamptz"
-        },
-        {
+          "type_info": "Timestamptz"
+        },
+        {
+          "name": "content",
           "ordinal": 9,
-          "name": "content",
           "type_info": "Jsonb"
         },
         {
+          "name": "order_number",
           "ordinal": 10,
-          "name": "order_number",
-          "type_info": "Int4"
-        },
-        {
+          "type_info": "Int4"
+        },
+        {
+          "name": "copied_from",
           "ordinal": 11,
-          "name": "copied_from",
-          "type_info": "Uuid"
-        }
-      ],
+          "type_info": "Uuid"
+        }
+      ],
+      "nullable": [false, false, false, true, true, true, false, false, true, false, false, true],
       "parameters": {
         "Left": ["Uuid"]
-      },
-      "nullable": [false, false, false, true, true, true, false, false, true, false, false, true]
-    }
+      }
+    },
+    "query": "\nSELECT id,\n  created_at,\n  updated_at,\n  course_id,\n  exam_id,\n  chapter_id,\n  url_path,\n  title,\n  deleted_at,\n  content,\n  order_number,\n  copied_from\nFROM pages\nWHERE chapter_id = $1\n  AND deleted_at IS NULL\n        "
   },
   "17a169b73b18097f58673f55f404032b00da8d5fc54b35567a4ef226f022111e": {
-    "query": "\nSELECT id,\n  exercise_task_submission_id,\n  grading_before_regrading,\n  grading_after_regrading,\n  regrading_id\nFROM exercise_task_regrading_submissions\nWHERE id = $1\n",
-    "describe": {
-      "columns": [
-        {
-          "ordinal": 0,
-          "name": "id",
-          "type_info": "Uuid"
-        },
-        {
-          "ordinal": 1,
+    "describe": {
+      "columns": [
+        {
+          "name": "id",
+          "ordinal": 0,
+          "type_info": "Uuid"
+        },
+        {
           "name": "exercise_task_submission_id",
-          "type_info": "Uuid"
-        },
-        {
-          "ordinal": 2,
+          "ordinal": 1,
+          "type_info": "Uuid"
+        },
+        {
           "name": "grading_before_regrading",
-          "type_info": "Uuid"
-        },
-        {
-          "ordinal": 3,
+          "ordinal": 2,
+          "type_info": "Uuid"
+        },
+        {
           "name": "grading_after_regrading",
-          "type_info": "Uuid"
-        },
-        {
-          "ordinal": 4,
+          "ordinal": 3,
+          "type_info": "Uuid"
+        },
+        {
           "name": "regrading_id",
-          "type_info": "Uuid"
-        }
-      ],
+          "ordinal": 4,
+          "type_info": "Uuid"
+        }
+      ],
+      "nullable": [false, false, false, true, false],
       "parameters": {
         "Left": ["Uuid"]
-      },
-      "nullable": [false, false, false, true, false]
-    }
+      }
+    },
+    "query": "\nSELECT id,\n  exercise_task_submission_id,\n  grading_before_regrading,\n  grading_after_regrading,\n  regrading_id\nFROM exercise_task_regrading_submissions\nWHERE id = $1\n"
   },
   "17bc8217e956a003b026fa4c2a13670229d5426c0d89bb9338dcecb5068621cc": {
-    "query": "\nSELECT proposed_page_edits.id AS \"page_proposal_id!\",\n  proposed_block_edits.id AS \"block_proposal_id!\",\n  page_id as \"page_id!\",\n  user_id,\n  block_id,\n  original_text,\n  changed_text,\n  proposed_page_edits.pending as \"pending!\",\n  block_attribute,\n  proposed_block_edits.status as \"block_proposal_status: ProposalStatus\",\n  proposed_page_edits.created_at as \"created_at!\",\n  pages.title as \"page_title!\",\n  pages.url_path as \"page_url_path!\"\nFROM (\n    SELECT id,\n      page_id,\n      user_id,\n      pending,\n      created_at\n    FROM proposed_page_edits\n    WHERE course_id = $1\n      AND pending = $2\n      AND deleted_at IS NULL\n    ORDER BY created_at DESC,\n      id\n    LIMIT $3 OFFSET $4\n  ) proposed_page_edits\n  LEFT JOIN proposed_block_edits ON proposed_page_edits.id = proposed_block_edits.proposal_id\n  LEFT JOIN pages ON proposed_page_edits.page_id = pages.id\nWHERE proposed_block_edits.deleted_at IS NULL\n",
-    "describe": {
-      "columns": [
-        {
-          "ordinal": 0,
+    "describe": {
+      "columns": [
+        {
           "name": "page_proposal_id!",
-          "type_info": "Uuid"
-        },
-        {
-          "ordinal": 1,
+          "ordinal": 0,
+          "type_info": "Uuid"
+        },
+        {
           "name": "block_proposal_id!",
-          "type_info": "Uuid"
-        },
-        {
-          "ordinal": 2,
+          "ordinal": 1,
+          "type_info": "Uuid"
+        },
+        {
           "name": "page_id!",
-          "type_info": "Uuid"
-        },
-        {
-          "ordinal": 3,
+          "ordinal": 2,
+          "type_info": "Uuid"
+        },
+        {
           "name": "user_id",
-          "type_info": "Uuid"
-        },
-        {
-          "ordinal": 4,
+          "ordinal": 3,
+          "type_info": "Uuid"
+        },
+        {
           "name": "block_id",
-          "type_info": "Uuid"
-        },
-        {
-          "ordinal": 5,
+          "ordinal": 4,
+          "type_info": "Uuid"
+        },
+        {
           "name": "original_text",
+          "ordinal": 5,
           "type_info": "Text"
         },
         {
+          "name": "changed_text",
           "ordinal": 6,
-          "name": "changed_text",
           "type_info": "Text"
         },
         {
+          "name": "pending!",
           "ordinal": 7,
-          "name": "pending!",
           "type_info": "Bool"
         },
         {
+          "name": "block_attribute",
           "ordinal": 8,
-          "name": "block_attribute",
           "type_info": "Text"
         },
         {
+          "name": "block_proposal_status: ProposalStatus",
           "ordinal": 9,
-          "name": "block_proposal_status: ProposalStatus",
           "type_info": {
             "Custom": {
-              "name": "proposal_status",
               "kind": {
                 "Enum": ["pending", "accepted", "rejected"]
-              }
+              },
+              "name": "proposal_status"
             }
           }
         },
         {
+          "name": "created_at!",
           "ordinal": 10,
-          "name": "created_at!",
-          "type_info": "Timestamptz"
-        },
-        {
+          "type_info": "Timestamptz"
+        },
+        {
+          "name": "page_title!",
           "ordinal": 11,
-          "name": "page_title!",
-          "type_info": "Varchar"
-        },
-        {
+          "type_info": "Varchar"
+        },
+        {
+          "name": "page_url_path!",
           "ordinal": 12,
-          "name": "page_url_path!",
-          "type_info": "Varchar"
-        }
+          "type_info": "Varchar"
+        }
+      ],
+      "nullable": [
+        true,
+        false,
+        true,
+        true,
+        false,
+        false,
+        false,
+        true,
+        false,
+        false,
+        true,
+        true,
+        true
       ],
       "parameters": {
         "Left": ["Uuid", "Bool", "Int8", "Int8"]
-      },
-      "nullable": [
-        true,
-        false,
-        true,
-        true,
-        false,
-        false,
-        false,
-        true,
-        false,
-        false,
-        true,
-        true,
-        true
-      ]
-    }
+      }
+    },
+    "query": "\nSELECT proposed_page_edits.id AS \"page_proposal_id!\",\n  proposed_block_edits.id AS \"block_proposal_id!\",\n  page_id as \"page_id!\",\n  user_id,\n  block_id,\n  original_text,\n  changed_text,\n  proposed_page_edits.pending as \"pending!\",\n  block_attribute,\n  proposed_block_edits.status as \"block_proposal_status: ProposalStatus\",\n  proposed_page_edits.created_at as \"created_at!\",\n  pages.title as \"page_title!\",\n  pages.url_path as \"page_url_path!\"\nFROM (\n    SELECT id,\n      page_id,\n      user_id,\n      pending,\n      created_at\n    FROM proposed_page_edits\n    WHERE course_id = $1\n      AND pending = $2\n      AND deleted_at IS NULL\n    ORDER BY created_at DESC,\n      id\n    LIMIT $3 OFFSET $4\n  ) proposed_page_edits\n  LEFT JOIN proposed_block_edits ON proposed_page_edits.id = proposed_block_edits.proposal_id\n  LEFT JOIN pages ON proposed_page_edits.page_id = pages.id\nWHERE proposed_block_edits.deleted_at IS NULL\n"
   },
   "180ec2d92ccee0fd983de0a8c8476c597497bea8fec0abc3d7aeaa2712da92f0": {
-    "query": "\nSELECT id,\n  created_at,\n  updated_at,\n  deleted_at,\n  peer_review_id,\n  order_number,\n  question,\n  question_type AS \"question_type: _\",\n  answer_required\nFROM peer_review_questions\nWHERE id = $1\n  AND deleted_at IS NULL;\n        ",
-    "describe": {
-      "columns": [
-        {
-          "ordinal": 0,
-          "name": "id",
-          "type_info": "Uuid"
-        },
-        {
-          "ordinal": 1,
+    "describe": {
+      "columns": [
+        {
+          "name": "id",
+          "ordinal": 0,
+          "type_info": "Uuid"
+        },
+        {
           "name": "created_at",
-          "type_info": "Timestamptz"
-        },
-        {
-          "ordinal": 2,
+          "ordinal": 1,
+          "type_info": "Timestamptz"
+        },
+        {
           "name": "updated_at",
-          "type_info": "Timestamptz"
-        },
-        {
-          "ordinal": 3,
+          "ordinal": 2,
+          "type_info": "Timestamptz"
+        },
+        {
           "name": "deleted_at",
-          "type_info": "Timestamptz"
-        },
-        {
-          "ordinal": 4,
+          "ordinal": 3,
+          "type_info": "Timestamptz"
+        },
+        {
           "name": "peer_review_id",
-          "type_info": "Uuid"
-        },
-        {
-          "ordinal": 5,
+          "ordinal": 4,
+          "type_info": "Uuid"
+        },
+        {
           "name": "order_number",
-          "type_info": "Int4"
-        },
-        {
+          "ordinal": 5,
+          "type_info": "Int4"
+        },
+        {
+          "name": "question",
           "ordinal": 6,
-          "name": "question",
-          "type_info": "Varchar"
-        },
-        {
+          "type_info": "Varchar"
+        },
+        {
+          "name": "question_type: _",
           "ordinal": 7,
-          "name": "question_type: _",
           "type_info": {
             "Custom": {
-              "name": "peer_review_question_type",
               "kind": {
                 "Enum": ["essay", "scale"]
-              }
+              },
+              "name": "peer_review_question_type"
             }
           }
         },
         {
+          "name": "answer_required",
           "ordinal": 8,
-          "name": "answer_required",
           "type_info": "Bool"
         }
       ],
+      "nullable": [false, false, false, true, false, false, false, false, false],
       "parameters": {
         "Left": ["Uuid"]
-      },
-      "nullable": [false, false, false, true, false, false, false, false, false]
-    }
+      }
+    },
+    "query": "\nSELECT id,\n  created_at,\n  updated_at,\n  deleted_at,\n  peer_review_id,\n  order_number,\n  question,\n  question_type AS \"question_type: _\",\n  answer_required\nFROM peer_review_questions\nWHERE id = $1\n  AND deleted_at IS NULL;\n        "
   },
   "188a190803a27da1f4357586f0ef3b7f6997c96297c361ce47315edf031f5603": {
-    "query": "\nSELECT id,\n  regrading_started_at,\n  regrading_completed_at,\n  total_grading_progress AS \"total_grading_progress: _\",\n  user_points_update_strategy AS \"user_points_update_strategy: _\"\nFROM regradings\nWHERE id = $1\n",
-    "describe": {
-      "columns": [
-        {
-          "ordinal": 0,
-          "name": "id",
-          "type_info": "Uuid"
-        },
-        {
-          "ordinal": 1,
+    "describe": {
+      "columns": [
+        {
+          "name": "id",
+          "ordinal": 0,
+          "type_info": "Uuid"
+        },
+        {
           "name": "regrading_started_at",
-          "type_info": "Timestamptz"
-        },
-        {
-          "ordinal": 2,
+          "ordinal": 1,
+          "type_info": "Timestamptz"
+        },
+        {
           "name": "regrading_completed_at",
-          "type_info": "Timestamptz"
-        },
-        {
-          "ordinal": 3,
+          "ordinal": 2,
+          "type_info": "Timestamptz"
+        },
+        {
           "name": "total_grading_progress: _",
+          "ordinal": 3,
           "type_info": {
             "Custom": {
-              "name": "grading_progress",
               "kind": {
                 "Enum": ["fully-graded", "pending", "pending-manual", "failed", "not-ready"]
-              }
+              },
+              "name": "grading_progress"
             }
           }
         },
         {
-          "ordinal": 4,
           "name": "user_points_update_strategy: _",
+          "ordinal": 4,
           "type_info": {
             "Custom": {
-              "name": "user_points_update_strategy",
               "kind": {
                 "Enum": [
                   "can-add-points-but-cannot-remove-points",
                   "can-add-points-and-can-remove-points"
                 ]
-              }
+              },
+              "name": "user_points_update_strategy"
             }
           }
         }
       ],
+      "nullable": [false, true, true, false, false],
       "parameters": {
         "Left": ["Uuid"]
-      },
-      "nullable": [false, true, true, false, false]
-    }
+      }
+    },
+    "query": "\nSELECT id,\n  regrading_started_at,\n  regrading_completed_at,\n  total_grading_progress AS \"total_grading_progress: _\",\n  user_points_update_strategy AS \"user_points_update_strategy: _\"\nFROM regradings\nWHERE id = $1\n"
   },
   "18cad5d0cf2a854a36655738b9a05c4fe5376c77174239b17cdf7e21bc739b1f": {
-    "query": "\nSELECT *\nFROM exercises\nWHERE id = $1\n",
-    "describe": {
-      "columns": [
-        {
-          "ordinal": 0,
-          "name": "id",
-          "type_info": "Uuid"
-        },
-        {
-          "ordinal": 1,
+    "describe": {
+      "columns": [
+        {
+          "name": "id",
+          "ordinal": 0,
+          "type_info": "Uuid"
+        },
+        {
           "name": "created_at",
-          "type_info": "Timestamptz"
-        },
-        {
-          "ordinal": 2,
+          "ordinal": 1,
+          "type_info": "Timestamptz"
+        },
+        {
           "name": "updated_at",
-          "type_info": "Timestamptz"
-        },
-        {
-          "ordinal": 3,
+          "ordinal": 2,
+          "type_info": "Timestamptz"
+        },
+        {
           "name": "course_id",
-          "type_info": "Uuid"
-        },
-        {
-          "ordinal": 4,
+          "ordinal": 3,
+          "type_info": "Uuid"
+        },
+        {
           "name": "deleted_at",
-          "type_info": "Timestamptz"
-        },
-        {
-          "ordinal": 5,
+          "ordinal": 4,
+          "type_info": "Timestamptz"
+        },
+        {
           "name": "name",
-          "type_info": "Varchar"
-        },
-        {
+          "ordinal": 5,
+          "type_info": "Varchar"
+        },
+        {
+          "name": "deadline",
           "ordinal": 6,
-          "name": "deadline",
-          "type_info": "Timestamptz"
-        },
-        {
+          "type_info": "Timestamptz"
+        },
+        {
+          "name": "page_id",
           "ordinal": 7,
-          "name": "page_id",
-          "type_info": "Uuid"
-        },
-        {
+          "type_info": "Uuid"
+        },
+        {
+          "name": "score_maximum",
           "ordinal": 8,
-          "name": "score_maximum",
-          "type_info": "Int4"
-        },
-        {
+          "type_info": "Int4"
+        },
+        {
+          "name": "order_number",
           "ordinal": 9,
+          "type_info": "Int4"
+        },
+        {
+          "name": "chapter_id",
+          "ordinal": 10,
+          "type_info": "Uuid"
+        },
+        {
+          "name": "copied_from",
+          "ordinal": 11,
+          "type_info": "Uuid"
+        },
+        {
+          "name": "exam_id",
+          "ordinal": 12,
+          "type_info": "Uuid"
+        },
+        {
+          "name": "max_tries_per_slide",
+          "ordinal": 13,
+          "type_info": "Int4"
+        },
+        {
+          "name": "limit_number_of_tries",
+          "ordinal": 14,
+          "type_info": "Bool"
+        },
+        {
+          "name": "needs_peer_review",
+          "ordinal": 15,
+          "type_info": "Bool"
+        }
+      ],
+      "nullable": [
+        false,
+        false,
+        false,
+        true,
+        true,
+        false,
+        true,
+        false,
+        false,
+        false,
+        true,
+        true,
+        true,
+        true,
+        false,
+        false
+      ],
+      "parameters": {
+        "Left": ["Uuid"]
+      }
+    },
+    "query": "\nSELECT *\nFROM exercises\nWHERE id = $1\n"
+  },
+  "19b82b88fdc09a5b8f4f3c197771eb838c846beb80b27f27e69eb1f5f69e9e16": {
+    "describe": {
+      "columns": [
+        {
+          "name": "date",
+          "ordinal": 0,
+          "type_info": "Date"
+        },
+        {
+          "name": "count",
+          "ordinal": 1,
+          "type_info": "Int4"
+        }
+      ],
+      "nullable": [null, null],
+      "parameters": {
+        "Left": ["Uuid"]
+      }
+    },
+    "query": "\nSELECT DATE(created_at) date, count(*)::integer\nFROM exercise_slide_submissions\nWHERE course_id = $1\nGROUP BY date\nORDER BY date;\n          "
+  },
+  "1a466519782c720ea49eb0fc4fb4986acd32e545f81103d39dd9d1e3e682af02": {
+    "describe": {
+      "columns": [
+        {
+          "name": "id",
+          "ordinal": 0,
+          "type_info": "Uuid"
+        },
+        {
+          "name": "created_at",
+          "ordinal": 1,
+          "type_info": "Timestamptz"
+        },
+        {
+          "name": "updated_at",
+          "ordinal": 2,
+          "type_info": "Timestamptz"
+        },
+        {
+          "name": "course_id",
+          "ordinal": 3,
+          "type_info": "Uuid"
+        },
+        {
+          "name": "exam_id",
+          "ordinal": 4,
+          "type_info": "Uuid"
+        },
+        {
+          "name": "chapter_id",
+          "ordinal": 5,
+          "type_info": "Uuid"
+        },
+        {
+          "name": "url_path",
+          "ordinal": 6,
+          "type_info": "Varchar"
+        },
+        {
+          "name": "title",
+          "ordinal": 7,
+          "type_info": "Varchar"
+        },
+        {
+          "name": "deleted_at",
+          "ordinal": 8,
+          "type_info": "Timestamptz"
+        },
+        {
+          "name": "content",
+          "ordinal": 9,
+          "type_info": "Jsonb"
+        },
+        {
           "name": "order_number",
-          "type_info": "Int4"
-        },
-        {
           "ordinal": 10,
-          "name": "chapter_id",
-          "type_info": "Uuid"
-        },
-        {
+          "type_info": "Int4"
+        },
+        {
+          "name": "copied_from",
           "ordinal": 11,
-          "name": "copied_from",
-          "type_info": "Uuid"
-        },
-        {
-          "ordinal": 12,
-          "name": "exam_id",
-          "type_info": "Uuid"
-        },
-        {
-          "ordinal": 13,
-          "name": "max_tries_per_slide",
-          "type_info": "Int4"
-        },
-        {
-          "ordinal": 14,
-          "name": "limit_number_of_tries",
-          "type_info": "Bool"
-        },
-        {
-          "ordinal": 15,
-          "name": "needs_peer_review",
-          "type_info": "Bool"
-        }
-      ],
+          "type_info": "Uuid"
+        }
+      ],
+      "nullable": [false, false, false, true, true, true, false, false, true, false, false, true],
       "parameters": {
         "Left": ["Uuid"]
-      },
-      "nullable": [
-        false,
-        false,
-        false,
-        true,
-        true,
-        false,
-        true,
-        false,
-        false,
-        false,
-        true,
-        true,
-        true,
-        true,
-        false,
-        false
-      ]
-    }
-  },
-  "19b82b88fdc09a5b8f4f3c197771eb838c846beb80b27f27e69eb1f5f69e9e16": {
-    "query": "\nSELECT DATE(created_at) date, count(*)::integer\nFROM exercise_slide_submissions\nWHERE course_id = $1\nGROUP BY date\nORDER BY date;\n          ",
-    "describe": {
-      "columns": [
-        {
-          "ordinal": 0,
-          "name": "date",
-          "type_info": "Date"
-        },
-        {
-          "ordinal": 1,
-          "name": "count",
-          "type_info": "Int4"
-        }
-      ],
-      "parameters": {
-        "Left": ["Uuid"]
-      },
-      "nullable": [null, null]
-    }
-  },
-  "1a466519782c720ea49eb0fc4fb4986acd32e545f81103d39dd9d1e3e682af02": {
-    "query": "\nSELECT id,\n  created_at,\n  updated_at,\n  course_id,\n  exam_id,\n  chapter_id,\n  url_path,\n  title,\n  deleted_at,\n  content,\n  order_number,\n  copied_from\nFROM pages\nWHERE chapter_id = $1\n  AND deleted_at IS NULL;\n        ",
-    "describe": {
-      "columns": [
-        {
-          "ordinal": 0,
-          "name": "id",
-          "type_info": "Uuid"
-        },
-        {
-          "ordinal": 1,
+      }
+    },
+    "query": "\nSELECT id,\n  created_at,\n  updated_at,\n  course_id,\n  exam_id,\n  chapter_id,\n  url_path,\n  title,\n  deleted_at,\n  content,\n  order_number,\n  copied_from\nFROM pages\nWHERE chapter_id = $1\n  AND deleted_at IS NULL;\n        "
+  },
+  "1a8440c66648789d8d0291a90d460e1d31c7a1b79643eff71a63191ddabea2f1": {
+    "describe": {
+      "columns": [
+        {
+          "name": "exercise_service_id",
+          "ordinal": 0,
+          "type_info": "Uuid"
+        },
+        {
           "name": "created_at",
-          "type_info": "Timestamptz"
-        },
-        {
-          "ordinal": 2,
+          "ordinal": 1,
+          "type_info": "Timestamptz"
+        },
+        {
           "name": "updated_at",
-          "type_info": "Timestamptz"
-        },
-        {
-          "ordinal": 3,
-          "name": "course_id",
-          "type_info": "Uuid"
-        },
-        {
-          "ordinal": 4,
-          "name": "exam_id",
-          "type_info": "Uuid"
-        },
-        {
-          "ordinal": 5,
-          "name": "chapter_id",
-          "type_info": "Uuid"
-        },
-        {
+          "ordinal": 2,
+          "type_info": "Timestamptz"
+        },
+        {
+          "name": "grade_endpoint_path",
+          "ordinal": 3,
+          "type_info": "Varchar"
+        },
+        {
+          "name": "public_spec_endpoint_path",
+          "ordinal": 4,
+          "type_info": "Varchar"
+        },
+        {
+          "name": "model_solution_spec_endpoint_path",
+          "ordinal": 5,
+          "type_info": "Varchar"
+        },
+        {
+          "name": "user_interface_iframe_path",
           "ordinal": 6,
-          "name": "url_path",
-          "type_info": "Varchar"
-        },
-        {
-          "ordinal": 7,
-          "name": "title",
-          "type_info": "Varchar"
-        },
-        {
-          "ordinal": 8,
-          "name": "deleted_at",
-          "type_info": "Timestamptz"
-        },
-        {
-          "ordinal": 9,
-          "name": "content",
-          "type_info": "Jsonb"
-        },
-        {
-          "ordinal": 10,
-          "name": "order_number",
-          "type_info": "Int4"
-        },
-        {
-          "ordinal": 11,
-          "name": "copied_from",
-          "type_info": "Uuid"
-        }
-      ],
-      "parameters": {
-        "Left": ["Uuid"]
-      },
-      "nullable": [false, false, false, true, true, true, false, false, true, false, false, true]
-    }
-  },
-  "1a8440c66648789d8d0291a90d460e1d31c7a1b79643eff71a63191ddabea2f1": {
-    "query": "\nINSERT INTO exercise_service_info (\n    exercise_service_id,\n    user_interface_iframe_path,\n    grade_endpoint_path,\n    public_spec_endpoint_path,\n    model_solution_spec_endpoint_path\n  )\nVALUES ($1, $2, $3, $4, $5)\nRETURNING *\n",
-    "describe": {
-      "columns": [
-        {
-          "ordinal": 0,
-          "name": "exercise_service_id",
-          "type_info": "Uuid"
-        },
-        {
-          "ordinal": 1,
-          "name": "created_at",
-          "type_info": "Timestamptz"
-        },
-        {
-          "ordinal": 2,
-          "name": "updated_at",
-          "type_info": "Timestamptz"
-        },
-        {
-          "ordinal": 3,
-          "name": "grade_endpoint_path",
-          "type_info": "Varchar"
-        },
-        {
-          "ordinal": 4,
-          "name": "public_spec_endpoint_path",
-          "type_info": "Varchar"
-        },
-        {
-          "ordinal": 5,
-          "name": "model_solution_spec_endpoint_path",
-          "type_info": "Varchar"
-        },
-        {
-          "ordinal": 6,
-          "name": "user_interface_iframe_path",
-          "type_info": "Varchar"
-        }
-      ],
+          "type_info": "Varchar"
+        }
+      ],
+      "nullable": [false, false, false, false, false, false, false],
       "parameters": {
         "Left": ["Uuid", "Varchar", "Varchar", "Varchar", "Varchar"]
-      },
-      "nullable": [false, false, false, false, false, false, false]
-    }
+      }
+    },
+    "query": "\nINSERT INTO exercise_service_info (\n    exercise_service_id,\n    user_interface_iframe_path,\n    grade_endpoint_path,\n    public_spec_endpoint_path,\n    model_solution_spec_endpoint_path\n  )\nVALUES ($1, $2, $3, $4, $5)\nRETURNING *\n"
   },
   "1aafb5cc9aca5edc7cbe9d5018abd31d4bc7c3ff89448f1231a07de3072c3011": {
-    "query": "\nSELECT status AS \"status: ProposalStatus\"\nFROM proposed_block_edits\nWHERE proposal_id = $1\nAND deleted_at IS NULL\n",
-    "describe": {
-      "columns": [
-        {
-          "ordinal": 0,
+    "describe": {
+      "columns": [
+        {
           "name": "status: ProposalStatus",
+          "ordinal": 0,
           "type_info": {
             "Custom": {
-              "name": "proposal_status",
               "kind": {
                 "Enum": ["pending", "accepted", "rejected"]
-              }
+              },
+              "name": "proposal_status"
             }
           }
         }
       ],
+      "nullable": [false],
       "parameters": {
         "Left": ["Uuid"]
-      },
-      "nullable": [false]
-    }
+      }
+    },
+    "query": "\nSELECT status AS \"status: ProposalStatus\"\nFROM proposed_block_edits\nWHERE proposal_id = $1\nAND deleted_at IS NULL\n"
   },
   "1bd4f59437059ecaad581abd354c57e15849038d7b9138fb0894a2efc6f94576": {
-    "query": "\nUPDATE exercise_tasks\nSET deleted_at = now()\nWHERE exercise_slide_id = ANY($1)\nRETURNING id,\n  private_spec,\n  public_spec,\n  model_solution_spec;\n        ",
-    "describe": {
-      "columns": [
-        {
-          "ordinal": 0,
-          "name": "id",
-          "type_info": "Uuid"
-        },
-        {
-          "ordinal": 1,
+    "describe": {
+      "columns": [
+        {
+          "name": "id",
+          "ordinal": 0,
+          "type_info": "Uuid"
+        },
+        {
           "name": "private_spec",
+          "ordinal": 1,
           "type_info": "Jsonb"
         },
         {
-          "ordinal": 2,
           "name": "public_spec",
+          "ordinal": 2,
           "type_info": "Jsonb"
         },
         {
-          "ordinal": 3,
           "name": "model_solution_spec",
+          "ordinal": 3,
           "type_info": "Jsonb"
         }
       ],
+      "nullable": [false, true, true, true],
       "parameters": {
         "Left": ["UuidArray"]
-      },
-      "nullable": [false, true, true, true]
-    }
+      }
+    },
+    "query": "\nUPDATE exercise_tasks\nSET deleted_at = now()\nWHERE exercise_slide_id = ANY($1)\nRETURNING id,\n  private_spec,\n  public_spec,\n  model_solution_spec;\n        "
   },
   "1d2a3e5c866dc5658632b9dd9e1dd9599ce0ec2008a1ef0fee538f07865ed804": {
-    "query": "\nINSERT INTO course_modules (course_id, name, order_number)\nVALUES ($1, $2, $3)\nRETURNING id\n",
-    "describe": {
-      "columns": [
-        {
-          "ordinal": 0,
-          "name": "id",
-          "type_info": "Uuid"
-        }
-      ],
+    "describe": {
+      "columns": [
+        {
+          "name": "id",
+          "ordinal": 0,
+          "type_info": "Uuid"
+        }
+      ],
+      "nullable": [false],
       "parameters": {
         "Left": ["Uuid", "Varchar", "Int4"]
-      },
-      "nullable": [false]
-    }
+      }
+    },
+    "query": "\nINSERT INTO course_modules (course_id, name, order_number)\nVALUES ($1, $2, $3)\nRETURNING id\n"
   },
   "1e26900e33b2a6f1baafb787523f3539beb5c20be6a2a0857d6510e597217134": {
-    "query": "\nSELECT id,\n  created_at,\n  updated_at,\n  deleted_at,\n  course_id,\n  starts_at,\n  ends_at,\n  name,\n  description,\n  teacher_in_charge_name,\n  teacher_in_charge_email,\n  support_email\nFROM course_instances\nWHERE deleted_at IS NULL\n",
-    "describe": {
-      "columns": [
-        {
-          "ordinal": 0,
-          "name": "id",
-          "type_info": "Uuid"
-        },
-        {
-          "ordinal": 1,
+    "describe": {
+      "columns": [
+        {
+          "name": "id",
+          "ordinal": 0,
+          "type_info": "Uuid"
+        },
+        {
           "name": "created_at",
-          "type_info": "Timestamptz"
-        },
-        {
-          "ordinal": 2,
+          "ordinal": 1,
+          "type_info": "Timestamptz"
+        },
+        {
           "name": "updated_at",
-          "type_info": "Timestamptz"
-        },
-        {
-          "ordinal": 3,
+          "ordinal": 2,
+          "type_info": "Timestamptz"
+        },
+        {
           "name": "deleted_at",
-          "type_info": "Timestamptz"
-        },
-        {
-          "ordinal": 4,
+          "ordinal": 3,
+          "type_info": "Timestamptz"
+        },
+        {
           "name": "course_id",
-          "type_info": "Uuid"
-        },
-        {
-          "ordinal": 5,
+          "ordinal": 4,
+          "type_info": "Uuid"
+        },
+        {
           "name": "starts_at",
-          "type_info": "Timestamptz"
-        },
-        {
+          "ordinal": 5,
+          "type_info": "Timestamptz"
+        },
+        {
+          "name": "ends_at",
           "ordinal": 6,
-          "name": "ends_at",
-          "type_info": "Timestamptz"
-        },
-        {
+          "type_info": "Timestamptz"
+        },
+        {
+          "name": "name",
           "ordinal": 7,
-          "name": "name",
-          "type_info": "Varchar"
-        },
-        {
+          "type_info": "Varchar"
+        },
+        {
+          "name": "description",
           "ordinal": 8,
-          "name": "description",
-          "type_info": "Varchar"
-        },
-        {
+          "type_info": "Varchar"
+        },
+        {
+          "name": "teacher_in_charge_name",
           "ordinal": 9,
-          "name": "teacher_in_charge_name",
-          "type_info": "Varchar"
-        },
-        {
+          "type_info": "Varchar"
+        },
+        {
+          "name": "teacher_in_charge_email",
           "ordinal": 10,
-          "name": "teacher_in_charge_email",
-          "type_info": "Varchar"
-        },
-        {
+          "type_info": "Varchar"
+        },
+        {
+          "name": "support_email",
           "ordinal": 11,
-          "name": "support_email",
-          "type_info": "Varchar"
-        }
-      ],
+          "type_info": "Varchar"
+        }
+      ],
+      "nullable": [false, false, false, true, false, true, true, true, true, false, false, true],
       "parameters": {
         "Left": []
-      },
-      "nullable": [false, false, false, true, false, true, true, true, true, false, false, true]
-    }
+      }
+    },
+    "query": "\nSELECT id,\n  created_at,\n  updated_at,\n  deleted_at,\n  course_id,\n  starts_at,\n  ends_at,\n  name,\n  description,\n  teacher_in_charge_name,\n  teacher_in_charge_email,\n  support_email\nFROM course_instances\nWHERE deleted_at IS NULL\n"
   },
   "1e72401b4ba225d0a53fff1b132fcb10bf77ab6b168c1eca7b613eb7f33a762a": {
-    "query": "\nSELECT *\nFROM material_references\nWHERE id = $1;\n    ",
-    "describe": {
-      "columns": [
-        {
-          "ordinal": 0,
-          "name": "id",
-          "type_info": "Uuid"
-        },
-        {
-          "ordinal": 1,
+    "describe": {
+      "columns": [
+        {
+          "name": "id",
+          "ordinal": 0,
+          "type_info": "Uuid"
+        },
+        {
           "name": "course_id",
-          "type_info": "Uuid"
-        },
-        {
-          "ordinal": 2,
+          "ordinal": 1,
+          "type_info": "Uuid"
+        },
+        {
           "name": "citation_key",
+          "ordinal": 2,
           "type_info": "Text"
         },
         {
-          "ordinal": 3,
           "name": "reference",
+          "ordinal": 3,
           "type_info": "Text"
         },
         {
-          "ordinal": 4,
           "name": "created_at",
-          "type_info": "Timestamptz"
-        },
-        {
-          "ordinal": 5,
+          "ordinal": 4,
+          "type_info": "Timestamptz"
+        },
+        {
           "name": "updated_at",
-          "type_info": "Timestamptz"
-        },
-        {
+          "ordinal": 5,
+          "type_info": "Timestamptz"
+        },
+        {
+          "name": "deleted_at",
           "ordinal": 6,
+          "type_info": "Timestamptz"
+        }
+      ],
+      "nullable": [false, false, false, false, false, false, true],
+      "parameters": {
+        "Left": ["Uuid"]
+      }
+    },
+    "query": "\nSELECT *\nFROM material_references\nWHERE id = $1;\n    "
+  },
+  "1e7b36b82611573fc4018fc50e03c255e15ae4f8410fdced069aa422e72930ae": {
+    "describe": {
+      "columns": [
+        {
+          "name": "id",
+          "ordinal": 0,
+          "type_info": "Uuid"
+        },
+        {
+          "name": "created_at",
+          "ordinal": 1,
+          "type_info": "Timestamptz"
+        },
+        {
+          "name": "updated_at",
+          "ordinal": 2,
+          "type_info": "Timestamptz"
+        },
+        {
           "name": "deleted_at",
-          "type_info": "Timestamptz"
-        }
-      ],
+          "ordinal": 3,
+          "type_info": "Timestamptz"
+        },
+        {
+          "name": "upstream_id",
+          "ordinal": 4,
+          "type_info": "Int4"
+        },
+        {
+          "name": "email",
+          "ordinal": 5,
+          "type_info": "Varchar"
+        },
+        {
+          "name": "first_name",
+          "ordinal": 6,
+          "type_info": "Varchar"
+        },
+        {
+          "name": "last_name",
+          "ordinal": 7,
+          "type_info": "Varchar"
+        }
+      ],
+      "nullable": [false, false, false, true, true, false, true, true],
+      "parameters": {
+        "Left": ["Text"]
+      }
+    },
+    "query": "\nSELECT *\nFROM users\nWHERE email = $1\n        "
+  },
+  "1ea91e201957ee005ad92567c1e9f36210b69a279e6435b747bec1d6580d5a5d": {
+    "describe": {
+      "columns": [
+        {
+          "name": "id",
+          "ordinal": 0,
+          "type_info": "Uuid"
+        },
+        {
+          "name": "created_at",
+          "ordinal": 1,
+          "type_info": "Timestamptz"
+        },
+        {
+          "name": "updated_at",
+          "ordinal": 2,
+          "type_info": "Timestamptz"
+        },
+        {
+          "name": "deleted_at",
+          "ordinal": 3,
+          "type_info": "Timestamptz"
+        },
+        {
+          "name": "user_id",
+          "ordinal": 4,
+          "type_info": "Uuid"
+        },
+        {
+          "name": "exercise_id",
+          "ordinal": 5,
+          "type_info": "Uuid"
+        },
+        {
+          "name": "course_instance_id",
+          "ordinal": 6,
+          "type_info": "Uuid"
+        },
+        {
+          "name": "peer_review_id",
+          "ordinal": 7,
+          "type_info": "Uuid"
+        },
+        {
+          "name": "exercise_slide_submission_id",
+          "ordinal": 8,
+          "type_info": "Uuid"
+        }
+      ],
+      "nullable": [false, false, false, true, false, false, false, false, false],
       "parameters": {
         "Left": ["Uuid"]
-      },
-      "nullable": [false, false, false, false, false, false, true]
-    }
-  },
-  "1e7b36b82611573fc4018fc50e03c255e15ae4f8410fdced069aa422e72930ae": {
-    "query": "\nSELECT *\nFROM users\nWHERE email = $1\n        ",
-    "describe": {
-      "columns": [
-        {
-          "ordinal": 0,
-          "name": "id",
-          "type_info": "Uuid"
-        },
-        {
-          "ordinal": 1,
+      }
+    },
+    "query": "\nSELECT *\nFROM peer_review_submissions\nWHERE id = $1\n  AND deleted_at IS NULL\n        "
+  },
+  "20fc12ac7e010520d3a0fc268c01c6fd85802b41adc867ed79edb32b74bcbc17": {
+    "describe": {
+      "columns": [
+        {
+          "name": "id",
+          "ordinal": 0,
+          "type_info": "Uuid"
+        },
+        {
           "name": "created_at",
-          "type_info": "Timestamptz"
-        },
-        {
-          "ordinal": 2,
+          "ordinal": 1,
+          "type_info": "Timestamptz"
+        },
+        {
           "name": "updated_at",
-          "type_info": "Timestamptz"
-        },
-        {
-          "ordinal": 3,
+          "ordinal": 2,
+          "type_info": "Timestamptz"
+        },
+        {
           "name": "deleted_at",
-          "type_info": "Timestamptz"
-        },
-        {
-          "ordinal": 4,
-          "name": "upstream_id",
-          "type_info": "Int4"
-        },
-        {
-          "ordinal": 5,
-          "name": "email",
-          "type_info": "Varchar"
-        },
-        {
+          "ordinal": 3,
+          "type_info": "Timestamptz"
+        },
+        {
+          "name": "exercise_slide_id",
+          "ordinal": 4,
+          "type_info": "Uuid"
+        },
+        {
+          "name": "course_id",
+          "ordinal": 5,
+          "type_info": "Uuid"
+        },
+        {
+          "name": "course_instance_id",
           "ordinal": 6,
-          "name": "first_name",
-          "type_info": "Varchar"
-        },
-        {
+          "type_info": "Uuid"
+        },
+        {
+          "name": "exam_id",
           "ordinal": 7,
-          "name": "last_name",
-          "type_info": "Varchar"
-        }
-      ],
-      "parameters": {
-        "Left": ["Text"]
-      },
-      "nullable": [false, false, false, true, true, false, true, true]
-    }
-  },
-  "1ea91e201957ee005ad92567c1e9f36210b69a279e6435b747bec1d6580d5a5d": {
-    "query": "\nSELECT *\nFROM peer_review_submissions\nWHERE id = $1\n  AND deleted_at IS NULL\n        ",
-    "describe": {
-      "columns": [
-        {
-          "ordinal": 0,
-          "name": "id",
-          "type_info": "Uuid"
-        },
-        {
-          "ordinal": 1,
-          "name": "created_at",
-          "type_info": "Timestamptz"
-        },
-        {
-          "ordinal": 2,
-          "name": "updated_at",
-          "type_info": "Timestamptz"
-        },
-        {
-          "ordinal": 3,
-          "name": "deleted_at",
-          "type_info": "Timestamptz"
-        },
-        {
-          "ordinal": 4,
+          "type_info": "Uuid"
+        },
+        {
+          "name": "exercise_id",
+          "ordinal": 8,
+          "type_info": "Uuid"
+        },
+        {
           "name": "user_id",
-          "type_info": "Uuid"
-        },
-        {
-          "ordinal": 5,
-          "name": "exercise_id",
-          "type_info": "Uuid"
-        },
-        {
-          "ordinal": 6,
-          "name": "course_instance_id",
-          "type_info": "Uuid"
-        },
-        {
-          "ordinal": 7,
-          "name": "peer_review_id",
-          "type_info": "Uuid"
-        },
-        {
-          "ordinal": 8,
-          "name": "exercise_slide_submission_id",
-          "type_info": "Uuid"
-        }
-      ],
-      "parameters": {
-        "Left": ["Uuid"]
-      },
-      "nullable": [false, false, false, true, false, false, false, false, false]
-    }
-  },
-  "20fc12ac7e010520d3a0fc268c01c6fd85802b41adc867ed79edb32b74bcbc17": {
-    "query": "\nSELECT id,\ncreated_at,\nupdated_at,\ndeleted_at,\nexercise_slide_id,\ncourse_id,\ncourse_instance_id,\nexam_id,\nexercise_id,\nuser_id,\nuser_points_update_strategy AS \"user_points_update_strategy: _\"\nFROM exercise_slide_submissions\nWHERE id = $1\n  AND deleted_at IS NULL;\n        ",
-    "describe": {
-      "columns": [
-        {
-          "ordinal": 0,
-          "name": "id",
-          "type_info": "Uuid"
-        },
-        {
-          "ordinal": 1,
-          "name": "created_at",
-          "type_info": "Timestamptz"
-        },
-        {
-          "ordinal": 2,
-          "name": "updated_at",
-          "type_info": "Timestamptz"
-        },
-        {
-          "ordinal": 3,
-          "name": "deleted_at",
-          "type_info": "Timestamptz"
-        },
-        {
-          "ordinal": 4,
-          "name": "exercise_slide_id",
-          "type_info": "Uuid"
-        },
-        {
-          "ordinal": 5,
-          "name": "course_id",
-          "type_info": "Uuid"
-        },
-        {
-          "ordinal": 6,
-          "name": "course_instance_id",
-          "type_info": "Uuid"
-        },
-        {
-          "ordinal": 7,
-          "name": "exam_id",
-          "type_info": "Uuid"
-        },
-        {
-          "ordinal": 8,
-          "name": "exercise_id",
-          "type_info": "Uuid"
-        },
-        {
           "ordinal": 9,
-          "name": "user_id",
-          "type_info": "Uuid"
-        },
-        {
+          "type_info": "Uuid"
+        },
+        {
+          "name": "user_points_update_strategy: _",
           "ordinal": 10,
-          "name": "user_points_update_strategy: _",
           "type_info": {
             "Custom": {
-              "name": "user_points_update_strategy",
               "kind": {
                 "Enum": [
                   "can-add-points-but-cannot-remove-points",
                   "can-add-points-and-can-remove-points"
                 ]
-              }
+              },
+              "name": "user_points_update_strategy"
             }
           }
         }
       ],
+      "nullable": [false, false, false, true, false, true, true, true, false, false, false],
       "parameters": {
         "Left": ["Uuid"]
-      },
-      "nullable": [false, false, false, true, false, true, true, true, false, false, false]
-    }
+      }
+    },
+    "query": "\nSELECT id,\ncreated_at,\nupdated_at,\ndeleted_at,\nexercise_slide_id,\ncourse_id,\ncourse_instance_id,\nexam_id,\nexercise_id,\nuser_id,\nuser_points_update_strategy AS \"user_points_update_strategy: _\"\nFROM exercise_slide_submissions\nWHERE id = $1\n  AND deleted_at IS NULL;\n        "
   },
   "21f873be8ae7d46b9aafa8b49f108fd8fadacc2334da674241ac2a6e221b2719": {
-    "query": "\nSELECT *\nFROM exercise_task_submissions\nWHERE exercise_slide_submission_id = $1\n  AND deleted_at IS NULL\n        ",
-    "describe": {
-      "columns": [
-        {
-          "ordinal": 0,
-          "name": "id",
-          "type_info": "Uuid"
-        },
-        {
-          "ordinal": 1,
+    "describe": {
+      "columns": [
+        {
+          "name": "id",
+          "ordinal": 0,
+          "type_info": "Uuid"
+        },
+        {
           "name": "created_at",
-          "type_info": "Timestamptz"
-        },
-        {
-          "ordinal": 2,
+          "ordinal": 1,
+          "type_info": "Timestamptz"
+        },
+        {
           "name": "updated_at",
-          "type_info": "Timestamptz"
-        },
-        {
-          "ordinal": 3,
+          "ordinal": 2,
+          "type_info": "Timestamptz"
+        },
+        {
           "name": "deleted_at",
-          "type_info": "Timestamptz"
-        },
-        {
-          "ordinal": 4,
+          "ordinal": 3,
+          "type_info": "Timestamptz"
+        },
+        {
           "name": "exercise_task_id",
-          "type_info": "Uuid"
-        },
-        {
-          "ordinal": 5,
+          "ordinal": 4,
+          "type_info": "Uuid"
+        },
+        {
           "name": "data_json",
+          "ordinal": 5,
           "type_info": "Jsonb"
         },
         {
+          "name": "exercise_task_grading_id",
           "ordinal": 6,
-          "name": "exercise_task_grading_id",
-          "type_info": "Uuid"
-        },
-        {
+          "type_info": "Uuid"
+        },
+        {
+          "name": "metadata",
           "ordinal": 7,
-          "name": "metadata",
           "type_info": "Jsonb"
         },
         {
+          "name": "exercise_slide_id",
           "ordinal": 8,
-          "name": "exercise_slide_id",
-          "type_info": "Uuid"
-        },
-        {
+          "type_info": "Uuid"
+        },
+        {
+          "name": "exercise_slide_submission_id",
           "ordinal": 9,
-          "name": "exercise_slide_submission_id",
-          "type_info": "Uuid"
-        }
-      ],
+          "type_info": "Uuid"
+        }
+      ],
+      "nullable": [false, false, false, true, false, true, true, true, false, false],
       "parameters": {
         "Left": ["Uuid"]
-      },
-      "nullable": [false, false, false, true, false, true, true, true, false, false]
-    }
+      }
+    },
+    "query": "\nSELECT *\nFROM exercise_task_submissions\nWHERE exercise_slide_submission_id = $1\n  AND deleted_at IS NULL\n        "
   },
   "224bd118478c0bf1ee79ba1e0bf2a5e1359651242a5fba089f2971a85ac7a87c": {
-    "query": "\nSELECT *\nFROM peer_review_queue_entries\nWHERE user_id = $1\n  AND exercise_id = $2\n  AND course_instance_id = $3\n  AND deleted_at IS NULL\n        ",
-    "describe": {
-      "columns": [
-        {
-          "ordinal": 0,
-          "name": "id",
-          "type_info": "Uuid"
-        },
-        {
-          "ordinal": 1,
+    "describe": {
+      "columns": [
+        {
+          "name": "id",
+          "ordinal": 0,
+          "type_info": "Uuid"
+        },
+        {
           "name": "created_at",
-          "type_info": "Timestamptz"
-        },
-        {
-          "ordinal": 2,
+          "ordinal": 1,
+          "type_info": "Timestamptz"
+        },
+        {
           "name": "updated_at",
-          "type_info": "Timestamptz"
-        },
-        {
-          "ordinal": 3,
+          "ordinal": 2,
+          "type_info": "Timestamptz"
+        },
+        {
           "name": "deleted_at",
-          "type_info": "Timestamptz"
-        },
-        {
-          "ordinal": 4,
+          "ordinal": 3,
+          "type_info": "Timestamptz"
+        },
+        {
           "name": "user_id",
-          "type_info": "Uuid"
-        },
-        {
-          "ordinal": 5,
+          "ordinal": 4,
+          "type_info": "Uuid"
+        },
+        {
           "name": "exercise_id",
-          "type_info": "Uuid"
-        },
-        {
+          "ordinal": 5,
+          "type_info": "Uuid"
+        },
+        {
+          "name": "course_instance_id",
           "ordinal": 6,
-          "name": "course_instance_id",
-          "type_info": "Uuid"
-        },
-        {
+          "type_info": "Uuid"
+        },
+        {
+          "name": "receiving_peer_reviews_exercise_slide_submission_id",
           "ordinal": 7,
-          "name": "receiving_peer_reviews_exercise_slide_submission_id",
-          "type_info": "Uuid"
-        },
-        {
+          "type_info": "Uuid"
+        },
+        {
+          "name": "received_enough_peer_reviews",
           "ordinal": 8,
-          "name": "received_enough_peer_reviews",
           "type_info": "Bool"
         },
         {
+          "name": "peer_review_priority",
           "ordinal": 9,
-          "name": "peer_review_priority",
-          "type_info": "Int4"
-        }
-      ],
+          "type_info": "Int4"
+        }
+      ],
+      "nullable": [false, false, false, true, false, false, false, false, false, false],
       "parameters": {
         "Left": ["Uuid", "Uuid", "Uuid"]
-      },
-      "nullable": [false, false, false, true, false, false, false, false, false, false]
-    }
+      }
+    },
+    "query": "\nSELECT *\nFROM peer_review_queue_entries\nWHERE user_id = $1\n  AND exercise_id = $2\n  AND course_instance_id = $3\n  AND deleted_at IS NULL\n        "
   },
   "22f6c2c2cdd99910cb9f2095b97e3228b7e221d42b5677c8715226dbf4e886b3": {
-    "query": "\nINSERT INTO roles (user_id, role, exam_id)\nVALUES ($1, $2, $3)\nRETURNING id\n",
-    "describe": {
-      "columns": [
-        {
-          "ordinal": 0,
-          "name": "id",
-          "type_info": "Uuid"
-        }
-      ],
+    "describe": {
+      "columns": [
+        {
+          "name": "id",
+          "ordinal": 0,
+          "type_info": "Uuid"
+        }
+      ],
+      "nullable": [false],
       "parameters": {
         "Left": [
           "Uuid",
           {
             "Custom": {
-              "name": "user_role",
               "kind": {
                 "Enum": ["admin", "assistant", "teacher", "reviewer", "course_or_exam_creator"]
-              }
+              },
+              "name": "user_role"
             }
           },
           "Uuid"
         ]
-      },
-      "nullable": [false]
-    }
+      }
+    },
+    "query": "\nINSERT INTO roles (user_id, role, exam_id)\nVALUES ($1, $2, $3)\nRETURNING id\n"
   },
   "2327eff57553a33838e6dcdddca821ffd3cee0c0637332d1942eea2bac657834": {
-    "query": "\nSELECT id,\n  created_at,\n  updated_at,\n  deleted_at,\n  course_id,\n  starts_at,\n  ends_at,\n  name,\n  description,\n  teacher_in_charge_name,\n  teacher_in_charge_email,\n  support_email\nFROM course_instances\nWHERE id = $1\n  AND deleted_at IS NULL;\n    ",
-    "describe": {
-      "columns": [
-        {
-          "ordinal": 0,
-          "name": "id",
-          "type_info": "Uuid"
-        },
-        {
-          "ordinal": 1,
+    "describe": {
+      "columns": [
+        {
+          "name": "id",
+          "ordinal": 0,
+          "type_info": "Uuid"
+        },
+        {
           "name": "created_at",
-          "type_info": "Timestamptz"
-        },
-        {
-          "ordinal": 2,
+          "ordinal": 1,
+          "type_info": "Timestamptz"
+        },
+        {
           "name": "updated_at",
-          "type_info": "Timestamptz"
-        },
-        {
-          "ordinal": 3,
+          "ordinal": 2,
+          "type_info": "Timestamptz"
+        },
+        {
           "name": "deleted_at",
-          "type_info": "Timestamptz"
-        },
-        {
-          "ordinal": 4,
+          "ordinal": 3,
+          "type_info": "Timestamptz"
+        },
+        {
           "name": "course_id",
-          "type_info": "Uuid"
-        },
-        {
-          "ordinal": 5,
+          "ordinal": 4,
+          "type_info": "Uuid"
+        },
+        {
           "name": "starts_at",
-          "type_info": "Timestamptz"
-        },
-        {
+          "ordinal": 5,
+          "type_info": "Timestamptz"
+        },
+        {
+          "name": "ends_at",
           "ordinal": 6,
-          "name": "ends_at",
-          "type_info": "Timestamptz"
-        },
-        {
+          "type_info": "Timestamptz"
+        },
+        {
+          "name": "name",
           "ordinal": 7,
-          "name": "name",
-          "type_info": "Varchar"
-        },
-        {
+          "type_info": "Varchar"
+        },
+        {
+          "name": "description",
           "ordinal": 8,
-          "name": "description",
-          "type_info": "Varchar"
-        },
-        {
+          "type_info": "Varchar"
+        },
+        {
+          "name": "teacher_in_charge_name",
           "ordinal": 9,
-          "name": "teacher_in_charge_name",
-          "type_info": "Varchar"
-        },
-        {
+          "type_info": "Varchar"
+        },
+        {
+          "name": "teacher_in_charge_email",
           "ordinal": 10,
-          "name": "teacher_in_charge_email",
-          "type_info": "Varchar"
-        },
-        {
+          "type_info": "Varchar"
+        },
+        {
+          "name": "support_email",
           "ordinal": 11,
-          "name": "support_email",
-          "type_info": "Varchar"
-        }
-      ],
+          "type_info": "Varchar"
+        }
+      ],
+      "nullable": [false, false, false, true, false, true, true, true, true, false, false, true],
       "parameters": {
         "Left": ["Uuid"]
-      },
-      "nullable": [false, false, false, true, false, true, true, true, true, false, false, true]
-    }
+      }
+    },
+    "query": "\nSELECT id,\n  created_at,\n  updated_at,\n  deleted_at,\n  course_id,\n  starts_at,\n  ends_at,\n  name,\n  description,\n  teacher_in_charge_name,\n  teacher_in_charge_email,\n  support_email\nFROM course_instances\nWHERE id = $1\n  AND deleted_at IS NULL;\n    "
   },
   "2593cfb3820c00b89eef7987b9f14e510916882e68abbd691e970b001e7d5329": {
-    "query": "\nSELECT id,\n  created_at,\n  updated_at,\n  course_id,\n  exam_id,\n  chapter_id,\n  url_path,\n  title,\n  deleted_at,\n  content,\n  order_number,\n  copied_from\nFROM pages p\nWHERE p.chapter_id = $1\n  AND p.deleted_at IS NULL\n  AND p.id NOT IN (\n    SELECT front_page_id\n    FROM chapters c\n    WHERE c.front_page_id = p.id\n  );\n    ",
-    "describe": {
-      "columns": [
-        {
-          "ordinal": 0,
-          "name": "id",
-          "type_info": "Uuid"
-        },
-        {
-          "ordinal": 1,
+    "describe": {
+      "columns": [
+        {
+          "name": "id",
+          "ordinal": 0,
+          "type_info": "Uuid"
+        },
+        {
           "name": "created_at",
-          "type_info": "Timestamptz"
-        },
-        {
-          "ordinal": 2,
+          "ordinal": 1,
+          "type_info": "Timestamptz"
+        },
+        {
           "name": "updated_at",
-          "type_info": "Timestamptz"
-        },
-        {
-          "ordinal": 3,
+          "ordinal": 2,
+          "type_info": "Timestamptz"
+        },
+        {
           "name": "course_id",
-          "type_info": "Uuid"
-        },
-        {
-          "ordinal": 4,
+          "ordinal": 3,
+          "type_info": "Uuid"
+        },
+        {
           "name": "exam_id",
-          "type_info": "Uuid"
-        },
-        {
-          "ordinal": 5,
+          "ordinal": 4,
+          "type_info": "Uuid"
+        },
+        {
           "name": "chapter_id",
-          "type_info": "Uuid"
-        },
-        {
+          "ordinal": 5,
+          "type_info": "Uuid"
+        },
+        {
+          "name": "url_path",
           "ordinal": 6,
-          "name": "url_path",
-          "type_info": "Varchar"
-        },
-        {
+          "type_info": "Varchar"
+        },
+        {
+          "name": "title",
           "ordinal": 7,
-          "name": "title",
-          "type_info": "Varchar"
-        },
-        {
+          "type_info": "Varchar"
+        },
+        {
+          "name": "deleted_at",
           "ordinal": 8,
+          "type_info": "Timestamptz"
+        },
+        {
+          "name": "content",
+          "ordinal": 9,
+          "type_info": "Jsonb"
+        },
+        {
+          "name": "order_number",
+          "ordinal": 10,
+          "type_info": "Int4"
+        },
+        {
+          "name": "copied_from",
+          "ordinal": 11,
+          "type_info": "Uuid"
+        }
+      ],
+      "nullable": [false, false, false, true, true, true, false, false, true, false, false, true],
+      "parameters": {
+        "Left": ["Uuid"]
+      }
+    },
+    "query": "\nSELECT id,\n  created_at,\n  updated_at,\n  course_id,\n  exam_id,\n  chapter_id,\n  url_path,\n  title,\n  deleted_at,\n  content,\n  order_number,\n  copied_from\nFROM pages p\nWHERE p.chapter_id = $1\n  AND p.deleted_at IS NULL\n  AND p.id NOT IN (\n    SELECT front_page_id\n    FROM chapters c\n    WHERE c.front_page_id = p.id\n  );\n    "
+  },
+  "261b050648c959dca1d48033d8415f25076bb225aaa1d9c8d7b9adf96f17046b": {
+    "describe": {
+      "columns": [
+        {
+          "name": "user_id",
+          "ordinal": 0,
+          "type_info": "Uuid"
+        },
+        {
+          "name": "points_for_each_chapter",
+          "ordinal": 1,
+          "type_info": "Jsonb"
+        }
+      ],
+      "nullable": [false, null],
+      "parameters": {
+        "Left": ["Uuid"]
+      }
+    },
+    "query": "\nSELECT user_id,\n  to_jsonb(array_agg(to_jsonb(uue) - 'email' - 'user_id')) AS points_for_each_chapter\nFROM (\n    SELECT u.email,\n      u.id AS user_id,\n      c.chapter_number,\n      COALESCE(SUM(ues.score_given), 0) AS points_for_chapter\n    FROM user_exercise_states ues\n      JOIN users u ON u.id = ues.user_id\n      JOIN exercises e ON e.id = ues.exercise_id\n      JOIN chapters c on e.chapter_id = c.id\n    WHERE ues.course_instance_id = $1\n      AND ues.deleted_at IS NULL\n      AND c.deleted_at IS NULL\n      AND u.deleted_at IS NULL\n      AND e.deleted_at IS NULL\n    GROUP BY u.email,\n      u.id,\n      c.chapter_number\n  ) as uue\nGROUP BY user_id\n\n"
+  },
+  "267c9d76696bc99642ad6a55744d7effbef43cdc34d12e1ad786385bad6f6a62": {
+    "describe": {
+      "columns": [
+        {
+          "name": "id",
+          "ordinal": 0,
+          "type_info": "Uuid"
+        },
+        {
+          "name": "created_at",
+          "ordinal": 1,
+          "type_info": "Timestamptz"
+        },
+        {
+          "name": "updated_at",
+          "ordinal": 2,
+          "type_info": "Timestamptz"
+        },
+        {
+          "name": "exercise_type",
+          "ordinal": 3,
+          "type_info": "Varchar"
+        },
+        {
+          "name": "assignment",
+          "ordinal": 4,
+          "type_info": "Jsonb"
+        },
+        {
           "name": "deleted_at",
-          "type_info": "Timestamptz"
-        },
-        {
+          "ordinal": 5,
+          "type_info": "Timestamptz"
+        },
+        {
+          "name": "private_spec",
+          "ordinal": 6,
+          "type_info": "Jsonb"
+        },
+        {
+          "name": "spec_file_id",
+          "ordinal": 7,
+          "type_info": "Uuid"
+        },
+        {
+          "name": "public_spec",
+          "ordinal": 8,
+          "type_info": "Jsonb"
+        },
+        {
+          "name": "model_solution_spec",
           "ordinal": 9,
-          "name": "content",
           "type_info": "Jsonb"
         },
         {
+          "name": "copied_from",
           "ordinal": 10,
+          "type_info": "Uuid"
+        },
+        {
+          "name": "exercise_slide_id",
+          "ordinal": 11,
+          "type_info": "Uuid"
+        },
+        {
           "name": "order_number",
-          "type_info": "Int4"
-        },
-        {
-          "ordinal": 11,
-          "name": "copied_from",
-          "type_info": "Uuid"
-        }
+          "ordinal": 12,
+          "type_info": "Int4"
+        }
+      ],
+      "nullable": [
+        false,
+        false,
+        false,
+        false,
+        false,
+        true,
+        true,
+        true,
+        true,
+        true,
+        true,
+        false,
+        false
       ],
       "parameters": {
         "Left": ["Uuid"]
-      },
-      "nullable": [false, false, false, true, true, true, false, false, true, false, false, true]
-    }
-  },
-  "261b050648c959dca1d48033d8415f25076bb225aaa1d9c8d7b9adf96f17046b": {
-    "query": "\nSELECT user_id,\n  to_jsonb(array_agg(to_jsonb(uue) - 'email' - 'user_id')) AS points_for_each_chapter\nFROM (\n    SELECT u.email,\n      u.id AS user_id,\n      c.chapter_number,\n      COALESCE(SUM(ues.score_given), 0) AS points_for_chapter\n    FROM user_exercise_states ues\n      JOIN users u ON u.id = ues.user_id\n      JOIN exercises e ON e.id = ues.exercise_id\n      JOIN chapters c on e.chapter_id = c.id\n    WHERE ues.course_instance_id = $1\n      AND ues.deleted_at IS NULL\n      AND c.deleted_at IS NULL\n      AND u.deleted_at IS NULL\n      AND e.deleted_at IS NULL\n    GROUP BY u.email,\n      u.id,\n      c.chapter_number\n  ) as uue\nGROUP BY user_id\n\n",
-    "describe": {
-      "columns": [
-        {
-          "ordinal": 0,
+      }
+    },
+    "query": "\nSELECT *\nFROM exercise_tasks\nWHERE exercise_slide_id = $1\n  AND deleted_at IS NULL;\n        "
+  },
+  "26a30241f9021ba2d6bc24e125d3957406816b401c8b84668f28d384fc3f0a8f": {
+    "describe": {
+      "columns": [
+        {
+          "name": "id",
+          "ordinal": 0,
+          "type_info": "Uuid"
+        },
+        {
+          "name": "created_at",
+          "ordinal": 1,
+          "type_info": "Timestamptz"
+        },
+        {
+          "name": "updated_at",
+          "ordinal": 2,
+          "type_info": "Timestamptz"
+        },
+        {
+          "name": "deleted_at",
+          "ordinal": 3,
+          "type_info": "Timestamptz"
+        },
+        {
+          "name": "exercise_slide_id",
+          "ordinal": 4,
+          "type_info": "Uuid"
+        },
+        {
+          "name": "course_id",
+          "ordinal": 5,
+          "type_info": "Uuid"
+        },
+        {
+          "name": "course_instance_id",
+          "ordinal": 6,
+          "type_info": "Uuid"
+        },
+        {
+          "name": "exam_id",
+          "ordinal": 7,
+          "type_info": "Uuid"
+        },
+        {
+          "name": "exercise_id",
+          "ordinal": 8,
+          "type_info": "Uuid"
+        },
+        {
           "name": "user_id",
-          "type_info": "Uuid"
-        },
-        {
-          "ordinal": 1,
-          "name": "points_for_each_chapter",
-          "type_info": "Jsonb"
-        }
-      ],
-      "parameters": {
-        "Left": ["Uuid"]
-      },
-      "nullable": [false, null]
-    }
-  },
-  "267c9d76696bc99642ad6a55744d7effbef43cdc34d12e1ad786385bad6f6a62": {
-    "query": "\nSELECT *\nFROM exercise_tasks\nWHERE exercise_slide_id = $1\n  AND deleted_at IS NULL;\n        ",
-    "describe": {
-      "columns": [
-        {
-          "ordinal": 0,
-          "name": "id",
-          "type_info": "Uuid"
-        },
-        {
-          "ordinal": 1,
-          "name": "created_at",
-          "type_info": "Timestamptz"
-        },
-        {
-          "ordinal": 2,
-          "name": "updated_at",
-          "type_info": "Timestamptz"
-        },
-        {
-          "ordinal": 3,
-          "name": "exercise_type",
-          "type_info": "Varchar"
-        },
-        {
-          "ordinal": 4,
-          "name": "assignment",
-          "type_info": "Jsonb"
-        },
-        {
-          "ordinal": 5,
-          "name": "deleted_at",
-          "type_info": "Timestamptz"
-        },
-        {
-          "ordinal": 6,
-          "name": "private_spec",
-          "type_info": "Jsonb"
-        },
-        {
-          "ordinal": 7,
-          "name": "spec_file_id",
-          "type_info": "Uuid"
-        },
-        {
-          "ordinal": 8,
-          "name": "public_spec",
-          "type_info": "Jsonb"
-        },
-        {
           "ordinal": 9,
-          "name": "model_solution_spec",
-          "type_info": "Jsonb"
-        },
-        {
+          "type_info": "Uuid"
+        },
+        {
+          "name": "user_points_update_strategy: _",
           "ordinal": 10,
-          "name": "copied_from",
-          "type_info": "Uuid"
-        },
-        {
-          "ordinal": 11,
-          "name": "exercise_slide_id",
-          "type_info": "Uuid"
-        },
-        {
-          "ordinal": 12,
-          "name": "order_number",
-          "type_info": "Int4"
-        }
-      ],
-      "parameters": {
-        "Left": ["Uuid"]
-      },
-      "nullable": [
-        false,
-        false,
-        false,
-        false,
-        false,
-        true,
-        true,
-        true,
-        true,
-        true,
-        true,
-        false,
-        false
-      ]
-    }
-  },
-  "26a30241f9021ba2d6bc24e125d3957406816b401c8b84668f28d384fc3f0a8f": {
-    "query": "\nSELECT id,\n  created_at,\n  updated_at,\n  deleted_at,\n  exercise_slide_id,\n  course_id,\n  course_instance_id,\n  exam_id,\n  exercise_id,\n  user_id,\n  user_points_update_strategy AS \"user_points_update_strategy: _\"\nFROM exercise_slide_submissions\nWHERE exercise_id = $1\n  AND id <> ALL($2)\n  AND user_id <> $3\n  AND deleted_at IS NULL\nORDER BY random() ASC\n        ",
-    "describe": {
-      "columns": [
-        {
-          "ordinal": 0,
-          "name": "id",
-          "type_info": "Uuid"
-        },
-        {
-          "ordinal": 1,
-          "name": "created_at",
-          "type_info": "Timestamptz"
-        },
-        {
-          "ordinal": 2,
-          "name": "updated_at",
-          "type_info": "Timestamptz"
-        },
-        {
-          "ordinal": 3,
-          "name": "deleted_at",
-          "type_info": "Timestamptz"
-        },
-        {
-          "ordinal": 4,
-          "name": "exercise_slide_id",
-          "type_info": "Uuid"
-        },
-        {
-          "ordinal": 5,
-          "name": "course_id",
-          "type_info": "Uuid"
-        },
-        {
-          "ordinal": 6,
-          "name": "course_instance_id",
-          "type_info": "Uuid"
-        },
-        {
-          "ordinal": 7,
-          "name": "exam_id",
-          "type_info": "Uuid"
-        },
-        {
-          "ordinal": 8,
-          "name": "exercise_id",
-          "type_info": "Uuid"
-        },
-        {
-          "ordinal": 9,
-          "name": "user_id",
-          "type_info": "Uuid"
-        },
-        {
-          "ordinal": 10,
-          "name": "user_points_update_strategy: _",
           "type_info": {
             "Custom": {
-              "name": "user_points_update_strategy",
               "kind": {
                 "Enum": [
                   "can-add-points-but-cannot-remove-points",
                   "can-add-points-and-can-remove-points"
                 ]
-              }
+              },
+              "name": "user_points_update_strategy"
             }
           }
         }
       ],
+      "nullable": [false, false, false, true, false, true, true, true, false, false, false],
       "parameters": {
         "Left": ["Uuid", "UuidArray", "Uuid"]
-      },
-      "nullable": [false, false, false, true, false, true, true, true, false, false, false]
-    }
+      }
+    },
+    "query": "\nSELECT id,\n  created_at,\n  updated_at,\n  deleted_at,\n  exercise_slide_id,\n  course_id,\n  course_instance_id,\n  exam_id,\n  exercise_id,\n  user_id,\n  user_points_update_strategy AS \"user_points_update_strategy: _\"\nFROM exercise_slide_submissions\nWHERE exercise_id = $1\n  AND id <> ALL($2)\n  AND user_id <> $3\n  AND deleted_at IS NULL\nORDER BY random() ASC\n        "
   },
   "2747949af670b45066518efe972a7a5a01580cf78d465361330c818aa6970788": {
-    "query": "\nSELECT exercise_slide_submission_id\nFROM peer_review_submissions\nWHERE user_id = $1\n  AND exercise_id = $2\n  AND course_instance_id = $3\n  AND deleted_at IS NULL\n    ",
-    "describe": {
-      "columns": [
-        {
-          "ordinal": 0,
+    "describe": {
+      "columns": [
+        {
           "name": "exercise_slide_submission_id",
-          "type_info": "Uuid"
-        }
-      ],
+          "ordinal": 0,
+          "type_info": "Uuid"
+        }
+      ],
+      "nullable": [false],
       "parameters": {
         "Left": ["Uuid", "Uuid", "Uuid"]
-      },
-      "nullable": [false]
-    }
+      }
+    },
+    "query": "\nSELECT exercise_slide_submission_id\nFROM peer_review_submissions\nWHERE user_id = $1\n  AND exercise_id = $2\n  AND course_instance_id = $3\n  AND deleted_at IS NULL\n    "
   },
   "276395c8de853f2bb8562650ed45d8c24fdff05b7d94b7955836e1bd5cf645f6": {
-    "query": "\nSELECT COUNT(ues.exercise_id) AS attempted_exercises,\n  COALESCE(SUM(ues.score_given), 0) AS score_given\nFROM user_exercise_states AS ues\n  LEFT JOIN exercises ON (ues.exercise_id = exercises.id)\n  LEFT JOIN chapters ON (exercises.chapter_id = chapters.id)\nWHERE chapters.course_module_id = $1\n  AND ues.course_instance_id = $2\n  AND ues.activity_progress IN ('completed', 'submitted')\n  AND ues.user_id = $3\n  AND ues.deleted_at IS NULL\n        ",
-    "describe": {
-      "columns": [
-        {
-          "ordinal": 0,
+    "describe": {
+      "columns": [
+        {
           "name": "attempted_exercises",
+          "ordinal": 0,
           "type_info": "Int8"
         },
         {
-          "ordinal": 1,
           "name": "score_given",
+          "ordinal": 1,
           "type_info": "Float4"
         }
       ],
+      "nullable": [null, null],
       "parameters": {
         "Left": ["Uuid", "Uuid", "Uuid"]
-      },
-      "nullable": [null, null]
-    }
+      }
+    },
+    "query": "\nSELECT COUNT(ues.exercise_id) AS attempted_exercises,\n  COALESCE(SUM(ues.score_given), 0) AS score_given\nFROM user_exercise_states AS ues\n  LEFT JOIN exercises ON (ues.exercise_id = exercises.id)\n  LEFT JOIN chapters ON (exercises.chapter_id = chapters.id)\nWHERE chapters.course_module_id = $1\n  AND ues.course_instance_id = $2\n  AND ues.activity_progress IN ('completed', 'submitted')\n  AND ues.user_id = $3\n  AND ues.deleted_at IS NULL\n        "
   },
   "28bfce5519da0502894a0ee396ee94c5c498958c55f4883409c9cb450b6218be": {
-    "query": "\nDELETE FROM roles\nWHERE user_id = $1\n  AND role = $2\n  AND course_instance_id = $3\n",
     "describe": {
       "columns": [],
+      "nullable": [],
       "parameters": {
         "Left": [
           "Uuid",
           {
             "Custom": {
-              "name": "user_role",
               "kind": {
                 "Enum": ["admin", "assistant", "teacher", "reviewer", "course_or_exam_creator"]
-              }
+              },
+              "name": "user_role"
             }
           },
           "Uuid"
         ]
-      },
-      "nullable": []
-    }
+      }
+    },
+    "query": "\nDELETE FROM roles\nWHERE user_id = $1\n  AND role = $2\n  AND course_instance_id = $3\n"
   },
   "2a8d2052e1e241693b19cfc230ea0e1e087f74820b5344b333b2dbe5b3071b89": {
-    "query": "\nSELECT *\nfrom organizations\nwhere id = $1;",
-    "describe": {
-      "columns": [
-        {
-          "ordinal": 0,
-          "name": "id",
-          "type_info": "Uuid"
-        },
-        {
-          "ordinal": 1,
+    "describe": {
+      "columns": [
+        {
+          "name": "id",
+          "ordinal": 0,
+          "type_info": "Uuid"
+        },
+        {
           "name": "name",
-          "type_info": "Varchar"
-        },
-        {
-          "ordinal": 2,
+          "ordinal": 1,
+          "type_info": "Varchar"
+        },
+        {
           "name": "created_at",
-          "type_info": "Timestamptz"
-        },
-        {
-          "ordinal": 3,
+          "ordinal": 2,
+          "type_info": "Timestamptz"
+        },
+        {
           "name": "updated_at",
-          "type_info": "Timestamptz"
-        },
-        {
-          "ordinal": 4,
+          "ordinal": 3,
+          "type_info": "Timestamptz"
+        },
+        {
           "name": "deleted_at",
-          "type_info": "Timestamptz"
-        },
-        {
-          "ordinal": 5,
+          "ordinal": 4,
+          "type_info": "Timestamptz"
+        },
+        {
           "name": "slug",
-          "type_info": "Varchar"
-        },
-        {
+          "ordinal": 5,
+          "type_info": "Varchar"
+        },
+        {
+          "name": "organization_image_path",
           "ordinal": 6,
-          "name": "organization_image_path",
-          "type_info": "Varchar"
-        },
-        {
+          "type_info": "Varchar"
+        },
+        {
+          "name": "description",
           "ordinal": 7,
-          "name": "description",
-          "type_info": "Varchar"
-        }
-      ],
+          "type_info": "Varchar"
+        }
+      ],
+      "nullable": [false, false, false, false, true, false, true, true],
       "parameters": {
         "Left": ["Uuid"]
-      },
-      "nullable": [false, false, false, false, true, false, true, true]
-    }
+      }
+    },
+    "query": "\nSELECT *\nfrom organizations\nwhere id = $1;"
   },
   "2abaee65f94d36fb9360d9eb3232dcb45b7aa9badbc06563c2e9fc1e2c53e357": {
-    "query": "\n  INSERT INTO page_history (\n    page_id,\n    title,\n    content,\n    history_change_reason,\n    author_user_id,\n    restored_from_id\n  )\nVALUES ($1, $2, $3, $4, $5, $6)\nRETURNING id\n",
-    "describe": {
-      "columns": [
-        {
-          "ordinal": 0,
-          "name": "id",
-          "type_info": "Uuid"
-        }
-      ],
+    "describe": {
+      "columns": [
+        {
+          "name": "id",
+          "ordinal": 0,
+          "type_info": "Uuid"
+        }
+      ],
+      "nullable": [false],
       "parameters": {
         "Left": [
           "Uuid",
@@ -2877,23 +2877,23 @@
           "Jsonb",
           {
             "Custom": {
-              "name": "history_change_reason",
               "kind": {
                 "Enum": ["page-saved", "history-restored"]
-              }
+              },
+              "name": "history_change_reason"
             }
           },
           "Uuid",
           "Uuid"
         ]
-      },
-      "nullable": [false]
-    }
+      }
+    },
+    "query": "\n  INSERT INTO page_history (\n    page_id,\n    title,\n    content,\n    history_change_reason,\n    author_user_id,\n    restored_from_id\n  )\nVALUES ($1, $2, $3, $4, $5, $6)\nRETURNING id\n"
   },
   "2be6fd20afaeeb95299a5020a8455a6fc6e7ce347a0003cca2d87441f324d422": {
-    "query": "\nUPDATE course_instances\nSET name = $1,\n  description = $2,\n  teacher_in_charge_name = $3,\n  teacher_in_charge_email = $4,\n  support_email = $5,\n  starts_at = $6,\n  ends_at = $7\nWHERE id = $8\n",
     "describe": {
       "columns": [],
+      "nullable": [],
       "parameters": {
         "Left": [
           "Varchar",
@@ -2905,199 +2905,197 @@
           "Timestamptz",
           "Uuid"
         ]
-      },
-      "nullable": []
-    }
+      }
+    },
+    "query": "\nUPDATE course_instances\nSET name = $1,\n  description = $2,\n  teacher_in_charge_name = $3,\n  teacher_in_charge_email = $4,\n  support_email = $5,\n  starts_at = $6,\n  ends_at = $7\nWHERE id = $8\n"
   },
   "2dc3330b399fb3d204887cd2ef29a72cc7df6b66b8ff9ba7872044c8da00bba1": {
-    "query": "\nINSERT INTO roles (user_id, role, course_id)\nVALUES ($1, $2, $3)\nRETURNING id\n",
-    "describe": {
-      "columns": [
-        {
-          "ordinal": 0,
-          "name": "id",
-          "type_info": "Uuid"
-        }
-      ],
+    "describe": {
+      "columns": [
+        {
+          "name": "id",
+          "ordinal": 0,
+          "type_info": "Uuid"
+        }
+      ],
+      "nullable": [false],
       "parameters": {
         "Left": [
           "Uuid",
           {
             "Custom": {
-              "name": "user_role",
               "kind": {
                 "Enum": ["admin", "assistant", "teacher", "reviewer", "course_or_exam_creator"]
-              }
+              },
+              "name": "user_role"
             }
           },
           "Uuid"
         ]
-      },
-      "nullable": [false]
-    }
+      }
+    },
+    "query": "\nINSERT INTO roles (user_id, role, course_id)\nVALUES ($1, $2, $3)\nRETURNING id\n"
   },
   "2e2e94fc2223f01242fa594ea0cb6183aeceab3dd62b9da489a26ffc94ea274d": {
-    "query": "\nSELECT *\nFROM organizations\nWHERE slug = $1;\n        ",
-    "describe": {
-      "columns": [
-        {
-          "ordinal": 0,
-          "name": "id",
-          "type_info": "Uuid"
-        },
-        {
-          "ordinal": 1,
+    "describe": {
+      "columns": [
+        {
+          "name": "id",
+          "ordinal": 0,
+          "type_info": "Uuid"
+        },
+        {
           "name": "name",
-          "type_info": "Varchar"
-        },
-        {
-          "ordinal": 2,
+          "ordinal": 1,
+          "type_info": "Varchar"
+        },
+        {
           "name": "created_at",
-          "type_info": "Timestamptz"
-        },
-        {
-          "ordinal": 3,
+          "ordinal": 2,
+          "type_info": "Timestamptz"
+        },
+        {
           "name": "updated_at",
-          "type_info": "Timestamptz"
-        },
-        {
-          "ordinal": 4,
+          "ordinal": 3,
+          "type_info": "Timestamptz"
+        },
+        {
           "name": "deleted_at",
-          "type_info": "Timestamptz"
-        },
-        {
-          "ordinal": 5,
+          "ordinal": 4,
+          "type_info": "Timestamptz"
+        },
+        {
           "name": "slug",
-          "type_info": "Varchar"
-        },
-        {
+          "ordinal": 5,
+          "type_info": "Varchar"
+        },
+        {
+          "name": "organization_image_path",
           "ordinal": 6,
-          "name": "organization_image_path",
-          "type_info": "Varchar"
-        },
-        {
+          "type_info": "Varchar"
+        },
+        {
+          "name": "description",
           "ordinal": 7,
-          "name": "description",
-          "type_info": "Varchar"
-        }
-      ],
+          "type_info": "Varchar"
+        }
+      ],
+      "nullable": [false, false, false, false, true, false, true, true],
       "parameters": {
         "Left": ["Text"]
-      },
-      "nullable": [false, false, false, false, true, false, true, true]
-    }
+      }
+    },
+    "query": "\nSELECT *\nFROM organizations\nWHERE slug = $1;\n        "
   },
   "2e8c7d2dd7b81803591de13bb697c898ea9a2554f47e175907398112082cd2f6": {
-    "query": "\nINSERT INTO course_language_groups DEFAULT\nVALUES\nRETURNING id;\n        ",
-    "describe": {
-      "columns": [
-        {
-          "ordinal": 0,
-          "name": "id",
-          "type_info": "Uuid"
-        }
-      ],
+    "describe": {
+      "columns": [
+        {
+          "name": "id",
+          "ordinal": 0,
+          "type_info": "Uuid"
+        }
+      ],
+      "nullable": [false],
       "parameters": {
         "Left": []
-      },
-      "nullable": [false]
-    }
+      }
+    },
+    "query": "\nINSERT INTO course_language_groups DEFAULT\nVALUES\nRETURNING id;\n        "
   },
   "3017bc588af2b26b7c70ce4428288527aa9873e485b253fd0f35e551544efff9": {
-    "query": "\nINSERT INTO course_language_groups (id)\nVALUES ($1)\nRETURNING id;\n        ",
-    "describe": {
-      "columns": [
-        {
-          "ordinal": 0,
-          "name": "id",
-          "type_info": "Uuid"
-        }
-      ],
+    "describe": {
+      "columns": [
+        {
+          "name": "id",
+          "ordinal": 0,
+          "type_info": "Uuid"
+        }
+      ],
+      "nullable": [false],
       "parameters": {
         "Left": ["Uuid"]
-      },
-      "nullable": [false]
-    }
+      }
+    },
+    "query": "\nINSERT INTO course_language_groups (id)\nVALUES ($1)\nRETURNING id;\n        "
   },
   "3022858e7e2efda184b444d442db5141acaad7f64a6b73a3395d14cb1b98a6bf": {
-    "query": "\nSELECT id,\n  user_id,\n  exercise_id,\n  course_instance_id,\n  exam_id,\n  created_at,\n  updated_at,\n  deleted_at,\n  score_given,\n  grading_progress AS \"grading_progress: _\",\n  activity_progress AS \"activity_progress: _\",\n  reviewing_stage AS \"reviewing_stage: _\",\n  selected_exercise_slide_id\nFROM user_exercise_states\nWHERE user_id = $1\n  AND exercise_id = $2\n  AND (course_instance_id = $3 OR exam_id = $4)\n      ",
-    "describe": {
-      "columns": [
-        {
-          "ordinal": 0,
-          "name": "id",
-          "type_info": "Uuid"
-        },
-        {
-          "ordinal": 1,
+    "describe": {
+      "columns": [
+        {
+          "name": "id",
+          "ordinal": 0,
+          "type_info": "Uuid"
+        },
+        {
           "name": "user_id",
-          "type_info": "Uuid"
-        },
-        {
-          "ordinal": 2,
+          "ordinal": 1,
+          "type_info": "Uuid"
+        },
+        {
           "name": "exercise_id",
-          "type_info": "Uuid"
-        },
-        {
-          "ordinal": 3,
+          "ordinal": 2,
+          "type_info": "Uuid"
+        },
+        {
           "name": "course_instance_id",
-          "type_info": "Uuid"
-        },
-        {
-          "ordinal": 4,
+          "ordinal": 3,
+          "type_info": "Uuid"
+        },
+        {
           "name": "exam_id",
-          "type_info": "Uuid"
-        },
-        {
-          "ordinal": 5,
+          "ordinal": 4,
+          "type_info": "Uuid"
+        },
+        {
           "name": "created_at",
-          "type_info": "Timestamptz"
-        },
-        {
+          "ordinal": 5,
+          "type_info": "Timestamptz"
+        },
+        {
+          "name": "updated_at",
           "ordinal": 6,
-          "name": "updated_at",
-          "type_info": "Timestamptz"
-        },
-        {
+          "type_info": "Timestamptz"
+        },
+        {
+          "name": "deleted_at",
           "ordinal": 7,
-          "name": "deleted_at",
-          "type_info": "Timestamptz"
-        },
-        {
+          "type_info": "Timestamptz"
+        },
+        {
+          "name": "score_given",
           "ordinal": 8,
-          "name": "score_given",
           "type_info": "Float4"
         },
         {
+          "name": "grading_progress: _",
           "ordinal": 9,
-          "name": "grading_progress: _",
           "type_info": {
             "Custom": {
-              "name": "grading_progress",
               "kind": {
                 "Enum": ["fully-graded", "pending", "pending-manual", "failed", "not-ready"]
-              }
+              },
+              "name": "grading_progress"
             }
           }
         },
         {
+          "name": "activity_progress: _",
           "ordinal": 10,
-          "name": "activity_progress: _",
           "type_info": {
             "Custom": {
-              "name": "activity_progress",
               "kind": {
                 "Enum": ["initialized", "started", "in-progress", "submitted", "completed"]
-              }
+              },
+              "name": "activity_progress"
             }
           }
         },
         {
+          "name": "reviewing_stage: _",
           "ordinal": 11,
-          "name": "reviewing_stage: _",
           "type_info": {
             "Custom": {
-              "name": "reviewing_stage",
               "kind": {
                 "Enum": [
                   "not_started",
@@ -3107,19 +3105,122 @@
                   "waiting_for_manual_grading",
                   "reviewed_and_locked"
                 ]
-              }
+              },
+              "name": "reviewing_stage"
             }
           }
         },
         {
+          "name": "selected_exercise_slide_id",
           "ordinal": 12,
-          "name": "selected_exercise_slide_id",
-          "type_info": "Uuid"
-        }
+          "type_info": "Uuid"
+        }
+      ],
+      "nullable": [
+        false,
+        false,
+        false,
+        true,
+        true,
+        false,
+        false,
+        true,
+        true,
+        false,
+        false,
+        false,
+        true
       ],
       "parameters": {
         "Left": ["Uuid", "Uuid", "Uuid", "Uuid"]
-      },
+      }
+    },
+    "query": "\nSELECT id,\n  user_id,\n  exercise_id,\n  course_instance_id,\n  exam_id,\n  created_at,\n  updated_at,\n  deleted_at,\n  score_given,\n  grading_progress AS \"grading_progress: _\",\n  activity_progress AS \"activity_progress: _\",\n  reviewing_stage AS \"reviewing_stage: _\",\n  selected_exercise_slide_id\nFROM user_exercise_states\nWHERE user_id = $1\n  AND exercise_id = $2\n  AND (course_instance_id = $3 OR exam_id = $4)\n      "
+  },
+  "306820247b9533af5d464aa15a58f9fcde6a59b1666a3709b32bc1823ad2e970": {
+    "describe": {
+      "columns": [
+        {
+          "name": "id",
+          "ordinal": 0,
+          "type_info": "Uuid"
+        },
+        {
+          "name": "created_at",
+          "ordinal": 1,
+          "type_info": "Timestamptz"
+        },
+        {
+          "name": "updated_at",
+          "ordinal": 2,
+          "type_info": "Timestamptz"
+        },
+        {
+          "name": "course_id",
+          "ordinal": 3,
+          "type_info": "Uuid"
+        },
+        {
+          "name": "deleted_at",
+          "ordinal": 4,
+          "type_info": "Timestamptz"
+        },
+        {
+          "name": "name",
+          "ordinal": 5,
+          "type_info": "Varchar"
+        },
+        {
+          "name": "deadline",
+          "ordinal": 6,
+          "type_info": "Timestamptz"
+        },
+        {
+          "name": "page_id",
+          "ordinal": 7,
+          "type_info": "Uuid"
+        },
+        {
+          "name": "score_maximum",
+          "ordinal": 8,
+          "type_info": "Int4"
+        },
+        {
+          "name": "order_number",
+          "ordinal": 9,
+          "type_info": "Int4"
+        },
+        {
+          "name": "chapter_id",
+          "ordinal": 10,
+          "type_info": "Uuid"
+        },
+        {
+          "name": "copied_from",
+          "ordinal": 11,
+          "type_info": "Uuid"
+        },
+        {
+          "name": "exam_id",
+          "ordinal": 12,
+          "type_info": "Uuid"
+        },
+        {
+          "name": "max_tries_per_slide",
+          "ordinal": 13,
+          "type_info": "Int4"
+        },
+        {
+          "name": "limit_number_of_tries",
+          "ordinal": 14,
+          "type_info": "Bool"
+        },
+        {
+          "name": "needs_peer_review",
+          "ordinal": 15,
+          "type_info": "Bool"
+        }
+      ],
       "nullable": [
         false,
         false,
@@ -3127,639 +3228,538 @@
         true,
         true,
         false,
-        false,
-        true,
-        true,
-        false,
-        false,
-        false,
-        true
-      ]
-    }
-  },
-  "306820247b9533af5d464aa15a58f9fcde6a59b1666a3709b32bc1823ad2e970": {
-    "query": "\nSELECT *\nFROM exercises\nWHERE course_id = $1\n  AND deleted_at IS NULL\n",
-    "describe": {
-      "columns": [
-        {
-          "ordinal": 0,
-          "name": "id",
-          "type_info": "Uuid"
-        },
-        {
-          "ordinal": 1,
+        true,
+        false,
+        false,
+        false,
+        true,
+        true,
+        true,
+        true,
+        false,
+        false
+      ],
+      "parameters": {
+        "Left": ["Uuid"]
+      }
+    },
+    "query": "\nSELECT *\nFROM exercises\nWHERE course_id = $1\n  AND deleted_at IS NULL\n"
+  },
+  "3086750b6507141d9cde0b6fbb88c242f4e5605e18145ab8fe63b33501255dfb": {
+    "describe": {
+      "columns": [],
+      "nullable": [],
+      "parameters": {
+        "Left": ["Uuid", "Uuid"]
+      }
+    },
+    "query": "\nINSERT INTO exercise_tasks (\n    id,\n    exercise_slide_id,\n    exercise_type,\n    assignment,\n    private_spec,\n    spec_file_id,\n    public_spec,\n    model_solution_spec,\n    order_number,\n    copied_from\n  )\nSELECT uuid_generate_v5($1, id::text),\n  uuid_generate_v5($1, exercise_slide_id::text),\n  exercise_type,\n  assignment,\n  private_spec,\n  spec_file_id,\n  public_spec,\n  model_solution_spec,\n  order_number,\n  id\nFROM exercise_tasks\nWHERE exercise_slide_id IN (\n    SELECT s.id\n    FROM exercise_slides s\n      JOIN exercises e ON (e.id = s.exercise_id)\n    WHERE e.course_id = $2 OR e.exam_id = $2\n    AND e.deleted_at IS NULL\n    AND s.deleted_at IS NULL\n  )\nAND deleted_at IS NULL;\n    "
+  },
+  "32b2e273cd76d67a815caa719ad77495b38155aac7e8fe2be06e6f15cbb63228": {
+    "describe": {
+      "columns": [
+        {
+          "name": "id",
+          "ordinal": 0,
+          "type_info": "Uuid"
+        }
+      ],
+      "nullable": [false],
+      "parameters": {
+        "Left": ["Uuid", "Uuid", "Uuid", "Uuid"]
+      }
+    },
+    "query": "\nINSERT INTO exercise_task_gradings (\n    exercise_task_submission_id,\n    course_id,\n    exercise_id,\n    exercise_task_id\n  )\nVALUES ($1, $2, $3, $4)\nRETURNING id\n"
+  },
+  "33f56f379b3a6a63426f90dfec33fe0938212dba397aafd2581193b93c05dcb2": {
+    "describe": {
+      "columns": [
+        {
+          "name": "id",
+          "ordinal": 0,
+          "type_info": "Uuid"
+        },
+        {
           "name": "created_at",
-          "type_info": "Timestamptz"
-        },
-        {
-          "ordinal": 2,
+          "ordinal": 1,
+          "type_info": "Timestamptz"
+        },
+        {
           "name": "updated_at",
-          "type_info": "Timestamptz"
-        },
-        {
-          "ordinal": 3,
+          "ordinal": 2,
+          "type_info": "Timestamptz"
+        },
+        {
+          "name": "deleted_at",
+          "ordinal": 3,
+          "type_info": "Timestamptz"
+        },
+        {
           "name": "course_id",
-          "type_info": "Uuid"
-        },
-        {
-          "ordinal": 4,
+          "ordinal": 4,
+          "type_info": "Uuid"
+        },
+        {
+          "name": "course_module_id",
+          "ordinal": 5,
+          "type_info": "Uuid"
+        },
+        {
+          "name": "user_id",
+          "ordinal": 6,
+          "type_info": "Uuid"
+        },
+        {
+          "name": "completion_date",
+          "ordinal": 7,
+          "type_info": "Timestamptz"
+        },
+        {
+          "name": "completion_registration_attempt_date",
+          "ordinal": 8,
+          "type_info": "Timestamptz"
+        },
+        {
+          "name": "completion_language",
+          "ordinal": 9,
+          "type_info": "Varchar"
+        },
+        {
+          "name": "eligible_for_ects",
+          "ordinal": 10,
+          "type_info": "Bool"
+        },
+        {
+          "name": "email",
+          "ordinal": 11,
+          "type_info": "Varchar"
+        },
+        {
+          "name": "grade",
+          "ordinal": 12,
+          "type_info": "Int4"
+        },
+        {
+          "name": "passed",
+          "ordinal": 13,
+          "type_info": "Bool"
+        },
+        {
+          "name": "course_instance_id",
+          "ordinal": 14,
+          "type_info": "Uuid"
+        },
+        {
+          "name": "prerequisite_modules_completed",
+          "ordinal": 15,
+          "type_info": "Bool"
+        }
+      ],
+      "nullable": [
+        false,
+        false,
+        false,
+        true,
+        false,
+        false,
+        false,
+        false,
+        true,
+        false,
+        false,
+        false,
+        true,
+        false,
+        false,
+        false
+      ],
+      "parameters": {
+        "Left": ["UuidArray"]
+      }
+    },
+    "query": "\nSELECT *\nFROM course_module_completions\nWHERE id = ANY($1)\n  AND deleted_at IS NULL\n        "
+  },
+  "346af2b8f77a86c90b599b24167da4aee650d1bc3694c8603c4a60fc8cdbe477": {
+    "describe": {
+      "columns": [
+        {
+          "name": "id",
+          "ordinal": 0,
+          "type_info": "Uuid"
+        }
+      ],
+      "nullable": [false],
+      "parameters": {
+        "Left": ["Uuid", "Uuid", "Varchar", "Text", "Uuid"]
+      }
+    },
+    "query": "\nINSERT INTO feedback(user_id, course_id, feedback_given, selected_text, page_id)\nVALUES ($1, $2, $3, $4, $5)\nRETURNING id\n"
+  },
+  "35113aa3e7d61c91d5f9befed9ad66e3cd72c77d21b7639dd18af3f4feb8c12f": {
+    "describe": {
+      "columns": [
+        {
+          "name": "id",
+          "ordinal": 0,
+          "type_info": "Uuid"
+        },
+        {
+          "name": "name",
+          "ordinal": 1,
+          "type_info": "Varchar"
+        },
+        {
+          "name": "created_at",
+          "ordinal": 2,
+          "type_info": "Timestamptz"
+        },
+        {
+          "name": "updated_at",
+          "ordinal": 3,
+          "type_info": "Timestamptz"
+        },
+        {
           "name": "deleted_at",
-          "type_info": "Timestamptz"
-        },
-        {
-          "ordinal": 5,
-          "name": "name",
-          "type_info": "Varchar"
-        },
-        {
+          "ordinal": 4,
+          "type_info": "Timestamptz"
+        },
+        {
+          "name": "slug",
+          "ordinal": 5,
+          "type_info": "Varchar"
+        },
+        {
+          "name": "organization_image_path",
           "ordinal": 6,
-          "name": "deadline",
-          "type_info": "Timestamptz"
-        },
-        {
+          "type_info": "Varchar"
+        },
+        {
+          "name": "description",
           "ordinal": 7,
-          "name": "page_id",
-          "type_info": "Uuid"
-        },
-        {
+          "type_info": "Varchar"
+        }
+      ],
+      "nullable": [false, false, false, false, true, false, true, true],
+      "parameters": {
+        "Left": ["Varchar", "Uuid"]
+      }
+    },
+    "query": "\nUPDATE organizations\nSET organization_image_path = $1\nWHERE id = $2\nRETURNING *;"
+  },
+  "351fb02061a7a4e72a1197c536b8cbde04ddef1697e46dc78e32d8bdebc1af53": {
+    "describe": {
+      "columns": [
+        {
+          "name": "id",
+          "ordinal": 0,
+          "type_info": "Uuid"
+        },
+        {
+          "name": "created_at",
+          "ordinal": 1,
+          "type_info": "Timestamptz"
+        },
+        {
+          "name": "updated_at",
+          "ordinal": 2,
+          "type_info": "Timestamptz"
+        },
+        {
+          "name": "deleted_at",
+          "ordinal": 3,
+          "type_info": "Timestamptz"
+        },
+        {
+          "name": "exercise_slide_id",
+          "ordinal": 4,
+          "type_info": "Uuid"
+        },
+        {
+          "name": "course_id",
+          "ordinal": 5,
+          "type_info": "Uuid"
+        },
+        {
+          "name": "course_instance_id",
+          "ordinal": 6,
+          "type_info": "Uuid"
+        },
+        {
+          "name": "exam_id",
+          "ordinal": 7,
+          "type_info": "Uuid"
+        },
+        {
+          "name": "exercise_id",
           "ordinal": 8,
-          "name": "score_maximum",
-          "type_info": "Int4"
-        },
-        {
+          "type_info": "Uuid"
+        },
+        {
+          "name": "user_id",
           "ordinal": 9,
-          "name": "order_number",
-          "type_info": "Int4"
-        },
-        {
+          "type_info": "Uuid"
+        },
+        {
+          "name": "user_points_update_strategy: _",
           "ordinal": 10,
-          "name": "chapter_id",
-          "type_info": "Uuid"
-        },
-        {
-          "ordinal": 11,
-          "name": "copied_from",
-          "type_info": "Uuid"
-        },
-        {
-          "ordinal": 12,
-          "name": "exam_id",
-          "type_info": "Uuid"
-        },
-        {
-          "ordinal": 13,
-          "name": "max_tries_per_slide",
-          "type_info": "Int4"
-        },
-        {
-          "ordinal": 14,
-          "name": "limit_number_of_tries",
-          "type_info": "Bool"
-        },
-        {
-          "ordinal": 15,
-          "name": "needs_peer_review",
-          "type_info": "Bool"
-        }
-      ],
-      "parameters": {
-        "Left": ["Uuid"]
-      },
-      "nullable": [
-        false,
-        false,
-        false,
-        true,
-        true,
-        false,
-        true,
-        false,
-        false,
-        false,
-        true,
-        true,
-        true,
-        true,
-        false,
-        false
-      ]
-    }
-  },
-  "3086750b6507141d9cde0b6fbb88c242f4e5605e18145ab8fe63b33501255dfb": {
-    "query": "\nINSERT INTO exercise_tasks (\n    id,\n    exercise_slide_id,\n    exercise_type,\n    assignment,\n    private_spec,\n    spec_file_id,\n    public_spec,\n    model_solution_spec,\n    order_number,\n    copied_from\n  )\nSELECT uuid_generate_v5($1, id::text),\n  uuid_generate_v5($1, exercise_slide_id::text),\n  exercise_type,\n  assignment,\n  private_spec,\n  spec_file_id,\n  public_spec,\n  model_solution_spec,\n  order_number,\n  id\nFROM exercise_tasks\nWHERE exercise_slide_id IN (\n    SELECT s.id\n    FROM exercise_slides s\n      JOIN exercises e ON (e.id = s.exercise_id)\n    WHERE e.course_id = $2 OR e.exam_id = $2\n    AND e.deleted_at IS NULL\n    AND s.deleted_at IS NULL\n  )\nAND deleted_at IS NULL;\n    ",
-    "describe": {
-      "columns": [],
-      "parameters": {
-        "Left": ["Uuid", "Uuid"]
-      },
-      "nullable": []
-    }
-  },
-  "32b2e273cd76d67a815caa719ad77495b38155aac7e8fe2be06e6f15cbb63228": {
-    "query": "\nINSERT INTO exercise_task_gradings (\n    exercise_task_submission_id,\n    course_id,\n    exercise_id,\n    exercise_task_id\n  )\nVALUES ($1, $2, $3, $4)\nRETURNING id\n",
-    "describe": {
-      "columns": [
-        {
-          "ordinal": 0,
-          "name": "id",
-          "type_info": "Uuid"
-        }
-      ],
-      "parameters": {
-        "Left": ["Uuid", "Uuid", "Uuid", "Uuid"]
-      },
-      "nullable": [false]
-    }
-  },
-  "33f56f379b3a6a63426f90dfec33fe0938212dba397aafd2581193b93c05dcb2": {
-    "query": "\nSELECT *\nFROM course_module_completions\nWHERE id = ANY($1)\n  AND deleted_at IS NULL\n        ",
-    "describe": {
-      "columns": [
-        {
-          "ordinal": 0,
-          "name": "id",
-          "type_info": "Uuid"
-        },
-        {
-          "ordinal": 1,
-          "name": "created_at",
-          "type_info": "Timestamptz"
-        },
-        {
-          "ordinal": 2,
-          "name": "updated_at",
-          "type_info": "Timestamptz"
-        },
-        {
-          "ordinal": 3,
-          "name": "deleted_at",
-          "type_info": "Timestamptz"
-        },
-        {
-          "ordinal": 4,
-          "name": "course_id",
-          "type_info": "Uuid"
-        },
-        {
-          "ordinal": 5,
-          "name": "course_module_id",
-          "type_info": "Uuid"
-        },
-        {
-          "ordinal": 6,
-          "name": "user_id",
-          "type_info": "Uuid"
-        },
-        {
-          "ordinal": 7,
-          "name": "completion_date",
-          "type_info": "Timestamptz"
-        },
-        {
-          "ordinal": 8,
-          "name": "completion_registration_attempt_date",
-          "type_info": "Timestamptz"
-        },
-        {
-          "ordinal": 9,
-          "name": "completion_language",
-          "type_info": "Varchar"
-        },
-        {
-          "ordinal": 10,
-          "name": "eligible_for_ects",
-          "type_info": "Bool"
-        },
-        {
-          "ordinal": 11,
-          "name": "email",
-          "type_info": "Varchar"
-        },
-        {
-          "ordinal": 12,
-          "name": "grade",
-          "type_info": "Int4"
-        },
-        {
-          "ordinal": 13,
-          "name": "passed",
-          "type_info": "Bool"
-        },
-        {
-          "ordinal": 14,
-          "name": "course_instance_id",
-          "type_info": "Uuid"
-        },
-        {
-          "ordinal": 15,
-          "name": "prerequisite_modules_completed",
-          "type_info": "Bool"
-        }
-      ],
-      "parameters": {
-        "Left": ["UuidArray"]
-      },
-      "nullable": [
-        false,
-        false,
-        false,
-        true,
-        false,
-        false,
-        false,
-        false,
-        true,
-        false,
-        false,
-        false,
-        true,
-        false,
-        false,
-        false
-      ]
-    }
-  },
-  "346af2b8f77a86c90b599b24167da4aee650d1bc3694c8603c4a60fc8cdbe477": {
-    "query": "\nINSERT INTO feedback(user_id, course_id, feedback_given, selected_text, page_id)\nVALUES ($1, $2, $3, $4, $5)\nRETURNING id\n",
-    "describe": {
-      "columns": [
-        {
-          "ordinal": 0,
-          "name": "id",
-          "type_info": "Uuid"
-        }
-      ],
-      "parameters": {
-        "Left": ["Uuid", "Uuid", "Varchar", "Text", "Uuid"]
-      },
-      "nullable": [false]
-    }
-  },
-  "35113aa3e7d61c91d5f9befed9ad66e3cd72c77d21b7639dd18af3f4feb8c12f": {
-    "query": "\nUPDATE organizations\nSET organization_image_path = $1\nWHERE id = $2\nRETURNING *;",
-    "describe": {
-      "columns": [
-        {
-          "ordinal": 0,
-          "name": "id",
-          "type_info": "Uuid"
-        },
-        {
-          "ordinal": 1,
-          "name": "name",
-          "type_info": "Varchar"
-        },
-        {
-          "ordinal": 2,
-          "name": "created_at",
-          "type_info": "Timestamptz"
-        },
-        {
-          "ordinal": 3,
-          "name": "updated_at",
-          "type_info": "Timestamptz"
-        },
-        {
-          "ordinal": 4,
-          "name": "deleted_at",
-          "type_info": "Timestamptz"
-        },
-        {
-          "ordinal": 5,
-          "name": "slug",
-          "type_info": "Varchar"
-        },
-        {
-          "ordinal": 6,
-          "name": "organization_image_path",
-          "type_info": "Varchar"
-        },
-        {
-          "ordinal": 7,
-          "name": "description",
-          "type_info": "Varchar"
-        }
-      ],
-      "parameters": {
-        "Left": ["Varchar", "Uuid"]
-      },
-      "nullable": [false, false, false, false, true, false, true, true]
-    }
-  },
-  "351fb02061a7a4e72a1197c536b8cbde04ddef1697e46dc78e32d8bdebc1af53": {
-    "query": "\nSELECT id,\n  created_at,\n  updated_at,\n  deleted_at,\n  exercise_slide_id,\n  course_id,\n  course_instance_id,\n  exam_id,\n  exercise_id,\n  user_id,\n  user_points_update_strategy AS \"user_points_update_strategy: _\"\nFROM exercise_slide_submissions\nWHERE exercise_id = $1\n  AND deleted_at IS NULL\nLIMIT $2 OFFSET $3\n        ",
-    "describe": {
-      "columns": [
-        {
-          "ordinal": 0,
-          "name": "id",
-          "type_info": "Uuid"
-        },
-        {
-          "ordinal": 1,
-          "name": "created_at",
-          "type_info": "Timestamptz"
-        },
-        {
-          "ordinal": 2,
-          "name": "updated_at",
-          "type_info": "Timestamptz"
-        },
-        {
-          "ordinal": 3,
-          "name": "deleted_at",
-          "type_info": "Timestamptz"
-        },
-        {
-          "ordinal": 4,
-          "name": "exercise_slide_id",
-          "type_info": "Uuid"
-        },
-        {
-          "ordinal": 5,
-          "name": "course_id",
-          "type_info": "Uuid"
-        },
-        {
-          "ordinal": 6,
-          "name": "course_instance_id",
-          "type_info": "Uuid"
-        },
-        {
-          "ordinal": 7,
-          "name": "exam_id",
-          "type_info": "Uuid"
-        },
-        {
-          "ordinal": 8,
-          "name": "exercise_id",
-          "type_info": "Uuid"
-        },
-        {
-          "ordinal": 9,
-          "name": "user_id",
-          "type_info": "Uuid"
-        },
-        {
-          "ordinal": 10,
-          "name": "user_points_update_strategy: _",
           "type_info": {
             "Custom": {
-              "name": "user_points_update_strategy",
               "kind": {
                 "Enum": [
                   "can-add-points-but-cannot-remove-points",
                   "can-add-points-and-can-remove-points"
                 ]
-              }
+              },
+              "name": "user_points_update_strategy"
             }
           }
         }
       ],
+      "nullable": [false, false, false, true, false, true, true, true, false, false, false],
       "parameters": {
         "Left": ["Uuid", "Int8", "Int8"]
-      },
-      "nullable": [false, false, false, true, false, true, true, true, false, false, false]
-    }
+      }
+    },
+    "query": "\nSELECT id,\n  created_at,\n  updated_at,\n  deleted_at,\n  exercise_slide_id,\n  course_id,\n  course_instance_id,\n  exam_id,\n  exercise_id,\n  user_id,\n  user_points_update_strategy AS \"user_points_update_strategy: _\"\nFROM exercise_slide_submissions\nWHERE exercise_id = $1\n  AND deleted_at IS NULL\nLIMIT $2 OFFSET $3\n        "
   },
   "375b467ba026680d07ba6fa844de91afd942e86b2715431e41b6788df0d2b3c0": {
-    "query": "SELECT * FROM users WHERE upstream_id = $1",
-    "describe": {
-      "columns": [
-        {
-          "ordinal": 0,
-          "name": "id",
-          "type_info": "Uuid"
-        },
-        {
-          "ordinal": 1,
+    "describe": {
+      "columns": [
+        {
+          "name": "id",
+          "ordinal": 0,
+          "type_info": "Uuid"
+        },
+        {
           "name": "created_at",
-          "type_info": "Timestamptz"
-        },
-        {
-          "ordinal": 2,
+          "ordinal": 1,
+          "type_info": "Timestamptz"
+        },
+        {
           "name": "updated_at",
-          "type_info": "Timestamptz"
-        },
-        {
-          "ordinal": 3,
+          "ordinal": 2,
+          "type_info": "Timestamptz"
+        },
+        {
           "name": "deleted_at",
-          "type_info": "Timestamptz"
-        },
-        {
-          "ordinal": 4,
+          "ordinal": 3,
+          "type_info": "Timestamptz"
+        },
+        {
           "name": "upstream_id",
-          "type_info": "Int4"
-        },
-        {
-          "ordinal": 5,
+          "ordinal": 4,
+          "type_info": "Int4"
+        },
+        {
           "name": "email",
-          "type_info": "Varchar"
-        },
-        {
+          "ordinal": 5,
+          "type_info": "Varchar"
+        },
+        {
+          "name": "first_name",
           "ordinal": 6,
-          "name": "first_name",
-          "type_info": "Varchar"
-        },
-        {
+          "type_info": "Varchar"
+        },
+        {
+          "name": "last_name",
           "ordinal": 7,
-          "name": "last_name",
-          "type_info": "Varchar"
-        }
-      ],
+          "type_info": "Varchar"
+        }
+      ],
+      "nullable": [false, false, false, true, true, false, true, true],
       "parameters": {
         "Left": ["Int4"]
-      },
-      "nullable": [false, false, false, true, true, false, true, true]
-    }
+      }
+    },
+    "query": "SELECT * FROM users WHERE upstream_id = $1"
   },
   "37dfaa87dd74a4c1f409cd120e6997847616214878ae8a66b326699fa8633ad3": {
-    "query": "\nUPDATE chapters\nSET deleted_at = now()\nWHERE id = $1\nRETURNING *;\n",
-    "describe": {
-      "columns": [
-        {
-          "ordinal": 0,
-          "name": "id",
-          "type_info": "Uuid"
-        },
-        {
-          "ordinal": 1,
+    "describe": {
+      "columns": [
+        {
+          "name": "id",
+          "ordinal": 0,
+          "type_info": "Uuid"
+        },
+        {
           "name": "name",
-          "type_info": "Varchar"
-        },
-        {
-          "ordinal": 2,
+          "ordinal": 1,
+          "type_info": "Varchar"
+        },
+        {
           "name": "course_id",
-          "type_info": "Uuid"
-        },
-        {
-          "ordinal": 3,
+          "ordinal": 2,
+          "type_info": "Uuid"
+        },
+        {
           "name": "chapter_number",
-          "type_info": "Int4"
-        },
-        {
-          "ordinal": 4,
+          "ordinal": 3,
+          "type_info": "Int4"
+        },
+        {
           "name": "created_at",
-          "type_info": "Timestamptz"
-        },
-        {
-          "ordinal": 5,
+          "ordinal": 4,
+          "type_info": "Timestamptz"
+        },
+        {
           "name": "updated_at",
-          "type_info": "Timestamptz"
-        },
-        {
+          "ordinal": 5,
+          "type_info": "Timestamptz"
+        },
+        {
+          "name": "deleted_at",
           "ordinal": 6,
-          "name": "deleted_at",
-          "type_info": "Timestamptz"
-        },
-        {
+          "type_info": "Timestamptz"
+        },
+        {
+          "name": "front_page_id",
           "ordinal": 7,
-          "name": "front_page_id",
-          "type_info": "Uuid"
-        },
-        {
+          "type_info": "Uuid"
+        },
+        {
+          "name": "opens_at",
           "ordinal": 8,
-          "name": "opens_at",
-          "type_info": "Timestamptz"
-        },
-        {
+          "type_info": "Timestamptz"
+        },
+        {
+          "name": "chapter_image_path",
           "ordinal": 9,
-          "name": "chapter_image_path",
-          "type_info": "Varchar"
-        },
-        {
+          "type_info": "Varchar"
+        },
+        {
+          "name": "copied_from",
           "ordinal": 10,
-          "name": "copied_from",
-          "type_info": "Uuid"
-        },
-        {
+          "type_info": "Uuid"
+        },
+        {
+          "name": "deadline",
           "ordinal": 11,
-          "name": "deadline",
-          "type_info": "Timestamptz"
-        },
-        {
+          "type_info": "Timestamptz"
+        },
+        {
+          "name": "course_module_id",
           "ordinal": 12,
-          "name": "course_module_id",
-          "type_info": "Uuid"
-        }
+          "type_info": "Uuid"
+        }
+      ],
+      "nullable": [
+        false,
+        false,
+        false,
+        false,
+        false,
+        false,
+        true,
+        true,
+        true,
+        true,
+        true,
+        true,
+        false
       ],
       "parameters": {
         "Left": ["Uuid"]
-      },
-      "nullable": [
-        false,
-        false,
-        false,
-        false,
-        false,
-        false,
-        true,
-        true,
-        true,
-        true,
-        true,
-        true,
-        false
-      ]
-    }
+      }
+    },
+    "query": "\nUPDATE chapters\nSET deleted_at = now()\nWHERE id = $1\nRETURNING *;\n"
   },
   "3907630830c5ea586310282d05fb8e8baa4e3e3d14b48da3502d88844a4407cf": {
-    "query": "\nSELECT p.url_path as url_path,\n  p.title as title,\n  c.chapter_number as chapter_number,\n  p.id as page_id,\n  c.id as chapter_id,\n  c.opens_at as chapter_opens_at,\n  c.front_page_id as chapter_front_page_id\nFROM pages p\n  LEFT JOIN chapters c ON p.chapter_id = c.id\nWHERE p.order_number = (\n    SELECT MAX(pa.order_number)\n    FROM pages pa\n    WHERE pa.order_number < $1\n      AND pa.deleted_at IS NULL\n  )\n  AND p.course_id = $2\n  AND c.chapter_number = $3\n  AND p.deleted_at IS NULL;\n        ",
-    "describe": {
-      "columns": [
-        {
-          "ordinal": 0,
+    "describe": {
+      "columns": [
+        {
           "name": "url_path",
-          "type_info": "Varchar"
-        },
-        {
-          "ordinal": 1,
+          "ordinal": 0,
+          "type_info": "Varchar"
+        },
+        {
           "name": "title",
-          "type_info": "Varchar"
-        },
-        {
-          "ordinal": 2,
+          "ordinal": 1,
+          "type_info": "Varchar"
+        },
+        {
           "name": "chapter_number",
-          "type_info": "Int4"
-        },
-        {
-          "ordinal": 3,
+          "ordinal": 2,
+          "type_info": "Int4"
+        },
+        {
           "name": "page_id",
-          "type_info": "Uuid"
-        },
-        {
-          "ordinal": 4,
+          "ordinal": 3,
+          "type_info": "Uuid"
+        },
+        {
           "name": "chapter_id",
-          "type_info": "Uuid"
-        },
-        {
-          "ordinal": 5,
+          "ordinal": 4,
+          "type_info": "Uuid"
+        },
+        {
           "name": "chapter_opens_at",
-          "type_info": "Timestamptz"
-        },
-        {
+          "ordinal": 5,
+          "type_info": "Timestamptz"
+        },
+        {
+          "name": "chapter_front_page_id",
           "ordinal": 6,
-          "name": "chapter_front_page_id",
-          "type_info": "Uuid"
-        }
-      ],
+          "type_info": "Uuid"
+        }
+      ],
+      "nullable": [false, false, false, false, false, true, true],
       "parameters": {
         "Left": ["Int4", "Uuid", "Int4"]
-      },
-      "nullable": [false, false, false, false, false, true, true]
-    }
+      }
+    },
+    "query": "\nSELECT p.url_path as url_path,\n  p.title as title,\n  c.chapter_number as chapter_number,\n  p.id as page_id,\n  c.id as chapter_id,\n  c.opens_at as chapter_opens_at,\n  c.front_page_id as chapter_front_page_id\nFROM pages p\n  LEFT JOIN chapters c ON p.chapter_id = c.id\nWHERE p.order_number = (\n    SELECT MAX(pa.order_number)\n    FROM pages pa\n    WHERE pa.order_number < $1\n      AND pa.deleted_at IS NULL\n  )\n  AND p.course_id = $2\n  AND c.chapter_number = $3\n  AND p.deleted_at IS NULL;\n        "
   },
   "3924a8462c26cbf1dd766605810cc5db4b523ae7cbe412d5d07fe3c4d4944e51": {
-    "query": "UPDATE pages SET deleted_at = now() WHERE chapter_id = $1;",
     "describe": {
       "columns": [],
+      "nullable": [],
       "parameters": {
         "Left": ["Uuid"]
-      },
-      "nullable": []
-    }
+      }
+    },
+    "query": "UPDATE pages SET deleted_at = now() WHERE chapter_id = $1;"
   },
   "398cddba416318e36683334088580e67fd4a2b995045c3ef01ed5a737194e30c": {
-    "query": "\nUPDATE material_references\nSET reference = $1, citation_key = $2\nWHERE id = $3;\n",
     "describe": {
       "columns": [],
+      "nullable": [],
       "parameters": {
         "Left": ["Text", "Text", "Uuid"]
-      },
-      "nullable": []
-    }
+      }
+    },
+    "query": "\nUPDATE material_references\nSET reference = $1, citation_key = $2\nWHERE id = $3;\n"
   },
   "3a3fa537038bdbeb11c9454487111b56afaa5230c97546dc0b29554446bfa27d": {
-    "query": "\nSELECT COALESCE(ues.score_given, 0) AS score_given,\n  ues.exercise_id AS exercise_id\nFROM user_exercise_states AS ues\nWHERE ues.deleted_at IS NULL\n  AND ues.exercise_id IN (\n    SELECT UNNEST($1::uuid [])\n  )\n  AND ues.course_instance_id = $2\n  AND ues.user_id = $3;\n        ",
-    "describe": {
-      "columns": [
-        {
-          "ordinal": 0,
+    "describe": {
+      "columns": [
+        {
           "name": "score_given",
+          "ordinal": 0,
           "type_info": "Float4"
         },
         {
-          "ordinal": 1,
           "name": "exercise_id",
-          "type_info": "Uuid"
-        }
-      ],
+          "ordinal": 1,
+          "type_info": "Uuid"
+        }
+      ],
+      "nullable": [null, false],
       "parameters": {
         "Left": ["UuidArray", "Uuid", "Uuid"]
-      },
-      "nullable": [null, false]
-    }
+      }
+    },
+    "query": "\nSELECT COALESCE(ues.score_given, 0) AS score_given,\n  ues.exercise_id AS exercise_id\nFROM user_exercise_states AS ues\nWHERE ues.deleted_at IS NULL\n  AND ues.exercise_id IN (\n    SELECT UNNEST($1::uuid [])\n  )\n  AND ues.course_instance_id = $2\n  AND ues.user_id = $3;\n        "
   },
   "3bb077ad577e36fde77fb49923128af173cd07b8196dceb6810c676ccd2b79ef": {
-    "query": "\nINSERT INTO peer_review_questions (\n    peer_review_id,\n    order_number,\n    question,\n    question_type,\n    answer_required\n  )\nVALUES ($1, $2, $3, $4, $5)\nRETURNING id;\n        ",
-    "describe": {
-      "columns": [
-        {
-          "ordinal": 0,
-          "name": "id",
-          "type_info": "Uuid"
-        }
-      ],
+    "describe": {
+      "columns": [
+        {
+          "name": "id",
+          "ordinal": 0,
+          "type_info": "Uuid"
+        }
+      ],
+      "nullable": [false],
       "parameters": {
         "Left": [
           "Uuid",
@@ -3767,480 +3767,383 @@
           "Varchar",
           {
             "Custom": {
-              "name": "peer_review_question_type",
               "kind": {
                 "Enum": ["essay", "scale"]
-              }
+              },
+              "name": "peer_review_question_type"
             }
           },
           "Bool"
         ]
-      },
-      "nullable": [false]
-    }
+      }
+    },
+    "query": "\nINSERT INTO peer_review_questions (\n    peer_review_id,\n    order_number,\n    question,\n    question_type,\n    answer_required\n  )\nVALUES ($1, $2, $3, $4, $5)\nRETURNING id;\n        "
   },
   "3c576f07b2520e11349a9a3f0e998ee9099fc22af2ce498ef7d0bc70fc40f089": {
-    "query": "\nUPDATE chapters\nSET name = $2,\n  deadline = $3,\n  opens_at = $4,\n  course_module_id = $5\nWHERE id = $1\nRETURNING *;\n    ",
-    "describe": {
-      "columns": [
-        {
-          "ordinal": 0,
-          "name": "id",
-          "type_info": "Uuid"
-        },
-        {
-          "ordinal": 1,
+    "describe": {
+      "columns": [
+        {
+          "name": "id",
+          "ordinal": 0,
+          "type_info": "Uuid"
+        },
+        {
           "name": "name",
-          "type_info": "Varchar"
-        },
-        {
-          "ordinal": 2,
+          "ordinal": 1,
+          "type_info": "Varchar"
+        },
+        {
           "name": "course_id",
-          "type_info": "Uuid"
-        },
-        {
-          "ordinal": 3,
+          "ordinal": 2,
+          "type_info": "Uuid"
+        },
+        {
           "name": "chapter_number",
-          "type_info": "Int4"
-        },
-        {
-          "ordinal": 4,
+          "ordinal": 3,
+          "type_info": "Int4"
+        },
+        {
           "name": "created_at",
-          "type_info": "Timestamptz"
-        },
-        {
-          "ordinal": 5,
+          "ordinal": 4,
+          "type_info": "Timestamptz"
+        },
+        {
           "name": "updated_at",
-          "type_info": "Timestamptz"
-        },
-        {
+          "ordinal": 5,
+          "type_info": "Timestamptz"
+        },
+        {
+          "name": "deleted_at",
           "ordinal": 6,
-          "name": "deleted_at",
-          "type_info": "Timestamptz"
-        },
-        {
+          "type_info": "Timestamptz"
+        },
+        {
+          "name": "front_page_id",
           "ordinal": 7,
-          "name": "front_page_id",
-          "type_info": "Uuid"
-        },
-        {
+          "type_info": "Uuid"
+        },
+        {
+          "name": "opens_at",
           "ordinal": 8,
-          "name": "opens_at",
-          "type_info": "Timestamptz"
-        },
-        {
+          "type_info": "Timestamptz"
+        },
+        {
+          "name": "chapter_image_path",
           "ordinal": 9,
-          "name": "chapter_image_path",
-          "type_info": "Varchar"
-        },
-        {
+          "type_info": "Varchar"
+        },
+        {
+          "name": "copied_from",
           "ordinal": 10,
-          "name": "copied_from",
-          "type_info": "Uuid"
-        },
-        {
+          "type_info": "Uuid"
+        },
+        {
+          "name": "deadline",
           "ordinal": 11,
-          "name": "deadline",
-          "type_info": "Timestamptz"
-        },
-        {
+          "type_info": "Timestamptz"
+        },
+        {
+          "name": "course_module_id",
           "ordinal": 12,
-          "name": "course_module_id",
-          "type_info": "Uuid"
-        }
+          "type_info": "Uuid"
+        }
+      ],
+      "nullable": [
+        false,
+        false,
+        false,
+        false,
+        false,
+        false,
+        true,
+        true,
+        true,
+        true,
+        true,
+        true,
+        false
       ],
       "parameters": {
         "Left": ["Uuid", "Varchar", "Timestamptz", "Timestamptz", "Uuid"]
-      },
-      "nullable": [
-        false,
-        false,
-        false,
-        false,
-        false,
-        false,
-        true,
-        true,
-        true,
-        true,
-        true,
-        true,
-        false
-      ]
-    }
+      }
+    },
+    "query": "\nUPDATE chapters\nSET name = $2,\n  deadline = $3,\n  opens_at = $4,\n  course_module_id = $5\nWHERE id = $1\nRETURNING *;\n    "
   },
   "3cfa60a3aa02306a61d9a0fc8faadefde42a9c78b5c3a71b12ed35e17f7dd9f3": {
-    "query": "\nSELECT user_id,\n  email,\n  to_jsonb(array_agg(to_jsonb(uue) - 'email' - 'user_id')) AS points_for_exercises\nFROM (\n    SELECT u.id AS user_id,\n      u.email,\n      exercise_id,\n      COALESCE(score_given, 0) as score_given\n    FROM user_exercise_states ues\n      JOIN users u ON u.id = ues.user_id\n      JOIN exercises e ON e.id = ues.exercise_id\n    WHERE ues.exam_id = $1\n      AND ues.deleted_at IS NULL\n      AND u.deleted_at IS NULL\n      AND e.deleted_at IS NULL\n  ) as uue\nGROUP BY user_id,\n  email\n",
-    "describe": {
-      "columns": [
-        {
-          "ordinal": 0,
+    "describe": {
+      "columns": [
+        {
           "name": "user_id",
-          "type_info": "Uuid"
-        },
-        {
-          "ordinal": 1,
+          "ordinal": 0,
+          "type_info": "Uuid"
+        },
+        {
           "name": "email",
-          "type_info": "Varchar"
-        },
-        {
-          "ordinal": 2,
+          "ordinal": 1,
+          "type_info": "Varchar"
+        },
+        {
           "name": "points_for_exercises",
+          "ordinal": 2,
           "type_info": "Jsonb"
         }
       ],
+      "nullable": [false, false, null],
       "parameters": {
         "Left": ["Uuid"]
-      },
-      "nullable": [false, false, null]
-    }
+      }
+    },
+    "query": "\nSELECT user_id,\n  email,\n  to_jsonb(array_agg(to_jsonb(uue) - 'email' - 'user_id')) AS points_for_exercises\nFROM (\n    SELECT u.id AS user_id,\n      u.email,\n      exercise_id,\n      COALESCE(score_given, 0) as score_given\n    FROM user_exercise_states ues\n      JOIN users u ON u.id = ues.user_id\n      JOIN exercises e ON e.id = ues.exercise_id\n    WHERE ues.exam_id = $1\n      AND ues.deleted_at IS NULL\n      AND u.deleted_at IS NULL\n      AND e.deleted_at IS NULL\n  ) as uue\nGROUP BY user_id,\n  email\n"
   },
   "3e428bdd951fadaeac24cab7e991c4928f8c58df8dd45c61fbb8779b5ddcbe85": {
-    "query": "\nINSERT INTO course_instance_enrollments (user_id, course_id, course_instance_id)\nVALUES ($1, $2, $3)\n",
     "describe": {
       "columns": [],
+      "nullable": [],
       "parameters": {
         "Left": ["Uuid", "Uuid", "Uuid"]
-      },
-      "nullable": []
-    }
+      }
+    },
+    "query": "\nINSERT INTO course_instance_enrollments (user_id, course_id, course_instance_id)\nVALUES ($1, $2, $3)\n"
   },
   "3efd7e76fe0499f93390283a55c2a211bdd97707302b31e146b85a95361a93aa": {
-    "query": "\nSELECT id,\n  created_at,\n  updated_at,\n  exercise_task_submission_id,\n  course_id,\n  exam_id,\n  exercise_id,\n  exercise_task_id,\n  grading_priority,\n  score_given,\n  grading_progress as \"grading_progress: _\",\n  unscaled_score_maximum,\n  unscaled_score_given,\n  grading_started_at,\n  grading_completed_at,\n  feedback_json,\n  feedback_text,\n  deleted_at\nFROM exercise_task_gradings\nWHERE exercise_task_submission_id = $1\n  AND deleted_at IS NULL\n        ",
-    "describe": {
-      "columns": [
-        {
-          "ordinal": 0,
-          "name": "id",
-          "type_info": "Uuid"
-        },
-        {
-          "ordinal": 1,
+    "describe": {
+      "columns": [
+        {
+          "name": "id",
+          "ordinal": 0,
+          "type_info": "Uuid"
+        },
+        {
           "name": "created_at",
-          "type_info": "Timestamptz"
-        },
-        {
-          "ordinal": 2,
+          "ordinal": 1,
+          "type_info": "Timestamptz"
+        },
+        {
           "name": "updated_at",
-          "type_info": "Timestamptz"
-        },
-        {
-          "ordinal": 3,
+          "ordinal": 2,
+          "type_info": "Timestamptz"
+        },
+        {
           "name": "exercise_task_submission_id",
-          "type_info": "Uuid"
-        },
-        {
-          "ordinal": 4,
+          "ordinal": 3,
+          "type_info": "Uuid"
+        },
+        {
           "name": "course_id",
-          "type_info": "Uuid"
-        },
-        {
-          "ordinal": 5,
+          "ordinal": 4,
+          "type_info": "Uuid"
+        },
+        {
           "name": "exam_id",
-          "type_info": "Uuid"
-        },
-        {
+          "ordinal": 5,
+          "type_info": "Uuid"
+        },
+        {
+          "name": "exercise_id",
           "ordinal": 6,
-          "name": "exercise_id",
-          "type_info": "Uuid"
-        },
-        {
+          "type_info": "Uuid"
+        },
+        {
+          "name": "exercise_task_id",
           "ordinal": 7,
-          "name": "exercise_task_id",
-          "type_info": "Uuid"
-        },
-        {
+          "type_info": "Uuid"
+        },
+        {
+          "name": "grading_priority",
           "ordinal": 8,
-          "name": "grading_priority",
-          "type_info": "Int4"
-        },
-        {
+          "type_info": "Int4"
+        },
+        {
+          "name": "score_given",
           "ordinal": 9,
-          "name": "score_given",
           "type_info": "Float4"
         },
         {
+          "name": "grading_progress: _",
           "ordinal": 10,
-          "name": "grading_progress: _",
           "type_info": {
             "Custom": {
-              "name": "grading_progress",
               "kind": {
                 "Enum": ["fully-graded", "pending", "pending-manual", "failed", "not-ready"]
-              }
+              },
+              "name": "grading_progress"
             }
           }
         },
         {
+          "name": "unscaled_score_maximum",
           "ordinal": 11,
-          "name": "unscaled_score_maximum",
-          "type_info": "Int4"
-        },
-        {
+          "type_info": "Int4"
+        },
+        {
+          "name": "unscaled_score_given",
           "ordinal": 12,
-          "name": "unscaled_score_given",
           "type_info": "Float4"
         },
         {
+          "name": "grading_started_at",
           "ordinal": 13,
-          "name": "grading_started_at",
-          "type_info": "Timestamptz"
-        },
-        {
+          "type_info": "Timestamptz"
+        },
+        {
+          "name": "grading_completed_at",
           "ordinal": 14,
-          "name": "grading_completed_at",
-          "type_info": "Timestamptz"
-        },
-        {
+          "type_info": "Timestamptz"
+        },
+        {
+          "name": "feedback_json",
           "ordinal": 15,
-          "name": "feedback_json",
           "type_info": "Jsonb"
         },
         {
+          "name": "feedback_text",
           "ordinal": 16,
-          "name": "feedback_text",
           "type_info": "Text"
         },
         {
+          "name": "deleted_at",
           "ordinal": 17,
+          "type_info": "Timestamptz"
+        }
+      ],
+      "nullable": [
+        false,
+        false,
+        false,
+        false,
+        true,
+        true,
+        false,
+        false,
+        false,
+        true,
+        false,
+        true,
+        true,
+        true,
+        true,
+        true,
+        true,
+        true
+      ],
+      "parameters": {
+        "Left": ["Uuid"]
+      }
+    },
+    "query": "\nSELECT id,\n  created_at,\n  updated_at,\n  exercise_task_submission_id,\n  course_id,\n  exam_id,\n  exercise_id,\n  exercise_task_id,\n  grading_priority,\n  score_given,\n  grading_progress as \"grading_progress: _\",\n  unscaled_score_maximum,\n  unscaled_score_given,\n  grading_started_at,\n  grading_completed_at,\n  feedback_json,\n  feedback_text,\n  deleted_at\nFROM exercise_task_gradings\nWHERE exercise_task_submission_id = $1\n  AND deleted_at IS NULL\n        "
+  },
+  "3ff0e91cf2a285227d0547aef21fa461f206f0f30e0fae1161df71136ed75971": {
+    "describe": {
+      "columns": [
+        {
+          "name": "id",
+          "ordinal": 0,
+          "type_info": "Uuid"
+        },
+        {
+          "name": "created_at",
+          "ordinal": 1,
+          "type_info": "Timestamptz"
+        },
+        {
+          "name": "updated_at",
+          "ordinal": 2,
+          "type_info": "Timestamptz"
+        },
+        {
           "name": "deleted_at",
-          "type_info": "Timestamptz"
-        }
-      ],
-      "parameters": {
-        "Left": ["Uuid"]
-      },
-      "nullable": [
-        false,
-        false,
-        false,
-        false,
-        true,
-        true,
-        false,
-        false,
-        false,
-        true,
-        false,
-        true,
-        true,
-        true,
-        true,
-        true,
-        true,
-        true
-      ]
-    }
-  },
-  "3ff0e91cf2a285227d0547aef21fa461f206f0f30e0fae1161df71136ed75971": {
-    "query": "\nINSERT INTO peer_review_queue_entries (\n    user_id,\n    exercise_id,\n    course_instance_id,\n    peer_review_priority,\n    receiving_peer_reviews_exercise_slide_submission_id,\n    received_enough_peer_reviews\n  )\nVALUES ($1, $2, $3, $4, $5, $6) ON CONFLICT (user_id, exercise_id, course_instance_id) DO\nUPDATE\nSET peer_review_priority = $4,\n  deleted_at = NULL\nRETURNING *\n        ",
-    "describe": {
-      "columns": [
-        {
-          "ordinal": 0,
-          "name": "id",
-          "type_info": "Uuid"
-        },
-        {
-          "ordinal": 1,
-          "name": "created_at",
-          "type_info": "Timestamptz"
-        },
-        {
-          "ordinal": 2,
-          "name": "updated_at",
-          "type_info": "Timestamptz"
-        },
-        {
-          "ordinal": 3,
-          "name": "deleted_at",
-          "type_info": "Timestamptz"
-        },
-        {
-          "ordinal": 4,
+          "ordinal": 3,
+          "type_info": "Timestamptz"
+        },
+        {
           "name": "user_id",
-          "type_info": "Uuid"
-        },
-        {
-          "ordinal": 5,
+          "ordinal": 4,
+          "type_info": "Uuid"
+        },
+        {
           "name": "exercise_id",
-          "type_info": "Uuid"
-        },
-        {
+          "ordinal": 5,
+          "type_info": "Uuid"
+        },
+        {
+          "name": "course_instance_id",
           "ordinal": 6,
-          "name": "course_instance_id",
-          "type_info": "Uuid"
-        },
-        {
+          "type_info": "Uuid"
+        },
+        {
+          "name": "receiving_peer_reviews_exercise_slide_submission_id",
           "ordinal": 7,
-          "name": "receiving_peer_reviews_exercise_slide_submission_id",
-          "type_info": "Uuid"
-        },
-        {
+          "type_info": "Uuid"
+        },
+        {
+          "name": "received_enough_peer_reviews",
           "ordinal": 8,
-          "name": "received_enough_peer_reviews",
           "type_info": "Bool"
         },
         {
+          "name": "peer_review_priority",
           "ordinal": 9,
-          "name": "peer_review_priority",
-          "type_info": "Int4"
-        }
-      ],
+          "type_info": "Int4"
+        }
+      ],
+      "nullable": [false, false, false, true, false, false, false, false, false, false],
       "parameters": {
         "Left": ["Uuid", "Uuid", "Uuid", "Int4", "Uuid", "Bool"]
-      },
-      "nullable": [false, false, false, true, false, false, false, false, false, false]
-    }
-  },
-<<<<<<< HEAD
-  "40b567c1d708b67f96fa4c19f17080de38fa0b9ab026ab648f61a4bb42fe19d5": {
-    "query": "\nSELECT id,\n  name,\n  created_at,\n  updated_at,\n  organization_id,\n  deleted_at,\n  slug,\n  content_search_language::text,\n  language_code,\n  copied_from,\n  course_language_group_id,\n  description,\n  is_draft,\n  is_test_mode\nFROM courses\nWHERE deleted_at IS NULL;\n",
-    "describe": {
-      "columns": [
-        {
-          "ordinal": 0,
-          "name": "id",
-          "type_info": "Uuid"
-        },
-        {
-          "ordinal": 1,
-          "name": "name",
-          "type_info": "Varchar"
-        },
-        {
-          "ordinal": 2,
-          "name": "created_at",
-          "type_info": "Timestamptz"
-        },
-        {
-          "ordinal": 3,
-          "name": "updated_at",
-          "type_info": "Timestamptz"
-        },
-        {
-          "ordinal": 4,
-          "name": "organization_id",
-          "type_info": "Uuid"
-        },
-        {
-          "ordinal": 5,
-          "name": "deleted_at",
-          "type_info": "Timestamptz"
-        },
-        {
-          "ordinal": 6,
-          "name": "slug",
-          "type_info": "Varchar"
-        },
-        {
-          "ordinal": 7,
-          "name": "content_search_language",
-          "type_info": "Text"
-        },
-        {
-          "ordinal": 8,
-          "name": "language_code",
-          "type_info": "Varchar"
-        },
-        {
-          "ordinal": 9,
-          "name": "copied_from",
-          "type_info": "Uuid"
-        },
-        {
-          "ordinal": 10,
-          "name": "course_language_group_id",
-          "type_info": "Uuid"
-        },
-        {
-          "ordinal": 11,
-          "name": "description",
-          "type_info": "Text"
-        },
-        {
-          "ordinal": 12,
-          "name": "is_draft",
-          "type_info": "Bool"
-        },
-        {
-          "ordinal": 13,
-          "name": "is_test_mode",
-          "type_info": "Bool"
-        }
-      ],
-      "parameters": {
-        "Left": []
-      },
-      "nullable": [
-        false,
-        false,
-        false,
-        false,
-        false,
-        true,
-        false,
-        null,
-        false,
-        true,
-        false,
-        true,
-        false,
-        false
-      ]
-    }
+      }
+    },
+    "query": "\nINSERT INTO peer_review_queue_entries (\n    user_id,\n    exercise_id,\n    course_instance_id,\n    peer_review_priority,\n    receiving_peer_reviews_exercise_slide_submission_id,\n    received_enough_peer_reviews\n  )\nVALUES ($1, $2, $3, $4, $5, $6) ON CONFLICT (user_id, exercise_id, course_instance_id) DO\nUPDATE\nSET peer_review_priority = $4,\n  deleted_at = NULL\nRETURNING *\n        "
   },
   "4119600ccc55642e21db99a013d099258817451f706cc4d8ebb2336c563eda82": {
-    "query": "\nINSERT INTO peer_reviews (\n    id,\n    course_id,\n    exercise_id,\n    peer_reviews_to_give,\n    peer_reviews_to_receive,\n    accepting_strategy,\n    accepting_threshold\n  )\nVALUES ($1, $2, $3, $4, $5, $6, $7) ON CONFLICT (id) DO\nUPDATE\nSET course_id = $2,\n  exercise_id = $3,\n  peer_reviews_to_give = $4,\n  peer_reviews_to_receive = $5,\n  accepting_strategy = $6,\n  accepting_threshold = $7\nRETURNING id,\n  course_id,\n  exercise_id,\n  peer_reviews_to_give,\n  peer_reviews_to_receive,\n  accepting_strategy AS \"accepting_strategy: _\",\n  accepting_threshold;\n        ",
-    "describe": {
-      "columns": [
-        {
-          "ordinal": 0,
-          "name": "id",
-          "type_info": "Uuid"
-        },
-        {
-          "ordinal": 1,
+    "describe": {
+      "columns": [
+        {
+          "name": "id",
+          "ordinal": 0,
+          "type_info": "Uuid"
+        },
+        {
           "name": "course_id",
-          "type_info": "Uuid"
-        },
-        {
-          "ordinal": 2,
+          "ordinal": 1,
+          "type_info": "Uuid"
+        },
+        {
           "name": "exercise_id",
-          "type_info": "Uuid"
-        },
-        {
-          "ordinal": 3,
+          "ordinal": 2,
+          "type_info": "Uuid"
+        },
+        {
           "name": "peer_reviews_to_give",
-          "type_info": "Int4"
-        },
-        {
-          "ordinal": 4,
+          "ordinal": 3,
+          "type_info": "Int4"
+        },
+        {
           "name": "peer_reviews_to_receive",
-          "type_info": "Int4"
-        },
-        {
-          "ordinal": 5,
+          "ordinal": 4,
+          "type_info": "Int4"
+        },
+        {
           "name": "accepting_strategy: _",
+          "ordinal": 5,
           "type_info": {
             "Custom": {
-              "name": "peer_review_accepting_strategy",
               "kind": {
                 "Enum": [
                   "automatically_accept_or_reject_by_average",
                   "automatically_accept_or_manual_review_by_average",
                   "manual_review_everything"
                 ]
-              }
+              },
+              "name": "peer_review_accepting_strategy"
             }
           }
         },
         {
+          "name": "accepting_threshold",
           "ordinal": 6,
-          "name": "accepting_threshold",
           "type_info": "Float4"
         }
       ],
+      "nullable": [false, false, true, false, false, false, false],
       "parameters": {
         "Left": [
           "Uuid",
@@ -4250,282 +4153,278 @@
           "Int4",
           {
             "Custom": {
-              "name": "peer_review_accepting_strategy",
               "kind": {
                 "Enum": [
                   "automatically_accept_or_reject_by_average",
                   "automatically_accept_or_manual_review_by_average",
                   "manual_review_everything"
                 ]
-              }
+              },
+              "name": "peer_review_accepting_strategy"
             }
           },
           "Float4"
         ]
-      },
-      "nullable": [false, false, true, false, false, false, false]
-    }
+      }
+    },
+    "query": "\nINSERT INTO peer_reviews (\n    id,\n    course_id,\n    exercise_id,\n    peer_reviews_to_give,\n    peer_reviews_to_receive,\n    accepting_strategy,\n    accepting_threshold\n  )\nVALUES ($1, $2, $3, $4, $5, $6, $7) ON CONFLICT (id) DO\nUPDATE\nSET course_id = $2,\n  exercise_id = $3,\n  peer_reviews_to_give = $4,\n  peer_reviews_to_receive = $5,\n  accepting_strategy = $6,\n  accepting_threshold = $7\nRETURNING id,\n  course_id,\n  exercise_id,\n  peer_reviews_to_give,\n  peer_reviews_to_receive,\n  accepting_strategy AS \"accepting_strategy: _\",\n  accepting_threshold;\n        "
   },
   "42167df0ec995f62a66c65d2f9e6c837abac739f016c6b6173ad07e1a5e8e23e": {
-    "query": "\nSELECT pr.id as id,\n  pr.course_id as course_id,\n  pr.exercise_id as exercise_id,\n  pr.peer_reviews_to_give as peer_reviews_to_give,\n  pr.peer_reviews_to_receive as peer_reviews_to_receive,\n  pr.accepting_threshold as accepting_threshold,\n  pr.accepting_strategy AS \"accepting_strategy: _\"\nfrom pages p\n  join exercises e on p.id = e.page_id\n  join peer_reviews pr on e.id = pr.exercise_id\nwhere p.id = $1\n  AND p.deleted_at IS NULL\n  AND e.deleted_at IS NULL\n  AND pr.deleted_at IS NULL;\n    ",
-    "describe": {
-      "columns": [
-        {
-          "ordinal": 0,
-          "name": "id",
-          "type_info": "Uuid"
-        },
-        {
-          "ordinal": 1,
+    "describe": {
+      "columns": [
+        {
+          "name": "id",
+          "ordinal": 0,
+          "type_info": "Uuid"
+        },
+        {
           "name": "course_id",
-          "type_info": "Uuid"
-        },
-        {
-          "ordinal": 2,
+          "ordinal": 1,
+          "type_info": "Uuid"
+        },
+        {
           "name": "exercise_id",
-          "type_info": "Uuid"
-        },
-        {
-          "ordinal": 3,
+          "ordinal": 2,
+          "type_info": "Uuid"
+        },
+        {
           "name": "peer_reviews_to_give",
-          "type_info": "Int4"
-        },
-        {
-          "ordinal": 4,
+          "ordinal": 3,
+          "type_info": "Int4"
+        },
+        {
           "name": "peer_reviews_to_receive",
-          "type_info": "Int4"
-        },
-        {
-          "ordinal": 5,
+          "ordinal": 4,
+          "type_info": "Int4"
+        },
+        {
           "name": "accepting_threshold",
+          "ordinal": 5,
           "type_info": "Float4"
         },
         {
+          "name": "accepting_strategy: _",
           "ordinal": 6,
-          "name": "accepting_strategy: _",
           "type_info": {
             "Custom": {
-              "name": "peer_review_accepting_strategy",
               "kind": {
                 "Enum": [
                   "automatically_accept_or_reject_by_average",
                   "automatically_accept_or_manual_review_by_average",
                   "manual_review_everything"
                 ]
-              }
+              },
+              "name": "peer_review_accepting_strategy"
             }
           }
         }
       ],
+      "nullable": [false, false, true, false, false, false, false],
       "parameters": {
         "Left": ["Uuid"]
-      },
-      "nullable": [false, false, true, false, false, false, false]
-    }
-  },
-=======
->>>>>>> 1f4bd777
+      }
+    },
+    "query": "\nSELECT pr.id as id,\n  pr.course_id as course_id,\n  pr.exercise_id as exercise_id,\n  pr.peer_reviews_to_give as peer_reviews_to_give,\n  pr.peer_reviews_to_receive as peer_reviews_to_receive,\n  pr.accepting_threshold as accepting_threshold,\n  pr.accepting_strategy AS \"accepting_strategy: _\"\nfrom pages p\n  join exercises e on p.id = e.page_id\n  join peer_reviews pr on e.id = pr.exercise_id\nwhere p.id = $1\n  AND p.deleted_at IS NULL\n  AND e.deleted_at IS NULL\n  AND pr.deleted_at IS NULL;\n    "
+  },
   "42788ebc1b44924d1a2fec48d2d374c6761a01819238903738e3ed94597f6bca": {
-    "query": "\nINSERT INTO url_redirections (destination_page_id, old_url_path, course_id)\nSELECT $1, $2, $3\nRETURNING id\n",
-    "describe": {
-      "columns": [
-        {
-          "ordinal": 0,
-          "name": "id",
-          "type_info": "Uuid"
-        }
-      ],
+    "describe": {
+      "columns": [
+        {
+          "name": "id",
+          "ordinal": 0,
+          "type_info": "Uuid"
+        }
+      ],
+      "nullable": [false],
       "parameters": {
         "Left": ["Uuid", "Text", "Uuid"]
-      },
-      "nullable": [false]
-    }
+      }
+    },
+    "query": "\nINSERT INTO url_redirections (destination_page_id, old_url_path, course_id)\nSELECT $1, $2, $3\nRETURNING id\n"
   },
   "42bb90fd049adc897da8bdd2b82ab5b13af558433fae08261cecd5facb0c2f4f": {
-    "query": "\nSELECT COUNT(*) as count\nFROM exercise_slide_submissions\nWHERE exercise_id = $1\n",
-    "describe": {
-      "columns": [
-        {
-          "ordinal": 0,
+    "describe": {
+      "columns": [
+        {
           "name": "count",
+          "ordinal": 0,
           "type_info": "Int8"
         }
       ],
+      "nullable": [null],
       "parameters": {
         "Left": ["Uuid"]
-      },
-      "nullable": [null]
-    }
+      }
+    },
+    "query": "\nSELECT COUNT(*) as count\nFROM exercise_slide_submissions\nWHERE exercise_id = $1\n"
   },
   "436a4b6e66a08b6449ee12211e083a2291b3665a8b580e585fb211f451bd3a15": {
-    "query": "\nUPDATE chapters\nSET front_page_id = $1\nWHERE id = $2\nRETURNING *;\n        ",
-    "describe": {
-      "columns": [
-        {
-          "ordinal": 0,
-          "name": "id",
-          "type_info": "Uuid"
-        },
-        {
-          "ordinal": 1,
+    "describe": {
+      "columns": [
+        {
+          "name": "id",
+          "ordinal": 0,
+          "type_info": "Uuid"
+        },
+        {
           "name": "name",
-          "type_info": "Varchar"
-        },
-        {
-          "ordinal": 2,
+          "ordinal": 1,
+          "type_info": "Varchar"
+        },
+        {
           "name": "course_id",
-          "type_info": "Uuid"
-        },
-        {
-          "ordinal": 3,
+          "ordinal": 2,
+          "type_info": "Uuid"
+        },
+        {
           "name": "chapter_number",
-          "type_info": "Int4"
-        },
-        {
-          "ordinal": 4,
+          "ordinal": 3,
+          "type_info": "Int4"
+        },
+        {
           "name": "created_at",
-          "type_info": "Timestamptz"
-        },
-        {
-          "ordinal": 5,
+          "ordinal": 4,
+          "type_info": "Timestamptz"
+        },
+        {
           "name": "updated_at",
-          "type_info": "Timestamptz"
-        },
-        {
+          "ordinal": 5,
+          "type_info": "Timestamptz"
+        },
+        {
+          "name": "deleted_at",
           "ordinal": 6,
+          "type_info": "Timestamptz"
+        },
+        {
+          "name": "front_page_id",
+          "ordinal": 7,
+          "type_info": "Uuid"
+        },
+        {
+          "name": "opens_at",
+          "ordinal": 8,
+          "type_info": "Timestamptz"
+        },
+        {
+          "name": "chapter_image_path",
+          "ordinal": 9,
+          "type_info": "Varchar"
+        },
+        {
+          "name": "copied_from",
+          "ordinal": 10,
+          "type_info": "Uuid"
+        },
+        {
+          "name": "deadline",
+          "ordinal": 11,
+          "type_info": "Timestamptz"
+        },
+        {
+          "name": "course_module_id",
+          "ordinal": 12,
+          "type_info": "Uuid"
+        }
+      ],
+      "nullable": [
+        false,
+        false,
+        false,
+        false,
+        false,
+        false,
+        true,
+        true,
+        true,
+        true,
+        true,
+        true,
+        false
+      ],
+      "parameters": {
+        "Left": ["Uuid", "Uuid"]
+      }
+    },
+    "query": "\nUPDATE chapters\nSET front_page_id = $1\nWHERE id = $2\nRETURNING *;\n        "
+  },
+  "43857d321dfe6b676094b0de143893c351bacd10d427c8c5e04109c1f1391877": {
+    "describe": {
+      "columns": [
+        {
+          "name": "id",
+          "ordinal": 0,
+          "type_info": "Uuid"
+        },
+        {
+          "name": "user_id",
+          "ordinal": 1,
+          "type_info": "Uuid"
+        },
+        {
+          "name": "exercise_id",
+          "ordinal": 2,
+          "type_info": "Uuid"
+        },
+        {
+          "name": "course_instance_id",
+          "ordinal": 3,
+          "type_info": "Uuid"
+        },
+        {
+          "name": "exam_id",
+          "ordinal": 4,
+          "type_info": "Uuid"
+        },
+        {
+          "name": "created_at",
+          "ordinal": 5,
+          "type_info": "Timestamptz"
+        },
+        {
+          "name": "updated_at",
+          "ordinal": 6,
+          "type_info": "Timestamptz"
+        },
+        {
           "name": "deleted_at",
-          "type_info": "Timestamptz"
-        },
-        {
           "ordinal": 7,
-          "name": "front_page_id",
-          "type_info": "Uuid"
-        },
-        {
+          "type_info": "Timestamptz"
+        },
+        {
+          "name": "score_given",
           "ordinal": 8,
-          "name": "opens_at",
-          "type_info": "Timestamptz"
-        },
-        {
+          "type_info": "Float4"
+        },
+        {
+          "name": "grading_progress: _",
           "ordinal": 9,
-          "name": "chapter_image_path",
-          "type_info": "Varchar"
-        },
-        {
-          "ordinal": 10,
-          "name": "copied_from",
-          "type_info": "Uuid"
-        },
-        {
-          "ordinal": 11,
-          "name": "deadline",
-          "type_info": "Timestamptz"
-        },
-        {
-          "ordinal": 12,
-          "name": "course_module_id",
-          "type_info": "Uuid"
-        }
-      ],
-      "parameters": {
-        "Left": ["Uuid", "Uuid"]
-      },
-      "nullable": [
-        false,
-        false,
-        false,
-        false,
-        false,
-        false,
-        true,
-        true,
-        true,
-        true,
-        true,
-        true,
-        false
-      ]
-    }
-  },
-  "43857d321dfe6b676094b0de143893c351bacd10d427c8c5e04109c1f1391877": {
-    "query": "\nSELECT id,\n  user_id,\n  exercise_id,\n  course_instance_id,\n  exam_id,\n  created_at,\n  updated_at,\n  deleted_at,\n  score_given,\n  grading_progress AS \"grading_progress: _\",\n  activity_progress AS \"activity_progress: _\",\n  reviewing_stage AS \"reviewing_stage: _\",\n  selected_exercise_slide_id\nFROM user_exercise_states\nWHERE id = $1\n  AND deleted_at IS NULL\n        ",
-    "describe": {
-      "columns": [
-        {
-          "ordinal": 0,
-          "name": "id",
-          "type_info": "Uuid"
-        },
-        {
-          "ordinal": 1,
-          "name": "user_id",
-          "type_info": "Uuid"
-        },
-        {
-          "ordinal": 2,
-          "name": "exercise_id",
-          "type_info": "Uuid"
-        },
-        {
-          "ordinal": 3,
-          "name": "course_instance_id",
-          "type_info": "Uuid"
-        },
-        {
-          "ordinal": 4,
-          "name": "exam_id",
-          "type_info": "Uuid"
-        },
-        {
-          "ordinal": 5,
-          "name": "created_at",
-          "type_info": "Timestamptz"
-        },
-        {
-          "ordinal": 6,
-          "name": "updated_at",
-          "type_info": "Timestamptz"
-        },
-        {
-          "ordinal": 7,
-          "name": "deleted_at",
-          "type_info": "Timestamptz"
-        },
-        {
-          "ordinal": 8,
-          "name": "score_given",
-          "type_info": "Float4"
-        },
-        {
-          "ordinal": 9,
-          "name": "grading_progress: _",
           "type_info": {
             "Custom": {
-              "name": "grading_progress",
               "kind": {
                 "Enum": ["fully-graded", "pending", "pending-manual", "failed", "not-ready"]
-              }
+              },
+              "name": "grading_progress"
             }
           }
         },
         {
+          "name": "activity_progress: _",
           "ordinal": 10,
-          "name": "activity_progress: _",
           "type_info": {
             "Custom": {
-              "name": "activity_progress",
               "kind": {
                 "Enum": ["initialized", "started", "in-progress", "submitted", "completed"]
-              }
+              },
+              "name": "activity_progress"
             }
           }
         },
         {
+          "name": "reviewing_stage: _",
           "ordinal": 11,
-          "name": "reviewing_stage: _",
           "type_info": {
             "Custom": {
-              "name": "reviewing_stage",
               "kind": {
                 "Enum": [
                   "not_started",
@@ -4535,292 +4434,292 @@
                   "waiting_for_manual_grading",
                   "reviewed_and_locked"
                 ]
-              }
+              },
+              "name": "reviewing_stage"
             }
           }
         },
         {
+          "name": "selected_exercise_slide_id",
           "ordinal": 12,
-          "name": "selected_exercise_slide_id",
-          "type_info": "Uuid"
-        }
+          "type_info": "Uuid"
+        }
+      ],
+      "nullable": [
+        false,
+        false,
+        false,
+        true,
+        true,
+        false,
+        false,
+        true,
+        true,
+        false,
+        false,
+        false,
+        true
       ],
       "parameters": {
         "Left": ["Uuid"]
-      },
+      }
+    },
+    "query": "\nSELECT id,\n  user_id,\n  exercise_id,\n  course_instance_id,\n  exam_id,\n  created_at,\n  updated_at,\n  deleted_at,\n  score_given,\n  grading_progress AS \"grading_progress: _\",\n  activity_progress AS \"activity_progress: _\",\n  reviewing_stage AS \"reviewing_stage: _\",\n  selected_exercise_slide_id\nFROM user_exercise_states\nWHERE id = $1\n  AND deleted_at IS NULL\n        "
+  },
+  "438826ebe59c90f50b22e0cbd7c3599c21a2cd6f5727f077c6fa9b4f9b1aedd6": {
+    "describe": {
+      "columns": [],
+      "nullable": [],
+      "parameters": {
+        "Left": ["Uuid", "Varchar", "Uuid", "Int4"]
+      }
+    },
+    "query": "UPDATE pages SET url_path = $2, chapter_id = $3, order_number = $4 WHERE pages.id = $1"
+  },
+  "43bd86b52b6834f11c68bbe73feef8a34f444934be89ac77bdf9bfe6d3f0f910": {
+    "describe": {
+      "columns": [
+        {
+          "name": "id",
+          "ordinal": 0,
+          "type_info": "Uuid"
+        },
+        {
+          "name": "name",
+          "ordinal": 1,
+          "type_info": "Varchar"
+        },
+        {
+          "name": "course_id",
+          "ordinal": 2,
+          "type_info": "Uuid"
+        },
+        {
+          "name": "chapter_number",
+          "ordinal": 3,
+          "type_info": "Int4"
+        },
+        {
+          "name": "created_at",
+          "ordinal": 4,
+          "type_info": "Timestamptz"
+        },
+        {
+          "name": "updated_at",
+          "ordinal": 5,
+          "type_info": "Timestamptz"
+        },
+        {
+          "name": "deleted_at",
+          "ordinal": 6,
+          "type_info": "Timestamptz"
+        },
+        {
+          "name": "front_page_id",
+          "ordinal": 7,
+          "type_info": "Uuid"
+        },
+        {
+          "name": "opens_at",
+          "ordinal": 8,
+          "type_info": "Timestamptz"
+        },
+        {
+          "name": "chapter_image_path",
+          "ordinal": 9,
+          "type_info": "Varchar"
+        },
+        {
+          "name": "copied_from",
+          "ordinal": 10,
+          "type_info": "Uuid"
+        },
+        {
+          "name": "deadline",
+          "ordinal": 11,
+          "type_info": "Timestamptz"
+        },
+        {
+          "name": "course_module_id",
+          "ordinal": 12,
+          "type_info": "Uuid"
+        }
+      ],
       "nullable": [
         false,
         false,
         false,
-        true,
-        true,
-        false,
-        false,
-        true,
-        true,
-        false,
-        false,
-        false,
-        true
-      ]
-    }
-  },
-  "438826ebe59c90f50b22e0cbd7c3599c21a2cd6f5727f077c6fa9b4f9b1aedd6": {
-    "query": "UPDATE pages SET url_path = $2, chapter_id = $3, order_number = $4 WHERE pages.id = $1",
-    "describe": {
-      "columns": [],
-      "parameters": {
-        "Left": ["Uuid", "Varchar", "Uuid", "Int4"]
-      },
-      "nullable": []
-    }
-  },
-  "43bd86b52b6834f11c68bbe73feef8a34f444934be89ac77bdf9bfe6d3f0f910": {
-    "query": "\nUPDATE chapters\nSET chapter_image_path = $1\nWHERE id = $2\nRETURNING *;",
-    "describe": {
-      "columns": [
-        {
-          "ordinal": 0,
-          "name": "id",
-          "type_info": "Uuid"
-        },
-        {
-          "ordinal": 1,
+        false,
+        false,
+        false,
+        true,
+        true,
+        true,
+        true,
+        true,
+        true,
+        false
+      ],
+      "parameters": {
+        "Left": ["Varchar", "Uuid"]
+      }
+    },
+    "query": "\nUPDATE chapters\nSET chapter_image_path = $1\nWHERE id = $2\nRETURNING *;"
+  },
+  "43c40724758cfae808036b4d917c0278a30c17faadec53ec43d97c9f01f1551f": {
+    "describe": {
+      "columns": [
+        {
+          "name": "url_path",
+          "ordinal": 0,
+          "type_info": "Varchar"
+        },
+        {
+          "name": "title",
+          "ordinal": 1,
+          "type_info": "Varchar"
+        },
+        {
+          "name": "page_id",
+          "ordinal": 2,
+          "type_info": "Uuid"
+        },
+        {
+          "name": "chapter_number",
+          "ordinal": 3,
+          "type_info": "Int4"
+        },
+        {
+          "name": "chapter_id",
+          "ordinal": 4,
+          "type_info": "Uuid"
+        },
+        {
+          "name": "chapter_opens_at",
+          "ordinal": 5,
+          "type_info": "Timestamptz"
+        },
+        {
+          "name": "chapter_front_page_id",
+          "ordinal": 6,
+          "type_info": "Uuid"
+        }
+      ],
+      "nullable": [false, false, false, false, false, true, true],
+      "parameters": {
+        "Left": ["Int4", "Uuid", "Int4"]
+      }
+    },
+    "query": "\nSELECT p.url_path as url_path,\n  p.title as title,\n  p.id as page_id,\n  c.chapter_number as chapter_number,\n  c.id as chapter_id,\n  c.opens_at as chapter_opens_at,\n  c.front_page_id as chapter_front_page_id\nFROM pages p\n  LEFT JOIN chapters c ON p.chapter_id = c.id\nWHERE p.order_number = (\n    SELECT MIN(pa.order_number)\n    FROM pages pa\n    WHERE pa.order_number > $1\n      AND pa.deleted_at IS NULL\n  )\n  AND p.course_id = $2\n  AND c.chapter_number = $3\n  AND p.deleted_at IS NULL;\n        "
+  },
+  "4422d198c0e9c4502344c5b1145df37a6cf0b8a85e43390dfc3c5a1ed57549d2": {
+    "describe": {
+      "columns": [
+        {
+          "name": "id",
+          "ordinal": 0,
+          "type_info": "Uuid"
+        },
+        {
+          "name": "course_id",
+          "ordinal": 1,
+          "type_info": "Uuid"
+        },
+        {
+          "name": "course_name",
+          "ordinal": 2,
+          "type_info": "Varchar"
+        },
+        {
           "name": "name",
-          "type_info": "Varchar"
-        },
-        {
-          "ordinal": 2,
-          "name": "course_id",
-          "type_info": "Uuid"
-        },
-        {
-          "ordinal": 3,
-          "name": "chapter_number",
-          "type_info": "Int4"
-        },
-        {
-          "ordinal": 4,
+          "ordinal": 3,
+          "type_info": "Varchar"
+        }
+      ],
+      "nullable": [false, false, false, false],
+      "parameters": {
+        "Left": ["Uuid"]
+      }
+    },
+    "query": "\nSELECT exams.id,\n  courses.id as course_id,\n  courses.name as course_name,\n  exams.name\nFROM exams\n  JOIN course_exams ON course_exams.exam_id = exams.id\n  JOIN courses ON courses.id = course_exams.course_id\nWHERE exams.organization_id = $1\n  AND exams.deleted_at IS NULL\n  AND courses.deleted_at IS NULL\n"
+  },
+  "45588a702103617d3699fa0f8bba0e9e287228116a68b6e1987ee94d48f54ef6": {
+    "describe": {
+      "columns": [
+        {
+          "name": "id",
+          "ordinal": 0,
+          "type_info": "Uuid"
+        },
+        {
+          "name": "user_id",
+          "ordinal": 1,
+          "type_info": "Uuid"
+        },
+        {
+          "name": "exercise_id",
+          "ordinal": 2,
+          "type_info": "Uuid"
+        },
+        {
+          "name": "course_instance_id",
+          "ordinal": 3,
+          "type_info": "Uuid"
+        },
+        {
+          "name": "exam_id",
+          "ordinal": 4,
+          "type_info": "Uuid"
+        },
+        {
           "name": "created_at",
-          "type_info": "Timestamptz"
-        },
-        {
-          "ordinal": 5,
+          "ordinal": 5,
+          "type_info": "Timestamptz"
+        },
+        {
           "name": "updated_at",
-          "type_info": "Timestamptz"
-        },
-        {
           "ordinal": 6,
+          "type_info": "Timestamptz"
+        },
+        {
           "name": "deleted_at",
-          "type_info": "Timestamptz"
-        },
-        {
           "ordinal": 7,
-          "name": "front_page_id",
-          "type_info": "Uuid"
-        },
-        {
+          "type_info": "Timestamptz"
+        },
+        {
+          "name": "score_given",
           "ordinal": 8,
-          "name": "opens_at",
-          "type_info": "Timestamptz"
-        },
-        {
+          "type_info": "Float4"
+        },
+        {
+          "name": "grading_progress: _",
           "ordinal": 9,
-          "name": "chapter_image_path",
-          "type_info": "Varchar"
-        },
-        {
-          "ordinal": 10,
-          "name": "copied_from",
-          "type_info": "Uuid"
-        },
-        {
-          "ordinal": 11,
-          "name": "deadline",
-          "type_info": "Timestamptz"
-        },
-        {
-          "ordinal": 12,
-          "name": "course_module_id",
-          "type_info": "Uuid"
-        }
-      ],
-      "parameters": {
-        "Left": ["Varchar", "Uuid"]
-      },
-      "nullable": [
-        false,
-        false,
-        false,
-        false,
-        false,
-        false,
-        true,
-        true,
-        true,
-        true,
-        true,
-        true,
-        false
-      ]
-    }
-  },
-  "43c40724758cfae808036b4d917c0278a30c17faadec53ec43d97c9f01f1551f": {
-    "query": "\nSELECT p.url_path as url_path,\n  p.title as title,\n  p.id as page_id,\n  c.chapter_number as chapter_number,\n  c.id as chapter_id,\n  c.opens_at as chapter_opens_at,\n  c.front_page_id as chapter_front_page_id\nFROM pages p\n  LEFT JOIN chapters c ON p.chapter_id = c.id\nWHERE p.order_number = (\n    SELECT MIN(pa.order_number)\n    FROM pages pa\n    WHERE pa.order_number > $1\n      AND pa.deleted_at IS NULL\n  )\n  AND p.course_id = $2\n  AND c.chapter_number = $3\n  AND p.deleted_at IS NULL;\n        ",
-    "describe": {
-      "columns": [
-        {
-          "ordinal": 0,
-          "name": "url_path",
-          "type_info": "Varchar"
-        },
-        {
-          "ordinal": 1,
-          "name": "title",
-          "type_info": "Varchar"
-        },
-        {
-          "ordinal": 2,
-          "name": "page_id",
-          "type_info": "Uuid"
-        },
-        {
-          "ordinal": 3,
-          "name": "chapter_number",
-          "type_info": "Int4"
-        },
-        {
-          "ordinal": 4,
-          "name": "chapter_id",
-          "type_info": "Uuid"
-        },
-        {
-          "ordinal": 5,
-          "name": "chapter_opens_at",
-          "type_info": "Timestamptz"
-        },
-        {
-          "ordinal": 6,
-          "name": "chapter_front_page_id",
-          "type_info": "Uuid"
-        }
-      ],
-      "parameters": {
-        "Left": ["Int4", "Uuid", "Int4"]
-      },
-      "nullable": [false, false, false, false, false, true, true]
-    }
-  },
-  "4422d198c0e9c4502344c5b1145df37a6cf0b8a85e43390dfc3c5a1ed57549d2": {
-    "query": "\nSELECT exams.id,\n  courses.id as course_id,\n  courses.name as course_name,\n  exams.name\nFROM exams\n  JOIN course_exams ON course_exams.exam_id = exams.id\n  JOIN courses ON courses.id = course_exams.course_id\nWHERE exams.organization_id = $1\n  AND exams.deleted_at IS NULL\n  AND courses.deleted_at IS NULL\n",
-    "describe": {
-      "columns": [
-        {
-          "ordinal": 0,
-          "name": "id",
-          "type_info": "Uuid"
-        },
-        {
-          "ordinal": 1,
-          "name": "course_id",
-          "type_info": "Uuid"
-        },
-        {
-          "ordinal": 2,
-          "name": "course_name",
-          "type_info": "Varchar"
-        },
-        {
-          "ordinal": 3,
-          "name": "name",
-          "type_info": "Varchar"
-        }
-      ],
-      "parameters": {
-        "Left": ["Uuid"]
-      },
-      "nullable": [false, false, false, false]
-    }
-  },
-  "45588a702103617d3699fa0f8bba0e9e287228116a68b6e1987ee94d48f54ef6": {
-    "query": "\nSELECT id,\n  user_id,\n  exercise_id,\n  course_instance_id,\n  exam_id,\n  created_at,\n  updated_at,\n  deleted_at,\n  score_given,\n  grading_progress AS \"grading_progress: _\",\n  activity_progress AS \"activity_progress: _\",\n  reviewing_stage AS \"reviewing_stage: _\",\n  selected_exercise_slide_id\nFROM user_exercise_states\nWHERE user_id = $1\n  AND exercise_id = $2\n  AND (course_instance_id = $3 OR exam_id = $4)\n",
-    "describe": {
-      "columns": [
-        {
-          "ordinal": 0,
-          "name": "id",
-          "type_info": "Uuid"
-        },
-        {
-          "ordinal": 1,
-          "name": "user_id",
-          "type_info": "Uuid"
-        },
-        {
-          "ordinal": 2,
-          "name": "exercise_id",
-          "type_info": "Uuid"
-        },
-        {
-          "ordinal": 3,
-          "name": "course_instance_id",
-          "type_info": "Uuid"
-        },
-        {
-          "ordinal": 4,
-          "name": "exam_id",
-          "type_info": "Uuid"
-        },
-        {
-          "ordinal": 5,
-          "name": "created_at",
-          "type_info": "Timestamptz"
-        },
-        {
-          "ordinal": 6,
-          "name": "updated_at",
-          "type_info": "Timestamptz"
-        },
-        {
-          "ordinal": 7,
-          "name": "deleted_at",
-          "type_info": "Timestamptz"
-        },
-        {
-          "ordinal": 8,
-          "name": "score_given",
-          "type_info": "Float4"
-        },
-        {
-          "ordinal": 9,
-          "name": "grading_progress: _",
           "type_info": {
             "Custom": {
-              "name": "grading_progress",
               "kind": {
                 "Enum": ["fully-graded", "pending", "pending-manual", "failed", "not-ready"]
-              }
+              },
+              "name": "grading_progress"
             }
           }
         },
         {
+          "name": "activity_progress: _",
           "ordinal": 10,
-          "name": "activity_progress: _",
           "type_info": {
             "Custom": {
-              "name": "activity_progress",
               "kind": {
                 "Enum": ["initialized", "started", "in-progress", "submitted", "completed"]
-              }
+              },
+              "name": "activity_progress"
             }
           }
         },
         {
+          "name": "reviewing_stage: _",
           "ordinal": 11,
-          "name": "reviewing_stage: _",
           "type_info": {
             "Custom": {
-              "name": "reviewing_stage",
               "kind": {
                 "Enum": [
                   "not_started",
@@ -4830,1213 +4729,1316 @@
                   "waiting_for_manual_grading",
                   "reviewed_and_locked"
                 ]
-              }
+              },
+              "name": "reviewing_stage"
             }
           }
         },
         {
+          "name": "selected_exercise_slide_id",
           "ordinal": 12,
-          "name": "selected_exercise_slide_id",
-          "type_info": "Uuid"
-        }
+          "type_info": "Uuid"
+        }
+      ],
+      "nullable": [
+        false,
+        false,
+        false,
+        true,
+        true,
+        false,
+        false,
+        true,
+        true,
+        false,
+        false,
+        false,
+        true
       ],
       "parameters": {
         "Left": ["Uuid", "Uuid", "Uuid", "Uuid"]
-      },
+      }
+    },
+    "query": "\nSELECT id,\n  user_id,\n  exercise_id,\n  course_instance_id,\n  exam_id,\n  created_at,\n  updated_at,\n  deleted_at,\n  score_given,\n  grading_progress AS \"grading_progress: _\",\n  activity_progress AS \"activity_progress: _\",\n  reviewing_stage AS \"reviewing_stage: _\",\n  selected_exercise_slide_id\nFROM user_exercise_states\nWHERE user_id = $1\n  AND exercise_id = $2\n  AND (course_instance_id = $3 OR exam_id = $4)\n"
+  },
+  "460c90473b629ef711d0f2f766626f65462782148117c4b445e841907922cb77": {
+    "describe": {
+      "columns": [
+        {
+          "name": "id",
+          "ordinal": 0,
+          "type_info": "Uuid"
+        },
+        {
+          "name": "created_at",
+          "ordinal": 1,
+          "type_info": "Timestamptz"
+        },
+        {
+          "name": "updated_at",
+          "ordinal": 2,
+          "type_info": "Timestamptz"
+        },
+        {
+          "name": "deleted_at",
+          "ordinal": 3,
+          "type_info": "Timestamptz"
+        },
+        {
+          "name": "course_id",
+          "ordinal": 4,
+          "type_info": "Uuid"
+        },
+        {
+          "name": "name",
+          "ordinal": 5,
+          "type_info": "Varchar"
+        },
+        {
+          "name": "order_number",
+          "ordinal": 6,
+          "type_info": "Int4"
+        },
+        {
+          "name": "copied_from",
+          "ordinal": 7,
+          "type_info": "Uuid"
+        },
+        {
+          "name": "uh_course_code",
+          "ordinal": 8,
+          "type_info": "Varchar"
+        },
+        {
+          "name": "automatic_completion",
+          "ordinal": 9,
+          "type_info": "Bool"
+        },
+        {
+          "name": "automatic_completion_number_of_exercises_attempted_treshold",
+          "ordinal": 10,
+          "type_info": "Int4"
+        },
+        {
+          "name": "automatic_completion_number_of_points_treshold",
+          "ordinal": 11,
+          "type_info": "Int4"
+        },
+        {
+          "name": "ects_credits",
+          "ordinal": 12,
+          "type_info": "Int4"
+        }
+      ],
       "nullable": [
         false,
         false,
         false,
         true,
-        true,
-        false,
-        false,
-        true,
-        true,
-        false,
-        false,
-        false,
+        false,
+        true,
+        false,
+        true,
+        true,
+        false,
+        true,
+        true,
         true
-      ]
-    }
-  },
-  "460c90473b629ef711d0f2f766626f65462782148117c4b445e841907922cb77": {
-    "query": "\nUPDATE course_modules\nSET automatic_completion = $1,\n  automatic_completion_number_of_exercises_attempted_treshold = $2,\n  automatic_completion_number_of_points_treshold = $3\nWHERE id = $4\n  AND deleted_at IS NULL\nRETURNING *\n        ",
-    "describe": {
-      "columns": [
-        {
-          "ordinal": 0,
-          "name": "id",
-          "type_info": "Uuid"
-        },
-        {
-          "ordinal": 1,
+      ],
+      "parameters": {
+        "Left": ["Bool", "Int4", "Int4", "Uuid"]
+      }
+    },
+    "query": "\nUPDATE course_modules\nSET automatic_completion = $1,\n  automatic_completion_number_of_exercises_attempted_treshold = $2,\n  automatic_completion_number_of_points_treshold = $3\nWHERE id = $4\n  AND deleted_at IS NULL\nRETURNING *\n        "
+  },
+  "4713ef1238437d6952f073fce7db826fac893b938edacba02855eeef03ae1133": {
+    "describe": {
+      "columns": [
+        {
+          "name": "id",
+          "ordinal": 0,
+          "type_info": "Uuid"
+        },
+        {
+          "name": "course_id",
+          "ordinal": 1,
+          "type_info": "Uuid"
+        },
+        {
+          "name": "citation_key",
+          "ordinal": 2,
+          "type_info": "Text"
+        },
+        {
+          "name": "reference",
+          "ordinal": 3,
+          "type_info": "Text"
+        },
+        {
           "name": "created_at",
-          "type_info": "Timestamptz"
-        },
-        {
-          "ordinal": 2,
+          "ordinal": 4,
+          "type_info": "Timestamptz"
+        },
+        {
           "name": "updated_at",
-          "type_info": "Timestamptz"
-        },
-        {
-          "ordinal": 3,
+          "ordinal": 5,
+          "type_info": "Timestamptz"
+        },
+        {
           "name": "deleted_at",
-          "type_info": "Timestamptz"
-        },
-        {
-          "ordinal": 4,
+          "ordinal": 6,
+          "type_info": "Timestamptz"
+        }
+      ],
+      "nullable": [false, false, false, false, false, false, true],
+      "parameters": {
+        "Left": ["Uuid"]
+      }
+    },
+    "query": "\nSELECT *\nFROM material_references\nWHERE course_id = $1\n  AND deleted_at IS NULL;\n    "
+  },
+  "47f6263f110fb34bedaca77322fdf2da160006f60fa8b284be5e4a49bffba714": {
+    "describe": {
+      "columns": [],
+      "nullable": [],
+      "parameters": {
+        "Left": ["Uuid", "Uuid"]
+      }
+    },
+    "query": "\nINSERT INTO chapters (\n    id,\n    name,\n    course_id,\n    chapter_number,\n    front_page_id,\n    opens_at,\n    chapter_image_path,\n    copied_from,\n    course_module_id\n  )\nSELECT uuid_generate_v5($1, id::text),\n  name,\n  $1,\n  chapter_number,\n  front_page_id,\n  opens_at,\n  chapter_image_path,\n  id,\n  uuid_generate_v5($1, course_module_id::text)\nFROM chapters\nWHERE (course_id = $2)\nAND deleted_at IS NULL;\n    "
+  },
+  "4bcf93034b7f1e2a30d12f895c2e8c394094dd5b057cbbd89a5715ad9518ef9d": {
+    "describe": {
+      "columns": [],
+      "nullable": [],
+      "parameters": {
+        "Left": ["Uuid"]
+      }
+    },
+    "query": "\n  UPDATE exercises\n  SET deleted_at = now()\n  WHERE page_id = $1\n          "
+  },
+  "4c1c90488e758f959a27a91a32decb1057674d9f57732a9cceef61effae80419": {
+    "describe": {
+      "columns": [
+        {
+          "name": "id",
+          "ordinal": 0,
+          "type_info": "Uuid"
+        },
+        {
+          "name": "created_at",
+          "ordinal": 1,
+          "type_info": "Timestamptz"
+        },
+        {
+          "name": "updated_at",
+          "ordinal": 2,
+          "type_info": "Timestamptz"
+        },
+        {
           "name": "course_id",
-          "type_info": "Uuid"
-        },
-        {
-          "ordinal": 5,
-          "name": "name",
-          "type_info": "Varchar"
-        },
-        {
+          "ordinal": 3,
+          "type_info": "Uuid"
+        },
+        {
+          "name": "exam_id",
+          "ordinal": 4,
+          "type_info": "Uuid"
+        },
+        {
+          "name": "chapter_id",
+          "ordinal": 5,
+          "type_info": "Uuid"
+        },
+        {
+          "name": "url_path",
           "ordinal": 6,
+          "type_info": "Varchar"
+        },
+        {
+          "name": "title",
+          "ordinal": 7,
+          "type_info": "Varchar"
+        },
+        {
+          "name": "deleted_at",
+          "ordinal": 8,
+          "type_info": "Timestamptz"
+        },
+        {
+          "name": "content",
+          "ordinal": 9,
+          "type_info": "Jsonb"
+        },
+        {
           "name": "order_number",
-          "type_info": "Int4"
-        },
-        {
-          "ordinal": 7,
+          "ordinal": 10,
+          "type_info": "Int4"
+        },
+        {
           "name": "copied_from",
-          "type_info": "Uuid"
-        },
-        {
-          "ordinal": 8,
-          "name": "uh_course_code",
-          "type_info": "Varchar"
-        },
-        {
-          "ordinal": 9,
-          "name": "automatic_completion",
-          "type_info": "Bool"
-        },
-        {
-          "ordinal": 10,
-          "name": "automatic_completion_number_of_exercises_attempted_treshold",
-          "type_info": "Int4"
-        },
-        {
           "ordinal": 11,
-          "name": "automatic_completion_number_of_points_treshold",
-          "type_info": "Int4"
-        },
-        {
-          "ordinal": 12,
-          "name": "ects_credits",
-          "type_info": "Int4"
-        }
-      ],
-      "parameters": {
-        "Left": ["Bool", "Int4", "Int4", "Uuid"]
-      },
-      "nullable": [
-        false,
-        false,
-        false,
-        true,
-        false,
-        true,
-        false,
-        true,
-        true,
-        false,
-        true,
-        true,
-        true
-      ]
-    }
-  },
-  "4713ef1238437d6952f073fce7db826fac893b938edacba02855eeef03ae1133": {
-    "query": "\nSELECT *\nFROM material_references\nWHERE course_id = $1\n  AND deleted_at IS NULL;\n    ",
-    "describe": {
-      "columns": [
-        {
-          "ordinal": 0,
-          "name": "id",
-          "type_info": "Uuid"
-        },
-        {
-          "ordinal": 1,
-          "name": "course_id",
-          "type_info": "Uuid"
-        },
-        {
-          "ordinal": 2,
-          "name": "citation_key",
-          "type_info": "Text"
-        },
-        {
-          "ordinal": 3,
-          "name": "reference",
-          "type_info": "Text"
-        },
-        {
-          "ordinal": 4,
-          "name": "created_at",
-          "type_info": "Timestamptz"
-        },
-        {
-          "ordinal": 5,
-          "name": "updated_at",
-          "type_info": "Timestamptz"
-        },
-        {
-          "ordinal": 6,
-          "name": "deleted_at",
-          "type_info": "Timestamptz"
-        }
-      ],
+          "type_info": "Uuid"
+        }
+      ],
+      "nullable": [false, false, false, true, true, true, false, false, true, false, false, true],
+      "parameters": {
+        "Left": ["Uuid", "Jsonb", "Varchar", "Varchar", "Uuid"]
+      }
+    },
+    "query": "\nUPDATE pages\nSET content = $2,\n  url_path = $3,\n  title = $4,\n  chapter_id = $5\nWHERE id = $1\nRETURNING id,\n  created_at,\n  updated_at,\n  course_id,\n  exam_id,\n  chapter_id,\n  url_path,\n  title,\n  deleted_at,\n  content,\n  order_number,\n  copied_from\n        "
+  },
+  "4c7587a63fa11311dbe3b3466599276be54d129f90ce6721b7ae33c08156b83b": {
+    "describe": {
+      "columns": [
+        {
+          "name": "isodow",
+          "ordinal": 0,
+          "type_info": "Int4"
+        },
+        {
+          "name": "hour",
+          "ordinal": 1,
+          "type_info": "Int4"
+        },
+        {
+          "name": "count",
+          "ordinal": 2,
+          "type_info": "Int4"
+        }
+      ],
+      "nullable": [null, null, null],
       "parameters": {
         "Left": ["Uuid"]
-      },
-      "nullable": [false, false, false, false, false, false, true]
-    }
-  },
-  "47f6263f110fb34bedaca77322fdf2da160006f60fa8b284be5e4a49bffba714": {
-    "query": "\nINSERT INTO chapters (\n    id,\n    name,\n    course_id,\n    chapter_number,\n    front_page_id,\n    opens_at,\n    chapter_image_path,\n    copied_from,\n    course_module_id\n  )\nSELECT uuid_generate_v5($1, id::text),\n  name,\n  $1,\n  chapter_number,\n  front_page_id,\n  opens_at,\n  chapter_image_path,\n  id,\n  uuid_generate_v5($1, course_module_id::text)\nFROM chapters\nWHERE (course_id = $2)\nAND deleted_at IS NULL;\n    ",
-    "describe": {
-      "columns": [],
-      "parameters": {
-        "Left": ["Uuid", "Uuid"]
-      },
-      "nullable": []
-    }
-  },
-  "4bcf93034b7f1e2a30d12f895c2e8c394094dd5b057cbbd89a5715ad9518ef9d": {
-    "query": "\n  UPDATE exercises\n  SET deleted_at = now()\n  WHERE page_id = $1\n          ",
-    "describe": {
-      "columns": [],
-      "parameters": {
-        "Left": ["Uuid"]
-      },
-      "nullable": []
-    }
-  },
-  "4c1c90488e758f959a27a91a32decb1057674d9f57732a9cceef61effae80419": {
-    "query": "\nUPDATE pages\nSET content = $2,\n  url_path = $3,\n  title = $4,\n  chapter_id = $5\nWHERE id = $1\nRETURNING id,\n  created_at,\n  updated_at,\n  course_id,\n  exam_id,\n  chapter_id,\n  url_path,\n  title,\n  deleted_at,\n  content,\n  order_number,\n  copied_from\n        ",
-    "describe": {
-      "columns": [
-        {
-          "ordinal": 0,
-          "name": "id",
-          "type_info": "Uuid"
-        },
-        {
-          "ordinal": 1,
-          "name": "created_at",
-          "type_info": "Timestamptz"
-        },
-        {
-          "ordinal": 2,
-          "name": "updated_at",
-          "type_info": "Timestamptz"
-        },
-        {
-          "ordinal": 3,
-          "name": "course_id",
-          "type_info": "Uuid"
-        },
-        {
-          "ordinal": 4,
-          "name": "exam_id",
-          "type_info": "Uuid"
-        },
-        {
-          "ordinal": 5,
-          "name": "chapter_id",
-          "type_info": "Uuid"
-        },
-        {
-          "ordinal": 6,
-          "name": "url_path",
-          "type_info": "Varchar"
-        },
-        {
-          "ordinal": 7,
-          "name": "title",
-          "type_info": "Varchar"
-        },
-        {
-          "ordinal": 8,
-          "name": "deleted_at",
-          "type_info": "Timestamptz"
-        },
-        {
-          "ordinal": 9,
-          "name": "content",
-          "type_info": "Jsonb"
-        },
-        {
-          "ordinal": 10,
-          "name": "order_number",
-          "type_info": "Int4"
-        },
-        {
-          "ordinal": 11,
-          "name": "copied_from",
-          "type_info": "Uuid"
-        }
-      ],
-      "parameters": {
-        "Left": ["Uuid", "Jsonb", "Varchar", "Varchar", "Uuid"]
-      },
-      "nullable": [false, false, false, true, true, true, false, false, true, false, false, true]
-    }
-  },
-  "4c7587a63fa11311dbe3b3466599276be54d129f90ce6721b7ae33c08156b83b": {
-    "query": "\nSELECT date_part('isodow', created_at)::integer isodow,\n  date_part('hour', created_at)::integer \"hour\",\n  count(*)::integer\nFROM exercise_slide_submissions\nWHERE course_id = $1\nGROUP BY isodow,\n  \"hour\"\nORDER BY isodow,\n  hour;\n          ",
-    "describe": {
-      "columns": [
-        {
-          "ordinal": 0,
-          "name": "isodow",
-          "type_info": "Int4"
-        },
-        {
-          "ordinal": 1,
-          "name": "hour",
-          "type_info": "Int4"
-        },
-        {
-          "ordinal": 2,
-          "name": "count",
-          "type_info": "Int4"
-        }
-      ],
-      "parameters": {
-        "Left": ["Uuid"]
-      },
-      "nullable": [null, null, null]
-    }
+      }
+    },
+    "query": "\nSELECT date_part('isodow', created_at)::integer isodow,\n  date_part('hour', created_at)::integer \"hour\",\n  count(*)::integer\nFROM exercise_slide_submissions\nWHERE course_id = $1\nGROUP BY isodow,\n  \"hour\"\nORDER BY isodow,\n  hour;\n          "
   },
   "4c8deb63a67f9626f7f8c82f88241ba6e7802693940d26952c4579943b450ac2": {
-    "query": "\nINSERT INTO user_exercise_slide_states (\n    exercise_slide_id,\n    user_exercise_state_id,\n    grading_progress\n  )\nVALUES ($1, $2, $3)\nRETURNING id\n        ",
-    "describe": {
-      "columns": [
-        {
-          "ordinal": 0,
-          "name": "id",
-          "type_info": "Uuid"
-        }
-      ],
+    "describe": {
+      "columns": [
+        {
+          "name": "id",
+          "ordinal": 0,
+          "type_info": "Uuid"
+        }
+      ],
+      "nullable": [false],
       "parameters": {
         "Left": [
           "Uuid",
           "Uuid",
           {
             "Custom": {
-              "name": "grading_progress",
               "kind": {
                 "Enum": ["fully-graded", "pending", "pending-manual", "failed", "not-ready"]
-              }
+              },
+              "name": "grading_progress"
             }
           }
         ]
-      },
-      "nullable": [false]
-    }
+      }
+    },
+    "query": "\nINSERT INTO user_exercise_slide_states (\n    exercise_slide_id,\n    user_exercise_state_id,\n    grading_progress\n  )\nVALUES ($1, $2, $3)\nRETURNING id\n        "
   },
   "4d463289b30366e199adbf4801cc8a685da54990989a74b6c07e592234f41e1b": {
-    "query": "UPDATE exercise_tasks SET deleted_at = now() WHERE deleted_at IS NULL AND exercise_slide_id IN (SELECT id FROM exercise_slides WHERE exercise_slides.deleted_at IS NULL AND exercise_id IN (SELECT id FROM exercises WHERE chapter_id = $1 AND exercises.deleted_at IS NULL));",
     "describe": {
       "columns": [],
+      "nullable": [],
       "parameters": {
         "Left": ["Uuid"]
-      },
-      "nullable": []
-    }
+      }
+    },
+    "query": "UPDATE exercise_tasks SET deleted_at = now() WHERE deleted_at IS NULL AND exercise_slide_id IN (SELECT id FROM exercise_slides WHERE exercise_slides.deleted_at IS NULL AND exercise_id IN (SELECT id FROM exercises WHERE chapter_id = $1 AND exercises.deleted_at IS NULL));"
   },
   "4dd782cd803242c13bb09a513ce1b947433a940989d46a40391a4564e305dfa8": {
-    "query": "SELECT * FROM organizations WHERE deleted_at IS NULL ORDER BY name;",
-    "describe": {
-      "columns": [
-        {
-          "ordinal": 0,
-          "name": "id",
-          "type_info": "Uuid"
-        },
-        {
-          "ordinal": 1,
+    "describe": {
+      "columns": [
+        {
+          "name": "id",
+          "ordinal": 0,
+          "type_info": "Uuid"
+        },
+        {
           "name": "name",
-          "type_info": "Varchar"
-        },
-        {
-          "ordinal": 2,
+          "ordinal": 1,
+          "type_info": "Varchar"
+        },
+        {
           "name": "created_at",
-          "type_info": "Timestamptz"
-        },
-        {
-          "ordinal": 3,
+          "ordinal": 2,
+          "type_info": "Timestamptz"
+        },
+        {
           "name": "updated_at",
-          "type_info": "Timestamptz"
-        },
-        {
-          "ordinal": 4,
+          "ordinal": 3,
+          "type_info": "Timestamptz"
+        },
+        {
           "name": "deleted_at",
-          "type_info": "Timestamptz"
-        },
-        {
-          "ordinal": 5,
+          "ordinal": 4,
+          "type_info": "Timestamptz"
+        },
+        {
           "name": "slug",
-          "type_info": "Varchar"
-        },
-        {
+          "ordinal": 5,
+          "type_info": "Varchar"
+        },
+        {
+          "name": "organization_image_path",
           "ordinal": 6,
-          "name": "organization_image_path",
-          "type_info": "Varchar"
-        },
-        {
+          "type_info": "Varchar"
+        },
+        {
+          "name": "description",
           "ordinal": 7,
-          "name": "description",
-          "type_info": "Varchar"
-        }
-      ],
+          "type_info": "Varchar"
+        }
+      ],
+      "nullable": [false, false, false, false, true, false, true, true],
       "parameters": {
         "Left": []
-      },
-      "nullable": [false, false, false, false, true, false, true, true]
-    }
+      }
+    },
+    "query": "SELECT * FROM organizations WHERE deleted_at IS NULL ORDER BY name;"
   },
   "4dffcac2b11a34fa08132bc4b28e097e1c150fba42f6c7b10bbb1239767997cd": {
-    "query": "\nSELECT exercise_task_id,\n  user_exercise_slide_state_id,\n  created_at,\n  updated_at,\n  deleted_at,\n  score_given,\n  grading_progress as \"grading_progress: _\"\nFROM user_exercise_task_states\nWHERE exercise_task_id = $1\n  AND user_exercise_slide_state_id = $2\n  AND deleted_at IS NULL\n        ",
-    "describe": {
-      "columns": [
-        {
-          "ordinal": 0,
+    "describe": {
+      "columns": [
+        {
           "name": "exercise_task_id",
-          "type_info": "Uuid"
-        },
-        {
-          "ordinal": 1,
+          "ordinal": 0,
+          "type_info": "Uuid"
+        },
+        {
           "name": "user_exercise_slide_state_id",
-          "type_info": "Uuid"
-        },
-        {
-          "ordinal": 2,
+          "ordinal": 1,
+          "type_info": "Uuid"
+        },
+        {
           "name": "created_at",
-          "type_info": "Timestamptz"
-        },
-        {
-          "ordinal": 3,
+          "ordinal": 2,
+          "type_info": "Timestamptz"
+        },
+        {
           "name": "updated_at",
-          "type_info": "Timestamptz"
-        },
-        {
-          "ordinal": 4,
+          "ordinal": 3,
+          "type_info": "Timestamptz"
+        },
+        {
           "name": "deleted_at",
-          "type_info": "Timestamptz"
-        },
-        {
-          "ordinal": 5,
+          "ordinal": 4,
+          "type_info": "Timestamptz"
+        },
+        {
           "name": "score_given",
+          "ordinal": 5,
           "type_info": "Float4"
         },
         {
+          "name": "grading_progress: _",
           "ordinal": 6,
-          "name": "grading_progress: _",
           "type_info": {
             "Custom": {
-              "name": "grading_progress",
               "kind": {
                 "Enum": ["fully-graded", "pending", "pending-manual", "failed", "not-ready"]
-              }
+              },
+              "name": "grading_progress"
             }
           }
         }
       ],
+      "nullable": [false, false, false, false, true, true, false],
       "parameters": {
         "Left": ["Uuid", "Uuid"]
-      },
-      "nullable": [false, false, false, false, true, true, false]
-    }
+      }
+    },
+    "query": "\nSELECT exercise_task_id,\n  user_exercise_slide_state_id,\n  created_at,\n  updated_at,\n  deleted_at,\n  score_given,\n  grading_progress as \"grading_progress: _\"\nFROM user_exercise_task_states\nWHERE exercise_task_id = $1\n  AND user_exercise_slide_state_id = $2\n  AND deleted_at IS NULL\n        "
   },
   "4e0c321cdf774495ae5abb90d777362066957858b50f1da00e85dcb062f573e8": {
-    "query": "\nSELECT pages.id,\n  pages.created_at,\n  pages.updated_at,\n  pages.course_id,\n  pages.exam_id,\n  pages.chapter_id,\n  pages.url_path,\n  pages.title,\n  pages.deleted_at,\n  pages.content,\n  pages.order_number,\n  pages.copied_from\nFROM url_redirections\n  JOIN pages on pages.id = url_redirections.destination_page_id\nWHERE url_redirections.course_id = $1\n  AND old_url_path = $2\n  AND url_redirections.deleted_at IS NULL\n  AND pages.deleted_at IS NULL;\n    ",
-    "describe": {
-      "columns": [
-        {
-          "ordinal": 0,
-          "name": "id",
-          "type_info": "Uuid"
-        },
-        {
-          "ordinal": 1,
+    "describe": {
+      "columns": [
+        {
+          "name": "id",
+          "ordinal": 0,
+          "type_info": "Uuid"
+        },
+        {
           "name": "created_at",
-          "type_info": "Timestamptz"
-        },
-        {
-          "ordinal": 2,
+          "ordinal": 1,
+          "type_info": "Timestamptz"
+        },
+        {
           "name": "updated_at",
-          "type_info": "Timestamptz"
-        },
-        {
-          "ordinal": 3,
+          "ordinal": 2,
+          "type_info": "Timestamptz"
+        },
+        {
           "name": "course_id",
-          "type_info": "Uuid"
-        },
-        {
-          "ordinal": 4,
+          "ordinal": 3,
+          "type_info": "Uuid"
+        },
+        {
           "name": "exam_id",
-          "type_info": "Uuid"
-        },
-        {
-          "ordinal": 5,
+          "ordinal": 4,
+          "type_info": "Uuid"
+        },
+        {
           "name": "chapter_id",
-          "type_info": "Uuid"
-        },
-        {
+          "ordinal": 5,
+          "type_info": "Uuid"
+        },
+        {
+          "name": "url_path",
           "ordinal": 6,
-          "name": "url_path",
-          "type_info": "Varchar"
-        },
-        {
+          "type_info": "Varchar"
+        },
+        {
+          "name": "title",
           "ordinal": 7,
-          "name": "title",
-          "type_info": "Varchar"
-        },
-        {
+          "type_info": "Varchar"
+        },
+        {
+          "name": "deleted_at",
           "ordinal": 8,
+          "type_info": "Timestamptz"
+        },
+        {
+          "name": "content",
+          "ordinal": 9,
+          "type_info": "Jsonb"
+        },
+        {
+          "name": "order_number",
+          "ordinal": 10,
+          "type_info": "Int4"
+        },
+        {
+          "name": "copied_from",
+          "ordinal": 11,
+          "type_info": "Uuid"
+        }
+      ],
+      "nullable": [false, false, false, true, true, true, false, false, true, false, false, true],
+      "parameters": {
+        "Left": ["Uuid", "Text"]
+      }
+    },
+    "query": "\nSELECT pages.id,\n  pages.created_at,\n  pages.updated_at,\n  pages.course_id,\n  pages.exam_id,\n  pages.chapter_id,\n  pages.url_path,\n  pages.title,\n  pages.deleted_at,\n  pages.content,\n  pages.order_number,\n  pages.copied_from\nFROM url_redirections\n  JOIN pages on pages.id = url_redirections.destination_page_id\nWHERE url_redirections.course_id = $1\n  AND old_url_path = $2\n  AND url_redirections.deleted_at IS NULL\n  AND pages.deleted_at IS NULL;\n    "
+  },
+  "4f7e2b9650e10a87e8df9091b99fb43d3eb68974730a3c08dc6a63ae3ec4f92e": {
+    "describe": {
+      "columns": [
+        {
+          "name": "user_id",
+          "ordinal": 0,
+          "type_info": "Uuid"
+        },
+        {
+          "name": "course_language_group_id",
+          "ordinal": 1,
+          "type_info": "Uuid"
+        },
+        {
+          "name": "created_at",
+          "ordinal": 2,
+          "type_info": "Timestamptz"
+        },
+        {
+          "name": "updated_at",
+          "ordinal": 3,
+          "type_info": "Timestamptz"
+        },
+        {
           "name": "deleted_at",
-          "type_info": "Timestamptz"
-        },
-        {
+          "ordinal": 4,
+          "type_info": "Timestamptz"
+        },
+        {
+          "name": "current_course_id",
+          "ordinal": 5,
+          "type_info": "Uuid"
+        },
+        {
+          "name": "current_course_instance_id",
+          "ordinal": 6,
+          "type_info": "Uuid"
+        }
+      ],
+      "nullable": [false, false, false, false, true, false, false],
+      "parameters": {
+        "Left": ["Uuid", "Uuid"]
+      }
+    },
+    "query": "\nSELECT ucs.*\nFROM courses c\n  JOIN user_course_settings ucs ON (\n    ucs.course_language_group_id = c.course_language_group_id\n  )\nWHERE c.id = $1\n  AND ucs.user_id = $2\n  AND c.deleted_at IS NULL\n  AND ucs.deleted_at IS NULL;\n        "
+  },
+  "50b4bf67ea475c5c88a749b74348226173feaa6a71905709ac869270ee7b4c62": {
+    "describe": {
+      "columns": [
+        {
+          "name": "language",
+          "ordinal": 0,
+          "type_info": "Varchar"
+        },
+        {
+          "name": "organization_id",
+          "ordinal": 1,
+          "type_info": "Uuid"
+        }
+      ],
+      "nullable": [true, false],
+      "parameters": {
+        "Left": ["Uuid"]
+      }
+    },
+    "query": "SELECT language, organization_id FROM exams WHERE id = $1"
+  },
+  "527d742c378dfc52f5d1c999138ee8c12547442f36d8ea9b3df18405f7e526d5": {
+    "describe": {
+      "columns": [
+        {
+          "name": "id",
+          "ordinal": 0,
+          "type_info": "Uuid"
+        },
+        {
+          "name": "created_at",
+          "ordinal": 1,
+          "type_info": "Timestamptz"
+        },
+        {
+          "name": "updated_at",
+          "ordinal": 2,
+          "type_info": "Timestamptz"
+        },
+        {
+          "name": "deleted_at",
+          "ordinal": 3,
+          "type_info": "Timestamptz"
+        },
+        {
+          "name": "course_id",
+          "ordinal": 4,
+          "type_info": "Uuid"
+        },
+        {
+          "name": "name",
+          "ordinal": 5,
+          "type_info": "Varchar"
+        },
+        {
+          "name": "order_number",
+          "ordinal": 6,
+          "type_info": "Int4"
+        },
+        {
+          "name": "copied_from",
+          "ordinal": 7,
+          "type_info": "Uuid"
+        },
+        {
+          "name": "uh_course_code",
+          "ordinal": 8,
+          "type_info": "Varchar"
+        },
+        {
+          "name": "automatic_completion",
           "ordinal": 9,
-          "name": "content",
-          "type_info": "Jsonb"
-        },
-        {
+          "type_info": "Bool"
+        },
+        {
+          "name": "automatic_completion_number_of_exercises_attempted_treshold",
           "ordinal": 10,
+          "type_info": "Int4"
+        },
+        {
+          "name": "automatic_completion_number_of_points_treshold",
+          "ordinal": 11,
+          "type_info": "Int4"
+        },
+        {
+          "name": "ects_credits",
+          "ordinal": 12,
+          "type_info": "Int4"
+        }
+      ],
+      "nullable": [
+        false,
+        false,
+        false,
+        true,
+        false,
+        true,
+        false,
+        true,
+        true,
+        false,
+        true,
+        true,
+        true
+      ],
+      "parameters": {
+        "Left": ["Varchar", "Uuid"]
+      }
+    },
+    "query": "\nUPDATE course_modules\nSET uh_course_code = $1\nWHERE id = $2\n  AND deleted_at IS NULL\nRETURNING *\n        "
+  },
+  "53bfa80a5ca2c543393bbe2266c1129ea103eb4699aaf0fd1445b8daeb408cd0": {
+    "describe": {
+      "columns": [
+        {
+          "name": "organization_id",
+          "ordinal": 0,
+          "type_info": "Uuid"
+        }
+      ],
+      "nullable": [false],
+      "parameters": {
+        "Left": ["Uuid"]
+      }
+    },
+    "query": "\nSELECT organization_id\nFROM exams\nWHERE id = $1\n"
+  },
+  "56769774cc71f5cdd7d676f792ec6b2ad296ed3c220fcd65cae452983e2bf326": {
+    "describe": {
+      "columns": [
+        {
+          "name": "id",
+          "ordinal": 0,
+          "type_info": "Uuid"
+        },
+        {
+          "name": "created_at",
+          "ordinal": 1,
+          "type_info": "Timestamptz"
+        },
+        {
+          "name": "updated_at",
+          "ordinal": 2,
+          "type_info": "Timestamptz"
+        },
+        {
+          "name": "deleted_at",
+          "ordinal": 3,
+          "type_info": "Timestamptz"
+        },
+        {
+          "name": "user_id",
+          "ordinal": 4,
+          "type_info": "Uuid"
+        },
+        {
+          "name": "exercise_id",
+          "ordinal": 5,
+          "type_info": "Uuid"
+        },
+        {
+          "name": "course_instance_id",
+          "ordinal": 6,
+          "type_info": "Uuid"
+        },
+        {
+          "name": "receiving_peer_reviews_exercise_slide_submission_id",
+          "ordinal": 7,
+          "type_info": "Uuid"
+        },
+        {
+          "name": "received_enough_peer_reviews",
+          "ordinal": 8,
+          "type_info": "Bool"
+        },
+        {
+          "name": "peer_review_priority",
+          "ordinal": 9,
+          "type_info": "Int4"
+        }
+      ],
+      "nullable": [false, false, false, true, false, false, false, false, false, false],
+      "parameters": {
+        "Left": ["Uuid", "Uuid", "UuidArray", "Int8"]
+      }
+    },
+    "query": "\nSELECT *\nFROM peer_review_queue_entries\nWHERE exercise_id = $1\n  AND user_id <> $2\n  AND receiving_peer_reviews_exercise_slide_submission_id <> ALL($3)\n  AND deleted_at IS NULL\nORDER BY peer_review_priority DESC\nLIMIT $4\n            "
+  },
+  "576035aeb9e877869815eabed2f331073438c344f65a06022c74c23592c51dd6": {
+    "describe": {
+      "columns": [
+        {
+          "name": "opens_at",
+          "ordinal": 0,
+          "type_info": "Timestamptz"
+        }
+      ],
+      "nullable": [true],
+      "parameters": {
+        "Left": ["Uuid"]
+      }
+    },
+    "query": "\nSELECT opens_at\nFROM chapters\nWHERE id = $1\n"
+  },
+  "5866622c871cf13ddcf8be4db233bc7b1773b3fc978f96b6ccee1386e6e3a48e": {
+    "describe": {
+      "columns": [],
+      "nullable": [],
+      "parameters": {
+        "Left": ["Uuid", "Int4"]
+      }
+    },
+    "query": "UPDATE pages SET order_number = $2 WHERE pages.id = $1"
+  },
+  "58dcaa938e13a0eaefd5e9a5700d674919b1bbb2f41994fd90be63da27ac68c7": {
+    "describe": {
+      "columns": [
+        {
+          "name": "id",
+          "ordinal": 0,
+          "type_info": "Uuid"
+        },
+        {
+          "name": "created_at",
+          "ordinal": 1,
+          "type_info": "Timestamptz"
+        },
+        {
+          "name": "updated_at",
+          "ordinal": 2,
+          "type_info": "Timestamptz"
+        },
+        {
+          "name": "deleted_at",
+          "ordinal": 3,
+          "type_info": "Timestamptz"
+        },
+        {
+          "name": "course_id",
+          "ordinal": 4,
+          "type_info": "Uuid"
+        },
+        {
+          "name": "name",
+          "ordinal": 5,
+          "type_info": "Varchar"
+        },
+        {
           "name": "order_number",
-          "type_info": "Int4"
-        },
-        {
+          "ordinal": 6,
+          "type_info": "Int4"
+        },
+        {
+          "name": "copied_from",
+          "ordinal": 7,
+          "type_info": "Uuid"
+        },
+        {
+          "name": "uh_course_code",
+          "ordinal": 8,
+          "type_info": "Varchar"
+        },
+        {
+          "name": "automatic_completion",
+          "ordinal": 9,
+          "type_info": "Bool"
+        },
+        {
+          "name": "automatic_completion_number_of_exercises_attempted_treshold",
+          "ordinal": 10,
+          "type_info": "Int4"
+        },
+        {
+          "name": "automatic_completion_number_of_points_treshold",
           "ordinal": 11,
+          "type_info": "Int4"
+        },
+        {
+          "name": "ects_credits",
+          "ordinal": 12,
+          "type_info": "Int4"
+        }
+      ],
+      "nullable": [
+        false,
+        false,
+        false,
+        true,
+        false,
+        true,
+        false,
+        true,
+        true,
+        false,
+        true,
+        true,
+        true
+      ],
+      "parameters": {
+        "Left": ["Uuid"]
+      }
+    },
+    "query": "\nSELECT *\nFROM course_modules\nWHERE course_id = $1\n"
+  },
+  "5994334eba8b775d80a31603a63fe24599b25205a00cc5de720edc14d2fd1058": {
+    "describe": {
+      "columns": [
+        {
+          "name": "id",
+          "ordinal": 0,
+          "type_info": "Uuid"
+        },
+        {
+          "name": "created_at",
+          "ordinal": 1,
+          "type_info": "Timestamptz"
+        },
+        {
+          "name": "updated_at",
+          "ordinal": 2,
+          "type_info": "Timestamptz"
+        },
+        {
+          "name": "course_id",
+          "ordinal": 3,
+          "type_info": "Uuid"
+        },
+        {
+          "name": "deleted_at",
+          "ordinal": 4,
+          "type_info": "Timestamptz"
+        },
+        {
+          "name": "name",
+          "ordinal": 5,
+          "type_info": "Varchar"
+        },
+        {
+          "name": "deadline",
+          "ordinal": 6,
+          "type_info": "Timestamptz"
+        },
+        {
+          "name": "page_id",
+          "ordinal": 7,
+          "type_info": "Uuid"
+        },
+        {
+          "name": "score_maximum",
+          "ordinal": 8,
+          "type_info": "Int4"
+        },
+        {
+          "name": "order_number",
+          "ordinal": 9,
+          "type_info": "Int4"
+        },
+        {
+          "name": "chapter_id",
+          "ordinal": 10,
+          "type_info": "Uuid"
+        },
+        {
           "name": "copied_from",
-          "type_info": "Uuid"
-        }
-      ],
-      "parameters": {
-        "Left": ["Uuid", "Text"]
-      },
-      "nullable": [false, false, false, true, true, true, false, false, true, false, false, true]
-    }
-  },
-  "4f7e2b9650e10a87e8df9091b99fb43d3eb68974730a3c08dc6a63ae3ec4f92e": {
-    "query": "\nSELECT ucs.*\nFROM courses c\n  JOIN user_course_settings ucs ON (\n    ucs.course_language_group_id = c.course_language_group_id\n  )\nWHERE c.id = $1\n  AND ucs.user_id = $2\n  AND c.deleted_at IS NULL\n  AND ucs.deleted_at IS NULL;\n        ",
-    "describe": {
-      "columns": [
-        {
-          "ordinal": 0,
-          "name": "user_id",
-          "type_info": "Uuid"
-        },
-        {
-          "ordinal": 1,
-          "name": "course_language_group_id",
-          "type_info": "Uuid"
-        },
-        {
-          "ordinal": 2,
+          "ordinal": 11,
+          "type_info": "Uuid"
+        },
+        {
+          "name": "exam_id",
+          "ordinal": 12,
+          "type_info": "Uuid"
+        },
+        {
+          "name": "max_tries_per_slide",
+          "ordinal": 13,
+          "type_info": "Int4"
+        },
+        {
+          "name": "limit_number_of_tries",
+          "ordinal": 14,
+          "type_info": "Bool"
+        },
+        {
+          "name": "needs_peer_review",
+          "ordinal": 15,
+          "type_info": "Bool"
+        }
+      ],
+      "nullable": [
+        false,
+        false,
+        false,
+        true,
+        true,
+        false,
+        true,
+        false,
+        false,
+        false,
+        true,
+        true,
+        true,
+        true,
+        false,
+        false
+      ],
+      "parameters": {
+        "Left": ["Uuid"]
+      }
+    },
+    "query": "\nSELECT *\nFROM exercises\nWHERE page_id = $1\n  AND deleted_at IS NULL\n"
+  },
+  "5aa5b0629666c849e87f50b545a2f83f7bfadc42d475b3b2979f1c2507fdc551": {
+    "describe": {
+      "columns": [
+        {
+          "name": "id",
+          "ordinal": 0,
+          "type_info": "Uuid"
+        },
+        {
           "name": "created_at",
-          "type_info": "Timestamptz"
-        },
-        {
-          "ordinal": 3,
+          "ordinal": 1,
+          "type_info": "Timestamptz"
+        },
+        {
           "name": "updated_at",
-          "type_info": "Timestamptz"
-        },
-        {
-          "ordinal": 4,
+          "ordinal": 2,
+          "type_info": "Timestamptz"
+        },
+        {
           "name": "deleted_at",
-          "type_info": "Timestamptz"
-        },
-        {
-          "ordinal": 5,
-          "name": "current_course_id",
-          "type_info": "Uuid"
-        },
-        {
-          "ordinal": 6,
-          "name": "current_course_instance_id",
-          "type_info": "Uuid"
-        }
-      ],
-      "parameters": {
-        "Left": ["Uuid", "Uuid"]
-      },
-      "nullable": [false, false, false, false, true, false, false]
-    }
-  },
-  "50b4bf67ea475c5c88a749b74348226173feaa6a71905709ac869270ee7b4c62": {
-    "query": "SELECT language, organization_id FROM exams WHERE id = $1",
-    "describe": {
-      "columns": [
-        {
-          "ordinal": 0,
-          "name": "language",
-          "type_info": "Varchar"
-        },
-        {
-          "ordinal": 1,
-          "name": "organization_id",
-          "type_info": "Uuid"
-        }
-      ],
+          "ordinal": 3,
+          "type_info": "Timestamptz"
+        },
+        {
+          "name": "exercise_id",
+          "ordinal": 4,
+          "type_info": "Uuid"
+        },
+        {
+          "name": "order_number",
+          "ordinal": 5,
+          "type_info": "Int4"
+        }
+      ],
+      "nullable": [false, false, false, true, false, false],
+      "parameters": {
+        "Left": ["UuidArray"]
+      }
+    },
+    "query": "\nSELECT *\nFROM exercise_slides\nWHERE exercise_id = ANY($1)\n  AND deleted_at IS NULL;\n        "
+  },
+  "5bf296199f464130717be2910f6d241261334a31a65e9a6911d6e795d1435d8f": {
+    "describe": {
+      "columns": [],
+      "nullable": [],
+      "parameters": {
+        "Left": ["Bool", "Uuid"]
+      }
+    },
+    "query": "\nUPDATE proposed_page_edits\nSET pending = $1\nWHERE id = $2\n"
+  },
+  "5bff2d6b08b954b12c31a399396e4f855f055ac3994940b626d05fbd4b415c54": {
+    "describe": {
+      "columns": [
+        {
+          "name": "course_id",
+          "ordinal": 0,
+          "type_info": "Uuid"
+        },
+        {
+          "name": "exam_id",
+          "ordinal": 1,
+          "type_info": "Uuid"
+        }
+      ],
+      "nullable": [true, true],
       "parameters": {
         "Left": ["Uuid"]
-      },
-      "nullable": [true, false]
-    }
-  },
-  "527d742c378dfc52f5d1c999138ee8c12547442f36d8ea9b3df18405f7e526d5": {
-    "query": "\nUPDATE course_modules\nSET uh_course_code = $1\nWHERE id = $2\n  AND deleted_at IS NULL\nRETURNING *\n        ",
-    "describe": {
-      "columns": [
-        {
-          "ordinal": 0,
-          "name": "id",
-          "type_info": "Uuid"
-        },
-        {
-          "ordinal": 1,
-          "name": "created_at",
-          "type_info": "Timestamptz"
-        },
-        {
-          "ordinal": 2,
-          "name": "updated_at",
-          "type_info": "Timestamptz"
-        },
-        {
-          "ordinal": 3,
-          "name": "deleted_at",
-          "type_info": "Timestamptz"
-        },
-        {
-          "ordinal": 4,
-          "name": "course_id",
-          "type_info": "Uuid"
-        },
-        {
-          "ordinal": 5,
-          "name": "name",
-          "type_info": "Varchar"
-        },
-        {
-          "ordinal": 6,
-          "name": "order_number",
-          "type_info": "Int4"
-        },
-        {
-          "ordinal": 7,
-          "name": "copied_from",
-          "type_info": "Uuid"
-        },
-        {
-          "ordinal": 8,
-          "name": "uh_course_code",
-          "type_info": "Varchar"
-        },
-        {
-          "ordinal": 9,
-          "name": "automatic_completion",
-          "type_info": "Bool"
-        },
-        {
-          "ordinal": 10,
-          "name": "automatic_completion_number_of_exercises_attempted_treshold",
-          "type_info": "Int4"
-        },
-        {
-          "ordinal": 11,
-          "name": "automatic_completion_number_of_points_treshold",
-          "type_info": "Int4"
-        },
-        {
-          "ordinal": 12,
-          "name": "ects_credits",
-          "type_info": "Int4"
-        }
-      ],
-      "parameters": {
-        "Left": ["Varchar", "Uuid"]
-      },
-      "nullable": [
-        false,
-        false,
-        false,
-        true,
-        false,
-        true,
-        false,
-        true,
-        true,
-        false,
-        true,
-        true,
-        true
-      ]
-    }
-  },
-  "53bfa80a5ca2c543393bbe2266c1129ea103eb4699aaf0fd1445b8daeb408cd0": {
-    "query": "\nSELECT organization_id\nFROM exams\nWHERE id = $1\n",
-    "describe": {
-      "columns": [
-        {
-          "ordinal": 0,
-          "name": "organization_id",
-          "type_info": "Uuid"
-        }
-      ],
+      }
+    },
+    "query": "\nSELECT course_id, exam_id\nFROM pages\nWHERE id = $1\n  AND deleted_at IS NULL;\n        "
+  },
+  "5c062ab38b1251a896fb94d2be365b7e4fb1cd4c5bfd9269b2c55ab501948b7d": {
+    "describe": {
+      "columns": [
+        {
+          "name": "id",
+          "ordinal": 0,
+          "type_info": "Uuid"
+        }
+      ],
+      "nullable": [false],
       "parameters": {
         "Left": ["Uuid"]
-      },
-      "nullable": [false]
-    }
-  },
-  "56769774cc71f5cdd7d676f792ec6b2ad296ed3c220fcd65cae452983e2bf326": {
-    "query": "\nSELECT *\nFROM peer_review_queue_entries\nWHERE exercise_id = $1\n  AND user_id <> $2\n  AND receiving_peer_reviews_exercise_slide_submission_id <> ALL($3)\n  AND deleted_at IS NULL\nORDER BY peer_review_priority DESC\nLIMIT $4\n            ",
-    "describe": {
-      "columns": [
-        {
-          "ordinal": 0,
-          "name": "id",
-          "type_info": "Uuid"
-        },
-        {
-          "ordinal": 1,
-          "name": "created_at",
-          "type_info": "Timestamptz"
-        },
-        {
-          "ordinal": 2,
-          "name": "updated_at",
-          "type_info": "Timestamptz"
-        },
-        {
-          "ordinal": 3,
-          "name": "deleted_at",
-          "type_info": "Timestamptz"
-        },
-        {
-          "ordinal": 4,
-          "name": "user_id",
-          "type_info": "Uuid"
-        },
-        {
-          "ordinal": 5,
-          "name": "exercise_id",
-          "type_info": "Uuid"
-        },
-        {
-          "ordinal": 6,
-          "name": "course_instance_id",
-          "type_info": "Uuid"
-        },
-        {
-          "ordinal": 7,
-          "name": "receiving_peer_reviews_exercise_slide_submission_id",
-          "type_info": "Uuid"
-        },
-        {
-          "ordinal": 8,
-          "name": "received_enough_peer_reviews",
-          "type_info": "Bool"
-        },
-        {
-          "ordinal": 9,
-          "name": "peer_review_priority",
-          "type_info": "Int4"
-        }
-      ],
-      "parameters": {
-        "Left": ["Uuid", "Uuid", "UuidArray", "Int8"]
-      },
-      "nullable": [false, false, false, true, false, false, false, false, false, false]
-    }
-  },
-  "576035aeb9e877869815eabed2f331073438c344f65a06022c74c23592c51dd6": {
-    "query": "\nSELECT opens_at\nFROM chapters\nWHERE id = $1\n",
-    "describe": {
-      "columns": [
-        {
-          "ordinal": 0,
-          "name": "opens_at",
-          "type_info": "Timestamptz"
-        }
-      ],
+      }
+    },
+    "query": "\nUPDATE peer_reviews\nSET deleted_at = now()\nWHERE id = $1\nRETURNING id\n    "
+  },
+  "5c2d00b7d8e7f5656b0c77ba75fdb90aaac7dcdafbd40bf0c6ac411ee1debeac": {
+    "describe": {
+      "columns": [],
+      "nullable": [],
       "parameters": {
         "Left": ["Uuid"]
-      },
-      "nullable": [true]
-    }
-  },
-  "5866622c871cf13ddcf8be4db233bc7b1773b3fc978f96b6ccee1386e6e3a48e": {
-    "query": "UPDATE pages SET order_number = $2 WHERE pages.id = $1",
-    "describe": {
-      "columns": [],
-      "parameters": {
-        "Left": ["Uuid", "Int4"]
-      },
-      "nullable": []
-    }
-  },
-  "58dcaa938e13a0eaefd5e9a5700d674919b1bbb2f41994fd90be63da27ac68c7": {
-    "query": "\nSELECT *\nFROM course_modules\nWHERE course_id = $1\n",
-    "describe": {
-      "columns": [
-        {
-          "ordinal": 0,
-          "name": "id",
-          "type_info": "Uuid"
-        },
-        {
-          "ordinal": 1,
-          "name": "created_at",
-          "type_info": "Timestamptz"
-        },
-        {
-          "ordinal": 2,
-          "name": "updated_at",
-          "type_info": "Timestamptz"
-        },
-        {
-          "ordinal": 3,
-          "name": "deleted_at",
-          "type_info": "Timestamptz"
-        },
-        {
-          "ordinal": 4,
-          "name": "course_id",
-          "type_info": "Uuid"
-        },
-        {
-          "ordinal": 5,
-          "name": "name",
-          "type_info": "Varchar"
-        },
-        {
-          "ordinal": 6,
-          "name": "order_number",
-          "type_info": "Int4"
-        },
-        {
-          "ordinal": 7,
-          "name": "copied_from",
-          "type_info": "Uuid"
-        },
-        {
-          "ordinal": 8,
-          "name": "uh_course_code",
-          "type_info": "Varchar"
-        },
-        {
-          "ordinal": 9,
-          "name": "automatic_completion",
-          "type_info": "Bool"
-        },
-        {
-          "ordinal": 10,
-          "name": "automatic_completion_number_of_exercises_attempted_treshold",
-          "type_info": "Int4"
-        },
-        {
-          "ordinal": 11,
-          "name": "automatic_completion_number_of_points_treshold",
-          "type_info": "Int4"
-        },
-        {
-          "ordinal": 12,
-          "name": "ects_credits",
-          "type_info": "Int4"
-        }
-      ],
-      "parameters": {
-        "Left": ["Uuid"]
-      },
-      "nullable": [
-        false,
-        false,
-        false,
-        true,
-        false,
-        true,
-        false,
-        true,
-        true,
-        false,
-        true,
-        true,
-        true
-      ]
-    }
-  },
-  "5994334eba8b775d80a31603a63fe24599b25205a00cc5de720edc14d2fd1058": {
-    "query": "\nSELECT *\nFROM exercises\nWHERE page_id = $1\n  AND deleted_at IS NULL\n",
-    "describe": {
-      "columns": [
-        {
-          "ordinal": 0,
-          "name": "id",
-          "type_info": "Uuid"
-        },
-        {
-          "ordinal": 1,
-          "name": "created_at",
-          "type_info": "Timestamptz"
-        },
-        {
-          "ordinal": 2,
-          "name": "updated_at",
-          "type_info": "Timestamptz"
-        },
-        {
-          "ordinal": 3,
-          "name": "course_id",
-          "type_info": "Uuid"
-        },
-        {
-          "ordinal": 4,
-          "name": "deleted_at",
-          "type_info": "Timestamptz"
-        },
-        {
-          "ordinal": 5,
-          "name": "name",
-          "type_info": "Varchar"
-        },
-        {
-          "ordinal": 6,
-          "name": "deadline",
-          "type_info": "Timestamptz"
-        },
-        {
-          "ordinal": 7,
-          "name": "page_id",
-          "type_info": "Uuid"
-        },
-        {
-          "ordinal": 8,
-          "name": "score_maximum",
-          "type_info": "Int4"
-        },
-        {
-          "ordinal": 9,
-          "name": "order_number",
-          "type_info": "Int4"
-        },
-        {
-          "ordinal": 10,
-          "name": "chapter_id",
-          "type_info": "Uuid"
-        },
-        {
-          "ordinal": 11,
-          "name": "copied_from",
-          "type_info": "Uuid"
-        },
-        {
-          "ordinal": 12,
-          "name": "exam_id",
-          "type_info": "Uuid"
-        },
-        {
-          "ordinal": 13,
-          "name": "max_tries_per_slide",
-          "type_info": "Int4"
-        },
-        {
-          "ordinal": 14,
-          "name": "limit_number_of_tries",
-          "type_info": "Bool"
-        },
-        {
-          "ordinal": 15,
-          "name": "needs_peer_review",
-          "type_info": "Bool"
-        }
-      ],
-      "parameters": {
-        "Left": ["Uuid"]
-      },
-      "nullable": [
-        false,
-        false,
-        false,
-        true,
-        true,
-        false,
-        true,
-        false,
-        false,
-        false,
-        true,
-        true,
-        true,
-        true,
-        false,
-        false
-      ]
-    }
-  },
-  "5aa5b0629666c849e87f50b545a2f83f7bfadc42d475b3b2979f1c2507fdc551": {
-    "query": "\nSELECT *\nFROM exercise_slides\nWHERE exercise_id = ANY($1)\n  AND deleted_at IS NULL;\n        ",
-    "describe": {
-      "columns": [
-        {
-          "ordinal": 0,
-          "name": "id",
-          "type_info": "Uuid"
-        },
-        {
-          "ordinal": 1,
-          "name": "created_at",
-          "type_info": "Timestamptz"
-        },
-        {
-          "ordinal": 2,
-          "name": "updated_at",
-          "type_info": "Timestamptz"
-        },
-        {
-          "ordinal": 3,
-          "name": "deleted_at",
-          "type_info": "Timestamptz"
-        },
-        {
-          "ordinal": 4,
-          "name": "exercise_id",
-          "type_info": "Uuid"
-        },
-        {
-          "ordinal": 5,
-          "name": "order_number",
-          "type_info": "Int4"
-        }
-      ],
-      "parameters": {
-        "Left": ["UuidArray"]
-      },
-      "nullable": [false, false, false, true, false, false]
-    }
-  },
-  "5bf296199f464130717be2910f6d241261334a31a65e9a6911d6e795d1435d8f": {
-    "query": "\nUPDATE proposed_page_edits\nSET pending = $1\nWHERE id = $2\n",
-    "describe": {
-      "columns": [],
-      "parameters": {
-        "Left": ["Bool", "Uuid"]
-      },
-      "nullable": []
-    }
-  },
-  "5bff2d6b08b954b12c31a399396e4f855f055ac3994940b626d05fbd4b415c54": {
-    "query": "\nSELECT course_id, exam_id\nFROM pages\nWHERE id = $1\n  AND deleted_at IS NULL;\n        ",
-    "describe": {
-      "columns": [
-        {
-          "ordinal": 0,
-          "name": "course_id",
-          "type_info": "Uuid"
-        },
-        {
-          "ordinal": 1,
-          "name": "exam_id",
-          "type_info": "Uuid"
-        }
-      ],
-      "parameters": {
-        "Left": ["Uuid"]
-      },
-      "nullable": [true, true]
-    }
-  },
-  "5c062ab38b1251a896fb94d2be365b7e4fb1cd4c5bfd9269b2c55ab501948b7d": {
-    "query": "\nUPDATE peer_reviews\nSET deleted_at = now()\nWHERE id = $1\nRETURNING id\n    ",
-    "describe": {
-      "columns": [
-        {
-          "ordinal": 0,
-          "name": "id",
-          "type_info": "Uuid"
-        }
-      ],
-      "parameters": {
-        "Left": ["Uuid"]
-      },
-      "nullable": [false]
-    }
-  },
-  "5c2d00b7d8e7f5656b0c77ba75fdb90aaac7dcdafbd40bf0c6ac411ee1debeac": {
-    "query": "UPDATE exercise_slides SET deleted_at = now() WHERE deleted_at IS NULL AND exercise_id IN (SELECT id FROM exercises WHERE chapter_id = $1 AND exercises.deleted_at IS NULL);",
-    "describe": {
-      "columns": [],
-      "parameters": {
-        "Left": ["Uuid"]
-      },
-      "nullable": []
-    }
+      }
+    },
+    "query": "UPDATE exercise_slides SET deleted_at = now() WHERE deleted_at IS NULL AND exercise_id IN (SELECT id FROM exercises WHERE chapter_id = $1 AND exercises.deleted_at IS NULL);"
   },
   "5ca1aa049939baf58ecd4ef69a9344cf7cf82ce93aa64f694250008a1ecd5f07": {
-    "query": "\nINSERT INTO roles (user_id, role, is_global)\nVALUES ($1, $2, True)\nRETURNING id\n",
-    "describe": {
-      "columns": [
-        {
-          "ordinal": 0,
-          "name": "id",
-          "type_info": "Uuid"
-        }
-      ],
+    "describe": {
+      "columns": [
+        {
+          "name": "id",
+          "ordinal": 0,
+          "type_info": "Uuid"
+        }
+      ],
+      "nullable": [false],
       "parameters": {
         "Left": [
           "Uuid",
           {
             "Custom": {
-              "name": "user_role",
               "kind": {
                 "Enum": ["admin", "assistant", "teacher", "reviewer", "course_or_exam_creator"]
-              }
+              },
+              "name": "user_role"
             }
           }
         ]
-      },
-      "nullable": [false]
-    }
+      }
+    },
+    "query": "\nINSERT INTO roles (user_id, role, is_global)\nVALUES ($1, $2, True)\nRETURNING id\n"
   },
   "5cf04047f64dad53b0b701fcb9e2c49da51b2d4c22944103a24f57f4bc37045f": {
-    "query": "\nSELECT id,\n  created_at,\n  updated_at,\n  course_id,\n  exam_id,\n  chapter_id,\n  url_path,\n  title,\n  deleted_at,\n  content,\n  order_number,\n  copied_from\nFROM pages\nWHERE id = $1;\n",
-    "describe": {
-      "columns": [
-        {
-          "ordinal": 0,
-          "name": "id",
-          "type_info": "Uuid"
-        },
-        {
-          "ordinal": 1,
+    "describe": {
+      "columns": [
+        {
+          "name": "id",
+          "ordinal": 0,
+          "type_info": "Uuid"
+        },
+        {
           "name": "created_at",
-          "type_info": "Timestamptz"
-        },
-        {
-          "ordinal": 2,
+          "ordinal": 1,
+          "type_info": "Timestamptz"
+        },
+        {
           "name": "updated_at",
-          "type_info": "Timestamptz"
-        },
-        {
-          "ordinal": 3,
+          "ordinal": 2,
+          "type_info": "Timestamptz"
+        },
+        {
           "name": "course_id",
-          "type_info": "Uuid"
-        },
-        {
-          "ordinal": 4,
+          "ordinal": 3,
+          "type_info": "Uuid"
+        },
+        {
           "name": "exam_id",
-          "type_info": "Uuid"
-        },
-        {
-          "ordinal": 5,
+          "ordinal": 4,
+          "type_info": "Uuid"
+        },
+        {
           "name": "chapter_id",
-          "type_info": "Uuid"
-        },
-        {
+          "ordinal": 5,
+          "type_info": "Uuid"
+        },
+        {
+          "name": "url_path",
           "ordinal": 6,
-          "name": "url_path",
-          "type_info": "Varchar"
-        },
-        {
+          "type_info": "Varchar"
+        },
+        {
+          "name": "title",
           "ordinal": 7,
-          "name": "title",
-          "type_info": "Varchar"
-        },
-        {
+          "type_info": "Varchar"
+        },
+        {
+          "name": "deleted_at",
           "ordinal": 8,
+          "type_info": "Timestamptz"
+        },
+        {
+          "name": "content",
+          "ordinal": 9,
+          "type_info": "Jsonb"
+        },
+        {
+          "name": "order_number",
+          "ordinal": 10,
+          "type_info": "Int4"
+        },
+        {
+          "name": "copied_from",
+          "ordinal": 11,
+          "type_info": "Uuid"
+        }
+      ],
+      "nullable": [false, false, false, true, true, true, false, false, true, false, false, true],
+      "parameters": {
+        "Left": ["Uuid"]
+      }
+    },
+    "query": "\nSELECT id,\n  created_at,\n  updated_at,\n  course_id,\n  exam_id,\n  chapter_id,\n  url_path,\n  title,\n  deleted_at,\n  content,\n  order_number,\n  copied_from\nFROM pages\nWHERE id = $1;\n"
+  },
+  "5e6f1e3d2d75fb32aa31a970afedbd4a72bdc0403cff52c63478e33656dcc62d": {
+    "describe": {
+      "columns": [
+        {
+          "name": "id",
+          "ordinal": 0,
+          "type_info": "Uuid"
+        },
+        {
+          "name": "name",
+          "ordinal": 1,
+          "type_info": "Varchar"
+        },
+        {
+          "name": "created_at",
+          "ordinal": 2,
+          "type_info": "Timestamptz"
+        },
+        {
+          "name": "updated_at",
+          "ordinal": 3,
+          "type_info": "Timestamptz"
+        },
+        {
+          "name": "organization_id",
+          "ordinal": 4,
+          "type_info": "Uuid"
+        },
+        {
           "name": "deleted_at",
-          "type_info": "Timestamptz"
-        },
-        {
+          "ordinal": 5,
+          "type_info": "Timestamptz"
+        },
+        {
+          "name": "slug",
+          "ordinal": 6,
+          "type_info": "Varchar"
+        },
+        {
+          "name": "content_search_language",
+          "ordinal": 7,
+          "type_info": "Text"
+        },
+        {
+          "name": "language_code",
+          "ordinal": 8,
+          "type_info": "Varchar"
+        },
+        {
+          "name": "copied_from",
           "ordinal": 9,
-          "name": "content",
-          "type_info": "Jsonb"
-        },
-        {
+          "type_info": "Uuid"
+        },
+        {
+          "name": "course_language_group_id",
           "ordinal": 10,
+          "type_info": "Uuid"
+        },
+        {
+          "name": "description",
+          "ordinal": 11,
+          "type_info": "Text"
+        },
+        {
+          "name": "is_draft",
+          "ordinal": 12,
+          "type_info": "Bool"
+        },
+        {
+          "name": "is_test_mode",
+          "ordinal": 13,
+          "type_info": "Bool"
+        },
+        {
+          "name": "base_module_completion_requires_n_submodule_completions",
+          "ordinal": 14,
+          "type_info": "Int4"
+        }
+      ],
+      "nullable": [
+        false,
+        false,
+        false,
+        false,
+        false,
+        true,
+        false,
+        null,
+        false,
+        true,
+        false,
+        true,
+        false,
+        false,
+        false
+      ],
+      "parameters": {
+        "Left": ["Uuid"]
+      }
+    },
+    "query": "\nSELECT id,\n  name,\n  created_at,\n  updated_at,\n  organization_id,\n  deleted_at,\n  slug,\n  content_search_language::text,\n  language_code,\n  copied_from,\n  course_language_group_id,\n  description,\n  is_draft,\n  is_test_mode,\n  base_module_completion_requires_n_submodule_completions\nFROM courses\nWHERE course_language_group_id = $1;\n        "
+  },
+  "5e92276cd35f5b56591706b2e6b9e5229aba70df37b21a2654298bf9a0caf783": {
+    "describe": {
+      "columns": [
+        {
+          "name": "id",
+          "ordinal": 0,
+          "type_info": "Uuid"
+        }
+      ],
+      "nullable": [false],
+      "parameters": {
+        "Left": ["Uuid", "Varchar", "Varchar", "Varchar"]
+      }
+    },
+    "query": "\nINSERT INTO organizations (id, name, slug, description)\nVALUES ($1, $2, $3, $4)\nRETURNING id\n"
+  },
+  "608a03aeb5cd11b713b669090a25533e66142cf48aacc341ebde24483afac8eb": {
+    "describe": {
+      "columns": [
+        {
+          "name": "id",
+          "ordinal": 0,
+          "type_info": "Uuid"
+        },
+        {
+          "name": "peer_review_id",
+          "ordinal": 1,
+          "type_info": "Uuid"
+        },
+        {
           "name": "order_number",
-          "type_info": "Int4"
-        },
-        {
-          "ordinal": 11,
-          "name": "copied_from",
-          "type_info": "Uuid"
-        }
-      ],
-      "parameters": {
-        "Left": ["Uuid"]
-      },
-      "nullable": [false, false, false, true, true, true, false, false, true, false, false, true]
-    }
-  },
-<<<<<<< HEAD
-  "5e92276cd35f5b56591706b2e6b9e5229aba70df37b21a2654298bf9a0caf783": {
-    "query": "\nINSERT INTO organizations (id, name, slug, description)\nVALUES ($1, $2, $3, $4)\nRETURNING id\n",
-    "describe": {
-      "columns": [
-        {
-          "ordinal": 0,
-          "name": "id",
-          "type_info": "Uuid"
-        }
-      ],
-      "parameters": {
-        "Left": ["Uuid", "Varchar", "Varchar", "Varchar"]
-      },
-      "nullable": [false]
-    }
-  },
-  "608a03aeb5cd11b713b669090a25533e66142cf48aacc341ebde24483afac8eb": {
-    "query": "\nINSERT INTO peer_review_questions (\n    id,\n    peer_review_id,\n    order_number,\n    question,\n    question_type,\n    answer_required\n  )\nVALUES ($1, $2, $3, $4, $5, $6) ON CONFLICT (id) DO\nUPDATE\nSET peer_review_id = $2,\n  order_number = $3,\n  question = $4,\n  question_type = $5,\n  answer_required = $6\nRETURNING id,\n  peer_review_id,\n  order_number,\n  question,\n  question_type AS \"question_type:_\",\n  answer_required;\n        ",
-    "describe": {
-      "columns": [
-        {
-          "ordinal": 0,
-          "name": "id",
-          "type_info": "Uuid"
-        },
-        {
-          "ordinal": 1,
-          "name": "peer_review_id",
-          "type_info": "Uuid"
-        },
-        {
-          "ordinal": 2,
-          "name": "order_number",
-          "type_info": "Int4"
-        },
-        {
-          "ordinal": 3,
+          "ordinal": 2,
+          "type_info": "Int4"
+        },
+        {
           "name": "question",
-          "type_info": "Varchar"
-        },
-        {
-          "ordinal": 4,
+          "ordinal": 3,
+          "type_info": "Varchar"
+        },
+        {
           "name": "question_type:_",
+          "ordinal": 4,
           "type_info": {
             "Custom": {
-              "name": "peer_review_question_type",
               "kind": {
                 "Enum": ["essay", "scale"]
-              }
+              },
+              "name": "peer_review_question_type"
             }
           }
         },
         {
-          "ordinal": 5,
           "name": "answer_required",
+          "ordinal": 5,
           "type_info": "Bool"
         }
       ],
+      "nullable": [false, false, false, false, false, false],
       "parameters": {
         "Left": [
           "Uuid",
@@ -6045,700 +6047,576 @@
           "Varchar",
           {
             "Custom": {
-              "name": "peer_review_question_type",
               "kind": {
                 "Enum": ["essay", "scale"]
-              }
+              },
+              "name": "peer_review_question_type"
             }
           },
           "Bool"
         ]
-      },
-      "nullable": [false, false, false, false, false, false]
-    }
+      }
+    },
+    "query": "\nINSERT INTO peer_review_questions (\n    id,\n    peer_review_id,\n    order_number,\n    question,\n    question_type,\n    answer_required\n  )\nVALUES ($1, $2, $3, $4, $5, $6) ON CONFLICT (id) DO\nUPDATE\nSET peer_review_id = $2,\n  order_number = $3,\n  question = $4,\n  question_type = $5,\n  answer_required = $6\nRETURNING id,\n  peer_review_id,\n  order_number,\n  question,\n  question_type AS \"question_type:_\",\n  answer_required;\n        "
   },
   "60e6d2eee33914249c9333a42070fad5105b0f818a6e492394980514e53daff5": {
-    "query": "\nSELECT id,\n    created_at,\n    updated_at,\n    deleted_at,\n    peer_review_id,\n    order_number,\n    question,\n    question_type AS \"question_type: _\",\n    answer_required\nFROM peer_review_questions\nWHERE peer_review_id = $1\n    AND deleted_at IS NULL;\n        ",
-=======
-  "5e6f1e3d2d75fb32aa31a970afedbd4a72bdc0403cff52c63478e33656dcc62d": {
-    "query": "\nSELECT id,\n  name,\n  created_at,\n  updated_at,\n  organization_id,\n  deleted_at,\n  slug,\n  content_search_language::text,\n  language_code,\n  copied_from,\n  course_language_group_id,\n  description,\n  is_draft,\n  is_test_mode,\n  base_module_completion_requires_n_submodule_completions\nFROM courses\nWHERE course_language_group_id = $1;\n        ",
->>>>>>> 1f4bd777
-    "describe": {
-      "columns": [
-        {
-          "ordinal": 0,
-          "name": "id",
-          "type_info": "Uuid"
-        },
-        {
-          "ordinal": 1,
-          "name": "name",
-          "type_info": "Varchar"
-        },
-        {
-          "ordinal": 2,
+    "describe": {
+      "columns": [
+        {
+          "name": "id",
+          "ordinal": 0,
+          "type_info": "Uuid"
+        },
+        {
           "name": "created_at",
-          "type_info": "Timestamptz"
-        },
-        {
-          "ordinal": 3,
+          "ordinal": 1,
+          "type_info": "Timestamptz"
+        },
+        {
           "name": "updated_at",
-          "type_info": "Timestamptz"
-        },
-        {
-          "ordinal": 4,
-          "name": "organization_id",
-          "type_info": "Uuid"
-        },
-        {
-          "ordinal": 5,
+          "ordinal": 2,
+          "type_info": "Timestamptz"
+        },
+        {
           "name": "deleted_at",
-          "type_info": "Timestamptz"
-        },
-        {
+          "ordinal": 3,
+          "type_info": "Timestamptz"
+        },
+        {
+          "name": "peer_review_id",
+          "ordinal": 4,
+          "type_info": "Uuid"
+        },
+        {
+          "name": "order_number",
+          "ordinal": 5,
+          "type_info": "Int4"
+        },
+        {
+          "name": "question",
           "ordinal": 6,
-          "name": "slug",
-          "type_info": "Varchar"
-        },
-        {
+          "type_info": "Varchar"
+        },
+        {
+          "name": "question_type: _",
           "ordinal": 7,
-          "name": "content_search_language",
-          "type_info": "Text"
-        },
-        {
-          "ordinal": 8,
-          "name": "language_code",
-          "type_info": "Varchar"
-        },
-        {
-          "ordinal": 9,
-          "name": "copied_from",
-          "type_info": "Uuid"
-        },
-        {
-          "ordinal": 10,
-          "name": "course_language_group_id",
-          "type_info": "Uuid"
-        },
-        {
-          "ordinal": 11,
-          "name": "description",
-          "type_info": "Text"
-        },
-        {
-          "ordinal": 12,
-          "name": "is_draft",
-          "type_info": "Bool"
-        },
-        {
-          "ordinal": 13,
-          "name": "is_test_mode",
-          "type_info": "Bool"
-        },
-        {
-          "ordinal": 14,
-          "name": "base_module_completion_requires_n_submodule_completions",
-          "type_info": "Int4"
-        }
-      ],
-      "parameters": {
-        "Left": ["Uuid"]
-      },
-      "nullable": [
-        false,
-        false,
-        false,
-        false,
-        false,
-        true,
-        false,
-        null,
-        false,
-        true,
-        false,
-        true,
-        false,
-        false,
-        false
-      ]
-    }
-  },
-  "5e92276cd35f5b56591706b2e6b9e5229aba70df37b21a2654298bf9a0caf783": {
-    "query": "\nINSERT INTO organizations (id, name, slug, description)\nVALUES ($1, $2, $3, $4)\nRETURNING id\n",
-    "describe": {
-      "columns": [
-        {
-          "ordinal": 0,
-          "name": "id",
-          "type_info": "Uuid"
-        }
-      ],
-      "parameters": {
-        "Left": ["Uuid", "Varchar", "Varchar", "Varchar"]
-      },
-      "nullable": [false]
-    }
-  },
-  "60e6d2eee33914249c9333a42070fad5105b0f818a6e492394980514e53daff5": {
-    "query": "\nSELECT id,\n    created_at,\n    updated_at,\n    deleted_at,\n    peer_review_id,\n    order_number,\n    question,\n    question_type AS \"question_type: _\",\n    answer_required\nFROM peer_review_questions\nWHERE peer_review_id = $1\n    AND deleted_at IS NULL;\n        ",
-    "describe": {
-      "columns": [
-        {
-          "ordinal": 0,
-          "name": "id",
-          "type_info": "Uuid"
-        },
-        {
-          "ordinal": 1,
-          "name": "created_at",
-          "type_info": "Timestamptz"
-        },
-        {
-          "ordinal": 2,
-          "name": "updated_at",
-          "type_info": "Timestamptz"
-        },
-        {
-          "ordinal": 3,
-          "name": "deleted_at",
-          "type_info": "Timestamptz"
-        },
-        {
-          "ordinal": 4,
-          "name": "peer_review_id",
-          "type_info": "Uuid"
-        },
-        {
-          "ordinal": 5,
-          "name": "order_number",
-          "type_info": "Int4"
-        },
-        {
-          "ordinal": 6,
-          "name": "question",
-          "type_info": "Varchar"
-        },
-        {
-          "ordinal": 7,
-          "name": "question_type: _",
           "type_info": {
             "Custom": {
-              "name": "peer_review_question_type",
               "kind": {
                 "Enum": ["essay", "scale"]
-              }
+              },
+              "name": "peer_review_question_type"
             }
           }
         },
         {
+          "name": "answer_required",
           "ordinal": 8,
-          "name": "answer_required",
           "type_info": "Bool"
         }
       ],
+      "nullable": [false, false, false, true, false, false, false, false, false],
       "parameters": {
         "Left": ["Uuid"]
-      },
-      "nullable": [false, false, false, true, false, false, false, false, false]
-    }
+      }
+    },
+    "query": "\nSELECT id,\n    created_at,\n    updated_at,\n    deleted_at,\n    peer_review_id,\n    order_number,\n    question,\n    question_type AS \"question_type: _\",\n    answer_required\nFROM peer_review_questions\nWHERE peer_review_id = $1\n    AND deleted_at IS NULL;\n        "
   },
   "6115b4ea6be3824a74f2274a9e0f5dd876b87c83517915f895038bb5ed3e155d": {
-    "query": "\nUPDATE study_registry_registrars\nSET deleted_at = now()\nWHERE id = $1\n        ",
     "describe": {
       "columns": [],
+      "nullable": [],
       "parameters": {
         "Left": ["Uuid"]
-      },
-      "nullable": []
-    }
+      }
+    },
+    "query": "\nUPDATE study_registry_registrars\nSET deleted_at = now()\nWHERE id = $1\n        "
   },
   "62574df67f4064d592cf971f718072cba0cc4497013af8878fc33bbe7edf58b3": {
-    "query": "\nSELECT *\nFROM course_module_completion_registered_to_study_registries\nWHERE id = $1\n  AND deleted_at IS NULL\n        ",
-    "describe": {
-      "columns": [
-        {
-          "ordinal": 0,
-          "name": "id",
-          "type_info": "Uuid"
-        },
-        {
-          "ordinal": 1,
+    "describe": {
+      "columns": [
+        {
+          "name": "id",
+          "ordinal": 0,
+          "type_info": "Uuid"
+        },
+        {
           "name": "created_at",
-          "type_info": "Timestamptz"
-        },
-        {
-          "ordinal": 2,
+          "ordinal": 1,
+          "type_info": "Timestamptz"
+        },
+        {
           "name": "updated_at",
-          "type_info": "Timestamptz"
-        },
-        {
-          "ordinal": 3,
+          "ordinal": 2,
+          "type_info": "Timestamptz"
+        },
+        {
           "name": "deleted_at",
-          "type_info": "Timestamptz"
-        },
-        {
-          "ordinal": 4,
+          "ordinal": 3,
+          "type_info": "Timestamptz"
+        },
+        {
           "name": "course_id",
-          "type_info": "Uuid"
-        },
-        {
-          "ordinal": 5,
+          "ordinal": 4,
+          "type_info": "Uuid"
+        },
+        {
           "name": "course_module_completion_id",
-          "type_info": "Uuid"
-        },
-        {
+          "ordinal": 5,
+          "type_info": "Uuid"
+        },
+        {
+          "name": "course_module_id",
           "ordinal": 6,
+          "type_info": "Uuid"
+        },
+        {
+          "name": "study_registry_registrar_id",
+          "ordinal": 7,
+          "type_info": "Uuid"
+        },
+        {
+          "name": "user_id",
+          "ordinal": 8,
+          "type_info": "Uuid"
+        },
+        {
+          "name": "real_student_number",
+          "ordinal": 9,
+          "type_info": "Varchar"
+        }
+      ],
+      "nullable": [false, false, false, true, false, false, false, false, false, false],
+      "parameters": {
+        "Left": ["Uuid"]
+      }
+    },
+    "query": "\nSELECT *\nFROM course_module_completion_registered_to_study_registries\nWHERE id = $1\n  AND deleted_at IS NULL\n        "
+  },
+  "6263426899d28575a326f3f969a391461c623bc4397d4236f1a2bf048785927d": {
+    "describe": {
+      "columns": [
+        {
+          "name": "id",
+          "ordinal": 0,
+          "type_info": "Uuid"
+        },
+        {
+          "name": "created_at",
+          "ordinal": 1,
+          "type_info": "Timestamptz"
+        },
+        {
+          "name": "updated_at",
+          "ordinal": 2,
+          "type_info": "Timestamptz"
+        },
+        {
+          "name": "course_id",
+          "ordinal": 3,
+          "type_info": "Uuid"
+        },
+        {
+          "name": "exam_id",
+          "ordinal": 4,
+          "type_info": "Uuid"
+        },
+        {
+          "name": "chapter_id",
+          "ordinal": 5,
+          "type_info": "Uuid"
+        },
+        {
+          "name": "url_path",
+          "ordinal": 6,
+          "type_info": "Varchar"
+        },
+        {
+          "name": "title",
+          "ordinal": 7,
+          "type_info": "Varchar"
+        },
+        {
+          "name": "deleted_at",
+          "ordinal": 8,
+          "type_info": "Timestamptz"
+        },
+        {
+          "name": "content",
+          "ordinal": 9,
+          "type_info": "Jsonb"
+        },
+        {
+          "name": "order_number",
+          "ordinal": 10,
+          "type_info": "Int4"
+        },
+        {
+          "name": "copied_from",
+          "ordinal": 11,
+          "type_info": "Uuid"
+        }
+      ],
+      "nullable": [false, false, false, true, true, true, false, false, true, false, false, true],
+      "parameters": {
+        "Left": ["Uuid"]
+      }
+    },
+    "query": "\nSELECT pages.id,\n  pages.created_at,\n  pages.updated_at,\n  pages.course_id,\n  pages.exam_id,\n  pages.chapter_id,\n  pages.url_path,\n  pages.title,\n  pages.deleted_at,\n  pages.content,\n  pages.order_number,\n  pages.copied_from\nFROM pages\nWHERE exam_id = $1\nAND pages.deleted_at IS NULL\n"
+  },
+  "62eb815d156490c85deffee0a43a04e454890fe62b07edebe2ad8b9616268ba4": {
+    "describe": {
+      "columns": [
+        {
+          "name": "page_id",
+          "ordinal": 0,
+          "type_info": "Uuid"
+        },
+        {
+          "name": "page_title",
+          "ordinal": 1,
+          "type_info": "Varchar"
+        },
+        {
+          "name": "course_id?",
+          "ordinal": 2,
+          "type_info": "Uuid"
+        },
+        {
+          "name": "course_name?",
+          "ordinal": 3,
+          "type_info": "Varchar"
+        },
+        {
+          "name": "course_slug?",
+          "ordinal": 4,
+          "type_info": "Varchar"
+        },
+        {
+          "name": "organization_slug?",
+          "ordinal": 5,
+          "type_info": "Varchar"
+        }
+      ],
+      "nullable": [false, false, false, false, false, false],
+      "parameters": {
+        "Left": ["Uuid"]
+      }
+    },
+    "query": "\n    SELECT\n        p.id as page_id,\n        p.title as page_title,\n        c.id as \"course_id?\",\n        c.name as \"course_name?\",\n        c.slug as \"course_slug?\",\n        o.slug as \"organization_slug?\"\n    FROM pages p\n    LEFT JOIN courses c\n        on c.id = p.course_id\n    LEFT JOIN organizations o\n        on o.id = c.organization_id\n    WHERE p.id = $1;\n        "
+  },
+  "64fc40c3fe0f442a0fbb85a5295039374b67635e04ff6f8cb16f29ef14494cfd": {
+    "describe": {
+      "columns": [
+        {
+          "name": "id",
+          "ordinal": 0,
+          "type_info": "Uuid"
+        },
+        {
+          "name": "created_at",
+          "ordinal": 1,
+          "type_info": "Timestamptz"
+        },
+        {
+          "name": "updated_at",
+          "ordinal": 2,
+          "type_info": "Timestamptz"
+        },
+        {
+          "name": "deleted_at",
+          "ordinal": 3,
+          "type_info": "Timestamptz"
+        },
+        {
+          "name": "course_id",
+          "ordinal": 4,
+          "type_info": "Uuid"
+        },
+        {
           "name": "course_module_id",
-          "type_info": "Uuid"
-        },
-        {
+          "ordinal": 5,
+          "type_info": "Uuid"
+        },
+        {
+          "name": "user_id",
+          "ordinal": 6,
+          "type_info": "Uuid"
+        },
+        {
+          "name": "completion_date",
           "ordinal": 7,
-          "name": "study_registry_registrar_id",
-          "type_info": "Uuid"
-        },
-        {
+          "type_info": "Timestamptz"
+        },
+        {
+          "name": "completion_registration_attempt_date",
           "ordinal": 8,
-          "name": "user_id",
-          "type_info": "Uuid"
-        },
-        {
+          "type_info": "Timestamptz"
+        },
+        {
+          "name": "completion_language",
           "ordinal": 9,
-          "name": "real_student_number",
-          "type_info": "Varchar"
-        }
+          "type_info": "Varchar"
+        },
+        {
+          "name": "eligible_for_ects",
+          "ordinal": 10,
+          "type_info": "Bool"
+        },
+        {
+          "name": "email",
+          "ordinal": 11,
+          "type_info": "Varchar"
+        },
+        {
+          "name": "grade",
+          "ordinal": 12,
+          "type_info": "Int4"
+        },
+        {
+          "name": "passed",
+          "ordinal": 13,
+          "type_info": "Bool"
+        },
+        {
+          "name": "course_instance_id",
+          "ordinal": 14,
+          "type_info": "Uuid"
+        },
+        {
+          "name": "prerequisite_modules_completed",
+          "ordinal": 15,
+          "type_info": "Bool"
+        }
+      ],
+      "nullable": [
+        false,
+        false,
+        false,
+        true,
+        false,
+        false,
+        false,
+        false,
+        true,
+        false,
+        false,
+        false,
+        true,
+        false,
+        false,
+        false
       ],
       "parameters": {
         "Left": ["Uuid"]
-      },
-      "nullable": [false, false, false, true, false, false, false, false, false, false]
-    }
-  },
-  "6263426899d28575a326f3f969a391461c623bc4397d4236f1a2bf048785927d": {
-    "query": "\nSELECT pages.id,\n  pages.created_at,\n  pages.updated_at,\n  pages.course_id,\n  pages.exam_id,\n  pages.chapter_id,\n  pages.url_path,\n  pages.title,\n  pages.deleted_at,\n  pages.content,\n  pages.order_number,\n  pages.copied_from\nFROM pages\nWHERE exam_id = $1\nAND pages.deleted_at IS NULL\n",
-    "describe": {
-      "columns": [
-        {
-          "ordinal": 0,
-          "name": "id",
-          "type_info": "Uuid"
-        },
-        {
-          "ordinal": 1,
+      }
+    },
+    "query": "\nSELECT *\nFROM course_module_completions\nWHERE id = $1\n  AND deleted_at IS NULL\n        "
+  },
+  "64fe3f5421ad33305f9f1daef9da4fb63db3edc86b7e769e21e689b67f2d9839": {
+    "describe": {
+      "columns": [
+        {
+          "name": "id",
+          "ordinal": 0,
+          "type_info": "Uuid"
+        },
+        {
           "name": "created_at",
-          "type_info": "Timestamptz"
-        },
-        {
-          "ordinal": 2,
+          "ordinal": 1,
+          "type_info": "Timestamptz"
+        },
+        {
           "name": "updated_at",
-          "type_info": "Timestamptz"
-        },
-        {
-          "ordinal": 3,
+          "ordinal": 2,
+          "type_info": "Timestamptz"
+        },
+        {
+          "name": "exercise_task_submission_id",
+          "ordinal": 3,
+          "type_info": "Uuid"
+        },
+        {
           "name": "course_id",
-          "type_info": "Uuid"
-        },
-        {
-          "ordinal": 4,
+          "ordinal": 4,
+          "type_info": "Uuid"
+        },
+        {
           "name": "exam_id",
-          "type_info": "Uuid"
-        },
-        {
-          "ordinal": 5,
-          "name": "chapter_id",
-          "type_info": "Uuid"
-        },
-        {
+          "ordinal": 5,
+          "type_info": "Uuid"
+        },
+        {
+          "name": "exercise_id",
           "ordinal": 6,
-          "name": "url_path",
-          "type_info": "Varchar"
-        },
-        {
+          "type_info": "Uuid"
+        },
+        {
+          "name": "exercise_task_id",
           "ordinal": 7,
-          "name": "title",
-          "type_info": "Varchar"
-        },
-        {
+          "type_info": "Uuid"
+        },
+        {
+          "name": "grading_priority",
           "ordinal": 8,
-          "name": "deleted_at",
-          "type_info": "Timestamptz"
-        },
-        {
+          "type_info": "Int4"
+        },
+        {
+          "name": "score_given",
           "ordinal": 9,
-          "name": "content",
-          "type_info": "Jsonb"
-        },
-        {
+          "type_info": "Float4"
+        },
+        {
+          "name": "grading_progress: _",
           "ordinal": 10,
-          "name": "order_number",
-          "type_info": "Int4"
-        },
-        {
-          "ordinal": 11,
-          "name": "copied_from",
-          "type_info": "Uuid"
-        }
-      ],
-      "parameters": {
-        "Left": ["Uuid"]
-      },
-      "nullable": [false, false, false, true, true, true, false, false, true, false, false, true]
-    }
-  },
-  "62eb815d156490c85deffee0a43a04e454890fe62b07edebe2ad8b9616268ba4": {
-    "query": "\n    SELECT\n        p.id as page_id,\n        p.title as page_title,\n        c.id as \"course_id?\",\n        c.name as \"course_name?\",\n        c.slug as \"course_slug?\",\n        o.slug as \"organization_slug?\"\n    FROM pages p\n    LEFT JOIN courses c\n        on c.id = p.course_id\n    LEFT JOIN organizations o\n        on o.id = c.organization_id\n    WHERE p.id = $1;\n        ",
-    "describe": {
-      "columns": [
-        {
-          "ordinal": 0,
-          "name": "page_id",
-          "type_info": "Uuid"
-        },
-        {
-          "ordinal": 1,
-          "name": "page_title",
-          "type_info": "Varchar"
-        },
-        {
-          "ordinal": 2,
-          "name": "course_id?",
-          "type_info": "Uuid"
-        },
-        {
-          "ordinal": 3,
-          "name": "course_name?",
-          "type_info": "Varchar"
-        },
-        {
-          "ordinal": 4,
-          "name": "course_slug?",
-          "type_info": "Varchar"
-        },
-        {
-          "ordinal": 5,
-          "name": "organization_slug?",
-          "type_info": "Varchar"
-        }
-      ],
-      "parameters": {
-        "Left": ["Uuid"]
-      },
-      "nullable": [false, false, false, false, false, false]
-    }
-  },
-  "64fc40c3fe0f442a0fbb85a5295039374b67635e04ff6f8cb16f29ef14494cfd": {
-    "query": "\nSELECT *\nFROM course_module_completions\nWHERE id = $1\n  AND deleted_at IS NULL\n        ",
-    "describe": {
-      "columns": [
-        {
-          "ordinal": 0,
-          "name": "id",
-          "type_info": "Uuid"
-        },
-        {
-          "ordinal": 1,
-          "name": "created_at",
-          "type_info": "Timestamptz"
-        },
-        {
-          "ordinal": 2,
-          "name": "updated_at",
-          "type_info": "Timestamptz"
-        },
-        {
-          "ordinal": 3,
-          "name": "deleted_at",
-          "type_info": "Timestamptz"
-        },
-        {
-          "ordinal": 4,
-          "name": "course_id",
-          "type_info": "Uuid"
-        },
-        {
-          "ordinal": 5,
-          "name": "course_module_id",
-          "type_info": "Uuid"
-        },
-        {
-          "ordinal": 6,
-          "name": "user_id",
-          "type_info": "Uuid"
-        },
-        {
-          "ordinal": 7,
-          "name": "completion_date",
-          "type_info": "Timestamptz"
-        },
-        {
-          "ordinal": 8,
-          "name": "completion_registration_attempt_date",
-          "type_info": "Timestamptz"
-        },
-        {
-          "ordinal": 9,
-          "name": "completion_language",
-          "type_info": "Varchar"
-        },
-        {
-          "ordinal": 10,
-          "name": "eligible_for_ects",
-          "type_info": "Bool"
-        },
-        {
-          "ordinal": 11,
-          "name": "email",
-          "type_info": "Varchar"
-        },
-        {
-          "ordinal": 12,
-          "name": "grade",
-          "type_info": "Int4"
-        },
-        {
-          "ordinal": 13,
-          "name": "passed",
-          "type_info": "Bool"
-        },
-        {
-          "ordinal": 14,
-          "name": "course_instance_id",
-          "type_info": "Uuid"
-        },
-        {
-          "ordinal": 15,
-          "name": "prerequisite_modules_completed",
-          "type_info": "Bool"
-        }
-      ],
-      "parameters": {
-        "Left": ["Uuid"]
-      },
-      "nullable": [
-        false,
-        false,
-        false,
-        true,
-        false,
-        false,
-        false,
-        false,
-        true,
-        false,
-        false,
-        false,
-        true,
-        false,
-        false,
-        false
-      ]
-    }
-  },
-  "64fe3f5421ad33305f9f1daef9da4fb63db3edc86b7e769e21e689b67f2d9839": {
-    "query": "\nINSERT INTO exercise_task_gradings(\n    exercise_task_submission_id,\n    course_id,\n    exam_id,\n    exercise_id,\n    exercise_task_id,\n    grading_started_at\n  )\nVALUES($1, $2, $3, $4, $5, now())\nRETURNING id,\n  created_at,\n  updated_at,\n  exercise_task_submission_id,\n  course_id,\n  exam_id,\n  exercise_id,\n  exercise_task_id,\n  grading_priority,\n  score_given,\n  grading_progress as \"grading_progress: _\",\n  unscaled_score_given,\n  unscaled_score_maximum,\n  grading_started_at,\n  grading_completed_at,\n  feedback_json,\n  feedback_text,\n  deleted_at\n",
-    "describe": {
-      "columns": [
-        {
-          "ordinal": 0,
-          "name": "id",
-          "type_info": "Uuid"
-        },
-        {
-          "ordinal": 1,
-          "name": "created_at",
-          "type_info": "Timestamptz"
-        },
-        {
-          "ordinal": 2,
-          "name": "updated_at",
-          "type_info": "Timestamptz"
-        },
-        {
-          "ordinal": 3,
-          "name": "exercise_task_submission_id",
-          "type_info": "Uuid"
-        },
-        {
-          "ordinal": 4,
-          "name": "course_id",
-          "type_info": "Uuid"
-        },
-        {
-          "ordinal": 5,
-          "name": "exam_id",
-          "type_info": "Uuid"
-        },
-        {
-          "ordinal": 6,
-          "name": "exercise_id",
-          "type_info": "Uuid"
-        },
-        {
-          "ordinal": 7,
-          "name": "exercise_task_id",
-          "type_info": "Uuid"
-        },
-        {
-          "ordinal": 8,
-          "name": "grading_priority",
-          "type_info": "Int4"
-        },
-        {
-          "ordinal": 9,
-          "name": "score_given",
-          "type_info": "Float4"
-        },
-        {
-          "ordinal": 10,
-          "name": "grading_progress: _",
           "type_info": {
             "Custom": {
-              "name": "grading_progress",
               "kind": {
                 "Enum": ["fully-graded", "pending", "pending-manual", "failed", "not-ready"]
-              }
+              },
+              "name": "grading_progress"
             }
           }
         },
         {
+          "name": "unscaled_score_given",
           "ordinal": 11,
-          "name": "unscaled_score_given",
           "type_info": "Float4"
         },
         {
+          "name": "unscaled_score_maximum",
           "ordinal": 12,
-          "name": "unscaled_score_maximum",
-          "type_info": "Int4"
-        },
-        {
+          "type_info": "Int4"
+        },
+        {
+          "name": "grading_started_at",
           "ordinal": 13,
-          "name": "grading_started_at",
-          "type_info": "Timestamptz"
-        },
-        {
+          "type_info": "Timestamptz"
+        },
+        {
+          "name": "grading_completed_at",
           "ordinal": 14,
-          "name": "grading_completed_at",
-          "type_info": "Timestamptz"
-        },
-        {
+          "type_info": "Timestamptz"
+        },
+        {
+          "name": "feedback_json",
           "ordinal": 15,
-          "name": "feedback_json",
           "type_info": "Jsonb"
         },
         {
+          "name": "feedback_text",
           "ordinal": 16,
-          "name": "feedback_text",
           "type_info": "Text"
         },
         {
+          "name": "deleted_at",
           "ordinal": 17,
+          "type_info": "Timestamptz"
+        }
+      ],
+      "nullable": [
+        false,
+        false,
+        false,
+        false,
+        true,
+        true,
+        false,
+        false,
+        false,
+        true,
+        false,
+        true,
+        true,
+        true,
+        true,
+        true,
+        true,
+        true
+      ],
+      "parameters": {
+        "Left": ["Uuid", "Uuid", "Uuid", "Uuid", "Uuid"]
+      }
+    },
+    "query": "\nINSERT INTO exercise_task_gradings(\n    exercise_task_submission_id,\n    course_id,\n    exam_id,\n    exercise_id,\n    exercise_task_id,\n    grading_started_at\n  )\nVALUES($1, $2, $3, $4, $5, now())\nRETURNING id,\n  created_at,\n  updated_at,\n  exercise_task_submission_id,\n  course_id,\n  exam_id,\n  exercise_id,\n  exercise_task_id,\n  grading_priority,\n  score_given,\n  grading_progress as \"grading_progress: _\",\n  unscaled_score_given,\n  unscaled_score_maximum,\n  grading_started_at,\n  grading_completed_at,\n  feedback_json,\n  feedback_text,\n  deleted_at\n"
+  },
+  "6564a27105258d6d977c932e89f5982bded6756283e98f3bfcb028971f98f828": {
+    "describe": {
+      "columns": [
+        {
+          "name": "id",
+          "ordinal": 0,
+          "type_info": "Uuid"
+        },
+        {
+          "name": "user_id",
+          "ordinal": 1,
+          "type_info": "Uuid"
+        },
+        {
+          "name": "exercise_id",
+          "ordinal": 2,
+          "type_info": "Uuid"
+        },
+        {
+          "name": "course_instance_id",
+          "ordinal": 3,
+          "type_info": "Uuid"
+        },
+        {
+          "name": "exam_id",
+          "ordinal": 4,
+          "type_info": "Uuid"
+        },
+        {
+          "name": "created_at",
+          "ordinal": 5,
+          "type_info": "Timestamptz"
+        },
+        {
+          "name": "updated_at",
+          "ordinal": 6,
+          "type_info": "Timestamptz"
+        },
+        {
           "name": "deleted_at",
-          "type_info": "Timestamptz"
-        }
-      ],
-      "parameters": {
-        "Left": ["Uuid", "Uuid", "Uuid", "Uuid", "Uuid"]
-      },
-      "nullable": [
-        false,
-        false,
-        false,
-        false,
-        true,
-        true,
-        false,
-        false,
-        false,
-        true,
-        false,
-        true,
-        true,
-        true,
-        true,
-        true,
-        true,
-        true
-      ]
-    }
-  },
-  "6564a27105258d6d977c932e89f5982bded6756283e98f3bfcb028971f98f828": {
-    "query": "\nUPDATE user_exercise_states\nSET score_given = $1,\n  grading_progress = $2,\n  activity_progress = $3\nWHERE id = $4\n  AND deleted_at IS NULL\nRETURNING id,\n  user_id,\n  exercise_id,\n  course_instance_id,\n  exam_id,\n  created_at,\n  updated_at,\n  deleted_at,\n  score_given,\n  grading_progress AS \"grading_progress: _\",\n  activity_progress AS \"activity_progress: _\",\n  reviewing_stage AS \"reviewing_stage: _\",\n  selected_exercise_slide_id\n        ",
-    "describe": {
-      "columns": [
-        {
-          "ordinal": 0,
-          "name": "id",
-          "type_info": "Uuid"
-        },
-        {
-          "ordinal": 1,
-          "name": "user_id",
-          "type_info": "Uuid"
-        },
-        {
-          "ordinal": 2,
-          "name": "exercise_id",
-          "type_info": "Uuid"
-        },
-        {
-          "ordinal": 3,
-          "name": "course_instance_id",
-          "type_info": "Uuid"
-        },
-        {
-          "ordinal": 4,
-          "name": "exam_id",
-          "type_info": "Uuid"
-        },
-        {
-          "ordinal": 5,
-          "name": "created_at",
-          "type_info": "Timestamptz"
-        },
-        {
-          "ordinal": 6,
-          "name": "updated_at",
-          "type_info": "Timestamptz"
-        },
-        {
           "ordinal": 7,
-          "name": "deleted_at",
-          "type_info": "Timestamptz"
-        },
-        {
+          "type_info": "Timestamptz"
+        },
+        {
+          "name": "score_given",
           "ordinal": 8,
-          "name": "score_given",
           "type_info": "Float4"
         },
         {
+          "name": "grading_progress: _",
           "ordinal": 9,
-          "name": "grading_progress: _",
           "type_info": {
             "Custom": {
-              "name": "grading_progress",
               "kind": {
                 "Enum": ["fully-graded", "pending", "pending-manual", "failed", "not-ready"]
-              }
+              },
+              "name": "grading_progress"
             }
           }
         },
         {
+          "name": "activity_progress: _",
           "ordinal": 10,
-          "name": "activity_progress: _",
           "type_info": {
             "Custom": {
-              "name": "activity_progress",
               "kind": {
                 "Enum": ["initialized", "started", "in-progress", "submitted", "completed"]
-              }
+              },
+              "name": "activity_progress"
             }
           }
         },
         {
+          "name": "reviewing_stage: _",
           "ordinal": 11,
-          "name": "reviewing_stage: _",
           "type_info": {
             "Custom": {
-              "name": "reviewing_stage",
               "kind": {
                 "Enum": [
                   "not_started",
@@ -6748,38 +6626,193 @@
                   "waiting_for_manual_grading",
                   "reviewed_and_locked"
                 ]
-              }
+              },
+              "name": "reviewing_stage"
             }
           }
         },
         {
+          "name": "selected_exercise_slide_id",
           "ordinal": 12,
-          "name": "selected_exercise_slide_id",
-          "type_info": "Uuid"
-        }
+          "type_info": "Uuid"
+        }
+      ],
+      "nullable": [
+        false,
+        false,
+        false,
+        true,
+        true,
+        false,
+        false,
+        true,
+        true,
+        false,
+        false,
+        false,
+        true
       ],
       "parameters": {
         "Left": [
           "Float4",
           {
             "Custom": {
-              "name": "grading_progress",
               "kind": {
                 "Enum": ["fully-graded", "pending", "pending-manual", "failed", "not-ready"]
-              }
+              },
+              "name": "grading_progress"
             }
           },
           {
             "Custom": {
-              "name": "activity_progress",
               "kind": {
                 "Enum": ["initialized", "started", "in-progress", "submitted", "completed"]
-              }
+              },
+              "name": "activity_progress"
             }
           },
           "Uuid"
         ]
-      },
+      }
+    },
+    "query": "\nUPDATE user_exercise_states\nSET score_given = $1,\n  grading_progress = $2,\n  activity_progress = $3\nWHERE id = $4\n  AND deleted_at IS NULL\nRETURNING id,\n  user_id,\n  exercise_id,\n  course_instance_id,\n  exam_id,\n  created_at,\n  updated_at,\n  deleted_at,\n  score_given,\n  grading_progress AS \"grading_progress: _\",\n  activity_progress AS \"activity_progress: _\",\n  reviewing_stage AS \"reviewing_stage: _\",\n  selected_exercise_slide_id\n        "
+  },
+  "65c2e4824bd1690a7ab8fcdb1125f546b9fe47ec2851ce6febc0c6aba3e9d3d0": {
+    "describe": {
+      "columns": [],
+      "nullable": [],
+      "parameters": {
+        "Left": ["Uuid", "Uuid"]
+      }
+    },
+    "query": "\nINSERT INTO course_modules (\n    id,\n    course_id,\n    name,\n    order_number,\n    copied_from\n  )\nSELECT uuid_generate_v5($1, id::text),\n  $1,\n  name,\n  order_number,\n  id\nFROM course_modules\nWHERE course_id = $2\n  AND deleted_at IS NULL\n        "
+  },
+  "65cc3c8d7fd2610ad86c2aec0773281029298a5165fcb245bdb10c1dfc9e73c6": {
+    "describe": {
+      "columns": [
+        {
+          "name": "cfgname",
+          "ordinal": 0,
+          "type_info": "Text"
+        }
+      ],
+      "nullable": [null],
+      "parameters": {
+        "Left": ["Name"]
+      }
+    },
+    "query": "SELECT cfgname::text FROM pg_ts_config WHERE cfgname = $1"
+  },
+  "663e31fd872e32b921b8f11fd23e23a9e06206f10edcd30d697446de9f293210": {
+    "describe": {
+      "columns": [
+        {
+          "name": "id",
+          "ordinal": 0,
+          "type_info": "Uuid"
+        }
+      ],
+      "nullable": [false],
+      "parameters": {
+        "Left": ["Uuid", "Uuid", "Int4", "Int4"]
+      }
+    },
+    "query": "\nINSERT INTO peer_reviews (\n    course_id,\n    exercise_id,\n    peer_reviews_to_give,\n    peer_reviews_to_receive\n  )\nVALUES ($1, $2, $3, $4)\nRETURNING id\n        "
+  },
+  "66937c58727136756cceb8266a07c70c7c43ff50168a495af197c5f61782cbe4": {
+    "describe": {
+      "columns": [],
+      "nullable": [],
+      "parameters": {
+        "Left": ["Int4", "Uuid"]
+      }
+    },
+    "query": "\nUPDATE course_modules\nSET order_number = $1\nWHERE id = $2\n"
+  },
+  "680c5eed3c49d67d404af7d0a2df7dc8f9391db14848e8aff877a8a117335be2": {
+    "describe": {
+      "columns": [
+        {
+          "name": "id",
+          "ordinal": 0,
+          "type_info": "Uuid"
+        },
+        {
+          "name": "created_at",
+          "ordinal": 1,
+          "type_info": "Timestamptz"
+        },
+        {
+          "name": "updated_at",
+          "ordinal": 2,
+          "type_info": "Timestamptz"
+        },
+        {
+          "name": "course_id",
+          "ordinal": 3,
+          "type_info": "Uuid"
+        },
+        {
+          "name": "deleted_at",
+          "ordinal": 4,
+          "type_info": "Timestamptz"
+        },
+        {
+          "name": "name",
+          "ordinal": 5,
+          "type_info": "Varchar"
+        },
+        {
+          "name": "deadline",
+          "ordinal": 6,
+          "type_info": "Timestamptz"
+        },
+        {
+          "name": "page_id",
+          "ordinal": 7,
+          "type_info": "Uuid"
+        },
+        {
+          "name": "score_maximum",
+          "ordinal": 8,
+          "type_info": "Int4"
+        },
+        {
+          "name": "order_number",
+          "ordinal": 9,
+          "type_info": "Int4"
+        },
+        {
+          "name": "chapter_id",
+          "ordinal": 10,
+          "type_info": "Uuid"
+        },
+        {
+          "name": "copied_from",
+          "ordinal": 11,
+          "type_info": "Uuid"
+        },
+        {
+          "name": "exam_id",
+          "ordinal": 12,
+          "type_info": "Uuid"
+        },
+        {
+          "name": "max_tries_per_slide",
+          "ordinal": 13,
+          "type_info": "Int4"
+        },
+        {
+          "name": "limit_number_of_tries",
+          "ordinal": 14,
+          "type_info": "Bool"
+        },
+        {
+          "name": "needs_peer_review",
+          "ordinal": 15,
+          "type_info": "Bool"
+        }
+      ],
       "nullable": [
         false,
         false,
@@ -6787,487 +6820,334 @@
         true,
         true,
         false,
-        false,
-        true,
-        true,
-        false,
-        false,
-        false,
-        true
-      ]
-    }
-  },
-  "65c2e4824bd1690a7ab8fcdb1125f546b9fe47ec2851ce6febc0c6aba3e9d3d0": {
-    "query": "\nINSERT INTO course_modules (\n    id,\n    course_id,\n    name,\n    order_number,\n    copied_from\n  )\nSELECT uuid_generate_v5($1, id::text),\n  $1,\n  name,\n  order_number,\n  id\nFROM course_modules\nWHERE course_id = $2\n  AND deleted_at IS NULL\n        ",
-    "describe": {
-      "columns": [],
-      "parameters": {
-        "Left": ["Uuid", "Uuid"]
-      },
-      "nullable": []
-    }
-  },
-  "65cc3c8d7fd2610ad86c2aec0773281029298a5165fcb245bdb10c1dfc9e73c6": {
-    "query": "SELECT cfgname::text FROM pg_ts_config WHERE cfgname = $1",
-    "describe": {
-      "columns": [
-        {
-          "ordinal": 0,
-          "name": "cfgname",
-          "type_info": "Text"
-        }
-      ],
-      "parameters": {
-        "Left": ["Name"]
-      },
-      "nullable": [null]
-    }
-  },
-  "663e31fd872e32b921b8f11fd23e23a9e06206f10edcd30d697446de9f293210": {
-    "query": "\nINSERT INTO peer_reviews (\n    course_id,\n    exercise_id,\n    peer_reviews_to_give,\n    peer_reviews_to_receive\n  )\nVALUES ($1, $2, $3, $4)\nRETURNING id\n        ",
-    "describe": {
-      "columns": [
-        {
-          "ordinal": 0,
-          "name": "id",
-          "type_info": "Uuid"
-        }
-      ],
-      "parameters": {
-        "Left": ["Uuid", "Uuid", "Int4", "Int4"]
-      },
-      "nullable": [false]
-    }
-  },
-  "66937c58727136756cceb8266a07c70c7c43ff50168a495af197c5f61782cbe4": {
-    "query": "\nUPDATE course_modules\nSET order_number = $1\nWHERE id = $2\n",
-    "describe": {
-      "columns": [],
-      "parameters": {
-        "Left": ["Int4", "Uuid"]
-      },
-      "nullable": []
-    }
-  },
-  "680c5eed3c49d67d404af7d0a2df7dc8f9391db14848e8aff877a8a117335be2": {
-    "query": "SELECT * FROM exercises WHERE id = $1;",
-    "describe": {
-      "columns": [
-        {
-          "ordinal": 0,
-          "name": "id",
-          "type_info": "Uuid"
-        },
-        {
-          "ordinal": 1,
-          "name": "created_at",
-          "type_info": "Timestamptz"
-        },
-        {
-          "ordinal": 2,
-          "name": "updated_at",
-          "type_info": "Timestamptz"
-        },
-        {
-          "ordinal": 3,
+        true,
+        false,
+        false,
+        false,
+        true,
+        true,
+        true,
+        true,
+        false,
+        false
+      ],
+      "parameters": {
+        "Left": ["Uuid"]
+      }
+    },
+    "query": "SELECT * FROM exercises WHERE id = $1;"
+  },
+  "683c5a50724caff2f45501c18b2dbf2e4881adf896d3b1764573c97505cc38ce": {
+    "describe": {
+      "columns": [
+        {
+          "name": "is_global",
+          "ordinal": 0,
+          "type_info": "Bool"
+        },
+        {
+          "name": "organization_id",
+          "ordinal": 1,
+          "type_info": "Uuid"
+        },
+        {
           "name": "course_id",
-          "type_info": "Uuid"
-        },
-        {
-          "ordinal": 4,
-          "name": "deleted_at",
-          "type_info": "Timestamptz"
-        },
-        {
-          "ordinal": 5,
-          "name": "name",
-          "type_info": "Varchar"
-        },
-        {
-          "ordinal": 6,
-          "name": "deadline",
-          "type_info": "Timestamptz"
-        },
-        {
-          "ordinal": 7,
-          "name": "page_id",
-          "type_info": "Uuid"
-        },
-        {
-          "ordinal": 8,
-          "name": "score_maximum",
-          "type_info": "Int4"
-        },
-        {
-          "ordinal": 9,
-          "name": "order_number",
-          "type_info": "Int4"
-        },
-        {
-          "ordinal": 10,
-          "name": "chapter_id",
-          "type_info": "Uuid"
-        },
-        {
-          "ordinal": 11,
-          "name": "copied_from",
-          "type_info": "Uuid"
-        },
-        {
-          "ordinal": 12,
+          "ordinal": 2,
+          "type_info": "Uuid"
+        },
+        {
+          "name": "course_instance_id",
+          "ordinal": 3,
+          "type_info": "Uuid"
+        },
+        {
           "name": "exam_id",
-          "type_info": "Uuid"
-        },
-        {
-          "ordinal": 13,
-          "name": "max_tries_per_slide",
-          "type_info": "Int4"
-        },
-        {
-          "ordinal": 14,
-          "name": "limit_number_of_tries",
-          "type_info": "Bool"
-        },
-        {
-          "ordinal": 15,
-          "name": "needs_peer_review",
-          "type_info": "Bool"
-        }
-      ],
-      "parameters": {
-        "Left": ["Uuid"]
-      },
-      "nullable": [
-        false,
-        false,
-        false,
-        true,
-        true,
-        false,
-        true,
-        false,
-        false,
-        false,
-        true,
-        true,
-        true,
-        true,
-        false,
-        false
-      ]
-    }
-  },
-  "683c5a50724caff2f45501c18b2dbf2e4881adf896d3b1764573c97505cc38ce": {
-    "query": "\nSELECT is_global,\n  organization_id,\n  course_id,\n  course_instance_id,\n  exam_id,\n  role AS \"role: UserRole\"\nFROM roles\nWHERE user_id = $1\n",
-    "describe": {
-      "columns": [
-        {
-          "ordinal": 0,
-          "name": "is_global",
-          "type_info": "Bool"
-        },
-        {
-          "ordinal": 1,
-          "name": "organization_id",
-          "type_info": "Uuid"
-        },
-        {
-          "ordinal": 2,
-          "name": "course_id",
-          "type_info": "Uuid"
-        },
-        {
-          "ordinal": 3,
-          "name": "course_instance_id",
-          "type_info": "Uuid"
-        },
-        {
-          "ordinal": 4,
-          "name": "exam_id",
-          "type_info": "Uuid"
-        },
-        {
-          "ordinal": 5,
+          "ordinal": 4,
+          "type_info": "Uuid"
+        },
+        {
           "name": "role: UserRole",
+          "ordinal": 5,
           "type_info": {
             "Custom": {
-              "name": "user_role",
               "kind": {
                 "Enum": ["admin", "assistant", "teacher", "reviewer", "course_or_exam_creator"]
-              }
+              },
+              "name": "user_role"
             }
           }
         }
       ],
+      "nullable": [false, true, true, true, true, false],
       "parameters": {
         "Left": ["Uuid"]
-      },
-      "nullable": [false, true, true, true, true, false]
-    }
+      }
+    },
+    "query": "\nSELECT is_global,\n  organization_id,\n  course_id,\n  course_instance_id,\n  exam_id,\n  role AS \"role: UserRole\"\nFROM roles\nWHERE user_id = $1\n"
   },
   "684da3248694cb9460fd8b524fc4ad1644c72671cbc1b76b144440e9f7a0a31b": {
-    "query": "\nINSERT INTO exercise_tasks(\n    id,\n    exercise_slide_id,\n    exercise_type,\n    assignment,\n    public_spec,\n    private_spec,\n    model_solution_spec,\n    order_number\n  )\nVALUES ($1, $2, $3, $4, $5, $6, $7, $8) ON CONFLICT (id) DO\nUPDATE\nSET exercise_slide_id = $2,\n  exercise_type = $3,\n  assignment = $4,\n  public_spec = $5,\n  private_spec = $6,\n  model_solution_spec = $7,\n  order_number = $8,\n  deleted_at = NULL\nRETURNING id,\n  exercise_slide_id,\n  assignment,\n  exercise_type,\n  private_spec,\n  order_number\n                ",
-    "describe": {
-      "columns": [
-        {
-          "ordinal": 0,
-          "name": "id",
-          "type_info": "Uuid"
-        },
-        {
-          "ordinal": 1,
+    "describe": {
+      "columns": [
+        {
+          "name": "id",
+          "ordinal": 0,
+          "type_info": "Uuid"
+        },
+        {
           "name": "exercise_slide_id",
-          "type_info": "Uuid"
-        },
-        {
-          "ordinal": 2,
+          "ordinal": 1,
+          "type_info": "Uuid"
+        },
+        {
           "name": "assignment",
+          "ordinal": 2,
           "type_info": "Jsonb"
         },
         {
-          "ordinal": 3,
           "name": "exercise_type",
-          "type_info": "Varchar"
-        },
-        {
-          "ordinal": 4,
+          "ordinal": 3,
+          "type_info": "Varchar"
+        },
+        {
           "name": "private_spec",
+          "ordinal": 4,
           "type_info": "Jsonb"
         },
         {
-          "ordinal": 5,
           "name": "order_number",
-          "type_info": "Int4"
-        }
-      ],
+          "ordinal": 5,
+          "type_info": "Int4"
+        }
+      ],
+      "nullable": [false, false, false, false, true, false],
       "parameters": {
         "Left": ["Uuid", "Uuid", "Varchar", "Jsonb", "Jsonb", "Jsonb", "Jsonb", "Int4"]
-      },
-      "nullable": [false, false, false, false, true, false]
-    }
+      }
+    },
+    "query": "\nINSERT INTO exercise_tasks(\n    id,\n    exercise_slide_id,\n    exercise_type,\n    assignment,\n    public_spec,\n    private_spec,\n    model_solution_spec,\n    order_number\n  )\nVALUES ($1, $2, $3, $4, $5, $6, $7, $8) ON CONFLICT (id) DO\nUPDATE\nSET exercise_slide_id = $2,\n  exercise_type = $3,\n  assignment = $4,\n  public_spec = $5,\n  private_spec = $6,\n  model_solution_spec = $7,\n  order_number = $8,\n  deleted_at = NULL\nRETURNING id,\n  exercise_slide_id,\n  assignment,\n  exercise_type,\n  private_spec,\n  order_number\n                "
   },
   "695a949ba3558ee7732376d21552a497407519d4909f24c6590b20ba41445e86": {
-    "query": "\nSELECT *\nFROM course_module_completions\nWHERE course_module_id = ANY($1)\n  AND prerequisite_modules_completed\n  AND eligible_for_ects\n  AND deleted_at IS NULL\n        ",
-    "describe": {
-      "columns": [
-        {
-          "ordinal": 0,
-          "name": "id",
-          "type_info": "Uuid"
-        },
-        {
-          "ordinal": 1,
+    "describe": {
+      "columns": [
+        {
+          "name": "id",
+          "ordinal": 0,
+          "type_info": "Uuid"
+        },
+        {
           "name": "created_at",
-          "type_info": "Timestamptz"
-        },
-        {
-          "ordinal": 2,
+          "ordinal": 1,
+          "type_info": "Timestamptz"
+        },
+        {
           "name": "updated_at",
-          "type_info": "Timestamptz"
-        },
-        {
-          "ordinal": 3,
+          "ordinal": 2,
+          "type_info": "Timestamptz"
+        },
+        {
           "name": "deleted_at",
-          "type_info": "Timestamptz"
-        },
-        {
-          "ordinal": 4,
+          "ordinal": 3,
+          "type_info": "Timestamptz"
+        },
+        {
           "name": "course_id",
-          "type_info": "Uuid"
-        },
-        {
-          "ordinal": 5,
+          "ordinal": 4,
+          "type_info": "Uuid"
+        },
+        {
           "name": "course_module_id",
-          "type_info": "Uuid"
-        },
-        {
+          "ordinal": 5,
+          "type_info": "Uuid"
+        },
+        {
+          "name": "user_id",
           "ordinal": 6,
-          "name": "user_id",
-          "type_info": "Uuid"
-        },
-        {
+          "type_info": "Uuid"
+        },
+        {
+          "name": "completion_date",
           "ordinal": 7,
-          "name": "completion_date",
-          "type_info": "Timestamptz"
-        },
-        {
+          "type_info": "Timestamptz"
+        },
+        {
+          "name": "completion_registration_attempt_date",
           "ordinal": 8,
-          "name": "completion_registration_attempt_date",
-          "type_info": "Timestamptz"
-        },
-        {
+          "type_info": "Timestamptz"
+        },
+        {
+          "name": "completion_language",
           "ordinal": 9,
-          "name": "completion_language",
-          "type_info": "Varchar"
-        },
-        {
+          "type_info": "Varchar"
+        },
+        {
+          "name": "eligible_for_ects",
           "ordinal": 10,
-          "name": "eligible_for_ects",
           "type_info": "Bool"
         },
         {
+          "name": "email",
           "ordinal": 11,
-          "name": "email",
-          "type_info": "Varchar"
-        },
-        {
+          "type_info": "Varchar"
+        },
+        {
+          "name": "grade",
           "ordinal": 12,
-          "name": "grade",
-          "type_info": "Int4"
-        },
-        {
+          "type_info": "Int4"
+        },
+        {
+          "name": "passed",
           "ordinal": 13,
-          "name": "passed",
           "type_info": "Bool"
         },
         {
+          "name": "course_instance_id",
           "ordinal": 14,
-          "name": "course_instance_id",
-          "type_info": "Uuid"
-        },
-        {
+          "type_info": "Uuid"
+        },
+        {
+          "name": "prerequisite_modules_completed",
           "ordinal": 15,
-          "name": "prerequisite_modules_completed",
           "type_info": "Bool"
         }
       ],
+      "nullable": [
+        false,
+        false,
+        false,
+        true,
+        false,
+        false,
+        false,
+        false,
+        true,
+        false,
+        false,
+        false,
+        true,
+        false,
+        false,
+        false
+      ],
       "parameters": {
         "Left": ["UuidArray"]
-      },
-      "nullable": [
-        false,
-        false,
-        false,
-        true,
-        false,
-        false,
-        false,
-        false,
-        true,
-        false,
-        false,
-        false,
-        true,
-        false,
-        false,
-        false
-      ]
-    }
+      }
+    },
+    "query": "\nSELECT *\nFROM course_module_completions\nWHERE course_module_id = ANY($1)\n  AND prerequisite_modules_completed\n  AND eligible_for_ects\n  AND deleted_at IS NULL\n        "
   },
   "69ce80ab82e60eebfbd382f16c0e5ea305457176ea0868b935835b4398e09106": {
-    "query": "\nSELECT score_given,\n  grading_progress AS \"grading_progress: GradingProgress\"\nFROM user_exercise_task_states\nWHERE user_exercise_slide_state_id = $1\n  AND deleted_at IS NULL\n        ",
-    "describe": {
-      "columns": [
-        {
-          "ordinal": 0,
+    "describe": {
+      "columns": [
+        {
           "name": "score_given",
+          "ordinal": 0,
           "type_info": "Float4"
         },
         {
-          "ordinal": 1,
           "name": "grading_progress: GradingProgress",
+          "ordinal": 1,
           "type_info": {
             "Custom": {
-              "name": "grading_progress",
               "kind": {
                 "Enum": ["fully-graded", "pending", "pending-manual", "failed", "not-ready"]
-              }
+              },
+              "name": "grading_progress"
             }
           }
         }
       ],
+      "nullable": [true, false],
       "parameters": {
         "Left": ["Uuid"]
-      },
-      "nullable": [true, false]
-    }
+      }
+    },
+    "query": "\nSELECT score_given,\n  grading_progress AS \"grading_progress: GradingProgress\"\nFROM user_exercise_task_states\nWHERE user_exercise_slide_state_id = $1\n  AND deleted_at IS NULL\n        "
   },
   "6a35fc6394ac1019b7cfc8a7dd626dc02a36adf3e03360c43d507fb4fccf8c2c": {
-    "query": "\nUPDATE peer_review_questions\nSET deleted_at = now()\nWHERE peer_review_id = ANY ($1)\nRETURNING id;\n    ",
-    "describe": {
-      "columns": [
-        {
-          "ordinal": 0,
-          "name": "id",
-          "type_info": "Uuid"
-        }
-      ],
+    "describe": {
+      "columns": [
+        {
+          "name": "id",
+          "ordinal": 0,
+          "type_info": "Uuid"
+        }
+      ],
+      "nullable": [false],
       "parameters": {
         "Left": ["UuidArray"]
-      },
-      "nullable": [false]
-    }
+      }
+    },
+    "query": "\nUPDATE peer_review_questions\nSET deleted_at = now()\nWHERE peer_review_id = ANY ($1)\nRETURNING id;\n    "
   },
   "6abae7185ea5e131996a7792bce21e0e1f30b0bce4bae05061259a63cfc92a01": {
-    "query": "\nINSERT INTO exercise_slide_submissions (\n    id,\n    exercise_slide_id,\n    course_id,\n    course_instance_id,\n    exam_id,\n    exercise_id,\n    user_id,\n    user_points_update_strategy\n  )\nVALUES ($1, $2, $3, $4, $5, $6, $7, $8)\nRETURNING id,\n  created_at,\n  updated_at,\n  deleted_at,\n  exercise_slide_id,\n  course_id,\n  course_instance_id,\n  exam_id,\n  exercise_id,\n  user_id,\n  user_points_update_strategy AS \"user_points_update_strategy: _\"\n        ",
-    "describe": {
-      "columns": [
-        {
-          "ordinal": 0,
-          "name": "id",
-          "type_info": "Uuid"
-        },
-        {
-          "ordinal": 1,
+    "describe": {
+      "columns": [
+        {
+          "name": "id",
+          "ordinal": 0,
+          "type_info": "Uuid"
+        },
+        {
           "name": "created_at",
-          "type_info": "Timestamptz"
-        },
-        {
-          "ordinal": 2,
+          "ordinal": 1,
+          "type_info": "Timestamptz"
+        },
+        {
           "name": "updated_at",
-          "type_info": "Timestamptz"
-        },
-        {
-          "ordinal": 3,
+          "ordinal": 2,
+          "type_info": "Timestamptz"
+        },
+        {
           "name": "deleted_at",
-          "type_info": "Timestamptz"
-        },
-        {
-          "ordinal": 4,
+          "ordinal": 3,
+          "type_info": "Timestamptz"
+        },
+        {
           "name": "exercise_slide_id",
-          "type_info": "Uuid"
-        },
-        {
-          "ordinal": 5,
+          "ordinal": 4,
+          "type_info": "Uuid"
+        },
+        {
           "name": "course_id",
-          "type_info": "Uuid"
-        },
-        {
+          "ordinal": 5,
+          "type_info": "Uuid"
+        },
+        {
+          "name": "course_instance_id",
           "ordinal": 6,
-          "name": "course_instance_id",
-          "type_info": "Uuid"
-        },
-        {
+          "type_info": "Uuid"
+        },
+        {
+          "name": "exam_id",
           "ordinal": 7,
-          "name": "exam_id",
-          "type_info": "Uuid"
-        },
-        {
+          "type_info": "Uuid"
+        },
+        {
+          "name": "exercise_id",
           "ordinal": 8,
-          "name": "exercise_id",
-          "type_info": "Uuid"
-        },
-        {
+          "type_info": "Uuid"
+        },
+        {
+          "name": "user_id",
           "ordinal": 9,
-          "name": "user_id",
-          "type_info": "Uuid"
-        },
-        {
+          "type_info": "Uuid"
+        },
+        {
+          "name": "user_points_update_strategy: _",
           "ordinal": 10,
-          "name": "user_points_update_strategy: _",
           "type_info": {
             "Custom": {
-              "name": "user_points_update_strategy",
               "kind": {
                 "Enum": [
                   "can-add-points-but-cannot-remove-points",
                   "can-add-points-and-can-remove-points"
                 ]
-              }
+              },
+              "name": "user_points_update_strategy"
             }
           }
         }
       ],
+      "nullable": [false, false, false, true, false, true, true, true, false, false, false],
       "parameters": {
         "Left": [
           "Uuid",
@@ -7279,181 +7159,279 @@
           "Uuid",
           {
             "Custom": {
-              "name": "user_points_update_strategy",
               "kind": {
                 "Enum": [
                   "can-add-points-but-cannot-remove-points",
                   "can-add-points-and-can-remove-points"
                 ]
-              }
+              },
+              "name": "user_points_update_strategy"
             }
           }
         ]
-      },
-      "nullable": [false, false, false, true, false, true, true, true, false, false, false]
-    }
+      }
+    },
+    "query": "\nINSERT INTO exercise_slide_submissions (\n    id,\n    exercise_slide_id,\n    course_id,\n    course_instance_id,\n    exam_id,\n    exercise_id,\n    user_id,\n    user_points_update_strategy\n  )\nVALUES ($1, $2, $3, $4, $5, $6, $7, $8)\nRETURNING id,\n  created_at,\n  updated_at,\n  deleted_at,\n  exercise_slide_id,\n  course_id,\n  course_instance_id,\n  exam_id,\n  exercise_id,\n  user_id,\n  user_points_update_strategy AS \"user_points_update_strategy: _\"\n        "
   },
   "6b8536e8f4621ec17b4b6a7aea1b2df02d5f86d70df29eaa89dd00c028aa4e67": {
-    "query": "\nINSERT INTO proposed_block_edits (\n  proposal_id,\n  block_id,\n  block_attribute,\n  original_text,\n  changed_text\n)\nVALUES ($1, $2, $3, $4, $5)\nRETURNING id\n",
-    "describe": {
-      "columns": [
-        {
-          "ordinal": 0,
-          "name": "id",
-          "type_info": "Uuid"
-        }
-      ],
+    "describe": {
+      "columns": [
+        {
+          "name": "id",
+          "ordinal": 0,
+          "type_info": "Uuid"
+        }
+      ],
+      "nullable": [false],
       "parameters": {
         "Left": ["Uuid", "Uuid", "Text", "Text", "Text"]
-      },
-      "nullable": [false]
-    }
+      }
+    },
+    "query": "\nINSERT INTO proposed_block_edits (\n  proposal_id,\n  block_id,\n  block_attribute,\n  original_text,\n  changed_text\n)\nVALUES ($1, $2, $3, $4, $5)\nRETURNING id\n"
   },
   "6bc403d5e34e4661d2e6930c35e5d8caafea81db10220cdaf612d9be967a056b": {
-    "query": "\nSELECT *\nFROM exercise_slides\nWHERE exercise_id = $1\n  AND deleted_at IS NULL;\n    ",
-    "describe": {
-      "columns": [
-        {
-          "ordinal": 0,
-          "name": "id",
-          "type_info": "Uuid"
-        },
-        {
-          "ordinal": 1,
+    "describe": {
+      "columns": [
+        {
+          "name": "id",
+          "ordinal": 0,
+          "type_info": "Uuid"
+        },
+        {
           "name": "created_at",
-          "type_info": "Timestamptz"
-        },
-        {
-          "ordinal": 2,
+          "ordinal": 1,
+          "type_info": "Timestamptz"
+        },
+        {
           "name": "updated_at",
-          "type_info": "Timestamptz"
-        },
-        {
-          "ordinal": 3,
+          "ordinal": 2,
+          "type_info": "Timestamptz"
+        },
+        {
           "name": "deleted_at",
-          "type_info": "Timestamptz"
-        },
-        {
-          "ordinal": 4,
+          "ordinal": 3,
+          "type_info": "Timestamptz"
+        },
+        {
           "name": "exercise_id",
-          "type_info": "Uuid"
-        },
-        {
-          "ordinal": 5,
+          "ordinal": 4,
+          "type_info": "Uuid"
+        },
+        {
           "name": "order_number",
-          "type_info": "Int4"
-        }
-      ],
+          "ordinal": 5,
+          "type_info": "Int4"
+        }
+      ],
+      "nullable": [false, false, false, true, false, false],
       "parameters": {
         "Left": ["Uuid"]
-      },
-      "nullable": [false, false, false, true, false, false]
-    }
+      }
+    },
+    "query": "\nSELECT *\nFROM exercise_slides\nWHERE exercise_id = $1\n  AND deleted_at IS NULL;\n    "
   },
   "6c851f2866f37f7c17cc393acffeedaa93942e9e4f54e06428e833fedbd8ab86": {
-    "query": "\nSELECT\n    course_id,\n    exam_id\nFROM exercises\nWHERE id = (\n    SELECT s.exercise_id\n    FROM exercise_slides s\n      JOIN exercise_tasks t ON (s.id = t.exercise_slide_id)\n    WHERE s.deleted_at IS NULL\n      AND t.id = $1\n      AND t.deleted_at IS NULL\n  )\n",
-    "describe": {
-      "columns": [
-        {
-          "ordinal": 0,
+    "describe": {
+      "columns": [
+        {
           "name": "course_id",
-          "type_info": "Uuid"
-        },
-        {
-          "ordinal": 1,
+          "ordinal": 0,
+          "type_info": "Uuid"
+        },
+        {
           "name": "exam_id",
-          "type_info": "Uuid"
-        }
-      ],
+          "ordinal": 1,
+          "type_info": "Uuid"
+        }
+      ],
+      "nullable": [true, true],
       "parameters": {
         "Left": ["Uuid"]
-      },
-      "nullable": [true, true]
-    }
+      }
+    },
+    "query": "\nSELECT\n    course_id,\n    exam_id\nFROM exercises\nWHERE id = (\n    SELECT s.exercise_id\n    FROM exercise_slides s\n      JOIN exercise_tasks t ON (s.id = t.exercise_slide_id)\n    WHERE s.deleted_at IS NULL\n      AND t.id = $1\n      AND t.deleted_at IS NULL\n  )\n"
   },
   "6d67760ed5e869f8dc268d933d039919f1d354580efddbdccc668f03f0a73289": {
-    "query": "\nSELECT id,\n  name,\n  created_at,\n  updated_at,\n  organization_id,\n  deleted_at,\n  slug,\n  content_search_language::text,\n  language_code,\n  copied_from,\n  course_language_group_id,\n  description,\n  is_draft,\n  is_test_mode,\n  base_module_completion_requires_n_submodule_completions\nFROM courses\nWHERE id = $1;\n    ",
-    "describe": {
-      "columns": [
-        {
-          "ordinal": 0,
-          "name": "id",
-          "type_info": "Uuid"
-        },
-        {
-          "ordinal": 1,
+    "describe": {
+      "columns": [
+        {
+          "name": "id",
+          "ordinal": 0,
+          "type_info": "Uuid"
+        },
+        {
           "name": "name",
-          "type_info": "Varchar"
-        },
-        {
-          "ordinal": 2,
+          "ordinal": 1,
+          "type_info": "Varchar"
+        },
+        {
           "name": "created_at",
-          "type_info": "Timestamptz"
-        },
-        {
-          "ordinal": 3,
+          "ordinal": 2,
+          "type_info": "Timestamptz"
+        },
+        {
           "name": "updated_at",
-          "type_info": "Timestamptz"
-        },
-        {
-          "ordinal": 4,
+          "ordinal": 3,
+          "type_info": "Timestamptz"
+        },
+        {
           "name": "organization_id",
-          "type_info": "Uuid"
-        },
-        {
-          "ordinal": 5,
+          "ordinal": 4,
+          "type_info": "Uuid"
+        },
+        {
           "name": "deleted_at",
-          "type_info": "Timestamptz"
-        },
-        {
+          "ordinal": 5,
+          "type_info": "Timestamptz"
+        },
+        {
+          "name": "slug",
           "ordinal": 6,
+          "type_info": "Varchar"
+        },
+        {
+          "name": "content_search_language",
+          "ordinal": 7,
+          "type_info": "Text"
+        },
+        {
+          "name": "language_code",
+          "ordinal": 8,
+          "type_info": "Varchar"
+        },
+        {
+          "name": "copied_from",
+          "ordinal": 9,
+          "type_info": "Uuid"
+        },
+        {
+          "name": "course_language_group_id",
+          "ordinal": 10,
+          "type_info": "Uuid"
+        },
+        {
+          "name": "description",
+          "ordinal": 11,
+          "type_info": "Text"
+        },
+        {
+          "name": "is_draft",
+          "ordinal": 12,
+          "type_info": "Bool"
+        },
+        {
+          "name": "is_test_mode",
+          "ordinal": 13,
+          "type_info": "Bool"
+        },
+        {
+          "name": "base_module_completion_requires_n_submodule_completions",
+          "ordinal": 14,
+          "type_info": "Int4"
+        }
+      ],
+      "nullable": [
+        false,
+        false,
+        false,
+        false,
+        false,
+        true,
+        false,
+        null,
+        false,
+        true,
+        false,
+        true,
+        false,
+        false,
+        false
+      ],
+      "parameters": {
+        "Left": ["Uuid"]
+      }
+    },
+    "query": "\nSELECT id,\n  name,\n  created_at,\n  updated_at,\n  organization_id,\n  deleted_at,\n  slug,\n  content_search_language::text,\n  language_code,\n  copied_from,\n  course_language_group_id,\n  description,\n  is_draft,\n  is_test_mode,\n  base_module_completion_requires_n_submodule_completions\nFROM courses\nWHERE id = $1;\n    "
+  },
+  "6e81b9df8ac3afd88ad2dbb818bb6e59a46e257bce1a6ca1080d35f782fc934b": {
+    "describe": {
+      "columns": [
+        {
+          "name": "id",
+          "ordinal": 0,
+          "type_info": "Uuid"
+        },
+        {
+          "name": "name",
+          "ordinal": 1,
+          "type_info": "Varchar"
+        },
+        {
+          "name": "created_at",
+          "ordinal": 2,
+          "type_info": "Timestamptz"
+        },
+        {
+          "name": "updated_at",
+          "ordinal": 3,
+          "type_info": "Timestamptz"
+        },
+        {
+          "name": "organization_id",
+          "ordinal": 4,
+          "type_info": "Uuid"
+        },
+        {
+          "name": "deleted_at",
+          "ordinal": 5,
+          "type_info": "Timestamptz"
+        },
+        {
           "name": "slug",
-          "type_info": "Varchar"
-        },
-        {
+          "ordinal": 6,
+          "type_info": "Varchar"
+        },
+        {
+          "name": "content_search_language",
           "ordinal": 7,
-          "name": "content_search_language",
           "type_info": "Text"
         },
         {
+          "name": "language_code",
           "ordinal": 8,
-          "name": "language_code",
-          "type_info": "Varchar"
-        },
-        {
+          "type_info": "Varchar"
+        },
+        {
+          "name": "copied_from",
           "ordinal": 9,
-          "name": "copied_from",
-          "type_info": "Uuid"
-        },
-        {
+          "type_info": "Uuid"
+        },
+        {
+          "name": "course_language_group_id",
           "ordinal": 10,
-          "name": "course_language_group_id",
-          "type_info": "Uuid"
-        },
-        {
+          "type_info": "Uuid"
+        },
+        {
+          "name": "description",
           "ordinal": 11,
-          "name": "description",
           "type_info": "Text"
         },
         {
+          "name": "is_draft",
           "ordinal": 12,
-          "name": "is_draft",
           "type_info": "Bool"
         },
         {
+          "name": "is_test_mode",
           "ordinal": 13,
-          "name": "is_test_mode",
           "type_info": "Bool"
         },
         {
+          "name": "base_module_completion_requires_n_submodule_completions",
           "ordinal": 14,
-          "name": "base_module_completion_requires_n_submodule_completions",
-          "type_info": "Int4"
-        }
-      ],
-      "parameters": {
-        "Left": ["Uuid"]
-      },
+          "type_info": "Int4"
+        }
+      ],
       "nullable": [
         false,
         false,
@@ -7470,88 +7448,6 @@
         false,
         false,
         false
-      ]
-    }
-  },
-  "6e81b9df8ac3afd88ad2dbb818bb6e59a46e257bce1a6ca1080d35f782fc934b": {
-    "query": "\nINSERT INTO courses (\n    name,\n    organization_id,\n    slug,\n    content_search_language,\n    language_code,\n    copied_from,\n    course_language_group_id,\n    base_module_completion_requires_n_submodule_completions\n  )\nVALUES ($1, $2, $3, $4::regconfig, $5, $6, $7, $8)\nRETURNING id,\n  name,\n  created_at,\n  updated_at,\n  organization_id,\n  deleted_at,\n  slug,\n  content_search_language::text,\n  language_code,\n  copied_from,\n  course_language_group_id,\n  description,\n  is_draft,\n  is_test_mode,\n  base_module_completion_requires_n_submodule_completions\n    ",
-    "describe": {
-      "columns": [
-        {
-          "ordinal": 0,
-          "name": "id",
-          "type_info": "Uuid"
-        },
-        {
-          "ordinal": 1,
-          "name": "name",
-          "type_info": "Varchar"
-        },
-        {
-          "ordinal": 2,
-          "name": "created_at",
-          "type_info": "Timestamptz"
-        },
-        {
-          "ordinal": 3,
-          "name": "updated_at",
-          "type_info": "Timestamptz"
-        },
-        {
-          "ordinal": 4,
-          "name": "organization_id",
-          "type_info": "Uuid"
-        },
-        {
-          "ordinal": 5,
-          "name": "deleted_at",
-          "type_info": "Timestamptz"
-        },
-        {
-          "ordinal": 6,
-          "name": "slug",
-          "type_info": "Varchar"
-        },
-        {
-          "ordinal": 7,
-          "name": "content_search_language",
-          "type_info": "Text"
-        },
-        {
-          "ordinal": 8,
-          "name": "language_code",
-          "type_info": "Varchar"
-        },
-        {
-          "ordinal": 9,
-          "name": "copied_from",
-          "type_info": "Uuid"
-        },
-        {
-          "ordinal": 10,
-          "name": "course_language_group_id",
-          "type_info": "Uuid"
-        },
-        {
-          "ordinal": 11,
-          "name": "description",
-          "type_info": "Text"
-        },
-        {
-          "ordinal": 12,
-          "name": "is_draft",
-          "type_info": "Bool"
-        },
-        {
-          "ordinal": 13,
-          "name": "is_test_mode",
-          "type_info": "Bool"
-        },
-        {
-          "ordinal": 14,
-          "name": "base_module_completion_requires_n_submodule_completions",
-          "type_info": "Int4"
-        }
       ],
       "parameters": {
         "Left": [
@@ -7560,8 +7456,8 @@
           "Varchar",
           {
             "Custom": {
-              "name": "regconfig",
-              "kind": "Simple"
+              "kind": "Simple",
+              "name": "regconfig"
             }
           },
           "Varchar",
@@ -7569,87 +7465,71 @@
           "Uuid",
           "Int4"
         ]
-      },
-      "nullable": [
-        false,
-        false,
-        false,
-        false,
-        false,
-        true,
-        false,
-        null,
-        false,
-        true,
-        false,
-        true,
-        false,
-        false,
-        false
-      ]
-    }
+      }
+    },
+    "query": "\nINSERT INTO courses (\n    name,\n    organization_id,\n    slug,\n    content_search_language,\n    language_code,\n    copied_from,\n    course_language_group_id,\n    base_module_completion_requires_n_submodule_completions\n  )\nVALUES ($1, $2, $3, $4::regconfig, $5, $6, $7, $8)\nRETURNING id,\n  name,\n  created_at,\n  updated_at,\n  organization_id,\n  deleted_at,\n  slug,\n  content_search_language::text,\n  language_code,\n  copied_from,\n  course_language_group_id,\n  description,\n  is_draft,\n  is_test_mode,\n  base_module_completion_requires_n_submodule_completions\n    "
   },
   "6e839a249fbc2dbf1ff7dc7bc4c46bf6b93f0f0ff5f1ca8488e177c46490d389": {
-    "query": "\nSELECT prqs.*\nFROM peer_review_submissions prs\n  JOIN peer_review_question_submissions prqs on prs.id = prqs.peer_review_submission_id\nWHERE prs.exercise_slide_submission_id = $1\n  AND prs.deleted_at IS NULL\n  AND prqs.deleted_at IS NULL\n    ",
-    "describe": {
-      "columns": [
-        {
-          "ordinal": 0,
-          "name": "id",
-          "type_info": "Uuid"
-        },
-        {
-          "ordinal": 1,
+    "describe": {
+      "columns": [
+        {
+          "name": "id",
+          "ordinal": 0,
+          "type_info": "Uuid"
+        },
+        {
           "name": "created_at",
-          "type_info": "Timestamptz"
-        },
-        {
-          "ordinal": 2,
+          "ordinal": 1,
+          "type_info": "Timestamptz"
+        },
+        {
           "name": "updated_at",
-          "type_info": "Timestamptz"
-        },
-        {
-          "ordinal": 3,
+          "ordinal": 2,
+          "type_info": "Timestamptz"
+        },
+        {
           "name": "deleted_at",
-          "type_info": "Timestamptz"
-        },
-        {
-          "ordinal": 4,
+          "ordinal": 3,
+          "type_info": "Timestamptz"
+        },
+        {
           "name": "peer_review_question_id",
-          "type_info": "Uuid"
-        },
-        {
-          "ordinal": 5,
+          "ordinal": 4,
+          "type_info": "Uuid"
+        },
+        {
           "name": "peer_review_submission_id",
-          "type_info": "Uuid"
-        },
-        {
+          "ordinal": 5,
+          "type_info": "Uuid"
+        },
+        {
+          "name": "text_data",
           "ordinal": 6,
-          "name": "text_data",
-          "type_info": "Varchar"
-        },
-        {
+          "type_info": "Varchar"
+        },
+        {
+          "name": "number_data",
           "ordinal": 7,
-          "name": "number_data",
           "type_info": "Float4"
         }
       ],
+      "nullable": [false, false, false, true, false, false, true, true],
       "parameters": {
         "Left": ["Uuid"]
-      },
-      "nullable": [false, false, false, true, false, false, true, true]
-    }
+      }
+    },
+    "query": "\nSELECT prqs.*\nFROM peer_review_submissions prs\n  JOIN peer_review_question_submissions prqs on prs.id = prqs.peer_review_submission_id\nWHERE prs.exercise_slide_submission_id = $1\n  AND prs.deleted_at IS NULL\n  AND prqs.deleted_at IS NULL\n    "
   },
   "6eb06f9e457be39ce3a14caba6aaadf8bcf4590ff5c1df048d7ace1aa4087e0d": {
-    "query": "\nINSERT INTO page_visit_datum (course_id, exam_id, page_id, country, browser, browser_version, operating_system, operating_system_version, device_type, referrer, is_bot, utm_tags, anonymous_identifier)\nVALUES ($1, $2, $3, $4, $5, $6, $7, $8, $9, $10, $11, $12, $13)\nRETURNING id\n",
-    "describe": {
-      "columns": [
-        {
-          "ordinal": 0,
-          "name": "id",
-          "type_info": "Uuid"
-        }
-      ],
+    "describe": {
+      "columns": [
+        {
+          "name": "id",
+          "ordinal": 0,
+          "type_info": "Uuid"
+        }
+      ],
+      "nullable": [false],
       "parameters": {
         "Left": [
           "Uuid",
@@ -7666,787 +7546,787 @@
           "Jsonb",
           "Varchar"
         ]
-      },
-      "nullable": [false]
-    }
+      }
+    },
+    "query": "\nINSERT INTO page_visit_datum (course_id, exam_id, page_id, country, browser, browser_version, operating_system, operating_system_version, device_type, referrer, is_bot, utm_tags, anonymous_identifier)\nVALUES ($1, $2, $3, $4, $5, $6, $7, $8, $9, $10, $11, $12, $13)\nRETURNING id\n"
   },
   "6ec055f71048c1e451d31c648ccff19d8001aaca71fa3acf0786afb30a8f3a69": {
-    "query": "\nSELECT users.id,\n  users.first_name,\n  users.last_name,\n  email,\n  role AS \"role: UserRole\"\nFROM users\n  JOIN roles ON users.id = roles.user_id\nWHERE roles.organization_id = $1\n",
-    "describe": {
-      "columns": [
-        {
-          "ordinal": 0,
-          "name": "id",
-          "type_info": "Uuid"
-        },
-        {
-          "ordinal": 1,
+    "describe": {
+      "columns": [
+        {
+          "name": "id",
+          "ordinal": 0,
+          "type_info": "Uuid"
+        },
+        {
           "name": "first_name",
-          "type_info": "Varchar"
-        },
-        {
-          "ordinal": 2,
+          "ordinal": 1,
+          "type_info": "Varchar"
+        },
+        {
           "name": "last_name",
-          "type_info": "Varchar"
-        },
-        {
-          "ordinal": 3,
+          "ordinal": 2,
+          "type_info": "Varchar"
+        },
+        {
           "name": "email",
-          "type_info": "Varchar"
-        },
-        {
-          "ordinal": 4,
+          "ordinal": 3,
+          "type_info": "Varchar"
+        },
+        {
           "name": "role: UserRole",
+          "ordinal": 4,
           "type_info": {
             "Custom": {
-              "name": "user_role",
               "kind": {
                 "Enum": ["admin", "assistant", "teacher", "reviewer", "course_or_exam_creator"]
-              }
+              },
+              "name": "user_role"
             }
           }
         }
       ],
+      "nullable": [false, true, true, false, false],
       "parameters": {
         "Left": ["Uuid"]
-      },
-      "nullable": [false, true, true, false, false]
-    }
+      }
+    },
+    "query": "\nSELECT users.id,\n  users.first_name,\n  users.last_name,\n  email,\n  role AS \"role: UserRole\"\nFROM users\n  JOIN roles ON users.id = roles.user_id\nWHERE roles.organization_id = $1\n"
   },
   "6f5ab6a5fb0636d714701ea1c4d6c01ca9b3a54efc33322c8bf81d98d356d8e6": {
-    "query": "\nSELECT *\nfrom playground_examples\nWHERE deleted_at IS NULL;\n  ",
-    "describe": {
-      "columns": [
-        {
-          "ordinal": 0,
-          "name": "id",
-          "type_info": "Uuid"
-        },
-        {
-          "ordinal": 1,
+    "describe": {
+      "columns": [
+        {
+          "name": "id",
+          "ordinal": 0,
+          "type_info": "Uuid"
+        },
+        {
           "name": "created_at",
-          "type_info": "Timestamptz"
-        },
-        {
-          "ordinal": 2,
+          "ordinal": 1,
+          "type_info": "Timestamptz"
+        },
+        {
           "name": "updated_at",
-          "type_info": "Timestamptz"
-        },
-        {
-          "ordinal": 3,
+          "ordinal": 2,
+          "type_info": "Timestamptz"
+        },
+        {
           "name": "deleted_at",
-          "type_info": "Timestamptz"
-        },
-        {
-          "ordinal": 4,
+          "ordinal": 3,
+          "type_info": "Timestamptz"
+        },
+        {
           "name": "name",
-          "type_info": "Varchar"
-        },
-        {
-          "ordinal": 5,
+          "ordinal": 4,
+          "type_info": "Varchar"
+        },
+        {
           "name": "url",
-          "type_info": "Varchar"
-        },
-        {
+          "ordinal": 5,
+          "type_info": "Varchar"
+        },
+        {
+          "name": "width",
           "ordinal": 6,
-          "name": "width",
-          "type_info": "Int4"
-        },
-        {
+          "type_info": "Int4"
+        },
+        {
+          "name": "data",
           "ordinal": 7,
-          "name": "data",
           "type_info": "Jsonb"
         }
       ],
+      "nullable": [false, false, false, true, false, false, false, false],
       "parameters": {
         "Left": []
-      },
-      "nullable": [false, false, false, true, false, false, false, false]
-    }
+      }
+    },
+    "query": "\nSELECT *\nfrom playground_examples\nWHERE deleted_at IS NULL;\n  "
   },
   "6f8f4d10cf21c3161689fb6679e155733244a3b133f02eec2fef880f1ba88544": {
-    "query": "\nINSERT INTO exercise_task_regrading_submissions (\n    regrading_id,\n    exercise_task_submission_id,\n    grading_before_regrading\n  )\nVALUES ($1, $2, $3)\nRETURNING id\n",
-    "describe": {
-      "columns": [
-        {
-          "ordinal": 0,
-          "name": "id",
-          "type_info": "Uuid"
-        }
-      ],
+    "describe": {
+      "columns": [
+        {
+          "name": "id",
+          "ordinal": 0,
+          "type_info": "Uuid"
+        }
+      ],
+      "nullable": [false],
       "parameters": {
         "Left": ["Uuid", "Uuid", "Uuid"]
-      },
-      "nullable": [false]
-    }
+      }
+    },
+    "query": "\nINSERT INTO exercise_task_regrading_submissions (\n    regrading_id,\n    exercise_task_submission_id,\n    grading_before_regrading\n  )\nVALUES ($1, $2, $3)\nRETURNING id\n"
   },
   "70153b30b4c994da2fcc85853bc4a56e406477b77390a85d8d2c4436a038e67a": {
-    "query": "\nSELECT exercise_slide_id,\n  COUNT(*) as count\nFROM exercise_slide_submissions\nWHERE exercise_id = $1\n  AND (course_instance_id = $2 OR exam_id = $2)\n  AND user_id = $3\n  AND deleted_at IS NULL\nGROUP BY exercise_slide_id;\n    ",
-    "describe": {
-      "columns": [
-        {
-          "ordinal": 0,
+    "describe": {
+      "columns": [
+        {
           "name": "exercise_slide_id",
-          "type_info": "Uuid"
-        },
-        {
-          "ordinal": 1,
+          "ordinal": 0,
+          "type_info": "Uuid"
+        },
+        {
           "name": "count",
+          "ordinal": 1,
           "type_info": "Int8"
         }
       ],
+      "nullable": [false, null],
       "parameters": {
         "Left": ["Uuid", "Uuid", "Uuid"]
-      },
-      "nullable": [false, null]
-    }
+      }
+    },
+    "query": "\nSELECT exercise_slide_id,\n  COUNT(*) as count\nFROM exercise_slide_submissions\nWHERE exercise_id = $1\n  AND (course_instance_id = $2 OR exam_id = $2)\n  AND user_id = $3\n  AND deleted_at IS NULL\nGROUP BY exercise_slide_id;\n    "
   },
   "7074164915eca8a60f6f1d36ba2dfaf2df3b8b430c01f15a37b4a8ec4fd62470": {
-    "query": "\nSELECT id,\n  created_at,\n  updated_at,\n  deleted_at,\n  course_id,\n  starts_at,\n  ends_at,\n  name,\n  description,\n  teacher_in_charge_name,\n  teacher_in_charge_email,\n  support_email\nFROM course_instances\nWHERE course_id = $1\n  AND deleted_at IS NULL;\n        ",
-    "describe": {
-      "columns": [
-        {
-          "ordinal": 0,
-          "name": "id",
-          "type_info": "Uuid"
-        },
-        {
-          "ordinal": 1,
+    "describe": {
+      "columns": [
+        {
+          "name": "id",
+          "ordinal": 0,
+          "type_info": "Uuid"
+        },
+        {
           "name": "created_at",
-          "type_info": "Timestamptz"
-        },
-        {
-          "ordinal": 2,
+          "ordinal": 1,
+          "type_info": "Timestamptz"
+        },
+        {
           "name": "updated_at",
-          "type_info": "Timestamptz"
-        },
-        {
-          "ordinal": 3,
+          "ordinal": 2,
+          "type_info": "Timestamptz"
+        },
+        {
           "name": "deleted_at",
-          "type_info": "Timestamptz"
-        },
-        {
-          "ordinal": 4,
+          "ordinal": 3,
+          "type_info": "Timestamptz"
+        },
+        {
           "name": "course_id",
-          "type_info": "Uuid"
-        },
-        {
-          "ordinal": 5,
+          "ordinal": 4,
+          "type_info": "Uuid"
+        },
+        {
           "name": "starts_at",
-          "type_info": "Timestamptz"
-        },
-        {
+          "ordinal": 5,
+          "type_info": "Timestamptz"
+        },
+        {
+          "name": "ends_at",
           "ordinal": 6,
-          "name": "ends_at",
-          "type_info": "Timestamptz"
-        },
-        {
+          "type_info": "Timestamptz"
+        },
+        {
+          "name": "name",
           "ordinal": 7,
-          "name": "name",
-          "type_info": "Varchar"
-        },
-        {
+          "type_info": "Varchar"
+        },
+        {
+          "name": "description",
           "ordinal": 8,
-          "name": "description",
-          "type_info": "Varchar"
-        },
-        {
+          "type_info": "Varchar"
+        },
+        {
+          "name": "teacher_in_charge_name",
           "ordinal": 9,
-          "name": "teacher_in_charge_name",
-          "type_info": "Varchar"
-        },
-        {
+          "type_info": "Varchar"
+        },
+        {
+          "name": "teacher_in_charge_email",
           "ordinal": 10,
-          "name": "teacher_in_charge_email",
-          "type_info": "Varchar"
-        },
-        {
+          "type_info": "Varchar"
+        },
+        {
+          "name": "support_email",
           "ordinal": 11,
-          "name": "support_email",
-          "type_info": "Varchar"
-        }
-      ],
+          "type_info": "Varchar"
+        }
+      ],
+      "nullable": [false, false, false, true, false, true, true, true, true, false, false, true],
       "parameters": {
         "Left": ["Uuid"]
-      },
-      "nullable": [false, false, false, true, false, true, true, true, true, false, false, true]
-    }
+      }
+    },
+    "query": "\nSELECT id,\n  created_at,\n  updated_at,\n  deleted_at,\n  course_id,\n  starts_at,\n  ends_at,\n  name,\n  description,\n  teacher_in_charge_name,\n  teacher_in_charge_email,\n  support_email\nFROM course_instances\nWHERE course_id = $1\n  AND deleted_at IS NULL;\n        "
   },
   "70d9446d80cf86ae0dac235c0a2f87d600e2328fa2c2cf56686b78105694d3b5": {
-    "query": "\nSELECT id,\n  created_at,\n  updated_at,\n  deleted_at,\n  exercise_slide_id,\n  user_exercise_state_id,\n  score_given,\n  grading_progress AS \"grading_progress: _\"\nFROM user_exercise_slide_states\nWHERE id = $1\n  AND deleted_at IS NULL\n        ",
-    "describe": {
-      "columns": [
-        {
-          "ordinal": 0,
-          "name": "id",
-          "type_info": "Uuid"
-        },
-        {
-          "ordinal": 1,
+    "describe": {
+      "columns": [
+        {
+          "name": "id",
+          "ordinal": 0,
+          "type_info": "Uuid"
+        },
+        {
           "name": "created_at",
-          "type_info": "Timestamptz"
-        },
-        {
-          "ordinal": 2,
+          "ordinal": 1,
+          "type_info": "Timestamptz"
+        },
+        {
           "name": "updated_at",
-          "type_info": "Timestamptz"
-        },
-        {
-          "ordinal": 3,
+          "ordinal": 2,
+          "type_info": "Timestamptz"
+        },
+        {
           "name": "deleted_at",
-          "type_info": "Timestamptz"
-        },
-        {
-          "ordinal": 4,
+          "ordinal": 3,
+          "type_info": "Timestamptz"
+        },
+        {
           "name": "exercise_slide_id",
-          "type_info": "Uuid"
-        },
-        {
-          "ordinal": 5,
+          "ordinal": 4,
+          "type_info": "Uuid"
+        },
+        {
           "name": "user_exercise_state_id",
-          "type_info": "Uuid"
-        },
-        {
+          "ordinal": 5,
+          "type_info": "Uuid"
+        },
+        {
+          "name": "score_given",
           "ordinal": 6,
-          "name": "score_given",
           "type_info": "Float4"
         },
         {
+          "name": "grading_progress: _",
           "ordinal": 7,
-          "name": "grading_progress: _",
           "type_info": {
             "Custom": {
-              "name": "grading_progress",
               "kind": {
                 "Enum": ["fully-graded", "pending", "pending-manual", "failed", "not-ready"]
-              }
+              },
+              "name": "grading_progress"
             }
           }
         }
       ],
+      "nullable": [false, false, false, true, false, false, true, false],
       "parameters": {
         "Left": ["Uuid"]
-      },
-      "nullable": [false, false, false, true, false, false, true, false]
-    }
+      }
+    },
+    "query": "\nSELECT id,\n  created_at,\n  updated_at,\n  deleted_at,\n  exercise_slide_id,\n  user_exercise_state_id,\n  score_given,\n  grading_progress AS \"grading_progress: _\"\nFROM user_exercise_slide_states\nWHERE id = $1\n  AND deleted_at IS NULL\n        "
   },
   "70e6ff26e3d7640f22ecdf62170020d22c8359c84dd2415b66d6308e147f02c7": {
-    "query": "\nSELECT p.url_path as url_path,\n  p.title as title,\n  p.id as page_id,\n  c.chapter_number as chapter_number,\n  c.id as chapter_id,\n  c.opens_at as chapter_opens_at,\n  c.front_page_id as chapter_front_page_id\nFROM chapters c\n  INNER JOIN pages p on c.id = p.chapter_id\nWHERE c.chapter_number = (\n    SELECT MIN(ca.chapter_number)\n    FROM chapters ca\n    WHERE ca.chapter_number > $1\n      AND ca.deleted_at IS NULL\n  )\n  AND c.course_id = $2\n  AND p.deleted_at IS NULL\nORDER BY p.order_number\nLIMIT 1;\n        ",
-    "describe": {
-      "columns": [
-        {
-          "ordinal": 0,
+    "describe": {
+      "columns": [
+        {
           "name": "url_path",
-          "type_info": "Varchar"
-        },
-        {
-          "ordinal": 1,
+          "ordinal": 0,
+          "type_info": "Varchar"
+        },
+        {
           "name": "title",
-          "type_info": "Varchar"
-        },
-        {
-          "ordinal": 2,
+          "ordinal": 1,
+          "type_info": "Varchar"
+        },
+        {
           "name": "page_id",
-          "type_info": "Uuid"
-        },
-        {
-          "ordinal": 3,
+          "ordinal": 2,
+          "type_info": "Uuid"
+        },
+        {
           "name": "chapter_number",
-          "type_info": "Int4"
-        },
-        {
-          "ordinal": 4,
+          "ordinal": 3,
+          "type_info": "Int4"
+        },
+        {
           "name": "chapter_id",
-          "type_info": "Uuid"
-        },
-        {
-          "ordinal": 5,
+          "ordinal": 4,
+          "type_info": "Uuid"
+        },
+        {
           "name": "chapter_opens_at",
-          "type_info": "Timestamptz"
-        },
-        {
+          "ordinal": 5,
+          "type_info": "Timestamptz"
+        },
+        {
+          "name": "chapter_front_page_id",
           "ordinal": 6,
-          "name": "chapter_front_page_id",
-          "type_info": "Uuid"
-        }
-      ],
+          "type_info": "Uuid"
+        }
+      ],
+      "nullable": [false, false, false, false, false, true, true],
       "parameters": {
         "Left": ["Int4", "Uuid"]
-      },
-      "nullable": [false, false, false, false, false, true, true]
-    }
+      }
+    },
+    "query": "\nSELECT p.url_path as url_path,\n  p.title as title,\n  p.id as page_id,\n  c.chapter_number as chapter_number,\n  c.id as chapter_id,\n  c.opens_at as chapter_opens_at,\n  c.front_page_id as chapter_front_page_id\nFROM chapters c\n  INNER JOIN pages p on c.id = p.chapter_id\nWHERE c.chapter_number = (\n    SELECT MIN(ca.chapter_number)\n    FROM chapters ca\n    WHERE ca.chapter_number > $1\n      AND ca.deleted_at IS NULL\n  )\n  AND c.course_id = $2\n  AND p.deleted_at IS NULL\nORDER BY p.order_number\nLIMIT 1;\n        "
   },
   "72ccb19101a587401452123425b5659747e50e8cd0693b33a914a4aa10875521": {
-    "query": "\nINSERT INTO pages (\n    exam_id,\n    content,\n    url_path,\n    title,\n    order_number\n  )\nVALUES ($1, $2, $3, $4, $5)\nRETURNING id\n",
-    "describe": {
-      "columns": [
-        {
-          "ordinal": 0,
-          "name": "id",
-          "type_info": "Uuid"
-        }
-      ],
+    "describe": {
+      "columns": [
+        {
+          "name": "id",
+          "ordinal": 0,
+          "type_info": "Uuid"
+        }
+      ],
+      "nullable": [false],
       "parameters": {
         "Left": ["Uuid", "Jsonb", "Varchar", "Varchar", "Int4"]
-      },
-      "nullable": [false]
-    }
+      }
+    },
+    "query": "\nINSERT INTO pages (\n    exam_id,\n    content,\n    url_path,\n    title,\n    order_number\n  )\nVALUES ($1, $2, $3, $4, $5)\nRETURNING id\n"
   },
   "730d9d3474c329d22e509b14cef2eca33b1fe2c99df9bce0836a8f1f4a47a1ab": {
-    "query": "\nINSERT INTO exercise_task_submissions (\n    id,\n    exercise_slide_submission_id,\n    exercise_slide_id,\n    exercise_task_id,\n    data_json\n  )\nVALUES ($1, $2, $3, $4, $5)\nRETURNING id\n        ",
-    "describe": {
-      "columns": [
-        {
-          "ordinal": 0,
-          "name": "id",
-          "type_info": "Uuid"
-        }
-      ],
+    "describe": {
+      "columns": [
+        {
+          "name": "id",
+          "ordinal": 0,
+          "type_info": "Uuid"
+        }
+      ],
+      "nullable": [false],
       "parameters": {
         "Left": ["Uuid", "Uuid", "Uuid", "Uuid", "Jsonb"]
-      },
-      "nullable": [false]
-    }
+      }
+    },
+    "query": "\nINSERT INTO exercise_task_submissions (\n    id,\n    exercise_slide_submission_id,\n    exercise_slide_id,\n    exercise_task_id,\n    data_json\n  )\nVALUES ($1, $2, $3, $4, $5)\nRETURNING id\n        "
   },
   "744d6db0137323cc6398d3dacc9a6a59866b6e23798c33e118a0683f6a58cd36": {
-    "query": "\nSELECT *\nFROM exercise_service_info\nWHERE exercise_service_id = $1\n    ",
-    "describe": {
-      "columns": [
-        {
-          "ordinal": 0,
+    "describe": {
+      "columns": [
+        {
           "name": "exercise_service_id",
-          "type_info": "Uuid"
-        },
-        {
-          "ordinal": 1,
+          "ordinal": 0,
+          "type_info": "Uuid"
+        },
+        {
           "name": "created_at",
-          "type_info": "Timestamptz"
-        },
-        {
-          "ordinal": 2,
+          "ordinal": 1,
+          "type_info": "Timestamptz"
+        },
+        {
           "name": "updated_at",
-          "type_info": "Timestamptz"
-        },
-        {
-          "ordinal": 3,
+          "ordinal": 2,
+          "type_info": "Timestamptz"
+        },
+        {
           "name": "grade_endpoint_path",
-          "type_info": "Varchar"
-        },
-        {
-          "ordinal": 4,
+          "ordinal": 3,
+          "type_info": "Varchar"
+        },
+        {
           "name": "public_spec_endpoint_path",
-          "type_info": "Varchar"
-        },
-        {
-          "ordinal": 5,
+          "ordinal": 4,
+          "type_info": "Varchar"
+        },
+        {
           "name": "model_solution_spec_endpoint_path",
-          "type_info": "Varchar"
-        },
-        {
+          "ordinal": 5,
+          "type_info": "Varchar"
+        },
+        {
+          "name": "user_interface_iframe_path",
           "ordinal": 6,
-          "name": "user_interface_iframe_path",
-          "type_info": "Varchar"
-        }
-      ],
+          "type_info": "Varchar"
+        }
+      ],
+      "nullable": [false, false, false, false, false, false, false],
       "parameters": {
         "Left": ["Uuid"]
-      },
-      "nullable": [false, false, false, false, false, false, false]
-    }
+      }
+    },
+    "query": "\nSELECT *\nFROM exercise_service_info\nWHERE exercise_service_id = $1\n    "
   },
   "75c86b3ca30ccd7322ac790122f61827d673c3bdce6509a9c27b2b8103c012a2": {
-    "query": "\nSELECT etg.grading_progress as \"grading_progress: GradingProgress\"\nFROM exercise_task_gradings etg\n  JOIN exercise_task_submissions ets ON etg.exercise_task_submission_id = ets.id\nWHERE ets.exercise_slide_submission_id = $1\n  AND etg.deleted_at IS NULL\n  AND ets.deleted_at IS NULL\nLIMIT 1\n    ",
-    "describe": {
-      "columns": [
-        {
-          "ordinal": 0,
+    "describe": {
+      "columns": [
+        {
           "name": "grading_progress: GradingProgress",
+          "ordinal": 0,
           "type_info": {
             "Custom": {
-              "name": "grading_progress",
               "kind": {
                 "Enum": ["fully-graded", "pending", "pending-manual", "failed", "not-ready"]
-              }
+              },
+              "name": "grading_progress"
             }
           }
         }
       ],
+      "nullable": [false],
       "parameters": {
         "Left": ["Uuid"]
-      },
-      "nullable": [false]
-    }
+      }
+    },
+    "query": "\nSELECT etg.grading_progress as \"grading_progress: GradingProgress\"\nFROM exercise_task_gradings etg\n  JOIN exercise_task_submissions ets ON etg.exercise_task_submission_id = ets.id\nWHERE ets.exercise_slide_submission_id = $1\n  AND etg.deleted_at IS NULL\n  AND ets.deleted_at IS NULL\nLIMIT 1\n    "
   },
   "76ce92c1173e95b850a803ae754c1a94af1c02eb4e5e553df48901d90eb6e923": {
-    "query": "\nSELECT *\nFROM users\nWHERE id = $1\n        ",
-    "describe": {
-      "columns": [
-        {
-          "ordinal": 0,
-          "name": "id",
-          "type_info": "Uuid"
-        },
-        {
-          "ordinal": 1,
+    "describe": {
+      "columns": [
+        {
+          "name": "id",
+          "ordinal": 0,
+          "type_info": "Uuid"
+        },
+        {
           "name": "created_at",
-          "type_info": "Timestamptz"
-        },
-        {
-          "ordinal": 2,
+          "ordinal": 1,
+          "type_info": "Timestamptz"
+        },
+        {
           "name": "updated_at",
-          "type_info": "Timestamptz"
-        },
-        {
-          "ordinal": 3,
+          "ordinal": 2,
+          "type_info": "Timestamptz"
+        },
+        {
           "name": "deleted_at",
-          "type_info": "Timestamptz"
-        },
-        {
-          "ordinal": 4,
+          "ordinal": 3,
+          "type_info": "Timestamptz"
+        },
+        {
           "name": "upstream_id",
-          "type_info": "Int4"
-        },
-        {
-          "ordinal": 5,
+          "ordinal": 4,
+          "type_info": "Int4"
+        },
+        {
           "name": "email",
-          "type_info": "Varchar"
-        },
-        {
+          "ordinal": 5,
+          "type_info": "Varchar"
+        },
+        {
+          "name": "first_name",
           "ordinal": 6,
-          "name": "first_name",
-          "type_info": "Varchar"
-        },
-        {
+          "type_info": "Varchar"
+        },
+        {
+          "name": "last_name",
           "ordinal": 7,
-          "name": "last_name",
-          "type_info": "Varchar"
-        }
-      ],
+          "type_info": "Varchar"
+        }
+      ],
+      "nullable": [false, false, false, true, true, false, true, true],
       "parameters": {
         "Left": ["Uuid"]
-      },
-      "nullable": [false, false, false, true, true, false, true, true]
-    }
+      }
+    },
+    "query": "\nSELECT *\nFROM users\nWHERE id = $1\n        "
   },
   "76f8b3bfe9c901af8bc4bf83f5bafd31a8e3b27db20bbeede1f0e5453707b9b2": {
-    "query": "\nINSERT INTO users (email, first_name, last_name)\nVALUES ($1, $2, $3)\nRETURNING id\n",
-    "describe": {
-      "columns": [
-        {
-          "ordinal": 0,
-          "name": "id",
-          "type_info": "Uuid"
-        }
-      ],
+    "describe": {
+      "columns": [
+        {
+          "name": "id",
+          "ordinal": 0,
+          "type_info": "Uuid"
+        }
+      ],
+      "nullable": [false],
       "parameters": {
         "Left": ["Varchar", "Varchar", "Varchar"]
-      },
-      "nullable": [false]
-    }
+      }
+    },
+    "query": "\nINSERT INTO users (email, first_name, last_name)\nVALUES ($1, $2, $3)\nRETURNING id\n"
   },
   "79a997ae3e7010fc4411554484753bc5f48823c4142a410d09e4ba93310e2596": {
-    "query": "\nUPDATE user_exercise_states\nSET selected_exercise_slide_id = $4\nWHERE user_id = $1\n  AND exercise_id = $2\n  AND (course_instance_id = $3 OR exam_id = $5)\n    ",
     "describe": {
       "columns": [],
+      "nullable": [],
       "parameters": {
         "Left": ["Uuid", "Uuid", "Uuid", "Uuid", "Uuid"]
-      },
-      "nullable": []
-    }
+      }
+    },
+    "query": "\nUPDATE user_exercise_states\nSET selected_exercise_slide_id = $4\nWHERE user_id = $1\n  AND exercise_id = $2\n  AND (course_instance_id = $3 OR exam_id = $5)\n    "
   },
   "79d611ab409e1fbe46dbccf7e84f714de76138f0c71d2f43b59da2a6a98f2d88": {
-    "query": "\nINSERT INTO exercises (course_id, name, page_id, chapter_id, order_number)\nVALUES ($1, $2, $3, $4, $5)\nRETURNING id\n",
-    "describe": {
-      "columns": [
-        {
-          "ordinal": 0,
-          "name": "id",
-          "type_info": "Uuid"
-        }
-      ],
+    "describe": {
+      "columns": [
+        {
+          "name": "id",
+          "ordinal": 0,
+          "type_info": "Uuid"
+        }
+      ],
+      "nullable": [false],
       "parameters": {
         "Left": ["Uuid", "Varchar", "Uuid", "Uuid", "Int4"]
-      },
-      "nullable": [false]
-    }
+      }
+    },
+    "query": "\nINSERT INTO exercises (course_id, name, page_id, chapter_id, order_number)\nVALUES ($1, $2, $3, $4, $5)\nRETURNING id\n"
   },
   "7a76df8c10629d8afcfc6863e2ada85d9108c74ccae8ffe4f5e2fd7c6a36432a": {
-    "query": "\nUPDATE exercise_slides\nSET deleted_at = now()\nWHERE exercise_id = ANY($1)\nRETURNING id;\n        ",
-    "describe": {
-      "columns": [
-        {
-          "ordinal": 0,
-          "name": "id",
-          "type_info": "Uuid"
-        }
-      ],
+    "describe": {
+      "columns": [
+        {
+          "name": "id",
+          "ordinal": 0,
+          "type_info": "Uuid"
+        }
+      ],
+      "nullable": [false],
       "parameters": {
         "Left": ["UuidArray"]
-      },
-      "nullable": [false]
-    }
+      }
+    },
+    "query": "\nUPDATE exercise_slides\nSET deleted_at = now()\nWHERE exercise_id = ANY($1)\nRETURNING id;\n        "
   },
   "7ab863f21bcea5451f12a42acd2f2b3157bbbe893a02fff769ae496005c553e6": {
-    "query": "\nSELECT *\nFROM peer_review_queue_entries\nWHERE exercise_id = $1\n  AND user_id <> $2\n  AND receiving_peer_reviews_exercise_slide_submission_id <> ALL($3)\n  AND received_enough_peer_reviews = 'false'\n  AND deleted_at IS NULL\nORDER BY peer_review_priority DESC\nLIMIT $4\n        ",
-    "describe": {
-      "columns": [
-        {
-          "ordinal": 0,
-          "name": "id",
-          "type_info": "Uuid"
-        },
-        {
-          "ordinal": 1,
+    "describe": {
+      "columns": [
+        {
+          "name": "id",
+          "ordinal": 0,
+          "type_info": "Uuid"
+        },
+        {
           "name": "created_at",
-          "type_info": "Timestamptz"
-        },
-        {
-          "ordinal": 2,
+          "ordinal": 1,
+          "type_info": "Timestamptz"
+        },
+        {
           "name": "updated_at",
-          "type_info": "Timestamptz"
-        },
-        {
-          "ordinal": 3,
+          "ordinal": 2,
+          "type_info": "Timestamptz"
+        },
+        {
           "name": "deleted_at",
-          "type_info": "Timestamptz"
-        },
-        {
-          "ordinal": 4,
+          "ordinal": 3,
+          "type_info": "Timestamptz"
+        },
+        {
           "name": "user_id",
-          "type_info": "Uuid"
-        },
-        {
-          "ordinal": 5,
+          "ordinal": 4,
+          "type_info": "Uuid"
+        },
+        {
           "name": "exercise_id",
-          "type_info": "Uuid"
-        },
-        {
+          "ordinal": 5,
+          "type_info": "Uuid"
+        },
+        {
+          "name": "course_instance_id",
           "ordinal": 6,
-          "name": "course_instance_id",
-          "type_info": "Uuid"
-        },
-        {
+          "type_info": "Uuid"
+        },
+        {
+          "name": "receiving_peer_reviews_exercise_slide_submission_id",
           "ordinal": 7,
-          "name": "receiving_peer_reviews_exercise_slide_submission_id",
-          "type_info": "Uuid"
-        },
-        {
+          "type_info": "Uuid"
+        },
+        {
+          "name": "received_enough_peer_reviews",
           "ordinal": 8,
-          "name": "received_enough_peer_reviews",
           "type_info": "Bool"
         },
         {
+          "name": "peer_review_priority",
           "ordinal": 9,
-          "name": "peer_review_priority",
-          "type_info": "Int4"
-        }
-      ],
+          "type_info": "Int4"
+        }
+      ],
+      "nullable": [false, false, false, true, false, false, false, false, false, false],
       "parameters": {
         "Left": ["Uuid", "Uuid", "UuidArray", "Int8"]
-      },
-      "nullable": [false, false, false, true, false, false, false, false, false, false]
-    }
+      }
+    },
+    "query": "\nSELECT *\nFROM peer_review_queue_entries\nWHERE exercise_id = $1\n  AND user_id <> $2\n  AND receiving_peer_reviews_exercise_slide_submission_id <> ALL($3)\n  AND received_enough_peer_reviews = 'false'\n  AND deleted_at IS NULL\nORDER BY peer_review_priority DESC\nLIMIT $4\n        "
   },
   "7ac092aa73f25fe5f40a136af9ce3f9ff9b370f2b118be04b49c3f4a5fa8dafd": {
-    "query": "\nSELECT chapters.course_module_id,\n  COUNT(ues.exercise_id) AS attempted_exercises,\n  COALESCE(SUM(ues.score_given), 0) AS score_given\nFROM user_exercise_states AS ues\n  LEFT JOIN exercises ON (ues.exercise_id = exercises.id)\n  LEFT JOIN chapters ON (exercises.chapter_id = chapters.id)\nWHERE ues.course_instance_id = $1\n  AND ues.activity_progress IN ('completed', 'submitted')\n  AND ues.user_id = $2\n  AND ues.deleted_at IS NULL\nGROUP BY chapters.course_module_id;\n        ",
-    "describe": {
-      "columns": [
-        {
-          "ordinal": 0,
+    "describe": {
+      "columns": [
+        {
           "name": "course_module_id",
-          "type_info": "Uuid"
-        },
-        {
-          "ordinal": 1,
+          "ordinal": 0,
+          "type_info": "Uuid"
+        },
+        {
           "name": "attempted_exercises",
+          "ordinal": 1,
           "type_info": "Int8"
         },
         {
-          "ordinal": 2,
           "name": "score_given",
+          "ordinal": 2,
           "type_info": "Float4"
         }
       ],
+      "nullable": [false, null, null],
       "parameters": {
         "Left": ["Uuid", "Uuid"]
-      },
-      "nullable": [false, null, null]
-    }
+      }
+    },
+    "query": "\nSELECT chapters.course_module_id,\n  COUNT(ues.exercise_id) AS attempted_exercises,\n  COALESCE(SUM(ues.score_given), 0) AS score_given\nFROM user_exercise_states AS ues\n  LEFT JOIN exercises ON (ues.exercise_id = exercises.id)\n  LEFT JOIN chapters ON (exercises.chapter_id = chapters.id)\nWHERE ues.course_instance_id = $1\n  AND ues.activity_progress IN ('completed', 'submitted')\n  AND ues.user_id = $2\n  AND ues.deleted_at IS NULL\nGROUP BY chapters.course_module_id;\n        "
   },
   "7afc90f9381a04e4c0390b627468f4e98af77da0570168747ef9fb7cc3c86042": {
-    "query": "\n        INSERT INTO exercises (\n            id,\n            course_id,\n            name,\n            deadline,\n            page_id,\n            score_maximum,\n            order_number,\n            chapter_id,\n            copied_from\n          )\n        SELECT uuid_generate_v5($1, id::text),\n          $1,\n          name,\n          deadline,\n          uuid_generate_v5($1, page_id::text),\n          score_maximum,\n          order_number,\n          chapter_id,\n          id\n        FROM exercises\n        WHERE course_id = $2\n        AND deleted_at IS NULL\n        RETURNING id,\n          copied_from;\n            ",
-    "describe": {
-      "columns": [
-        {
-          "ordinal": 0,
-          "name": "id",
-          "type_info": "Uuid"
-        },
-        {
-          "ordinal": 1,
+    "describe": {
+      "columns": [
+        {
+          "name": "id",
+          "ordinal": 0,
+          "type_info": "Uuid"
+        },
+        {
           "name": "copied_from",
-          "type_info": "Uuid"
-        }
-      ],
+          "ordinal": 1,
+          "type_info": "Uuid"
+        }
+      ],
+      "nullable": [false, true],
       "parameters": {
         "Left": ["Uuid", "Uuid"]
-      },
-      "nullable": [false, true]
-    }
+      }
+    },
+    "query": "\n        INSERT INTO exercises (\n            id,\n            course_id,\n            name,\n            deadline,\n            page_id,\n            score_maximum,\n            order_number,\n            chapter_id,\n            copied_from\n          )\n        SELECT uuid_generate_v5($1, id::text),\n          $1,\n          name,\n          deadline,\n          uuid_generate_v5($1, page_id::text),\n          score_maximum,\n          order_number,\n          chapter_id,\n          id\n        FROM exercises\n        WHERE course_id = $2\n        AND deleted_at IS NULL\n        RETURNING id,\n          copied_from;\n            "
   },
   "7b20a0607bcc9030593d45c58002b5adf794d5956f57c4262ef3868b443e2a35": {
-    "query": "\nUPDATE exercise_task_regrading_submissions\nSET grading_after_regrading = $1\nWHERE id = $2\n",
     "describe": {
       "columns": [],
+      "nullable": [],
       "parameters": {
         "Left": ["Uuid", "Uuid"]
-      },
-      "nullable": []
-    }
+      }
+    },
+    "query": "\nUPDATE exercise_task_regrading_submissions\nSET grading_after_regrading = $1\nWHERE id = $2\n"
   },
   "7bc526c7d60f33c9469b085d6ff8d19dcc8fb6d16659593fe77e816569693d8f": {
-    "query": "\nSELECT glossary.id,\n  glossary.term,\n  glossary.definition\nFROM glossary\nWHERE glossary.course_id = $1\n",
-    "describe": {
-      "columns": [
-        {
-          "ordinal": 0,
-          "name": "id",
-          "type_info": "Uuid"
-        },
-        {
-          "ordinal": 1,
+    "describe": {
+      "columns": [
+        {
+          "name": "id",
+          "ordinal": 0,
+          "type_info": "Uuid"
+        },
+        {
           "name": "term",
-          "type_info": "Varchar"
-        },
-        {
-          "ordinal": 2,
+          "ordinal": 1,
+          "type_info": "Varchar"
+        },
+        {
           "name": "definition",
+          "ordinal": 2,
           "type_info": "Text"
         }
       ],
+      "nullable": [false, false, false],
       "parameters": {
         "Left": ["Uuid"]
-      },
-      "nullable": [false, false, false]
-    }
+      }
+    },
+    "query": "\nSELECT glossary.id,\n  glossary.term,\n  glossary.definition\nFROM glossary\nWHERE glossary.course_id = $1\n"
   },
   "7db2a05016faa29733d7352eb55816b65e74fce9777e8bd9633af8317d150bd5": {
-    "query": "\nSELECT DISTINCT user_id\nFROM course_module_completions\nWHERE course_instance_id = $1\n  AND deleted_at IS NULL\n        ",
-    "describe": {
-      "columns": [
-        {
-          "ordinal": 0,
+    "describe": {
+      "columns": [
+        {
           "name": "user_id",
-          "type_info": "Uuid"
-        }
-      ],
+          "ordinal": 0,
+          "type_info": "Uuid"
+        }
+      ],
+      "nullable": [false],
       "parameters": {
         "Left": ["Uuid"]
-      },
-      "nullable": [false]
-    }
+      }
+    },
+    "query": "\nSELECT DISTINCT user_id\nFROM course_module_completions\nWHERE course_instance_id = $1\n  AND deleted_at IS NULL\n        "
   },
   "7e8a1529d1b3f6ab629888c8382b9d78c79a31e3c71271a44e43698ad3335791": {
-    "query": "\nINSERT INTO exercise_service_info(\n    exercise_service_id,\n    user_interface_iframe_path,\n    grade_endpoint_path,\n    public_spec_endpoint_path,\n    model_solution_spec_endpoint_path\n  )\nVALUES ($1, $2, $3, $4, $5)\nON CONFLICT(exercise_service_id) DO UPDATE\nSET user_interface_iframe_path = $2,\n  grade_endpoint_path = $3,\n  public_spec_endpoint_path = $4,\n  model_solution_spec_endpoint_path = $5\nRETURNING *\n    ",
-    "describe": {
-      "columns": [
-        {
-          "ordinal": 0,
+    "describe": {
+      "columns": [
+        {
           "name": "exercise_service_id",
-          "type_info": "Uuid"
-        },
-        {
-          "ordinal": 1,
+          "ordinal": 0,
+          "type_info": "Uuid"
+        },
+        {
           "name": "created_at",
-          "type_info": "Timestamptz"
-        },
-        {
-          "ordinal": 2,
+          "ordinal": 1,
+          "type_info": "Timestamptz"
+        },
+        {
           "name": "updated_at",
-          "type_info": "Timestamptz"
-        },
-        {
-          "ordinal": 3,
+          "ordinal": 2,
+          "type_info": "Timestamptz"
+        },
+        {
           "name": "grade_endpoint_path",
-          "type_info": "Varchar"
-        },
-        {
-          "ordinal": 4,
+          "ordinal": 3,
+          "type_info": "Varchar"
+        },
+        {
           "name": "public_spec_endpoint_path",
-          "type_info": "Varchar"
-        },
-        {
-          "ordinal": 5,
+          "ordinal": 4,
+          "type_info": "Varchar"
+        },
+        {
           "name": "model_solution_spec_endpoint_path",
-          "type_info": "Varchar"
-        },
-        {
+          "ordinal": 5,
+          "type_info": "Varchar"
+        },
+        {
+          "name": "user_interface_iframe_path",
           "ordinal": 6,
-          "name": "user_interface_iframe_path",
-          "type_info": "Varchar"
-        }
-      ],
+          "type_info": "Varchar"
+        }
+      ],
+      "nullable": [false, false, false, false, false, false, false],
       "parameters": {
         "Left": ["Uuid", "Varchar", "Varchar", "Varchar", "Varchar"]
-      },
-      "nullable": [false, false, false, false, false, false, false]
-    }
+      }
+    },
+    "query": "\nINSERT INTO exercise_service_info(\n    exercise_service_id,\n    user_interface_iframe_path,\n    grade_endpoint_path,\n    public_spec_endpoint_path,\n    model_solution_spec_endpoint_path\n  )\nVALUES ($1, $2, $3, $4, $5)\nON CONFLICT(exercise_service_id) DO UPDATE\nSET user_interface_iframe_path = $2,\n  grade_endpoint_path = $3,\n  public_spec_endpoint_path = $4,\n  model_solution_spec_endpoint_path = $5\nRETURNING *\n    "
   },
   "7f1cb8b1bbc4ed001fa4fc6dcbbc90e30e0d509e64de0d75461ae1c82a285268": {
-    "query": "UPDATE chapters SET opens_at = $1 WHERE id = $2",
     "describe": {
       "columns": [],
+      "nullable": [],
       "parameters": {
         "Left": ["Timestamptz", "Uuid"]
-      },
-      "nullable": []
-    }
+      }
+    },
+    "query": "UPDATE chapters SET opens_at = $1 WHERE id = $2"
   },
   "807eb957eaf6e64d2fe1ac94e264d40350c98aec2dd19bf2e422cd13ef0c17dc": {
-    "query": "\nINSERT INTO exercises(\n    id,\n    course_id,\n    name,\n    order_number,\n    page_id,\n    chapter_id,\n    exam_id,\n    score_maximum,\n    max_tries_per_slide,\n    limit_number_of_tries,\n    deadline,\n    needs_peer_review\n  )\nVALUES (\n    $1,\n    $2,\n    $3,\n    $4,\n    $5,\n    $6,\n    $7,\n    $8,\n    $9,\n    $10,\n    $11,\n    $12\n  ) ON CONFLICT (id) DO\nUPDATE\nSET course_id = $2,\n  name = $3,\n  order_number = $4,\n  page_id = $5,\n  chapter_id = $6,\n  exam_id = $7,\n  score_maximum = $8,\n  max_tries_per_slide = $9,\n  limit_number_of_tries = $10,\n  deadline = $11,\n  needs_peer_review = $12,\n  deleted_at = NULL\nRETURNING id,\n  name,\n  order_number,\n  score_maximum,\n  max_tries_per_slide,\n  limit_number_of_tries,\n  deadline,\n  needs_peer_review\n            ",
-    "describe": {
-      "columns": [
-        {
-          "ordinal": 0,
-          "name": "id",
-          "type_info": "Uuid"
-        },
-        {
-          "ordinal": 1,
+    "describe": {
+      "columns": [
+        {
+          "name": "id",
+          "ordinal": 0,
+          "type_info": "Uuid"
+        },
+        {
           "name": "name",
-          "type_info": "Varchar"
-        },
-        {
-          "ordinal": 2,
+          "ordinal": 1,
+          "type_info": "Varchar"
+        },
+        {
           "name": "order_number",
-          "type_info": "Int4"
-        },
-        {
-          "ordinal": 3,
+          "ordinal": 2,
+          "type_info": "Int4"
+        },
+        {
           "name": "score_maximum",
-          "type_info": "Int4"
-        },
-        {
-          "ordinal": 4,
+          "ordinal": 3,
+          "type_info": "Int4"
+        },
+        {
           "name": "max_tries_per_slide",
-          "type_info": "Int4"
-        },
-        {
-          "ordinal": 5,
+          "ordinal": 4,
+          "type_info": "Int4"
+        },
+        {
           "name": "limit_number_of_tries",
+          "ordinal": 5,
           "type_info": "Bool"
         },
         {
+          "name": "deadline",
           "ordinal": 6,
-          "name": "deadline",
-          "type_info": "Timestamptz"
-        },
-        {
+          "type_info": "Timestamptz"
+        },
+        {
+          "name": "needs_peer_review",
           "ordinal": 7,
-          "name": "needs_peer_review",
           "type_info": "Bool"
         }
       ],
+      "nullable": [false, false, false, false, true, false, true, false],
       "parameters": {
         "Left": [
           "Uuid",
@@ -8462,503 +8342,501 @@
           "Timestamptz",
           "Bool"
         ]
-      },
-      "nullable": [false, false, false, false, true, false, true, false]
-    }
+      }
+    },
+    "query": "\nINSERT INTO exercises(\n    id,\n    course_id,\n    name,\n    order_number,\n    page_id,\n    chapter_id,\n    exam_id,\n    score_maximum,\n    max_tries_per_slide,\n    limit_number_of_tries,\n    deadline,\n    needs_peer_review\n  )\nVALUES (\n    $1,\n    $2,\n    $3,\n    $4,\n    $5,\n    $6,\n    $7,\n    $8,\n    $9,\n    $10,\n    $11,\n    $12\n  ) ON CONFLICT (id) DO\nUPDATE\nSET course_id = $2,\n  name = $3,\n  order_number = $4,\n  page_id = $5,\n  chapter_id = $6,\n  exam_id = $7,\n  score_maximum = $8,\n  max_tries_per_slide = $9,\n  limit_number_of_tries = $10,\n  deadline = $11,\n  needs_peer_review = $12,\n  deleted_at = NULL\nRETURNING id,\n  name,\n  order_number,\n  score_maximum,\n  max_tries_per_slide,\n  limit_number_of_tries,\n  deadline,\n  needs_peer_review\n            "
   },
   "814b64d8d02dc308fe81f4d5608f698d8dfb5ea72049fd321754feb1c1104626": {
-    "query": "\nUPDATE exercise_services\n    SET deleted_at = now()\nWHERE id = $1\n    RETURNING *\n        ",
-    "describe": {
-      "columns": [
-        {
-          "ordinal": 0,
-          "name": "id",
-          "type_info": "Uuid"
-        },
-        {
-          "ordinal": 1,
+    "describe": {
+      "columns": [
+        {
+          "name": "id",
+          "ordinal": 0,
+          "type_info": "Uuid"
+        },
+        {
           "name": "created_at",
-          "type_info": "Timestamptz"
-        },
-        {
-          "ordinal": 2,
+          "ordinal": 1,
+          "type_info": "Timestamptz"
+        },
+        {
           "name": "updated_at",
-          "type_info": "Timestamptz"
-        },
-        {
-          "ordinal": 3,
+          "ordinal": 2,
+          "type_info": "Timestamptz"
+        },
+        {
           "name": "deleted_at",
-          "type_info": "Timestamptz"
-        },
-        {
-          "ordinal": 4,
+          "ordinal": 3,
+          "type_info": "Timestamptz"
+        },
+        {
           "name": "name",
-          "type_info": "Varchar"
-        },
-        {
-          "ordinal": 5,
+          "ordinal": 4,
+          "type_info": "Varchar"
+        },
+        {
           "name": "slug",
-          "type_info": "Varchar"
-        },
-        {
+          "ordinal": 5,
+          "type_info": "Varchar"
+        },
+        {
+          "name": "public_url",
           "ordinal": 6,
-          "name": "public_url",
-          "type_info": "Varchar"
-        },
-        {
+          "type_info": "Varchar"
+        },
+        {
+          "name": "internal_url",
           "ordinal": 7,
-          "name": "internal_url",
-          "type_info": "Varchar"
-        },
-        {
+          "type_info": "Varchar"
+        },
+        {
+          "name": "max_reprocessing_submissions_at_once",
           "ordinal": 8,
-          "name": "max_reprocessing_submissions_at_once",
-          "type_info": "Int4"
-        }
-      ],
+          "type_info": "Int4"
+        }
+      ],
+      "nullable": [false, false, false, true, false, false, false, true, false],
       "parameters": {
         "Left": ["Uuid"]
-      },
-      "nullable": [false, false, false, true, false, false, false, true, false]
-    }
+      }
+    },
+    "query": "\nUPDATE exercise_services\n    SET deleted_at = now()\nWHERE id = $1\n    RETURNING *\n        "
   },
   "817fdeb83f68f4e75de5d6f3f2450064bde871114232f113c7f7a6900ac06b25": {
-    "query": "\nSELECT courses.id,\n  courses.name,\n  courses.created_at,\n  courses.updated_at,\n  courses.organization_id,\n  courses.deleted_at,\n  courses.slug,\n  courses.content_search_language::text,\n  courses.language_code,\n  courses.copied_from,\n  courses.course_language_group_id,\n  courses.description,\n  courses.is_draft,\n  courses.is_test_mode,\n  base_module_completion_requires_n_submodule_completions\nFROM courses\nWHERE courses.organization_id = $1\n  AND (\n    courses.is_draft IS FALSE\n    OR EXISTS (\n      SELECT id\n      FROM roles\n      WHERE user_id = $2\n        AND (\n          course_id = courses.id\n          OR roles.organization_id = courses.organization_id\n          OR roles.is_global IS TRUE\n        )\n    )\n  )\n  AND courses.deleted_at IS NULL\nORDER BY courses.name\nLIMIT $3 OFFSET $4;\n",
-    "describe": {
-      "columns": [
-        {
-          "ordinal": 0,
-          "name": "id",
-          "type_info": "Uuid"
-        },
-        {
-          "ordinal": 1,
+    "describe": {
+      "columns": [
+        {
+          "name": "id",
+          "ordinal": 0,
+          "type_info": "Uuid"
+        },
+        {
           "name": "name",
-          "type_info": "Varchar"
-        },
-        {
-          "ordinal": 2,
+          "ordinal": 1,
+          "type_info": "Varchar"
+        },
+        {
           "name": "created_at",
-          "type_info": "Timestamptz"
-        },
-        {
-          "ordinal": 3,
+          "ordinal": 2,
+          "type_info": "Timestamptz"
+        },
+        {
           "name": "updated_at",
-          "type_info": "Timestamptz"
-        },
-        {
-          "ordinal": 4,
+          "ordinal": 3,
+          "type_info": "Timestamptz"
+        },
+        {
           "name": "organization_id",
-          "type_info": "Uuid"
-        },
-        {
-          "ordinal": 5,
+          "ordinal": 4,
+          "type_info": "Uuid"
+        },
+        {
           "name": "deleted_at",
-          "type_info": "Timestamptz"
-        },
-        {
+          "ordinal": 5,
+          "type_info": "Timestamptz"
+        },
+        {
+          "name": "slug",
           "ordinal": 6,
-          "name": "slug",
-          "type_info": "Varchar"
-        },
-        {
+          "type_info": "Varchar"
+        },
+        {
+          "name": "content_search_language",
           "ordinal": 7,
-          "name": "content_search_language",
           "type_info": "Text"
         },
         {
+          "name": "language_code",
           "ordinal": 8,
-          "name": "language_code",
-          "type_info": "Varchar"
-        },
-        {
+          "type_info": "Varchar"
+        },
+        {
+          "name": "copied_from",
           "ordinal": 9,
-          "name": "copied_from",
-          "type_info": "Uuid"
-        },
-        {
+          "type_info": "Uuid"
+        },
+        {
+          "name": "course_language_group_id",
           "ordinal": 10,
-          "name": "course_language_group_id",
-          "type_info": "Uuid"
-        },
-        {
+          "type_info": "Uuid"
+        },
+        {
+          "name": "description",
           "ordinal": 11,
-          "name": "description",
           "type_info": "Text"
         },
         {
+          "name": "is_draft",
           "ordinal": 12,
-          "name": "is_draft",
           "type_info": "Bool"
         },
         {
+          "name": "is_test_mode",
           "ordinal": 13,
-          "name": "is_test_mode",
           "type_info": "Bool"
         },
         {
+          "name": "base_module_completion_requires_n_submodule_completions",
           "ordinal": 14,
-          "name": "base_module_completion_requires_n_submodule_completions",
-          "type_info": "Int4"
-        }
+          "type_info": "Int4"
+        }
+      ],
+      "nullable": [
+        false,
+        false,
+        false,
+        false,
+        false,
+        true,
+        false,
+        null,
+        false,
+        true,
+        false,
+        true,
+        false,
+        false,
+        false
       ],
       "parameters": {
         "Left": ["Uuid", "Uuid", "Int8", "Int8"]
-      },
+      }
+    },
+    "query": "\nSELECT courses.id,\n  courses.name,\n  courses.created_at,\n  courses.updated_at,\n  courses.organization_id,\n  courses.deleted_at,\n  courses.slug,\n  courses.content_search_language::text,\n  courses.language_code,\n  courses.copied_from,\n  courses.course_language_group_id,\n  courses.description,\n  courses.is_draft,\n  courses.is_test_mode,\n  base_module_completion_requires_n_submodule_completions\nFROM courses\nWHERE courses.organization_id = $1\n  AND (\n    courses.is_draft IS FALSE\n    OR EXISTS (\n      SELECT id\n      FROM roles\n      WHERE user_id = $2\n        AND (\n          course_id = courses.id\n          OR roles.organization_id = courses.organization_id\n          OR roles.is_global IS TRUE\n        )\n    )\n  )\n  AND courses.deleted_at IS NULL\nORDER BY courses.name\nLIMIT $3 OFFSET $4;\n"
+  },
+  "8198f7adf5e5c8c71a7d632e7ccc1e8d139d30af2e410b57d710321fad7e18ba": {
+    "describe": {
+      "columns": [
+        {
+          "name": "id",
+          "ordinal": 0,
+          "type_info": "Uuid"
+        },
+        {
+          "name": "created_at",
+          "ordinal": 1,
+          "type_info": "Timestamptz"
+        },
+        {
+          "name": "updated_at",
+          "ordinal": 2,
+          "type_info": "Timestamptz"
+        },
+        {
+          "name": "deleted_at",
+          "ordinal": 3,
+          "type_info": "Timestamptz"
+        },
+        {
+          "name": "exercise_id",
+          "ordinal": 4,
+          "type_info": "Uuid"
+        },
+        {
+          "name": "order_number",
+          "ordinal": 5,
+          "type_info": "Int4"
+        }
+      ],
+      "nullable": [false, false, false, true, false, false],
+      "parameters": {
+        "Left": ["Uuid"]
+      }
+    },
+    "query": "\nSELECT *\nFROM exercise_slides\nWHERE exercise_id = $1\n  AND deleted_at IS NULL\nORDER BY random()\nLIMIT 1;\n        "
+  },
+  "82ffa049e18cf6c93894bae082e6668116f2c0587811368fb1d57edb6d4b6591": {
+    "describe": {
+      "columns": [
+        {
+          "name": "id",
+          "ordinal": 0,
+          "type_info": "Uuid"
+        },
+        {
+          "name": "created_at",
+          "ordinal": 1,
+          "type_info": "Timestamptz"
+        },
+        {
+          "name": "updated_at",
+          "ordinal": 2,
+          "type_info": "Timestamptz"
+        },
+        {
+          "name": "deleted_at",
+          "ordinal": 3,
+          "type_info": "Timestamptz"
+        },
+        {
+          "name": "course_id",
+          "ordinal": 4,
+          "type_info": "Uuid"
+        },
+        {
+          "name": "course_module_id",
+          "ordinal": 5,
+          "type_info": "Uuid"
+        },
+        {
+          "name": "user_id",
+          "ordinal": 6,
+          "type_info": "Uuid"
+        },
+        {
+          "name": "completion_date",
+          "ordinal": 7,
+          "type_info": "Timestamptz"
+        },
+        {
+          "name": "completion_registration_attempt_date",
+          "ordinal": 8,
+          "type_info": "Timestamptz"
+        },
+        {
+          "name": "completion_language",
+          "ordinal": 9,
+          "type_info": "Varchar"
+        },
+        {
+          "name": "eligible_for_ects",
+          "ordinal": 10,
+          "type_info": "Bool"
+        },
+        {
+          "name": "email",
+          "ordinal": 11,
+          "type_info": "Varchar"
+        },
+        {
+          "name": "grade",
+          "ordinal": 12,
+          "type_info": "Int4"
+        },
+        {
+          "name": "passed",
+          "ordinal": 13,
+          "type_info": "Bool"
+        },
+        {
+          "name": "course_instance_id",
+          "ordinal": 14,
+          "type_info": "Uuid"
+        },
+        {
+          "name": "prerequisite_modules_completed",
+          "ordinal": 15,
+          "type_info": "Bool"
+        }
+      ],
       "nullable": [
         false,
         false,
         false,
-        false,
-        false,
-        true,
-        false,
-        null,
-        false,
-        true,
+        true,
+        false,
+        false,
+        false,
+        false,
+        true,
+        false,
+        false,
         false,
         true,
         false,
         false,
         false
-      ]
-    }
-  },
-  "8198f7adf5e5c8c71a7d632e7ccc1e8d139d30af2e410b57d710321fad7e18ba": {
-    "query": "\nSELECT *\nFROM exercise_slides\nWHERE exercise_id = $1\n  AND deleted_at IS NULL\nORDER BY random()\nLIMIT 1;\n        ",
-    "describe": {
-      "columns": [
-        {
-          "ordinal": 0,
-          "name": "id",
-          "type_info": "Uuid"
-        },
-        {
-          "ordinal": 1,
+      ],
+      "parameters": {
+        "Left": ["Uuid", "Uuid", "Uuid"]
+      }
+    },
+    "query": "\nSELECT *\nFROM course_module_completions\nWHERE course_module_id = $1\n  AND course_instance_id = $2\n  AND user_id = $3\n  AND deleted_at IS NULL\n        "
+  },
+  "831476e084bba9486fd435565e46067716e6738cc05f393a1dba87a68edc27f7": {
+    "describe": {
+      "columns": [
+        {
+          "name": "user_id",
+          "ordinal": 0,
+          "type_info": "Uuid"
+        },
+        {
+          "name": "exercise_id",
+          "ordinal": 1,
+          "type_info": "Uuid"
+        },
+        {
+          "name": "score_given",
+          "ordinal": 2,
+          "type_info": "Float4"
+        }
+      ],
+      "nullable": [false, false, true],
+      "parameters": {
+        "Left": ["Uuid"]
+      }
+    },
+    "query": "\nSELECT user_id,\n  exercise_id,\n  score_given\nFROM user_exercise_states\nWHERE course_instance_id = $1\nORDER BY user_id ASC\n"
+  },
+  "8418000fb3d50f52e42766c3884416520d434ea9588248e26c3b4fbfb1abae90": {
+    "describe": {
+      "columns": [
+        {
+          "name": "id",
+          "ordinal": 0,
+          "type_info": "Uuid"
+        },
+        {
           "name": "created_at",
-          "type_info": "Timestamptz"
-        },
-        {
-          "ordinal": 2,
+          "ordinal": 1,
+          "type_info": "Timestamptz"
+        },
+        {
           "name": "updated_at",
-          "type_info": "Timestamptz"
-        },
-        {
-          "ordinal": 3,
+          "ordinal": 2,
+          "type_info": "Timestamptz"
+        },
+        {
           "name": "deleted_at",
-          "type_info": "Timestamptz"
-        },
-        {
-          "ordinal": 4,
+          "ordinal": 3,
+          "type_info": "Timestamptz"
+        },
+        {
+          "name": "content",
+          "ordinal": 4,
+          "type_info": "Jsonb"
+        },
+        {
+          "name": "name",
+          "ordinal": 5,
+          "type_info": "Varchar"
+        },
+        {
+          "name": "subject",
+          "ordinal": 6,
+          "type_info": "Varchar"
+        },
+        {
+          "name": "exercise_completions_threshold",
+          "ordinal": 7,
+          "type_info": "Int4"
+        },
+        {
+          "name": "points_threshold",
+          "ordinal": 8,
+          "type_info": "Int4"
+        },
+        {
+          "name": "course_instance_id",
+          "ordinal": 9,
+          "type_info": "Uuid"
+        }
+      ],
+      "nullable": [false, false, false, true, true, false, true, true, true, false],
+      "parameters": {
+        "Left": ["Varchar", "Varchar", "Jsonb", "Int4", "Int4", "Uuid"]
+      }
+    },
+    "query": "\nUPDATE email_templates\nSET name = $1,\n  subject = $2,\n  content = $3,\n  exercise_completions_threshold = $4,\n  points_threshold = $5\nWHERE id = $6\nRETURNING *\n  "
+  },
+  "847259eb536964b60b3e3f63e8f17953c122882180424f85dc800e6eab2eca2f": {
+    "describe": {
+      "columns": [],
+      "nullable": [],
+      "parameters": {
+        "Left": ["Uuid"]
+      }
+    },
+    "query": "\n\nUPDATE course_module_completions\nSET deleted_at = now()\nWHERE id = $1\n        "
+  },
+  "8492979938e25727c88d0aa43f2def59b6d913247be736fd18d03ba7e9a7973a": {
+    "describe": {
+      "columns": [],
+      "nullable": [],
+      "parameters": {
+        "Left": ["Uuid"]
+      }
+    },
+    "query": "\nUPDATE exercise_slides\nSET deleted_at = now()\nWHERE exercise_id IN (\n    SELECT id\n    FROM exercises\n    WHERE page_id = $1\n  );\n        "
+  },
+  "84ed121289ad070f6f78698fbf408aff79602d7c059567fc5c94c3f85f777a19": {
+    "describe": {
+      "columns": [
+        {
+          "name": "id",
+          "ordinal": 0,
+          "type_info": "Uuid"
+        },
+        {
+          "name": "user_id",
+          "ordinal": 1,
+          "type_info": "Uuid"
+        },
+        {
           "name": "exercise_id",
-          "type_info": "Uuid"
-        },
-        {
-          "ordinal": 5,
-          "name": "order_number",
-          "type_info": "Int4"
-        }
-      ],
-      "parameters": {
-        "Left": ["Uuid"]
-      },
-      "nullable": [false, false, false, true, false, false]
-    }
-  },
-  "82ffa049e18cf6c93894bae082e6668116f2c0587811368fb1d57edb6d4b6591": {
-    "query": "\nSELECT *\nFROM course_module_completions\nWHERE course_module_id = $1\n  AND course_instance_id = $2\n  AND user_id = $3\n  AND deleted_at IS NULL\n        ",
-    "describe": {
-      "columns": [
-        {
-          "ordinal": 0,
-          "name": "id",
-          "type_info": "Uuid"
-        },
-        {
-          "ordinal": 1,
+          "ordinal": 2,
+          "type_info": "Uuid"
+        },
+        {
+          "name": "course_instance_id",
+          "ordinal": 3,
+          "type_info": "Uuid"
+        },
+        {
+          "name": "exam_id",
+          "ordinal": 4,
+          "type_info": "Uuid"
+        },
+        {
           "name": "created_at",
-          "type_info": "Timestamptz"
-        },
-        {
-          "ordinal": 2,
+          "ordinal": 5,
+          "type_info": "Timestamptz"
+        },
+        {
           "name": "updated_at",
-          "type_info": "Timestamptz"
-        },
-        {
-          "ordinal": 3,
+          "ordinal": 6,
+          "type_info": "Timestamptz"
+        },
+        {
           "name": "deleted_at",
-          "type_info": "Timestamptz"
-        },
-        {
-          "ordinal": 4,
-          "name": "course_id",
-          "type_info": "Uuid"
-        },
-        {
-          "ordinal": 5,
-          "name": "course_module_id",
-          "type_info": "Uuid"
-        },
-        {
-          "ordinal": 6,
-          "name": "user_id",
-          "type_info": "Uuid"
-        },
-        {
           "ordinal": 7,
-          "name": "completion_date",
-          "type_info": "Timestamptz"
-        },
-        {
+          "type_info": "Timestamptz"
+        },
+        {
+          "name": "score_given",
           "ordinal": 8,
-          "name": "completion_registration_attempt_date",
-          "type_info": "Timestamptz"
-        },
-        {
+          "type_info": "Float4"
+        },
+        {
+          "name": "grading_progress: _",
           "ordinal": 9,
-          "name": "completion_language",
-          "type_info": "Varchar"
-        },
-        {
-          "ordinal": 10,
-          "name": "eligible_for_ects",
-          "type_info": "Bool"
-        },
-        {
-          "ordinal": 11,
-          "name": "email",
-          "type_info": "Varchar"
-        },
-        {
-          "ordinal": 12,
-          "name": "grade",
-          "type_info": "Int4"
-        },
-        {
-          "ordinal": 13,
-          "name": "passed",
-          "type_info": "Bool"
-        },
-        {
-          "ordinal": 14,
-          "name": "course_instance_id",
-          "type_info": "Uuid"
-        },
-        {
-          "ordinal": 15,
-          "name": "prerequisite_modules_completed",
-          "type_info": "Bool"
-        }
-      ],
-      "parameters": {
-        "Left": ["Uuid", "Uuid", "Uuid"]
-      },
-      "nullable": [
-        false,
-        false,
-        false,
-        true,
-        false,
-        false,
-        false,
-        false,
-        true,
-        false,
-        false,
-        false,
-        true,
-        false,
-        false,
-        false
-      ]
-    }
-  },
-  "831476e084bba9486fd435565e46067716e6738cc05f393a1dba87a68edc27f7": {
-    "query": "\nSELECT user_id,\n  exercise_id,\n  score_given\nFROM user_exercise_states\nWHERE course_instance_id = $1\nORDER BY user_id ASC\n",
-    "describe": {
-      "columns": [
-        {
-          "ordinal": 0,
-          "name": "user_id",
-          "type_info": "Uuid"
-        },
-        {
-          "ordinal": 1,
-          "name": "exercise_id",
-          "type_info": "Uuid"
-        },
-        {
-          "ordinal": 2,
-          "name": "score_given",
-          "type_info": "Float4"
-        }
-      ],
-      "parameters": {
-        "Left": ["Uuid"]
-      },
-      "nullable": [false, false, true]
-    }
-  },
-  "8418000fb3d50f52e42766c3884416520d434ea9588248e26c3b4fbfb1abae90": {
-    "query": "\nUPDATE email_templates\nSET name = $1,\n  subject = $2,\n  content = $3,\n  exercise_completions_threshold = $4,\n  points_threshold = $5\nWHERE id = $6\nRETURNING *\n  ",
-    "describe": {
-      "columns": [
-        {
-          "ordinal": 0,
-          "name": "id",
-          "type_info": "Uuid"
-        },
-        {
-          "ordinal": 1,
-          "name": "created_at",
-          "type_info": "Timestamptz"
-        },
-        {
-          "ordinal": 2,
-          "name": "updated_at",
-          "type_info": "Timestamptz"
-        },
-        {
-          "ordinal": 3,
-          "name": "deleted_at",
-          "type_info": "Timestamptz"
-        },
-        {
-          "ordinal": 4,
-          "name": "content",
-          "type_info": "Jsonb"
-        },
-        {
-          "ordinal": 5,
-          "name": "name",
-          "type_info": "Varchar"
-        },
-        {
-          "ordinal": 6,
-          "name": "subject",
-          "type_info": "Varchar"
-        },
-        {
-          "ordinal": 7,
-          "name": "exercise_completions_threshold",
-          "type_info": "Int4"
-        },
-        {
-          "ordinal": 8,
-          "name": "points_threshold",
-          "type_info": "Int4"
-        },
-        {
-          "ordinal": 9,
-          "name": "course_instance_id",
-          "type_info": "Uuid"
-        }
-      ],
-      "parameters": {
-        "Left": ["Varchar", "Varchar", "Jsonb", "Int4", "Int4", "Uuid"]
-      },
-      "nullable": [false, false, false, true, true, false, true, true, true, false]
-    }
-  },
-  "847259eb536964b60b3e3f63e8f17953c122882180424f85dc800e6eab2eca2f": {
-    "query": "\n\nUPDATE course_module_completions\nSET deleted_at = now()\nWHERE id = $1\n        ",
-    "describe": {
-      "columns": [],
-      "parameters": {
-        "Left": ["Uuid"]
-      },
-      "nullable": []
-    }
-  },
-  "8492979938e25727c88d0aa43f2def59b6d913247be736fd18d03ba7e9a7973a": {
-    "query": "\nUPDATE exercise_slides\nSET deleted_at = now()\nWHERE exercise_id IN (\n    SELECT id\n    FROM exercises\n    WHERE page_id = $1\n  );\n        ",
-    "describe": {
-      "columns": [],
-      "parameters": {
-        "Left": ["Uuid"]
-      },
-      "nullable": []
-    }
-  },
-  "84ed121289ad070f6f78698fbf408aff79602d7c059567fc5c94c3f85f777a19": {
-    "query": "\nUPDATE user_exercise_states\nSET reviewing_stage = $1\nWHERE id = $2\n  AND deleted_at IS NULL\nRETURNING id,\n  user_id,\n  exercise_id,\n  course_instance_id,\n  exam_id,\n  created_at,\n  updated_at,\n  deleted_at,\n  score_given,\n  grading_progress AS \"grading_progress: _\",\n  activity_progress AS \"activity_progress: _\",\n  reviewing_stage AS \"reviewing_stage: _\",\n  selected_exercise_slide_id\n        ",
-    "describe": {
-      "columns": [
-        {
-          "ordinal": 0,
-          "name": "id",
-          "type_info": "Uuid"
-        },
-        {
-          "ordinal": 1,
-          "name": "user_id",
-          "type_info": "Uuid"
-        },
-        {
-          "ordinal": 2,
-          "name": "exercise_id",
-          "type_info": "Uuid"
-        },
-        {
-          "ordinal": 3,
-          "name": "course_instance_id",
-          "type_info": "Uuid"
-        },
-        {
-          "ordinal": 4,
-          "name": "exam_id",
-          "type_info": "Uuid"
-        },
-        {
-          "ordinal": 5,
-          "name": "created_at",
-          "type_info": "Timestamptz"
-        },
-        {
-          "ordinal": 6,
-          "name": "updated_at",
-          "type_info": "Timestamptz"
-        },
-        {
-          "ordinal": 7,
-          "name": "deleted_at",
-          "type_info": "Timestamptz"
-        },
-        {
-          "ordinal": 8,
-          "name": "score_given",
-          "type_info": "Float4"
-        },
-        {
-          "ordinal": 9,
-          "name": "grading_progress: _",
           "type_info": {
             "Custom": {
-              "name": "grading_progress",
               "kind": {
                 "Enum": ["fully-graded", "pending", "pending-manual", "failed", "not-ready"]
-              }
+              },
+              "name": "grading_progress"
             }
           }
         },
         {
+          "name": "activity_progress: _",
           "ordinal": 10,
-          "name": "activity_progress: _",
           "type_info": {
             "Custom": {
-              "name": "activity_progress",
               "kind": {
                 "Enum": ["initialized", "started", "in-progress", "submitted", "completed"]
-              }
+              },
+              "name": "activity_progress"
             }
           }
         },
         {
+          "name": "reviewing_stage: _",
           "ordinal": 11,
-          "name": "reviewing_stage: _",
           "type_info": {
             "Custom": {
-              "name": "reviewing_stage",
               "kind": {
                 "Enum": [
                   "not_started",
@@ -8968,21 +8846,36 @@
                   "waiting_for_manual_grading",
                   "reviewed_and_locked"
                 ]
-              }
+              },
+              "name": "reviewing_stage"
             }
           }
         },
         {
+          "name": "selected_exercise_slide_id",
           "ordinal": 12,
-          "name": "selected_exercise_slide_id",
-          "type_info": "Uuid"
-        }
+          "type_info": "Uuid"
+        }
+      ],
+      "nullable": [
+        false,
+        false,
+        false,
+        true,
+        true,
+        false,
+        false,
+        true,
+        true,
+        false,
+        false,
+        false,
+        true
       ],
       "parameters": {
         "Left": [
           {
             "Custom": {
-              "name": "reviewing_stage",
               "kind": {
                 "Enum": [
                   "not_started",
@@ -8992,259 +8885,246 @@
                   "waiting_for_manual_grading",
                   "reviewed_and_locked"
                 ]
-              }
+              },
+              "name": "reviewing_stage"
             }
           },
           "Uuid"
         ]
-      },
-      "nullable": [
-        false,
-        false,
-        false,
-        true,
-        true,
-        false,
-        false,
-        true,
-        true,
-        false,
-        false,
-        false,
-        true
-      ]
-    }
+      }
+    },
+    "query": "\nUPDATE user_exercise_states\nSET reviewing_stage = $1\nWHERE id = $2\n  AND deleted_at IS NULL\nRETURNING id,\n  user_id,\n  exercise_id,\n  course_instance_id,\n  exam_id,\n  created_at,\n  updated_at,\n  deleted_at,\n  score_given,\n  grading_progress AS \"grading_progress: _\",\n  activity_progress AS \"activity_progress: _\",\n  reviewing_stage AS \"reviewing_stage: _\",\n  selected_exercise_slide_id\n        "
   },
   "84f4e609ee774821c19ffe693d79e6175066c745aa7ac8a3d947cd7ef04fdc0e": {
-    "query": "\nINSERT INTO regradings (user_points_update_strategy)\nVALUES ($1)\nRETURNING id\n        ",
-    "describe": {
-      "columns": [
-        {
-          "ordinal": 0,
-          "name": "id",
-          "type_info": "Uuid"
-        }
-      ],
+    "describe": {
+      "columns": [
+        {
+          "name": "id",
+          "ordinal": 0,
+          "type_info": "Uuid"
+        }
+      ],
+      "nullable": [false],
       "parameters": {
         "Left": [
           {
             "Custom": {
-              "name": "user_points_update_strategy",
               "kind": {
                 "Enum": [
                   "can-add-points-but-cannot-remove-points",
                   "can-add-points-and-can-remove-points"
                 ]
-              }
+              },
+              "name": "user_points_update_strategy"
             }
           }
         ]
-      },
-      "nullable": [false]
-    }
+      }
+    },
+    "query": "\nINSERT INTO regradings (user_points_update_strategy)\nVALUES ($1)\nRETURNING id\n        "
   },
   "852a2e8b28b656b8e676b846827ea1244ca82ff1dfe59676b8933ed03022924f": {
-    "query": "\nSELECT COUNT(*) AS count\nFROM page_history\nWHERE page_id = $1\n",
-    "describe": {
-      "columns": [
-        {
-          "ordinal": 0,
+    "describe": {
+      "columns": [
+        {
           "name": "count",
+          "ordinal": 0,
           "type_info": "Int8"
         }
       ],
+      "nullable": [null],
       "parameters": {
         "Left": ["Uuid"]
-      },
-      "nullable": [null]
-    }
+      }
+    },
+    "query": "\nSELECT COUNT(*) AS count\nFROM page_history\nWHERE page_id = $1\n"
   },
   "85d460d9a14e12b66d387b3cdf0caf930e42725cd706c38a85d02613ae14130e": {
-    "query": "\nSELECT *\nFROM exercise_slides\nWHERE deleted_at IS NULL;\n    ",
-    "describe": {
-      "columns": [
-        {
-          "ordinal": 0,
-          "name": "id",
-          "type_info": "Uuid"
-        },
-        {
-          "ordinal": 1,
+    "describe": {
+      "columns": [
+        {
+          "name": "id",
+          "ordinal": 0,
+          "type_info": "Uuid"
+        },
+        {
           "name": "created_at",
-          "type_info": "Timestamptz"
-        },
-        {
-          "ordinal": 2,
+          "ordinal": 1,
+          "type_info": "Timestamptz"
+        },
+        {
           "name": "updated_at",
-          "type_info": "Timestamptz"
-        },
-        {
-          "ordinal": 3,
+          "ordinal": 2,
+          "type_info": "Timestamptz"
+        },
+        {
           "name": "deleted_at",
-          "type_info": "Timestamptz"
-        },
-        {
-          "ordinal": 4,
+          "ordinal": 3,
+          "type_info": "Timestamptz"
+        },
+        {
           "name": "exercise_id",
-          "type_info": "Uuid"
-        },
-        {
-          "ordinal": 5,
+          "ordinal": 4,
+          "type_info": "Uuid"
+        },
+        {
           "name": "order_number",
-          "type_info": "Int4"
-        }
-      ],
+          "ordinal": 5,
+          "type_info": "Int4"
+        }
+      ],
+      "nullable": [false, false, false, true, false, false],
       "parameters": {
         "Left": []
-      },
-      "nullable": [false, false, false, true, false, false]
-    }
+      }
+    },
+    "query": "\nSELECT *\nFROM exercise_slides\nWHERE deleted_at IS NULL;\n    "
   },
   "85e47523e7b4b49b41f59c9683ebe4d279bd3f18957a4e156bbd9ac639222755": {
-    "query": "\nINSERT INTO exercise_task_submissions (\n    exercise_slide_submission_id,\n    exercise_slide_id,\n    exercise_task_id,\n    data_json\n  )\n  VALUES ($1, $2, $3, $4)\n  RETURNING id\n",
-    "describe": {
-      "columns": [
-        {
-          "ordinal": 0,
-          "name": "id",
-          "type_info": "Uuid"
-        }
-      ],
+    "describe": {
+      "columns": [
+        {
+          "name": "id",
+          "ordinal": 0,
+          "type_info": "Uuid"
+        }
+      ],
+      "nullable": [false],
       "parameters": {
         "Left": ["Uuid", "Uuid", "Uuid", "Jsonb"]
-      },
-      "nullable": [false]
-    }
+      }
+    },
+    "query": "\nINSERT INTO exercise_task_submissions (\n    exercise_slide_submission_id,\n    exercise_slide_id,\n    exercise_task_id,\n    data_json\n  )\n  VALUES ($1, $2, $3, $4)\n  RETURNING id\n"
   },
   "8698ccb5049f1ab2e0d9e0d4e5922dc8bbf6dae00c9d9320a7a42097be0fe315": {
-    "query": "\nSELECT user_id,\n  exam_id,\n  started_at\nFROM exam_enrollments\nWHERE exam_id = $1\n  AND user_id = $2\n",
-    "describe": {
-      "columns": [
-        {
-          "ordinal": 0,
+    "describe": {
+      "columns": [
+        {
           "name": "user_id",
-          "type_info": "Uuid"
-        },
-        {
-          "ordinal": 1,
+          "ordinal": 0,
+          "type_info": "Uuid"
+        },
+        {
           "name": "exam_id",
-          "type_info": "Uuid"
-        },
-        {
-          "ordinal": 2,
+          "ordinal": 1,
+          "type_info": "Uuid"
+        },
+        {
           "name": "started_at",
-          "type_info": "Timestamptz"
-        }
-      ],
+          "ordinal": 2,
+          "type_info": "Timestamptz"
+        }
+      ],
+      "nullable": [false, false, false],
       "parameters": {
         "Left": ["Uuid", "Uuid"]
-      },
-      "nullable": [false, false, false]
-    }
+      }
+    },
+    "query": "\nSELECT user_id,\n  exam_id,\n  started_at\nFROM exam_enrollments\nWHERE exam_id = $1\n  AND user_id = $2\n"
   },
   "87848a65cafd33187ebbc6ed99b0a6eaaff44a09d3efb17759ee3604fc39f49c": {
-    "query": "\n-- common table expression for the search term tsquery so that we don't have to repeat it many times\nWITH cte as (\n    -- Converts the search term to a word search with ands between the words with plainto_tsquery but appends ':*' to the\n    -- last word so that it  becomes a prefix match. This way the search will also contain results when the last word in\n    -- the search term is only partially typed. Note that if to_tsquery($4) decides to stem the word, the replacement\n    -- will be skipped.\n    SELECT ts_rewrite(\n        plainto_tsquery($2::regconfig, $3),\n        to_tsquery($4),\n        to_tsquery($4 || ':*')\n    ) as query\n)\nSELECT id,\n    ts_rank(\n    content_search,\n    (\n        SELECT query\n        from cte\n    )\n    ) as rank,\n    ts_headline(\n    $2::regconfig,\n    title,\n    (\n        SELECT query\n        from cte\n    )\n    ) as title_headline,\n    ts_headline(\n    $2::regconfig,\n    content_search_original_text,\n    (\n        SELECT query\n        from cte\n    )\n    ) as content_headline,\n    url_path\nFROM pages\nWHERE course_id = $1\n    AND deleted_at IS NULL\n    AND content_search @@ (\n    SELECT query\n    from cte\n    )\nORDER BY rank DESC\nLIMIT 50;\n        ",
-    "describe": {
-      "columns": [
-        {
-          "ordinal": 0,
-          "name": "id",
-          "type_info": "Uuid"
-        },
-        {
-          "ordinal": 1,
+    "describe": {
+      "columns": [
+        {
+          "name": "id",
+          "ordinal": 0,
+          "type_info": "Uuid"
+        },
+        {
           "name": "rank",
+          "ordinal": 1,
           "type_info": "Float4"
         },
         {
-          "ordinal": 2,
           "name": "title_headline",
+          "ordinal": 2,
           "type_info": "Text"
         },
         {
-          "ordinal": 3,
           "name": "content_headline",
+          "ordinal": 3,
           "type_info": "Text"
         },
         {
-          "ordinal": 4,
           "name": "url_path",
-          "type_info": "Varchar"
-        }
-      ],
+          "ordinal": 4,
+          "type_info": "Varchar"
+        }
+      ],
+      "nullable": [false, null, null, null, false],
       "parameters": {
         "Left": [
           "Uuid",
           {
             "Custom": {
-              "name": "regconfig",
-              "kind": "Simple"
+              "kind": "Simple",
+              "name": "regconfig"
             }
           },
           "Text",
           "Text"
         ]
-      },
-      "nullable": [false, null, null, null, false]
-    }
+      }
+    },
+    "query": "\n-- common table expression for the search term tsquery so that we don't have to repeat it many times\nWITH cte as (\n    -- Converts the search term to a word search with ands between the words with plainto_tsquery but appends ':*' to the\n    -- last word so that it  becomes a prefix match. This way the search will also contain results when the last word in\n    -- the search term is only partially typed. Note that if to_tsquery($4) decides to stem the word, the replacement\n    -- will be skipped.\n    SELECT ts_rewrite(\n        plainto_tsquery($2::regconfig, $3),\n        to_tsquery($4),\n        to_tsquery($4 || ':*')\n    ) as query\n)\nSELECT id,\n    ts_rank(\n    content_search,\n    (\n        SELECT query\n        from cte\n    )\n    ) as rank,\n    ts_headline(\n    $2::regconfig,\n    title,\n    (\n        SELECT query\n        from cte\n    )\n    ) as title_headline,\n    ts_headline(\n    $2::regconfig,\n    content_search_original_text,\n    (\n        SELECT query\n        from cte\n    )\n    ) as content_headline,\n    url_path\nFROM pages\nWHERE course_id = $1\n    AND deleted_at IS NULL\n    AND content_search @@ (\n    SELECT query\n    from cte\n    )\nORDER BY rank DESC\nLIMIT 50;\n        "
   },
   "882525a929728d222af1a0946c0c6d0291a891d67d8fc81e2c8400cf400baeef": {
-    "query": "\nINSERT INTO course_exams (course_id, exam_id)\nVALUES ($1, $2)\n",
     "describe": {
       "columns": [],
+      "nullable": [],
       "parameters": {
         "Left": ["Uuid", "Uuid"]
-      },
-      "nullable": []
-    }
+      }
+    },
+    "query": "\nINSERT INTO course_exams (course_id, exam_id)\nVALUES ($1, $2)\n"
   },
   "886ce1402b7ffe6cffd8db5fb2e0e6486d9aa6ba52db7183f76d009069ade7be": {
-    "query": "\nINSERT INTO user_exercise_task_states (\n    exercise_task_id,\n    user_exercise_slide_state_id,\n    score_given,\n    grading_progress\n  )\nVALUES ($1, $2, $3, $4) ON CONFLICT (exercise_task_id, user_exercise_slide_state_id) DO\nUPDATE\nSET deleted_at = NULL,\n  score_given = $3,\n  grading_progress = $4\nRETURNING exercise_task_id,\n  user_exercise_slide_state_id,\n  created_at,\n  updated_at,\n  deleted_at,\n  score_given,\n  grading_progress as \"grading_progress: _\"\n    ",
-    "describe": {
-      "columns": [
-        {
-          "ordinal": 0,
+    "describe": {
+      "columns": [
+        {
           "name": "exercise_task_id",
-          "type_info": "Uuid"
-        },
-        {
-          "ordinal": 1,
+          "ordinal": 0,
+          "type_info": "Uuid"
+        },
+        {
           "name": "user_exercise_slide_state_id",
-          "type_info": "Uuid"
-        },
-        {
-          "ordinal": 2,
+          "ordinal": 1,
+          "type_info": "Uuid"
+        },
+        {
           "name": "created_at",
-          "type_info": "Timestamptz"
-        },
-        {
-          "ordinal": 3,
+          "ordinal": 2,
+          "type_info": "Timestamptz"
+        },
+        {
           "name": "updated_at",
-          "type_info": "Timestamptz"
-        },
-        {
-          "ordinal": 4,
+          "ordinal": 3,
+          "type_info": "Timestamptz"
+        },
+        {
           "name": "deleted_at",
-          "type_info": "Timestamptz"
-        },
-        {
-          "ordinal": 5,
+          "ordinal": 4,
+          "type_info": "Timestamptz"
+        },
+        {
           "name": "score_given",
+          "ordinal": 5,
           "type_info": "Float4"
         },
         {
+          "name": "grading_progress: _",
           "ordinal": 6,
-          "name": "grading_progress: _",
           "type_info": {
             "Custom": {
-              "name": "grading_progress",
               "kind": {
                 "Enum": ["fully-graded", "pending", "pending-manual", "failed", "not-ready"]
-              }
+              },
+              "name": "grading_progress"
             }
           }
         }
       ],
+      "nullable": [false, false, false, false, true, true, false],
       "parameters": {
         "Left": [
           "Uuid",
@@ -9252,561 +9132,580 @@
           "Float4",
           {
             "Custom": {
-              "name": "grading_progress",
               "kind": {
                 "Enum": ["fully-graded", "pending", "pending-manual", "failed", "not-ready"]
-              }
+              },
+              "name": "grading_progress"
             }
           }
         ]
-      },
-      "nullable": [false, false, false, false, true, true, false]
-    }
+      }
+    },
+    "query": "\nINSERT INTO user_exercise_task_states (\n    exercise_task_id,\n    user_exercise_slide_state_id,\n    score_given,\n    grading_progress\n  )\nVALUES ($1, $2, $3, $4) ON CONFLICT (exercise_task_id, user_exercise_slide_state_id) DO\nUPDATE\nSET deleted_at = NULL,\n  score_given = $3,\n  grading_progress = $4\nRETURNING exercise_task_id,\n  user_exercise_slide_state_id,\n  created_at,\n  updated_at,\n  deleted_at,\n  score_given,\n  grading_progress as \"grading_progress: _\"\n    "
   },
   "88890869dabe25130451185ec231260f8cdc6121649923e7209346dded7d0014": {
-    "query": "SELECT organization_id FROM courses WHERE id = $1",
-    "describe": {
-      "columns": [
-        {
-          "ordinal": 0,
+    "describe": {
+      "columns": [
+        {
           "name": "organization_id",
-          "type_info": "Uuid"
-        }
-      ],
+          "ordinal": 0,
+          "type_info": "Uuid"
+        }
+      ],
+      "nullable": [false],
       "parameters": {
         "Left": ["Uuid"]
-      },
-      "nullable": [false]
-    }
+      }
+    },
+    "query": "SELECT organization_id FROM courses WHERE id = $1"
   },
   "89042c2cdd2a99289a3cc9e493f47ee914734c7af0e53ae63206bbf62fc02df0": {
-    "query": "\nINSERT INTO users (id, email, first_name, last_name)\nVALUES ($1, $2, $3, $4)\nRETURNING id\n",
-    "describe": {
-      "columns": [
-        {
-          "ordinal": 0,
-          "name": "id",
-          "type_info": "Uuid"
-        }
-      ],
+    "describe": {
+      "columns": [
+        {
+          "name": "id",
+          "ordinal": 0,
+          "type_info": "Uuid"
+        }
+      ],
+      "nullable": [false],
       "parameters": {
         "Left": ["Uuid", "Varchar", "Varchar", "Varchar"]
-      },
-      "nullable": [false]
-    }
+      }
+    },
+    "query": "\nINSERT INTO users (id, email, first_name, last_name)\nVALUES ($1, $2, $3, $4)\nRETURNING id\n"
   },
   "89089e691171de510f8629313e0ed9cfd0b6908f4fa30e826480a2eb97168d16": {
-    "query": "\nSELECT *\nFROM peer_review_queue_entries\nWHERE receiving_peer_reviews_exercise_slide_submission_id = $1\n  AND course_instance_id = $2\n  AND deleted_at IS NULL\n    ",
-    "describe": {
-      "columns": [
-        {
-          "ordinal": 0,
-          "name": "id",
-          "type_info": "Uuid"
-        },
-        {
-          "ordinal": 1,
+    "describe": {
+      "columns": [
+        {
+          "name": "id",
+          "ordinal": 0,
+          "type_info": "Uuid"
+        },
+        {
           "name": "created_at",
-          "type_info": "Timestamptz"
-        },
-        {
-          "ordinal": 2,
+          "ordinal": 1,
+          "type_info": "Timestamptz"
+        },
+        {
           "name": "updated_at",
-          "type_info": "Timestamptz"
-        },
-        {
-          "ordinal": 3,
+          "ordinal": 2,
+          "type_info": "Timestamptz"
+        },
+        {
           "name": "deleted_at",
-          "type_info": "Timestamptz"
-        },
-        {
-          "ordinal": 4,
+          "ordinal": 3,
+          "type_info": "Timestamptz"
+        },
+        {
           "name": "user_id",
-          "type_info": "Uuid"
-        },
-        {
-          "ordinal": 5,
+          "ordinal": 4,
+          "type_info": "Uuid"
+        },
+        {
           "name": "exercise_id",
-          "type_info": "Uuid"
-        },
-        {
+          "ordinal": 5,
+          "type_info": "Uuid"
+        },
+        {
+          "name": "course_instance_id",
           "ordinal": 6,
-          "name": "course_instance_id",
-          "type_info": "Uuid"
-        },
-        {
+          "type_info": "Uuid"
+        },
+        {
+          "name": "receiving_peer_reviews_exercise_slide_submission_id",
           "ordinal": 7,
-          "name": "receiving_peer_reviews_exercise_slide_submission_id",
-          "type_info": "Uuid"
-        },
-        {
+          "type_info": "Uuid"
+        },
+        {
+          "name": "received_enough_peer_reviews",
           "ordinal": 8,
-          "name": "received_enough_peer_reviews",
           "type_info": "Bool"
         },
         {
+          "name": "peer_review_priority",
           "ordinal": 9,
-          "name": "peer_review_priority",
-          "type_info": "Int4"
-        }
-      ],
+          "type_info": "Int4"
+        }
+      ],
+      "nullable": [false, false, false, true, false, false, false, false, false, false],
       "parameters": {
         "Left": ["Uuid", "Uuid"]
-      },
-      "nullable": [false, false, false, true, false, false, false, false, false, false]
-    }
+      }
+    },
+    "query": "\nSELECT *\nFROM peer_review_queue_entries\nWHERE receiving_peer_reviews_exercise_slide_submission_id = $1\n  AND course_instance_id = $2\n  AND deleted_at IS NULL\n    "
   },
   "8996c28a928545504a3741a926ceb7831d752406f9f3c6871854343bb7b1aa4b": {
-    "query": "\nINSERT INTO exercise_slides (exercise_id, order_number)\nVALUES ($1, $2)\nRETURNING *;\n    ",
-    "describe": {
-      "columns": [
-        {
-          "ordinal": 0,
-          "name": "id",
-          "type_info": "Uuid"
-        },
-        {
-          "ordinal": 1,
+    "describe": {
+      "columns": [
+        {
+          "name": "id",
+          "ordinal": 0,
+          "type_info": "Uuid"
+        },
+        {
           "name": "created_at",
-          "type_info": "Timestamptz"
-        },
-        {
-          "ordinal": 2,
+          "ordinal": 1,
+          "type_info": "Timestamptz"
+        },
+        {
           "name": "updated_at",
-          "type_info": "Timestamptz"
-        },
-        {
-          "ordinal": 3,
+          "ordinal": 2,
+          "type_info": "Timestamptz"
+        },
+        {
           "name": "deleted_at",
-          "type_info": "Timestamptz"
-        },
-        {
-          "ordinal": 4,
+          "ordinal": 3,
+          "type_info": "Timestamptz"
+        },
+        {
           "name": "exercise_id",
-          "type_info": "Uuid"
-        },
-        {
-          "ordinal": 5,
+          "ordinal": 4,
+          "type_info": "Uuid"
+        },
+        {
           "name": "order_number",
-          "type_info": "Int4"
-        }
-      ],
+          "ordinal": 5,
+          "type_info": "Int4"
+        }
+      ],
+      "nullable": [false, false, false, true, false, false],
       "parameters": {
         "Left": ["Uuid", "Int4"]
-      },
-      "nullable": [false, false, false, true, false, false]
-    }
+      }
+    },
+    "query": "\nINSERT INTO exercise_slides (exercise_id, order_number)\nVALUES ($1, $2)\nRETURNING *;\n    "
   },
   "8aa2929ece3e236aa14649c45da2a6d7fe15787fda833ad97628c86b001fb790": {
-    "query": "\nSELECT\n    COUNT(DISTINCT c.id) as count\nFROM courses as c\n    LEFT JOIN course_instances as ci on c.id = ci.course_id\nWHERE\n    c.organization_id = $1 AND\n    ci.starts_at < NOW() AND ci.ends_at > NOW() AND\n    c.deleted_at IS NULL AND ci.deleted_at IS NULL;\n        ",
-    "describe": {
-      "columns": [
-        {
-          "ordinal": 0,
+    "describe": {
+      "columns": [
+        {
           "name": "count",
+          "ordinal": 0,
           "type_info": "Int8"
         }
       ],
+      "nullable": [null],
       "parameters": {
         "Left": ["Uuid"]
-      },
-      "nullable": [null]
-    }
+      }
+    },
+    "query": "\nSELECT\n    COUNT(DISTINCT c.id) as count\nFROM courses as c\n    LEFT JOIN course_instances as ci on c.id = ci.course_id\nWHERE\n    c.organization_id = $1 AND\n    ci.starts_at < NOW() AND ci.ends_at > NOW() AND\n    c.deleted_at IS NULL AND ci.deleted_at IS NULL;\n        "
   },
   "8cc039e70b30221cc7c05ccac3d0db3c4b304ba90d3eea8be6c94666e9bd383b": {
-    "query": "\nINSERT INTO user_course_settings (\n    user_id,\n    course_language_group_id,\n    current_course_id,\n    current_course_instance_id\n  )\nSELECT $1,\n  course_language_group_id,\n  $2,\n  $3\nFROM courses\nWHERE id = $2\n  AND deleted_at IS NULL ON CONFLICT (user_id, course_language_group_id) DO\nUPDATE\nSET current_course_id = $2,\n  current_course_instance_id = $3\nRETURNING *;\n        ",
-    "describe": {
-      "columns": [
-        {
-          "ordinal": 0,
+    "describe": {
+      "columns": [
+        {
           "name": "user_id",
-          "type_info": "Uuid"
-        },
-        {
-          "ordinal": 1,
+          "ordinal": 0,
+          "type_info": "Uuid"
+        },
+        {
           "name": "course_language_group_id",
-          "type_info": "Uuid"
-        },
-        {
-          "ordinal": 2,
+          "ordinal": 1,
+          "type_info": "Uuid"
+        },
+        {
           "name": "created_at",
-          "type_info": "Timestamptz"
-        },
-        {
-          "ordinal": 3,
+          "ordinal": 2,
+          "type_info": "Timestamptz"
+        },
+        {
           "name": "updated_at",
-          "type_info": "Timestamptz"
-        },
-        {
-          "ordinal": 4,
+          "ordinal": 3,
+          "type_info": "Timestamptz"
+        },
+        {
           "name": "deleted_at",
-          "type_info": "Timestamptz"
-        },
-        {
-          "ordinal": 5,
+          "ordinal": 4,
+          "type_info": "Timestamptz"
+        },
+        {
           "name": "current_course_id",
-          "type_info": "Uuid"
-        },
-        {
+          "ordinal": 5,
+          "type_info": "Uuid"
+        },
+        {
+          "name": "current_course_instance_id",
           "ordinal": 6,
-          "name": "current_course_instance_id",
-          "type_info": "Uuid"
-        }
-      ],
+          "type_info": "Uuid"
+        }
+      ],
+      "nullable": [false, false, false, false, true, false, false],
       "parameters": {
         "Left": ["Uuid", "Uuid", "Uuid"]
-      },
-      "nullable": [false, false, false, false, true, false, false]
-    }
+      }
+    },
+    "query": "\nINSERT INTO user_course_settings (\n    user_id,\n    course_language_group_id,\n    current_course_id,\n    current_course_instance_id\n  )\nSELECT $1,\n  course_language_group_id,\n  $2,\n  $3\nFROM courses\nWHERE id = $2\n  AND deleted_at IS NULL ON CONFLICT (user_id, course_language_group_id) DO\nUPDATE\nSET current_course_id = $2,\n  current_course_instance_id = $3\nRETURNING *;\n        "
   },
   "8ccdf9e32ae384f6124487d607971e09c002db1bbc7ba5fa895cdd58c919c76f": {
-    "query": "\nUPDATE exercises\nSET deleted_at = now()\nWHERE page_id = $1\nRETURNING id;\n        ",
-    "describe": {
-      "columns": [
-        {
-          "ordinal": 0,
-          "name": "id",
-          "type_info": "Uuid"
-        }
-      ],
+    "describe": {
+      "columns": [
+        {
+          "name": "id",
+          "ordinal": 0,
+          "type_info": "Uuid"
+        }
+      ],
+      "nullable": [false],
       "parameters": {
         "Left": ["Uuid"]
-      },
-      "nullable": [false]
-    }
+      }
+    },
+    "query": "\nUPDATE exercises\nSET deleted_at = now()\nWHERE page_id = $1\nRETURNING id;\n        "
   },
   "8db74ac0f9b12b45233fec8e0bf8e9f76d90085c4a8c766f784a1aca3c370662": {
-    "query": "\nUPDATE exercise_task_gradings\nSET grading_progress = $1\nWHERE id = $2\n",
     "describe": {
       "columns": [],
+      "nullable": [],
       "parameters": {
         "Left": [
           {
             "Custom": {
-              "name": "grading_progress",
               "kind": {
                 "Enum": ["fully-graded", "pending", "pending-manual", "failed", "not-ready"]
-              }
+              },
+              "name": "grading_progress"
             }
           },
           "Uuid"
         ]
-      },
-      "nullable": []
-    }
+      }
+    },
+    "query": "\nUPDATE exercise_task_gradings\nSET grading_progress = $1\nWHERE id = $2\n"
   },
   "9042f4a78140ea8061a5d2f7ea3f6d8ae53b484871e869ebd0dd4cb31da6d9fb": {
-    "query": "UPDATE pages\nSET order_number = floor(random() * (2000000 -200000 + 1) + 200000)\nWHERE pages.order_number = $1\n  AND pages.chapter_id = $2\n  AND deleted_at IS NULL",
     "describe": {
       "columns": [],
+      "nullable": [],
       "parameters": {
         "Left": ["Int4", "Uuid"]
-      },
-      "nullable": []
-    }
+      }
+    },
+    "query": "UPDATE pages\nSET order_number = floor(random() * (2000000 -200000 + 1) + 200000)\nWHERE pages.order_number = $1\n  AND pages.chapter_id = $2\n  AND deleted_at IS NULL"
   },
   "9113a9bb47f4075916056074ed25a1138e57765d6020b94687a8fee84934d501": {
-    "query": "\nSELECT COUNT(*) AS count\nFROM peer_review_submissions\nWHERE user_id = $1\n  AND exercise_id = $2\n  AND course_instance_id = $3\n  AND deleted_at IS NULL\n        ",
-    "describe": {
-      "columns": [
-        {
-          "ordinal": 0,
+    "describe": {
+      "columns": [
+        {
           "name": "count",
+          "ordinal": 0,
           "type_info": "Int8"
         }
       ],
+      "nullable": [null],
       "parameters": {
         "Left": ["Uuid", "Uuid", "Uuid"]
-      },
-      "nullable": [null]
-    }
+      }
+    },
+    "query": "\nSELECT COUNT(*) AS count\nFROM peer_review_submissions\nWHERE user_id = $1\n  AND exercise_id = $2\n  AND course_instance_id = $3\n  AND deleted_at IS NULL\n        "
   },
   "9306546d3c8ca209c7fbc0ed7d85d6e347b974550d51e9dabc288a687fe6c8c2": {
-    "query": "\nUPDATE user_exercise_slide_states\nSET deleted_at = now()\nWHERE id = $1\nRETURNING id\n    ",
-    "describe": {
-      "columns": [
-        {
-          "ordinal": 0,
-          "name": "id",
-          "type_info": "Uuid"
-        }
-      ],
+    "describe": {
+      "columns": [
+        {
+          "name": "id",
+          "ordinal": 0,
+          "type_info": "Uuid"
+        }
+      ],
+      "nullable": [false],
       "parameters": {
         "Left": ["Uuid"]
-      },
-      "nullable": [false]
-    }
+      }
+    },
+    "query": "\nUPDATE user_exercise_slide_states\nSET deleted_at = now()\nWHERE id = $1\nRETURNING id\n    "
   },
   "93a182f7fc32e82990af03dbda3d31cd678d99869b3bd5d4b75831d5cc96e0f7": {
-    "query": "\nSELECT id,\n  created_at,\n  updated_at,\n  course_id,\n  exam_id,\n  chapter_id,\n  url_path,\n  title,\n  deleted_at,\n  content,\n  order_number,\n  copied_from\nFROM pages\nWHERE course_id = $1\n  AND deleted_at IS NULL;\n        ",
-    "describe": {
-      "columns": [
-        {
-          "ordinal": 0,
-          "name": "id",
-          "type_info": "Uuid"
-        },
-        {
-          "ordinal": 1,
+    "describe": {
+      "columns": [
+        {
+          "name": "id",
+          "ordinal": 0,
+          "type_info": "Uuid"
+        },
+        {
           "name": "created_at",
-          "type_info": "Timestamptz"
-        },
-        {
-          "ordinal": 2,
+          "ordinal": 1,
+          "type_info": "Timestamptz"
+        },
+        {
           "name": "updated_at",
-          "type_info": "Timestamptz"
-        },
-        {
-          "ordinal": 3,
+          "ordinal": 2,
+          "type_info": "Timestamptz"
+        },
+        {
           "name": "course_id",
-          "type_info": "Uuid"
-        },
-        {
-          "ordinal": 4,
+          "ordinal": 3,
+          "type_info": "Uuid"
+        },
+        {
           "name": "exam_id",
-          "type_info": "Uuid"
-        },
-        {
-          "ordinal": 5,
+          "ordinal": 4,
+          "type_info": "Uuid"
+        },
+        {
           "name": "chapter_id",
-          "type_info": "Uuid"
-        },
-        {
+          "ordinal": 5,
+          "type_info": "Uuid"
+        },
+        {
+          "name": "url_path",
           "ordinal": 6,
-          "name": "url_path",
-          "type_info": "Varchar"
-        },
-        {
+          "type_info": "Varchar"
+        },
+        {
+          "name": "title",
           "ordinal": 7,
-          "name": "title",
-          "type_info": "Varchar"
-        },
-        {
+          "type_info": "Varchar"
+        },
+        {
+          "name": "deleted_at",
           "ordinal": 8,
+          "type_info": "Timestamptz"
+        },
+        {
+          "name": "content",
+          "ordinal": 9,
+          "type_info": "Jsonb"
+        },
+        {
+          "name": "order_number",
+          "ordinal": 10,
+          "type_info": "Int4"
+        },
+        {
+          "name": "copied_from",
+          "ordinal": 11,
+          "type_info": "Uuid"
+        }
+      ],
+      "nullable": [false, false, false, true, true, true, false, false, true, false, false, true],
+      "parameters": {
+        "Left": ["Uuid"]
+      }
+    },
+    "query": "\nSELECT id,\n  created_at,\n  updated_at,\n  course_id,\n  exam_id,\n  chapter_id,\n  url_path,\n  title,\n  deleted_at,\n  content,\n  order_number,\n  copied_from\nFROM pages\nWHERE course_id = $1\n  AND deleted_at IS NULL;\n        "
+  },
+  "95507d06c93371645624282c196546afb39b428df76d978d7d87a8595f4bed05": {
+    "describe": {
+      "columns": [
+        {
+          "name": "registration_link",
+          "ordinal": 0,
+          "type_info": "Varchar"
+        }
+      ],
+      "nullable": [false],
+      "parameters": {
+        "Left": ["Text"]
+      }
+    },
+    "query": "\nSELECT registration_link\nFROM open_university_registration_links\nWHERE uh_course_code = $1\n  AND deleted_at IS NULL\n        "
+  },
+  "9652669420679dc10d0189abe8ae6aa4b91651089117194ffc941cfcc3156572": {
+    "describe": {
+      "columns": [
+        {
+          "name": "id",
+          "ordinal": 0,
+          "type_info": "Uuid"
+        },
+        {
+          "name": "created_at",
+          "ordinal": 1,
+          "type_info": "Timestamptz"
+        },
+        {
+          "name": "updated_at",
+          "ordinal": 2,
+          "type_info": "Timestamptz"
+        },
+        {
           "name": "deleted_at",
-          "type_info": "Timestamptz"
-        },
-        {
+          "ordinal": 3,
+          "type_info": "Timestamptz"
+        },
+        {
+          "name": "course_id",
+          "ordinal": 4,
+          "type_info": "Uuid"
+        },
+        {
+          "name": "exercise_id",
+          "ordinal": 5,
+          "type_info": "Uuid"
+        },
+        {
+          "name": "peer_reviews_to_give",
+          "ordinal": 6,
+          "type_info": "Int4"
+        },
+        {
+          "name": "peer_reviews_to_receive",
+          "ordinal": 7,
+          "type_info": "Int4"
+        },
+        {
+          "name": "accepting_threshold",
+          "ordinal": 8,
+          "type_info": "Float4"
+        },
+        {
+          "name": "accepting_strategy: _",
           "ordinal": 9,
-          "name": "content",
-          "type_info": "Jsonb"
-        },
-        {
-          "ordinal": 10,
-          "name": "order_number",
-          "type_info": "Int4"
-        },
-        {
-          "ordinal": 11,
-          "name": "copied_from",
-          "type_info": "Uuid"
-        }
-      ],
-      "parameters": {
-        "Left": ["Uuid"]
-      },
-      "nullable": [false, false, false, true, true, true, false, false, true, false, false, true]
-    }
-  },
-  "95507d06c93371645624282c196546afb39b428df76d978d7d87a8595f4bed05": {
-    "query": "\nSELECT registration_link\nFROM open_university_registration_links\nWHERE uh_course_code = $1\n  AND deleted_at IS NULL\n        ",
-    "describe": {
-      "columns": [
-        {
-          "ordinal": 0,
-          "name": "registration_link",
-          "type_info": "Varchar"
-        }
-      ],
-      "parameters": {
-        "Left": ["Text"]
-      },
-      "nullable": [false]
-    }
-  },
-  "9652669420679dc10d0189abe8ae6aa4b91651089117194ffc941cfcc3156572": {
-    "query": "\nSELECT id,\n  created_at,\n  updated_at,\n  deleted_at,\n  course_id,\n  exercise_id,\n  peer_reviews_to_give,\n  peer_reviews_to_receive,\n  accepting_threshold,\n  accepting_strategy AS \"accepting_strategy: _\"\nFROM peer_reviews\nWHERE exercise_id = $1\n  AND deleted_at IS NULL\n        ",
-    "describe": {
-      "columns": [
-        {
-          "ordinal": 0,
-          "name": "id",
-          "type_info": "Uuid"
-        },
-        {
-          "ordinal": 1,
-          "name": "created_at",
-          "type_info": "Timestamptz"
-        },
-        {
-          "ordinal": 2,
-          "name": "updated_at",
-          "type_info": "Timestamptz"
-        },
-        {
-          "ordinal": 3,
-          "name": "deleted_at",
-          "type_info": "Timestamptz"
-        },
-        {
-          "ordinal": 4,
-          "name": "course_id",
-          "type_info": "Uuid"
-        },
-        {
-          "ordinal": 5,
-          "name": "exercise_id",
-          "type_info": "Uuid"
-        },
-        {
-          "ordinal": 6,
-          "name": "peer_reviews_to_give",
-          "type_info": "Int4"
-        },
-        {
-          "ordinal": 7,
-          "name": "peer_reviews_to_receive",
-          "type_info": "Int4"
-        },
-        {
-          "ordinal": 8,
-          "name": "accepting_threshold",
-          "type_info": "Float4"
-        },
-        {
-          "ordinal": 9,
-          "name": "accepting_strategy: _",
           "type_info": {
             "Custom": {
-              "name": "peer_review_accepting_strategy",
               "kind": {
                 "Enum": [
                   "automatically_accept_or_reject_by_average",
                   "automatically_accept_or_manual_review_by_average",
                   "manual_review_everything"
                 ]
-              }
+              },
+              "name": "peer_review_accepting_strategy"
             }
           }
         }
       ],
+      "nullable": [false, false, false, true, false, true, false, false, false, false],
       "parameters": {
         "Left": ["Uuid"]
-      },
-      "nullable": [false, false, false, true, false, true, false, false, false, false]
-    }
+      }
+    },
+    "query": "\nSELECT id,\n  created_at,\n  updated_at,\n  deleted_at,\n  course_id,\n  exercise_id,\n  peer_reviews_to_give,\n  peer_reviews_to_receive,\n  accepting_threshold,\n  accepting_strategy AS \"accepting_strategy: _\"\nFROM peer_reviews\nWHERE exercise_id = $1\n  AND deleted_at IS NULL\n        "
   },
   "9725efd61b9041c572a3a1cfe81bbbf6ac6497b62d3c9194757cf3f9e423977c": {
-    "query": "\nUPDATE exercise_task_gradings\nSET grading_progress = $2,\n  unscaled_score_given = $3,\n  unscaled_score_maximum = $4,\n  feedback_text = $5,\n  feedback_json = $6,\n  grading_completed_at = $7,\n  score_given = $8\nWHERE id = $1\nRETURNING id,\n  created_at,\n  updated_at,\n  exercise_task_submission_id,\n  course_id,\n  exam_id,\n  exercise_id,\n  exercise_task_id,\n  grading_priority,\n  score_given,\n  grading_progress as \"grading_progress: _\",\n  unscaled_score_given,\n  unscaled_score_maximum,\n  grading_started_at,\n  grading_completed_at,\n  feedback_json,\n  feedback_text,\n  deleted_at\n",
-    "describe": {
-      "columns": [
-        {
-          "ordinal": 0,
-          "name": "id",
-          "type_info": "Uuid"
-        },
-        {
-          "ordinal": 1,
+    "describe": {
+      "columns": [
+        {
+          "name": "id",
+          "ordinal": 0,
+          "type_info": "Uuid"
+        },
+        {
           "name": "created_at",
-          "type_info": "Timestamptz"
-        },
-        {
-          "ordinal": 2,
+          "ordinal": 1,
+          "type_info": "Timestamptz"
+        },
+        {
           "name": "updated_at",
-          "type_info": "Timestamptz"
-        },
-        {
-          "ordinal": 3,
+          "ordinal": 2,
+          "type_info": "Timestamptz"
+        },
+        {
           "name": "exercise_task_submission_id",
-          "type_info": "Uuid"
-        },
-        {
-          "ordinal": 4,
+          "ordinal": 3,
+          "type_info": "Uuid"
+        },
+        {
           "name": "course_id",
-          "type_info": "Uuid"
-        },
-        {
-          "ordinal": 5,
+          "ordinal": 4,
+          "type_info": "Uuid"
+        },
+        {
           "name": "exam_id",
-          "type_info": "Uuid"
-        },
-        {
+          "ordinal": 5,
+          "type_info": "Uuid"
+        },
+        {
+          "name": "exercise_id",
           "ordinal": 6,
-          "name": "exercise_id",
-          "type_info": "Uuid"
-        },
-        {
+          "type_info": "Uuid"
+        },
+        {
+          "name": "exercise_task_id",
           "ordinal": 7,
-          "name": "exercise_task_id",
-          "type_info": "Uuid"
-        },
-        {
+          "type_info": "Uuid"
+        },
+        {
+          "name": "grading_priority",
           "ordinal": 8,
-          "name": "grading_priority",
-          "type_info": "Int4"
-        },
-        {
+          "type_info": "Int4"
+        },
+        {
+          "name": "score_given",
           "ordinal": 9,
-          "name": "score_given",
           "type_info": "Float4"
         },
         {
+          "name": "grading_progress: _",
           "ordinal": 10,
-          "name": "grading_progress: _",
           "type_info": {
             "Custom": {
-              "name": "grading_progress",
               "kind": {
                 "Enum": ["fully-graded", "pending", "pending-manual", "failed", "not-ready"]
-              }
+              },
+              "name": "grading_progress"
             }
           }
         },
         {
+          "name": "unscaled_score_given",
           "ordinal": 11,
-          "name": "unscaled_score_given",
           "type_info": "Float4"
         },
         {
+          "name": "unscaled_score_maximum",
           "ordinal": 12,
-          "name": "unscaled_score_maximum",
-          "type_info": "Int4"
-        },
-        {
+          "type_info": "Int4"
+        },
+        {
+          "name": "grading_started_at",
           "ordinal": 13,
-          "name": "grading_started_at",
-          "type_info": "Timestamptz"
-        },
-        {
+          "type_info": "Timestamptz"
+        },
+        {
+          "name": "grading_completed_at",
           "ordinal": 14,
-          "name": "grading_completed_at",
-          "type_info": "Timestamptz"
-        },
-        {
+          "type_info": "Timestamptz"
+        },
+        {
+          "name": "feedback_json",
           "ordinal": 15,
-          "name": "feedback_json",
           "type_info": "Jsonb"
         },
         {
+          "name": "feedback_text",
           "ordinal": 16,
-          "name": "feedback_text",
           "type_info": "Text"
         },
         {
+          "name": "deleted_at",
           "ordinal": 17,
-          "name": "deleted_at",
-          "type_info": "Timestamptz"
-        }
+          "type_info": "Timestamptz"
+        }
+      ],
+      "nullable": [
+        false,
+        false,
+        false,
+        false,
+        true,
+        true,
+        false,
+        false,
+        false,
+        true,
+        false,
+        true,
+        true,
+        true,
+        true,
+        true,
+        true,
+        true
       ],
       "parameters": {
         "Left": [
           "Uuid",
           {
             "Custom": {
-              "name": "grading_progress",
               "kind": {
                 "Enum": ["fully-graded", "pending", "pending-manual", "failed", "not-ready"]
-              }
+              },
+              "name": "grading_progress"
             }
           },
           "Float4",
@@ -9816,634 +9715,615 @@
           "Timestamptz",
           "Float4"
         ]
-      },
-      "nullable": [
-        false,
-        false,
-        false,
-        false,
-        true,
-        true,
-        false,
-        false,
-        false,
-        true,
-        false,
-        true,
-        true,
-        true,
-        true,
-        true,
-        true,
-        true
-      ]
-    }
+      }
+    },
+    "query": "\nUPDATE exercise_task_gradings\nSET grading_progress = $2,\n  unscaled_score_given = $3,\n  unscaled_score_maximum = $4,\n  feedback_text = $5,\n  feedback_json = $6,\n  grading_completed_at = $7,\n  score_given = $8\nWHERE id = $1\nRETURNING id,\n  created_at,\n  updated_at,\n  exercise_task_submission_id,\n  course_id,\n  exam_id,\n  exercise_id,\n  exercise_task_id,\n  grading_priority,\n  score_given,\n  grading_progress as \"grading_progress: _\",\n  unscaled_score_given,\n  unscaled_score_maximum,\n  grading_started_at,\n  grading_completed_at,\n  feedback_json,\n  feedback_text,\n  deleted_at\n"
   },
   "974f0fff32d5d42aa0aa4d4f9e52ebe1b69c95cc677bdb0fce4f8bfd7b519639": {
-    "query": "\nUPDATE regradings\nSET total_grading_progress = $1\nWHERE id = $2\n",
     "describe": {
       "columns": [],
+      "nullable": [],
       "parameters": {
         "Left": [
           {
             "Custom": {
-              "name": "grading_progress",
               "kind": {
                 "Enum": ["fully-graded", "pending", "pending-manual", "failed", "not-ready"]
-              }
+              },
+              "name": "grading_progress"
             }
           },
           "Uuid"
         ]
-      },
-      "nullable": []
-    }
+      }
+    },
+    "query": "\nUPDATE regradings\nSET total_grading_progress = $1\nWHERE id = $2\n"
   },
   "97725b48f6343a99acc51e520470f6b76e84bd60b6c9444bf49005bcece5e97e": {
-    "query": "\nUPDATE course_instances\nSET deleted_at = now()\nWHERE id = $1\n",
     "describe": {
       "columns": [],
+      "nullable": [],
       "parameters": {
         "Left": ["Uuid"]
-      },
-      "nullable": []
-    }
+      }
+    },
+    "query": "\nUPDATE course_instances\nSET deleted_at = now()\nWHERE id = $1\n"
   },
   "97863f3295349de9881d18e705ef461353c7bbca65e2f0c65c43c6a4bb1365ee": {
-    "query": "\nSELECT *\nFROM exercise_services\nWHERE slug = ANY($1);",
-    "describe": {
-      "columns": [
-        {
-          "ordinal": 0,
-          "name": "id",
-          "type_info": "Uuid"
-        },
-        {
-          "ordinal": 1,
+    "describe": {
+      "columns": [
+        {
+          "name": "id",
+          "ordinal": 0,
+          "type_info": "Uuid"
+        },
+        {
           "name": "created_at",
-          "type_info": "Timestamptz"
-        },
-        {
-          "ordinal": 2,
+          "ordinal": 1,
+          "type_info": "Timestamptz"
+        },
+        {
           "name": "updated_at",
-          "type_info": "Timestamptz"
-        },
-        {
-          "ordinal": 3,
+          "ordinal": 2,
+          "type_info": "Timestamptz"
+        },
+        {
           "name": "deleted_at",
-          "type_info": "Timestamptz"
-        },
-        {
-          "ordinal": 4,
+          "ordinal": 3,
+          "type_info": "Timestamptz"
+        },
+        {
           "name": "name",
-          "type_info": "Varchar"
-        },
-        {
-          "ordinal": 5,
+          "ordinal": 4,
+          "type_info": "Varchar"
+        },
+        {
           "name": "slug",
-          "type_info": "Varchar"
-        },
-        {
+          "ordinal": 5,
+          "type_info": "Varchar"
+        },
+        {
+          "name": "public_url",
           "ordinal": 6,
-          "name": "public_url",
-          "type_info": "Varchar"
-        },
-        {
+          "type_info": "Varchar"
+        },
+        {
+          "name": "internal_url",
           "ordinal": 7,
-          "name": "internal_url",
-          "type_info": "Varchar"
-        },
-        {
+          "type_info": "Varchar"
+        },
+        {
+          "name": "max_reprocessing_submissions_at_once",
           "ordinal": 8,
-          "name": "max_reprocessing_submissions_at_once",
-          "type_info": "Int4"
-        }
-      ],
+          "type_info": "Int4"
+        }
+      ],
+      "nullable": [false, false, false, true, false, false, false, true, false],
       "parameters": {
         "Left": ["TextArray"]
-      },
-      "nullable": [false, false, false, true, false, false, false, true, false]
-    }
+      }
+    },
+    "query": "\nSELECT *\nFROM exercise_services\nWHERE slug = ANY($1);"
   },
   "9926983716d96fd291a81fa728ed1ce1ba268570fee21794fa8a406332c8384d": {
-    "query": "\nINSERT INTO peer_reviews (\n    id,\n    course_id,\n    exercise_id,\n    peer_reviews_to_give,\n    peer_reviews_to_receive\n  )\nVALUES ($1, $2, $3, $4, $5)\nRETURNING id\n        ",
-    "describe": {
-      "columns": [
-        {
-          "ordinal": 0,
-          "name": "id",
-          "type_info": "Uuid"
-        }
-      ],
+    "describe": {
+      "columns": [
+        {
+          "name": "id",
+          "ordinal": 0,
+          "type_info": "Uuid"
+        }
+      ],
+      "nullable": [false],
       "parameters": {
         "Left": ["Uuid", "Uuid", "Uuid", "Int4", "Int4"]
-      },
-      "nullable": [false]
-    }
+      }
+    },
+    "query": "\nINSERT INTO peer_reviews (\n    id,\n    course_id,\n    exercise_id,\n    peer_reviews_to_give,\n    peer_reviews_to_receive\n  )\nVALUES ($1, $2, $3, $4, $5)\nRETURNING id\n        "
   },
   "9b22240e7ed6238509fccd2191dfed47215d59363003b204f7f666a587d34a48": {
-    "query": "\nUPDATE peer_review_queue_entries\nSET receiving_peer_reviews_exercise_slide_submission_id = $1,\n  peer_review_priority = $2\nWHERE id = $3\nRETURNING *\n    ",
-    "describe": {
-      "columns": [
-        {
-          "ordinal": 0,
-          "name": "id",
-          "type_info": "Uuid"
-        },
-        {
-          "ordinal": 1,
+    "describe": {
+      "columns": [
+        {
+          "name": "id",
+          "ordinal": 0,
+          "type_info": "Uuid"
+        },
+        {
           "name": "created_at",
-          "type_info": "Timestamptz"
-        },
-        {
-          "ordinal": 2,
+          "ordinal": 1,
+          "type_info": "Timestamptz"
+        },
+        {
           "name": "updated_at",
-          "type_info": "Timestamptz"
-        },
-        {
-          "ordinal": 3,
+          "ordinal": 2,
+          "type_info": "Timestamptz"
+        },
+        {
           "name": "deleted_at",
-          "type_info": "Timestamptz"
-        },
-        {
-          "ordinal": 4,
+          "ordinal": 3,
+          "type_info": "Timestamptz"
+        },
+        {
           "name": "user_id",
-          "type_info": "Uuid"
-        },
-        {
-          "ordinal": 5,
+          "ordinal": 4,
+          "type_info": "Uuid"
+        },
+        {
           "name": "exercise_id",
-          "type_info": "Uuid"
-        },
-        {
+          "ordinal": 5,
+          "type_info": "Uuid"
+        },
+        {
+          "name": "course_instance_id",
           "ordinal": 6,
-          "name": "course_instance_id",
-          "type_info": "Uuid"
-        },
-        {
+          "type_info": "Uuid"
+        },
+        {
+          "name": "receiving_peer_reviews_exercise_slide_submission_id",
           "ordinal": 7,
-          "name": "receiving_peer_reviews_exercise_slide_submission_id",
-          "type_info": "Uuid"
-        },
-        {
+          "type_info": "Uuid"
+        },
+        {
+          "name": "received_enough_peer_reviews",
           "ordinal": 8,
-          "name": "received_enough_peer_reviews",
           "type_info": "Bool"
         },
         {
+          "name": "peer_review_priority",
           "ordinal": 9,
-          "name": "peer_review_priority",
-          "type_info": "Int4"
-        }
-      ],
+          "type_info": "Int4"
+        }
+      ],
+      "nullable": [false, false, false, true, false, false, false, false, false, false],
       "parameters": {
         "Left": ["Uuid", "Int4", "Uuid"]
-      },
-      "nullable": [false, false, false, true, false, false, false, false, false, false]
-    }
+      }
+    },
+    "query": "\nUPDATE peer_review_queue_entries\nSET receiving_peer_reviews_exercise_slide_submission_id = $1,\n  peer_review_priority = $2\nWHERE id = $3\nRETURNING *\n    "
   },
   "9b49a1a2d7f0ba69c11599bcf459f7c8a0b39c49ce86f5c211c62fa09a0dfedc": {
-    "query": "\nSELECT id,\n  name,\n  created_at,\n  updated_at,\n  organization_id,\n  deleted_at,\n  slug,\n  content_search_language::text,\n  language_code,\n  copied_from,\n  course_language_group_id,\n  description,\n  is_draft,\n  is_test_mode,\n  base_module_completion_requires_n_submodule_completions\nFROM courses\nWHERE slug = $1\n  AND deleted_at IS NULL\n",
-    "describe": {
-      "columns": [
-        {
-          "ordinal": 0,
-          "name": "id",
-          "type_info": "Uuid"
-        },
-        {
-          "ordinal": 1,
+    "describe": {
+      "columns": [
+        {
+          "name": "id",
+          "ordinal": 0,
+          "type_info": "Uuid"
+        },
+        {
           "name": "name",
-          "type_info": "Varchar"
-        },
-        {
-          "ordinal": 2,
+          "ordinal": 1,
+          "type_info": "Varchar"
+        },
+        {
           "name": "created_at",
-          "type_info": "Timestamptz"
-        },
-        {
-          "ordinal": 3,
+          "ordinal": 2,
+          "type_info": "Timestamptz"
+        },
+        {
           "name": "updated_at",
-          "type_info": "Timestamptz"
-        },
-        {
-          "ordinal": 4,
+          "ordinal": 3,
+          "type_info": "Timestamptz"
+        },
+        {
           "name": "organization_id",
-          "type_info": "Uuid"
-        },
-        {
-          "ordinal": 5,
+          "ordinal": 4,
+          "type_info": "Uuid"
+        },
+        {
           "name": "deleted_at",
-          "type_info": "Timestamptz"
-        },
-        {
+          "ordinal": 5,
+          "type_info": "Timestamptz"
+        },
+        {
+          "name": "slug",
           "ordinal": 6,
-          "name": "slug",
-          "type_info": "Varchar"
-        },
-        {
+          "type_info": "Varchar"
+        },
+        {
+          "name": "content_search_language",
           "ordinal": 7,
-          "name": "content_search_language",
           "type_info": "Text"
         },
         {
+          "name": "language_code",
           "ordinal": 8,
-          "name": "language_code",
-          "type_info": "Varchar"
-        },
-        {
+          "type_info": "Varchar"
+        },
+        {
+          "name": "copied_from",
           "ordinal": 9,
+          "type_info": "Uuid"
+        },
+        {
+          "name": "course_language_group_id",
+          "ordinal": 10,
+          "type_info": "Uuid"
+        },
+        {
+          "name": "description",
+          "ordinal": 11,
+          "type_info": "Text"
+        },
+        {
+          "name": "is_draft",
+          "ordinal": 12,
+          "type_info": "Bool"
+        },
+        {
+          "name": "is_test_mode",
+          "ordinal": 13,
+          "type_info": "Bool"
+        },
+        {
+          "name": "base_module_completion_requires_n_submodule_completions",
+          "ordinal": 14,
+          "type_info": "Int4"
+        }
+      ],
+      "nullable": [
+        false,
+        false,
+        false,
+        false,
+        false,
+        true,
+        false,
+        null,
+        false,
+        true,
+        false,
+        true,
+        false,
+        false,
+        false
+      ],
+      "parameters": {
+        "Left": ["Text"]
+      }
+    },
+    "query": "\nSELECT id,\n  name,\n  created_at,\n  updated_at,\n  organization_id,\n  deleted_at,\n  slug,\n  content_search_language::text,\n  language_code,\n  copied_from,\n  course_language_group_id,\n  description,\n  is_draft,\n  is_test_mode,\n  base_module_completion_requires_n_submodule_completions\nFROM courses\nWHERE slug = $1\n  AND deleted_at IS NULL\n"
+  },
+  "9bb97ffe80fa21b7ad33c0f2ae7f70d3bb1ea9157b2bd9c3835fa9d324862c72": {
+    "describe": {
+      "columns": [
+        {
+          "name": "id",
+          "ordinal": 0,
+          "type_info": "Uuid"
+        },
+        {
+          "name": "name",
+          "ordinal": 1,
+          "type_info": "Varchar"
+        },
+        {
+          "name": "course_id",
+          "ordinal": 2,
+          "type_info": "Uuid"
+        },
+        {
+          "name": "chapter_number",
+          "ordinal": 3,
+          "type_info": "Int4"
+        },
+        {
+          "name": "created_at",
+          "ordinal": 4,
+          "type_info": "Timestamptz"
+        },
+        {
+          "name": "updated_at",
+          "ordinal": 5,
+          "type_info": "Timestamptz"
+        },
+        {
+          "name": "deleted_at",
+          "ordinal": 6,
+          "type_info": "Timestamptz"
+        },
+        {
+          "name": "front_page_id",
+          "ordinal": 7,
+          "type_info": "Uuid"
+        },
+        {
+          "name": "opens_at",
+          "ordinal": 8,
+          "type_info": "Timestamptz"
+        },
+        {
+          "name": "chapter_image_path",
+          "ordinal": 9,
+          "type_info": "Varchar"
+        },
+        {
           "name": "copied_from",
-          "type_info": "Uuid"
-        },
-        {
           "ordinal": 10,
-          "name": "course_language_group_id",
-          "type_info": "Uuid"
-        },
-        {
+          "type_info": "Uuid"
+        },
+        {
+          "name": "deadline",
           "ordinal": 11,
-          "name": "description",
-          "type_info": "Text"
-        },
-        {
+          "type_info": "Timestamptz"
+        },
+        {
+          "name": "course_module_id",
           "ordinal": 12,
-          "name": "is_draft",
+          "type_info": "Uuid"
+        }
+      ],
+      "nullable": [
+        false,
+        false,
+        false,
+        false,
+        false,
+        false,
+        true,
+        true,
+        true,
+        true,
+        true,
+        true,
+        false
+      ],
+      "parameters": {
+        "Left": ["Varchar", "Uuid", "Int4", "Timestamptz", "Timestamptz", "Uuid"]
+      }
+    },
+    "query": "\nINSERT INTO chapters(\n    name,\n    course_id,\n    chapter_number,\n    deadline,\n    opens_at,\n    course_module_id\n  )\nVALUES($1, $2, $3, $4, $5, $6)\nRETURNING *;\n"
+  },
+  "9bc0b3ae6672ff787250bbbfbf353634b598e814cb2e3b8ca26235466b22ee63": {
+    "describe": {
+      "columns": [
+        {
+          "name": "course_id",
+          "ordinal": 0,
+          "type_info": "Uuid"
+        }
+      ],
+      "nullable": [false],
+      "parameters": {
+        "Left": ["Uuid"]
+      }
+    },
+    "query": "\nSELECT course_id\nFROM course_instances\nWHERE id = $1\n"
+  },
+  "9bd2d846e48026343f943674185a77f014043fa8bca6960f49ddde168e69b04e": {
+    "describe": {
+      "columns": [
+        {
+          "name": "id",
+          "ordinal": 0,
+          "type_info": "Uuid"
+        }
+      ],
+      "nullable": [false],
+      "parameters": {
+        "Left": ["Uuid", "Uuid", "Int4"]
+      }
+    },
+    "query": "\nINSERT INTO exercise_slides (id, exercise_id, order_number)\nVALUES ($1, $2, $3)\nRETURNING id;\n"
+  },
+  "9c6243474cc02c99f6974e143c88dde690c982125071ddc69df713350de1f875": {
+    "describe": {
+      "columns": [
+        {
+          "name": "id",
+          "ordinal": 0,
+          "type_info": "Uuid"
+        },
+        {
+          "name": "created_at",
+          "ordinal": 1,
+          "type_info": "Timestamptz"
+        },
+        {
+          "name": "updated_at",
+          "ordinal": 2,
+          "type_info": "Timestamptz"
+        },
+        {
+          "name": "exercise_type",
+          "ordinal": 3,
+          "type_info": "Varchar"
+        },
+        {
+          "name": "assignment",
+          "ordinal": 4,
+          "type_info": "Jsonb"
+        },
+        {
+          "name": "deleted_at",
+          "ordinal": 5,
+          "type_info": "Timestamptz"
+        },
+        {
+          "name": "private_spec",
+          "ordinal": 6,
+          "type_info": "Jsonb"
+        },
+        {
+          "name": "spec_file_id",
+          "ordinal": 7,
+          "type_info": "Uuid"
+        },
+        {
+          "name": "public_spec",
+          "ordinal": 8,
+          "type_info": "Jsonb"
+        },
+        {
+          "name": "model_solution_spec",
+          "ordinal": 9,
+          "type_info": "Jsonb"
+        },
+        {
+          "name": "copied_from",
+          "ordinal": 10,
+          "type_info": "Uuid"
+        },
+        {
+          "name": "exercise_slide_id",
+          "ordinal": 11,
+          "type_info": "Uuid"
+        },
+        {
+          "name": "order_number",
+          "ordinal": 12,
+          "type_info": "Int4"
+        }
+      ],
+      "nullable": [
+        false,
+        false,
+        false,
+        false,
+        false,
+        true,
+        true,
+        true,
+        true,
+        true,
+        true,
+        false,
+        false
+      ],
+      "parameters": {
+        "Left": ["Uuid"]
+      }
+    },
+    "query": "SELECT * FROM exercise_tasks WHERE id = $1;"
+  },
+  "9c85b99d223ec35dd6a3d00598117fba6db802ec315cd2d1c38012b577d270bb": {
+    "describe": {
+      "columns": [
+        {
+          "name": "id",
+          "ordinal": 0,
+          "type_info": "Uuid"
+        },
+        {
+          "name": "created_at",
+          "ordinal": 1,
+          "type_info": "Timestamptz"
+        },
+        {
+          "name": "updated_at",
+          "ordinal": 2,
+          "type_info": "Timestamptz"
+        },
+        {
+          "name": "course_id",
+          "ordinal": 3,
+          "type_info": "Uuid"
+        },
+        {
+          "name": "deleted_at",
+          "ordinal": 4,
+          "type_info": "Timestamptz"
+        },
+        {
+          "name": "name",
+          "ordinal": 5,
+          "type_info": "Varchar"
+        },
+        {
+          "name": "deadline",
+          "ordinal": 6,
+          "type_info": "Timestamptz"
+        },
+        {
+          "name": "page_id",
+          "ordinal": 7,
+          "type_info": "Uuid"
+        },
+        {
+          "name": "score_maximum",
+          "ordinal": 8,
+          "type_info": "Int4"
+        },
+        {
+          "name": "order_number",
+          "ordinal": 9,
+          "type_info": "Int4"
+        },
+        {
+          "name": "chapter_id",
+          "ordinal": 10,
+          "type_info": "Uuid"
+        },
+        {
+          "name": "copied_from",
+          "ordinal": 11,
+          "type_info": "Uuid"
+        },
+        {
+          "name": "exam_id",
+          "ordinal": 12,
+          "type_info": "Uuid"
+        },
+        {
+          "name": "max_tries_per_slide",
+          "ordinal": 13,
+          "type_info": "Int4"
+        },
+        {
+          "name": "limit_number_of_tries",
+          "ordinal": 14,
           "type_info": "Bool"
         },
         {
-          "ordinal": 13,
-          "name": "is_test_mode",
+          "name": "needs_peer_review",
+          "ordinal": 15,
           "type_info": "Bool"
-        },
-        {
-          "ordinal": 14,
-          "name": "base_module_completion_requires_n_submodule_completions",
-          "type_info": "Int4"
-        }
-      ],
-      "parameters": {
-        "Left": ["Text"]
-      },
+        }
+      ],
       "nullable": [
         false,
         false,
         false,
-        false,
-        false,
-        true,
-        false,
-        null,
-        false,
-        true,
-        false,
-        true,
-        false,
+        true,
+        true,
+        false,
+        true,
+        false,
+        false,
+        false,
+        true,
+        true,
+        true,
+        true,
         false,
         false
-      ]
-    }
-  },
-  "9bb97ffe80fa21b7ad33c0f2ae7f70d3bb1ea9157b2bd9c3835fa9d324862c72": {
-    "query": "\nINSERT INTO chapters(\n    name,\n    course_id,\n    chapter_number,\n    deadline,\n    opens_at,\n    course_module_id\n  )\nVALUES($1, $2, $3, $4, $5, $6)\nRETURNING *;\n",
-    "describe": {
-      "columns": [
-        {
-          "ordinal": 0,
-          "name": "id",
-          "type_info": "Uuid"
-        },
-        {
-          "ordinal": 1,
-          "name": "name",
-          "type_info": "Varchar"
-        },
-        {
-          "ordinal": 2,
-          "name": "course_id",
-          "type_info": "Uuid"
-        },
-        {
-          "ordinal": 3,
-          "name": "chapter_number",
-          "type_info": "Int4"
-        },
-        {
-          "ordinal": 4,
-          "name": "created_at",
-          "type_info": "Timestamptz"
-        },
-        {
-          "ordinal": 5,
-          "name": "updated_at",
-          "type_info": "Timestamptz"
-        },
-        {
-          "ordinal": 6,
-          "name": "deleted_at",
-          "type_info": "Timestamptz"
-        },
-        {
-          "ordinal": 7,
-          "name": "front_page_id",
-          "type_info": "Uuid"
-        },
-        {
-          "ordinal": 8,
-          "name": "opens_at",
-          "type_info": "Timestamptz"
-        },
-        {
-          "ordinal": 9,
-          "name": "chapter_image_path",
-          "type_info": "Varchar"
-        },
-        {
-          "ordinal": 10,
-          "name": "copied_from",
-          "type_info": "Uuid"
-        },
-        {
-          "ordinal": 11,
-          "name": "deadline",
-          "type_info": "Timestamptz"
-        },
-        {
-          "ordinal": 12,
-          "name": "course_module_id",
-          "type_info": "Uuid"
-        }
-      ],
-      "parameters": {
-        "Left": ["Varchar", "Uuid", "Int4", "Timestamptz", "Timestamptz", "Uuid"]
-      },
-      "nullable": [
-        false,
-        false,
-        false,
-        false,
-        false,
-        false,
-        true,
-        true,
-        true,
-        true,
-        true,
-        true,
-        false
-      ]
-    }
-  },
-  "9bc0b3ae6672ff787250bbbfbf353634b598e814cb2e3b8ca26235466b22ee63": {
-    "query": "\nSELECT course_id\nFROM course_instances\nWHERE id = $1\n",
-    "describe": {
-      "columns": [
-        {
-          "ordinal": 0,
-          "name": "course_id",
-          "type_info": "Uuid"
-        }
-      ],
+      ],
+      "parameters": {
+        "Left": ["UuidArray"]
+      }
+    },
+    "query": "\nSELECT *\nFROM exercises\nWHERE page_id IN (\n    SELECT UNNEST($1::uuid [])\n  )\n  AND deleted_at IS NULL\n        "
+  },
+  "9c9fe2a99244830594405a490b42ac70e1bc5c7a51d81f4808b5a81ef27a2e54": {
+    "describe": {
+      "columns": [],
+      "nullable": [],
       "parameters": {
         "Left": ["Uuid"]
-      },
-      "nullable": [false]
-    }
-  },
-  "9bd2d846e48026343f943674185a77f014043fa8bca6960f49ddde168e69b04e": {
-    "query": "\nINSERT INTO exercise_slides (id, exercise_id, order_number)\nVALUES ($1, $2, $3)\nRETURNING id;\n",
-    "describe": {
-      "columns": [
-        {
-          "ordinal": 0,
-          "name": "id",
-          "type_info": "Uuid"
-        }
-      ],
-      "parameters": {
-        "Left": ["Uuid", "Uuid", "Int4"]
-      },
-      "nullable": [false]
-    }
-  },
-  "9c6243474cc02c99f6974e143c88dde690c982125071ddc69df713350de1f875": {
-    "query": "SELECT * FROM exercise_tasks WHERE id = $1;",
-    "describe": {
-      "columns": [
-        {
-          "ordinal": 0,
-          "name": "id",
-          "type_info": "Uuid"
-        },
-        {
-          "ordinal": 1,
-          "name": "created_at",
-          "type_info": "Timestamptz"
-        },
-        {
-          "ordinal": 2,
-          "name": "updated_at",
-          "type_info": "Timestamptz"
-        },
-        {
-          "ordinal": 3,
-          "name": "exercise_type",
-          "type_info": "Varchar"
-        },
-        {
-          "ordinal": 4,
-          "name": "assignment",
-          "type_info": "Jsonb"
-        },
-        {
-          "ordinal": 5,
-          "name": "deleted_at",
-          "type_info": "Timestamptz"
-        },
-        {
-          "ordinal": 6,
-          "name": "private_spec",
-          "type_info": "Jsonb"
-        },
-        {
-          "ordinal": 7,
-          "name": "spec_file_id",
-          "type_info": "Uuid"
-        },
-        {
-          "ordinal": 8,
-          "name": "public_spec",
-          "type_info": "Jsonb"
-        },
-        {
-          "ordinal": 9,
-          "name": "model_solution_spec",
-          "type_info": "Jsonb"
-        },
-        {
-          "ordinal": 10,
-          "name": "copied_from",
-          "type_info": "Uuid"
-        },
-        {
-          "ordinal": 11,
-          "name": "exercise_slide_id",
-          "type_info": "Uuid"
-        },
-        {
-          "ordinal": 12,
-          "name": "order_number",
-          "type_info": "Int4"
-        }
-      ],
-      "parameters": {
-        "Left": ["Uuid"]
-      },
-      "nullable": [
-        false,
-        false,
-        false,
-        false,
-        false,
-        true,
-        true,
-        true,
-        true,
-        true,
-        true,
-        false,
-        false
-      ]
-    }
-  },
-  "9c85b99d223ec35dd6a3d00598117fba6db802ec315cd2d1c38012b577d270bb": {
-    "query": "\nSELECT *\nFROM exercises\nWHERE page_id IN (\n    SELECT UNNEST($1::uuid [])\n  )\n  AND deleted_at IS NULL\n        ",
-    "describe": {
-      "columns": [
-        {
-          "ordinal": 0,
-          "name": "id",
-          "type_info": "Uuid"
-        },
-        {
-          "ordinal": 1,
-          "name": "created_at",
-          "type_info": "Timestamptz"
-        },
-        {
-          "ordinal": 2,
-          "name": "updated_at",
-          "type_info": "Timestamptz"
-        },
-        {
-          "ordinal": 3,
-          "name": "course_id",
-          "type_info": "Uuid"
-        },
-        {
-          "ordinal": 4,
-          "name": "deleted_at",
-          "type_info": "Timestamptz"
-        },
-        {
-          "ordinal": 5,
-          "name": "name",
-          "type_info": "Varchar"
-        },
-        {
-          "ordinal": 6,
-          "name": "deadline",
-          "type_info": "Timestamptz"
-        },
-        {
-          "ordinal": 7,
-          "name": "page_id",
-          "type_info": "Uuid"
-        },
-        {
-          "ordinal": 8,
-          "name": "score_maximum",
-          "type_info": "Int4"
-        },
-        {
-          "ordinal": 9,
-          "name": "order_number",
-          "type_info": "Int4"
-        },
-        {
-          "ordinal": 10,
-          "name": "chapter_id",
-          "type_info": "Uuid"
-        },
-        {
-          "ordinal": 11,
-          "name": "copied_from",
-          "type_info": "Uuid"
-        },
-        {
-          "ordinal": 12,
-          "name": "exam_id",
-          "type_info": "Uuid"
-        },
-        {
-          "ordinal": 13,
-          "name": "max_tries_per_slide",
-          "type_info": "Int4"
-        },
-        {
-          "ordinal": 14,
-          "name": "limit_number_of_tries",
-          "type_info": "Bool"
-        },
-        {
-          "ordinal": 15,
-          "name": "needs_peer_review",
-          "type_info": "Bool"
-        }
-      ],
-      "parameters": {
-        "Left": ["UuidArray"]
-      },
-      "nullable": [
-        false,
-        false,
-        false,
-        true,
-        true,
-        false,
-        true,
-        false,
-        false,
-        false,
-        true,
-        true,
-        true,
-        true,
-        false,
-        false
-      ]
-    }
-  },
-  "9c9fe2a99244830594405a490b42ac70e1bc5c7a51d81f4808b5a81ef27a2e54": {
-    "query": "\nUPDATE course_module_completion_registered_to_study_registries\nSET deleted_at = now()\nWHERE id = $1\n        ",
-    "describe": {
-      "columns": [],
-      "parameters": {
-        "Left": ["Uuid"]
-      },
-      "nullable": []
-    }
+      }
+    },
+    "query": "\nUPDATE course_module_completion_registered_to_study_registries\nSET deleted_at = now()\nWHERE id = $1\n        "
   },
   "9d416cedbc952296276077431345b1e2a9c97a12cc55453321585cbbaee7bbfb": {
-    "query": "\nINSERT INTO peer_review_questions (\n    id,\n    peer_review_id,\n    order_number,\n    question,\n    question_type,\n    answer_required\n  )\nVALUES ($1, $2, $3, $4, $5, $6)\nRETURNING id;\n        ",
-    "describe": {
-      "columns": [
-        {
-          "ordinal": 0,
-          "name": "id",
-          "type_info": "Uuid"
-        }
-      ],
+    "describe": {
+      "columns": [
+        {
+          "name": "id",
+          "ordinal": 0,
+          "type_info": "Uuid"
+        }
+      ],
+      "nullable": [false],
       "parameters": {
         "Left": [
           "Uuid",
@@ -10452,316 +10332,314 @@
           "Varchar",
           {
             "Custom": {
-              "name": "peer_review_question_type",
               "kind": {
                 "Enum": ["essay", "scale"]
-              }
+              },
+              "name": "peer_review_question_type"
             }
           },
           "Bool"
         ]
-      },
-      "nullable": [false]
-    }
+      }
+    },
+    "query": "\nINSERT INTO peer_review_questions (\n    id,\n    peer_review_id,\n    order_number,\n    question,\n    question_type,\n    answer_required\n  )\nVALUES ($1, $2, $3, $4, $5, $6)\nRETURNING id;\n        "
   },
   "9e77b192694c3af4cf6ab696e5b43a1e1f28dab7af08beb2e38eccbe0282b01a": {
-    "query": "\nSELECT *\nFROM exercise_services\nWHERE slug = $1\n  ",
-    "describe": {
-      "columns": [
-        {
-          "ordinal": 0,
-          "name": "id",
-          "type_info": "Uuid"
-        },
-        {
-          "ordinal": 1,
+    "describe": {
+      "columns": [
+        {
+          "name": "id",
+          "ordinal": 0,
+          "type_info": "Uuid"
+        },
+        {
           "name": "created_at",
-          "type_info": "Timestamptz"
-        },
-        {
-          "ordinal": 2,
+          "ordinal": 1,
+          "type_info": "Timestamptz"
+        },
+        {
           "name": "updated_at",
-          "type_info": "Timestamptz"
-        },
-        {
-          "ordinal": 3,
+          "ordinal": 2,
+          "type_info": "Timestamptz"
+        },
+        {
           "name": "deleted_at",
-          "type_info": "Timestamptz"
-        },
-        {
-          "ordinal": 4,
+          "ordinal": 3,
+          "type_info": "Timestamptz"
+        },
+        {
           "name": "name",
-          "type_info": "Varchar"
-        },
-        {
-          "ordinal": 5,
+          "ordinal": 4,
+          "type_info": "Varchar"
+        },
+        {
           "name": "slug",
-          "type_info": "Varchar"
-        },
-        {
+          "ordinal": 5,
+          "type_info": "Varchar"
+        },
+        {
+          "name": "public_url",
           "ordinal": 6,
-          "name": "public_url",
-          "type_info": "Varchar"
-        },
-        {
+          "type_info": "Varchar"
+        },
+        {
+          "name": "internal_url",
           "ordinal": 7,
-          "name": "internal_url",
-          "type_info": "Varchar"
-        },
-        {
+          "type_info": "Varchar"
+        },
+        {
+          "name": "max_reprocessing_submissions_at_once",
           "ordinal": 8,
-          "name": "max_reprocessing_submissions_at_once",
-          "type_info": "Int4"
-        }
-      ],
+          "type_info": "Int4"
+        }
+      ],
+      "nullable": [false, false, false, true, false, false, false, true, false],
       "parameters": {
         "Left": ["Text"]
-      },
-      "nullable": [false, false, false, true, false, false, false, true, false]
-    }
+      }
+    },
+    "query": "\nSELECT *\nFROM exercise_services\nWHERE slug = $1\n  "
   },
   "9f31d0d3d1943980f58b78597e60339681c9f451b85a34d67c8bc64ba71c790d": {
-    "query": "\nSELECT exams.id,\n  courses.id as course_id,\n  courses.name as course_name,\n  exams.name\nFROM exams\n  JOIN course_exams ON course_id = $1\n  JOIN courses ON courses.id = $1\n  AND exams.deleted_at IS NULL\n  AND courses.deleted_at IS NULL\n",
-    "describe": {
-      "columns": [
-        {
-          "ordinal": 0,
-          "name": "id",
-          "type_info": "Uuid"
-        },
-        {
-          "ordinal": 1,
+    "describe": {
+      "columns": [
+        {
+          "name": "id",
+          "ordinal": 0,
+          "type_info": "Uuid"
+        },
+        {
           "name": "course_id",
-          "type_info": "Uuid"
-        },
-        {
-          "ordinal": 2,
+          "ordinal": 1,
+          "type_info": "Uuid"
+        },
+        {
           "name": "course_name",
-          "type_info": "Varchar"
-        },
-        {
-          "ordinal": 3,
+          "ordinal": 2,
+          "type_info": "Varchar"
+        },
+        {
           "name": "name",
-          "type_info": "Varchar"
-        }
-      ],
+          "ordinal": 3,
+          "type_info": "Varchar"
+        }
+      ],
+      "nullable": [false, false, false, false],
       "parameters": {
         "Left": ["Uuid"]
-      },
-      "nullable": [false, false, false, false]
-    }
+      }
+    },
+    "query": "\nSELECT exams.id,\n  courses.id as course_id,\n  courses.name as course_name,\n  exams.name\nFROM exams\n  JOIN course_exams ON course_id = $1\n  JOIN courses ON courses.id = $1\n  AND exams.deleted_at IS NULL\n  AND courses.deleted_at IS NULL\n"
   },
   "a034dee244e1330c8c79e833f718afbe34df340690b20293155eefb513b315d9": {
-    "query": "\n    INSERT INTO exams(\n        name,\n        organization_id,\n        instructions,\n        starts_at,\n        ends_at,\n        language,\n        time_minutes\n      )\n    VALUES ($1, $2, $3, $4, $5, $6, $7)\n    RETURNING *;\n        ",
-    "describe": {
-      "columns": [
-        {
-          "ordinal": 0,
-          "name": "id",
-          "type_info": "Uuid"
-        },
-        {
-          "ordinal": 1,
+    "describe": {
+      "columns": [
+        {
+          "name": "id",
+          "ordinal": 0,
+          "type_info": "Uuid"
+        },
+        {
           "name": "created_at",
-          "type_info": "Timestamptz"
-        },
-        {
-          "ordinal": 2,
+          "ordinal": 1,
+          "type_info": "Timestamptz"
+        },
+        {
           "name": "updated_at",
-          "type_info": "Timestamptz"
-        },
-        {
-          "ordinal": 3,
+          "ordinal": 2,
+          "type_info": "Timestamptz"
+        },
+        {
           "name": "deleted_at",
-          "type_info": "Timestamptz"
-        },
-        {
-          "ordinal": 4,
+          "ordinal": 3,
+          "type_info": "Timestamptz"
+        },
+        {
           "name": "organization_id",
-          "type_info": "Uuid"
-        },
-        {
-          "ordinal": 5,
+          "ordinal": 4,
+          "type_info": "Uuid"
+        },
+        {
           "name": "name",
-          "type_info": "Varchar"
-        },
-        {
+          "ordinal": 5,
+          "type_info": "Varchar"
+        },
+        {
+          "name": "starts_at",
           "ordinal": 6,
-          "name": "starts_at",
-          "type_info": "Timestamptz"
-        },
-        {
+          "type_info": "Timestamptz"
+        },
+        {
+          "name": "ends_at",
           "ordinal": 7,
-          "name": "ends_at",
-          "type_info": "Timestamptz"
-        },
-        {
+          "type_info": "Timestamptz"
+        },
+        {
+          "name": "language",
           "ordinal": 8,
-          "name": "language",
-          "type_info": "Varchar"
-        },
-        {
+          "type_info": "Varchar"
+        },
+        {
+          "name": "time_minutes",
           "ordinal": 9,
-          "name": "time_minutes",
-          "type_info": "Int4"
-        },
-        {
+          "type_info": "Int4"
+        },
+        {
+          "name": "instructions",
           "ordinal": 10,
-          "name": "instructions",
           "type_info": "Jsonb"
         }
       ],
+      "nullable": [false, false, false, true, false, false, true, true, true, false, false],
       "parameters": {
         "Left": ["Varchar", "Uuid", "Jsonb", "Timestamptz", "Timestamptz", "Varchar", "Int4"]
-      },
-      "nullable": [false, false, false, true, false, false, true, true, true, false, false]
-    }
+      }
+    },
+    "query": "\n    INSERT INTO exams(\n        name,\n        organization_id,\n        instructions,\n        starts_at,\n        ends_at,\n        language,\n        time_minutes\n      )\n    VALUES ($1, $2, $3, $4, $5, $6, $7)\n    RETURNING *;\n        "
   },
   "a0506edd480e7dec860a33702092c243a207450909a69db5a44ad6fcb72b2fb2": {
-    "query": "\nINSERT INTO exam_enrollments (exam_id, user_id)\nVALUES ($1, $2)\n",
     "describe": {
       "columns": [],
+      "nullable": [],
       "parameters": {
         "Left": ["Uuid", "Uuid"]
-      },
-      "nullable": []
-    }
+      }
+    },
+    "query": "\nINSERT INTO exam_enrollments (exam_id, user_id)\nVALUES ($1, $2)\n"
   },
   "a19f57e81e5e7d1c9496088a4de630d0d939ebf8229c409525d0224808dfb9ae": {
-    "query": "\nSELECT p.url_path as url_path,\n  p.title as title,\n  p.id as page_id,\n  c.chapter_number as chapter_number,\n  c.id as chapter_id,\n  c.opens_at as chapter_opens_at,\n  c.front_page_id as chapter_front_page_id\nFROM chapters c\n  INNER JOIN pages p on c.id = p.chapter_id\nWHERE c.chapter_number = (\n    SELECT MAX(ca.chapter_number)\n    FROM chapters ca\n    WHERE ca.chapter_number < $1\n      AND ca.deleted_at IS NULL\n  )\n  AND c.course_id = $2\n  AND p.deleted_at IS NULL\nORDER BY p.order_number\nLIMIT 1;\n        ",
-    "describe": {
-      "columns": [
-        {
-          "ordinal": 0,
+    "describe": {
+      "columns": [
+        {
           "name": "url_path",
-          "type_info": "Varchar"
-        },
-        {
-          "ordinal": 1,
+          "ordinal": 0,
+          "type_info": "Varchar"
+        },
+        {
           "name": "title",
-          "type_info": "Varchar"
-        },
-        {
-          "ordinal": 2,
+          "ordinal": 1,
+          "type_info": "Varchar"
+        },
+        {
           "name": "page_id",
-          "type_info": "Uuid"
-        },
-        {
-          "ordinal": 3,
+          "ordinal": 2,
+          "type_info": "Uuid"
+        },
+        {
           "name": "chapter_number",
-          "type_info": "Int4"
-        },
-        {
-          "ordinal": 4,
+          "ordinal": 3,
+          "type_info": "Int4"
+        },
+        {
           "name": "chapter_id",
-          "type_info": "Uuid"
-        },
-        {
-          "ordinal": 5,
+          "ordinal": 4,
+          "type_info": "Uuid"
+        },
+        {
           "name": "chapter_opens_at",
-          "type_info": "Timestamptz"
-        },
-        {
+          "ordinal": 5,
+          "type_info": "Timestamptz"
+        },
+        {
+          "name": "chapter_front_page_id",
           "ordinal": 6,
-          "name": "chapter_front_page_id",
-          "type_info": "Uuid"
-        }
-      ],
+          "type_info": "Uuid"
+        }
+      ],
+      "nullable": [false, false, false, false, false, true, true],
       "parameters": {
         "Left": ["Int4", "Uuid"]
-      },
-      "nullable": [false, false, false, false, false, true, true]
-    }
+      }
+    },
+    "query": "\nSELECT p.url_path as url_path,\n  p.title as title,\n  p.id as page_id,\n  c.chapter_number as chapter_number,\n  c.id as chapter_id,\n  c.opens_at as chapter_opens_at,\n  c.front_page_id as chapter_front_page_id\nFROM chapters c\n  INNER JOIN pages p on c.id = p.chapter_id\nWHERE c.chapter_number = (\n    SELECT MAX(ca.chapter_number)\n    FROM chapters ca\n    WHERE ca.chapter_number < $1\n      AND ca.deleted_at IS NULL\n  )\n  AND c.course_id = $2\n  AND p.deleted_at IS NULL\nORDER BY p.order_number\nLIMIT 1;\n        "
   },
   "a31f19aeb82cb164528744c6ca787c1c69bcab7575494559728a80de5ad5231a": {
-    "query": "\nDELETE FROM course_exams\nWHERE exam_id = $1\n  AND course_id = $2\n",
     "describe": {
       "columns": [],
+      "nullable": [],
       "parameters": {
         "Left": ["Uuid", "Uuid"]
-      },
-      "nullable": []
-    }
+      }
+    },
+    "query": "\nDELETE FROM course_exams\nWHERE exam_id = $1\n  AND course_id = $2\n"
   },
   "a32343d6d6a1285b5d0c8f47e31e1731f2bbfed3df606357f158067ec7ed4033": {
-    "query": "\nUPDATE user_exercise_states\nSET score_given = $1,\n  activity_progress = $2,\n  reviewing_stage = $3,\n  grading_progress = $4\nWHERE id = $5\n  AND deleted_at IS NULL\nRETURNING id,\n  user_id,\n  exercise_id,\n  course_instance_id,\n  exam_id,\n  created_at,\n  updated_at,\n  deleted_at,\n  score_given,\n  grading_progress AS \"grading_progress: _\",\n  activity_progress AS \"activity_progress: _\",\n  reviewing_stage AS \"reviewing_stage: _\",\n  selected_exercise_slide_id\n        ",
-    "describe": {
-      "columns": [
-        {
-          "ordinal": 0,
-          "name": "id",
-          "type_info": "Uuid"
-        },
-        {
-          "ordinal": 1,
+    "describe": {
+      "columns": [
+        {
+          "name": "id",
+          "ordinal": 0,
+          "type_info": "Uuid"
+        },
+        {
           "name": "user_id",
-          "type_info": "Uuid"
-        },
-        {
-          "ordinal": 2,
+          "ordinal": 1,
+          "type_info": "Uuid"
+        },
+        {
           "name": "exercise_id",
-          "type_info": "Uuid"
-        },
-        {
-          "ordinal": 3,
+          "ordinal": 2,
+          "type_info": "Uuid"
+        },
+        {
           "name": "course_instance_id",
-          "type_info": "Uuid"
-        },
-        {
-          "ordinal": 4,
+          "ordinal": 3,
+          "type_info": "Uuid"
+        },
+        {
           "name": "exam_id",
-          "type_info": "Uuid"
-        },
-        {
-          "ordinal": 5,
+          "ordinal": 4,
+          "type_info": "Uuid"
+        },
+        {
           "name": "created_at",
-          "type_info": "Timestamptz"
-        },
-        {
+          "ordinal": 5,
+          "type_info": "Timestamptz"
+        },
+        {
+          "name": "updated_at",
           "ordinal": 6,
-          "name": "updated_at",
-          "type_info": "Timestamptz"
-        },
-        {
+          "type_info": "Timestamptz"
+        },
+        {
+          "name": "deleted_at",
           "ordinal": 7,
-          "name": "deleted_at",
-          "type_info": "Timestamptz"
-        },
-        {
+          "type_info": "Timestamptz"
+        },
+        {
+          "name": "score_given",
           "ordinal": 8,
-          "name": "score_given",
           "type_info": "Float4"
         },
         {
+          "name": "grading_progress: _",
           "ordinal": 9,
-          "name": "grading_progress: _",
           "type_info": {
             "Custom": {
-              "name": "grading_progress",
               "kind": {
                 "Enum": ["fully-graded", "pending", "pending-manual", "failed", "not-ready"]
-              }
+              },
+              "name": "grading_progress"
             }
           }
         },
         {
+          "name": "activity_progress: _",
           "ordinal": 10,
-          "name": "activity_progress: _",
           "type_info": {
             "Custom": {
-              "name": "activity_progress",
               "kind": {
                 "Enum": ["initialized", "started", "in-progress", "submitted", "completed"]
-              }
+              },
+              "name": "activity_progress"
             }
           }
         },
         {
+          "name": "reviewing_stage: _",
           "ordinal": 11,
-          "name": "reviewing_stage: _",
           "type_info": {
             "Custom": {
-              "name": "reviewing_stage",
               "kind": {
                 "Enum": [
                   "not_started",
@@ -10771,30 +10649,45 @@
                   "waiting_for_manual_grading",
                   "reviewed_and_locked"
                 ]
-              }
+              },
+              "name": "reviewing_stage"
             }
           }
         },
         {
+          "name": "selected_exercise_slide_id",
           "ordinal": 12,
-          "name": "selected_exercise_slide_id",
-          "type_info": "Uuid"
-        }
+          "type_info": "Uuid"
+        }
+      ],
+      "nullable": [
+        false,
+        false,
+        false,
+        true,
+        true,
+        false,
+        false,
+        true,
+        true,
+        false,
+        false,
+        false,
+        true
       ],
       "parameters": {
         "Left": [
           "Float4",
           {
             "Custom": {
-              "name": "activity_progress",
               "kind": {
                 "Enum": ["initialized", "started", "in-progress", "submitted", "completed"]
-              }
+              },
+              "name": "activity_progress"
             }
           },
           {
             "Custom": {
-              "name": "reviewing_stage",
               "kind": {
                 "Enum": [
                   "not_started",
@@ -10804,133 +10697,120 @@
                   "waiting_for_manual_grading",
                   "reviewed_and_locked"
                 ]
-              }
+              },
+              "name": "reviewing_stage"
             }
           },
           {
             "Custom": {
-              "name": "grading_progress",
               "kind": {
                 "Enum": ["fully-graded", "pending", "pending-manual", "failed", "not-ready"]
-              }
+              },
+              "name": "grading_progress"
             }
           },
           "Uuid"
         ]
-      },
-      "nullable": [
-        false,
-        false,
-        false,
-        true,
-        true,
-        false,
-        false,
-        true,
-        true,
-        false,
-        false,
-        false,
-        true
-      ]
-    }
+      }
+    },
+    "query": "\nUPDATE user_exercise_states\nSET score_given = $1,\n  activity_progress = $2,\n  reviewing_stage = $3,\n  grading_progress = $4\nWHERE id = $5\n  AND deleted_at IS NULL\nRETURNING id,\n  user_id,\n  exercise_id,\n  course_instance_id,\n  exam_id,\n  created_at,\n  updated_at,\n  deleted_at,\n  score_given,\n  grading_progress AS \"grading_progress: _\",\n  activity_progress AS \"activity_progress: _\",\n  reviewing_stage AS \"reviewing_stage: _\",\n  selected_exercise_slide_id\n        "
   },
   "a379554670b6a21848d7ce7ef170224105b8378aa5907eba65bd1ee110f24ca0": {
-    "query": "\nINSERT INTO exercise_tasks (\n    exercise_slide_id,\n    exercise_type,\n    assignment,\n    private_spec,\n    public_spec,\n    model_solution_spec,\n    order_number\n  )\nVALUES ($1, $2, $3, $4, $5, $6, $7)\nRETURNING id\n",
-    "describe": {
-      "columns": [
-        {
-          "ordinal": 0,
-          "name": "id",
-          "type_info": "Uuid"
-        }
-      ],
+    "describe": {
+      "columns": [
+        {
+          "name": "id",
+          "ordinal": 0,
+          "type_info": "Uuid"
+        }
+      ],
+      "nullable": [false],
       "parameters": {
         "Left": ["Uuid", "Varchar", "Jsonb", "Jsonb", "Jsonb", "Jsonb", "Int4"]
-      },
-      "nullable": [false]
-    }
+      }
+    },
+    "query": "\nINSERT INTO exercise_tasks (\n    exercise_slide_id,\n    exercise_type,\n    assignment,\n    private_spec,\n    public_spec,\n    model_solution_spec,\n    order_number\n  )\nVALUES ($1, $2, $3, $4, $5, $6, $7)\nRETURNING id\n"
   },
   "a76579e426500a1f99f9e02cf2c523658f58d86dcb036aef2aa3bdf71d8a563e": {
-    "query": "\nUPDATE regradings\nSET regrading_completed_at = now(),\n  total_grading_progress = 'fully-graded'\nWHERE id = $1\n",
     "describe": {
       "columns": [],
+      "nullable": [],
       "parameters": {
         "Left": ["Uuid"]
-      },
-      "nullable": []
-    }
+      }
+    },
+    "query": "\nUPDATE regradings\nSET regrading_completed_at = now(),\n  total_grading_progress = 'fully-graded'\nWHERE id = $1\n"
   },
   "a80adc88f16d5ce7df3ab0724d59ba485ee56323fef9d6e89cde588994a2ee63": {
-    "query": "\nINSERT INTO exercise_slide_submissions (\n    exercise_slide_id,\n    course_id,\n    course_instance_id,\n    exam_id,\n    exercise_id,\n    user_id,\n    user_points_update_strategy\n  )\nVALUES ($1, $2, $3, $4, $5, $6, $7)\nRETURNING id,\n  created_at,\n  updated_at,\n  deleted_at,\n  exercise_slide_id,\n  course_id,\n  course_instance_id,\n  exam_id,\n  exercise_id,\n  user_id,\n  user_points_update_strategy AS \"user_points_update_strategy: _\"\n        ",
-    "describe": {
-      "columns": [
-        {
-          "ordinal": 0,
-          "name": "id",
-          "type_info": "Uuid"
-        },
-        {
-          "ordinal": 1,
+    "describe": {
+      "columns": [
+        {
+          "name": "id",
+          "ordinal": 0,
+          "type_info": "Uuid"
+        },
+        {
           "name": "created_at",
-          "type_info": "Timestamptz"
-        },
-        {
-          "ordinal": 2,
+          "ordinal": 1,
+          "type_info": "Timestamptz"
+        },
+        {
           "name": "updated_at",
-          "type_info": "Timestamptz"
-        },
-        {
-          "ordinal": 3,
+          "ordinal": 2,
+          "type_info": "Timestamptz"
+        },
+        {
           "name": "deleted_at",
-          "type_info": "Timestamptz"
-        },
-        {
-          "ordinal": 4,
+          "ordinal": 3,
+          "type_info": "Timestamptz"
+        },
+        {
           "name": "exercise_slide_id",
-          "type_info": "Uuid"
-        },
-        {
-          "ordinal": 5,
+          "ordinal": 4,
+          "type_info": "Uuid"
+        },
+        {
           "name": "course_id",
-          "type_info": "Uuid"
-        },
-        {
+          "ordinal": 5,
+          "type_info": "Uuid"
+        },
+        {
+          "name": "course_instance_id",
           "ordinal": 6,
-          "name": "course_instance_id",
-          "type_info": "Uuid"
-        },
-        {
+          "type_info": "Uuid"
+        },
+        {
+          "name": "exam_id",
           "ordinal": 7,
-          "name": "exam_id",
-          "type_info": "Uuid"
-        },
-        {
+          "type_info": "Uuid"
+        },
+        {
+          "name": "exercise_id",
           "ordinal": 8,
-          "name": "exercise_id",
-          "type_info": "Uuid"
-        },
-        {
+          "type_info": "Uuid"
+        },
+        {
+          "name": "user_id",
           "ordinal": 9,
-          "name": "user_id",
-          "type_info": "Uuid"
-        },
-        {
+          "type_info": "Uuid"
+        },
+        {
+          "name": "user_points_update_strategy: _",
           "ordinal": 10,
-          "name": "user_points_update_strategy: _",
           "type_info": {
             "Custom": {
-              "name": "user_points_update_strategy",
               "kind": {
                 "Enum": [
                   "can-add-points-but-cannot-remove-points",
                   "can-add-points-and-can-remove-points"
                 ]
-              }
+              },
+              "name": "user_points_update_strategy"
             }
           }
         }
       ],
+      "nullable": [false, false, false, true, false, true, true, true, false, false, false],
       "parameters": {
         "Left": [
           "Uuid",
@@ -10941,1316 +10821,1316 @@
           "Uuid",
           {
             "Custom": {
-              "name": "user_points_update_strategy",
               "kind": {
                 "Enum": [
                   "can-add-points-but-cannot-remove-points",
                   "can-add-points-and-can-remove-points"
                 ]
-              }
+              },
+              "name": "user_points_update_strategy"
             }
           }
         ]
-      },
-      "nullable": [false, false, false, true, false, true, true, true, false, false, false]
-    }
+      }
+    },
+    "query": "\nINSERT INTO exercise_slide_submissions (\n    exercise_slide_id,\n    course_id,\n    course_instance_id,\n    exam_id,\n    exercise_id,\n    user_id,\n    user_points_update_strategy\n  )\nVALUES ($1, $2, $3, $4, $5, $6, $7)\nRETURNING id,\n  created_at,\n  updated_at,\n  deleted_at,\n  exercise_slide_id,\n  course_id,\n  course_instance_id,\n  exam_id,\n  exercise_id,\n  user_id,\n  user_points_update_strategy AS \"user_points_update_strategy: _\"\n        "
   },
   "a84c3dbddf4bce77929cf8522694fd1d4d7ff5e8a95afb9d4590c2d1b6ba6841": {
-    "query": "\nSELECT id,\ncreated_at,\nupdated_at,\nexercise_task_submission_id,\ncourse_id,\nexam_id,\nexercise_id,\nexercise_task_id,\ngrading_priority,\nscore_given,\ngrading_progress as \"grading_progress: _\",\nunscaled_score_given,\nunscaled_score_maximum,\ngrading_started_at,\ngrading_completed_at,\nfeedback_json,\nfeedback_text,\ndeleted_at\nFROM exercise_task_gradings\nWHERE deleted_at IS NULL\n  AND exercise_task_submission_id IN (\n    SELECT id\n    FROM exercise_task_submissions\n    WHERE exercise_slide_submission_id = $1\n  )\n",
-    "describe": {
-      "columns": [
-        {
-          "ordinal": 0,
-          "name": "id",
-          "type_info": "Uuid"
-        },
-        {
-          "ordinal": 1,
+    "describe": {
+      "columns": [
+        {
+          "name": "id",
+          "ordinal": 0,
+          "type_info": "Uuid"
+        },
+        {
           "name": "created_at",
-          "type_info": "Timestamptz"
-        },
-        {
-          "ordinal": 2,
+          "ordinal": 1,
+          "type_info": "Timestamptz"
+        },
+        {
           "name": "updated_at",
-          "type_info": "Timestamptz"
-        },
-        {
-          "ordinal": 3,
+          "ordinal": 2,
+          "type_info": "Timestamptz"
+        },
+        {
           "name": "exercise_task_submission_id",
-          "type_info": "Uuid"
-        },
-        {
-          "ordinal": 4,
+          "ordinal": 3,
+          "type_info": "Uuid"
+        },
+        {
           "name": "course_id",
-          "type_info": "Uuid"
-        },
-        {
-          "ordinal": 5,
+          "ordinal": 4,
+          "type_info": "Uuid"
+        },
+        {
           "name": "exam_id",
-          "type_info": "Uuid"
-        },
-        {
+          "ordinal": 5,
+          "type_info": "Uuid"
+        },
+        {
+          "name": "exercise_id",
           "ordinal": 6,
-          "name": "exercise_id",
-          "type_info": "Uuid"
-        },
-        {
+          "type_info": "Uuid"
+        },
+        {
+          "name": "exercise_task_id",
           "ordinal": 7,
-          "name": "exercise_task_id",
-          "type_info": "Uuid"
-        },
-        {
+          "type_info": "Uuid"
+        },
+        {
+          "name": "grading_priority",
           "ordinal": 8,
-          "name": "grading_priority",
-          "type_info": "Int4"
-        },
-        {
+          "type_info": "Int4"
+        },
+        {
+          "name": "score_given",
           "ordinal": 9,
-          "name": "score_given",
           "type_info": "Float4"
         },
         {
+          "name": "grading_progress: _",
           "ordinal": 10,
-          "name": "grading_progress: _",
           "type_info": {
             "Custom": {
-              "name": "grading_progress",
               "kind": {
                 "Enum": ["fully-graded", "pending", "pending-manual", "failed", "not-ready"]
-              }
+              },
+              "name": "grading_progress"
             }
           }
         },
         {
+          "name": "unscaled_score_given",
           "ordinal": 11,
-          "name": "unscaled_score_given",
           "type_info": "Float4"
         },
         {
+          "name": "unscaled_score_maximum",
           "ordinal": 12,
-          "name": "unscaled_score_maximum",
-          "type_info": "Int4"
-        },
-        {
+          "type_info": "Int4"
+        },
+        {
+          "name": "grading_started_at",
           "ordinal": 13,
-          "name": "grading_started_at",
-          "type_info": "Timestamptz"
-        },
-        {
+          "type_info": "Timestamptz"
+        },
+        {
+          "name": "grading_completed_at",
           "ordinal": 14,
-          "name": "grading_completed_at",
-          "type_info": "Timestamptz"
-        },
-        {
+          "type_info": "Timestamptz"
+        },
+        {
+          "name": "feedback_json",
           "ordinal": 15,
-          "name": "feedback_json",
           "type_info": "Jsonb"
         },
         {
+          "name": "feedback_text",
           "ordinal": 16,
-          "name": "feedback_text",
           "type_info": "Text"
         },
         {
+          "name": "deleted_at",
           "ordinal": 17,
+          "type_info": "Timestamptz"
+        }
+      ],
+      "nullable": [
+        false,
+        false,
+        false,
+        false,
+        true,
+        true,
+        false,
+        false,
+        false,
+        true,
+        false,
+        true,
+        true,
+        true,
+        true,
+        true,
+        true,
+        true
+      ],
+      "parameters": {
+        "Left": ["Uuid"]
+      }
+    },
+    "query": "\nSELECT id,\ncreated_at,\nupdated_at,\nexercise_task_submission_id,\ncourse_id,\nexam_id,\nexercise_id,\nexercise_task_id,\ngrading_priority,\nscore_given,\ngrading_progress as \"grading_progress: _\",\nunscaled_score_given,\nunscaled_score_maximum,\ngrading_started_at,\ngrading_completed_at,\nfeedback_json,\nfeedback_text,\ndeleted_at\nFROM exercise_task_gradings\nWHERE deleted_at IS NULL\n  AND exercise_task_submission_id IN (\n    SELECT id\n    FROM exercise_task_submissions\n    WHERE exercise_slide_submission_id = $1\n  )\n"
+  },
+  "a963c734bc1f9c48be192fa5c8537d461c9ded7412268b17b64085e4f44b174a": {
+    "describe": {
+      "columns": [
+        {
+          "name": "id",
+          "ordinal": 0,
+          "type_info": "Uuid"
+        },
+        {
+          "name": "created_at",
+          "ordinal": 1,
+          "type_info": "Timestamptz"
+        },
+        {
+          "name": "updated_at",
+          "ordinal": 2,
+          "type_info": "Timestamptz"
+        },
+        {
           "name": "deleted_at",
-          "type_info": "Timestamptz"
-        }
-      ],
+          "ordinal": 3,
+          "type_info": "Timestamptz"
+        },
+        {
+          "name": "exercise_id",
+          "ordinal": 4,
+          "type_info": "Uuid"
+        },
+        {
+          "name": "order_number",
+          "ordinal": 5,
+          "type_info": "Int4"
+        }
+      ],
+      "nullable": [false, false, false, true, false, false],
       "parameters": {
         "Left": ["Uuid"]
-      },
-      "nullable": [
-        false,
-        false,
-        false,
-        false,
-        true,
-        true,
-        false,
-        false,
-        false,
-        true,
-        false,
-        true,
-        true,
-        true,
-        true,
-        true,
-        true,
-        true
-      ]
-    }
-  },
-  "a963c734bc1f9c48be192fa5c8537d461c9ded7412268b17b64085e4f44b174a": {
-    "query": "\nSELECT *\nFROM exercise_slides\nWHERE id = $1\n  AND deleted_at IS NULL;\n    ",
-    "describe": {
-      "columns": [
-        {
-          "ordinal": 0,
-          "name": "id",
-          "type_info": "Uuid"
-        },
-        {
-          "ordinal": 1,
+      }
+    },
+    "query": "\nSELECT *\nFROM exercise_slides\nWHERE id = $1\n  AND deleted_at IS NULL;\n    "
+  },
+  "a9e6bf7e1afec5191482ce2cfaca22c670d50759540e166270fa2881e5db1dc4": {
+    "describe": {
+      "columns": [
+        {
+          "name": "id",
+          "ordinal": 0,
+          "type_info": "Uuid"
+        },
+        {
           "name": "created_at",
-          "type_info": "Timestamptz"
-        },
-        {
-          "ordinal": 2,
+          "ordinal": 1,
+          "type_info": "Timestamptz"
+        },
+        {
           "name": "updated_at",
-          "type_info": "Timestamptz"
-        },
-        {
-          "ordinal": 3,
+          "ordinal": 2,
+          "type_info": "Timestamptz"
+        },
+        {
           "name": "deleted_at",
-          "type_info": "Timestamptz"
-        },
-        {
-          "ordinal": 4,
-          "name": "exercise_id",
-          "type_info": "Uuid"
-        },
-        {
-          "ordinal": 5,
+          "ordinal": 3,
+          "type_info": "Timestamptz"
+        },
+        {
+          "name": "course_id",
+          "ordinal": 4,
+          "type_info": "Uuid"
+        },
+        {
+          "name": "starts_at",
+          "ordinal": 5,
+          "type_info": "Timestamptz"
+        },
+        {
+          "name": "ends_at",
+          "ordinal": 6,
+          "type_info": "Timestamptz"
+        },
+        {
+          "name": "name",
+          "ordinal": 7,
+          "type_info": "Varchar"
+        },
+        {
+          "name": "description",
+          "ordinal": 8,
+          "type_info": "Varchar"
+        },
+        {
+          "name": "teacher_in_charge_name",
+          "ordinal": 9,
+          "type_info": "Varchar"
+        },
+        {
+          "name": "teacher_in_charge_email",
+          "ordinal": 10,
+          "type_info": "Varchar"
+        },
+        {
+          "name": "support_email",
+          "ordinal": 11,
+          "type_info": "Varchar"
+        }
+      ],
+      "nullable": [false, false, false, true, false, true, true, true, true, false, false, true],
+      "parameters": {
+        "Left": ["Uuid", "Uuid"]
+      }
+    },
+    "query": "\nSELECT i.id,\n  i.created_at,\n  i.updated_at,\n  i.deleted_at,\n  i.course_id,\n  i.starts_at,\n  i.ends_at,\n  i.name,\n  i.description,\n  i.teacher_in_charge_name,\n  i.teacher_in_charge_email,\n  i.support_email\nFROM course_instances i\n  JOIN course_instance_enrollments ie ON (i.id = ie.course_id)\nWHERE i.course_id = $1\n  AND i.deleted_at IS NULL\n  AND ie.user_id = $2\n  AND ie.deleted_at IS NULL\nORDER BY ie.created_at DESC;\n    "
+  },
+  "aa5feabca21155617ae948c84040db0e7dca9b4cff8f195442193fa1282b69cf": {
+    "describe": {
+      "columns": [
+        {
+          "name": "id",
+          "ordinal": 0,
+          "type_info": "Uuid"
+        },
+        {
+          "name": "peer_review_id",
+          "ordinal": 1,
+          "type_info": "Uuid"
+        },
+        {
           "name": "order_number",
-          "type_info": "Int4"
-        }
-      ],
-      "parameters": {
-        "Left": ["Uuid"]
-      },
-      "nullable": [false, false, false, true, false, false]
-    }
-  },
-  "a9e6bf7e1afec5191482ce2cfaca22c670d50759540e166270fa2881e5db1dc4": {
-    "query": "\nSELECT i.id,\n  i.created_at,\n  i.updated_at,\n  i.deleted_at,\n  i.course_id,\n  i.starts_at,\n  i.ends_at,\n  i.name,\n  i.description,\n  i.teacher_in_charge_name,\n  i.teacher_in_charge_email,\n  i.support_email\nFROM course_instances i\n  JOIN course_instance_enrollments ie ON (i.id = ie.course_id)\nWHERE i.course_id = $1\n  AND i.deleted_at IS NULL\n  AND ie.user_id = $2\n  AND ie.deleted_at IS NULL\nORDER BY ie.created_at DESC;\n    ",
-    "describe": {
-      "columns": [
-        {
-          "ordinal": 0,
-          "name": "id",
-          "type_info": "Uuid"
-        },
-        {
-          "ordinal": 1,
-          "name": "created_at",
-          "type_info": "Timestamptz"
-        },
-        {
-          "ordinal": 2,
-          "name": "updated_at",
-          "type_info": "Timestamptz"
-        },
-        {
-          "ordinal": 3,
-          "name": "deleted_at",
-          "type_info": "Timestamptz"
-        },
-        {
-          "ordinal": 4,
-          "name": "course_id",
-          "type_info": "Uuid"
-        },
-        {
-          "ordinal": 5,
-          "name": "starts_at",
-          "type_info": "Timestamptz"
-        },
-        {
-          "ordinal": 6,
-          "name": "ends_at",
-          "type_info": "Timestamptz"
-        },
-        {
-          "ordinal": 7,
-          "name": "name",
-          "type_info": "Varchar"
-        },
-        {
-          "ordinal": 8,
-          "name": "description",
-          "type_info": "Varchar"
-        },
-        {
-          "ordinal": 9,
-          "name": "teacher_in_charge_name",
-          "type_info": "Varchar"
-        },
-        {
-          "ordinal": 10,
-          "name": "teacher_in_charge_email",
-          "type_info": "Varchar"
-        },
-        {
-          "ordinal": 11,
-          "name": "support_email",
-          "type_info": "Varchar"
-        }
-      ],
-      "parameters": {
-        "Left": ["Uuid", "Uuid"]
-      },
-      "nullable": [false, false, false, true, false, true, true, true, true, false, false, true]
-    }
-  },
-  "aa5feabca21155617ae948c84040db0e7dca9b4cff8f195442193fa1282b69cf": {
-    "query": "\nSELECT prq.id as id,\n  prq.peer_review_id as peer_review_id,\n  prq.order_number as order_number,\n  prq.question as question,\n  prq.question_type AS \"question_type: _\",\n  prq.answer_required as answer_required\nfrom pages p\n  join exercises e on p.id = e.page_id\n  join peer_reviews pr on e.id = pr.exercise_id\n  join peer_review_questions prq on pr.id = prq.peer_review_id\nwhere p.id = $1\n  AND p.deleted_at IS NULL\n  AND e.deleted_at IS NULL\n  AND pr.deleted_at IS NULL\n  AND prq.deleted_at IS NULL;\n  ",
-    "describe": {
-      "columns": [
-        {
-          "ordinal": 0,
-          "name": "id",
-          "type_info": "Uuid"
-        },
-        {
-          "ordinal": 1,
-          "name": "peer_review_id",
-          "type_info": "Uuid"
-        },
-        {
-          "ordinal": 2,
-          "name": "order_number",
-          "type_info": "Int4"
-        },
-        {
-          "ordinal": 3,
+          "ordinal": 2,
+          "type_info": "Int4"
+        },
+        {
           "name": "question",
-          "type_info": "Varchar"
-        },
-        {
-          "ordinal": 4,
+          "ordinal": 3,
+          "type_info": "Varchar"
+        },
+        {
           "name": "question_type: _",
+          "ordinal": 4,
           "type_info": {
             "Custom": {
-              "name": "peer_review_question_type",
               "kind": {
                 "Enum": ["essay", "scale"]
-              }
+              },
+              "name": "peer_review_question_type"
             }
           }
         },
         {
-          "ordinal": 5,
           "name": "answer_required",
+          "ordinal": 5,
           "type_info": "Bool"
         }
       ],
+      "nullable": [false, false, false, false, false, false],
       "parameters": {
         "Left": ["Uuid"]
-      },
-      "nullable": [false, false, false, false, false, false]
-    }
+      }
+    },
+    "query": "\nSELECT prq.id as id,\n  prq.peer_review_id as peer_review_id,\n  prq.order_number as order_number,\n  prq.question as question,\n  prq.question_type AS \"question_type: _\",\n  prq.answer_required as answer_required\nfrom pages p\n  join exercises e on p.id = e.page_id\n  join peer_reviews pr on e.id = pr.exercise_id\n  join peer_review_questions prq on pr.id = prq.peer_review_id\nwhere p.id = $1\n  AND p.deleted_at IS NULL\n  AND e.deleted_at IS NULL\n  AND pr.deleted_at IS NULL\n  AND prq.deleted_at IS NULL;\n  "
   },
   "aabbcdc5984f0c7fc03acf0c2f53ebb8f0ff5f2b8993a81bd988be4bbf240a70": {
-    "query": "\nINSERT INTO exercise_slides (id, exercise_id, order_number)\nVALUES ($1, $2, $3) ON CONFLICT (id) DO\nUPDATE\nSET exercise_id = $2,\n    order_number = $3,\n    deleted_at = NULL\nRETURNING id;\n    ",
-    "describe": {
-      "columns": [
-        {
-          "ordinal": 0,
-          "name": "id",
-          "type_info": "Uuid"
-        }
-      ],
+    "describe": {
+      "columns": [
+        {
+          "name": "id",
+          "ordinal": 0,
+          "type_info": "Uuid"
+        }
+      ],
+      "nullable": [false],
       "parameters": {
         "Left": ["Uuid", "Uuid", "Int4"]
-      },
-      "nullable": [false]
-    }
+      }
+    },
+    "query": "\nINSERT INTO exercise_slides (id, exercise_id, order_number)\nVALUES ($1, $2, $3) ON CONFLICT (id) DO\nUPDATE\nSET exercise_id = $2,\n    order_number = $3,\n    deleted_at = NULL\nRETURNING id;\n    "
   },
   "aadc81fd1c59e2292dfdf9e8f80d435c894afe80817ac28da9c868f5337de1e4": {
-    "query": "\n        SELECT\n            c.id as chapter_id,\n            c.name as chapter_name,\n            c.front_page_id as chapter_front_page_id\n        FROM chapters c\n        WHERE c.id = $1\n        AND c.course_id = $2\n            AND c.deleted_at IS NULL;\n        ",
-    "describe": {
-      "columns": [
-        {
-          "ordinal": 0,
+    "describe": {
+      "columns": [
+        {
           "name": "chapter_id",
-          "type_info": "Uuid"
-        },
-        {
-          "ordinal": 1,
+          "ordinal": 0,
+          "type_info": "Uuid"
+        },
+        {
           "name": "chapter_name",
-          "type_info": "Varchar"
-        },
-        {
-          "ordinal": 2,
+          "ordinal": 1,
+          "type_info": "Varchar"
+        },
+        {
           "name": "chapter_front_page_id",
-          "type_info": "Uuid"
-        }
-      ],
+          "ordinal": 2,
+          "type_info": "Uuid"
+        }
+      ],
+      "nullable": [false, false, true],
       "parameters": {
         "Left": ["Uuid", "Uuid"]
-      },
-      "nullable": [false, false, true]
-    }
+      }
+    },
+    "query": "\n        SELECT\n            c.id as chapter_id,\n            c.name as chapter_name,\n            c.front_page_id as chapter_front_page_id\n        FROM chapters c\n        WHERE c.id = $1\n        AND c.course_id = $2\n            AND c.deleted_at IS NULL;\n        "
   },
   "ab512d5393d172dfdeb96e097b1214c65f66cededf3a2ca08c10fdb3759c8c2a": {
-    "query": "\nINSERT INTO exams (\n    id,\n    name,\n    instructions,\n    starts_at,\n    ends_at,\n    time_minutes,\n    organization_id\n  )\nVALUES (COALESCE($1, uuid_generate_v4()), $2, $3, $4, $5, $6, $7)\nRETURNING id\n",
-    "describe": {
-      "columns": [
-        {
-          "ordinal": 0,
-          "name": "id",
-          "type_info": "Uuid"
-        }
-      ],
+    "describe": {
+      "columns": [
+        {
+          "name": "id",
+          "ordinal": 0,
+          "type_info": "Uuid"
+        }
+      ],
+      "nullable": [false],
       "parameters": {
         "Left": ["Uuid", "Varchar", "Jsonb", "Timestamptz", "Timestamptz", "Int4", "Uuid"]
-      },
-      "nullable": [false]
-    }
+      }
+    },
+    "query": "\nINSERT INTO exams (\n    id,\n    name,\n    instructions,\n    starts_at,\n    ends_at,\n    time_minutes,\n    organization_id\n  )\nVALUES (COALESCE($1, uuid_generate_v4()), $2, $3, $4, $5, $6, $7)\nRETURNING id\n"
   },
   "abc0210de7968d0ccb49bd0a87e73d0cd22194379982298739789ada0a84bfe8": {
-    "query": "SELECT id, is_test_mode FROM courses WHERE slug = $1 AND deleted_at IS NULL",
-    "describe": {
-      "columns": [
-        {
-          "ordinal": 0,
-          "name": "id",
-          "type_info": "Uuid"
-        },
-        {
-          "ordinal": 1,
+    "describe": {
+      "columns": [
+        {
+          "name": "id",
+          "ordinal": 0,
+          "type_info": "Uuid"
+        },
+        {
           "name": "is_test_mode",
+          "ordinal": 1,
           "type_info": "Bool"
         }
       ],
+      "nullable": [false, false],
       "parameters": {
         "Left": ["Text"]
-      },
-      "nullable": [false, false]
-    }
+      }
+    },
+    "query": "SELECT id, is_test_mode FROM courses WHERE slug = $1 AND deleted_at IS NULL"
   },
   "ad05712486467ad76850b5d365d57b87a302263d16b4bdc830f02e8a1092e6cc": {
-    "query": "\nSELECT SUM(COALESCE(etg.score_given, 0))::real\nFROM exercise_task_gradings etg\n  JOIN exercise_task_submissions ets ON etg.exercise_task_submission_id = ets.id\nWHERE ets.exercise_slide_submission_id = $1\n  AND etg.deleted_at IS NULL\n  AND ets.deleted_at IS NULL\n        ",
-    "describe": {
-      "columns": [
-        {
-          "ordinal": 0,
+    "describe": {
+      "columns": [
+        {
           "name": "sum",
+          "ordinal": 0,
           "type_info": "Float4"
         }
       ],
+      "nullable": [null],
       "parameters": {
         "Left": ["Uuid"]
-      },
-      "nullable": [null]
-    }
+      }
+    },
+    "query": "\nSELECT SUM(COALESCE(etg.score_given, 0))::real\nFROM exercise_task_gradings etg\n  JOIN exercise_task_submissions ets ON etg.exercise_task_submission_id = ets.id\nWHERE ets.exercise_slide_submission_id = $1\n  AND etg.deleted_at IS NULL\n  AND ets.deleted_at IS NULL\n        "
   },
   "ad44e66896540a92d76d8b584ae7142955baf3641d83702179e92fe60f8e3836": {
-    "query": "\nINSERT INTO course_instances (\n    id,\n    course_id,\n    name,\n    description,\n    teacher_in_charge_name,\n    teacher_in_charge_email,\n    support_email\n  )\nVALUES ($1, $2, $3, $4, $5, $6, $7)\nRETURNING id,\n  created_at,\n  updated_at,\n  deleted_at,\n  course_id,\n  starts_at,\n  ends_at,\n  name,\n  description,\n  teacher_in_charge_name,\n  teacher_in_charge_email,\n  support_email\n",
-    "describe": {
-      "columns": [
-        {
-          "ordinal": 0,
-          "name": "id",
-          "type_info": "Uuid"
-        },
-        {
-          "ordinal": 1,
+    "describe": {
+      "columns": [
+        {
+          "name": "id",
+          "ordinal": 0,
+          "type_info": "Uuid"
+        },
+        {
           "name": "created_at",
-          "type_info": "Timestamptz"
-        },
-        {
-          "ordinal": 2,
+          "ordinal": 1,
+          "type_info": "Timestamptz"
+        },
+        {
           "name": "updated_at",
-          "type_info": "Timestamptz"
-        },
-        {
-          "ordinal": 3,
+          "ordinal": 2,
+          "type_info": "Timestamptz"
+        },
+        {
           "name": "deleted_at",
-          "type_info": "Timestamptz"
-        },
-        {
-          "ordinal": 4,
+          "ordinal": 3,
+          "type_info": "Timestamptz"
+        },
+        {
           "name": "course_id",
-          "type_info": "Uuid"
-        },
-        {
-          "ordinal": 5,
+          "ordinal": 4,
+          "type_info": "Uuid"
+        },
+        {
           "name": "starts_at",
-          "type_info": "Timestamptz"
-        },
-        {
+          "ordinal": 5,
+          "type_info": "Timestamptz"
+        },
+        {
+          "name": "ends_at",
           "ordinal": 6,
-          "name": "ends_at",
-          "type_info": "Timestamptz"
-        },
-        {
+          "type_info": "Timestamptz"
+        },
+        {
+          "name": "name",
           "ordinal": 7,
+          "type_info": "Varchar"
+        },
+        {
+          "name": "description",
+          "ordinal": 8,
+          "type_info": "Varchar"
+        },
+        {
+          "name": "teacher_in_charge_name",
+          "ordinal": 9,
+          "type_info": "Varchar"
+        },
+        {
+          "name": "teacher_in_charge_email",
+          "ordinal": 10,
+          "type_info": "Varchar"
+        },
+        {
+          "name": "support_email",
+          "ordinal": 11,
+          "type_info": "Varchar"
+        }
+      ],
+      "nullable": [false, false, false, true, false, true, true, true, true, false, false, true],
+      "parameters": {
+        "Left": ["Uuid", "Uuid", "Varchar", "Varchar", "Varchar", "Varchar", "Varchar"]
+      }
+    },
+    "query": "\nINSERT INTO course_instances (\n    id,\n    course_id,\n    name,\n    description,\n    teacher_in_charge_name,\n    teacher_in_charge_email,\n    support_email\n  )\nVALUES ($1, $2, $3, $4, $5, $6, $7)\nRETURNING id,\n  created_at,\n  updated_at,\n  deleted_at,\n  course_id,\n  starts_at,\n  ends_at,\n  name,\n  description,\n  teacher_in_charge_name,\n  teacher_in_charge_email,\n  support_email\n"
+  },
+  "aee1ac79f9af758cf20f1b486a12b0f07ced3949ab6f2256bc792291ed7424b5": {
+    "describe": {
+      "columns": [
+        {
+          "name": "course_id",
+          "ordinal": 0,
+          "type_info": "Uuid"
+        },
+        {
+          "name": "exam_id",
+          "ordinal": 1,
+          "type_info": "Uuid"
+        }
+      ],
+      "nullable": [true, true],
+      "parameters": {
+        "Left": ["Uuid"]
+      }
+    },
+    "query": "\nSELECT course_id,\n  exam_id\nFROM exercise_slide_submissions\nWHERE id = $1\n  AND deleted_at IS NULL\n        "
+  },
+  "af86245330f55f4771e41e635d60ba19a00c9170f775429caa4af0c9c4372ffe": {
+    "describe": {
+      "columns": [
+        {
+          "name": "count",
+          "ordinal": 0,
+          "type_info": "Int8"
+        }
+      ],
+      "nullable": [null],
+      "parameters": {
+        "Left": ["Uuid"]
+      }
+    },
+    "query": "\nSELECT\n    COUNT(DISTINCT id) as count\nFROM courses\nWHERE organization_id = $1\n    AND deleted_at IS NULL;\n        "
+  },
+  "b071b7164ccc528dc6f1eb0c23b8de2057612836eec60ab6de5d1418f03b5b00": {
+    "describe": {
+      "columns": [],
+      "nullable": [],
+      "parameters": {
+        "Left": ["Varchar", "Uuid"]
+      }
+    },
+    "query": "\nUPDATE course_modules\nSET name = $1\nWHERE id = $2\n"
+  },
+  "b1df8260d01f98fc33b24144e0f6414c49242ff5de2f130c2a7649201decbc0b": {
+    "describe": {
+      "columns": [
+        {
+          "name": "id",
+          "ordinal": 0,
+          "type_info": "Uuid"
+        },
+        {
+          "name": "created_at",
+          "ordinal": 1,
+          "type_info": "Timestamptz"
+        },
+        {
+          "name": "updated_at",
+          "ordinal": 2,
+          "type_info": "Timestamptz"
+        },
+        {
+          "name": "course_id",
+          "ordinal": 3,
+          "type_info": "Uuid"
+        },
+        {
+          "name": "exam_id",
+          "ordinal": 4,
+          "type_info": "Uuid"
+        },
+        {
+          "name": "chapter_id",
+          "ordinal": 5,
+          "type_info": "Uuid"
+        },
+        {
+          "name": "url_path",
+          "ordinal": 6,
+          "type_info": "Varchar"
+        },
+        {
+          "name": "title",
+          "ordinal": 7,
+          "type_info": "Varchar"
+        },
+        {
+          "name": "deleted_at",
+          "ordinal": 8,
+          "type_info": "Timestamptz"
+        },
+        {
+          "name": "content",
+          "ordinal": 9,
+          "type_info": "Jsonb"
+        },
+        {
+          "name": "order_number",
+          "ordinal": 10,
+          "type_info": "Int4"
+        },
+        {
+          "name": "copied_from",
+          "ordinal": 11,
+          "type_info": "Uuid"
+        }
+      ],
+      "nullable": [false, false, false, true, true, true, false, false, true, false, false, true],
+      "parameters": {
+        "Left": ["Uuid", "Text"]
+      }
+    },
+    "query": "\nSELECT pages.id,\n  pages.created_at,\n  pages.updated_at,\n  pages.course_id,\n  pages.exam_id,\n  pages.chapter_id,\n  pages.url_path,\n  pages.title,\n  pages.deleted_at,\n  pages.content,\n  pages.order_number,\n  pages.copied_from\nFROM pages\nWHERE pages.course_id = $1\n  AND url_path = $2\n  AND pages.deleted_at IS NULL;\n        "
+  },
+  "b3594457d4aea521525b2348f2f95336c0bfa761cf13b7878ca3a9691ded8ce9": {
+    "describe": {
+      "columns": [
+        {
+          "name": "id",
+          "ordinal": 0,
+          "type_info": "Uuid"
+        },
+        {
+          "name": "instructions",
+          "ordinal": 1,
+          "type_info": "Jsonb"
+        }
+      ],
+      "nullable": [false, false],
+      "parameters": {
+        "Left": ["Uuid"]
+      }
+    },
+    "query": "\nSELECT id, instructions\nFROM exams\nWHERE id = $1;\n"
+  },
+  "b39dda257f5f1f2db1905fdb6616a93c5d587d89c51ca1c1ca67152d7677de65": {
+    "describe": {
+      "columns": [
+        {
+          "name": "id",
+          "ordinal": 0,
+          "type_info": "Uuid"
+        },
+        {
+          "name": "created_at",
+          "ordinal": 1,
+          "type_info": "Timestamptz"
+        },
+        {
+          "name": "updated_at",
+          "ordinal": 2,
+          "type_info": "Timestamptz"
+        },
+        {
+          "name": "deleted_at",
+          "ordinal": 3,
+          "type_info": "Timestamptz"
+        },
+        {
           "name": "name",
-          "type_info": "Varchar"
-        },
-        {
+          "ordinal": 4,
+          "type_info": "Varchar"
+        },
+        {
+          "name": "url",
+          "ordinal": 5,
+          "type_info": "Varchar"
+        },
+        {
+          "name": "width",
+          "ordinal": 6,
+          "type_info": "Int4"
+        },
+        {
+          "name": "data",
+          "ordinal": 7,
+          "type_info": "Jsonb"
+        }
+      ],
+      "nullable": [false, false, false, true, false, false, false, false],
+      "parameters": {
+        "Left": ["Uuid"]
+      }
+    },
+    "query": "\nUPDATE playground_examples\nSET deleted_at = now()\nWHERE id = $1\nRETURNING *;\n  "
+  },
+  "b41487fa1202843faad2ed61acd3c377c6ee5fd68b0d81abfd4dc70a0ddc601f": {
+    "describe": {
+      "columns": [
+        {
+          "name": "chapter_name?",
+          "ordinal": 0,
+          "type_info": "Varchar"
+        },
+        {
+          "name": "chapter_number?",
+          "ordinal": 1,
+          "type_info": "Int4"
+        },
+        {
+          "name": "course_name?",
+          "ordinal": 2,
+          "type_info": "Varchar"
+        },
+        {
+          "name": "course_slug?",
+          "ordinal": 3,
+          "type_info": "Varchar"
+        },
+        {
+          "name": "chapter_front_page_id?",
+          "ordinal": 4,
+          "type_info": "Uuid"
+        },
+        {
+          "name": "chapter_front_page_url_path?",
+          "ordinal": 5,
+          "type_info": "Varchar"
+        },
+        {
+          "name": "organization_slug",
+          "ordinal": 6,
+          "type_info": "Varchar"
+        }
+      ],
+      "nullable": [false, false, false, false, true, false, false],
+      "parameters": {
+        "Left": ["Uuid"]
+      }
+    },
+    "query": "\nSELECT chapters.name as \"chapter_name?\",\n  chapters.chapter_number as \"chapter_number?\",\n  courses.name as \"course_name?\",\n  courses.slug as \"course_slug?\",\n  chapters.front_page_id as \"chapter_front_page_id?\",\n  p2.url_path as \"chapter_front_page_url_path?\",\n  organizations.slug as organization_slug\nFROM pages\n  LEFT JOIN chapters on pages.chapter_id = chapters.id\n  LEFT JOIN courses on pages.course_id = courses.id\n  LEFT JOIN pages p2 ON chapters.front_page_id = p2.id\n  LEFT JOIN organizations on courses.organization_id = organizations.id\nWHERE pages.id = $1\n"
+  },
+  "b4aa488f4f835c2b3900955ae54fd4bdff8818c3c2935c88aa89848bb276dea6": {
+    "describe": {
+      "columns": [
+        {
+          "name": "id",
+          "ordinal": 0,
+          "type_info": "Uuid"
+        },
+        {
+          "name": "created_at",
+          "ordinal": 1,
+          "type_info": "Timestamptz"
+        },
+        {
+          "name": "updated_at",
+          "ordinal": 2,
+          "type_info": "Timestamptz"
+        },
+        {
+          "name": "exercise_type",
+          "ordinal": 3,
+          "type_info": "Varchar"
+        },
+        {
+          "name": "assignment",
+          "ordinal": 4,
+          "type_info": "Jsonb"
+        },
+        {
+          "name": "deleted_at",
+          "ordinal": 5,
+          "type_info": "Timestamptz"
+        },
+        {
+          "name": "private_spec",
+          "ordinal": 6,
+          "type_info": "Jsonb"
+        },
+        {
+          "name": "spec_file_id",
+          "ordinal": 7,
+          "type_info": "Uuid"
+        },
+        {
+          "name": "public_spec",
           "ordinal": 8,
+          "type_info": "Jsonb"
+        },
+        {
+          "name": "model_solution_spec",
+          "ordinal": 9,
+          "type_info": "Jsonb"
+        },
+        {
+          "name": "copied_from",
+          "ordinal": 10,
+          "type_info": "Uuid"
+        },
+        {
+          "name": "exercise_slide_id",
+          "ordinal": 11,
+          "type_info": "Uuid"
+        },
+        {
+          "name": "order_number",
+          "ordinal": 12,
+          "type_info": "Int4"
+        }
+      ],
+      "nullable": [
+        false,
+        false,
+        false,
+        false,
+        false,
+        true,
+        true,
+        true,
+        true,
+        true,
+        true,
+        false,
+        false
+      ],
+      "parameters": {
+        "Left": ["Uuid"]
+      }
+    },
+    "query": "\nSELECT *\nFROM exercise_tasks et\nWHERE et.id = $1;\n    "
+  },
+  "b52cac8cc5563abf837991f96ecda33e14de41999b3b6fbb78203634035162e1": {
+    "describe": {
+      "columns": [
+        {
+          "name": "id!",
+          "ordinal": 0,
+          "type_info": "Uuid"
+        },
+        {
+          "name": "user_id",
+          "ordinal": 1,
+          "type_info": "Uuid"
+        },
+        {
+          "name": "course_id!",
+          "ordinal": 2,
+          "type_info": "Uuid"
+        },
+        {
+          "name": "page_id",
+          "ordinal": 3,
+          "type_info": "Uuid"
+        },
+        {
+          "name": "feedback_given!",
+          "ordinal": 4,
+          "type_info": "Varchar"
+        },
+        {
+          "name": "selected_text",
+          "ordinal": 5,
+          "type_info": "Text"
+        },
+        {
+          "name": "marked_as_read!",
+          "ordinal": 6,
+          "type_info": "Bool"
+        },
+        {
+          "name": "created_at!",
+          "ordinal": 7,
+          "type_info": "Timestamptz"
+        },
+        {
+          "name": "block_ids: Vec<Uuid>",
+          "ordinal": 8,
+          "type_info": "UuidArray"
+        },
+        {
+          "name": "block_texts: Vec<Option<String>>",
+          "ordinal": 9,
+          "type_info": "VarcharArray"
+        },
+        {
+          "name": "block_order_numbers: Vec<Option<i32>>",
+          "ordinal": 10,
+          "type_info": "Int4Array"
+        },
+        {
+          "name": "page_title",
+          "ordinal": 11,
+          "type_info": "Varchar"
+        },
+        {
+          "name": "page_url_path",
+          "ordinal": 12,
+          "type_info": "Varchar"
+        }
+      ],
+      "nullable": [true, true, true, true, true, true, true, true, true, true, true, true, true],
+      "parameters": {
+        "Left": ["Uuid", "Bool", "Int8", "Int8"]
+      }
+    },
+    "query": "\nSELECT fb.*,\n  pages.title as \"page_title\",\n  pages.url_path as \"page_url_path\"\nFROM (\n    SELECT feedback.id as \"id!\",\n      feedback.user_id,\n      feedback.course_id as \"course_id!\",\n      feedback.page_id,\n      feedback.feedback_given as \"feedback_given!\",\n      feedback.selected_text,\n      feedback.marked_as_read as \"marked_as_read!\",\n      feedback.created_at as \"created_at!\",\n      array_agg(block_feedback.block_id) filter (\n        where block_feedback.block_id IS NOT NULL\n      ) AS \"block_ids: Vec<Uuid>\",\n      array_agg(block_feedback.block_text) filter (\n        where block_feedback.block_id IS NOT NULL\n      ) AS \"block_texts: Vec<Option<String>>\",\n      array_agg(block_feedback.order_number) filter (\n        where block_feedback.block_id IS NOT NULL\n      ) AS \"block_order_numbers: Vec<Option<i32>>\"\n    FROM feedback\n      LEFT JOIN block_feedback ON block_feedback.feedback_id = feedback.id\n    WHERE course_id = $1\n      AND feedback.marked_as_read = $2\n      AND feedback.deleted_at IS NULL\n      AND block_feedback.deleted_at IS NULL\n    GROUP BY feedback.id,\n      feedback.user_id,\n      feedback.course_id,\n      feedback.feedback_given,\n      feedback.marked_as_read,\n      feedback.created_at\n    ORDER BY feedback.created_at DESC,\n      feedback.id\n    LIMIT $3 OFFSET $4\n  ) fb\n  JOIN pages on pages.id = fb.page_id\n"
+  },
+  "b534f245c3ae4841e86ae3315c5edd76923f74e4e6f9f04c2367c92ba3191952": {
+    "describe": {
+      "columns": [
+        {
+          "name": "id",
+          "ordinal": 0,
+          "type_info": "Uuid"
+        },
+        {
+          "name": "slug",
+          "ordinal": 1,
+          "type_info": "Varchar"
+        },
+        {
+          "name": "created_at",
+          "ordinal": 2,
+          "type_info": "Timestamptz"
+        },
+        {
+          "name": "updated_at",
+          "ordinal": 3,
+          "type_info": "Timestamptz"
+        },
+        {
+          "name": "name",
+          "ordinal": 4,
+          "type_info": "Varchar"
+        },
+        {
           "name": "description",
-          "type_info": "Varchar"
-        },
-        {
+          "ordinal": 5,
+          "type_info": "Text"
+        },
+        {
+          "name": "organization_id",
+          "ordinal": 6,
+          "type_info": "Uuid"
+        },
+        {
+          "name": "deleted_at",
+          "ordinal": 7,
+          "type_info": "Timestamptz"
+        },
+        {
+          "name": "language_code",
+          "ordinal": 8,
+          "type_info": "Varchar"
+        },
+        {
+          "name": "copied_from",
           "ordinal": 9,
-          "name": "teacher_in_charge_name",
-          "type_info": "Varchar"
-        },
-        {
+          "type_info": "Uuid"
+        },
+        {
+          "name": "content_search_language",
           "ordinal": 10,
-          "name": "teacher_in_charge_email",
-          "type_info": "Varchar"
-        },
-        {
+          "type_info": "Text"
+        },
+        {
+          "name": "course_language_group_id",
           "ordinal": 11,
-          "name": "support_email",
-          "type_info": "Varchar"
-        }
-      ],
-      "parameters": {
-        "Left": ["Uuid", "Uuid", "Varchar", "Varchar", "Varchar", "Varchar", "Varchar"]
-      },
-      "nullable": [false, false, false, true, false, true, true, true, true, false, false, true]
-    }
-  },
-  "aee1ac79f9af758cf20f1b486a12b0f07ced3949ab6f2256bc792291ed7424b5": {
-    "query": "\nSELECT course_id,\n  exam_id\nFROM exercise_slide_submissions\nWHERE id = $1\n  AND deleted_at IS NULL\n        ",
-    "describe": {
-      "columns": [
-        {
-          "ordinal": 0,
-          "name": "course_id",
-          "type_info": "Uuid"
-        },
-        {
-          "ordinal": 1,
-          "name": "exam_id",
-          "type_info": "Uuid"
-        }
+          "type_info": "Uuid"
+        },
+        {
+          "name": "is_draft",
+          "ordinal": 12,
+          "type_info": "Bool"
+        },
+        {
+          "name": "is_test_mode",
+          "ordinal": 13,
+          "type_info": "Bool"
+        },
+        {
+          "name": "base_module_completion_requires_n_submodule_completions",
+          "ordinal": 14,
+          "type_info": "Int4"
+        }
+      ],
+      "nullable": [
+        false,
+        false,
+        false,
+        false,
+        false,
+        true,
+        false,
+        true,
+        false,
+        true,
+        null,
+        false,
+        false,
+        false,
+        false
       ],
       "parameters": {
         "Left": ["Uuid"]
-      },
-      "nullable": [true, true]
-    }
-  },
-  "af86245330f55f4771e41e635d60ba19a00c9170f775429caa4af0c9c4372ffe": {
-    "query": "\nSELECT\n    COUNT(DISTINCT id) as count\nFROM courses\nWHERE organization_id = $1\n    AND deleted_at IS NULL;\n        ",
-    "describe": {
-      "columns": [
-        {
-          "ordinal": 0,
+      }
+    },
+    "query": "\nSELECT id,\n  slug,\n  created_at,\n  updated_at,\n  name,\n  description,\n  organization_id,\n  deleted_at,\n  language_code,\n  copied_from,\n  content_search_language::text,\n  course_language_group_id,\n  is_draft,\n  is_test_mode,\n  base_module_completion_requires_n_submodule_completions\nFROM courses\n  JOIN course_exams ON courses.id = course_exams.course_id\nWHERE course_exams.exam_id = $1\n"
+  },
+  "b57648f4d24a296f9fe2491db7162c90974400f3d523df699448dadde9c660d7": {
+    "describe": {
+      "columns": [
+        {
           "name": "count",
+          "ordinal": 0,
           "type_info": "Int8"
         }
       ],
+      "nullable": [null],
       "parameters": {
         "Left": ["Uuid"]
-      },
-      "nullable": [null]
-    }
-  },
-  "b071b7164ccc528dc6f1eb0c23b8de2057612836eec60ab6de5d1418f03b5b00": {
-    "query": "\nUPDATE course_modules\nSET name = $1\nWHERE id = $2\n",
-    "describe": {
-      "columns": [],
-      "parameters": {
-        "Left": ["Varchar", "Uuid"]
-      },
-      "nullable": []
-    }
-  },
-  "b1df8260d01f98fc33b24144e0f6414c49242ff5de2f130c2a7649201decbc0b": {
-    "query": "\nSELECT pages.id,\n  pages.created_at,\n  pages.updated_at,\n  pages.course_id,\n  pages.exam_id,\n  pages.chapter_id,\n  pages.url_path,\n  pages.title,\n  pages.deleted_at,\n  pages.content,\n  pages.order_number,\n  pages.copied_from\nFROM pages\nWHERE pages.course_id = $1\n  AND url_path = $2\n  AND pages.deleted_at IS NULL;\n        ",
-    "describe": {
-      "columns": [
-        {
-          "ordinal": 0,
-          "name": "id",
-          "type_info": "Uuid"
-        },
-        {
-          "ordinal": 1,
-          "name": "created_at",
-          "type_info": "Timestamptz"
-        },
-        {
-          "ordinal": 2,
-          "name": "updated_at",
-          "type_info": "Timestamptz"
-        },
-        {
-          "ordinal": 3,
-          "name": "course_id",
-          "type_info": "Uuid"
-        },
-        {
-          "ordinal": 4,
-          "name": "exam_id",
-          "type_info": "Uuid"
-        },
-        {
-          "ordinal": 5,
-          "name": "chapter_id",
-          "type_info": "Uuid"
-        },
-        {
-          "ordinal": 6,
-          "name": "url_path",
-          "type_info": "Varchar"
-        },
-        {
-          "ordinal": 7,
-          "name": "title",
-          "type_info": "Varchar"
-        },
-        {
-          "ordinal": 8,
-          "name": "deleted_at",
-          "type_info": "Timestamptz"
-        },
-        {
-          "ordinal": 9,
-          "name": "content",
-          "type_info": "Jsonb"
-        },
-        {
-          "ordinal": 10,
-          "name": "order_number",
-          "type_info": "Int4"
-        },
-        {
-          "ordinal": 11,
-          "name": "copied_from",
-          "type_info": "Uuid"
-        }
-      ],
-      "parameters": {
-        "Left": ["Uuid", "Text"]
-      },
-      "nullable": [false, false, false, true, true, true, false, false, true, false, false, true]
-    }
-  },
-  "b3594457d4aea521525b2348f2f95336c0bfa761cf13b7878ca3a9691ded8ce9": {
-    "query": "\nSELECT id, instructions\nFROM exams\nWHERE id = $1;\n",
-    "describe": {
-      "columns": [
-        {
-          "ordinal": 0,
-          "name": "id",
-          "type_info": "Uuid"
-        },
-        {
-          "ordinal": 1,
-          "name": "instructions",
-          "type_info": "Jsonb"
-        }
-      ],
-      "parameters": {
-        "Left": ["Uuid"]
-      },
-      "nullable": [false, false]
-    }
-  },
-  "b39dda257f5f1f2db1905fdb6616a93c5d587d89c51ca1c1ca67152d7677de65": {
-    "query": "\nUPDATE playground_examples\nSET deleted_at = now()\nWHERE id = $1\nRETURNING *;\n  ",
-    "describe": {
-      "columns": [
-        {
-          "ordinal": 0,
-          "name": "id",
-          "type_info": "Uuid"
-        },
-        {
-          "ordinal": 1,
-          "name": "created_at",
-          "type_info": "Timestamptz"
-        },
-        {
-          "ordinal": 2,
-          "name": "updated_at",
-          "type_info": "Timestamptz"
-        },
-        {
-          "ordinal": 3,
-          "name": "deleted_at",
-          "type_info": "Timestamptz"
-        },
-        {
-          "ordinal": 4,
-          "name": "name",
-          "type_info": "Varchar"
-        },
-        {
-          "ordinal": 5,
-          "name": "url",
-          "type_info": "Varchar"
-        },
-        {
-          "ordinal": 6,
-          "name": "width",
-          "type_info": "Int4"
-        },
-        {
-          "ordinal": 7,
-          "name": "data",
-          "type_info": "Jsonb"
-        }
-      ],
-      "parameters": {
-        "Left": ["Uuid"]
-      },
-      "nullable": [false, false, false, true, false, false, false, false]
-    }
-  },
-  "b41487fa1202843faad2ed61acd3c377c6ee5fd68b0d81abfd4dc70a0ddc601f": {
-    "query": "\nSELECT chapters.name as \"chapter_name?\",\n  chapters.chapter_number as \"chapter_number?\",\n  courses.name as \"course_name?\",\n  courses.slug as \"course_slug?\",\n  chapters.front_page_id as \"chapter_front_page_id?\",\n  p2.url_path as \"chapter_front_page_url_path?\",\n  organizations.slug as organization_slug\nFROM pages\n  LEFT JOIN chapters on pages.chapter_id = chapters.id\n  LEFT JOIN courses on pages.course_id = courses.id\n  LEFT JOIN pages p2 ON chapters.front_page_id = p2.id\n  LEFT JOIN organizations on courses.organization_id = organizations.id\nWHERE pages.id = $1\n",
-    "describe": {
-      "columns": [
-        {
-          "ordinal": 0,
-          "name": "chapter_name?",
-          "type_info": "Varchar"
-        },
-        {
-          "ordinal": 1,
-          "name": "chapter_number?",
-          "type_info": "Int4"
-        },
-        {
-          "ordinal": 2,
-          "name": "course_name?",
-          "type_info": "Varchar"
-        },
-        {
-          "ordinal": 3,
-          "name": "course_slug?",
-          "type_info": "Varchar"
-        },
-        {
-          "ordinal": 4,
-          "name": "chapter_front_page_id?",
-          "type_info": "Uuid"
-        },
-        {
-          "ordinal": 5,
-          "name": "chapter_front_page_url_path?",
-          "type_info": "Varchar"
-        },
-        {
-          "ordinal": 6,
-          "name": "organization_slug",
-          "type_info": "Varchar"
-        }
-      ],
-      "parameters": {
-        "Left": ["Uuid"]
-      },
-      "nullable": [false, false, false, false, true, false, false]
-    }
-  },
-  "b4aa488f4f835c2b3900955ae54fd4bdff8818c3c2935c88aa89848bb276dea6": {
-    "query": "\nSELECT *\nFROM exercise_tasks et\nWHERE et.id = $1;\n    ",
-    "describe": {
-      "columns": [
-        {
-          "ordinal": 0,
-          "name": "id",
-          "type_info": "Uuid"
-        },
-        {
-          "ordinal": 1,
-          "name": "created_at",
-          "type_info": "Timestamptz"
-        },
-        {
-          "ordinal": 2,
-          "name": "updated_at",
-          "type_info": "Timestamptz"
-        },
-        {
-          "ordinal": 3,
-          "name": "exercise_type",
-          "type_info": "Varchar"
-        },
-        {
-          "ordinal": 4,
-          "name": "assignment",
-          "type_info": "Jsonb"
-        },
-        {
-          "ordinal": 5,
-          "name": "deleted_at",
-          "type_info": "Timestamptz"
-        },
-        {
-          "ordinal": 6,
-          "name": "private_spec",
-          "type_info": "Jsonb"
-        },
-        {
-          "ordinal": 7,
-          "name": "spec_file_id",
-          "type_info": "Uuid"
-        },
-        {
-          "ordinal": 8,
-          "name": "public_spec",
-          "type_info": "Jsonb"
-        },
-        {
-          "ordinal": 9,
-          "name": "model_solution_spec",
-          "type_info": "Jsonb"
-        },
-        {
-          "ordinal": 10,
-          "name": "copied_from",
-          "type_info": "Uuid"
-        },
-        {
-          "ordinal": 11,
-          "name": "exercise_slide_id",
-          "type_info": "Uuid"
-        },
-        {
-          "ordinal": 12,
-          "name": "order_number",
-          "type_info": "Int4"
-        }
-      ],
-      "parameters": {
-        "Left": ["Uuid"]
-      },
-      "nullable": [
-        false,
-        false,
-        false,
-        false,
-        false,
-        true,
-        true,
-        true,
-        true,
-        true,
-        true,
-        false,
-        false
-      ]
-    }
-  },
-  "b52cac8cc5563abf837991f96ecda33e14de41999b3b6fbb78203634035162e1": {
-    "query": "\nSELECT fb.*,\n  pages.title as \"page_title\",\n  pages.url_path as \"page_url_path\"\nFROM (\n    SELECT feedback.id as \"id!\",\n      feedback.user_id,\n      feedback.course_id as \"course_id!\",\n      feedback.page_id,\n      feedback.feedback_given as \"feedback_given!\",\n      feedback.selected_text,\n      feedback.marked_as_read as \"marked_as_read!\",\n      feedback.created_at as \"created_at!\",\n      array_agg(block_feedback.block_id) filter (\n        where block_feedback.block_id IS NOT NULL\n      ) AS \"block_ids: Vec<Uuid>\",\n      array_agg(block_feedback.block_text) filter (\n        where block_feedback.block_id IS NOT NULL\n      ) AS \"block_texts: Vec<Option<String>>\",\n      array_agg(block_feedback.order_number) filter (\n        where block_feedback.block_id IS NOT NULL\n      ) AS \"block_order_numbers: Vec<Option<i32>>\"\n    FROM feedback\n      LEFT JOIN block_feedback ON block_feedback.feedback_id = feedback.id\n    WHERE course_id = $1\n      AND feedback.marked_as_read = $2\n      AND feedback.deleted_at IS NULL\n      AND block_feedback.deleted_at IS NULL\n    GROUP BY feedback.id,\n      feedback.user_id,\n      feedback.course_id,\n      feedback.feedback_given,\n      feedback.marked_as_read,\n      feedback.created_at\n    ORDER BY feedback.created_at DESC,\n      feedback.id\n    LIMIT $3 OFFSET $4\n  ) fb\n  JOIN pages on pages.id = fb.page_id\n",
-    "describe": {
-      "columns": [
-        {
-          "ordinal": 0,
+      }
+    },
+    "query": "\nSELECT COUNT(*) AS count\nFROM peer_review_submissions\nWHERE exercise_slide_submission_id = $1\n  AND deleted_at IS NULL\n        "
+  },
+  "b5f1ec1669cfc199d6b65c0d841eba7c1bdf11241cba798728ef4bb290a4ba47": {
+    "describe": {
+      "columns": [
+        {
           "name": "id!",
-          "type_info": "Uuid"
-        },
-        {
-          "ordinal": 1,
-          "name": "user_id",
-          "type_info": "Uuid"
-        },
-        {
-          "ordinal": 2,
-          "name": "course_id!",
-          "type_info": "Uuid"
-        },
-        {
-          "ordinal": 3,
-          "name": "page_id",
-          "type_info": "Uuid"
-        },
-        {
-          "ordinal": 4,
-          "name": "feedback_given!",
-          "type_info": "Varchar"
-        },
-        {
-          "ordinal": 5,
-          "name": "selected_text",
-          "type_info": "Text"
-        },
-        {
-          "ordinal": 6,
-          "name": "marked_as_read!",
-          "type_info": "Bool"
-        },
-        {
-          "ordinal": 7,
-          "name": "created_at!",
-          "type_info": "Timestamptz"
-        },
-        {
-          "ordinal": 8,
-          "name": "block_ids: Vec<Uuid>",
-          "type_info": "UuidArray"
-        },
-        {
-          "ordinal": 9,
-          "name": "block_texts: Vec<Option<String>>",
-          "type_info": "VarcharArray"
-        },
-        {
-          "ordinal": 10,
-          "name": "block_order_numbers: Vec<Option<i32>>",
-          "type_info": "Int4Array"
-        },
-        {
-          "ordinal": 11,
-          "name": "page_title",
-          "type_info": "Varchar"
-        },
-        {
-          "ordinal": 12,
-          "name": "page_url_path",
-          "type_info": "Varchar"
-        }
-      ],
-      "parameters": {
-        "Left": ["Uuid", "Bool", "Int8", "Int8"]
-      },
-      "nullable": [true, true, true, true, true, true, true, true, true, true, true, true, true]
-    }
-  },
-  "b534f245c3ae4841e86ae3315c5edd76923f74e4e6f9f04c2367c92ba3191952": {
-    "query": "\nSELECT id,\n  slug,\n  created_at,\n  updated_at,\n  name,\n  description,\n  organization_id,\n  deleted_at,\n  language_code,\n  copied_from,\n  content_search_language::text,\n  course_language_group_id,\n  is_draft,\n  is_test_mode,\n  base_module_completion_requires_n_submodule_completions\nFROM courses\n  JOIN course_exams ON courses.id = course_exams.course_id\nWHERE course_exams.exam_id = $1\n",
-    "describe": {
-      "columns": [
-        {
-          "ordinal": 0,
-          "name": "id",
-          "type_info": "Uuid"
-        },
-        {
-          "ordinal": 1,
-          "name": "slug",
-          "type_info": "Varchar"
-        },
-        {
-          "ordinal": 2,
-          "name": "created_at",
-          "type_info": "Timestamptz"
-        },
-        {
-          "ordinal": 3,
-          "name": "updated_at",
-          "type_info": "Timestamptz"
-        },
-        {
-          "ordinal": 4,
-          "name": "name",
-          "type_info": "Varchar"
-        },
-        {
-          "ordinal": 5,
-          "name": "description",
-          "type_info": "Text"
-        },
-        {
-          "ordinal": 6,
-          "name": "organization_id",
-          "type_info": "Uuid"
-        },
-        {
-          "ordinal": 7,
-          "name": "deleted_at",
-          "type_info": "Timestamptz"
-        },
-        {
-          "ordinal": 8,
-          "name": "language_code",
-          "type_info": "Varchar"
-        },
-        {
-          "ordinal": 9,
-          "name": "copied_from",
-          "type_info": "Uuid"
-        },
-        {
-          "ordinal": 10,
-          "name": "content_search_language",
-          "type_info": "Text"
-        },
-        {
-          "ordinal": 11,
-          "name": "course_language_group_id",
-          "type_info": "Uuid"
-        },
-        {
-          "ordinal": 12,
-          "name": "is_draft",
-          "type_info": "Bool"
-        },
-        {
-          "ordinal": 13,
-          "name": "is_test_mode",
-          "type_info": "Bool"
-        },
-        {
-          "ordinal": 14,
-          "name": "base_module_completion_requires_n_submodule_completions",
-          "type_info": "Int4"
-        }
-      ],
-      "parameters": {
-        "Left": ["Uuid"]
-      },
-      "nullable": [
-        false,
-        false,
-        false,
-        false,
-        false,
-        true,
-        false,
-        true,
-        false,
-        true,
-        null,
-        false,
-        false,
-        false,
-        false
-      ]
-    }
-  },
-  "b57648f4d24a296f9fe2491db7162c90974400f3d523df699448dadde9c660d7": {
-    "query": "\nSELECT COUNT(*) AS count\nFROM peer_review_submissions\nWHERE exercise_slide_submission_id = $1\n  AND deleted_at IS NULL\n        ",
-    "describe": {
-      "columns": [
-        {
-          "ordinal": 0,
-          "name": "count",
-          "type_info": "Int8"
-        }
-      ],
-      "parameters": {
-        "Left": ["Uuid"]
-      },
-      "nullable": [null]
-    }
-  },
-  "b5f1ec1669cfc199d6b65c0d841eba7c1bdf11241cba798728ef4bb290a4ba47": {
-    "query": "\nSELECT users.id AS \"id!\",\n  users.first_name,\n  users.last_name,\n  email AS \"email!\",\n  role AS \"role!: UserRole\"\nFROM users\n  JOIN roles ON users.id = roles.user_id\nWHERE is_global = TRUE\n",
-    "describe": {
-      "columns": [
-        {
-          "ordinal": 0,
-          "name": "id!",
-          "type_info": "Uuid"
-        },
-        {
-          "ordinal": 1,
+          "ordinal": 0,
+          "type_info": "Uuid"
+        },
+        {
           "name": "first_name",
-          "type_info": "Varchar"
-        },
-        {
-          "ordinal": 2,
+          "ordinal": 1,
+          "type_info": "Varchar"
+        },
+        {
           "name": "last_name",
-          "type_info": "Varchar"
-        },
-        {
-          "ordinal": 3,
+          "ordinal": 2,
+          "type_info": "Varchar"
+        },
+        {
           "name": "email!",
-          "type_info": "Varchar"
-        },
-        {
-          "ordinal": 4,
+          "ordinal": 3,
+          "type_info": "Varchar"
+        },
+        {
           "name": "role!: UserRole",
+          "ordinal": 4,
           "type_info": {
             "Custom": {
-              "name": "user_role",
               "kind": {
                 "Enum": ["admin", "assistant", "teacher", "reviewer", "course_or_exam_creator"]
-              }
+              },
+              "name": "user_role"
             }
           }
         }
       ],
+      "nullable": [true, true, true, true, true],
       "parameters": {
         "Left": []
-      },
-      "nullable": [true, true, true, true, true]
-    }
+      }
+    },
+    "query": "\nSELECT users.id AS \"id!\",\n  users.first_name,\n  users.last_name,\n  email AS \"email!\",\n  role AS \"role!: UserRole\"\nFROM users\n  JOIN roles ON users.id = roles.user_id\nWHERE is_global = TRUE\n"
   },
   "b6def96f6973719237ce93811fd8a9215bf24529cab71d262f22f11d13ddf526": {
-    "query": "\nSELECT *\nFROM exercises\nWHERE chapter_id = $1\n  AND deleted_at IS NULL\n",
-    "describe": {
-      "columns": [
-        {
-          "ordinal": 0,
-          "name": "id",
-          "type_info": "Uuid"
-        },
-        {
-          "ordinal": 1,
+    "describe": {
+      "columns": [
+        {
+          "name": "id",
+          "ordinal": 0,
+          "type_info": "Uuid"
+        },
+        {
           "name": "created_at",
-          "type_info": "Timestamptz"
-        },
-        {
-          "ordinal": 2,
+          "ordinal": 1,
+          "type_info": "Timestamptz"
+        },
+        {
           "name": "updated_at",
-          "type_info": "Timestamptz"
-        },
-        {
-          "ordinal": 3,
+          "ordinal": 2,
+          "type_info": "Timestamptz"
+        },
+        {
           "name": "course_id",
-          "type_info": "Uuid"
-        },
-        {
-          "ordinal": 4,
+          "ordinal": 3,
+          "type_info": "Uuid"
+        },
+        {
           "name": "deleted_at",
-          "type_info": "Timestamptz"
-        },
-        {
-          "ordinal": 5,
+          "ordinal": 4,
+          "type_info": "Timestamptz"
+        },
+        {
           "name": "name",
-          "type_info": "Varchar"
-        },
-        {
+          "ordinal": 5,
+          "type_info": "Varchar"
+        },
+        {
+          "name": "deadline",
           "ordinal": 6,
-          "name": "deadline",
-          "type_info": "Timestamptz"
-        },
-        {
+          "type_info": "Timestamptz"
+        },
+        {
+          "name": "page_id",
           "ordinal": 7,
-          "name": "page_id",
-          "type_info": "Uuid"
-        },
-        {
+          "type_info": "Uuid"
+        },
+        {
+          "name": "score_maximum",
           "ordinal": 8,
-          "name": "score_maximum",
-          "type_info": "Int4"
-        },
-        {
+          "type_info": "Int4"
+        },
+        {
+          "name": "order_number",
           "ordinal": 9,
+          "type_info": "Int4"
+        },
+        {
+          "name": "chapter_id",
+          "ordinal": 10,
+          "type_info": "Uuid"
+        },
+        {
+          "name": "copied_from",
+          "ordinal": 11,
+          "type_info": "Uuid"
+        },
+        {
+          "name": "exam_id",
+          "ordinal": 12,
+          "type_info": "Uuid"
+        },
+        {
+          "name": "max_tries_per_slide",
+          "ordinal": 13,
+          "type_info": "Int4"
+        },
+        {
+          "name": "limit_number_of_tries",
+          "ordinal": 14,
+          "type_info": "Bool"
+        },
+        {
+          "name": "needs_peer_review",
+          "ordinal": 15,
+          "type_info": "Bool"
+        }
+      ],
+      "nullable": [
+        false,
+        false,
+        false,
+        true,
+        true,
+        false,
+        true,
+        false,
+        false,
+        false,
+        true,
+        true,
+        true,
+        true,
+        false,
+        false
+      ],
+      "parameters": {
+        "Left": ["Uuid"]
+      }
+    },
+    "query": "\nSELECT *\nFROM exercises\nWHERE chapter_id = $1\n  AND deleted_at IS NULL\n"
+  },
+  "b760c129bfee373c2b75a8e5c699dc0ec999dc53890162b111e1f106e52a1f1e": {
+    "describe": {
+      "columns": [],
+      "nullable": [],
+      "parameters": {
+        "Left": ["Uuid"]
+      }
+    },
+    "query": "\nDELETE FROM course_modules\nWHERE id = $1\n"
+  },
+  "b762efb77876e893abf712da8e1568b7406c5efd2cbe92e54520b6c93558794b": {
+    "describe": {
+      "columns": [
+        {
+          "name": "course_id",
+          "ordinal": 0,
+          "type_info": "Uuid"
+        }
+      ],
+      "nullable": [true],
+      "parameters": {
+        "Left": ["Uuid"]
+      }
+    },
+    "query": "\nSELECT course_id\nfrom exercise_task_gradings\nwhere id = $1\n        "
+  },
+  "b9159ddd17dc391f0bd7b726633dff02d1530aa2b0b270b4947d749442850451": {
+    "describe": {
+      "columns": [],
+      "nullable": [],
+      "parameters": {
+        "Left": ["Uuid", "Uuid"]
+      }
+    },
+    "query": "UPDATE chapters SET front_page_id = $1 WHERE id = $2"
+  },
+  "bbbcc64b65c0d85fb03ea621ddf0f38e043229bc9dddb560047aaeeb72301d4d": {
+    "describe": {
+      "columns": [
+        {
+          "name": "id",
+          "ordinal": 0,
+          "type_info": "Uuid"
+        },
+        {
+          "name": "created_at",
+          "ordinal": 1,
+          "type_info": "Timestamptz"
+        },
+        {
+          "name": "updated_at",
+          "ordinal": 2,
+          "type_info": "Timestamptz"
+        },
+        {
+          "name": "course_id",
+          "ordinal": 3,
+          "type_info": "Uuid"
+        },
+        {
+          "name": "exam_id",
+          "ordinal": 4,
+          "type_info": "Uuid"
+        },
+        {
+          "name": "chapter_id",
+          "ordinal": 5,
+          "type_info": "Uuid"
+        },
+        {
+          "name": "url_path",
+          "ordinal": 6,
+          "type_info": "Varchar"
+        },
+        {
+          "name": "title",
+          "ordinal": 7,
+          "type_info": "Varchar"
+        },
+        {
+          "name": "deleted_at",
+          "ordinal": 8,
+          "type_info": "Timestamptz"
+        },
+        {
+          "name": "content",
+          "ordinal": 9,
+          "type_info": "Jsonb"
+        },
+        {
           "name": "order_number",
-          "type_info": "Int4"
-        },
-        {
           "ordinal": 10,
+          "type_info": "Int4"
+        },
+        {
+          "name": "copied_from",
+          "ordinal": 11,
+          "type_info": "Uuid"
+        }
+      ],
+      "nullable": [false, false, false, true, true, true, false, false, true, false, false, true],
+      "parameters": {
+        "Left": ["Jsonb", "Uuid"]
+      }
+    },
+    "query": "\nUPDATE pages\nSET content = $1\nWHERE id = $2\nRETURNING id,\n  created_at,\n  updated_at,\n  course_id,\n  exam_id,\n  chapter_id,\n  url_path,\n  title,\n  deleted_at,\n  content,\n  order_number,\n  copied_from;\n        "
+  },
+  "bc4390dec143c0bbc96fdebad02b5673dc9037d1115322b71620583fd9f1b82b": {
+    "describe": {
+      "columns": [
+        {
+          "name": "id",
+          "ordinal": 0,
+          "type_info": "Uuid"
+        },
+        {
+          "name": "created_at",
+          "ordinal": 1,
+          "type_info": "Timestamptz"
+        },
+        {
+          "name": "updated_at",
+          "ordinal": 2,
+          "type_info": "Timestamptz"
+        },
+        {
+          "name": "course_id",
+          "ordinal": 3,
+          "type_info": "Uuid"
+        },
+        {
+          "name": "exam_id",
+          "ordinal": 4,
+          "type_info": "Uuid"
+        },
+        {
           "name": "chapter_id",
-          "type_info": "Uuid"
-        },
-        {
+          "ordinal": 5,
+          "type_info": "Uuid"
+        },
+        {
+          "name": "url_path",
+          "ordinal": 6,
+          "type_info": "Varchar"
+        },
+        {
+          "name": "title",
+          "ordinal": 7,
+          "type_info": "Varchar"
+        },
+        {
+          "name": "deleted_at",
+          "ordinal": 8,
+          "type_info": "Timestamptz"
+        },
+        {
+          "name": "content",
+          "ordinal": 9,
+          "type_info": "Jsonb"
+        },
+        {
+          "name": "order_number",
+          "ordinal": 10,
+          "type_info": "Int4"
+        },
+        {
+          "name": "copied_from",
           "ordinal": 11,
-          "name": "copied_from",
-          "type_info": "Uuid"
-        },
-        {
-          "ordinal": 12,
-          "name": "exam_id",
-          "type_info": "Uuid"
-        },
-        {
-          "ordinal": 13,
-          "name": "max_tries_per_slide",
-          "type_info": "Int4"
-        },
-        {
-          "ordinal": 14,
-          "name": "limit_number_of_tries",
-          "type_info": "Bool"
-        },
-        {
-          "ordinal": 15,
-          "name": "needs_peer_review",
-          "type_info": "Bool"
-        }
-      ],
-      "parameters": {
-        "Left": ["Uuid"]
-      },
-      "nullable": [
-        false,
-        false,
-        false,
-        true,
-        true,
-        false,
-        true,
-        false,
-        false,
-        false,
-        true,
-        true,
-        true,
-        true,
-        false,
-        false
-      ]
-    }
-  },
-  "b760c129bfee373c2b75a8e5c699dc0ec999dc53890162b111e1f106e52a1f1e": {
-    "query": "\nDELETE FROM course_modules\nWHERE id = $1\n",
-    "describe": {
-      "columns": [],
-      "parameters": {
-        "Left": ["Uuid"]
-      },
-      "nullable": []
-    }
-  },
-  "b762efb77876e893abf712da8e1568b7406c5efd2cbe92e54520b6c93558794b": {
-    "query": "\nSELECT course_id\nfrom exercise_task_gradings\nwhere id = $1\n        ",
-    "describe": {
-      "columns": [
-        {
-          "ordinal": 0,
-          "name": "course_id",
-          "type_info": "Uuid"
-        }
-      ],
-      "parameters": {
-        "Left": ["Uuid"]
-      },
-      "nullable": [true]
-    }
-  },
-  "b9159ddd17dc391f0bd7b726633dff02d1530aa2b0b270b4947d749442850451": {
-    "query": "UPDATE chapters SET front_page_id = $1 WHERE id = $2",
-    "describe": {
-      "columns": [],
-      "parameters": {
-        "Left": ["Uuid", "Uuid"]
-      },
-      "nullable": []
-    }
-  },
-  "bbbcc64b65c0d85fb03ea621ddf0f38e043229bc9dddb560047aaeeb72301d4d": {
-    "query": "\nUPDATE pages\nSET content = $1\nWHERE id = $2\nRETURNING id,\n  created_at,\n  updated_at,\n  course_id,\n  exam_id,\n  chapter_id,\n  url_path,\n  title,\n  deleted_at,\n  content,\n  order_number,\n  copied_from;\n        ",
-    "describe": {
-      "columns": [
-        {
-          "ordinal": 0,
-          "name": "id",
-          "type_info": "Uuid"
-        },
-        {
-          "ordinal": 1,
-          "name": "created_at",
-          "type_info": "Timestamptz"
-        },
-        {
-          "ordinal": 2,
-          "name": "updated_at",
-          "type_info": "Timestamptz"
-        },
-        {
-          "ordinal": 3,
-          "name": "course_id",
-          "type_info": "Uuid"
-        },
-        {
-          "ordinal": 4,
-          "name": "exam_id",
-          "type_info": "Uuid"
-        },
-        {
-          "ordinal": 5,
-          "name": "chapter_id",
-          "type_info": "Uuid"
-        },
-        {
-          "ordinal": 6,
-          "name": "url_path",
-          "type_info": "Varchar"
-        },
-        {
-          "ordinal": 7,
-          "name": "title",
-          "type_info": "Varchar"
-        },
-        {
-          "ordinal": 8,
-          "name": "deleted_at",
-          "type_info": "Timestamptz"
-        },
-        {
-          "ordinal": 9,
-          "name": "content",
-          "type_info": "Jsonb"
-        },
-        {
-          "ordinal": 10,
-          "name": "order_number",
-          "type_info": "Int4"
-        },
-        {
-          "ordinal": 11,
-          "name": "copied_from",
-          "type_info": "Uuid"
-        }
-      ],
-      "parameters": {
-        "Left": ["Jsonb", "Uuid"]
-      },
-      "nullable": [false, false, false, true, true, true, false, false, true, false, false, true]
-    }
-  },
-  "bc4390dec143c0bbc96fdebad02b5673dc9037d1115322b71620583fd9f1b82b": {
-    "query": "\nINSERT INTO pages(\n    course_id,\n    exam_id,\n    content,\n    url_path,\n    title,\n    order_number,\n    chapter_id,\n    content_search_language\n  )\nVALUES($1, $2, $3, $4, $5, $6, $7, $8::regconfig)\nRETURNING id,\n  created_at,\n  updated_at,\n  course_id,\n  exam_id,\n  chapter_id,\n  url_path,\n  title,\n  deleted_at,\n  content,\n  order_number,\n  copied_from\n          ",
-    "describe": {
-      "columns": [
-        {
-          "ordinal": 0,
-          "name": "id",
-          "type_info": "Uuid"
-        },
-        {
-          "ordinal": 1,
-          "name": "created_at",
-          "type_info": "Timestamptz"
-        },
-        {
-          "ordinal": 2,
-          "name": "updated_at",
-          "type_info": "Timestamptz"
-        },
-        {
-          "ordinal": 3,
-          "name": "course_id",
-          "type_info": "Uuid"
-        },
-        {
-          "ordinal": 4,
-          "name": "exam_id",
-          "type_info": "Uuid"
-        },
-        {
-          "ordinal": 5,
-          "name": "chapter_id",
-          "type_info": "Uuid"
-        },
-        {
-          "ordinal": 6,
-          "name": "url_path",
-          "type_info": "Varchar"
-        },
-        {
-          "ordinal": 7,
-          "name": "title",
-          "type_info": "Varchar"
-        },
-        {
-          "ordinal": 8,
-          "name": "deleted_at",
-          "type_info": "Timestamptz"
-        },
-        {
-          "ordinal": 9,
-          "name": "content",
-          "type_info": "Jsonb"
-        },
-        {
-          "ordinal": 10,
-          "name": "order_number",
-          "type_info": "Int4"
-        },
-        {
-          "ordinal": 11,
-          "name": "copied_from",
-          "type_info": "Uuid"
-        }
-      ],
+          "type_info": "Uuid"
+        }
+      ],
+      "nullable": [false, false, false, true, true, true, false, false, true, false, false, true],
       "parameters": {
         "Left": [
           "Uuid",
@@ -12262,418 +12142,418 @@
           "Uuid",
           {
             "Custom": {
-              "name": "regconfig",
-              "kind": "Simple"
+              "kind": "Simple",
+              "name": "regconfig"
             }
           }
         ]
-      },
-      "nullable": [false, false, false, true, true, true, false, false, true, false, false, true]
-    }
+      }
+    },
+    "query": "\nINSERT INTO pages(\n    course_id,\n    exam_id,\n    content,\n    url_path,\n    title,\n    order_number,\n    chapter_id,\n    content_search_language\n  )\nVALUES($1, $2, $3, $4, $5, $6, $7, $8::regconfig)\nRETURNING id,\n  created_at,\n  updated_at,\n  course_id,\n  exam_id,\n  chapter_id,\n  url_path,\n  title,\n  deleted_at,\n  content,\n  order_number,\n  copied_from\n          "
   },
   "bc9ec84596a94fb96cb6efa0bc1ea8e7b99add5da3e67ec659365c02623a770c": {
-    "query": "\nSELECT id,\n  created_at,\n  updated_at,\n  deleted_at,\n  exercise_slide_id,\n  user_exercise_state_id,\n  score_given,\n  grading_progress AS \"grading_progress: _\"\nFROM user_exercise_slide_states\nWHERE user_exercise_state_id = $1\n  AND deleted_at IS NULL\n        ",
-    "describe": {
-      "columns": [
-        {
-          "ordinal": 0,
-          "name": "id",
-          "type_info": "Uuid"
-        },
-        {
-          "ordinal": 1,
+    "describe": {
+      "columns": [
+        {
+          "name": "id",
+          "ordinal": 0,
+          "type_info": "Uuid"
+        },
+        {
           "name": "created_at",
-          "type_info": "Timestamptz"
-        },
-        {
-          "ordinal": 2,
+          "ordinal": 1,
+          "type_info": "Timestamptz"
+        },
+        {
           "name": "updated_at",
-          "type_info": "Timestamptz"
-        },
-        {
-          "ordinal": 3,
+          "ordinal": 2,
+          "type_info": "Timestamptz"
+        },
+        {
           "name": "deleted_at",
-          "type_info": "Timestamptz"
-        },
-        {
-          "ordinal": 4,
+          "ordinal": 3,
+          "type_info": "Timestamptz"
+        },
+        {
           "name": "exercise_slide_id",
-          "type_info": "Uuid"
-        },
-        {
-          "ordinal": 5,
+          "ordinal": 4,
+          "type_info": "Uuid"
+        },
+        {
           "name": "user_exercise_state_id",
-          "type_info": "Uuid"
-        },
-        {
+          "ordinal": 5,
+          "type_info": "Uuid"
+        },
+        {
+          "name": "score_given",
           "ordinal": 6,
-          "name": "score_given",
           "type_info": "Float4"
         },
         {
+          "name": "grading_progress: _",
           "ordinal": 7,
-          "name": "grading_progress: _",
           "type_info": {
             "Custom": {
-              "name": "grading_progress",
               "kind": {
                 "Enum": ["fully-graded", "pending", "pending-manual", "failed", "not-ready"]
-              }
+              },
+              "name": "grading_progress"
             }
           }
         }
       ],
+      "nullable": [false, false, false, true, false, false, true, false],
       "parameters": {
         "Left": ["Uuid"]
-      },
-      "nullable": [false, false, false, true, false, false, true, false]
-    }
+      }
+    },
+    "query": "\nSELECT id,\n  created_at,\n  updated_at,\n  deleted_at,\n  exercise_slide_id,\n  user_exercise_state_id,\n  score_given,\n  grading_progress AS \"grading_progress: _\"\nFROM user_exercise_slide_states\nWHERE user_exercise_state_id = $1\n  AND deleted_at IS NULL\n        "
   },
   "bd0d6dbc44d2430327d775796d4ab1ec8a2c6eb29d27592fe5cffbfd9dc98213": {
-    "query": "\nSELECT course_id,\n  exam_id\nfrom exercise_task_gradings\nwhere id = $1\n",
-    "describe": {
-      "columns": [
-        {
-          "ordinal": 0,
+    "describe": {
+      "columns": [
+        {
           "name": "course_id",
-          "type_info": "Uuid"
-        },
-        {
-          "ordinal": 1,
+          "ordinal": 0,
+          "type_info": "Uuid"
+        },
+        {
           "name": "exam_id",
-          "type_info": "Uuid"
-        }
-      ],
+          "ordinal": 1,
+          "type_info": "Uuid"
+        }
+      ],
+      "nullable": [true, true],
       "parameters": {
         "Left": ["Uuid"]
-      },
-      "nullable": [true, true]
-    }
+      }
+    },
+    "query": "\nSELECT course_id,\n  exam_id\nfrom exercise_task_gradings\nwhere id = $1\n"
   },
   "bd8b8be4b273f284397a59f15b1dd90c29ced3a5eab514f5ea1bd176fcd87ff2": {
-    "query": "\nSELECT\n    DISTINCT(c.id),\n    c.name,\n    c.created_at,\n    c.updated_at,\n    c.organization_id,\n    c.deleted_at,\n    c.slug,\n    c.content_search_language::text,\n    c.language_code,\n    c.copied_from,\n    c.course_language_group_id,\n    c.description,\n    c.is_draft,\n    c.is_test_mode,\n    c.base_module_completion_requires_n_submodule_completions\nFROM courses as c\n    LEFT JOIN course_instances as ci on c.id = ci.course_id\nWHERE\n    c.organization_id = $1 AND\n    ci.starts_at < NOW() AND ci.ends_at > NOW() AND\n    c.deleted_at IS NULL AND ci.deleted_at IS NULL\n    LIMIT $2 OFFSET $3;\n        ",
-    "describe": {
-      "columns": [
-        {
-          "ordinal": 0,
-          "name": "id",
-          "type_info": "Uuid"
-        },
-        {
-          "ordinal": 1,
+    "describe": {
+      "columns": [
+        {
+          "name": "id",
+          "ordinal": 0,
+          "type_info": "Uuid"
+        },
+        {
           "name": "name",
-          "type_info": "Varchar"
-        },
-        {
-          "ordinal": 2,
+          "ordinal": 1,
+          "type_info": "Varchar"
+        },
+        {
           "name": "created_at",
-          "type_info": "Timestamptz"
-        },
-        {
-          "ordinal": 3,
+          "ordinal": 2,
+          "type_info": "Timestamptz"
+        },
+        {
           "name": "updated_at",
-          "type_info": "Timestamptz"
-        },
-        {
-          "ordinal": 4,
+          "ordinal": 3,
+          "type_info": "Timestamptz"
+        },
+        {
           "name": "organization_id",
-          "type_info": "Uuid"
-        },
-        {
-          "ordinal": 5,
+          "ordinal": 4,
+          "type_info": "Uuid"
+        },
+        {
           "name": "deleted_at",
-          "type_info": "Timestamptz"
-        },
-        {
+          "ordinal": 5,
+          "type_info": "Timestamptz"
+        },
+        {
+          "name": "slug",
           "ordinal": 6,
-          "name": "slug",
-          "type_info": "Varchar"
-        },
-        {
+          "type_info": "Varchar"
+        },
+        {
+          "name": "content_search_language",
           "ordinal": 7,
-          "name": "content_search_language",
           "type_info": "Text"
         },
         {
+          "name": "language_code",
           "ordinal": 8,
-          "name": "language_code",
-          "type_info": "Varchar"
-        },
-        {
+          "type_info": "Varchar"
+        },
+        {
+          "name": "copied_from",
           "ordinal": 9,
+          "type_info": "Uuid"
+        },
+        {
+          "name": "course_language_group_id",
+          "ordinal": 10,
+          "type_info": "Uuid"
+        },
+        {
+          "name": "description",
+          "ordinal": 11,
+          "type_info": "Text"
+        },
+        {
+          "name": "is_draft",
+          "ordinal": 12,
+          "type_info": "Bool"
+        },
+        {
+          "name": "is_test_mode",
+          "ordinal": 13,
+          "type_info": "Bool"
+        },
+        {
+          "name": "base_module_completion_requires_n_submodule_completions",
+          "ordinal": 14,
+          "type_info": "Int4"
+        }
+      ],
+      "nullable": [
+        false,
+        false,
+        false,
+        false,
+        false,
+        true,
+        false,
+        null,
+        false,
+        true,
+        false,
+        true,
+        false,
+        false,
+        false
+      ],
+      "parameters": {
+        "Left": ["Uuid", "Int8", "Int8"]
+      }
+    },
+    "query": "\nSELECT\n    DISTINCT(c.id),\n    c.name,\n    c.created_at,\n    c.updated_at,\n    c.organization_id,\n    c.deleted_at,\n    c.slug,\n    c.content_search_language::text,\n    c.language_code,\n    c.copied_from,\n    c.course_language_group_id,\n    c.description,\n    c.is_draft,\n    c.is_test_mode,\n    c.base_module_completion_requires_n_submodule_completions\nFROM courses as c\n    LEFT JOIN course_instances as ci on c.id = ci.course_id\nWHERE\n    c.organization_id = $1 AND\n    ci.starts_at < NOW() AND ci.ends_at > NOW() AND\n    c.deleted_at IS NULL AND ci.deleted_at IS NULL\n    LIMIT $2 OFFSET $3;\n        "
+  },
+  "bf72e4f9ddb0fde913ffd9dbc6031cf822382d1bad16b900e6fbb347b3d329a6": {
+    "describe": {
+      "columns": [
+        {
+          "name": "id",
+          "ordinal": 0,
+          "type_info": "Uuid"
+        }
+      ],
+      "nullable": [false],
+      "parameters": {
+        "Left": ["Varchar", "Text", "Uuid"]
+      }
+    },
+    "query": "\nINSERT INTO glossary (term, definition, course_id)\nSELECT $1, $2, $3\nRETURNING id\n"
+  },
+  "bfa02fde6602f70bb732851aaa2e194cdff03a3562341959cc4b2791bc5176fb": {
+    "describe": {
+      "columns": [
+        {
+          "name": "id",
+          "ordinal": 0,
+          "type_info": "Uuid"
+        },
+        {
+          "name": "created_at",
+          "ordinal": 1,
+          "type_info": "Timestamptz"
+        },
+        {
+          "name": "updated_at",
+          "ordinal": 2,
+          "type_info": "Timestamptz"
+        },
+        {
+          "name": "course_id",
+          "ordinal": 3,
+          "type_info": "Uuid"
+        },
+        {
+          "name": "deleted_at",
+          "ordinal": 4,
+          "type_info": "Timestamptz"
+        },
+        {
+          "name": "name",
+          "ordinal": 5,
+          "type_info": "Varchar"
+        },
+        {
+          "name": "deadline",
+          "ordinal": 6,
+          "type_info": "Timestamptz"
+        },
+        {
+          "name": "page_id",
+          "ordinal": 7,
+          "type_info": "Uuid"
+        },
+        {
+          "name": "score_maximum",
+          "ordinal": 8,
+          "type_info": "Int4"
+        },
+        {
+          "name": "order_number",
+          "ordinal": 9,
+          "type_info": "Int4"
+        },
+        {
+          "name": "chapter_id",
+          "ordinal": 10,
+          "type_info": "Uuid"
+        },
+        {
           "name": "copied_from",
-          "type_info": "Uuid"
-        },
-        {
-          "ordinal": 10,
-          "name": "course_language_group_id",
-          "type_info": "Uuid"
-        },
-        {
           "ordinal": 11,
-          "name": "description",
-          "type_info": "Text"
-        },
-        {
+          "type_info": "Uuid"
+        },
+        {
+          "name": "exam_id",
           "ordinal": 12,
-          "name": "is_draft",
+          "type_info": "Uuid"
+        },
+        {
+          "name": "max_tries_per_slide",
+          "ordinal": 13,
+          "type_info": "Int4"
+        },
+        {
+          "name": "limit_number_of_tries",
+          "ordinal": 14,
           "type_info": "Bool"
         },
         {
-          "ordinal": 13,
-          "name": "is_test_mode",
+          "name": "needs_peer_review",
+          "ordinal": 15,
           "type_info": "Bool"
-        },
-        {
-          "ordinal": 14,
-          "name": "base_module_completion_requires_n_submodule_completions",
-          "type_info": "Int4"
-        }
-      ],
-      "parameters": {
-        "Left": ["Uuid", "Int8", "Int8"]
-      },
+        }
+      ],
       "nullable": [
         false,
         false,
         false,
-        false,
-        false,
-        true,
-        false,
-        null,
-        false,
-        true,
-        false,
-        true,
-        false,
+        true,
+        true,
+        false,
+        true,
+        false,
+        false,
+        false,
+        true,
+        true,
+        true,
+        true,
         false,
         false
-      ]
-    }
-  },
-  "bf72e4f9ddb0fde913ffd9dbc6031cf822382d1bad16b900e6fbb347b3d329a6": {
-    "query": "\nINSERT INTO glossary (term, definition, course_id)\nSELECT $1, $2, $3\nRETURNING id\n",
-    "describe": {
-      "columns": [
-        {
-          "ordinal": 0,
-          "name": "id",
-          "type_info": "Uuid"
-        }
-      ],
-      "parameters": {
-        "Left": ["Varchar", "Text", "Uuid"]
-      },
-      "nullable": [false]
-    }
-  },
-  "bfa02fde6602f70bb732851aaa2e194cdff03a3562341959cc4b2791bc5176fb": {
-    "query": "\nSELECT *\nFROM exercises\nWHERE exam_id = $1\n  AND deleted_at IS NULL\n",
-    "describe": {
-      "columns": [
-        {
-          "ordinal": 0,
-          "name": "id",
-          "type_info": "Uuid"
-        },
-        {
-          "ordinal": 1,
-          "name": "created_at",
-          "type_info": "Timestamptz"
-        },
-        {
-          "ordinal": 2,
-          "name": "updated_at",
-          "type_info": "Timestamptz"
-        },
-        {
-          "ordinal": 3,
-          "name": "course_id",
-          "type_info": "Uuid"
-        },
-        {
-          "ordinal": 4,
-          "name": "deleted_at",
-          "type_info": "Timestamptz"
-        },
-        {
-          "ordinal": 5,
-          "name": "name",
-          "type_info": "Varchar"
-        },
-        {
-          "ordinal": 6,
-          "name": "deadline",
-          "type_info": "Timestamptz"
-        },
-        {
-          "ordinal": 7,
-          "name": "page_id",
-          "type_info": "Uuid"
-        },
-        {
-          "ordinal": 8,
-          "name": "score_maximum",
-          "type_info": "Int4"
-        },
-        {
-          "ordinal": 9,
-          "name": "order_number",
-          "type_info": "Int4"
-        },
-        {
-          "ordinal": 10,
-          "name": "chapter_id",
-          "type_info": "Uuid"
-        },
-        {
-          "ordinal": 11,
-          "name": "copied_from",
-          "type_info": "Uuid"
-        },
-        {
-          "ordinal": 12,
-          "name": "exam_id",
-          "type_info": "Uuid"
-        },
-        {
-          "ordinal": 13,
-          "name": "max_tries_per_slide",
-          "type_info": "Int4"
-        },
-        {
-          "ordinal": 14,
-          "name": "limit_number_of_tries",
-          "type_info": "Bool"
-        },
-        {
-          "ordinal": 15,
-          "name": "needs_peer_review",
-          "type_info": "Bool"
-        }
       ],
       "parameters": {
         "Left": ["Uuid"]
-      },
-      "nullable": [
-        false,
-        false,
-        false,
-        true,
-        true,
-        false,
-        true,
-        false,
-        false,
-        false,
-        true,
-        true,
-        true,
-        true,
-        false,
-        false
-      ]
-    }
+      }
+    },
+    "query": "\nSELECT *\nFROM exercises\nWHERE exam_id = $1\n  AND deleted_at IS NULL\n"
   },
   "c00028f92949b3e8d712a87d620c60b033e48b43583ed796d2e73d219df2931b": {
-    "query": "\nSELECT COUNT(*) filter (\n  where proposed_page_edits.pending = true\n) AS pending,\nCOUNT(*) filter (\n  where proposed_page_edits.pending = false\n) AS handled\nFROM proposed_page_edits\nWHERE proposed_page_edits.course_id = $1\nAND proposed_page_edits.deleted_at IS NULL\n",
-    "describe": {
-      "columns": [
-        {
-          "ordinal": 0,
+    "describe": {
+      "columns": [
+        {
           "name": "pending",
+          "ordinal": 0,
           "type_info": "Int8"
         },
         {
-          "ordinal": 1,
           "name": "handled",
+          "ordinal": 1,
           "type_info": "Int8"
         }
       ],
+      "nullable": [null, null],
       "parameters": {
         "Left": ["Uuid"]
-      },
-      "nullable": [null, null]
-    }
+      }
+    },
+    "query": "\nSELECT COUNT(*) filter (\n  where proposed_page_edits.pending = true\n) AS pending,\nCOUNT(*) filter (\n  where proposed_page_edits.pending = false\n) AS handled\nFROM proposed_page_edits\nWHERE proposed_page_edits.course_id = $1\nAND proposed_page_edits.deleted_at IS NULL\n"
   },
   "c0b9a180c35f5891305a61ef57a65bceba00f6e0190612ad7348ad7185ca89f2": {
-    "query": "\nUPDATE material_references\nSET deleted_at = now()\nWHERE material_references.id = $1;\n        ",
     "describe": {
       "columns": [],
+      "nullable": [],
       "parameters": {
         "Left": ["Uuid"]
-      },
-      "nullable": []
-    }
+      }
+    },
+    "query": "\nUPDATE material_references\nSET deleted_at = now()\nWHERE material_references.id = $1;\n        "
   },
   "c0e77b688094cd88143669d7562d1412e2cb9c49374c1a95c75419f3ff7ac8cc": {
-    "query": "\nDELETE FROM roles\nWHERE user_id = $1\n  AND role = $2\n  AND course_id = $3\n",
     "describe": {
       "columns": [],
+      "nullable": [],
       "parameters": {
         "Left": [
           "Uuid",
           {
             "Custom": {
-              "name": "user_role",
               "kind": {
                 "Enum": ["admin", "assistant", "teacher", "reviewer", "course_or_exam_creator"]
-              }
+              },
+              "name": "user_role"
             }
           },
           "Uuid"
         ]
-      },
-      "nullable": []
-    }
+      }
+    },
+    "query": "\nDELETE FROM roles\nWHERE user_id = $1\n  AND role = $2\n  AND course_id = $3\n"
   },
   "c0f24a805cf0a59c92963d7c37909c123b95498c27f5e32c9332cfa4f9b5ec22": {
-    "query": "\nSELECT is_draft\nFROM courses\nWHERE id = $1\n",
-    "describe": {
-      "columns": [
-        {
-          "ordinal": 0,
+    "describe": {
+      "columns": [
+        {
           "name": "is_draft",
+          "ordinal": 0,
           "type_info": "Bool"
         }
       ],
+      "nullable": [false],
       "parameters": {
         "Left": ["Uuid"]
-      },
-      "nullable": [false]
-    }
+      }
+    },
+    "query": "\nSELECT is_draft\nFROM courses\nWHERE id = $1\n"
   },
   "c1077b721fbdb17d2e726008507f9ddb90eb026821339890bdda90e4de4f68d2": {
-    "query": "\nUPDATE proposed_block_edits\nSET status = 'rejected'\nWHERE id = $1\n",
     "describe": {
       "columns": [],
+      "nullable": [],
       "parameters": {
         "Left": ["Uuid"]
-      },
-      "nullable": []
-    }
+      }
+    },
+    "query": "\nUPDATE proposed_block_edits\nSET status = 'rejected'\nWHERE id = $1\n"
   },
   "c254df041126909f459c2117eac7dd7a85456bbc698956b67f0c0090eaf4b878": {
-    "query": "\nUPDATE exercise_tasks\nSET deleted_at = now()\nWHERE exercise_slide_id IN (\n    SELECT s.id\n    FROM exercise_slides s\n      JOIN exercises e ON (s.exercise_id = e.id)\n    WHERE e.page_id = $1\n  );\n            ",
     "describe": {
       "columns": [],
+      "nullable": [],
       "parameters": {
         "Left": ["Uuid"]
-      },
-      "nullable": []
-    }
+      }
+    },
+    "query": "\nUPDATE exercise_tasks\nSET deleted_at = now()\nWHERE exercise_slide_id IN (\n    SELECT s.id\n    FROM exercise_slides s\n      JOIN exercises e ON (s.exercise_id = e.id)\n    WHERE e.page_id = $1\n  );\n            "
   },
   "c2e755ac4f0fe429d46f15c303e97a6feea1a7c4aa6c5a1ee7d758407c3385c6": {
-    "query": "\nINSERT INTO user_exercise_slide_states (\n    id,\n    exercise_slide_id,\n    user_exercise_state_id,\n    grading_progress\n  )\nVALUES ($1, $2, $3, $4)\nRETURNING id\n        ",
-    "describe": {
-      "columns": [
-        {
-          "ordinal": 0,
-          "name": "id",
-          "type_info": "Uuid"
-        }
-      ],
+    "describe": {
+      "columns": [
+        {
+          "name": "id",
+          "ordinal": 0,
+          "type_info": "Uuid"
+        }
+      ],
+      "nullable": [false],
       "parameters": {
         "Left": [
           "Uuid",
@@ -12681,165 +12561,165 @@
           "Uuid",
           {
             "Custom": {
-              "name": "grading_progress",
               "kind": {
                 "Enum": ["fully-graded", "pending", "pending-manual", "failed", "not-ready"]
-              }
+              },
+              "name": "grading_progress"
             }
           }
         ]
-      },
-      "nullable": [false]
-    }
+      }
+    },
+    "query": "\nINSERT INTO user_exercise_slide_states (\n    id,\n    exercise_slide_id,\n    user_exercise_state_id,\n    grading_progress\n  )\nVALUES ($1, $2, $3, $4)\nRETURNING id\n        "
   },
   "c41883ff57f67f01814525030af67d4a3bc472010ee6871a3191dcd0ee3e8f53": {
-    "query": "\nUPDATE proposed_block_edits\nSET status = 'accepted'\nWHERE id = $1\nRETURNING block_id,\n    block_attribute,\n    original_text,\n    changed_text\n",
-    "describe": {
-      "columns": [
-        {
-          "ordinal": 0,
+    "describe": {
+      "columns": [
+        {
           "name": "block_id",
-          "type_info": "Uuid"
-        },
-        {
-          "ordinal": 1,
+          "ordinal": 0,
+          "type_info": "Uuid"
+        },
+        {
           "name": "block_attribute",
+          "ordinal": 1,
           "type_info": "Text"
         },
         {
-          "ordinal": 2,
           "name": "original_text",
+          "ordinal": 2,
           "type_info": "Text"
         },
         {
-          "ordinal": 3,
           "name": "changed_text",
+          "ordinal": 3,
           "type_info": "Text"
         }
       ],
+      "nullable": [false, false, false, false],
       "parameters": {
         "Left": ["Uuid"]
-      },
-      "nullable": [false, false, false, false]
-    }
+      }
+    },
+    "query": "\nUPDATE proposed_block_edits\nSET status = 'accepted'\nWHERE id = $1\nRETURNING block_id,\n    block_attribute,\n    original_text,\n    changed_text\n"
   },
   "c4db451cf0d08b2fca14976798e0883a3961533b35d7dd4d5057e1662d482592": {
-    "query": "SELECT *\nFROM email_templates\nWHERE course_instance_id = $1\n  AND deleted_at IS NULL",
-    "describe": {
-      "columns": [
-        {
-          "ordinal": 0,
-          "name": "id",
-          "type_info": "Uuid"
-        },
-        {
-          "ordinal": 1,
+    "describe": {
+      "columns": [
+        {
+          "name": "id",
+          "ordinal": 0,
+          "type_info": "Uuid"
+        },
+        {
           "name": "created_at",
-          "type_info": "Timestamptz"
-        },
-        {
-          "ordinal": 2,
+          "ordinal": 1,
+          "type_info": "Timestamptz"
+        },
+        {
           "name": "updated_at",
-          "type_info": "Timestamptz"
-        },
-        {
-          "ordinal": 3,
+          "ordinal": 2,
+          "type_info": "Timestamptz"
+        },
+        {
           "name": "deleted_at",
-          "type_info": "Timestamptz"
-        },
-        {
-          "ordinal": 4,
+          "ordinal": 3,
+          "type_info": "Timestamptz"
+        },
+        {
           "name": "content",
+          "ordinal": 4,
           "type_info": "Jsonb"
         },
         {
-          "ordinal": 5,
           "name": "name",
-          "type_info": "Varchar"
-        },
-        {
+          "ordinal": 5,
+          "type_info": "Varchar"
+        },
+        {
+          "name": "subject",
           "ordinal": 6,
-          "name": "subject",
-          "type_info": "Varchar"
-        },
-        {
+          "type_info": "Varchar"
+        },
+        {
+          "name": "exercise_completions_threshold",
           "ordinal": 7,
-          "name": "exercise_completions_threshold",
-          "type_info": "Int4"
-        },
-        {
+          "type_info": "Int4"
+        },
+        {
+          "name": "points_threshold",
           "ordinal": 8,
-          "name": "points_threshold",
-          "type_info": "Int4"
-        },
-        {
+          "type_info": "Int4"
+        },
+        {
+          "name": "course_instance_id",
           "ordinal": 9,
-          "name": "course_instance_id",
-          "type_info": "Uuid"
-        }
-      ],
+          "type_info": "Uuid"
+        }
+      ],
+      "nullable": [false, false, false, true, true, false, true, true, true, false],
       "parameters": {
         "Left": ["Uuid"]
-      },
-      "nullable": [false, false, false, true, true, false, true, true, true, false]
-    }
+      }
+    },
+    "query": "SELECT *\nFROM email_templates\nWHERE course_instance_id = $1\n  AND deleted_at IS NULL"
   },
   "c515ee82610c997f53c83f72ddf8426145e47cf0d9476d2281506c139af86cb6": {
-    "query": "\nUPDATE pages\nSET content = $1\nWHERE id = $2;\n",
     "describe": {
       "columns": [],
+      "nullable": [],
       "parameters": {
         "Left": ["Jsonb", "Uuid"]
-      },
-      "nullable": []
-    }
+      }
+    },
+    "query": "\nUPDATE pages\nSET content = $1\nWHERE id = $2;\n"
   },
   "c5c02778029045a48b32567f114b8fbd441b01ac1e0908eca4e02a067327036e": {
-    "query": "\nUPDATE exams\nSET name = COALESCE($2, name),\n  starts_at = $3,\n  ends_at = $4,\n  time_minutes = $5\nWHERE id = $1\n",
     "describe": {
       "columns": [],
+      "nullable": [],
       "parameters": {
         "Left": ["Uuid", "Varchar", "Timestamptz", "Timestamptz", "Int4"]
-      },
-      "nullable": []
-    }
+      }
+    },
+    "query": "\nUPDATE exams\nSET name = COALESCE($2, name),\n  starts_at = $3,\n  ends_at = $4,\n  time_minutes = $5\nWHERE id = $1\n"
   },
   "c621b6ffa2f217244e02b155b36b55aae80dbec02f5d5640f74ce202478009e3": {
-    "query": "\nSELECT DISTINCT uh_course_code\nFROM course_modules\nWHERE uh_course_code IS NOT NULL\n  AND deleted_at IS NULL\n",
-    "describe": {
-      "columns": [
-        {
-          "ordinal": 0,
+    "describe": {
+      "columns": [
+        {
           "name": "uh_course_code",
-          "type_info": "Varchar"
-        }
-      ],
+          "ordinal": 0,
+          "type_info": "Varchar"
+        }
+      ],
+      "nullable": [true],
       "parameters": {
         "Left": []
-      },
-      "nullable": [true]
-    }
+      }
+    },
+    "query": "\nSELECT DISTINCT uh_course_code\nFROM course_modules\nWHERE uh_course_code IS NOT NULL\n  AND deleted_at IS NULL\n"
   },
   "c6d5ffed3573883c9e69529464b8f96325fbbf5c4ea893ae9e7352d3ce48a70d": {
-    "query": "\nUPDATE regradings\nSET error_message = $1\nWHERE id = $2\n",
     "describe": {
       "columns": [],
+      "nullable": [],
       "parameters": {
         "Left": ["Text", "Uuid"]
-      },
-      "nullable": []
-    }
+      }
+    },
+    "query": "\nUPDATE regradings\nSET error_message = $1\nWHERE id = $2\n"
   },
   "c7daf8cc30d789c375e99d7f2c9f2b81f993d85dbd9d0e7642f7eb8fc068581c": {
-    "query": "\nINSERT INTO course_module_completions (\n    id,\n    course_id,\n    course_instance_id,\n    course_module_id,\n    user_id,\n    completion_date,\n    completion_registration_attempt_date,\n    completion_language,\n    eligible_for_ects,\n    email,\n    grade,\n    passed\n  )\nVALUES (\n    COALESCE($1, uuid_generate_v4()),\n    $2,\n    $3,\n    $4,\n    $5,\n    $6,\n    $7,\n    $8,\n    $9,\n    $10,\n    $11,\n    $12\n  )\nRETURNING id\n        ",
-    "describe": {
-      "columns": [
-        {
-          "ordinal": 0,
-          "name": "id",
-          "type_info": "Uuid"
-        }
-      ],
+    "describe": {
+      "columns": [
+        {
+          "name": "id",
+          "ordinal": 0,
+          "type_info": "Uuid"
+        }
+      ],
+      "nullable": [false],
       "parameters": {
         "Left": [
           "Uuid",
@@ -12855,2769 +12735,2767 @@
           "Int4",
           "Bool"
         ]
-      },
-      "nullable": [false]
-    }
+      }
+    },
+    "query": "\nINSERT INTO course_module_completions (\n    id,\n    course_id,\n    course_instance_id,\n    course_module_id,\n    user_id,\n    completion_date,\n    completion_registration_attempt_date,\n    completion_language,\n    eligible_for_ects,\n    email,\n    grade,\n    passed\n  )\nVALUES (\n    COALESCE($1, uuid_generate_v4()),\n    $2,\n    $3,\n    $4,\n    $5,\n    $6,\n    $7,\n    $8,\n    $9,\n    $10,\n    $11,\n    $12\n  )\nRETURNING id\n        "
   },
   "c7f82dee6a7b89c0de8c1195e8dd7f3c0e909e140c3fb6b65692a95497022bf5": {
-    "query": "\nDELETE FROM glossary\nWHERE id = $1\n",
     "describe": {
       "columns": [],
+      "nullable": [],
       "parameters": {
         "Left": ["Uuid"]
-      },
-      "nullable": []
-    }
+      }
+    },
+    "query": "\nDELETE FROM glossary\nWHERE id = $1\n"
   },
   "c8d4077884e92fe70dd43055ec6864244539abb25e65e7dad57f5dfaf7477754": {
-    "query": "\nSELECT users.id,\n  users.first_name,\n  users.last_name,\n  email,\n  role AS \"role: UserRole\"\nFROM users\n  JOIN roles ON users.id = roles.user_id\nWHERE roles.course_instance_id = $1\n",
-    "describe": {
-      "columns": [
-        {
-          "ordinal": 0,
-          "name": "id",
-          "type_info": "Uuid"
-        },
-        {
-          "ordinal": 1,
+    "describe": {
+      "columns": [
+        {
+          "name": "id",
+          "ordinal": 0,
+          "type_info": "Uuid"
+        },
+        {
           "name": "first_name",
-          "type_info": "Varchar"
-        },
-        {
-          "ordinal": 2,
+          "ordinal": 1,
+          "type_info": "Varchar"
+        },
+        {
           "name": "last_name",
-          "type_info": "Varchar"
-        },
-        {
-          "ordinal": 3,
+          "ordinal": 2,
+          "type_info": "Varchar"
+        },
+        {
           "name": "email",
-          "type_info": "Varchar"
-        },
-        {
-          "ordinal": 4,
+          "ordinal": 3,
+          "type_info": "Varchar"
+        },
+        {
           "name": "role: UserRole",
+          "ordinal": 4,
           "type_info": {
             "Custom": {
-              "name": "user_role",
               "kind": {
                 "Enum": ["admin", "assistant", "teacher", "reviewer", "course_or_exam_creator"]
-              }
+              },
+              "name": "user_role"
             }
           }
         }
       ],
+      "nullable": [false, true, true, false, false],
       "parameters": {
         "Left": ["Uuid"]
-      },
-      "nullable": [false, true, true, false, false]
-    }
+      }
+    },
+    "query": "\nSELECT users.id,\n  users.first_name,\n  users.last_name,\n  email,\n  role AS \"role: UserRole\"\nFROM users\n  JOIN roles ON users.id = roles.user_id\nWHERE roles.course_instance_id = $1\n"
   },
   "c9f9f907994a0773a19e94bee68daac50ef95bed3921b84db058b9e44f05436a": {
-    "query": "\nSELECT *\nFROM study_registry_registrars\nWHERE id = $1\n  AND deleted_at IS NULL\n        ",
-    "describe": {
-      "columns": [
-        {
-          "ordinal": 0,
-          "name": "id",
-          "type_info": "Uuid"
-        },
-        {
-          "ordinal": 1,
+    "describe": {
+      "columns": [
+        {
+          "name": "id",
+          "ordinal": 0,
+          "type_info": "Uuid"
+        },
+        {
           "name": "created_at",
-          "type_info": "Timestamptz"
-        },
-        {
-          "ordinal": 2,
+          "ordinal": 1,
+          "type_info": "Timestamptz"
+        },
+        {
           "name": "updated_at",
-          "type_info": "Timestamptz"
-        },
-        {
-          "ordinal": 3,
+          "ordinal": 2,
+          "type_info": "Timestamptz"
+        },
+        {
           "name": "deleted_at",
-          "type_info": "Timestamptz"
-        },
-        {
-          "ordinal": 4,
+          "ordinal": 3,
+          "type_info": "Timestamptz"
+        },
+        {
           "name": "secret_key",
-          "type_info": "Varchar"
-        },
-        {
-          "ordinal": 5,
+          "ordinal": 4,
+          "type_info": "Varchar"
+        },
+        {
           "name": "name",
-          "type_info": "Varchar"
-        }
-      ],
+          "ordinal": 5,
+          "type_info": "Varchar"
+        }
+      ],
+      "nullable": [false, false, false, true, false, false],
       "parameters": {
         "Left": ["Uuid"]
-      },
-      "nullable": [false, false, false, true, false, false]
-    }
+      }
+    },
+    "query": "\nSELECT *\nFROM study_registry_registrars\nWHERE id = $1\n  AND deleted_at IS NULL\n        "
   },
   "cb4274ae34447c4c5f7629ca692a91b49faea0db90cc160062b393fca15537b1": {
-    "query": "\nSELECT exercise_task_submissions.id,\n  user_id,\n  exercise_task_submissions.created_at,\n  exercise_slide_submissions.exercise_id,\n  exercise_task_submissions.exercise_task_id,\n  exercise_task_gradings.score_given,\n  exercise_task_submissions.data_json\nFROM exercise_task_submissions\n  JOIN exercise_slide_submissions ON exercise_task_submissions.exercise_slide_submission_id = exercise_slide_submissions.id\n  JOIN exercise_task_gradings on exercise_task_submissions.exercise_task_grading_id = exercise_task_gradings.id\n  JOIN exercises on exercise_slide_submissions.exercise_id = exercises.id\nWHERE exercise_slide_submissions.exam_id = $1\n  AND exercise_task_submissions.deleted_at IS NULL\n  AND exercise_task_gradings.deleted_at IS NULL\n  AND exercises.deleted_at IS NULL;\n        ",
-    "describe": {
-      "columns": [
-        {
-          "ordinal": 0,
-          "name": "id",
-          "type_info": "Uuid"
-        },
-        {
-          "ordinal": 1,
+    "describe": {
+      "columns": [
+        {
+          "name": "id",
+          "ordinal": 0,
+          "type_info": "Uuid"
+        },
+        {
           "name": "user_id",
-          "type_info": "Uuid"
-        },
-        {
-          "ordinal": 2,
+          "ordinal": 1,
+          "type_info": "Uuid"
+        },
+        {
           "name": "created_at",
-          "type_info": "Timestamptz"
-        },
-        {
-          "ordinal": 3,
+          "ordinal": 2,
+          "type_info": "Timestamptz"
+        },
+        {
           "name": "exercise_id",
-          "type_info": "Uuid"
-        },
-        {
-          "ordinal": 4,
+          "ordinal": 3,
+          "type_info": "Uuid"
+        },
+        {
           "name": "exercise_task_id",
-          "type_info": "Uuid"
-        },
-        {
-          "ordinal": 5,
+          "ordinal": 4,
+          "type_info": "Uuid"
+        },
+        {
           "name": "score_given",
+          "ordinal": 5,
           "type_info": "Float4"
         },
         {
+          "name": "data_json",
           "ordinal": 6,
-          "name": "data_json",
           "type_info": "Jsonb"
         }
       ],
+      "nullable": [false, false, false, false, false, true, true],
       "parameters": {
         "Left": ["Uuid"]
-      },
-      "nullable": [false, false, false, false, false, true, true]
-    }
+      }
+    },
+    "query": "\nSELECT exercise_task_submissions.id,\n  user_id,\n  exercise_task_submissions.created_at,\n  exercise_slide_submissions.exercise_id,\n  exercise_task_submissions.exercise_task_id,\n  exercise_task_gradings.score_given,\n  exercise_task_submissions.data_json\nFROM exercise_task_submissions\n  JOIN exercise_slide_submissions ON exercise_task_submissions.exercise_slide_submission_id = exercise_slide_submissions.id\n  JOIN exercise_task_gradings on exercise_task_submissions.exercise_task_grading_id = exercise_task_gradings.id\n  JOIN exercises on exercise_slide_submissions.exercise_id = exercises.id\nWHERE exercise_slide_submissions.exam_id = $1\n  AND exercise_task_submissions.deleted_at IS NULL\n  AND exercise_task_gradings.deleted_at IS NULL\n  AND exercises.deleted_at IS NULL;\n        "
   },
   "cb67a9dfb5be8ec9ba7cf67b4dd511093fc64f0556f4ffdae15c3286ba70d83d": {
-    "query": "\nDELETE FROM page_visit_datum_daily_visit_hashing_keys WHERE valid_for_date < $1\n    ",
     "describe": {
       "columns": [],
+      "nullable": [],
       "parameters": {
         "Left": ["Date"]
-      },
-      "nullable": []
-    }
+      }
+    },
+    "query": "\nDELETE FROM page_visit_datum_daily_visit_hashing_keys WHERE valid_for_date < $1\n    "
   },
   "cbe5322e580b9612ae14b75c27f8012cea260ba0bc542c3f2dc6eb2ea7b2cff4": {
-    "query": "\n    INSERT INTO pages (\n        id,\n        exam_id,\n        content,\n        url_path,\n        title,\n        chapter_id,\n        order_number,\n        copied_from,\n        content_search_language\n      )\n    SELECT uuid_generate_v5($1, id::text),\n      $1,\n      content,\n      url_path,\n      title,\n      uuid_generate_v5($1, chapter_id::text),\n      order_number,\n      id,\n      content_search_language\n    FROM pages\n    WHERE (exam_id = $2)\n    AND deleted_at IS NULL\n    RETURNING id,\n      content;\n        ",
-    "describe": {
-      "columns": [
-        {
-          "ordinal": 0,
-          "name": "id",
-          "type_info": "Uuid"
-        },
-        {
-          "ordinal": 1,
+    "describe": {
+      "columns": [
+        {
+          "name": "id",
+          "ordinal": 0,
+          "type_info": "Uuid"
+        },
+        {
           "name": "content",
+          "ordinal": 1,
           "type_info": "Jsonb"
         }
       ],
+      "nullable": [false, false],
       "parameters": {
         "Left": ["Uuid", "Uuid"]
-      },
-      "nullable": [false, false]
-    }
+      }
+    },
+    "query": "\n    INSERT INTO pages (\n        id,\n        exam_id,\n        content,\n        url_path,\n        title,\n        chapter_id,\n        order_number,\n        copied_from,\n        content_search_language\n      )\n    SELECT uuid_generate_v5($1, id::text),\n      $1,\n      content,\n      url_path,\n      title,\n      uuid_generate_v5($1, chapter_id::text),\n      order_number,\n      id,\n      content_search_language\n    FROM pages\n    WHERE (exam_id = $2)\n    AND deleted_at IS NULL\n    RETURNING id,\n      content;\n        "
   },
   "ccdcf7ce3537744686b4a00dc74692d8c5b333e058fcf54fed5891ec2c527d60": {
-    "query": "\nUPDATE exercise_services\n    SET name=$1, slug=$2, public_url=$3, internal_url=$4, max_reprocessing_submissions_at_once=$5\nWHERE id=$6\n    RETURNING *\n        ",
-    "describe": {
-      "columns": [
-        {
-          "ordinal": 0,
-          "name": "id",
-          "type_info": "Uuid"
-        },
-        {
-          "ordinal": 1,
+    "describe": {
+      "columns": [
+        {
+          "name": "id",
+          "ordinal": 0,
+          "type_info": "Uuid"
+        },
+        {
           "name": "created_at",
-          "type_info": "Timestamptz"
-        },
-        {
-          "ordinal": 2,
+          "ordinal": 1,
+          "type_info": "Timestamptz"
+        },
+        {
           "name": "updated_at",
-          "type_info": "Timestamptz"
-        },
-        {
-          "ordinal": 3,
+          "ordinal": 2,
+          "type_info": "Timestamptz"
+        },
+        {
           "name": "deleted_at",
-          "type_info": "Timestamptz"
-        },
-        {
-          "ordinal": 4,
+          "ordinal": 3,
+          "type_info": "Timestamptz"
+        },
+        {
           "name": "name",
-          "type_info": "Varchar"
-        },
-        {
-          "ordinal": 5,
+          "ordinal": 4,
+          "type_info": "Varchar"
+        },
+        {
           "name": "slug",
-          "type_info": "Varchar"
-        },
-        {
+          "ordinal": 5,
+          "type_info": "Varchar"
+        },
+        {
+          "name": "public_url",
           "ordinal": 6,
-          "name": "public_url",
-          "type_info": "Varchar"
-        },
-        {
+          "type_info": "Varchar"
+        },
+        {
+          "name": "internal_url",
           "ordinal": 7,
-          "name": "internal_url",
-          "type_info": "Varchar"
-        },
-        {
+          "type_info": "Varchar"
+        },
+        {
+          "name": "max_reprocessing_submissions_at_once",
           "ordinal": 8,
-          "name": "max_reprocessing_submissions_at_once",
-          "type_info": "Int4"
-        }
-      ],
+          "type_info": "Int4"
+        }
+      ],
+      "nullable": [false, false, false, true, false, false, false, true, false],
       "parameters": {
         "Left": ["Varchar", "Varchar", "Varchar", "Varchar", "Int4", "Uuid"]
-      },
-      "nullable": [false, false, false, true, false, false, false, true, false]
-    }
+      }
+    },
+    "query": "\nUPDATE exercise_services\n    SET name=$1, slug=$2, public_url=$3, internal_url=$4, max_reprocessing_submissions_at_once=$5\nWHERE id=$6\n    RETURNING *\n        "
   },
   "cd3b491d6ba8e90f68bc92547628e63003efaf17d7d6df44778658e914427261": {
-    "query": "\nSELECT id,\n  name,\n  created_at,\n  updated_at,\n  organization_id,\n  deleted_at,\n  slug,\n  content_search_language::text,\n  language_code,\n  copied_from,\n  course_language_group_id,\n  description,\n  is_draft,\n  is_test_mode,\n  base_module_completion_requires_n_submodule_completions\nFROM courses\nWHERE deleted_at IS NULL;\n",
-    "describe": {
-      "columns": [
-        {
-          "ordinal": 0,
-          "name": "id",
-          "type_info": "Uuid"
-        },
-        {
-          "ordinal": 1,
+    "describe": {
+      "columns": [
+        {
+          "name": "id",
+          "ordinal": 0,
+          "type_info": "Uuid"
+        },
+        {
           "name": "name",
-          "type_info": "Varchar"
-        },
-        {
-          "ordinal": 2,
+          "ordinal": 1,
+          "type_info": "Varchar"
+        },
+        {
           "name": "created_at",
-          "type_info": "Timestamptz"
-        },
-        {
-          "ordinal": 3,
+          "ordinal": 2,
+          "type_info": "Timestamptz"
+        },
+        {
           "name": "updated_at",
-          "type_info": "Timestamptz"
-        },
-        {
-          "ordinal": 4,
+          "ordinal": 3,
+          "type_info": "Timestamptz"
+        },
+        {
           "name": "organization_id",
-          "type_info": "Uuid"
-        },
-        {
-          "ordinal": 5,
+          "ordinal": 4,
+          "type_info": "Uuid"
+        },
+        {
           "name": "deleted_at",
-          "type_info": "Timestamptz"
-        },
-        {
+          "ordinal": 5,
+          "type_info": "Timestamptz"
+        },
+        {
+          "name": "slug",
           "ordinal": 6,
-          "name": "slug",
-          "type_info": "Varchar"
-        },
-        {
+          "type_info": "Varchar"
+        },
+        {
+          "name": "content_search_language",
           "ordinal": 7,
-          "name": "content_search_language",
           "type_info": "Text"
         },
         {
+          "name": "language_code",
           "ordinal": 8,
-          "name": "language_code",
-          "type_info": "Varchar"
-        },
-        {
+          "type_info": "Varchar"
+        },
+        {
+          "name": "copied_from",
           "ordinal": 9,
-          "name": "copied_from",
-          "type_info": "Uuid"
-        },
-        {
+          "type_info": "Uuid"
+        },
+        {
+          "name": "course_language_group_id",
           "ordinal": 10,
-          "name": "course_language_group_id",
-          "type_info": "Uuid"
-        },
-        {
+          "type_info": "Uuid"
+        },
+        {
+          "name": "description",
           "ordinal": 11,
-          "name": "description",
           "type_info": "Text"
         },
         {
+          "name": "is_draft",
           "ordinal": 12,
-          "name": "is_draft",
           "type_info": "Bool"
         },
         {
+          "name": "is_test_mode",
           "ordinal": 13,
-          "name": "is_test_mode",
           "type_info": "Bool"
         },
         {
+          "name": "base_module_completion_requires_n_submodule_completions",
           "ordinal": 14,
-          "name": "base_module_completion_requires_n_submodule_completions",
-          "type_info": "Int4"
-        }
+          "type_info": "Int4"
+        }
+      ],
+      "nullable": [
+        false,
+        false,
+        false,
+        false,
+        false,
+        true,
+        false,
+        null,
+        false,
+        true,
+        false,
+        true,
+        false,
+        false,
+        false
       ],
       "parameters": {
         "Left": []
-      },
-      "nullable": [
-        false,
-        false,
-        false,
-        false,
-        false,
-        true,
-        false,
-        null,
-        false,
-        true,
-        false,
-        true,
-        false,
-        false,
-        false
-      ]
-    }
+      }
+    },
+    "query": "\nSELECT id,\n  name,\n  created_at,\n  updated_at,\n  organization_id,\n  deleted_at,\n  slug,\n  content_search_language::text,\n  language_code,\n  copied_from,\n  course_language_group_id,\n  description,\n  is_draft,\n  is_test_mode,\n  base_module_completion_requires_n_submodule_completions\nFROM courses\nWHERE deleted_at IS NULL;\n"
   },
   "cdb8d8f63e7ba458f01b559fe4f0571a47ccac7eda5c84ab415e227d76ebca7e": {
-    "query": "\nDELETE FROM roles\nWHERE user_id = $1\n  AND role = $2\n  AND exam_id = $3\n",
     "describe": {
       "columns": [],
+      "nullable": [],
       "parameters": {
         "Left": [
           "Uuid",
           {
             "Custom": {
-              "name": "user_role",
               "kind": {
                 "Enum": ["admin", "assistant", "teacher", "reviewer", "course_or_exam_creator"]
-              }
+              },
+              "name": "user_role"
             }
           },
           "Uuid"
         ]
-      },
-      "nullable": []
-    }
+      }
+    },
+    "query": "\nDELETE FROM roles\nWHERE user_id = $1\n  AND role = $2\n  AND exam_id = $3\n"
   },
   "cfbcaeb25e71b8cd1791ff95aa89e4fa44b627abc938c02650af5906ddf1f9e0": {
-    "query": "SELECT id AS page_id FROM pages WHERE exam_id = $1;",
-    "describe": {
-      "columns": [
-        {
-          "ordinal": 0,
+    "describe": {
+      "columns": [
+        {
           "name": "page_id",
-          "type_info": "Uuid"
-        }
-      ],
+          "ordinal": 0,
+          "type_info": "Uuid"
+        }
+      ],
+      "nullable": [false],
       "parameters": {
         "Left": ["Uuid"]
-      },
-      "nullable": [false]
-    }
+      }
+    },
+    "query": "SELECT id AS page_id FROM pages WHERE exam_id = $1;"
   },
   "d0037081bdb7d84526483a12e5070037392d36867f011134e611cfab8753b6e3": {
-    "query": "\nSELECT courses.organization_id\nFROM course_instances\n  JOIN courses ON courses.id = course_instances.course_id\nWHERE course_instances.id = $1\n",
-    "describe": {
-      "columns": [
-        {
-          "ordinal": 0,
+    "describe": {
+      "columns": [
+        {
           "name": "organization_id",
-          "type_info": "Uuid"
-        }
-      ],
+          "ordinal": 0,
+          "type_info": "Uuid"
+        }
+      ],
+      "nullable": [false],
       "parameters": {
         "Left": ["Uuid"]
-      },
-      "nullable": [false]
-    }
+      }
+    },
+    "query": "\nSELECT courses.organization_id\nFROM course_instances\n  JOIN courses ON courses.id = course_instances.course_id\nWHERE course_instances.id = $1\n"
   },
   "d0362064383044fd4696b44c87594e64ea8ec4c3b4905d39a3464a756454eaf5": {
-    "query": "\nSELECT\nFROM user_exercise_states\nWHERE user_id = $1\n  AND exercise_id = $2\n  AND (course_instance_id = $3 OR exam_id = $4)\n",
     "describe": {
       "columns": [],
+      "nullable": [],
       "parameters": {
         "Left": ["Uuid", "Uuid", "Uuid", "Uuid"]
-      },
-      "nullable": []
-    }
+      }
+    },
+    "query": "\nSELECT\nFROM user_exercise_states\nWHERE user_id = $1\n  AND exercise_id = $2\n  AND (course_instance_id = $3 OR exam_id = $4)\n"
   },
   "d13e367302b3873770dbcd15736161dd89130c0d06620cb5d337b1f7c9f230e8": {
-    "query": "UPDATE pages SET chapter_id = $1 WHERE id = $2",
     "describe": {
       "columns": [],
+      "nullable": [],
       "parameters": {
         "Left": ["Uuid", "Uuid"]
-      },
-      "nullable": []
-    }
+      }
+    },
+    "query": "UPDATE pages SET chapter_id = $1 WHERE id = $2"
   },
   "d167d84ecde8f5bfc9b573de74cc7674a5b8649d68ac086320b592e539d7d1c8": {
-    "query": "\nSELECT *\nFROM exercise_task_submissions\nWHERE exercise_slide_submission_id = $1\n  AND deleted_at IS NULL\n            ",
-    "describe": {
-      "columns": [
-        {
-          "ordinal": 0,
-          "name": "id",
-          "type_info": "Uuid"
-        },
-        {
-          "ordinal": 1,
+    "describe": {
+      "columns": [
+        {
+          "name": "id",
+          "ordinal": 0,
+          "type_info": "Uuid"
+        },
+        {
           "name": "created_at",
-          "type_info": "Timestamptz"
-        },
-        {
-          "ordinal": 2,
+          "ordinal": 1,
+          "type_info": "Timestamptz"
+        },
+        {
           "name": "updated_at",
-          "type_info": "Timestamptz"
-        },
-        {
-          "ordinal": 3,
+          "ordinal": 2,
+          "type_info": "Timestamptz"
+        },
+        {
           "name": "deleted_at",
-          "type_info": "Timestamptz"
-        },
-        {
-          "ordinal": 4,
+          "ordinal": 3,
+          "type_info": "Timestamptz"
+        },
+        {
           "name": "exercise_task_id",
-          "type_info": "Uuid"
-        },
-        {
-          "ordinal": 5,
+          "ordinal": 4,
+          "type_info": "Uuid"
+        },
+        {
           "name": "data_json",
+          "ordinal": 5,
           "type_info": "Jsonb"
         },
         {
+          "name": "exercise_task_grading_id",
           "ordinal": 6,
-          "name": "exercise_task_grading_id",
-          "type_info": "Uuid"
-        },
-        {
+          "type_info": "Uuid"
+        },
+        {
+          "name": "metadata",
           "ordinal": 7,
-          "name": "metadata",
           "type_info": "Jsonb"
         },
         {
+          "name": "exercise_slide_id",
           "ordinal": 8,
-          "name": "exercise_slide_id",
-          "type_info": "Uuid"
-        },
-        {
+          "type_info": "Uuid"
+        },
+        {
+          "name": "exercise_slide_submission_id",
           "ordinal": 9,
-          "name": "exercise_slide_submission_id",
-          "type_info": "Uuid"
-        }
-      ],
+          "type_info": "Uuid"
+        }
+      ],
+      "nullable": [false, false, false, true, false, true, true, true, false, false],
       "parameters": {
         "Left": ["Uuid"]
-      },
-      "nullable": [false, false, false, true, false, true, true, true, false, false]
-    }
+      }
+    },
+    "query": "\nSELECT *\nFROM exercise_task_submissions\nWHERE exercise_slide_submission_id = $1\n  AND deleted_at IS NULL\n            "
   },
   "d1b9e023f5c44a5e7d40094eabe5441cc88db7fb1fd77a72062f2884aab2ac6a": {
-    "query": "\nSELECT COUNT(*) filter (\n    where marked_as_read\n  ) AS read,\n  COUNT(*) filter (\n    where not(marked_as_read)\n  ) AS unread\nFROM feedback\nWHERE course_id = $1\n  AND feedback.deleted_at IS NULL\n",
-    "describe": {
-      "columns": [
-        {
-          "ordinal": 0,
+    "describe": {
+      "columns": [
+        {
           "name": "read",
+          "ordinal": 0,
           "type_info": "Int8"
         },
         {
-          "ordinal": 1,
           "name": "unread",
+          "ordinal": 1,
           "type_info": "Int8"
         }
       ],
+      "nullable": [null, null],
       "parameters": {
         "Left": ["Uuid"]
-      },
-      "nullable": [null, null]
-    }
+      }
+    },
+    "query": "\nSELECT COUNT(*) filter (\n    where marked_as_read\n  ) AS read,\n  COUNT(*) filter (\n    where not(marked_as_read)\n  ) AS unread\nFROM feedback\nWHERE course_id = $1\n  AND feedback.deleted_at IS NULL\n"
   },
   "d21fdc6eb89bf28c479b64ee9a5fff8dbb67f4c8bb02b25779e672187fed4fd7": {
-    "query": "\n    INSERT INTO user_exercise_states (\n        user_id,\n        exercise_id,\n        course_instance_id,\n        selected_exercise_slide_id,\n        exam_id\n      )\n    VALUES ($1, $2, $3, $4, $5)\n    ",
     "describe": {
       "columns": [],
+      "nullable": [],
       "parameters": {
         "Left": ["Uuid", "Uuid", "Uuid", "Uuid", "Uuid"]
-      },
-      "nullable": []
-    }
+      }
+    },
+    "query": "\n    INSERT INTO user_exercise_states (\n        user_id,\n        exercise_id,\n        course_instance_id,\n        selected_exercise_slide_id,\n        exam_id\n      )\n    VALUES ($1, $2, $3, $4, $5)\n    "
   },
   "d309be59564d69ecad6e11cc6976649092966ea2236abd7c8ca72e64f78f8fcc": {
-    "query": "\nupdate email_deliveries\nset sent = TRUE\nwhere id = $1;\n    ",
     "describe": {
       "columns": [],
+      "nullable": [],
       "parameters": {
         "Left": ["Uuid"]
-      },
-      "nullable": []
-    }
+      }
+    },
+    "query": "\nupdate email_deliveries\nset sent = TRUE\nwhere id = $1;\n    "
   },
   "d565b3ca168a0beb24ee0a58c078fd031a52cd26a807c348bdb3fac1849bd456": {
-    "query": "\nSELECT organizations.id\nFROM pages\n  LEFT OUTER JOIN courses ON courses.id = pages.course_id\n  LEFT OUTER JOIN exams ON exams.id = pages.exam_id\n  JOIN organizations ON organizations.id = courses.organization_id\n  OR organizations.id = exams.organization_id\nWHERE pages.id = $1\n",
-    "describe": {
-      "columns": [
-        {
-          "ordinal": 0,
-          "name": "id",
-          "type_info": "Uuid"
-        }
-      ],
+    "describe": {
+      "columns": [
+        {
+          "name": "id",
+          "ordinal": 0,
+          "type_info": "Uuid"
+        }
+      ],
+      "nullable": [false],
       "parameters": {
         "Left": ["Uuid"]
-      },
-      "nullable": [false]
-    }
+      }
+    },
+    "query": "\nSELECT organizations.id\nFROM pages\n  LEFT OUTER JOIN courses ON courses.id = pages.course_id\n  LEFT OUTER JOIN exams ON exams.id = pages.exam_id\n  JOIN organizations ON organizations.id = courses.organization_id\n  OR organizations.id = exams.organization_id\nWHERE pages.id = $1\n"
   },
   "d5e8f94a3f8fe2b9acbd2beccb38d03d4c6e7d1f0f5c4c0cfb642da2422445a9": {
-    "query": "\nINSERT INTO study_registry_registrars (id, name, secret_key)\nVALUES (COALESCE($1, uuid_generate_v4()), $2, $3)\nRETURNING id\n    ",
-    "describe": {
-      "columns": [
-        {
-          "ordinal": 0,
-          "name": "id",
-          "type_info": "Uuid"
-        }
-      ],
+    "describe": {
+      "columns": [
+        {
+          "name": "id",
+          "ordinal": 0,
+          "type_info": "Uuid"
+        }
+      ],
+      "nullable": [false],
       "parameters": {
         "Left": ["Uuid", "Varchar", "Varchar"]
-      },
-      "nullable": [false]
-    }
+      }
+    },
+    "query": "\nINSERT INTO study_registry_registrars (id, name, secret_key)\nVALUES (COALESCE($1, uuid_generate_v4()), $2, $3)\nRETURNING id\n    "
   },
   "d649285a0c9cf46bdad2303ee6d7793ff5d1a7ce58f402e070c69f7187b57085": {
-    "query": "\n    INSERT INTO exercise_slides (\n        id, exercise_id, order_number\n    )\n    SELECT uuid_generate_v5($1, id::text),\n        uuid_generate_v5($1, exercise_id::text),\n        order_number\n    FROM exercise_slides\n    WHERE exercise_id IN (SELECT id FROM exercises WHERE course_id = $2 OR exam_id = $2 AND deleted_at IS NULL)\n    AND deleted_at IS NULL;\n            ",
     "describe": {
       "columns": [],
+      "nullable": [],
       "parameters": {
         "Left": ["Uuid", "Uuid"]
-      },
-      "nullable": []
-    }
+      }
+    },
+    "query": "\n    INSERT INTO exercise_slides (\n        id, exercise_id, order_number\n    )\n    SELECT uuid_generate_v5($1, id::text),\n        uuid_generate_v5($1, exercise_id::text),\n        order_number\n    FROM exercise_slides\n    WHERE exercise_id IN (SELECT id FROM exercises WHERE course_id = $2 OR exam_id = $2 AND deleted_at IS NULL)\n    AND deleted_at IS NULL;\n            "
   },
   "d67631e6ddcdf17214fc75f0c9f760507d1fdce3c948f1524b5668403e197de3": {
-    "query": "\nINSERT INTO playground_examples (name, url, width, data)\nVALUES ($1, $2, $3, $4)\nRETURNING *;\n  ",
-    "describe": {
-      "columns": [
-        {
-          "ordinal": 0,
-          "name": "id",
-          "type_info": "Uuid"
-        },
-        {
-          "ordinal": 1,
+    "describe": {
+      "columns": [
+        {
+          "name": "id",
+          "ordinal": 0,
+          "type_info": "Uuid"
+        },
+        {
           "name": "created_at",
-          "type_info": "Timestamptz"
-        },
-        {
-          "ordinal": 2,
+          "ordinal": 1,
+          "type_info": "Timestamptz"
+        },
+        {
           "name": "updated_at",
-          "type_info": "Timestamptz"
-        },
-        {
-          "ordinal": 3,
+          "ordinal": 2,
+          "type_info": "Timestamptz"
+        },
+        {
           "name": "deleted_at",
-          "type_info": "Timestamptz"
-        },
-        {
-          "ordinal": 4,
+          "ordinal": 3,
+          "type_info": "Timestamptz"
+        },
+        {
           "name": "name",
-          "type_info": "Varchar"
-        },
-        {
-          "ordinal": 5,
+          "ordinal": 4,
+          "type_info": "Varchar"
+        },
+        {
           "name": "url",
-          "type_info": "Varchar"
-        },
-        {
+          "ordinal": 5,
+          "type_info": "Varchar"
+        },
+        {
+          "name": "width",
           "ordinal": 6,
-          "name": "width",
-          "type_info": "Int4"
-        },
-        {
+          "type_info": "Int4"
+        },
+        {
+          "name": "data",
           "ordinal": 7,
-          "name": "data",
           "type_info": "Jsonb"
         }
       ],
+      "nullable": [false, false, false, true, false, false, false, false],
       "parameters": {
         "Left": ["Varchar", "Varchar", "Int4", "Jsonb"]
-      },
-      "nullable": [false, false, false, true, false, false, false, false]
-    }
+      }
+    },
+    "query": "\nINSERT INTO playground_examples (name, url, width, data)\nVALUES ($1, $2, $3, $4)\nRETURNING *;\n  "
   },
   "d684fcc4ad0942b8fa8bdc4afb1ed171ef2ba003a6ece945a16289222083345f": {
-    "query": "\nUPDATE peer_review_queue_entries\nSET received_enough_peer_reviews = $1\nWHERE id = $2\n  AND deleted_at IS NULL\nRETURNING *;\n        ",
-    "describe": {
-      "columns": [
-        {
-          "ordinal": 0,
-          "name": "id",
-          "type_info": "Uuid"
-        },
-        {
-          "ordinal": 1,
+    "describe": {
+      "columns": [
+        {
+          "name": "id",
+          "ordinal": 0,
+          "type_info": "Uuid"
+        },
+        {
           "name": "created_at",
-          "type_info": "Timestamptz"
-        },
-        {
-          "ordinal": 2,
+          "ordinal": 1,
+          "type_info": "Timestamptz"
+        },
+        {
           "name": "updated_at",
-          "type_info": "Timestamptz"
-        },
-        {
-          "ordinal": 3,
+          "ordinal": 2,
+          "type_info": "Timestamptz"
+        },
+        {
           "name": "deleted_at",
-          "type_info": "Timestamptz"
-        },
-        {
-          "ordinal": 4,
+          "ordinal": 3,
+          "type_info": "Timestamptz"
+        },
+        {
           "name": "user_id",
-          "type_info": "Uuid"
-        },
-        {
-          "ordinal": 5,
+          "ordinal": 4,
+          "type_info": "Uuid"
+        },
+        {
           "name": "exercise_id",
-          "type_info": "Uuid"
-        },
-        {
+          "ordinal": 5,
+          "type_info": "Uuid"
+        },
+        {
+          "name": "course_instance_id",
           "ordinal": 6,
-          "name": "course_instance_id",
-          "type_info": "Uuid"
-        },
-        {
+          "type_info": "Uuid"
+        },
+        {
+          "name": "receiving_peer_reviews_exercise_slide_submission_id",
           "ordinal": 7,
-          "name": "receiving_peer_reviews_exercise_slide_submission_id",
-          "type_info": "Uuid"
-        },
-        {
+          "type_info": "Uuid"
+        },
+        {
+          "name": "received_enough_peer_reviews",
           "ordinal": 8,
-          "name": "received_enough_peer_reviews",
           "type_info": "Bool"
         },
         {
+          "name": "peer_review_priority",
           "ordinal": 9,
-          "name": "peer_review_priority",
-          "type_info": "Int4"
-        }
-      ],
+          "type_info": "Int4"
+        }
+      ],
+      "nullable": [false, false, false, true, false, false, false, false, false, false],
       "parameters": {
         "Left": ["Bool", "Uuid"]
-      },
-      "nullable": [false, false, false, true, false, false, false, false, false, false]
-    }
+      }
+    },
+    "query": "\nUPDATE peer_review_queue_entries\nSET received_enough_peer_reviews = $1\nWHERE id = $2\n  AND deleted_at IS NULL\nRETURNING *;\n        "
   },
   "d724f9b31998cfc4677cf3f3a006ab15dd17bdad59b2b290e47d648e9e03d03d": {
-    "query": "\nSELECT id,\n  created_at,\n  updated_at,\n  exercise_task_submission_id,\n  course_id,\n  exam_id,\n  exercise_id,\n  exercise_task_id,\n  grading_priority,\n  score_given,\n  grading_progress as \"grading_progress: _\",\n  unscaled_score_maximum,\n  unscaled_score_given,\n  grading_started_at,\n  grading_completed_at,\n  feedback_json,\n  feedback_text,\n  deleted_at\nFROM exercise_task_gradings\nWHERE id = $1\n",
-    "describe": {
-      "columns": [
-        {
-          "ordinal": 0,
-          "name": "id",
-          "type_info": "Uuid"
-        },
-        {
-          "ordinal": 1,
+    "describe": {
+      "columns": [
+        {
+          "name": "id",
+          "ordinal": 0,
+          "type_info": "Uuid"
+        },
+        {
           "name": "created_at",
-          "type_info": "Timestamptz"
-        },
-        {
-          "ordinal": 2,
+          "ordinal": 1,
+          "type_info": "Timestamptz"
+        },
+        {
           "name": "updated_at",
-          "type_info": "Timestamptz"
-        },
-        {
-          "ordinal": 3,
+          "ordinal": 2,
+          "type_info": "Timestamptz"
+        },
+        {
           "name": "exercise_task_submission_id",
-          "type_info": "Uuid"
-        },
-        {
-          "ordinal": 4,
+          "ordinal": 3,
+          "type_info": "Uuid"
+        },
+        {
           "name": "course_id",
-          "type_info": "Uuid"
-        },
-        {
-          "ordinal": 5,
+          "ordinal": 4,
+          "type_info": "Uuid"
+        },
+        {
           "name": "exam_id",
-          "type_info": "Uuid"
-        },
-        {
+          "ordinal": 5,
+          "type_info": "Uuid"
+        },
+        {
+          "name": "exercise_id",
           "ordinal": 6,
-          "name": "exercise_id",
-          "type_info": "Uuid"
-        },
-        {
+          "type_info": "Uuid"
+        },
+        {
+          "name": "exercise_task_id",
           "ordinal": 7,
-          "name": "exercise_task_id",
-          "type_info": "Uuid"
-        },
-        {
+          "type_info": "Uuid"
+        },
+        {
+          "name": "grading_priority",
           "ordinal": 8,
-          "name": "grading_priority",
-          "type_info": "Int4"
-        },
-        {
+          "type_info": "Int4"
+        },
+        {
+          "name": "score_given",
           "ordinal": 9,
-          "name": "score_given",
           "type_info": "Float4"
         },
         {
+          "name": "grading_progress: _",
           "ordinal": 10,
-          "name": "grading_progress: _",
           "type_info": {
             "Custom": {
-              "name": "grading_progress",
               "kind": {
                 "Enum": ["fully-graded", "pending", "pending-manual", "failed", "not-ready"]
-              }
+              },
+              "name": "grading_progress"
             }
           }
         },
         {
+          "name": "unscaled_score_maximum",
           "ordinal": 11,
-          "name": "unscaled_score_maximum",
-          "type_info": "Int4"
-        },
-        {
+          "type_info": "Int4"
+        },
+        {
+          "name": "unscaled_score_given",
           "ordinal": 12,
-          "name": "unscaled_score_given",
           "type_info": "Float4"
         },
         {
+          "name": "grading_started_at",
           "ordinal": 13,
-          "name": "grading_started_at",
-          "type_info": "Timestamptz"
-        },
-        {
+          "type_info": "Timestamptz"
+        },
+        {
+          "name": "grading_completed_at",
           "ordinal": 14,
-          "name": "grading_completed_at",
-          "type_info": "Timestamptz"
-        },
-        {
+          "type_info": "Timestamptz"
+        },
+        {
+          "name": "feedback_json",
           "ordinal": 15,
-          "name": "feedback_json",
           "type_info": "Jsonb"
         },
         {
+          "name": "feedback_text",
           "ordinal": 16,
-          "name": "feedback_text",
           "type_info": "Text"
         },
         {
+          "name": "deleted_at",
           "ordinal": 17,
+          "type_info": "Timestamptz"
+        }
+      ],
+      "nullable": [
+        false,
+        false,
+        false,
+        false,
+        true,
+        true,
+        false,
+        false,
+        false,
+        true,
+        false,
+        true,
+        true,
+        true,
+        true,
+        true,
+        true,
+        true
+      ],
+      "parameters": {
+        "Left": ["Uuid"]
+      }
+    },
+    "query": "\nSELECT id,\n  created_at,\n  updated_at,\n  exercise_task_submission_id,\n  course_id,\n  exam_id,\n  exercise_id,\n  exercise_task_id,\n  grading_priority,\n  score_given,\n  grading_progress as \"grading_progress: _\",\n  unscaled_score_maximum,\n  unscaled_score_given,\n  grading_started_at,\n  grading_completed_at,\n  feedback_json,\n  feedback_text,\n  deleted_at\nFROM exercise_task_gradings\nWHERE id = $1\n"
+  },
+  "d7c2e87b32f5a87fa4595464a6449ce402745887d29b981da6b44cc419aad59c": {
+    "describe": {
+      "columns": [
+        {
+          "name": "id",
+          "ordinal": 0,
+          "type_info": "Uuid"
+        },
+        {
+          "name": "name",
+          "ordinal": 1,
+          "type_info": "Varchar"
+        },
+        {
+          "name": "created_at",
+          "ordinal": 2,
+          "type_info": "Timestamptz"
+        },
+        {
+          "name": "updated_at",
+          "ordinal": 3,
+          "type_info": "Timestamptz"
+        },
+        {
+          "name": "organization_id",
+          "ordinal": 4,
+          "type_info": "Uuid"
+        },
+        {
           "name": "deleted_at",
-          "type_info": "Timestamptz"
-        }
+          "ordinal": 5,
+          "type_info": "Timestamptz"
+        },
+        {
+          "name": "slug",
+          "ordinal": 6,
+          "type_info": "Varchar"
+        },
+        {
+          "name": "content_search_language",
+          "ordinal": 7,
+          "type_info": "Text"
+        },
+        {
+          "name": "language_code",
+          "ordinal": 8,
+          "type_info": "Varchar"
+        },
+        {
+          "name": "copied_from",
+          "ordinal": 9,
+          "type_info": "Uuid"
+        },
+        {
+          "name": "course_language_group_id",
+          "ordinal": 10,
+          "type_info": "Uuid"
+        },
+        {
+          "name": "description",
+          "ordinal": 11,
+          "type_info": "Text"
+        },
+        {
+          "name": "is_draft",
+          "ordinal": 12,
+          "type_info": "Bool"
+        },
+        {
+          "name": "is_test_mode",
+          "ordinal": 13,
+          "type_info": "Bool"
+        },
+        {
+          "name": "base_module_completion_requires_n_submodule_completions",
+          "ordinal": 14,
+          "type_info": "Int4"
+        }
+      ],
+      "nullable": [
+        false,
+        false,
+        false,
+        false,
+        false,
+        true,
+        false,
+        null,
+        false,
+        true,
+        false,
+        true,
+        false,
+        false,
+        false
       ],
       "parameters": {
         "Left": ["Uuid"]
-      },
-      "nullable": [
-        false,
-        false,
-        false,
-        false,
-        true,
-        true,
-        false,
-        false,
-        false,
-        true,
-        false,
-        true,
-        true,
-        true,
-        true,
-        true,
-        true,
-        true
-      ]
-    }
-  },
-  "d7c2e87b32f5a87fa4595464a6449ce402745887d29b981da6b44cc419aad59c": {
-    "query": "\nUPDATE courses\nSET deleted_at = now()\nWHERE id = $1\nRETURNING id,\n  name,\n  created_at,\n  updated_at,\n  organization_id,\n  deleted_at,\n  slug,\n  content_search_language::text,\n  language_code,\n  copied_from,\n  course_language_group_id,\n  description,\n  is_draft,\n  is_test_mode,\n  base_module_completion_requires_n_submodule_completions\n    ",
-    "describe": {
-      "columns": [
-        {
-          "ordinal": 0,
-          "name": "id",
-          "type_info": "Uuid"
-        },
-        {
-          "ordinal": 1,
-          "name": "name",
-          "type_info": "Varchar"
-        },
-        {
-          "ordinal": 2,
+      }
+    },
+    "query": "\nUPDATE courses\nSET deleted_at = now()\nWHERE id = $1\nRETURNING id,\n  name,\n  created_at,\n  updated_at,\n  organization_id,\n  deleted_at,\n  slug,\n  content_search_language::text,\n  language_code,\n  copied_from,\n  course_language_group_id,\n  description,\n  is_draft,\n  is_test_mode,\n  base_module_completion_requires_n_submodule_completions\n    "
+  },
+  "d972ea4bdedc2b6d93055c4c244a579960ff3a65213ed3e78f21d641c8d800c7": {
+    "describe": {
+      "columns": [],
+      "nullable": [],
+      "parameters": {
+        "Left": ["Uuid", "Text", "Text"]
+      }
+    },
+    "query": "\n    INSERT INTO material_references(course_id, citation_key, reference)\n    VALUES ($1, $2, $3)\n    "
+  },
+  "d9b9672a30ff30810ac269307fa33154ced5dcc064a05d69a0440113713d3573": {
+    "describe": {
+      "columns": [
+        {
+          "name": "id",
+          "ordinal": 0,
+          "type_info": "Uuid"
+        },
+        {
           "name": "created_at",
-          "type_info": "Timestamptz"
-        },
-        {
-          "ordinal": 3,
+          "ordinal": 1,
+          "type_info": "Timestamptz"
+        },
+        {
           "name": "updated_at",
-          "type_info": "Timestamptz"
-        },
-        {
-          "ordinal": 4,
-          "name": "organization_id",
-          "type_info": "Uuid"
-        },
-        {
-          "ordinal": 5,
+          "ordinal": 2,
+          "type_info": "Timestamptz"
+        },
+        {
           "name": "deleted_at",
-          "type_info": "Timestamptz"
-        },
-        {
+          "ordinal": 3,
+          "type_info": "Timestamptz"
+        },
+        {
+          "name": "exercise_slide_id",
+          "ordinal": 4,
+          "type_info": "Uuid"
+        },
+        {
+          "name": "course_id",
+          "ordinal": 5,
+          "type_info": "Uuid"
+        },
+        {
+          "name": "course_instance_id",
           "ordinal": 6,
-          "name": "slug",
-          "type_info": "Varchar"
-        },
-        {
+          "type_info": "Uuid"
+        },
+        {
+          "name": "exam_id",
           "ordinal": 7,
-          "name": "content_search_language",
-          "type_info": "Text"
-        },
-        {
+          "type_info": "Uuid"
+        },
+        {
+          "name": "exercise_id",
           "ordinal": 8,
-          "name": "language_code",
-          "type_info": "Varchar"
-        },
-        {
+          "type_info": "Uuid"
+        },
+        {
+          "name": "user_id",
           "ordinal": 9,
-          "name": "copied_from",
-          "type_info": "Uuid"
-        },
-        {
+          "type_info": "Uuid"
+        },
+        {
+          "name": "user_points_update_strategy: _",
           "ordinal": 10,
-          "name": "course_language_group_id",
-          "type_info": "Uuid"
-        },
-        {
-          "ordinal": 11,
-          "name": "description",
-          "type_info": "Text"
-        },
-        {
-          "ordinal": 12,
-          "name": "is_draft",
-          "type_info": "Bool"
-        },
-        {
-          "ordinal": 13,
-          "name": "is_test_mode",
-          "type_info": "Bool"
-        },
-        {
-          "ordinal": 14,
-          "name": "base_module_completion_requires_n_submodule_completions",
-          "type_info": "Int4"
-        }
-      ],
-      "parameters": {
-        "Left": ["Uuid"]
-      },
-      "nullable": [
-        false,
-        false,
-        false,
-        false,
-        false,
-        true,
-        false,
-        null,
-        false,
-        true,
-        false,
-        true,
-        false,
-        false,
-        false
-      ]
-    }
-  },
-  "d972ea4bdedc2b6d93055c4c244a579960ff3a65213ed3e78f21d641c8d800c7": {
-    "query": "\n    INSERT INTO material_references(course_id, citation_key, reference)\n    VALUES ($1, $2, $3)\n    ",
-    "describe": {
-      "columns": [],
-      "parameters": {
-        "Left": ["Uuid", "Text", "Text"]
-      },
-      "nullable": []
-    }
-  },
-  "d9b9672a30ff30810ac269307fa33154ced5dcc064a05d69a0440113713d3573": {
-    "query": "\nSELECT id,\n  created_at,\n  updated_at,\n  deleted_at,\n  exercise_slide_id,\n  course_id,\n  course_instance_id,\n  exam_id,\n  exercise_id,\n  user_id,\n  user_points_update_strategy AS \"user_points_update_strategy: _\"\nFROM exercise_slide_submissions\nWHERE exercise_slide_id = $1\n  AND user_id = $2\n  AND deleted_at IS NULL\nORDER BY created_at DESC\nLIMIT 1\n        ",
-    "describe": {
-      "columns": [
-        {
-          "ordinal": 0,
-          "name": "id",
-          "type_info": "Uuid"
-        },
-        {
-          "ordinal": 1,
-          "name": "created_at",
-          "type_info": "Timestamptz"
-        },
-        {
-          "ordinal": 2,
-          "name": "updated_at",
-          "type_info": "Timestamptz"
-        },
-        {
-          "ordinal": 3,
-          "name": "deleted_at",
-          "type_info": "Timestamptz"
-        },
-        {
-          "ordinal": 4,
-          "name": "exercise_slide_id",
-          "type_info": "Uuid"
-        },
-        {
-          "ordinal": 5,
-          "name": "course_id",
-          "type_info": "Uuid"
-        },
-        {
-          "ordinal": 6,
-          "name": "course_instance_id",
-          "type_info": "Uuid"
-        },
-        {
-          "ordinal": 7,
-          "name": "exam_id",
-          "type_info": "Uuid"
-        },
-        {
-          "ordinal": 8,
-          "name": "exercise_id",
-          "type_info": "Uuid"
-        },
-        {
-          "ordinal": 9,
-          "name": "user_id",
-          "type_info": "Uuid"
-        },
-        {
-          "ordinal": 10,
-          "name": "user_points_update_strategy: _",
           "type_info": {
             "Custom": {
-              "name": "user_points_update_strategy",
               "kind": {
                 "Enum": [
                   "can-add-points-but-cannot-remove-points",
                   "can-add-points-and-can-remove-points"
                 ]
-              }
+              },
+              "name": "user_points_update_strategy"
             }
           }
         }
       ],
+      "nullable": [false, false, false, true, false, true, true, true, false, false, false],
       "parameters": {
         "Left": ["Uuid", "Uuid"]
-      },
-      "nullable": [false, false, false, true, false, true, true, true, false, false, false]
-    }
+      }
+    },
+    "query": "\nSELECT id,\n  created_at,\n  updated_at,\n  deleted_at,\n  exercise_slide_id,\n  course_id,\n  course_instance_id,\n  exam_id,\n  exercise_id,\n  user_id,\n  user_points_update_strategy AS \"user_points_update_strategy: _\"\nFROM exercise_slide_submissions\nWHERE exercise_slide_id = $1\n  AND user_id = $2\n  AND deleted_at IS NULL\nORDER BY created_at DESC\nLIMIT 1\n        "
   },
   "d9ccd78266e9036f2ebe16fc1b3ed95b4053a76496a0eef5fe7dd0561c86d5f0": {
-    "query": "\nSELECT id,\n  created_at,\n  updated_at,\n  name,\n  course_id,\n  deleted_at,\n  chapter_image_path,\n  chapter_number,\n  front_page_id,\n  opens_at,\n  copied_from,\n  deadline,\n  course_module_id\nFROM chapters\nWHERE course_id = (SELECT course_id FROM course_instances WHERE id = $1)\n  AND deleted_at IS NULL;\n",
-    "describe": {
-      "columns": [
-        {
-          "ordinal": 0,
-          "name": "id",
-          "type_info": "Uuid"
-        },
-        {
-          "ordinal": 1,
+    "describe": {
+      "columns": [
+        {
+          "name": "id",
+          "ordinal": 0,
+          "type_info": "Uuid"
+        },
+        {
           "name": "created_at",
-          "type_info": "Timestamptz"
-        },
-        {
-          "ordinal": 2,
+          "ordinal": 1,
+          "type_info": "Timestamptz"
+        },
+        {
           "name": "updated_at",
-          "type_info": "Timestamptz"
-        },
-        {
-          "ordinal": 3,
+          "ordinal": 2,
+          "type_info": "Timestamptz"
+        },
+        {
           "name": "name",
-          "type_info": "Varchar"
-        },
-        {
-          "ordinal": 4,
+          "ordinal": 3,
+          "type_info": "Varchar"
+        },
+        {
           "name": "course_id",
-          "type_info": "Uuid"
-        },
-        {
-          "ordinal": 5,
+          "ordinal": 4,
+          "type_info": "Uuid"
+        },
+        {
           "name": "deleted_at",
-          "type_info": "Timestamptz"
-        },
-        {
+          "ordinal": 5,
+          "type_info": "Timestamptz"
+        },
+        {
+          "name": "chapter_image_path",
           "ordinal": 6,
+          "type_info": "Varchar"
+        },
+        {
+          "name": "chapter_number",
+          "ordinal": 7,
+          "type_info": "Int4"
+        },
+        {
+          "name": "front_page_id",
+          "ordinal": 8,
+          "type_info": "Uuid"
+        },
+        {
+          "name": "opens_at",
+          "ordinal": 9,
+          "type_info": "Timestamptz"
+        },
+        {
+          "name": "copied_from",
+          "ordinal": 10,
+          "type_info": "Uuid"
+        },
+        {
+          "name": "deadline",
+          "ordinal": 11,
+          "type_info": "Timestamptz"
+        },
+        {
+          "name": "course_module_id",
+          "ordinal": 12,
+          "type_info": "Uuid"
+        }
+      ],
+      "nullable": [
+        false,
+        false,
+        false,
+        false,
+        false,
+        true,
+        true,
+        false,
+        true,
+        true,
+        true,
+        true,
+        false
+      ],
+      "parameters": {
+        "Left": ["Uuid"]
+      }
+    },
+    "query": "\nSELECT id,\n  created_at,\n  updated_at,\n  name,\n  course_id,\n  deleted_at,\n  chapter_image_path,\n  chapter_number,\n  front_page_id,\n  opens_at,\n  copied_from,\n  deadline,\n  course_module_id\nFROM chapters\nWHERE course_id = (SELECT course_id FROM course_instances WHERE id = $1)\n  AND deleted_at IS NULL;\n"
+  },
+  "d9d04909a35ed8edd343a0be75ee10041e50a42d8ca3547d001672a9557b6d9d": {
+    "describe": {
+      "columns": [],
+      "nullable": [],
+      "parameters": {
+        "Left": ["Jsonb", "Uuid"]
+      }
+    },
+    "query": "\nUPDATE pages\nSET content = $1\nWHERE id = $2;\n                "
+  },
+  "d9d230419fb264ebddeaa022bc8ac0061d8caa8bf83e3a5742a140bd056f3005": {
+    "describe": {
+      "columns": [],
+      "nullable": [],
+      "parameters": {
+        "Left": ["Varchar", "Uuid"]
+      }
+    },
+    "query": "\nupdate email_deliveries\nset sent = FALSE,\n  error = $1\nwhere id = $2;\n    "
+  },
+  "da2f334d21855b3fe0513f95ed5e9fb65331bcae85f935928559c420dfa15a3b": {
+    "describe": {
+      "columns": [
+        {
+          "name": "id",
+          "ordinal": 0,
+          "type_info": "Uuid"
+        },
+        {
+          "name": "created_at",
+          "ordinal": 1,
+          "type_info": "Timestamptz"
+        },
+        {
+          "name": "updated_at",
+          "ordinal": 2,
+          "type_info": "Timestamptz"
+        },
+        {
+          "name": "deleted_at",
+          "ordinal": 3,
+          "type_info": "Timestamptz"
+        },
+        {
+          "name": "upstream_id",
+          "ordinal": 4,
+          "type_info": "Int4"
+        },
+        {
+          "name": "email",
+          "ordinal": 5,
+          "type_info": "Varchar"
+        },
+        {
+          "name": "first_name",
+          "ordinal": 6,
+          "type_info": "Varchar"
+        },
+        {
+          "name": "last_name",
+          "ordinal": 7,
+          "type_info": "Varchar"
+        }
+      ],
+      "nullable": [false, false, false, true, true, false, true, true],
+      "parameters": {
+        "Left": ["Uuid", "Varchar", "Varchar", "Varchar", "Int4"]
+      }
+    },
+    "query": "\nINSERT INTO\n  users (id, email, first_name, last_name, upstream_id)\nVALUES ($1, $2, $3, $4, $5)\nRETURNING *;\n          "
+  },
+  "db5cd5b4719b69e217948320994bd8f3f6ae513f1378eb76d2fe6391acf179fc": {
+    "describe": {
+      "columns": [
+        {
+          "name": "page_id",
+          "ordinal": 0,
+          "type_info": "Uuid"
+        },
+        {
+          "name": "order_number",
+          "ordinal": 1,
+          "type_info": "Int4"
+        },
+        {
+          "name": "course_id",
+          "ordinal": 2,
+          "type_info": "Uuid"
+        },
+        {
+          "name": "exam_id",
+          "ordinal": 3,
+          "type_info": "Uuid"
+        },
+        {
+          "name": "chapter_id?",
+          "ordinal": 4,
+          "type_info": "Uuid"
+        },
+        {
+          "name": "chapter_number?",
+          "ordinal": 5,
+          "type_info": "Int4"
+        }
+      ],
+      "nullable": [false, false, true, true, false, false],
+      "parameters": {
+        "Left": ["Uuid"]
+      }
+    },
+    "query": "\nSELECT p.id as page_id,\n  p.order_number as order_number,\n  p.course_id as course_id,\n  p.exam_id as exam_id,\n  c.id as \"chapter_id?\",\n  c.chapter_number as \"chapter_number?\"\nFROM pages p\n  LEFT JOIN chapters c ON p.chapter_id = c.id\nWHERE p.id = $1;\n"
+  },
+  "db64bea6f7dc10dd47f4c41c5efa78c95cf5b6d97fcfcefda66847c20861ac56": {
+    "describe": {
+      "columns": [
+        {
+          "name": "id",
+          "ordinal": 0,
+          "type_info": "Uuid"
+        }
+      ],
+      "nullable": [false],
+      "parameters": {
+        "Left": ["Uuid", "Jsonb", "Varchar", "Varchar", "Int4"]
+      }
+    },
+    "query": "\nINSERT INTO pages (\n    course_id,\n    content,\n    url_path,\n    title,\n    order_number\n  )\nVALUES ($1, $2, $3, $4, $5)\nRETURNING id\n"
+  },
+  "dc6a94949ce20d11fa55e247dc706fdc88018bf1ba528487fcd0ef02f5c40ca7": {
+    "describe": {
+      "columns": [
+        {
+          "name": "id",
+          "ordinal": 0,
+          "type_info": "Uuid"
+        },
+        {
+          "name": "created_at",
+          "ordinal": 1,
+          "type_info": "Timestamptz"
+        },
+        {
+          "name": "updated_at",
+          "ordinal": 2,
+          "type_info": "Timestamptz"
+        },
+        {
+          "name": "deleted_at",
+          "ordinal": 3,
+          "type_info": "Timestamptz"
+        },
+        {
+          "name": "content",
+          "ordinal": 4,
+          "type_info": "Jsonb"
+        },
+        {
+          "name": "name",
+          "ordinal": 5,
+          "type_info": "Varchar"
+        },
+        {
+          "name": "subject",
+          "ordinal": 6,
+          "type_info": "Varchar"
+        },
+        {
+          "name": "exercise_completions_threshold",
+          "ordinal": 7,
+          "type_info": "Int4"
+        },
+        {
+          "name": "points_threshold",
+          "ordinal": 8,
+          "type_info": "Int4"
+        },
+        {
+          "name": "course_instance_id",
+          "ordinal": 9,
+          "type_info": "Uuid"
+        }
+      ],
+      "nullable": [false, false, false, true, true, false, true, true, true, false],
+      "parameters": {
+        "Left": ["Uuid"]
+      }
+    },
+    "query": "\nUPDATE email_templates\nSET deleted_at = now()\nWHERE id = $1\nRETURNING *\n  "
+  },
+  "dca9962cde61fb16b1beda03b37bdae5bf72f2a6f6e68636ea4d90e8c8f060f1": {
+    "describe": {
+      "columns": [
+        {
+          "name": "id",
+          "ordinal": 0,
+          "type_info": "Uuid"
+        }
+      ],
+      "nullable": [false],
+      "parameters": {
+        "Left": ["Uuid", "Uuid", "Varchar", "Float4"]
+      }
+    },
+    "query": "\nINSERT INTO peer_review_question_submissions (\n    peer_review_question_id,\n    peer_review_submission_id,\n    text_data,\n    number_data\n  )\nVALUES ($1, $2, $3, $4)\nRETURNING id\n        "
+  },
+  "dd98dd1240aa56bb5ba42647e870c187d85c5ab801c6f0cca33757734a97df5b": {
+    "describe": {
+      "columns": [
+        {
+          "name": "course_id",
+          "ordinal": 0,
+          "type_info": "Uuid"
+        },
+        {
+          "name": "exam_id",
+          "ordinal": 1,
+          "type_info": "Uuid"
+        }
+      ],
+      "nullable": [true, true],
+      "parameters": {
+        "Left": ["Uuid"]
+      }
+    },
+    "query": "\nSELECT course_id,\n  exam_id\nFROM exercises\nWHERE id = $1\n"
+  },
+  "ddf7fa1dca876b806f407c7bdd5b40d3318c7d01e3664399accedb2bd5856855": {
+    "describe": {
+      "columns": [
+        {
+          "name": "id",
+          "ordinal": 0,
+          "type_info": "Uuid"
+        },
+        {
+          "name": "created_at",
+          "ordinal": 1,
+          "type_info": "Timestamptz"
+        },
+        {
+          "name": "updated_at",
+          "ordinal": 2,
+          "type_info": "Timestamptz"
+        },
+        {
+          "name": "deleted_at",
+          "ordinal": 3,
+          "type_info": "Timestamptz"
+        },
+        {
+          "name": "exercise_id",
+          "ordinal": 4,
+          "type_info": "Uuid"
+        },
+        {
+          "name": "order_number",
+          "ordinal": 5,
+          "type_info": "Int4"
+        }
+      ],
+      "nullable": [false, false, false, true, false, false],
+      "parameters": {
+        "Left": ["Uuid"]
+      }
+    },
+    "query": "\nSELECT s.*\nFROM exercise_slides s\n  JOIN exercise_tasks t ON (s.id = t.exercise_slide_id)\nWHERE t.id = $1\n  AND t.deleted_at IS NULL\n  AND s.deleted_at IS NULL;\n    "
+  },
+  "debb71ad011d9e3973c03668f6f2e738f672314b7b0b12d11e7ac338652b79f5": {
+    "describe": {
+      "columns": [
+        {
+          "name": "course_id",
+          "ordinal": 0,
+          "type_info": "Uuid"
+        },
+        {
+          "name": "exam_id",
+          "ordinal": 1,
+          "type_info": "Uuid"
+        }
+      ],
+      "nullable": [true, true],
+      "parameters": {
+        "Left": ["Uuid"]
+      }
+    },
+    "query": "\nSELECT ess.course_id,\n  ess.exam_id\nFROM exercise_task_submissions ets\n  JOIN exercise_slide_submissions ess ON ets.exercise_slide_submission_id = ess.id\nWHERE ets.id = $1\n  AND ets.deleted_at IS NULL\n  AND ess.deleted_at IS NULL\n        "
+  },
+  "e2fe96906db5d05fa1a8b0aabc25e9027c386b349f11d4c26bcf7db1864af6cf": {
+    "describe": {
+      "columns": [
+        {
+          "name": "order_number",
+          "ordinal": 0,
+          "type_info": "Int4"
+        }
+      ],
+      "nullable": [null],
+      "parameters": {
+        "Left": ["Uuid"]
+      }
+    },
+    "query": "\nselect max(p.order_number) as order_number\nfrom pages p\nwhere p.chapter_id = $1\n  and p.deleted_at is null;\n"
+  },
+  "e3c6cc19ea36187a8e99b3ccb88eceedaf4e65d67406df70be92017971b74d7c": {
+    "describe": {
+      "columns": [],
+      "nullable": [],
+      "parameters": {
+        "Left": ["Uuid"]
+      }
+    },
+    "query": "\n    UPDATE chapters\n    SET front_page_id = uuid_generate_v5(course_id, front_page_id::text)\n    WHERE course_id = $1\n        AND front_page_id IS NOT NULL;\n            "
+  },
+  "e4e5ef6ef0bbf4a234110b8dc2616b1a0483f511e0c6b9b04b9d7440486c3e07": {
+    "describe": {
+      "columns": [
+        {
+          "name": "id",
+          "ordinal": 0,
+          "type_info": "Uuid"
+        },
+        {
+          "name": "created_at",
+          "ordinal": 1,
+          "type_info": "Timestamptz"
+        },
+        {
+          "name": "updated_at",
+          "ordinal": 2,
+          "type_info": "Timestamptz"
+        },
+        {
+          "name": "deleted_at",
+          "ordinal": 3,
+          "type_info": "Timestamptz"
+        },
+        {
+          "name": "name",
+          "ordinal": 4,
+          "type_info": "Varchar"
+        },
+        {
+          "name": "slug",
+          "ordinal": 5,
+          "type_info": "Varchar"
+        },
+        {
+          "name": "public_url",
+          "ordinal": 6,
+          "type_info": "Varchar"
+        },
+        {
+          "name": "internal_url",
+          "ordinal": 7,
+          "type_info": "Varchar"
+        },
+        {
+          "name": "max_reprocessing_submissions_at_once",
+          "ordinal": 8,
+          "type_info": "Int4"
+        }
+      ],
+      "nullable": [false, false, false, true, false, false, false, true, false],
+      "parameters": {
+        "Left": []
+      }
+    },
+    "query": "\nSELECT *\nFROM exercise_services\nWHERE deleted_at IS NULL\n"
+  },
+  "e50a489e4b63d0ccb43c85b02a0b085c7ba0d5d9e54d073df9ddc679010bf1d7": {
+    "describe": {
+      "columns": [
+        {
+          "name": "course_module_id",
+          "ordinal": 0,
+          "type_info": "Uuid"
+        },
+        {
+          "name": "total_exercises",
+          "ordinal": 1,
+          "type_info": "Int8"
+        },
+        {
+          "name": "score_maximum",
+          "ordinal": 2,
+          "type_info": "Int8"
+        }
+      ],
+      "nullable": [false, null, null],
+      "parameters": {
+        "Left": ["Uuid"]
+      }
+    },
+    "query": "\nSELECT chapters.course_module_id,\n  COUNT(exercises.id) AS total_exercises,\n  SUM(exercises.score_maximum) AS score_maximum\nFROM course_instances\n  LEFT JOIN exercises ON (course_instances.course_id = exercises.course_id)\n  LEFT JOIN chapters ON (exercises.chapter_id = chapters.id)\nWHERE exercises.deleted_at IS NULL\n  AND course_instances.id = $1\nGROUP BY chapters.course_module_id\n        "
+  },
+  "e51930274913bb5238ab3d9bead1b6a2747b38ab840e9ec51397e26162e0d6c2": {
+    "describe": {
+      "columns": [
+        {
+          "name": "id",
+          "ordinal": 0,
+          "type_info": "Uuid"
+        },
+        {
+          "name": "exercise_task_submission_id",
+          "ordinal": 1,
+          "type_info": "Uuid"
+        },
+        {
+          "name": "grading_before_regrading",
+          "ordinal": 2,
+          "type_info": "Uuid"
+        },
+        {
+          "name": "grading_after_regrading",
+          "ordinal": 3,
+          "type_info": "Uuid"
+        },
+        {
+          "name": "regrading_id",
+          "ordinal": 4,
+          "type_info": "Uuid"
+        }
+      ],
+      "nullable": [false, false, false, true, false],
+      "parameters": {
+        "Left": ["Uuid"]
+      }
+    },
+    "query": "\nSELECT id,\n  exercise_task_submission_id,\n  grading_before_regrading,\n  grading_after_regrading,\n  regrading_id\nFROM exercise_task_regrading_submissions\nWHERE regrading_id = $1\n"
+  },
+  "e5c1c53b9d9439e3f552f486c3a9916ea8e8a5bce4678d7515a6e24cd9d0f19e": {
+    "describe": {
+      "columns": [
+        {
+          "name": "id",
+          "ordinal": 0,
+          "type_info": "Uuid"
+        },
+        {
+          "name": "content",
+          "ordinal": 1,
+          "type_info": "Jsonb"
+        }
+      ],
+      "nullable": [false, false],
+      "parameters": {
+        "Left": ["Uuid", "Uuid"]
+      }
+    },
+    "query": "\n    INSERT INTO pages (\n        id,\n        course_id,\n        content,\n        url_path,\n        title,\n        chapter_id,\n        order_number,\n        copied_from,\n        content_search_language\n      )\n    SELECT uuid_generate_v5($1, id::text),\n      $1,\n      content,\n      url_path,\n      title,\n      uuid_generate_v5($1, chapter_id::text),\n      order_number,\n      id,\n      content_search_language\n    FROM pages\n    WHERE (course_id = $2)\n    AND deleted_at IS NULL\n    RETURNING id,\n      content;\n        "
+  },
+  "e5db6a3bd6793923334f9a040d99b022099caf632357702ffb1be47602ec4820": {
+    "describe": {
+      "columns": [
+        {
+          "name": "id",
+          "ordinal": 0,
+          "type_info": "Uuid"
+        },
+        {
+          "name": "exercise_id",
+          "ordinal": 1,
+          "type_info": "Uuid"
+        },
+        {
+          "name": "order_number",
+          "ordinal": 2,
+          "type_info": "Int4"
+        }
+      ],
+      "nullable": [false, false, false],
+      "parameters": {
+        "Left": ["Uuid", "Uuid", "Int4"]
+      }
+    },
+    "query": "\nINSERT INTO exercise_slides (id, exercise_id, order_number)\nVALUES ($1, $2, $3) ON CONFLICT (id) DO\nUPDATE\nSET exercise_id = $2,\n  order_number = $3,\n  deleted_at = NULL\nRETURNING id,\n  exercise_id,\n  order_number;\n            "
+  },
+  "e5e90260825ef39797acd231ed10db86eb9dbaf18d7eb6a2d5004971e5de2a23": {
+    "describe": {
+      "columns": [
+        {
+          "name": "exercise_id",
+          "ordinal": 0,
+          "type_info": "Uuid"
+        },
+        {
+          "name": "count",
+          "ordinal": 1,
+          "type_info": "Int4"
+        },
+        {
+          "name": "exercise_name",
+          "ordinal": 2,
+          "type_info": "Varchar"
+        }
+      ],
+      "nullable": [true, true, true],
+      "parameters": {
+        "Left": ["Uuid"]
+      }
+    },
+    "query": "\nSELECT counts.*, exercises.name exercise_name\n    FROM (\n        SELECT exercise_id, count(*)::integer count\n        FROM exercise_slide_submissions\n        WHERE course_id = $1\n        GROUP BY exercise_id\n    ) counts\n    JOIN exercises ON (counts.exercise_id = exercises.id);\n          "
+  },
+  "e65d6596514988223d01d65d8e4f8edb6132170649516dfb8fb848df6798baaa": {
+    "describe": {
+      "columns": [
+        {
+          "name": "id",
+          "ordinal": 0,
+          "type_info": "Uuid"
+        },
+        {
+          "name": "created_at",
+          "ordinal": 1,
+          "type_info": "Timestamptz"
+        },
+        {
+          "name": "updated_at",
+          "ordinal": 2,
+          "type_info": "Timestamptz"
+        },
+        {
+          "name": "deleted_at",
+          "ordinal": 3,
+          "type_info": "Timestamptz"
+        },
+        {
+          "name": "course_id",
+          "ordinal": 4,
+          "type_info": "Uuid"
+        },
+        {
+          "name": "name",
+          "ordinal": 5,
+          "type_info": "Varchar"
+        },
+        {
+          "name": "order_number",
+          "ordinal": 6,
+          "type_info": "Int4"
+        },
+        {
+          "name": "copied_from",
+          "ordinal": 7,
+          "type_info": "Uuid"
+        },
+        {
+          "name": "uh_course_code",
+          "ordinal": 8,
+          "type_info": "Varchar"
+        },
+        {
+          "name": "automatic_completion",
+          "ordinal": 9,
+          "type_info": "Bool"
+        },
+        {
+          "name": "automatic_completion_number_of_exercises_attempted_treshold",
+          "ordinal": 10,
+          "type_info": "Int4"
+        },
+        {
+          "name": "automatic_completion_number_of_points_treshold",
+          "ordinal": 11,
+          "type_info": "Int4"
+        },
+        {
+          "name": "ects_credits",
+          "ordinal": 12,
+          "type_info": "Int4"
+        }
+      ],
+      "nullable": [
+        false,
+        false,
+        false,
+        true,
+        false,
+        true,
+        false,
+        true,
+        true,
+        false,
+        true,
+        true,
+        true
+      ],
+      "parameters": {
+        "Left": ["Uuid"]
+      }
+    },
+    "query": "\nSELECT course_modules.*\nFROM exercises\n  LEFT JOIN chapters ON (exercises.chapter_id = chapters.id)\n  LEFT JOIN course_modules ON (chapters.course_module_id = course_modules.id)\nWHERE exercises.id = $1\n        "
+  },
+  "e6f687f777bbf1f390fd79b39ebe2f71adc27844198a74a5370382ba150abb44": {
+    "describe": {
+      "columns": [
+        {
+          "name": "id",
+          "ordinal": 0,
+          "type_info": "Uuid"
+        }
+      ],
+      "nullable": [false],
+      "parameters": {
+        "Left": []
+      }
+    },
+    "query": "\nUPDATE regradings\nSET regrading_started_at = CASE\n    WHEN regrading_started_at IS NULL THEN now()\n    ELSE regrading_started_at\n  END\nWHERE regrading_completed_at IS NULL\n  AND deleted_at IS NULL\nRETURNING id\n"
+  },
+  "e773a4e49ae87843f5be6fdcbed0d32c2bd87c20f4b47ff30c5a8c632c4d230d": {
+    "describe": {
+      "columns": [
+        {
+          "name": "id",
+          "ordinal": 0,
+          "type_info": "Uuid"
+        },
+        {
+          "name": "name",
+          "ordinal": 1,
+          "type_info": "Varchar"
+        },
+        {
+          "name": "created_at",
+          "ordinal": 2,
+          "type_info": "Timestamptz"
+        },
+        {
+          "name": "updated_at",
+          "ordinal": 3,
+          "type_info": "Timestamptz"
+        },
+        {
+          "name": "organization_id",
+          "ordinal": 4,
+          "type_info": "Uuid"
+        },
+        {
+          "name": "deleted_at",
+          "ordinal": 5,
+          "type_info": "Timestamptz"
+        },
+        {
+          "name": "slug",
+          "ordinal": 6,
+          "type_info": "Varchar"
+        },
+        {
+          "name": "content_search_language",
+          "ordinal": 7,
+          "type_info": "Text"
+        },
+        {
+          "name": "language_code",
+          "ordinal": 8,
+          "type_info": "Varchar"
+        },
+        {
+          "name": "copied_from",
+          "ordinal": 9,
+          "type_info": "Uuid"
+        },
+        {
+          "name": "course_language_group_id",
+          "ordinal": 10,
+          "type_info": "Uuid"
+        },
+        {
+          "name": "description",
+          "ordinal": 11,
+          "type_info": "Text"
+        },
+        {
+          "name": "is_draft",
+          "ordinal": 12,
+          "type_info": "Bool"
+        },
+        {
+          "name": "is_test_mode",
+          "ordinal": 13,
+          "type_info": "Bool"
+        },
+        {
+          "name": "base_module_completion_requires_n_submodule_completions",
+          "ordinal": 14,
+          "type_info": "Int4"
+        }
+      ],
+      "nullable": [
+        false,
+        false,
+        false,
+        false,
+        false,
+        true,
+        false,
+        null,
+        false,
+        true,
+        false,
+        true,
+        false,
+        false,
+        false
+      ],
+      "parameters": {
+        "Left": ["Varchar", "Text", "Bool", "Bool", "Uuid"]
+      }
+    },
+    "query": "\nUPDATE courses\nSET name = $1,\n  description = $2,\n  is_draft = $3,\n  is_test_mode = $4\nWHERE id = $5\nRETURNING id,\n  name,\n  created_at,\n  updated_at,\n  organization_id,\n  deleted_at,\n  slug,\n  content_search_language::text,\n  language_code,\n  copied_from,\n  course_language_group_id,\n  description,\n  is_draft,\n  is_test_mode,\n  base_module_completion_requires_n_submodule_completions\n    "
+  },
+  "e81f68320c722d60ef526f006e39003a1349551bacebb0fc4907f93a26b0411b": {
+    "describe": {
+      "columns": [
+        {
+          "name": "id",
+          "ordinal": 0,
+          "type_info": "Uuid"
+        },
+        {
+          "name": "name",
+          "ordinal": 1,
+          "type_info": "Varchar"
+        },
+        {
+          "name": "instructions",
+          "ordinal": 2,
+          "type_info": "Jsonb"
+        },
+        {
+          "name": "starts_at",
+          "ordinal": 3,
+          "type_info": "Timestamptz"
+        },
+        {
+          "name": "ends_at",
+          "ordinal": 4,
+          "type_info": "Timestamptz"
+        },
+        {
+          "name": "time_minutes",
+          "ordinal": 5,
+          "type_info": "Int4"
+        },
+        {
+          "name": "organization_id",
+          "ordinal": 6,
+          "type_info": "Uuid"
+        }
+      ],
+      "nullable": [false, false, false, true, true, false, false],
+      "parameters": {
+        "Left": ["Uuid"]
+      }
+    },
+    "query": "\nSELECT id,\n  name,\n  instructions,\n  starts_at,\n  ends_at,\n  time_minutes,\n  organization_id\nFROM exams\nWHERE exams.organization_id = $1\n  AND exams.deleted_at IS NULL\n"
+  },
+  "e8795f88a2c47a44b2ad06b369739c87ce47ca0c1eef6384b94669fd27ec43bb": {
+    "describe": {
+      "columns": [
+        {
+          "name": "id",
+          "ordinal": 0,
+          "type_info": "Uuid"
+        }
+      ],
+      "nullable": [false],
+      "parameters": {
+        "Left": ["UuidArray"]
+      }
+    },
+    "query": "\nUPDATE peer_reviews\nSET deleted_at = now()\nWHERE exercise_id = ANY ($1)\nRETURNING id;\n    "
+  },
+  "e966783963c11d6fa57df792d1bfff0dccf163f9cf5f474c1f3c724972229d4e": {
+    "describe": {
+      "columns": [
+        {
+          "name": "id",
+          "ordinal": 0,
+          "type_info": "Uuid"
+        },
+        {
+          "name": "name",
+          "ordinal": 1,
+          "type_info": "Varchar"
+        },
+        {
+          "name": "course_id",
+          "ordinal": 2,
+          "type_info": "Uuid"
+        },
+        {
+          "name": "chapter_number",
+          "ordinal": 3,
+          "type_info": "Int4"
+        },
+        {
+          "name": "created_at",
+          "ordinal": 4,
+          "type_info": "Timestamptz"
+        },
+        {
+          "name": "updated_at",
+          "ordinal": 5,
+          "type_info": "Timestamptz"
+        },
+        {
+          "name": "deleted_at",
+          "ordinal": 6,
+          "type_info": "Timestamptz"
+        },
+        {
+          "name": "front_page_id",
+          "ordinal": 7,
+          "type_info": "Uuid"
+        },
+        {
+          "name": "opens_at",
+          "ordinal": 8,
+          "type_info": "Timestamptz"
+        },
+        {
           "name": "chapter_image_path",
-          "type_info": "Varchar"
-        },
-        {
+          "ordinal": 9,
+          "type_info": "Varchar"
+        },
+        {
+          "name": "copied_from",
+          "ordinal": 10,
+          "type_info": "Uuid"
+        },
+        {
+          "name": "deadline",
+          "ordinal": 11,
+          "type_info": "Timestamptz"
+        },
+        {
+          "name": "course_module_id",
+          "ordinal": 12,
+          "type_info": "Uuid"
+        }
+      ],
+      "nullable": [
+        false,
+        false,
+        false,
+        false,
+        false,
+        false,
+        true,
+        true,
+        true,
+        true,
+        true,
+        true,
+        false
+      ],
+      "parameters": {
+        "Left": ["Uuid"]
+      }
+    },
+    "query": "\nSELECT *\nfrom chapters\nwhere id = $1;"
+  },
+  "e97b7627a33c165766da68105443ef4478bd1ed1b440f20f52172993cc8e85ae": {
+    "describe": {
+      "columns": [
+        {
+          "name": "id",
+          "ordinal": 0,
+          "type_info": "Uuid"
+        },
+        {
+          "name": "created_at",
+          "ordinal": 1,
+          "type_info": "Timestamptz"
+        },
+        {
+          "name": "updated_at",
+          "ordinal": 2,
+          "type_info": "Timestamptz"
+        },
+        {
+          "name": "course_id",
+          "ordinal": 3,
+          "type_info": "Uuid"
+        },
+        {
+          "name": "exam_id",
+          "ordinal": 4,
+          "type_info": "Uuid"
+        },
+        {
+          "name": "chapter_id",
+          "ordinal": 5,
+          "type_info": "Uuid"
+        },
+        {
+          "name": "url_path",
+          "ordinal": 6,
+          "type_info": "Varchar"
+        },
+        {
+          "name": "title",
           "ordinal": 7,
-          "name": "chapter_number",
-          "type_info": "Int4"
-        },
-        {
+          "type_info": "Varchar"
+        },
+        {
+          "name": "deleted_at",
           "ordinal": 8,
-          "name": "front_page_id",
-          "type_info": "Uuid"
-        },
-        {
+          "type_info": "Timestamptz"
+        },
+        {
+          "name": "content",
           "ordinal": 9,
-          "name": "opens_at",
-          "type_info": "Timestamptz"
-        },
-        {
+          "type_info": "Jsonb"
+        },
+        {
+          "name": "order_number",
           "ordinal": 10,
+          "type_info": "Int4"
+        },
+        {
           "name": "copied_from",
-          "type_info": "Uuid"
-        },
-        {
           "ordinal": 11,
-          "name": "deadline",
-          "type_info": "Timestamptz"
-        },
-        {
-          "ordinal": 12,
-          "name": "course_module_id",
-          "type_info": "Uuid"
-        }
-      ],
+          "type_info": "Uuid"
+        }
+      ],
+      "nullable": [false, false, false, true, true, true, false, false, true, false, false, true],
       "parameters": {
         "Left": ["Uuid"]
-      },
-      "nullable": [
-        false,
-        false,
-        false,
-        false,
-        false,
-        true,
-        true,
-        false,
-        true,
-        true,
-        true,
-        true,
-        false
-      ]
-    }
-  },
-  "d9d04909a35ed8edd343a0be75ee10041e50a42d8ca3547d001672a9557b6d9d": {
-    "query": "\nUPDATE pages\nSET content = $1\nWHERE id = $2;\n                ",
-    "describe": {
-      "columns": [],
-      "parameters": {
-        "Left": ["Jsonb", "Uuid"]
-      },
-      "nullable": []
-    }
-  },
-  "d9d230419fb264ebddeaa022bc8ac0061d8caa8bf83e3a5742a140bd056f3005": {
-    "query": "\nupdate email_deliveries\nset sent = FALSE,\n  error = $1\nwhere id = $2;\n    ",
-    "describe": {
-      "columns": [],
-      "parameters": {
-        "Left": ["Varchar", "Uuid"]
-      },
-      "nullable": []
-    }
-  },
-  "da2f334d21855b3fe0513f95ed5e9fb65331bcae85f935928559c420dfa15a3b": {
-    "query": "\nINSERT INTO\n  users (id, email, first_name, last_name, upstream_id)\nVALUES ($1, $2, $3, $4, $5)\nRETURNING *;\n          ",
-    "describe": {
-      "columns": [
-        {
-          "ordinal": 0,
-          "name": "id",
-          "type_info": "Uuid"
-        },
-        {
-          "ordinal": 1,
-          "name": "created_at",
-          "type_info": "Timestamptz"
-        },
-        {
-          "ordinal": 2,
-          "name": "updated_at",
-          "type_info": "Timestamptz"
-        },
-        {
-          "ordinal": 3,
-          "name": "deleted_at",
-          "type_info": "Timestamptz"
-        },
-        {
-          "ordinal": 4,
-          "name": "upstream_id",
-          "type_info": "Int4"
-        },
-        {
-          "ordinal": 5,
-          "name": "email",
-          "type_info": "Varchar"
-        },
-        {
-          "ordinal": 6,
-          "name": "first_name",
-          "type_info": "Varchar"
-        },
-        {
-          "ordinal": 7,
-          "name": "last_name",
-          "type_info": "Varchar"
-        }
-      ],
-      "parameters": {
-        "Left": ["Uuid", "Varchar", "Varchar", "Varchar", "Int4"]
-      },
-      "nullable": [false, false, false, true, true, false, true, true]
-    }
-  },
-  "db5cd5b4719b69e217948320994bd8f3f6ae513f1378eb76d2fe6391acf179fc": {
-    "query": "\nSELECT p.id as page_id,\n  p.order_number as order_number,\n  p.course_id as course_id,\n  p.exam_id as exam_id,\n  c.id as \"chapter_id?\",\n  c.chapter_number as \"chapter_number?\"\nFROM pages p\n  LEFT JOIN chapters c ON p.chapter_id = c.id\nWHERE p.id = $1;\n",
-    "describe": {
-      "columns": [
-        {
-          "ordinal": 0,
-          "name": "page_id",
-          "type_info": "Uuid"
-        },
-        {
-          "ordinal": 1,
-          "name": "order_number",
-          "type_info": "Int4"
-        },
-        {
-          "ordinal": 2,
-          "name": "course_id",
-          "type_info": "Uuid"
-        },
-        {
-          "ordinal": 3,
-          "name": "exam_id",
-          "type_info": "Uuid"
-        },
-        {
-          "ordinal": 4,
-          "name": "chapter_id?",
-          "type_info": "Uuid"
-        },
-        {
-          "ordinal": 5,
-          "name": "chapter_number?",
-          "type_info": "Int4"
-        }
-      ],
-      "parameters": {
-        "Left": ["Uuid"]
-      },
-      "nullable": [false, false, true, true, false, false]
-    }
-  },
-  "db64bea6f7dc10dd47f4c41c5efa78c95cf5b6d97fcfcefda66847c20861ac56": {
-    "query": "\nINSERT INTO pages (\n    course_id,\n    content,\n    url_path,\n    title,\n    order_number\n  )\nVALUES ($1, $2, $3, $4, $5)\nRETURNING id\n",
-    "describe": {
-      "columns": [
-        {
-          "ordinal": 0,
-          "name": "id",
-          "type_info": "Uuid"
-        }
-      ],
-      "parameters": {
-        "Left": ["Uuid", "Jsonb", "Varchar", "Varchar", "Int4"]
-      },
-      "nullable": [false]
-    }
-  },
-  "dc6a94949ce20d11fa55e247dc706fdc88018bf1ba528487fcd0ef02f5c40ca7": {
-    "query": "\nUPDATE email_templates\nSET deleted_at = now()\nWHERE id = $1\nRETURNING *\n  ",
-    "describe": {
-      "columns": [
-        {
-          "ordinal": 0,
-          "name": "id",
-          "type_info": "Uuid"
-        },
-        {
-          "ordinal": 1,
-          "name": "created_at",
-          "type_info": "Timestamptz"
-        },
-        {
-          "ordinal": 2,
-          "name": "updated_at",
-          "type_info": "Timestamptz"
-        },
-        {
-          "ordinal": 3,
-          "name": "deleted_at",
-          "type_info": "Timestamptz"
-        },
-        {
-          "ordinal": 4,
-          "name": "content",
-          "type_info": "Jsonb"
-        },
-        {
-          "ordinal": 5,
-          "name": "name",
-          "type_info": "Varchar"
-        },
-        {
-          "ordinal": 6,
-          "name": "subject",
-          "type_info": "Varchar"
-        },
-        {
-          "ordinal": 7,
-          "name": "exercise_completions_threshold",
-          "type_info": "Int4"
-        },
-        {
-          "ordinal": 8,
-          "name": "points_threshold",
-          "type_info": "Int4"
-        },
-        {
-          "ordinal": 9,
-          "name": "course_instance_id",
-          "type_info": "Uuid"
-        }
-      ],
-      "parameters": {
-        "Left": ["Uuid"]
-      },
-      "nullable": [false, false, false, true, true, false, true, true, true, false]
-    }
-  },
-  "dca9962cde61fb16b1beda03b37bdae5bf72f2a6f6e68636ea4d90e8c8f060f1": {
-    "query": "\nINSERT INTO peer_review_question_submissions (\n    peer_review_question_id,\n    peer_review_submission_id,\n    text_data,\n    number_data\n  )\nVALUES ($1, $2, $3, $4)\nRETURNING id\n        ",
-    "describe": {
-      "columns": [
-        {
-          "ordinal": 0,
-          "name": "id",
-          "type_info": "Uuid"
-        }
-      ],
-      "parameters": {
-        "Left": ["Uuid", "Uuid", "Varchar", "Float4"]
-      },
-      "nullable": [false]
-    }
-  },
-  "dd98dd1240aa56bb5ba42647e870c187d85c5ab801c6f0cca33757734a97df5b": {
-    "query": "\nSELECT course_id,\n  exam_id\nFROM exercises\nWHERE id = $1\n",
-    "describe": {
-      "columns": [
-        {
-          "ordinal": 0,
-          "name": "course_id",
-          "type_info": "Uuid"
-        },
-        {
-          "ordinal": 1,
-          "name": "exam_id",
-          "type_info": "Uuid"
-        }
-      ],
-      "parameters": {
-        "Left": ["Uuid"]
-      },
-      "nullable": [true, true]
-    }
-  },
-  "ddf7fa1dca876b806f407c7bdd5b40d3318c7d01e3664399accedb2bd5856855": {
-    "query": "\nSELECT s.*\nFROM exercise_slides s\n  JOIN exercise_tasks t ON (s.id = t.exercise_slide_id)\nWHERE t.id = $1\n  AND t.deleted_at IS NULL\n  AND s.deleted_at IS NULL;\n    ",
-    "describe": {
-      "columns": [
-        {
-          "ordinal": 0,
-          "name": "id",
-          "type_info": "Uuid"
-        },
-        {
-          "ordinal": 1,
-          "name": "created_at",
-          "type_info": "Timestamptz"
-        },
-        {
-          "ordinal": 2,
-          "name": "updated_at",
-          "type_info": "Timestamptz"
-        },
-        {
-          "ordinal": 3,
-          "name": "deleted_at",
-          "type_info": "Timestamptz"
-        },
-        {
-          "ordinal": 4,
-          "name": "exercise_id",
-          "type_info": "Uuid"
-        },
-        {
-          "ordinal": 5,
-          "name": "order_number",
-          "type_info": "Int4"
-        }
-      ],
-      "parameters": {
-        "Left": ["Uuid"]
-      },
-      "nullable": [false, false, false, true, false, false]
-    }
-  },
-  "debb71ad011d9e3973c03668f6f2e738f672314b7b0b12d11e7ac338652b79f5": {
-    "query": "\nSELECT ess.course_id,\n  ess.exam_id\nFROM exercise_task_submissions ets\n  JOIN exercise_slide_submissions ess ON ets.exercise_slide_submission_id = ess.id\nWHERE ets.id = $1\n  AND ets.deleted_at IS NULL\n  AND ess.deleted_at IS NULL\n        ",
-    "describe": {
-      "columns": [
-        {
-          "ordinal": 0,
-          "name": "course_id",
-          "type_info": "Uuid"
-        },
-        {
-          "ordinal": 1,
-          "name": "exam_id",
-          "type_info": "Uuid"
-        }
-      ],
-      "parameters": {
-        "Left": ["Uuid"]
-      },
-      "nullable": [true, true]
-    }
-  },
-  "e2fe96906db5d05fa1a8b0aabc25e9027c386b349f11d4c26bcf7db1864af6cf": {
-    "query": "\nselect max(p.order_number) as order_number\nfrom pages p\nwhere p.chapter_id = $1\n  and p.deleted_at is null;\n",
-    "describe": {
-      "columns": [
-        {
-          "ordinal": 0,
-          "name": "order_number",
-          "type_info": "Int4"
-        }
-      ],
-      "parameters": {
-        "Left": ["Uuid"]
-      },
-      "nullable": [null]
-    }
-  },
-  "e3c6cc19ea36187a8e99b3ccb88eceedaf4e65d67406df70be92017971b74d7c": {
-    "query": "\n    UPDATE chapters\n    SET front_page_id = uuid_generate_v5(course_id, front_page_id::text)\n    WHERE course_id = $1\n        AND front_page_id IS NOT NULL;\n            ",
-    "describe": {
-      "columns": [],
-      "parameters": {
-        "Left": ["Uuid"]
-      },
-      "nullable": []
-    }
-  },
-  "e4e5ef6ef0bbf4a234110b8dc2616b1a0483f511e0c6b9b04b9d7440486c3e07": {
-    "query": "\nSELECT *\nFROM exercise_services\nWHERE deleted_at IS NULL\n",
-    "describe": {
-      "columns": [
-        {
-          "ordinal": 0,
-          "name": "id",
-          "type_info": "Uuid"
-        },
-        {
-          "ordinal": 1,
-          "name": "created_at",
-          "type_info": "Timestamptz"
-        },
-        {
-          "ordinal": 2,
-          "name": "updated_at",
-          "type_info": "Timestamptz"
-        },
-        {
-          "ordinal": 3,
-          "name": "deleted_at",
-          "type_info": "Timestamptz"
-        },
-        {
-          "ordinal": 4,
-          "name": "name",
-          "type_info": "Varchar"
-        },
-        {
-          "ordinal": 5,
-          "name": "slug",
-          "type_info": "Varchar"
-        },
-        {
-          "ordinal": 6,
-          "name": "public_url",
-          "type_info": "Varchar"
-        },
-        {
-          "ordinal": 7,
-          "name": "internal_url",
-          "type_info": "Varchar"
-        },
-        {
-          "ordinal": 8,
-          "name": "max_reprocessing_submissions_at_once",
-          "type_info": "Int4"
-        }
-      ],
-      "parameters": {
-        "Left": []
-      },
-      "nullable": [false, false, false, true, false, false, false, true, false]
-    }
-  },
-  "e50a489e4b63d0ccb43c85b02a0b085c7ba0d5d9e54d073df9ddc679010bf1d7": {
-    "query": "\nSELECT chapters.course_module_id,\n  COUNT(exercises.id) AS total_exercises,\n  SUM(exercises.score_maximum) AS score_maximum\nFROM course_instances\n  LEFT JOIN exercises ON (course_instances.course_id = exercises.course_id)\n  LEFT JOIN chapters ON (exercises.chapter_id = chapters.id)\nWHERE exercises.deleted_at IS NULL\n  AND course_instances.id = $1\nGROUP BY chapters.course_module_id\n        ",
-    "describe": {
-      "columns": [
-        {
-          "ordinal": 0,
-          "name": "course_module_id",
-          "type_info": "Uuid"
-        },
-        {
-          "ordinal": 1,
-          "name": "total_exercises",
-          "type_info": "Int8"
-        },
-        {
-          "ordinal": 2,
-          "name": "score_maximum",
-          "type_info": "Int8"
-        }
-      ],
-      "parameters": {
-        "Left": ["Uuid"]
-      },
-      "nullable": [false, null, null]
-    }
-  },
-  "e51930274913bb5238ab3d9bead1b6a2747b38ab840e9ec51397e26162e0d6c2": {
-    "query": "\nSELECT id,\n  exercise_task_submission_id,\n  grading_before_regrading,\n  grading_after_regrading,\n  regrading_id\nFROM exercise_task_regrading_submissions\nWHERE regrading_id = $1\n",
-    "describe": {
-      "columns": [
-        {
-          "ordinal": 0,
-          "name": "id",
-          "type_info": "Uuid"
-        },
-        {
-          "ordinal": 1,
-          "name": "exercise_task_submission_id",
-          "type_info": "Uuid"
-        },
-        {
-          "ordinal": 2,
-          "name": "grading_before_regrading",
-          "type_info": "Uuid"
-        },
-        {
-          "ordinal": 3,
-          "name": "grading_after_regrading",
-          "type_info": "Uuid"
-        },
-        {
-          "ordinal": 4,
-          "name": "regrading_id",
-          "type_info": "Uuid"
-        }
-      ],
-      "parameters": {
-        "Left": ["Uuid"]
-      },
-      "nullable": [false, false, false, true, false]
-    }
-  },
-  "e5c1c53b9d9439e3f552f486c3a9916ea8e8a5bce4678d7515a6e24cd9d0f19e": {
-    "query": "\n    INSERT INTO pages (\n        id,\n        course_id,\n        content,\n        url_path,\n        title,\n        chapter_id,\n        order_number,\n        copied_from,\n        content_search_language\n      )\n    SELECT uuid_generate_v5($1, id::text),\n      $1,\n      content,\n      url_path,\n      title,\n      uuid_generate_v5($1, chapter_id::text),\n      order_number,\n      id,\n      content_search_language\n    FROM pages\n    WHERE (course_id = $2)\n    AND deleted_at IS NULL\n    RETURNING id,\n      content;\n        ",
-    "describe": {
-      "columns": [
-        {
-          "ordinal": 0,
-          "name": "id",
-          "type_info": "Uuid"
-        },
-        {
-          "ordinal": 1,
-          "name": "content",
-          "type_info": "Jsonb"
-        }
-      ],
-      "parameters": {
-        "Left": ["Uuid", "Uuid"]
-      },
-      "nullable": [false, false]
-    }
-  },
-  "e5db6a3bd6793923334f9a040d99b022099caf632357702ffb1be47602ec4820": {
-    "query": "\nINSERT INTO exercise_slides (id, exercise_id, order_number)\nVALUES ($1, $2, $3) ON CONFLICT (id) DO\nUPDATE\nSET exercise_id = $2,\n  order_number = $3,\n  deleted_at = NULL\nRETURNING id,\n  exercise_id,\n  order_number;\n            ",
-    "describe": {
-      "columns": [
-        {
-          "ordinal": 0,
-          "name": "id",
-          "type_info": "Uuid"
-        },
-        {
-          "ordinal": 1,
-          "name": "exercise_id",
-          "type_info": "Uuid"
-        },
-        {
-          "ordinal": 2,
-          "name": "order_number",
-          "type_info": "Int4"
-        }
-      ],
-      "parameters": {
-        "Left": ["Uuid", "Uuid", "Int4"]
-      },
-      "nullable": [false, false, false]
-    }
-  },
-  "e5e90260825ef39797acd231ed10db86eb9dbaf18d7eb6a2d5004971e5de2a23": {
-    "query": "\nSELECT counts.*, exercises.name exercise_name\n    FROM (\n        SELECT exercise_id, count(*)::integer count\n        FROM exercise_slide_submissions\n        WHERE course_id = $1\n        GROUP BY exercise_id\n    ) counts\n    JOIN exercises ON (counts.exercise_id = exercises.id);\n          ",
-    "describe": {
-      "columns": [
-        {
-          "ordinal": 0,
-          "name": "exercise_id",
-          "type_info": "Uuid"
-        },
-        {
-          "ordinal": 1,
-          "name": "count",
-          "type_info": "Int4"
-        },
-        {
-          "ordinal": 2,
-          "name": "exercise_name",
-          "type_info": "Varchar"
-        }
-      ],
-      "parameters": {
-        "Left": ["Uuid"]
-      },
-      "nullable": [true, true, true]
-    }
-  },
-  "e65d6596514988223d01d65d8e4f8edb6132170649516dfb8fb848df6798baaa": {
-    "query": "\nSELECT course_modules.*\nFROM exercises\n  LEFT JOIN chapters ON (exercises.chapter_id = chapters.id)\n  LEFT JOIN course_modules ON (chapters.course_module_id = course_modules.id)\nWHERE exercises.id = $1\n        ",
-    "describe": {
-      "columns": [
-        {
-          "ordinal": 0,
-          "name": "id",
-          "type_info": "Uuid"
-        },
-        {
-          "ordinal": 1,
-          "name": "created_at",
-          "type_info": "Timestamptz"
-        },
-        {
-          "ordinal": 2,
-          "name": "updated_at",
-          "type_info": "Timestamptz"
-        },
-        {
-          "ordinal": 3,
-          "name": "deleted_at",
-          "type_info": "Timestamptz"
-        },
-        {
-          "ordinal": 4,
-          "name": "course_id",
-          "type_info": "Uuid"
-        },
-        {
-          "ordinal": 5,
-          "name": "name",
-          "type_info": "Varchar"
-        },
-        {
-          "ordinal": 6,
-          "name": "order_number",
-          "type_info": "Int4"
-        },
-        {
-          "ordinal": 7,
-          "name": "copied_from",
-          "type_info": "Uuid"
-        },
-        {
-          "ordinal": 8,
-          "name": "uh_course_code",
-          "type_info": "Varchar"
-        },
-        {
-          "ordinal": 9,
-          "name": "automatic_completion",
-          "type_info": "Bool"
-        },
-        {
-          "ordinal": 10,
-          "name": "automatic_completion_number_of_exercises_attempted_treshold",
-          "type_info": "Int4"
-        },
-        {
-          "ordinal": 11,
-          "name": "automatic_completion_number_of_points_treshold",
-          "type_info": "Int4"
-        },
-        {
-          "ordinal": 12,
-          "name": "ects_credits",
-          "type_info": "Int4"
-        }
-      ],
-      "parameters": {
-        "Left": ["Uuid"]
-      },
-      "nullable": [
-        false,
-        false,
-        false,
-        true,
-        false,
-        true,
-        false,
-        true,
-        true,
-        false,
-        true,
-        true,
-        true
-      ]
-    }
-  },
-  "e6f687f777bbf1f390fd79b39ebe2f71adc27844198a74a5370382ba150abb44": {
-    "query": "\nUPDATE regradings\nSET regrading_started_at = CASE\n    WHEN regrading_started_at IS NULL THEN now()\n    ELSE regrading_started_at\n  END\nWHERE regrading_completed_at IS NULL\n  AND deleted_at IS NULL\nRETURNING id\n",
-    "describe": {
-      "columns": [
-        {
-          "ordinal": 0,
-          "name": "id",
-          "type_info": "Uuid"
-        }
-      ],
-      "parameters": {
-        "Left": []
-      },
-      "nullable": [false]
-    }
-  },
-  "e773a4e49ae87843f5be6fdcbed0d32c2bd87c20f4b47ff30c5a8c632c4d230d": {
-    "query": "\nUPDATE courses\nSET name = $1,\n  description = $2,\n  is_draft = $3,\n  is_test_mode = $4\nWHERE id = $5\nRETURNING id,\n  name,\n  created_at,\n  updated_at,\n  organization_id,\n  deleted_at,\n  slug,\n  content_search_language::text,\n  language_code,\n  copied_from,\n  course_language_group_id,\n  description,\n  is_draft,\n  is_test_mode,\n  base_module_completion_requires_n_submodule_completions\n    ",
-    "describe": {
-      "columns": [
-        {
-          "ordinal": 0,
-          "name": "id",
-          "type_info": "Uuid"
-        },
-        {
-          "ordinal": 1,
-          "name": "name",
-          "type_info": "Varchar"
-        },
-        {
-          "ordinal": 2,
-          "name": "created_at",
-          "type_info": "Timestamptz"
-        },
-        {
-          "ordinal": 3,
-          "name": "updated_at",
-          "type_info": "Timestamptz"
-        },
-        {
-          "ordinal": 4,
-          "name": "organization_id",
-          "type_info": "Uuid"
-        },
-        {
-          "ordinal": 5,
-          "name": "deleted_at",
-          "type_info": "Timestamptz"
-        },
-        {
-          "ordinal": 6,
-          "name": "slug",
-          "type_info": "Varchar"
-        },
-        {
-          "ordinal": 7,
-          "name": "content_search_language",
-          "type_info": "Text"
-        },
-        {
-          "ordinal": 8,
-          "name": "language_code",
-          "type_info": "Varchar"
-        },
-        {
-          "ordinal": 9,
-          "name": "copied_from",
-          "type_info": "Uuid"
-        },
-        {
-          "ordinal": 10,
-          "name": "course_language_group_id",
-          "type_info": "Uuid"
-        },
-        {
-          "ordinal": 11,
-          "name": "description",
-          "type_info": "Text"
-        },
-        {
-          "ordinal": 12,
-          "name": "is_draft",
-          "type_info": "Bool"
-        },
-        {
-          "ordinal": 13,
-          "name": "is_test_mode",
-          "type_info": "Bool"
-        },
-        {
-          "ordinal": 14,
-          "name": "base_module_completion_requires_n_submodule_completions",
-          "type_info": "Int4"
-        }
-      ],
-      "parameters": {
-        "Left": ["Varchar", "Text", "Bool", "Bool", "Uuid"]
-      },
-      "nullable": [
-        false,
-        false,
-        false,
-        false,
-        false,
-        true,
-        false,
-        null,
-        false,
-        true,
-        false,
-        true,
-        false,
-        false,
-        false
-      ]
-    }
-  },
-  "e81f68320c722d60ef526f006e39003a1349551bacebb0fc4907f93a26b0411b": {
-    "query": "\nSELECT id,\n  name,\n  instructions,\n  starts_at,\n  ends_at,\n  time_minutes,\n  organization_id\nFROM exams\nWHERE exams.organization_id = $1\n  AND exams.deleted_at IS NULL\n",
-    "describe": {
-      "columns": [
-        {
-          "ordinal": 0,
-          "name": "id",
-          "type_info": "Uuid"
-        },
-        {
-          "ordinal": 1,
-          "name": "name",
-          "type_info": "Varchar"
-        },
-        {
-          "ordinal": 2,
-          "name": "instructions",
-          "type_info": "Jsonb"
-        },
-        {
-          "ordinal": 3,
-          "name": "starts_at",
-          "type_info": "Timestamptz"
-        },
-        {
-          "ordinal": 4,
-          "name": "ends_at",
-          "type_info": "Timestamptz"
-        },
-        {
-          "ordinal": 5,
-          "name": "time_minutes",
-          "type_info": "Int4"
-        },
-        {
-          "ordinal": 6,
-          "name": "organization_id",
-          "type_info": "Uuid"
-        }
-      ],
-      "parameters": {
-        "Left": ["Uuid"]
-      },
-      "nullable": [false, false, false, true, true, false, false]
-    }
-  },
-  "e8795f88a2c47a44b2ad06b369739c87ce47ca0c1eef6384b94669fd27ec43bb": {
-    "query": "\nUPDATE peer_reviews\nSET deleted_at = now()\nWHERE exercise_id = ANY ($1)\nRETURNING id;\n    ",
-    "describe": {
-      "columns": [
-        {
-          "ordinal": 0,
-          "name": "id",
-          "type_info": "Uuid"
-        }
-      ],
-      "parameters": {
-        "Left": ["UuidArray"]
-      },
-      "nullable": [false]
-    }
-  },
-  "e966783963c11d6fa57df792d1bfff0dccf163f9cf5f474c1f3c724972229d4e": {
-    "query": "\nSELECT *\nfrom chapters\nwhere id = $1;",
-    "describe": {
-      "columns": [
-        {
-          "ordinal": 0,
-          "name": "id",
-          "type_info": "Uuid"
-        },
-        {
-          "ordinal": 1,
-          "name": "name",
-          "type_info": "Varchar"
-        },
-        {
-          "ordinal": 2,
-          "name": "course_id",
-          "type_info": "Uuid"
-        },
-        {
-          "ordinal": 3,
-          "name": "chapter_number",
-          "type_info": "Int4"
-        },
-        {
-          "ordinal": 4,
-          "name": "created_at",
-          "type_info": "Timestamptz"
-        },
-        {
-          "ordinal": 5,
-          "name": "updated_at",
-          "type_info": "Timestamptz"
-        },
-        {
-          "ordinal": 6,
-          "name": "deleted_at",
-          "type_info": "Timestamptz"
-        },
-        {
-          "ordinal": 7,
-          "name": "front_page_id",
-          "type_info": "Uuid"
-        },
-        {
-          "ordinal": 8,
-          "name": "opens_at",
-          "type_info": "Timestamptz"
-        },
-        {
-          "ordinal": 9,
-          "name": "chapter_image_path",
-          "type_info": "Varchar"
-        },
-        {
-          "ordinal": 10,
-          "name": "copied_from",
-          "type_info": "Uuid"
-        },
-        {
-          "ordinal": 11,
-          "name": "deadline",
-          "type_info": "Timestamptz"
-        },
-        {
-          "ordinal": 12,
-          "name": "course_module_id",
-          "type_info": "Uuid"
-        }
-      ],
-      "parameters": {
-        "Left": ["Uuid"]
-      },
-      "nullable": [
-        false,
-        false,
-        false,
-        false,
-        false,
-        false,
-        true,
-        true,
-        true,
-        true,
-        true,
-        true,
-        false
-      ]
-    }
-  },
-  "e97b7627a33c165766da68105443ef4478bd1ed1b440f20f52172993cc8e85ae": {
-    "query": "\nSELECT id,\n  created_at,\n  updated_at,\n  course_id,\n  exam_id,\n  chapter_id,\n  url_path,\n  title,\n  deleted_at,\n  content,\n  order_number,\n  copied_from\nFROM pages p\nWHERE p.chapter_id IS NULL\n  AND p.deleted_at IS NULL\n  AND course_id = $1\n  AND p.url_path != '/'\n  ORDER BY order_number DESC;\n    ",
-    "describe": {
-      "columns": [
-        {
-          "ordinal": 0,
-          "name": "id",
-          "type_info": "Uuid"
-        },
-        {
-          "ordinal": 1,
-          "name": "created_at",
-          "type_info": "Timestamptz"
-        },
-        {
-          "ordinal": 2,
-          "name": "updated_at",
-          "type_info": "Timestamptz"
-        },
-        {
-          "ordinal": 3,
-          "name": "course_id",
-          "type_info": "Uuid"
-        },
-        {
-          "ordinal": 4,
-          "name": "exam_id",
-          "type_info": "Uuid"
-        },
-        {
-          "ordinal": 5,
-          "name": "chapter_id",
-          "type_info": "Uuid"
-        },
-        {
-          "ordinal": 6,
-          "name": "url_path",
-          "type_info": "Varchar"
-        },
-        {
-          "ordinal": 7,
-          "name": "title",
-          "type_info": "Varchar"
-        },
-        {
-          "ordinal": 8,
-          "name": "deleted_at",
-          "type_info": "Timestamptz"
-        },
-        {
-          "ordinal": 9,
-          "name": "content",
-          "type_info": "Jsonb"
-        },
-        {
-          "ordinal": 10,
-          "name": "order_number",
-          "type_info": "Int4"
-        },
-        {
-          "ordinal": 11,
-          "name": "copied_from",
-          "type_info": "Uuid"
-        }
-      ],
-      "parameters": {
-        "Left": ["Uuid"]
-      },
-      "nullable": [false, false, false, true, true, true, false, false, true, false, false, true]
-    }
+      }
+    },
+    "query": "\nSELECT id,\n  created_at,\n  updated_at,\n  course_id,\n  exam_id,\n  chapter_id,\n  url_path,\n  title,\n  deleted_at,\n  content,\n  order_number,\n  copied_from\nFROM pages p\nWHERE p.chapter_id IS NULL\n  AND p.deleted_at IS NULL\n  AND course_id = $1\n  AND p.url_path != '/'\n  ORDER BY order_number DESC;\n    "
   },
   "ea1cf40426369528975ef35ee1410e8288388f7d392b0464945dc2add9e2787f": {
-    "query": "\nSELECT score_given,\n  grading_progress AS \"grading_progress: GradingProgress\"\nFROM user_exercise_slide_states\nWHERE user_exercise_state_id = $1\n  AND deleted_at IS NULL\n        ",
-    "describe": {
-      "columns": [
-        {
-          "ordinal": 0,
+    "describe": {
+      "columns": [
+        {
           "name": "score_given",
+          "ordinal": 0,
           "type_info": "Float4"
         },
         {
-          "ordinal": 1,
           "name": "grading_progress: GradingProgress",
+          "ordinal": 1,
           "type_info": {
             "Custom": {
-              "name": "grading_progress",
               "kind": {
                 "Enum": ["fully-graded", "pending", "pending-manual", "failed", "not-ready"]
-              }
+              },
+              "name": "grading_progress"
             }
           }
         }
       ],
+      "nullable": [true, false],
       "parameters": {
         "Left": ["Uuid"]
-      },
-      "nullable": [true, false]
-    }
+      }
+    },
+    "query": "\nSELECT score_given,\n  grading_progress AS \"grading_progress: GradingProgress\"\nFROM user_exercise_slide_states\nWHERE user_exercise_state_id = $1\n  AND deleted_at IS NULL\n        "
   },
   "ea9d08bf76031e4623c82bb7ec98c5cbb01d838675c3eb081532b1580d6f94c5": {
-    "query": "\nSELECT page_history.content,\n  page_history.title,\n  pages.exam_id\nFROM page_history\n  JOIN pages ON pages.id = page_history.page_id\nWHERE page_history.id = $1\n  AND pages.deleted_at IS NULL\n  AND page_history.deleted_at IS NULL\n        ",
-    "describe": {
-      "columns": [
-        {
-          "ordinal": 0,
+    "describe": {
+      "columns": [
+        {
           "name": "content",
+          "ordinal": 0,
           "type_info": "Jsonb"
         },
         {
-          "ordinal": 1,
           "name": "title",
-          "type_info": "Varchar"
-        },
-        {
-          "ordinal": 2,
+          "ordinal": 1,
+          "type_info": "Varchar"
+        },
+        {
           "name": "exam_id",
-          "type_info": "Uuid"
-        }
-      ],
+          "ordinal": 2,
+          "type_info": "Uuid"
+        }
+      ],
+      "nullable": [false, false, true],
       "parameters": {
         "Left": ["Uuid"]
-      },
-      "nullable": [false, false, true]
-    }
+      }
+    },
+    "query": "\nSELECT page_history.content,\n  page_history.title,\n  pages.exam_id\nFROM page_history\n  JOIN pages ON pages.id = page_history.page_id\nWHERE page_history.id = $1\n  AND pages.deleted_at IS NULL\n  AND page_history.deleted_at IS NULL\n        "
   },
   "eb5c16a276498ed4260c1b31fcd67d79dfcb0e517003bc8d8b5b5732646d44e3": {
-    "query": "\nUPDATE user_exercise_slide_states\nSET score_given = $1,\n  grading_progress = $2\nWHERE id = $3\n  AND deleted_at IS NULL\n        ",
     "describe": {
       "columns": [],
+      "nullable": [],
       "parameters": {
         "Left": [
           "Float4",
           {
             "Custom": {
-              "name": "grading_progress",
               "kind": {
                 "Enum": ["fully-graded", "pending", "pending-manual", "failed", "not-ready"]
-              }
+              },
+              "name": "grading_progress"
             }
           },
           "Uuid"
         ]
-      },
-      "nullable": []
-    }
+      }
+    },
+    "query": "\nUPDATE user_exercise_slide_states\nSET score_given = $1,\n  grading_progress = $2\nWHERE id = $3\n  AND deleted_at IS NULL\n        "
   },
   "ed7c776d9fcc896386fd70d3da41c7d99eaa2b483f536a6fbbf5a47414ef8562": {
-    "query": "\nINSERT INTO courses(id, name, description, slug, organization_id, language_code, course_language_group_id, is_draft, is_test_mode)\nVALUES($1, $2, $3, $4, $5, $6, $7, $8, $9)\nRETURNING id,\n  name,\n  created_at,\n  updated_at,\n  organization_id,\n  deleted_at,\n  slug,\n  content_search_language::text,\n  language_code,\n  copied_from,\n  course_language_group_id,\n  description,\n  is_draft,\n  is_test_mode,\n  base_module_completion_requires_n_submodule_completions\n            ",
-    "describe": {
-      "columns": [
-        {
-          "ordinal": 0,
-          "name": "id",
-          "type_info": "Uuid"
-        },
-        {
-          "ordinal": 1,
+    "describe": {
+      "columns": [
+        {
+          "name": "id",
+          "ordinal": 0,
+          "type_info": "Uuid"
+        },
+        {
           "name": "name",
-          "type_info": "Varchar"
-        },
-        {
-          "ordinal": 2,
+          "ordinal": 1,
+          "type_info": "Varchar"
+        },
+        {
           "name": "created_at",
-          "type_info": "Timestamptz"
-        },
-        {
-          "ordinal": 3,
+          "ordinal": 2,
+          "type_info": "Timestamptz"
+        },
+        {
           "name": "updated_at",
-          "type_info": "Timestamptz"
-        },
-        {
-          "ordinal": 4,
+          "ordinal": 3,
+          "type_info": "Timestamptz"
+        },
+        {
           "name": "organization_id",
-          "type_info": "Uuid"
-        },
-        {
-          "ordinal": 5,
+          "ordinal": 4,
+          "type_info": "Uuid"
+        },
+        {
           "name": "deleted_at",
-          "type_info": "Timestamptz"
-        },
-        {
+          "ordinal": 5,
+          "type_info": "Timestamptz"
+        },
+        {
+          "name": "slug",
           "ordinal": 6,
-          "name": "slug",
-          "type_info": "Varchar"
-        },
-        {
+          "type_info": "Varchar"
+        },
+        {
+          "name": "content_search_language",
           "ordinal": 7,
-          "name": "content_search_language",
           "type_info": "Text"
         },
         {
+          "name": "language_code",
           "ordinal": 8,
-          "name": "language_code",
-          "type_info": "Varchar"
-        },
-        {
+          "type_info": "Varchar"
+        },
+        {
+          "name": "copied_from",
           "ordinal": 9,
-          "name": "copied_from",
-          "type_info": "Uuid"
-        },
-        {
+          "type_info": "Uuid"
+        },
+        {
+          "name": "course_language_group_id",
           "ordinal": 10,
-          "name": "course_language_group_id",
-          "type_info": "Uuid"
-        },
-        {
+          "type_info": "Uuid"
+        },
+        {
+          "name": "description",
           "ordinal": 11,
-          "name": "description",
           "type_info": "Text"
         },
         {
+          "name": "is_draft",
           "ordinal": 12,
-          "name": "is_draft",
           "type_info": "Bool"
         },
         {
+          "name": "is_test_mode",
           "ordinal": 13,
-          "name": "is_test_mode",
           "type_info": "Bool"
         },
         {
+          "name": "base_module_completion_requires_n_submodule_completions",
           "ordinal": 14,
-          "name": "base_module_completion_requires_n_submodule_completions",
-          "type_info": "Int4"
-        }
+          "type_info": "Int4"
+        }
+      ],
+      "nullable": [
+        false,
+        false,
+        false,
+        false,
+        false,
+        true,
+        false,
+        null,
+        false,
+        true,
+        false,
+        true,
+        false,
+        false,
+        false
       ],
       "parameters": {
         "Left": ["Uuid", "Varchar", "Text", "Varchar", "Uuid", "Varchar", "Uuid", "Bool", "Bool"]
-      },
-      "nullable": [
-        false,
-        false,
-        false,
-        false,
-        false,
-        true,
-        false,
-        null,
-        false,
-        true,
-        false,
-        true,
-        false,
-        false,
-        false
-      ]
-    }
+      }
+    },
+    "query": "\nINSERT INTO courses(id, name, description, slug, organization_id, language_code, course_language_group_id, is_draft, is_test_mode)\nVALUES($1, $2, $3, $4, $5, $6, $7, $8, $9)\nRETURNING id,\n  name,\n  created_at,\n  updated_at,\n  organization_id,\n  deleted_at,\n  slug,\n  content_search_language::text,\n  language_code,\n  copied_from,\n  course_language_group_id,\n  description,\n  is_draft,\n  is_test_mode,\n  base_module_completion_requires_n_submodule_completions\n            "
   },
   "edb8b86eadb9983d736300c28314c5b8e3f5a4b0ba1c4756d088118871018aa7": {
-    "query": "\nSELECT users.id,\n  users.first_name,\n  users.last_name,\n  email,\n  role AS \"role: UserRole\"\nFROM users\n  JOIN roles ON users.id = roles.user_id\nWHERE roles.exam_id = $1\n",
-    "describe": {
-      "columns": [
-        {
-          "ordinal": 0,
-          "name": "id",
-          "type_info": "Uuid"
-        },
-        {
-          "ordinal": 1,
+    "describe": {
+      "columns": [
+        {
+          "name": "id",
+          "ordinal": 0,
+          "type_info": "Uuid"
+        },
+        {
           "name": "first_name",
-          "type_info": "Varchar"
-        },
-        {
-          "ordinal": 2,
+          "ordinal": 1,
+          "type_info": "Varchar"
+        },
+        {
           "name": "last_name",
-          "type_info": "Varchar"
-        },
-        {
-          "ordinal": 3,
+          "ordinal": 2,
+          "type_info": "Varchar"
+        },
+        {
           "name": "email",
-          "type_info": "Varchar"
-        },
-        {
-          "ordinal": 4,
+          "ordinal": 3,
+          "type_info": "Varchar"
+        },
+        {
           "name": "role: UserRole",
+          "ordinal": 4,
           "type_info": {
             "Custom": {
-              "name": "user_role",
               "kind": {
                 "Enum": ["admin", "assistant", "teacher", "reviewer", "course_or_exam_creator"]
-              }
+              },
+              "name": "user_role"
             }
           }
         }
       ],
+      "nullable": [false, true, true, false, false],
       "parameters": {
         "Left": ["Uuid"]
-      },
-      "nullable": [false, true, true, false, false]
-    }
+      }
+    },
+    "query": "\nSELECT users.id,\n  users.first_name,\n  users.last_name,\n  email,\n  role AS \"role: UserRole\"\nFROM users\n  JOIN roles ON users.id = roles.user_id\nWHERE roles.exam_id = $1\n"
   },
   "ee186fc1b8fd129fbfc96ede2df1eb0513d4d0e5c2f5bf5a17cdc088f8d3af1b": {
-    "query": "\nSELECT *\nFROM course_modules\nWHERE course_id = $1\n  AND name IS NULL\n  AND order_number = 0\n  AND deleted_at IS NULL\n        ",
-    "describe": {
-      "columns": [
-        {
-          "ordinal": 0,
-          "name": "id",
-          "type_info": "Uuid"
-        },
-        {
-          "ordinal": 1,
+    "describe": {
+      "columns": [
+        {
+          "name": "id",
+          "ordinal": 0,
+          "type_info": "Uuid"
+        },
+        {
           "name": "created_at",
-          "type_info": "Timestamptz"
-        },
-        {
-          "ordinal": 2,
+          "ordinal": 1,
+          "type_info": "Timestamptz"
+        },
+        {
           "name": "updated_at",
-          "type_info": "Timestamptz"
-        },
-        {
-          "ordinal": 3,
+          "ordinal": 2,
+          "type_info": "Timestamptz"
+        },
+        {
           "name": "deleted_at",
-          "type_info": "Timestamptz"
-        },
-        {
-          "ordinal": 4,
+          "ordinal": 3,
+          "type_info": "Timestamptz"
+        },
+        {
           "name": "course_id",
-          "type_info": "Uuid"
-        },
-        {
-          "ordinal": 5,
+          "ordinal": 4,
+          "type_info": "Uuid"
+        },
+        {
           "name": "name",
-          "type_info": "Varchar"
-        },
-        {
+          "ordinal": 5,
+          "type_info": "Varchar"
+        },
+        {
+          "name": "order_number",
           "ordinal": 6,
-          "name": "order_number",
-          "type_info": "Int4"
-        },
-        {
+          "type_info": "Int4"
+        },
+        {
+          "name": "copied_from",
           "ordinal": 7,
-          "name": "copied_from",
-          "type_info": "Uuid"
-        },
-        {
+          "type_info": "Uuid"
+        },
+        {
+          "name": "uh_course_code",
           "ordinal": 8,
-          "name": "uh_course_code",
-          "type_info": "Varchar"
-        },
-        {
+          "type_info": "Varchar"
+        },
+        {
+          "name": "automatic_completion",
           "ordinal": 9,
-          "name": "automatic_completion",
           "type_info": "Bool"
         },
         {
+          "name": "automatic_completion_number_of_exercises_attempted_treshold",
           "ordinal": 10,
-          "name": "automatic_completion_number_of_exercises_attempted_treshold",
-          "type_info": "Int4"
-        },
-        {
+          "type_info": "Int4"
+        },
+        {
+          "name": "automatic_completion_number_of_points_treshold",
           "ordinal": 11,
-          "name": "automatic_completion_number_of_points_treshold",
-          "type_info": "Int4"
-        },
-        {
+          "type_info": "Int4"
+        },
+        {
+          "name": "ects_credits",
           "ordinal": 12,
-          "name": "ects_credits",
-          "type_info": "Int4"
-        }
+          "type_info": "Int4"
+        }
+      ],
+      "nullable": [
+        false,
+        false,
+        false,
+        true,
+        false,
+        true,
+        false,
+        true,
+        true,
+        false,
+        true,
+        true,
+        true
       ],
       "parameters": {
         "Left": ["Uuid"]
-      },
-      "nullable": [
-        false,
-        false,
-        false,
-        true,
-        false,
-        true,
-        false,
-        true,
-        true,
-        false,
-        true,
-        true,
-        true
-      ]
-    }
+      }
+    },
+    "query": "\nSELECT *\nFROM course_modules\nWHERE course_id = $1\n  AND name IS NULL\n  AND order_number = 0\n  AND deleted_at IS NULL\n        "
   },
   "ee7145229275ac980ffb6c1f156e3bd4e793b17a5c28c5eda9549fdb68eb6187": {
-    "query": "\nSELECT id,\n  created_at,\n  updated_at,\n  deleted_at,\n  exercise_slide_id,\n  user_exercise_state_id,\n  score_given,\n  grading_progress AS \"grading_progress: _\"\nFROM user_exercise_slide_states\nWHERE user_exercise_state_id = $1\n  AND exercise_slide_id = $2\n  AND deleted_at IS NULL\n        ",
-    "describe": {
-      "columns": [
-        {
-          "ordinal": 0,
-          "name": "id",
-          "type_info": "Uuid"
-        },
-        {
-          "ordinal": 1,
+    "describe": {
+      "columns": [
+        {
+          "name": "id",
+          "ordinal": 0,
+          "type_info": "Uuid"
+        },
+        {
           "name": "created_at",
-          "type_info": "Timestamptz"
-        },
-        {
-          "ordinal": 2,
+          "ordinal": 1,
+          "type_info": "Timestamptz"
+        },
+        {
           "name": "updated_at",
-          "type_info": "Timestamptz"
-        },
-        {
-          "ordinal": 3,
+          "ordinal": 2,
+          "type_info": "Timestamptz"
+        },
+        {
           "name": "deleted_at",
-          "type_info": "Timestamptz"
-        },
-        {
-          "ordinal": 4,
+          "ordinal": 3,
+          "type_info": "Timestamptz"
+        },
+        {
           "name": "exercise_slide_id",
-          "type_info": "Uuid"
-        },
-        {
-          "ordinal": 5,
+          "ordinal": 4,
+          "type_info": "Uuid"
+        },
+        {
           "name": "user_exercise_state_id",
-          "type_info": "Uuid"
-        },
-        {
+          "ordinal": 5,
+          "type_info": "Uuid"
+        },
+        {
+          "name": "score_given",
           "ordinal": 6,
-          "name": "score_given",
           "type_info": "Float4"
         },
         {
+          "name": "grading_progress: _",
           "ordinal": 7,
-          "name": "grading_progress: _",
           "type_info": {
             "Custom": {
-              "name": "grading_progress",
               "kind": {
                 "Enum": ["fully-graded", "pending", "pending-manual", "failed", "not-ready"]
-              }
+              },
+              "name": "grading_progress"
             }
           }
         }
       ],
+      "nullable": [false, false, false, true, false, false, true, false],
       "parameters": {
         "Left": ["Uuid", "Uuid"]
-      },
-      "nullable": [false, false, false, true, false, false, true, false]
-    }
+      }
+    },
+    "query": "\nSELECT id,\n  created_at,\n  updated_at,\n  deleted_at,\n  exercise_slide_id,\n  user_exercise_state_id,\n  score_given,\n  grading_progress AS \"grading_progress: _\"\nFROM user_exercise_slide_states\nWHERE user_exercise_state_id = $1\n  AND exercise_slide_id = $2\n  AND deleted_at IS NULL\n        "
   },
   "f0c80207c86e95e0dcd70759a548490be39fa00c3221c45ed27b1e00b5721624": {
-    "query": "\nINSERT INTO page_visit_datum_daily_visit_hashing_keys(valid_for_date)\nVALUES ($1)\nON CONFLICT (valid_for_date) DO NOTHING\n    ",
     "describe": {
       "columns": [],
+      "nullable": [],
       "parameters": {
         "Left": ["Date"]
-      },
-      "nullable": []
-    }
+      }
+    },
+    "query": "\nINSERT INTO page_visit_datum_daily_visit_hashing_keys(valid_for_date)\nVALUES ($1)\nON CONFLICT (valid_for_date) DO NOTHING\n    "
   },
   "f0f97d1ed0cb831152deb37dc09cd70dba84aae7b211e181d1225e14a01047d5": {
-    "query": "\nDELETE FROM roles\nWHERE user_id = $1\n  AND role = $2\n  AND organization_id = $3\n",
     "describe": {
       "columns": [],
+      "nullable": [],
       "parameters": {
         "Left": [
           "Uuid",
           {
             "Custom": {
-              "name": "user_role",
               "kind": {
                 "Enum": ["admin", "assistant", "teacher", "reviewer", "course_or_exam_creator"]
-              }
+              },
+              "name": "user_role"
             }
           },
           "Uuid"
         ]
-      },
-      "nullable": []
-    }
+      }
+    },
+    "query": "\nDELETE FROM roles\nWHERE user_id = $1\n  AND role = $2\n  AND organization_id = $3\n"
   },
   "f21c96c64d0bf9550cd3cd8b51a1090200ead72843ce423169401549eadb5790": {
-    "query": "\n        INSERT INTO exercises (\n            id,\n            exam_id,\n            name,\n            deadline,\n            page_id,\n            score_maximum,\n            order_number,\n            chapter_id,\n            copied_from\n          )\n        SELECT uuid_generate_v5($1, id::text),\n          $1,\n          name,\n          deadline,\n          uuid_generate_v5($1, page_id::text),\n          score_maximum,\n          order_number,\n          chapter_id,\n          id\n        FROM exercises\n        WHERE exam_id = $2\n        AND deleted_at IS NULL\n        RETURNING id,\n          copied_from;\n            ",
-    "describe": {
-      "columns": [
-        {
-          "ordinal": 0,
-          "name": "id",
-          "type_info": "Uuid"
-        },
-        {
-          "ordinal": 1,
+    "describe": {
+      "columns": [
+        {
+          "name": "id",
+          "ordinal": 0,
+          "type_info": "Uuid"
+        },
+        {
           "name": "copied_from",
-          "type_info": "Uuid"
-        }
-      ],
+          "ordinal": 1,
+          "type_info": "Uuid"
+        }
+      ],
+      "nullable": [false, true],
       "parameters": {
         "Left": ["Uuid", "Uuid"]
-      },
-      "nullable": [false, true]
-    }
+      }
+    },
+    "query": "\n        INSERT INTO exercises (\n            id,\n            exam_id,\n            name,\n            deadline,\n            page_id,\n            score_maximum,\n            order_number,\n            chapter_id,\n            copied_from\n          )\n        SELECT uuid_generate_v5($1, id::text),\n          $1,\n          name,\n          deadline,\n          uuid_generate_v5($1, page_id::text),\n          score_maximum,\n          order_number,\n          chapter_id,\n          id\n        FROM exercises\n        WHERE exam_id = $2\n        AND deleted_at IS NULL\n        RETURNING id,\n          copied_from;\n            "
   },
   "f277300b53e828732168d2b58bdab1746b112ad732a2fef2b78487102b674c9c": {
-    "query": "\nSELECT *\nFROM course_module_completions\nWHERE course_instance_id = $1\n  AND user_id = $2\n  AND deleted_at IS NULL\n        ",
-    "describe": {
-      "columns": [
-        {
-          "ordinal": 0,
-          "name": "id",
-          "type_info": "Uuid"
-        },
-        {
-          "ordinal": 1,
+    "describe": {
+      "columns": [
+        {
+          "name": "id",
+          "ordinal": 0,
+          "type_info": "Uuid"
+        },
+        {
           "name": "created_at",
-          "type_info": "Timestamptz"
-        },
-        {
-          "ordinal": 2,
+          "ordinal": 1,
+          "type_info": "Timestamptz"
+        },
+        {
           "name": "updated_at",
-          "type_info": "Timestamptz"
-        },
-        {
-          "ordinal": 3,
+          "ordinal": 2,
+          "type_info": "Timestamptz"
+        },
+        {
           "name": "deleted_at",
-          "type_info": "Timestamptz"
-        },
-        {
-          "ordinal": 4,
+          "ordinal": 3,
+          "type_info": "Timestamptz"
+        },
+        {
           "name": "course_id",
-          "type_info": "Uuid"
-        },
-        {
-          "ordinal": 5,
+          "ordinal": 4,
+          "type_info": "Uuid"
+        },
+        {
           "name": "course_module_id",
-          "type_info": "Uuid"
-        },
-        {
+          "ordinal": 5,
+          "type_info": "Uuid"
+        },
+        {
+          "name": "user_id",
           "ordinal": 6,
-          "name": "user_id",
-          "type_info": "Uuid"
-        },
-        {
+          "type_info": "Uuid"
+        },
+        {
+          "name": "completion_date",
           "ordinal": 7,
-          "name": "completion_date",
-          "type_info": "Timestamptz"
-        },
-        {
+          "type_info": "Timestamptz"
+        },
+        {
+          "name": "completion_registration_attempt_date",
           "ordinal": 8,
-          "name": "completion_registration_attempt_date",
-          "type_info": "Timestamptz"
-        },
-        {
+          "type_info": "Timestamptz"
+        },
+        {
+          "name": "completion_language",
           "ordinal": 9,
-          "name": "completion_language",
-          "type_info": "Varchar"
-        },
-        {
+          "type_info": "Varchar"
+        },
+        {
+          "name": "eligible_for_ects",
           "ordinal": 10,
-          "name": "eligible_for_ects",
           "type_info": "Bool"
         },
         {
+          "name": "email",
           "ordinal": 11,
-          "name": "email",
-          "type_info": "Varchar"
-        },
-        {
+          "type_info": "Varchar"
+        },
+        {
+          "name": "grade",
           "ordinal": 12,
-          "name": "grade",
-          "type_info": "Int4"
-        },
-        {
+          "type_info": "Int4"
+        },
+        {
+          "name": "passed",
           "ordinal": 13,
-          "name": "passed",
           "type_info": "Bool"
         },
         {
+          "name": "course_instance_id",
           "ordinal": 14,
+          "type_info": "Uuid"
+        },
+        {
+          "name": "prerequisite_modules_completed",
+          "ordinal": 15,
+          "type_info": "Bool"
+        }
+      ],
+      "nullable": [
+        false,
+        false,
+        false,
+        true,
+        false,
+        false,
+        false,
+        false,
+        true,
+        false,
+        false,
+        false,
+        true,
+        false,
+        false,
+        false
+      ],
+      "parameters": {
+        "Left": ["Uuid", "Uuid"]
+      }
+    },
+    "query": "\nSELECT *\nFROM course_module_completions\nWHERE course_instance_id = $1\n  AND user_id = $2\n  AND deleted_at IS NULL\n        "
+  },
+  "f2beb11b5e6318b712b0af9bd4fde454472ce8eda3612295b788958148a376b5": {
+    "describe": {
+      "columns": [
+        {
+          "name": "id",
+          "ordinal": 0,
+          "type_info": "Uuid"
+        },
+        {
+          "name": "created_at",
+          "ordinal": 1,
+          "type_info": "Timestamptz"
+        },
+        {
+          "name": "updated_at",
+          "ordinal": 2,
+          "type_info": "Timestamptz"
+        },
+        {
+          "name": "deleted_at",
+          "ordinal": 3,
+          "type_info": "Timestamptz"
+        },
+        {
+          "name": "content",
+          "ordinal": 4,
+          "type_info": "Jsonb"
+        },
+        {
+          "name": "name",
+          "ordinal": 5,
+          "type_info": "Varchar"
+        },
+        {
+          "name": "subject",
+          "ordinal": 6,
+          "type_info": "Varchar"
+        },
+        {
+          "name": "exercise_completions_threshold",
+          "ordinal": 7,
+          "type_info": "Int4"
+        },
+        {
+          "name": "points_threshold",
+          "ordinal": 8,
+          "type_info": "Int4"
+        },
+        {
           "name": "course_instance_id",
-          "type_info": "Uuid"
-        },
-        {
-          "ordinal": 15,
-          "name": "prerequisite_modules_completed",
-          "type_info": "Bool"
-        }
-      ],
+          "ordinal": 9,
+          "type_info": "Uuid"
+        }
+      ],
+      "nullable": [false, false, false, true, true, false, true, true, true, false],
+      "parameters": {
+        "Left": ["Uuid"]
+      }
+    },
+    "query": "SELECT *\nFROM email_templates\nWHERE id = $1\n  AND deleted_at IS NULL"
+  },
+  "f3ac0ff191c33364eb12bef118fed4c6afa634fab2a65a85b19752d5e995b516": {
+    "describe": {
+      "columns": [
+        {
+          "name": "id",
+          "ordinal": 0,
+          "type_info": "Uuid"
+        },
+        {
+          "name": "created_at",
+          "ordinal": 1,
+          "type_info": "Timestamptz"
+        },
+        {
+          "name": "updated_at",
+          "ordinal": 2,
+          "type_info": "Timestamptz"
+        },
+        {
+          "name": "deleted_at",
+          "ordinal": 3,
+          "type_info": "Timestamptz"
+        },
+        {
+          "name": "exercise_task_id",
+          "ordinal": 4,
+          "type_info": "Uuid"
+        },
+        {
+          "name": "data_json",
+          "ordinal": 5,
+          "type_info": "Jsonb"
+        },
+        {
+          "name": "exercise_task_grading_id",
+          "ordinal": 6,
+          "type_info": "Uuid"
+        },
+        {
+          "name": "metadata",
+          "ordinal": 7,
+          "type_info": "Jsonb"
+        },
+        {
+          "name": "exercise_slide_id",
+          "ordinal": 8,
+          "type_info": "Uuid"
+        },
+        {
+          "name": "exercise_slide_submission_id",
+          "ordinal": 9,
+          "type_info": "Uuid"
+        }
+      ],
+      "nullable": [false, false, false, true, false, true, true, true, false, false],
       "parameters": {
         "Left": ["Uuid", "Uuid"]
-      },
-      "nullable": [
-        false,
-        false,
-        false,
-        true,
-        false,
-        false,
-        false,
-        false,
-        true,
-        false,
-        false,
-        false,
-        true,
-        false,
-        false,
-        false
-      ]
-    }
-  },
-  "f2beb11b5e6318b712b0af9bd4fde454472ce8eda3612295b788958148a376b5": {
-    "query": "SELECT *\nFROM email_templates\nWHERE id = $1\n  AND deleted_at IS NULL",
-    "describe": {
-      "columns": [
-        {
-          "ordinal": 0,
-          "name": "id",
-          "type_info": "Uuid"
-        },
-        {
-          "ordinal": 1,
-          "name": "created_at",
-          "type_info": "Timestamptz"
-        },
-        {
-          "ordinal": 2,
-          "name": "updated_at",
-          "type_info": "Timestamptz"
-        },
-        {
-          "ordinal": 3,
-          "name": "deleted_at",
-          "type_info": "Timestamptz"
-        },
-        {
-          "ordinal": 4,
-          "name": "content",
-          "type_info": "Jsonb"
-        },
-        {
-          "ordinal": 5,
-          "name": "name",
-          "type_info": "Varchar"
-        },
-        {
-          "ordinal": 6,
-          "name": "subject",
-          "type_info": "Varchar"
-        },
-        {
-          "ordinal": 7,
-          "name": "exercise_completions_threshold",
-          "type_info": "Int4"
-        },
-        {
-          "ordinal": 8,
-          "name": "points_threshold",
-          "type_info": "Int4"
-        },
-        {
-          "ordinal": 9,
-          "name": "course_instance_id",
-          "type_info": "Uuid"
-        }
-      ],
-      "parameters": {
-        "Left": ["Uuid"]
-      },
-      "nullable": [false, false, false, true, true, false, true, true, true, false]
-    }
-  },
-  "f3ac0ff191c33364eb12bef118fed4c6afa634fab2a65a85b19752d5e995b516": {
-    "query": "\nUPDATE exercise_task_submissions\nSET exercise_task_grading_id = $1\nWHERE id = $2\nRETURNING *\n",
-    "describe": {
-      "columns": [
-        {
-          "ordinal": 0,
-          "name": "id",
-          "type_info": "Uuid"
-        },
-        {
-          "ordinal": 1,
-          "name": "created_at",
-          "type_info": "Timestamptz"
-        },
-        {
-          "ordinal": 2,
-          "name": "updated_at",
-          "type_info": "Timestamptz"
-        },
-        {
-          "ordinal": 3,
-          "name": "deleted_at",
-          "type_info": "Timestamptz"
-        },
-        {
-          "ordinal": 4,
-          "name": "exercise_task_id",
-          "type_info": "Uuid"
-        },
-        {
-          "ordinal": 5,
-          "name": "data_json",
-          "type_info": "Jsonb"
-        },
-        {
-          "ordinal": 6,
-          "name": "exercise_task_grading_id",
-          "type_info": "Uuid"
-        },
-        {
-          "ordinal": 7,
-          "name": "metadata",
-          "type_info": "Jsonb"
-        },
-        {
-          "ordinal": 8,
-          "name": "exercise_slide_id",
-          "type_info": "Uuid"
-        },
-        {
-          "ordinal": 9,
-          "name": "exercise_slide_submission_id",
-          "type_info": "Uuid"
-        }
-      ],
-      "parameters": {
-        "Left": ["Uuid", "Uuid"]
-      },
-      "nullable": [false, false, false, true, false, true, true, true, false, false]
-    }
+      }
+    },
+    "query": "\nUPDATE exercise_task_submissions\nSET exercise_task_grading_id = $1\nWHERE id = $2\nRETURNING *\n"
   },
   "f3b0334549648445a49ba006091a3c14401a9fce0ef0edc49b4dbc2c7df7d1be": {
-    "query": "\nINSERT INTO user_exercise_task_states (\n    exercise_task_id,\n    user_exercise_slide_state_id,\n    grading_progress\n  )\nVALUES ($1, $2, $3)\n        ",
     "describe": {
       "columns": [],
+      "nullable": [],
       "parameters": {
         "Left": [
           "Uuid",
           "Uuid",
           {
             "Custom": {
-              "name": "grading_progress",
               "kind": {
                 "Enum": ["fully-graded", "pending", "pending-manual", "failed", "not-ready"]
-              }
+              },
+              "name": "grading_progress"
             }
           }
         ]
-      },
-      "nullable": []
-    }
+      }
+    },
+    "query": "\nINSERT INTO user_exercise_task_states (\n    exercise_task_id,\n    user_exercise_slide_state_id,\n    grading_progress\n  )\nVALUES ($1, $2, $3)\n        "
   },
   "f3c50d3ee90f67f0195297e40aa65e836cae2eaa96a5e56381ad2e0b47681052": {
-    "query": "UPDATE exercises SET deleted_at = now() WHERE deleted_at IS NULL AND chapter_id = $1;",
     "describe": {
       "columns": [],
+      "nullable": [],
       "parameters": {
         "Left": ["Uuid"]
-      },
-      "nullable": []
-    }
+      }
+    },
+    "query": "UPDATE exercises SET deleted_at = now() WHERE deleted_at IS NULL AND chapter_id = $1;"
   },
   "f3e5eccb66e0e605625aaee3055e5e850eebfb781a13516a9894e28befa91e89": {
-    "query": "\n    INSERT INTO user_exercise_states (user_id, exercise_id, course_instance_id, exam_id)\n    VALUES ($1, $2, $3, $4)\n    RETURNING id,\n      user_id,\n      exercise_id,\n      course_instance_id,\n      exam_id,\n      created_at,\n      updated_at,\n      deleted_at,\n      score_given,\n      grading_progress as \"grading_progress: _\",\n      activity_progress as \"activity_progress: _\",\n      reviewing_stage AS \"reviewing_stage: _\",\n      selected_exercise_slide_id\n      ",
-    "describe": {
-      "columns": [
-        {
-          "ordinal": 0,
-          "name": "id",
-          "type_info": "Uuid"
-        },
-        {
-          "ordinal": 1,
+    "describe": {
+      "columns": [
+        {
+          "name": "id",
+          "ordinal": 0,
+          "type_info": "Uuid"
+        },
+        {
           "name": "user_id",
-          "type_info": "Uuid"
-        },
-        {
-          "ordinal": 2,
+          "ordinal": 1,
+          "type_info": "Uuid"
+        },
+        {
           "name": "exercise_id",
-          "type_info": "Uuid"
-        },
-        {
-          "ordinal": 3,
+          "ordinal": 2,
+          "type_info": "Uuid"
+        },
+        {
           "name": "course_instance_id",
-          "type_info": "Uuid"
-        },
-        {
-          "ordinal": 4,
+          "ordinal": 3,
+          "type_info": "Uuid"
+        },
+        {
           "name": "exam_id",
-          "type_info": "Uuid"
-        },
-        {
-          "ordinal": 5,
+          "ordinal": 4,
+          "type_info": "Uuid"
+        },
+        {
           "name": "created_at",
-          "type_info": "Timestamptz"
-        },
-        {
+          "ordinal": 5,
+          "type_info": "Timestamptz"
+        },
+        {
+          "name": "updated_at",
           "ordinal": 6,
-          "name": "updated_at",
-          "type_info": "Timestamptz"
-        },
-        {
+          "type_info": "Timestamptz"
+        },
+        {
+          "name": "deleted_at",
           "ordinal": 7,
-          "name": "deleted_at",
-          "type_info": "Timestamptz"
-        },
-        {
+          "type_info": "Timestamptz"
+        },
+        {
+          "name": "score_given",
           "ordinal": 8,
-          "name": "score_given",
           "type_info": "Float4"
         },
         {
+          "name": "grading_progress: _",
           "ordinal": 9,
-          "name": "grading_progress: _",
           "type_info": {
             "Custom": {
-              "name": "grading_progress",
               "kind": {
                 "Enum": ["fully-graded", "pending", "pending-manual", "failed", "not-ready"]
-              }
+              },
+              "name": "grading_progress"
             }
           }
         },
         {
+          "name": "activity_progress: _",
           "ordinal": 10,
-          "name": "activity_progress: _",
           "type_info": {
             "Custom": {
-              "name": "activity_progress",
               "kind": {
                 "Enum": ["initialized", "started", "in-progress", "submitted", "completed"]
-              }
+              },
+              "name": "activity_progress"
             }
           }
         },
         {
+          "name": "reviewing_stage: _",
           "ordinal": 11,
-          "name": "reviewing_stage: _",
           "type_info": {
             "Custom": {
-              "name": "reviewing_stage",
               "kind": {
                 "Enum": [
                   "not_started",
@@ -15627,913 +15505,915 @@
                   "waiting_for_manual_grading",
                   "reviewed_and_locked"
                 ]
-              }
+              },
+              "name": "reviewing_stage"
             }
           }
         },
         {
+          "name": "selected_exercise_slide_id",
           "ordinal": 12,
-          "name": "selected_exercise_slide_id",
-          "type_info": "Uuid"
-        }
+          "type_info": "Uuid"
+        }
+      ],
+      "nullable": [
+        false,
+        false,
+        false,
+        true,
+        true,
+        false,
+        false,
+        true,
+        true,
+        false,
+        false,
+        false,
+        true
       ],
       "parameters": {
         "Left": ["Uuid", "Uuid", "Uuid", "Uuid"]
-      },
-      "nullable": [
-        false,
-        false,
-        false,
-        true,
-        true,
-        false,
-        false,
-        true,
-        true,
-        false,
-        false,
-        false,
-        true
-      ]
-    }
+      }
+    },
+    "query": "\n    INSERT INTO user_exercise_states (user_id, exercise_id, course_instance_id, exam_id)\n    VALUES ($1, $2, $3, $4)\n    RETURNING id,\n      user_id,\n      exercise_id,\n      course_instance_id,\n      exam_id,\n      created_at,\n      updated_at,\n      deleted_at,\n      score_given,\n      grading_progress as \"grading_progress: _\",\n      activity_progress as \"activity_progress: _\",\n      reviewing_stage AS \"reviewing_stage: _\",\n      selected_exercise_slide_id\n      "
   },
   "f4027fdbb6bf446e8c75423168c3c97e5509c4e44d2246e9894494a96e8f752d": {
-    "query": "\nINSERT INTO roles (user_id, role, organization_id)\nVALUES ($1, $2, $3)\nRETURNING id\n",
-    "describe": {
-      "columns": [
-        {
-          "ordinal": 0,
-          "name": "id",
-          "type_info": "Uuid"
-        }
-      ],
+    "describe": {
+      "columns": [
+        {
+          "name": "id",
+          "ordinal": 0,
+          "type_info": "Uuid"
+        }
+      ],
+      "nullable": [false],
       "parameters": {
         "Left": [
           "Uuid",
           {
             "Custom": {
-              "name": "user_role",
               "kind": {
                 "Enum": ["admin", "assistant", "teacher", "reviewer", "course_or_exam_creator"]
-              }
+              },
+              "name": "user_role"
             }
           },
           "Uuid"
         ]
-      },
-      "nullable": [false]
-    }
+      }
+    },
+    "query": "\nINSERT INTO roles (user_id, role, organization_id)\nVALUES ($1, $2, $3)\nRETURNING id\n"
   },
   "f4975555bb0c4f1063c0f8f89e371c9b94a48a69c5e1ec92473db99adfce7601": {
-    "query": "\nSELECT starts_at\nFROM course_instances\nWHERE id = $1\n",
-    "describe": {
-      "columns": [
-        {
-          "ordinal": 0,
+    "describe": {
+      "columns": [
+        {
           "name": "starts_at",
-          "type_info": "Timestamptz"
-        }
-      ],
+          "ordinal": 0,
+          "type_info": "Timestamptz"
+        }
+      ],
+      "nullable": [true],
       "parameters": {
         "Left": ["Uuid"]
-      },
-      "nullable": [true]
-    }
+      }
+    },
+    "query": "\nSELECT starts_at\nFROM course_instances\nWHERE id = $1\n"
   },
   "f4a5e376a7cec68e07e871efd0817d60abfea336e24c5fa060c5dc1c981aaf76": {
-    "query": "\nSELECT course_modules.id\nFROM course_modules\n  LEFT JOIN courses ON (course_modules.course_id = courses.id)\nWHERE (\n    course_modules.uh_course_code = $1\n    OR courses.slug = $1\n  )\n  AND course_modules.deleted_at IS NULL\n        ",
-    "describe": {
-      "columns": [
-        {
-          "ordinal": 0,
-          "name": "id",
-          "type_info": "Uuid"
-        }
-      ],
+    "describe": {
+      "columns": [
+        {
+          "name": "id",
+          "ordinal": 0,
+          "type_info": "Uuid"
+        }
+      ],
+      "nullable": [false],
       "parameters": {
         "Left": ["Text"]
-      },
-      "nullable": [false]
-    }
+      }
+    },
+    "query": "\nSELECT course_modules.id\nFROM course_modules\n  LEFT JOIN courses ON (course_modules.course_id = courses.id)\nWHERE (\n    course_modules.uh_course_code = $1\n    OR courses.slug = $1\n  )\n  AND course_modules.deleted_at IS NULL\n        "
   },
   "f4c732597c3cdf6484a20f41348183e56353ecdafbd4da0b6544f356e50e2424": {
-    "query": "\nUPDATE pages\nSET deleted_at = now()\nWHERE id = $1\nRETURNING id,\n  created_at,\n  updated_at,\n  course_id,\n  exam_id,\n  chapter_id,\n  url_path,\n  title,\n  deleted_at,\n  content,\n  order_number,\n  copied_from\n          ",
-    "describe": {
-      "columns": [
-        {
-          "ordinal": 0,
-          "name": "id",
-          "type_info": "Uuid"
-        },
-        {
-          "ordinal": 1,
+    "describe": {
+      "columns": [
+        {
+          "name": "id",
+          "ordinal": 0,
+          "type_info": "Uuid"
+        },
+        {
           "name": "created_at",
-          "type_info": "Timestamptz"
-        },
-        {
-          "ordinal": 2,
+          "ordinal": 1,
+          "type_info": "Timestamptz"
+        },
+        {
           "name": "updated_at",
-          "type_info": "Timestamptz"
-        },
-        {
-          "ordinal": 3,
+          "ordinal": 2,
+          "type_info": "Timestamptz"
+        },
+        {
           "name": "course_id",
-          "type_info": "Uuid"
-        },
-        {
-          "ordinal": 4,
+          "ordinal": 3,
+          "type_info": "Uuid"
+        },
+        {
           "name": "exam_id",
-          "type_info": "Uuid"
-        },
-        {
-          "ordinal": 5,
+          "ordinal": 4,
+          "type_info": "Uuid"
+        },
+        {
           "name": "chapter_id",
-          "type_info": "Uuid"
-        },
-        {
+          "ordinal": 5,
+          "type_info": "Uuid"
+        },
+        {
+          "name": "url_path",
           "ordinal": 6,
-          "name": "url_path",
-          "type_info": "Varchar"
-        },
-        {
+          "type_info": "Varchar"
+        },
+        {
+          "name": "title",
           "ordinal": 7,
-          "name": "title",
-          "type_info": "Varchar"
-        },
-        {
+          "type_info": "Varchar"
+        },
+        {
+          "name": "deleted_at",
           "ordinal": 8,
-          "name": "deleted_at",
-          "type_info": "Timestamptz"
-        },
-        {
+          "type_info": "Timestamptz"
+        },
+        {
+          "name": "content",
           "ordinal": 9,
-          "name": "content",
           "type_info": "Jsonb"
         },
         {
+          "name": "order_number",
           "ordinal": 10,
-          "name": "order_number",
-          "type_info": "Int4"
-        },
-        {
+          "type_info": "Int4"
+        },
+        {
+          "name": "copied_from",
           "ordinal": 11,
-          "name": "copied_from",
-          "type_info": "Uuid"
-        }
-      ],
+          "type_info": "Uuid"
+        }
+      ],
+      "nullable": [false, false, false, true, true, true, false, false, true, false, false, true],
       "parameters": {
         "Left": ["Uuid"]
-      },
-      "nullable": [false, false, false, true, true, true, false, false, true, false, false, true]
-    }
+      }
+    },
+    "query": "\nUPDATE pages\nSET deleted_at = now()\nWHERE id = $1\nRETURNING id,\n  created_at,\n  updated_at,\n  course_id,\n  exam_id,\n  chapter_id,\n  url_path,\n  title,\n  deleted_at,\n  content,\n  order_number,\n  copied_from\n          "
   },
   "f4dfbd49766b87036e450b1ec67c42af7b0ddfd27420630d6d60a0284ffd5d82": {
-    "query": "\nINSERT INTO exercise_slides (exercise_id, order_number)\nVALUES ($1, $2)\nRETURNING id;\n    ",
-    "describe": {
-      "columns": [
-        {
-          "ordinal": 0,
-          "name": "id",
-          "type_info": "Uuid"
-        }
-      ],
+    "describe": {
+      "columns": [
+        {
+          "name": "id",
+          "ordinal": 0,
+          "type_info": "Uuid"
+        }
+      ],
+      "nullable": [false],
       "parameters": {
         "Left": ["Uuid", "Int4"]
-      },
-      "nullable": [false]
-    }
+      }
+    },
+    "query": "\nINSERT INTO exercise_slides (exercise_id, order_number)\nVALUES ($1, $2)\nRETURNING id;\n    "
   },
   "f4f6c13de771e2521337c4b144e9909899288d7986a559b1752ca2622888e8be": {
-    "query": "\nDELETE FROM roles\nWHERE user_id = $1\n  AND role = $2\n",
     "describe": {
       "columns": [],
+      "nullable": [],
       "parameters": {
         "Left": [
           "Uuid",
           {
             "Custom": {
-              "name": "user_role",
               "kind": {
                 "Enum": ["admin", "assistant", "teacher", "reviewer", "course_or_exam_creator"]
-              }
+              },
+              "name": "user_role"
             }
           }
         ]
-      },
-      "nullable": []
-    }
+      }
+    },
+    "query": "\nDELETE FROM roles\nWHERE user_id = $1\n  AND role = $2\n"
   },
   "f5433a51465291a5dfe643100be0591d5de7b1537e60288fc92ac534d3242f16": {
-    "query": "\nUPDATE courses\nSET base_module_completion_requires_n_submodule_completions = $1\nWHERE id = $2\n  AND deleted_at IS NULL\n        ",
     "describe": {
       "columns": [],
+      "nullable": [],
       "parameters": {
         "Left": ["Int4", "Uuid"]
-      },
-      "nullable": []
-    }
+      }
+    },
+    "query": "\nUPDATE courses\nSET base_module_completion_requires_n_submodule_completions = $1\nWHERE id = $2\n  AND deleted_at IS NULL\n        "
   },
   "f5eee3722c97003bd8de1b9e8aa5e0d72916aa364eed13a63efecde48ae9f4a8": {
-    "query": "\nSELECT *\nFROM exercise_task_submissions\nWHERE id = $1\n",
-    "describe": {
-      "columns": [
-        {
-          "ordinal": 0,
-          "name": "id",
-          "type_info": "Uuid"
-        },
-        {
-          "ordinal": 1,
+    "describe": {
+      "columns": [
+        {
+          "name": "id",
+          "ordinal": 0,
+          "type_info": "Uuid"
+        },
+        {
           "name": "created_at",
-          "type_info": "Timestamptz"
-        },
-        {
-          "ordinal": 2,
+          "ordinal": 1,
+          "type_info": "Timestamptz"
+        },
+        {
           "name": "updated_at",
-          "type_info": "Timestamptz"
-        },
-        {
-          "ordinal": 3,
+          "ordinal": 2,
+          "type_info": "Timestamptz"
+        },
+        {
           "name": "deleted_at",
-          "type_info": "Timestamptz"
-        },
-        {
-          "ordinal": 4,
+          "ordinal": 3,
+          "type_info": "Timestamptz"
+        },
+        {
           "name": "exercise_task_id",
-          "type_info": "Uuid"
-        },
-        {
-          "ordinal": 5,
+          "ordinal": 4,
+          "type_info": "Uuid"
+        },
+        {
           "name": "data_json",
+          "ordinal": 5,
           "type_info": "Jsonb"
         },
         {
+          "name": "exercise_task_grading_id",
           "ordinal": 6,
-          "name": "exercise_task_grading_id",
-          "type_info": "Uuid"
-        },
-        {
+          "type_info": "Uuid"
+        },
+        {
+          "name": "metadata",
           "ordinal": 7,
-          "name": "metadata",
           "type_info": "Jsonb"
         },
         {
+          "name": "exercise_slide_id",
           "ordinal": 8,
+          "type_info": "Uuid"
+        },
+        {
+          "name": "exercise_slide_submission_id",
+          "ordinal": 9,
+          "type_info": "Uuid"
+        }
+      ],
+      "nullable": [false, false, false, true, false, true, true, true, false, false],
+      "parameters": {
+        "Left": ["Uuid"]
+      }
+    },
+    "query": "\nSELECT *\nFROM exercise_task_submissions\nWHERE id = $1\n"
+  },
+  "f5f6f6ee7f41b785b8b8b4bdd59d6d82338f119d2099cdb332bc2c89a7778721": {
+    "describe": {
+      "columns": [
+        {
+          "name": "count",
+          "ordinal": 0,
+          "type_info": "Int8"
+        }
+      ],
+      "nullable": [null],
+      "parameters": {
+        "Left": ["Uuid", "Uuid", "Uuid"]
+      }
+    },
+    "query": "\nSELECT COUNT(*)\nFROM peer_review_submissions\nWHERE user_id = $1\n  AND exercise_id = $3\n  AND course_instance_id = $2\n  AND deleted_at IS NULL\n    "
+  },
+  "f75a47ca2444e4cbaade9a44f7104ede569c4660c573e5fa4034805f1597c361": {
+    "describe": {
+      "columns": [
+        {
+          "name": "id",
+          "ordinal": 0,
+          "type_info": "Uuid"
+        }
+      ],
+      "nullable": [false],
+      "parameters": {
+        "Left": ["UuidArray"]
+      }
+    },
+    "query": "\nUPDATE exercise_tasks\nSET deleted_at = now()\nWHERE exercise_slide_id = ANY($1)\nRETURNING id;\n        "
+  },
+  "f77ffcd219ba62cc8de4e29e1f496ed3941efb5ec57d0c8b96ad1e48d6bae075": {
+    "describe": {
+      "columns": [
+        {
+          "name": "id",
+          "ordinal": 0,
+          "type_info": "Uuid"
+        }
+      ],
+      "nullable": [false],
+      "parameters": {
+        "Left": ["Uuid", "Uuid", "Uuid", "Uuid", "Int4"]
+      }
+    },
+    "query": "\nINSERT INTO peer_review_queue_entries (\n    user_id,\n    exercise_id,\n    course_instance_id,\n    receiving_peer_reviews_exercise_slide_submission_id,\n    peer_review_priority\n  )\nVALUES ($1, $2, $3, $4, $5)\nRETURNING id\n        "
+  },
+  "f7841567b90206f7d7aba83b520e1cb7933c33d203d9a1df88e3db961ab83681": {
+    "describe": {
+      "columns": [
+        {
+          "name": "id",
+          "ordinal": 0,
+          "type_info": "Uuid"
+        },
+        {
+          "name": "created_at",
+          "ordinal": 1,
+          "type_info": "Timestamptz"
+        },
+        {
+          "name": "updated_at",
+          "ordinal": 2,
+          "type_info": "Timestamptz"
+        },
+        {
+          "name": "deleted_at",
+          "ordinal": 3,
+          "type_info": "Timestamptz"
+        },
+        {
+          "name": "content",
+          "ordinal": 4,
+          "type_info": "Jsonb"
+        },
+        {
+          "name": "name",
+          "ordinal": 5,
+          "type_info": "Varchar"
+        },
+        {
+          "name": "subject",
+          "ordinal": 6,
+          "type_info": "Varchar"
+        },
+        {
+          "name": "exercise_completions_threshold",
+          "ordinal": 7,
+          "type_info": "Int4"
+        },
+        {
+          "name": "points_threshold",
+          "ordinal": 8,
+          "type_info": "Int4"
+        },
+        {
+          "name": "course_instance_id",
+          "ordinal": 9,
+          "type_info": "Uuid"
+        }
+      ],
+      "nullable": [false, false, false, true, true, false, true, true, true, false],
+      "parameters": {
+        "Left": ["Varchar", "Uuid", "Varchar"]
+      }
+    },
+    "query": "\nINSERT INTO email_templates (name, course_instance_id, subject)\nVALUES ($1, $2, $3)\nRETURNING *\n"
+  },
+  "f801f26dc4e64a8b5d153887f13f858752e27b44b003ccbb2e539e7958d39875": {
+    "describe": {
+      "columns": [
+        {
+          "name": "id",
+          "ordinal": 0,
+          "type_info": "Uuid"
+        },
+        {
+          "name": "created_at",
+          "ordinal": 1,
+          "type_info": "Timestamptz"
+        },
+        {
+          "name": "updated_at",
+          "ordinal": 2,
+          "type_info": "Timestamptz"
+        },
+        {
+          "name": "deleted_at",
+          "ordinal": 3,
+          "type_info": "Timestamptz"
+        },
+        {
           "name": "exercise_slide_id",
-          "type_info": "Uuid"
-        },
-        {
+          "ordinal": 4,
+          "type_info": "Uuid"
+        },
+        {
+          "name": "course_id",
+          "ordinal": 5,
+          "type_info": "Uuid"
+        },
+        {
+          "name": "course_instance_id",
+          "ordinal": 6,
+          "type_info": "Uuid"
+        },
+        {
+          "name": "exam_id",
+          "ordinal": 7,
+          "type_info": "Uuid"
+        },
+        {
+          "name": "exercise_id",
+          "ordinal": 8,
+          "type_info": "Uuid"
+        },
+        {
+          "name": "user_id",
           "ordinal": 9,
-          "name": "exercise_slide_submission_id",
-          "type_info": "Uuid"
-        }
-      ],
-      "parameters": {
-        "Left": ["Uuid"]
-      },
-      "nullable": [false, false, false, true, false, true, true, true, false, false]
-    }
-  },
-  "f5f6f6ee7f41b785b8b8b4bdd59d6d82338f119d2099cdb332bc2c89a7778721": {
-    "query": "\nSELECT COUNT(*)\nFROM peer_review_submissions\nWHERE user_id = $1\n  AND exercise_id = $3\n  AND course_instance_id = $2\n  AND deleted_at IS NULL\n    ",
-    "describe": {
-      "columns": [
-        {
-          "ordinal": 0,
-          "name": "count",
-          "type_info": "Int8"
-        }
-      ],
-      "parameters": {
-        "Left": ["Uuid", "Uuid", "Uuid"]
-      },
-      "nullable": [null]
-    }
-  },
-  "f75a47ca2444e4cbaade9a44f7104ede569c4660c573e5fa4034805f1597c361": {
-    "query": "\nUPDATE exercise_tasks\nSET deleted_at = now()\nWHERE exercise_slide_id = ANY($1)\nRETURNING id;\n        ",
-    "describe": {
-      "columns": [
-        {
-          "ordinal": 0,
-          "name": "id",
-          "type_info": "Uuid"
-        }
-      ],
-      "parameters": {
-        "Left": ["UuidArray"]
-      },
-      "nullable": [false]
-    }
-  },
-  "f77ffcd219ba62cc8de4e29e1f496ed3941efb5ec57d0c8b96ad1e48d6bae075": {
-    "query": "\nINSERT INTO peer_review_queue_entries (\n    user_id,\n    exercise_id,\n    course_instance_id,\n    receiving_peer_reviews_exercise_slide_submission_id,\n    peer_review_priority\n  )\nVALUES ($1, $2, $3, $4, $5)\nRETURNING id\n        ",
-    "describe": {
-      "columns": [
-        {
-          "ordinal": 0,
-          "name": "id",
-          "type_info": "Uuid"
-        }
-      ],
-      "parameters": {
-        "Left": ["Uuid", "Uuid", "Uuid", "Uuid", "Int4"]
-      },
-      "nullable": [false]
-    }
-  },
-  "f7841567b90206f7d7aba83b520e1cb7933c33d203d9a1df88e3db961ab83681": {
-    "query": "\nINSERT INTO email_templates (name, course_instance_id, subject)\nVALUES ($1, $2, $3)\nRETURNING *\n",
-    "describe": {
-      "columns": [
-        {
-          "ordinal": 0,
-          "name": "id",
-          "type_info": "Uuid"
-        },
-        {
-          "ordinal": 1,
-          "name": "created_at",
-          "type_info": "Timestamptz"
-        },
-        {
-          "ordinal": 2,
-          "name": "updated_at",
-          "type_info": "Timestamptz"
-        },
-        {
-          "ordinal": 3,
-          "name": "deleted_at",
-          "type_info": "Timestamptz"
-        },
-        {
-          "ordinal": 4,
-          "name": "content",
-          "type_info": "Jsonb"
-        },
-        {
-          "ordinal": 5,
-          "name": "name",
-          "type_info": "Varchar"
-        },
-        {
-          "ordinal": 6,
-          "name": "subject",
-          "type_info": "Varchar"
-        },
-        {
-          "ordinal": 7,
-          "name": "exercise_completions_threshold",
-          "type_info": "Int4"
-        },
-        {
-          "ordinal": 8,
-          "name": "points_threshold",
-          "type_info": "Int4"
-        },
-        {
-          "ordinal": 9,
-          "name": "course_instance_id",
-          "type_info": "Uuid"
-        }
-      ],
-      "parameters": {
-        "Left": ["Varchar", "Uuid", "Varchar"]
-      },
-      "nullable": [false, false, false, true, true, false, true, true, true, false]
-    }
-  },
-  "f801f26dc4e64a8b5d153887f13f858752e27b44b003ccbb2e539e7958d39875": {
-    "query": "\nSELECT id,\n  created_at,\n  updated_at,\n  deleted_at,\n  exercise_slide_id,\n  course_id,\n  course_instance_id,\n  exam_id,\n  exercise_id,\n  user_id,\n  user_points_update_strategy AS \"user_points_update_strategy: _\"\nFROM exercise_slide_submissions\nWHERE exercise_id = $1\n  AND deleted_at IS NULL\nLIMIT $2 OFFSET $3;\n        ",
-    "describe": {
-      "columns": [
-        {
-          "ordinal": 0,
-          "name": "id",
-          "type_info": "Uuid"
-        },
-        {
-          "ordinal": 1,
-          "name": "created_at",
-          "type_info": "Timestamptz"
-        },
-        {
-          "ordinal": 2,
-          "name": "updated_at",
-          "type_info": "Timestamptz"
-        },
-        {
-          "ordinal": 3,
-          "name": "deleted_at",
-          "type_info": "Timestamptz"
-        },
-        {
-          "ordinal": 4,
-          "name": "exercise_slide_id",
-          "type_info": "Uuid"
-        },
-        {
-          "ordinal": 5,
-          "name": "course_id",
-          "type_info": "Uuid"
-        },
-        {
-          "ordinal": 6,
-          "name": "course_instance_id",
-          "type_info": "Uuid"
-        },
-        {
-          "ordinal": 7,
-          "name": "exam_id",
-          "type_info": "Uuid"
-        },
-        {
-          "ordinal": 8,
-          "name": "exercise_id",
-          "type_info": "Uuid"
-        },
-        {
-          "ordinal": 9,
-          "name": "user_id",
-          "type_info": "Uuid"
-        },
-        {
+          "type_info": "Uuid"
+        },
+        {
+          "name": "user_points_update_strategy: _",
           "ordinal": 10,
-          "name": "user_points_update_strategy: _",
           "type_info": {
             "Custom": {
-              "name": "user_points_update_strategy",
               "kind": {
                 "Enum": [
                   "can-add-points-but-cannot-remove-points",
                   "can-add-points-and-can-remove-points"
                 ]
-              }
+              },
+              "name": "user_points_update_strategy"
             }
           }
         }
       ],
+      "nullable": [false, false, false, true, false, true, true, true, false, false, false],
       "parameters": {
         "Left": ["Uuid", "Int8", "Int8"]
-      },
-      "nullable": [false, false, false, true, false, true, true, true, false, false, false]
-    }
+      }
+    },
+    "query": "\nSELECT id,\n  created_at,\n  updated_at,\n  deleted_at,\n  exercise_slide_id,\n  course_id,\n  course_instance_id,\n  exam_id,\n  exercise_id,\n  user_id,\n  user_points_update_strategy AS \"user_points_update_strategy: _\"\nFROM exercise_slide_submissions\nWHERE exercise_id = $1\n  AND deleted_at IS NULL\nLIMIT $2 OFFSET $3;\n        "
   },
   "f8ef09f81ca6d7912306640c0789b9aa8eee7fcf682c433b782e42582c362f0b": {
-    "query": "\nSELECT *\nFROM exercise_services\nWHERE id = $1\n  ",
-    "describe": {
-      "columns": [
-        {
-          "ordinal": 0,
-          "name": "id",
-          "type_info": "Uuid"
-        },
-        {
-          "ordinal": 1,
+    "describe": {
+      "columns": [
+        {
+          "name": "id",
+          "ordinal": 0,
+          "type_info": "Uuid"
+        },
+        {
           "name": "created_at",
-          "type_info": "Timestamptz"
-        },
-        {
-          "ordinal": 2,
+          "ordinal": 1,
+          "type_info": "Timestamptz"
+        },
+        {
           "name": "updated_at",
-          "type_info": "Timestamptz"
-        },
-        {
-          "ordinal": 3,
+          "ordinal": 2,
+          "type_info": "Timestamptz"
+        },
+        {
           "name": "deleted_at",
-          "type_info": "Timestamptz"
-        },
-        {
-          "ordinal": 4,
+          "ordinal": 3,
+          "type_info": "Timestamptz"
+        },
+        {
           "name": "name",
-          "type_info": "Varchar"
-        },
-        {
-          "ordinal": 5,
+          "ordinal": 4,
+          "type_info": "Varchar"
+        },
+        {
           "name": "slug",
-          "type_info": "Varchar"
-        },
-        {
+          "ordinal": 5,
+          "type_info": "Varchar"
+        },
+        {
+          "name": "public_url",
           "ordinal": 6,
-          "name": "public_url",
-          "type_info": "Varchar"
-        },
-        {
+          "type_info": "Varchar"
+        },
+        {
+          "name": "internal_url",
           "ordinal": 7,
-          "name": "internal_url",
-          "type_info": "Varchar"
-        },
-        {
+          "type_info": "Varchar"
+        },
+        {
+          "name": "max_reprocessing_submissions_at_once",
           "ordinal": 8,
-          "name": "max_reprocessing_submissions_at_once",
-          "type_info": "Int4"
-        }
-      ],
+          "type_info": "Int4"
+        }
+      ],
+      "nullable": [false, false, false, true, false, false, false, true, false],
       "parameters": {
         "Left": ["Uuid"]
-      },
-      "nullable": [false, false, false, true, false, false, false, true, false]
-    }
+      }
+    },
+    "query": "\nSELECT *\nFROM exercise_services\nWHERE id = $1\n  "
   },
   "f98e5dd605bf2af26247fe679593413d3cf6058abf8ff5296bc4f52b1b2b8a08": {
-    "query": "\nINSERT INTO course_module_completion_registered_to_study_registries (\n    id,\n    course_id,\n    course_module_completion_id,\n    course_module_id,\n    study_registry_registrar_id,\n    user_id,\n    real_student_number\n  )\nVALUES (\n    COALESCE($1, uuid_generate_v4()),\n    $2,\n    $3,\n    $4,\n    $5,\n    $6,\n    $7\n  )\nRETURNING id\n        ",
-    "describe": {
-      "columns": [
-        {
-          "ordinal": 0,
-          "name": "id",
-          "type_info": "Uuid"
-        }
-      ],
+    "describe": {
+      "columns": [
+        {
+          "name": "id",
+          "ordinal": 0,
+          "type_info": "Uuid"
+        }
+      ],
+      "nullable": [false],
       "parameters": {
         "Left": ["Uuid", "Uuid", "Uuid", "Uuid", "Uuid", "Uuid", "Varchar"]
-      },
-      "nullable": [false]
-    }
+      }
+    },
+    "query": "\nINSERT INTO course_module_completion_registered_to_study_registries (\n    id,\n    course_id,\n    course_module_completion_id,\n    course_module_id,\n    study_registry_registrar_id,\n    user_id,\n    real_student_number\n  )\nVALUES (\n    COALESCE($1, uuid_generate_v4()),\n    $2,\n    $3,\n    $4,\n    $5,\n    $6,\n    $7\n  )\nRETURNING id\n        "
   },
   "f9f28081a3acd033a648a9e80a8db64a0810eb2f93e59842b32d44ed8e2767dc": {
-    "query": "\nUPDATE course_module_completions\nSET completion_registration_attempt_date = $1\nWHERE id = $2\n  AND deleted_at IS NULL\n        ",
     "describe": {
       "columns": [],
+      "nullable": [],
       "parameters": {
         "Left": ["Timestamptz", "Uuid"]
-      },
-      "nullable": []
-    }
+      }
+    },
+    "query": "\nUPDATE course_module_completions\nSET completion_registration_attempt_date = $1\nWHERE id = $2\n  AND deleted_at IS NULL\n        "
   },
   "fb18b61c85778ef2bffb9dc1d388e1f5d1a7f53af4ffbe102a731c39a353afe8": {
-    "query": "\nSELECT i.id,\n  i.created_at,\n  i.updated_at,\n  i.deleted_at,\n  i.course_id,\n  i.starts_at,\n  i.ends_at,\n  i.name,\n  i.description,\n  i.teacher_in_charge_name,\n  i.teacher_in_charge_email,\n  i.support_email\nFROM user_course_settings ucs\n  JOIN course_instances i ON (ucs.current_course_instance_id = i.id)\nWHERE ucs.user_id = $1\n  AND ucs.current_course_id = $2\n  AND ucs.deleted_at IS NULL;\n    ",
-    "describe": {
-      "columns": [
-        {
-          "ordinal": 0,
-          "name": "id",
-          "type_info": "Uuid"
-        },
-        {
-          "ordinal": 1,
+    "describe": {
+      "columns": [
+        {
+          "name": "id",
+          "ordinal": 0,
+          "type_info": "Uuid"
+        },
+        {
           "name": "created_at",
-          "type_info": "Timestamptz"
-        },
-        {
-          "ordinal": 2,
+          "ordinal": 1,
+          "type_info": "Timestamptz"
+        },
+        {
           "name": "updated_at",
-          "type_info": "Timestamptz"
-        },
-        {
-          "ordinal": 3,
+          "ordinal": 2,
+          "type_info": "Timestamptz"
+        },
+        {
           "name": "deleted_at",
-          "type_info": "Timestamptz"
-        },
-        {
-          "ordinal": 4,
+          "ordinal": 3,
+          "type_info": "Timestamptz"
+        },
+        {
           "name": "course_id",
-          "type_info": "Uuid"
-        },
-        {
-          "ordinal": 5,
+          "ordinal": 4,
+          "type_info": "Uuid"
+        },
+        {
           "name": "starts_at",
-          "type_info": "Timestamptz"
-        },
-        {
+          "ordinal": 5,
+          "type_info": "Timestamptz"
+        },
+        {
+          "name": "ends_at",
           "ordinal": 6,
-          "name": "ends_at",
-          "type_info": "Timestamptz"
-        },
-        {
+          "type_info": "Timestamptz"
+        },
+        {
+          "name": "name",
           "ordinal": 7,
+          "type_info": "Varchar"
+        },
+        {
+          "name": "description",
+          "ordinal": 8,
+          "type_info": "Varchar"
+        },
+        {
+          "name": "teacher_in_charge_name",
+          "ordinal": 9,
+          "type_info": "Varchar"
+        },
+        {
+          "name": "teacher_in_charge_email",
+          "ordinal": 10,
+          "type_info": "Varchar"
+        },
+        {
+          "name": "support_email",
+          "ordinal": 11,
+          "type_info": "Varchar"
+        }
+      ],
+      "nullable": [false, false, false, true, false, true, true, true, true, false, false, true],
+      "parameters": {
+        "Left": ["Uuid", "Uuid"]
+      }
+    },
+    "query": "\nSELECT i.id,\n  i.created_at,\n  i.updated_at,\n  i.deleted_at,\n  i.course_id,\n  i.starts_at,\n  i.ends_at,\n  i.name,\n  i.description,\n  i.teacher_in_charge_name,\n  i.teacher_in_charge_email,\n  i.support_email\nFROM user_course_settings ucs\n  JOIN course_instances i ON (ucs.current_course_instance_id = i.id)\nWHERE ucs.user_id = $1\n  AND ucs.current_course_id = $2\n  AND ucs.deleted_at IS NULL;\n    "
+  },
+  "fc3411dc016ab2ff4cff7bc8032262ed4383920feacfab27b719c6747fce6056": {
+    "describe": {
+      "columns": [
+        {
+          "name": "id",
+          "ordinal": 0,
+          "type_info": "Uuid"
+        },
+        {
+          "name": "created_at",
+          "ordinal": 1,
+          "type_info": "Timestamptz"
+        },
+        {
+          "name": "updated_at",
+          "ordinal": 2,
+          "type_info": "Timestamptz"
+        },
+        {
+          "name": "deleted_at",
+          "ordinal": 3,
+          "type_info": "Timestamptz"
+        },
+        {
+          "name": "course_id",
+          "ordinal": 4,
+          "type_info": "Uuid"
+        },
+        {
           "name": "name",
-          "type_info": "Varchar"
-        },
-        {
+          "ordinal": 5,
+          "type_info": "Varchar"
+        },
+        {
+          "name": "order_number",
+          "ordinal": 6,
+          "type_info": "Int4"
+        },
+        {
+          "name": "copied_from",
+          "ordinal": 7,
+          "type_info": "Uuid"
+        },
+        {
+          "name": "uh_course_code",
           "ordinal": 8,
-          "name": "description",
-          "type_info": "Varchar"
-        },
-        {
+          "type_info": "Varchar"
+        },
+        {
+          "name": "automatic_completion",
           "ordinal": 9,
-          "name": "teacher_in_charge_name",
-          "type_info": "Varchar"
-        },
-        {
+          "type_info": "Bool"
+        },
+        {
+          "name": "automatic_completion_number_of_exercises_attempted_treshold",
           "ordinal": 10,
-          "name": "teacher_in_charge_email",
-          "type_info": "Varchar"
-        },
-        {
+          "type_info": "Int4"
+        },
+        {
+          "name": "automatic_completion_number_of_points_treshold",
           "ordinal": 11,
-          "name": "support_email",
-          "type_info": "Varchar"
-        }
-      ],
-      "parameters": {
-        "Left": ["Uuid", "Uuid"]
-      },
-      "nullable": [false, false, false, true, false, true, true, true, true, false, false, true]
-    }
-  },
-  "fc3411dc016ab2ff4cff7bc8032262ed4383920feacfab27b719c6747fce6056": {
-    "query": "\nSELECT *\nFROM course_modules\nWHERE id = $1\n  AND deleted_at IS NULL\n        ",
-    "describe": {
-      "columns": [
-        {
-          "ordinal": 0,
-          "name": "id",
-          "type_info": "Uuid"
-        },
-        {
-          "ordinal": 1,
+          "type_info": "Int4"
+        },
+        {
+          "name": "ects_credits",
+          "ordinal": 12,
+          "type_info": "Int4"
+        }
+      ],
+      "nullable": [
+        false,
+        false,
+        false,
+        true,
+        false,
+        true,
+        false,
+        true,
+        true,
+        false,
+        true,
+        true,
+        true
+      ],
+      "parameters": {
+        "Left": ["Uuid"]
+      }
+    },
+    "query": "\nSELECT *\nFROM course_modules\nWHERE id = $1\n  AND deleted_at IS NULL\n        "
+  },
+  "fca8672f757656db6332543f9d4351224a1218c4387310e9447e70dad48af7cf": {
+    "describe": {
+      "columns": [
+        {
+          "name": "course_id",
+          "ordinal": 0,
+          "type_info": "Uuid"
+        }
+      ],
+      "nullable": [false],
+      "parameters": {
+        "Left": ["Uuid"]
+      }
+    },
+    "query": "SELECT course_id from chapters where id = $1"
+  },
+  "fce50f511ee8a013e02c795b44957e2c4abe50884268fa7b95c50fb18a4af669": {
+    "describe": {
+      "columns": [
+        {
+          "name": "id",
+          "ordinal": 0,
+          "type_info": "Uuid"
+        },
+        {
           "name": "created_at",
-          "type_info": "Timestamptz"
-        },
-        {
-          "ordinal": 2,
+          "ordinal": 1,
+          "type_info": "Timestamptz"
+        },
+        {
           "name": "updated_at",
-          "type_info": "Timestamptz"
-        },
-        {
-          "ordinal": 3,
+          "ordinal": 2,
+          "type_info": "Timestamptz"
+        },
+        {
           "name": "deleted_at",
-          "type_info": "Timestamptz"
-        },
-        {
-          "ordinal": 4,
-          "name": "course_id",
-          "type_info": "Uuid"
-        },
-        {
-          "ordinal": 5,
+          "ordinal": 3,
+          "type_info": "Timestamptz"
+        },
+        {
+          "name": "secret_key",
+          "ordinal": 4,
+          "type_info": "Varchar"
+        },
+        {
           "name": "name",
-          "type_info": "Varchar"
-        },
-        {
+          "ordinal": 5,
+          "type_info": "Varchar"
+        }
+      ],
+      "nullable": [false, false, false, true, false, false],
+      "parameters": {
+        "Left": ["Text"]
+      }
+    },
+    "query": "\nSELECT *\nFROM study_registry_registrars\nWHERE secret_key = $1\n  AND deleted_at IS NULL\n    "
+  },
+  "fefaaa5c5e1de08eb78712713351fe1623b3a9b9a9e416bfd8135c4d571cb4fb": {
+    "describe": {
+      "columns": [
+        {
+          "name": "order_number",
+          "ordinal": 0,
+          "type_info": "Int4"
+        }
+      ],
+      "nullable": [null],
+      "parameters": {
+        "Left": ["Uuid"]
+      }
+    },
+    "query": "\nselect max(p.order_number) as order_number\nfrom pages p\nwhere p.course_id = $1\n  and p.chapter_id is null\n  and p.deleted_at is null;\n"
+  },
+  "ffceb3f0780f56e249bcc6983105d897534b65d8fc362fc56ea275d45661e617": {
+    "describe": {
+      "columns": [
+        {
+          "name": "id",
+          "ordinal": 0,
+          "type_info": "Uuid"
+        },
+        {
+          "name": "created_at",
+          "ordinal": 1,
+          "type_info": "Timestamptz"
+        },
+        {
+          "name": "updated_at",
+          "ordinal": 2,
+          "type_info": "Timestamptz"
+        },
+        {
+          "name": "deleted_at",
+          "ordinal": 3,
+          "type_info": "Timestamptz"
+        },
+        {
+          "name": "name",
+          "ordinal": 4,
+          "type_info": "Varchar"
+        },
+        {
+          "name": "url",
+          "ordinal": 5,
+          "type_info": "Varchar"
+        },
+        {
+          "name": "width",
           "ordinal": 6,
+          "type_info": "Int4"
+        },
+        {
+          "name": "data",
+          "ordinal": 7,
+          "type_info": "Jsonb"
+        }
+      ],
+      "nullable": [false, false, false, true, false, false, false, false],
+      "parameters": {
+        "Left": ["Varchar", "Varchar", "Int4", "Jsonb", "Uuid"]
+      }
+    },
+    "query": "\nUPDATE playground_examples\nSET updated_at = now(),\n  name = $1,\n  url = $2,\n  width = $3,\n  data = $4\nWHERE id = $5\nRETURNING *;\n    "
+  },
+  "ffdcee66fc7df1125bb7f1fe5e05367efcef5525207938af4b7d69fc784f2396": {
+    "describe": {
+      "columns": [
+        {
+          "name": "id",
+          "ordinal": 0,
+          "type_info": "Uuid"
+        },
+        {
+          "name": "created_at",
+          "ordinal": 1,
+          "type_info": "Timestamptz"
+        },
+        {
+          "name": "updated_at",
+          "ordinal": 2,
+          "type_info": "Timestamptz"
+        },
+        {
+          "name": "exercise_type",
+          "ordinal": 3,
+          "type_info": "Varchar"
+        },
+        {
+          "name": "assignment",
+          "ordinal": 4,
+          "type_info": "Jsonb"
+        },
+        {
+          "name": "deleted_at",
+          "ordinal": 5,
+          "type_info": "Timestamptz"
+        },
+        {
+          "name": "private_spec",
+          "ordinal": 6,
+          "type_info": "Jsonb"
+        },
+        {
+          "name": "spec_file_id",
+          "ordinal": 7,
+          "type_info": "Uuid"
+        },
+        {
+          "name": "public_spec",
+          "ordinal": 8,
+          "type_info": "Jsonb"
+        },
+        {
+          "name": "model_solution_spec",
+          "ordinal": 9,
+          "type_info": "Jsonb"
+        },
+        {
+          "name": "copied_from",
+          "ordinal": 10,
+          "type_info": "Uuid"
+        },
+        {
+          "name": "exercise_slide_id",
+          "ordinal": 11,
+          "type_info": "Uuid"
+        },
+        {
           "name": "order_number",
-          "type_info": "Int4"
-        },
-        {
-          "ordinal": 7,
-          "name": "copied_from",
-          "type_info": "Uuid"
-        },
-        {
-          "ordinal": 8,
-          "name": "uh_course_code",
-          "type_info": "Varchar"
-        },
-        {
-          "ordinal": 9,
-          "name": "automatic_completion",
-          "type_info": "Bool"
-        },
-        {
-          "ordinal": 10,
-          "name": "automatic_completion_number_of_exercises_attempted_treshold",
-          "type_info": "Int4"
-        },
-        {
-          "ordinal": 11,
-          "name": "automatic_completion_number_of_points_treshold",
-          "type_info": "Int4"
-        },
-        {
           "ordinal": 12,
-          "name": "ects_credits",
-          "type_info": "Int4"
-        }
-      ],
-      "parameters": {
-        "Left": ["Uuid"]
-      },
+          "type_info": "Int4"
+        }
+      ],
       "nullable": [
         false,
         false,
         false,
-        true,
-        false,
-        true,
-        false,
-        true,
-        true,
-        false,
-        true,
-        true,
-        true
-      ]
-    }
-  },
-  "fca8672f757656db6332543f9d4351224a1218c4387310e9447e70dad48af7cf": {
-    "query": "SELECT course_id from chapters where id = $1",
-    "describe": {
-      "columns": [
-        {
-          "ordinal": 0,
-          "name": "course_id",
-          "type_info": "Uuid"
-        }
-      ],
-      "parameters": {
-        "Left": ["Uuid"]
-      },
-      "nullable": [false]
-    }
-  },
-  "fce50f511ee8a013e02c795b44957e2c4abe50884268fa7b95c50fb18a4af669": {
-    "query": "\nSELECT *\nFROM study_registry_registrars\nWHERE secret_key = $1\n  AND deleted_at IS NULL\n    ",
-    "describe": {
-      "columns": [
-        {
-          "ordinal": 0,
-          "name": "id",
-          "type_info": "Uuid"
-        },
-        {
-          "ordinal": 1,
-          "name": "created_at",
-          "type_info": "Timestamptz"
-        },
-        {
-          "ordinal": 2,
-          "name": "updated_at",
-          "type_info": "Timestamptz"
-        },
-        {
-          "ordinal": 3,
-          "name": "deleted_at",
-          "type_info": "Timestamptz"
-        },
-        {
-          "ordinal": 4,
-          "name": "secret_key",
-          "type_info": "Varchar"
-        },
-        {
-          "ordinal": 5,
-          "name": "name",
-          "type_info": "Varchar"
-        }
-      ],
-      "parameters": {
-        "Left": ["Text"]
-      },
-      "nullable": [false, false, false, true, false, false]
-    }
-  },
-  "fefaaa5c5e1de08eb78712713351fe1623b3a9b9a9e416bfd8135c4d571cb4fb": {
-    "query": "\nselect max(p.order_number) as order_number\nfrom pages p\nwhere p.course_id = $1\n  and p.chapter_id is null\n  and p.deleted_at is null;\n",
-    "describe": {
-      "columns": [
-        {
-          "ordinal": 0,
-          "name": "order_number",
-          "type_info": "Int4"
-        }
-      ],
-      "parameters": {
-        "Left": ["Uuid"]
-      },
-      "nullable": [null]
-    }
-  },
-  "ffceb3f0780f56e249bcc6983105d897534b65d8fc362fc56ea275d45661e617": {
-    "query": "\nUPDATE playground_examples\nSET updated_at = now(),\n  name = $1,\n  url = $2,\n  width = $3,\n  data = $4\nWHERE id = $5\nRETURNING *;\n    ",
-    "describe": {
-      "columns": [
-        {
-          "ordinal": 0,
-          "name": "id",
-          "type_info": "Uuid"
-        },
-        {
-          "ordinal": 1,
-          "name": "created_at",
-          "type_info": "Timestamptz"
-        },
-        {
-          "ordinal": 2,
-          "name": "updated_at",
-          "type_info": "Timestamptz"
-        },
-        {
-          "ordinal": 3,
-          "name": "deleted_at",
-          "type_info": "Timestamptz"
-        },
-        {
-          "ordinal": 4,
-          "name": "name",
-          "type_info": "Varchar"
-        },
-        {
-          "ordinal": 5,
-          "name": "url",
-          "type_info": "Varchar"
-        },
-        {
-          "ordinal": 6,
-          "name": "width",
-          "type_info": "Int4"
-        },
-        {
-          "ordinal": 7,
-          "name": "data",
-          "type_info": "Jsonb"
-        }
-      ],
-      "parameters": {
-        "Left": ["Varchar", "Varchar", "Int4", "Jsonb", "Uuid"]
-      },
-      "nullable": [false, false, false, true, false, false, false, false]
-    }
-  },
-  "ffdcee66fc7df1125bb7f1fe5e05367efcef5525207938af4b7d69fc784f2396": {
-    "query": "\nSELECT *\nFROM exercise_tasks\nWHERE exercise_slide_id = ANY($1)\n  AND deleted_at IS NULL;\n        ",
-    "describe": {
-      "columns": [
-        {
-          "ordinal": 0,
-          "name": "id",
-          "type_info": "Uuid"
-        },
-        {
-          "ordinal": 1,
-          "name": "created_at",
-          "type_info": "Timestamptz"
-        },
-        {
-          "ordinal": 2,
-          "name": "updated_at",
-          "type_info": "Timestamptz"
-        },
-        {
-          "ordinal": 3,
-          "name": "exercise_type",
-          "type_info": "Varchar"
-        },
-        {
-          "ordinal": 4,
-          "name": "assignment",
-          "type_info": "Jsonb"
-        },
-        {
-          "ordinal": 5,
-          "name": "deleted_at",
-          "type_info": "Timestamptz"
-        },
-        {
-          "ordinal": 6,
-          "name": "private_spec",
-          "type_info": "Jsonb"
-        },
-        {
-          "ordinal": 7,
-          "name": "spec_file_id",
-          "type_info": "Uuid"
-        },
-        {
-          "ordinal": 8,
-          "name": "public_spec",
-          "type_info": "Jsonb"
-        },
-        {
-          "ordinal": 9,
-          "name": "model_solution_spec",
-          "type_info": "Jsonb"
-        },
-        {
-          "ordinal": 10,
-          "name": "copied_from",
-          "type_info": "Uuid"
-        },
-        {
-          "ordinal": 11,
-          "name": "exercise_slide_id",
-          "type_info": "Uuid"
-        },
-        {
-          "ordinal": 12,
-          "name": "order_number",
-          "type_info": "Int4"
-        }
+        false,
+        false,
+        true,
+        true,
+        true,
+        true,
+        true,
+        true,
+        false,
+        false
       ],
       "parameters": {
         "Left": ["UuidArray"]
-      },
-      "nullable": [
-        false,
-        false,
-        false,
-        false,
-        false,
-        true,
-        true,
-        true,
-        true,
-        true,
-        true,
-        false,
-        false
-      ]
-    }
+      }
+    },
+    "query": "\nSELECT *\nFROM exercise_tasks\nWHERE exercise_slide_id = ANY($1)\n  AND deleted_at IS NULL;\n        "
   }
 }