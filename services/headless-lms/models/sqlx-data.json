{
  "db": "PostgreSQL",
  "005c8e8610ece4e77a3e40c1f12314768b110445a5fc575323d8b9df355e3e29": {
    "describe": {
      "columns": [
        {
          "name": "id",
          "ordinal": 0,
          "type_info": "Uuid"
        },
        {
          "name": "created_at",
          "ordinal": 1,
          "type_info": "Timestamptz"
        },
        {
          "name": "updated_at",
          "ordinal": 2,
          "type_info": "Timestamptz"
        },
        {
          "name": "deleted_at",
          "ordinal": 3,
          "type_info": "Timestamptz"
        },
        {
          "name": "user_id",
          "ordinal": 4,
          "type_info": "Uuid"
        },
        {
          "name": "exercise_id",
          "ordinal": 5,
          "type_info": "Uuid"
        },
        {
          "name": "course_instance_id",
          "ordinal": 6,
          "type_info": "Uuid"
        },
        {
          "name": "receiving_peer_reviews_exercise_slide_submission_id",
          "ordinal": 7,
          "type_info": "Uuid"
        },
        {
          "name": "received_enough_peer_reviews",
          "ordinal": 8,
          "type_info": "Bool"
        },
        {
          "name": "peer_review_priority",
          "ordinal": 9,
          "type_info": "Int4"
        }
      ],
      "nullable": [false, false, false, true, false, false, false, false, false, false],
      "parameters": {
        "Left": ["Uuid"]
      }
    },
    "query": "\nSELECT *\nFROM peer_review_queue_entries\nWHERE id = $1\n  AND deleted_at IS NULL\n        "
  },
  "02338a196bb57a6142b16723681fba35a8369b3487ed2464480540471c0eb9b5": {
    "describe": {
      "columns": [
        {
          "name": "id",
          "ordinal": 0,
          "type_info": "Uuid"
        },
        {
          "name": "created_at",
          "ordinal": 1,
          "type_info": "Timestamptz"
        },
        {
          "name": "updated_at",
          "ordinal": 2,
          "type_info": "Timestamptz"
        },
        {
          "name": "course_id",
          "ordinal": 3,
          "type_info": "Uuid"
        },
        {
          "name": "deleted_at",
          "ordinal": 4,
          "type_info": "Timestamptz"
        },
        {
          "name": "name",
          "ordinal": 5,
          "type_info": "Varchar"
        },
        {
          "name": "deadline",
          "ordinal": 6,
          "type_info": "Timestamptz"
        },
        {
          "name": "page_id",
          "ordinal": 7,
          "type_info": "Uuid"
        },
        {
          "name": "score_maximum",
          "ordinal": 8,
          "type_info": "Int4"
        },
        {
          "name": "order_number",
          "ordinal": 9,
          "type_info": "Int4"
        },
        {
          "name": "chapter_id",
          "ordinal": 10,
          "type_info": "Uuid"
        },
        {
          "name": "copied_from",
          "ordinal": 11,
          "type_info": "Uuid"
        },
        {
          "name": "exam_id",
          "ordinal": 12,
          "type_info": "Uuid"
        },
        {
          "name": "max_tries_per_slide",
          "ordinal": 13,
          "type_info": "Int4"
        },
        {
          "name": "limit_number_of_tries",
          "ordinal": 14,
          "type_info": "Bool"
        },
        {
          "name": "needs_peer_review",
          "ordinal": 15,
          "type_info": "Bool"
        }
      ],
      "nullable": [
        false,
        false,
        false,
        true,
        true,
        false,
        true,
        false,
        false,
        false,
        true,
        true,
        true,
        true,
        false,
        false
      ],
      "parameters": {
        "Left": ["Uuid"]
      }
    },
    "query": "\nSELECT *\nFROM exercises\nWHERE course_id = (\n    SELECT course_id\n    FROM course_instances\n    WHERE id = $1\n  )\n  AND deleted_at IS NULL\nORDER BY order_number ASC\n"
  },
  "03595bec90a8dbdc483f87cfd24779991dd94f07d43c0a5fe51c8ce4972516a2": {
    "describe": {
      "columns": [
        {
          "name": "id",
          "ordinal": 0,
          "type_info": "Uuid"
        }
      ],
      "nullable": [false],
      "parameters": {
        "Left": ["Uuid", "Uuid", "Uuid"]
      }
    },
    "query": "\nINSERT INTO proposed_page_edits (course_id, page_id, user_id)\nVALUES ($1, $2, $3)\nRETURNING id\n"
  },
  "036ca022aaa61a639202afffa66f21d3ca72ad8413d1ac55fc476050c89a3dcc": {
    "describe": {
      "columns": [
        {
          "name": "id",
          "ordinal": 0,
          "type_info": "Uuid"
        },
        {
          "name": "created_at",
          "ordinal": 1,
          "type_info": "Timestamptz"
        },
        {
          "name": "updated_at",
          "ordinal": 2,
          "type_info": "Timestamptz"
        },
        {
          "name": "deleted_at",
          "ordinal": 3,
          "type_info": "Timestamptz"
        },
        {
          "name": "upstream_id",
          "ordinal": 4,
          "type_info": "Int4"
        },
        {
          "name": "email",
          "ordinal": 5,
          "type_info": "Varchar"
        },
        {
          "name": "first_name",
          "ordinal": 6,
          "type_info": "Varchar"
        },
        {
          "name": "last_name",
          "ordinal": 7,
          "type_info": "Varchar"
        }
      ],
      "nullable": [false, false, false, true, true, false, true, true],
      "parameters": {
        "Left": ["Uuid"]
      }
    },
    "query": "\nSELECT *\nFROM users\nWHERE id IN (\n    SELECT user_id\n    FROM course_instance_enrollments\n    WHERE course_instance_id = $1\n      AND deleted_at IS NULL\n  )\n"
  },
  "03f3ed8579184db44f729471638c65df2636a8e089d08bfd78c9806e7dcd0ddd": {
    "describe": {
      "columns": [
        {
          "name": "uh_course_code",
          "ordinal": 0,
          "type_info": "Varchar"
        },
        {
          "name": "created_at",
          "ordinal": 1,
          "type_info": "Timestamptz"
        },
        {
          "name": "updated_at",
          "ordinal": 2,
          "type_info": "Timestamptz"
        },
        {
          "name": "deleted_at",
          "ordinal": 3,
          "type_info": "Timestamptz"
        },
        {
          "name": "registration_link",
          "ordinal": 4,
          "type_info": "Varchar"
        }
      ],
      "nullable": [false, false, false, true, false],
      "parameters": {
        "Left": ["Varchar", "Varchar"]
      }
    },
    "query": "\nINSERT INTO open_university_registration_links (uh_course_code, registration_link)\nVALUES ($1, $2) ON CONFLICT (uh_course_code) DO\nUPDATE\nSET registration_link = $2,\n  deleted_at = NULL\nRETURNING *\n        "
  },
  "04af846484d55b34c279e32ea4c84693f927c102f56c087f559b161edf0c7413": {
    "describe": {
      "columns": [
        {
          "name": "id",
          "ordinal": 0,
          "type_info": "Uuid"
        },
        {
          "name": "created_at",
          "ordinal": 1,
          "type_info": "Timestamptz"
        },
        {
          "name": "updated_at",
          "ordinal": 2,
          "type_info": "Timestamptz"
        },
        {
          "name": "deleted_at",
          "ordinal": 3,
          "type_info": "Timestamptz"
        },
        {
          "name": "user_id",
          "ordinal": 4,
          "type_info": "Uuid"
        },
        {
          "name": "exercise_id",
          "ordinal": 5,
          "type_info": "Uuid"
        },
        {
          "name": "course_instance_id",
          "ordinal": 6,
          "type_info": "Uuid"
        },
        {
          "name": "receiving_peer_reviews_exercise_slide_submission_id",
          "ordinal": 7,
          "type_info": "Uuid"
        },
        {
          "name": "received_enough_peer_reviews",
          "ordinal": 8,
          "type_info": "Bool"
        },
        {
          "name": "peer_review_priority",
          "ordinal": 9,
          "type_info": "Int4"
        }
      ],
      "nullable": [false, false, false, true, false, false, false, false, false, false],
      "parameters": {
        "Left": ["Int4", "Uuid"]
      }
    },
    "query": "\nUPDATE peer_review_queue_entries\nSET peer_review_priority = $1\nWHERE id = $2\n  AND deleted_at IS NULL\nRETURNING *\n    "
  },
  "06518b02100124d605ae4cd2b84008fe94e46360284a701d60f79c7dcb117ea6": {
    "describe": {
      "columns": [
        {
          "name": "id",
          "ordinal": 0,
          "type_info": "Uuid"
        },
        {
          "name": "name",
          "ordinal": 1,
          "type_info": "Varchar"
        },
        {
          "name": "instructions",
          "ordinal": 2,
          "type_info": "Jsonb"
        },
        {
          "name": "page_id",
          "ordinal": 3,
          "type_info": "Uuid"
        },
        {
          "name": "starts_at",
          "ordinal": 4,
          "type_info": "Timestamptz"
        },
        {
          "name": "ends_at",
          "ordinal": 5,
          "type_info": "Timestamptz"
        },
        {
          "name": "time_minutes",
          "ordinal": 6,
          "type_info": "Int4"
        }
      ],
      "nullable": [false, false, false, false, true, true, false],
      "parameters": {
        "Left": ["Uuid"]
      }
    },
    "query": "\nSELECT exams.id,\n  exams.name,\n  exams.instructions,\n  pages.id AS page_id,\n  exams.starts_at,\n  exams.ends_at,\n  exams.time_minutes\nFROM exams\n  JOIN pages ON pages.exam_id = exams.id\nWHERE exams.id = $1\n"
  },
  "0705be213ba5a5e5616450968d87cbd34bdf68f5b63811e4c5b5d9836cff52e6": {
    "describe": {
      "columns": [
        {
          "name": "id",
          "ordinal": 0,
          "type_info": "Uuid"
        }
      ],
      "nullable": [false],
      "parameters": {
        "Left": ["Uuid", "Uuid", "Uuid", "Uuid", "Uuid"]
      }
    },
    "query": "\nINSERT INTO peer_review_submissions (\n    user_id,\n    exercise_id,\n    course_instance_id,\n    peer_review_id,\n    exercise_slide_submission_id\n  )\nVALUES ($1, $2, $3, $4, $5)\nRETURNING id\n        "
  },
  "072ecb29b589e56f6fc04bb0787efd82beab771ae9d87752f80b0734b16c56e4": {
    "describe": {
      "columns": [
        {
          "name": "id",
          "ordinal": 0,
          "type_info": "Uuid"
        },
        {
          "name": "created_at",
          "ordinal": 1,
          "type_info": "Timestamptz"
        },
        {
          "name": "updated_at",
          "ordinal": 2,
          "type_info": "Timestamptz"
        },
        {
          "name": "deleted_at",
          "ordinal": 3,
          "type_info": "Timestamptz"
        },
        {
          "name": "name",
          "ordinal": 4,
          "type_info": "Varchar"
        },
        {
          "name": "slug",
          "ordinal": 5,
          "type_info": "Varchar"
        },
        {
          "name": "public_url",
          "ordinal": 6,
          "type_info": "Varchar"
        },
        {
          "name": "internal_url",
          "ordinal": 7,
          "type_info": "Varchar"
        },
        {
          "name": "max_reprocessing_submissions_at_once",
          "ordinal": 8,
          "type_info": "Int4"
        }
      ],
      "nullable": [false, false, false, true, false, false, false, true, false],
      "parameters": {
        "Left": ["Varchar", "Varchar", "Varchar", "Varchar", "Int4"]
      }
    },
    "query": "\nINSERT INTO exercise_services (\n    name,\n    slug,\n    public_url,\n    internal_url,\n    max_reprocessing_submissions_at_once\n  )\nVALUES ($1, $2, $3, $4, $5)\nRETURNING *\n  "
  },
  "07d58fc96db7000b5057c5e66b12d87ec627e6f56d735a3733518ad23b6a6f0f": {
    "describe": {
      "columns": [],
      "nullable": [],
      "parameters": {
        "Left": ["Uuid", "Text", "Uuid"]
      }
    },
    "query": "INSERT INTO url_redirections(destination_page_id, old_url_path, course_id) VALUES ($1, $2, $3)"
  },
  "08936e20016cc8fb2f6825a9b53d124e7939a892578a057732dd554544aa90f6": {
    "describe": {
      "columns": [
        {
          "name": "id",
          "ordinal": 0,
          "type_info": "Uuid"
        },
        {
          "name": "instructions",
          "ordinal": 1,
          "type_info": "Jsonb"
        }
      ],
      "nullable": [false, false],
      "parameters": {
        "Left": ["Jsonb", "Uuid"]
      }
    },
    "query": "\n    UPDATE exams\n    SET instructions = $1\n    WHERE id = $2\n    RETURNING id,\n        instructions\n    "
  },
  "0a3ec731af676e23b67bd6eb547415800aa436639f2dfde55ad17b3ed904a27b": {
    "describe": {
      "columns": [],
      "nullable": [],
      "parameters": {
        "Left": ["Varchar", "Text", "Uuid"]
      }
    },
    "query": "\nUPDATE glossary\nSET term = $1,\n  definition = $2\nWHERE id = $3\n"
  },
  "0a7aa8e54a4730bc3a1465a2357fc1551736ffcf881ee4cb0f5fc6ecd63e6b7e": {
    "describe": {
      "columns": [],
      "nullable": [],
      "parameters": {
        "Left": ["Uuid", "Uuid"]
      }
    },
    "query": "\nUPDATE user_exercise_task_states\nSET deleted_at = now()\nWHERE exercise_task_id = $1\n  AND user_exercise_slide_state_id = $2\n    "
  },
  "0c395da11ae62743051ec6f45ac48e2a1a450c36bd37fbecf8ccb71a9fefdd7b": {
    "describe": {
      "columns": [
        {
          "name": "user_id",
          "ordinal": 0,
          "type_info": "Uuid"
        },
        {
          "name": "course_language_group_id",
          "ordinal": 1,
          "type_info": "Uuid"
        },
        {
          "name": "created_at",
          "ordinal": 2,
          "type_info": "Timestamptz"
        },
        {
          "name": "updated_at",
          "ordinal": 3,
          "type_info": "Timestamptz"
        },
        {
          "name": "deleted_at",
          "ordinal": 4,
          "type_info": "Timestamptz"
        },
        {
          "name": "current_course_id",
          "ordinal": 5,
          "type_info": "Uuid"
        },
        {
          "name": "current_course_instance_id",
          "ordinal": 6,
          "type_info": "Uuid"
        }
      ],
      "nullable": [false, false, false, false, true, false, false],
      "parameters": {
        "Left": ["Uuid", "Uuid"]
      }
    },
    "query": "\nSELECT *\nFROM user_course_settings\nWHERE user_id = $1\n  AND course_language_group_id = $2\n  AND deleted_at IS NULL;\n        "
  },
  "0c8461a6308d09d435968b157266abe5a98c2f162db755aaa129eb69ca6ec577": {
    "describe": {
      "columns": [
        {
          "name": "id",
          "ordinal": 0,
          "type_info": "Uuid"
        },
        {
          "name": "first_name",
          "ordinal": 1,
          "type_info": "Varchar"
        },
        {
          "name": "last_name",
          "ordinal": 2,
          "type_info": "Varchar"
        },
        {
          "name": "email",
          "ordinal": 3,
          "type_info": "Varchar"
        },
        {
          "name": "role: UserRole",
          "ordinal": 4,
          "type_info": {
            "Custom": {
              "kind": {
                "Enum": ["admin", "assistant", "teacher", "reviewer", "course_or_exam_creator"]
              },
              "name": "user_role"
            }
          }
        }
      ],
      "nullable": [false, true, true, false, false],
      "parameters": {
        "Left": ["Uuid"]
      }
    },
    "query": "\nSELECT users.id,\n  users.first_name,\n  users.last_name,\n  email,\n  role AS \"role: UserRole\"\nFROM users\n  JOIN roles ON users.id = roles.user_id\nWHERE roles.course_id = $1\n"
  },
  "0cad1ed88151ce17ea1b859b43de22620aaf28c6a0149937d7f865da67c19797": {
    "describe": {
      "columns": [
        {
          "name": "hashing_key",
          "ordinal": 0,
          "type_info": "Bytea"
        }
      ],
      "nullable": [false],
      "parameters": {
        "Left": ["Date"]
      }
    },
    "query": "\nSELECT hashing_key FROM page_visit_datum_daily_visit_hashing_keys\nWHERE valid_for_date = $1\n    "
  },
  "0cb6f9e6d5c8bc8f0196ec503ba5654ac5af8fc3e61746ddcadc30668bca65eb": {
    "describe": {
      "columns": [
        {
          "name": "user_id",
          "ordinal": 0,
          "type_info": "Uuid"
        },
        {
          "name": "course_id",
          "ordinal": 1,
          "type_info": "Uuid"
        },
        {
          "name": "course_instance_id",
          "ordinal": 2,
          "type_info": "Uuid"
        },
        {
          "name": "created_at",
          "ordinal": 3,
          "type_info": "Timestamptz"
        },
        {
          "name": "updated_at",
          "ordinal": 4,
          "type_info": "Timestamptz"
        },
        {
          "name": "deleted_at",
          "ordinal": 5,
          "type_info": "Timestamptz"
        }
      ],
      "nullable": [false, false, false, false, false, true],
      "parameters": {
        "Left": ["Uuid", "Uuid", "Uuid"]
      }
    },
    "query": "\nINSERT INTO course_instance_enrollments (user_id, course_id, course_instance_id)\nVALUES ($1, $2, $3)\nON CONFLICT (user_id, course_instance_id)\nDO UPDATE SET deleted_at = NULL\nRETURNING *;\n"
  },
  "0cbd2eca2e4b7731be86fdf5ed0eafe142dc9c358ecd78476bb54d407f3e6aea": {
    "describe": {
      "columns": [
        {
          "name": "exercise_name",
          "ordinal": 0,
          "type_info": "Varchar"
        },
        {
          "name": "exercise_order_number",
          "ordinal": 1,
          "type_info": "Int4"
        },
        {
          "name": "page_order_number",
          "ordinal": 2,
          "type_info": "Int4"
        },
        {
          "name": "chapter_number",
          "ordinal": 3,
          "type_info": "Int4"
        },
        {
          "name": "exercise_id",
          "ordinal": 4,
          "type_info": "Uuid"
        },
        {
          "name": "n_users_attempted",
          "ordinal": 5,
          "type_info": "Int8"
        },
        {
          "name": "n_users_with_some_points",
          "ordinal": 6,
          "type_info": "Int8"
        },
        {
          "name": "n_users_with_max_points",
          "ordinal": 7,
          "type_info": "Int8"
        }
      ],
<<<<<<< HEAD
      "nullable": [true, true, true, true, true, true, true, true],
      "parameters": {
        "Left": ["Uuid"]
      }
    },
    "query": "\nSELECT exercises.name as exercise_name,\n        exercises.order_number as exercise_order_number,\n        pages.order_number     as page_order_number,\n        chapters.chapter_number,\n        stat_data.*\n FROM (SELECT exercise_id,\n              COUNT(DISTINCT user_id) as n_users_attempted,\n              COUNT(DISTINCT user_id) FILTER ( WHERE ues.score_given IS NOT NULL and ues.score_given > 0 ) as n_users_with_some_points,\n              COUNT(DISTINCT user_id) FILTER ( WHERE ues.score_given IS NOT NULL and ues.score_given >= exercises.score_maximum ) as n_users_with_max_points\n       FROM exercises\n       JOIN user_exercise_states ues on exercises.id = ues.exercise_id\n       WHERE exercises.course_id = $1\n         AND exercises.deleted_at IS NULL\n         AND ues.deleted_at IS NULL\n       GROUP BY exercise_id) as stat_data\n        JOIN exercises ON stat_data.exercise_id = exercises.id\n        JOIN pages on exercises.page_id = pages.id\n        JOIN chapters on pages.chapter_id = chapters.id\n WHERE exercises.deleted_at IS NULL\n   AND pages.deleted_at IS NULL\n   AND chapters.deleted_at IS NULL\n          "
  },
  "0cdeea3ba0b6c8ddece5e2c1f839968e312f658ca0b0519bedc7e34c383367c0": {
    "describe": {
      "columns": [],
      "nullable": [],
=======
      "nullable": [false, false, false, false, false, null, null, null],
>>>>>>> b0e246cb
      "parameters": {
        "Left": ["Uuid"]
      }
    },
<<<<<<< HEAD
    "query": "\nUPDATE course_modules\nSET deleted_at = now()\nWHERE id = $1\n"
=======
    "query": "\nSELECT exercises.name as exercise_name,\n        exercises.order_number as exercise_order_number,\n        pages.order_number     as page_order_number,\n        chapters.chapter_number,\n        stat_data.*\n FROM (SELECT exercise_id,\n              COUNT(DISTINCT user_id) as n_users_attempted,\n              COUNT(DISTINCT user_id) FILTER ( WHERE ues.score_given IS NOT NULL and ues.score_given > 0 ) as n_users_with_some_points,\n              COUNT(DISTINCT user_id) FILTER ( WHERE ues.score_given IS NOT NULL and ues.score_given >= exercises.score_maximum ) as n_users_with_max_points\n       FROM exercises\n       JOIN user_exercise_states ues on exercises.id = ues.exercise_id\n       WHERE exercises.course_id = $1\n         AND exercises.deleted_at IS NULL\n         AND ues.deleted_at IS NULL\n       GROUP BY exercise_id) as stat_data\n        JOIN exercises ON stat_data.exercise_id = exercises.id\n        JOIN pages on exercises.page_id = pages.id\n        JOIN chapters on pages.chapter_id = chapters.id\n WHERE exercises.deleted_at IS NULL\n   AND pages.deleted_at IS NULL\n   AND chapters.deleted_at IS NULL\n          "
>>>>>>> b0e246cb
  },
  "0eb1973f9ce1c28fdf44969a8691da1e88b58501a1eff1e236eed1310dfe2464": {
    "describe": {
      "columns": [
        {
          "name": "id",
          "ordinal": 0,
          "type_info": "Uuid"
        },
        {
          "name": "rank",
          "ordinal": 1,
          "type_info": "Float4"
        },
        {
          "name": "title_headline",
          "ordinal": 2,
          "type_info": "Text"
        },
        {
          "name": "content_headline",
          "ordinal": 3,
          "type_info": "Text"
        },
        {
          "name": "url_path",
          "ordinal": 4,
          "type_info": "Varchar"
        }
      ],
      "nullable": [false, null, null, null, false],
      "parameters": {
        "Left": [
          "Uuid",
          {
            "Custom": {
              "kind": "Simple",
              "name": "regconfig"
            }
          },
          "Text",
          "Text"
        ]
      }
    },
    "query": "\n-- common table expression for the search term tsquery so that we don't have to repeat it many times\nWITH cte as (\n    -- Converts the search term to a phrase search with phraseto_tsquery but appends ':*' to the last word so that it\n    -- becomes a prefix match. This way the search will also contain results when the last word in the search term\n    -- is only partially typed. Note that if to_tsquery($4) decides to stem the word, the replacement will be skipped.\n    SELECT ts_rewrite(\n        phraseto_tsquery($2::regconfig, $3),\n        to_tsquery($4),\n        to_tsquery($4 || ':*')\n    ) as query\n)\nSELECT id,\n    ts_rank(\n    content_search,\n    (\n        SELECT query\n        from cte\n    )\n    ) as rank,\n    ts_headline(\n    $2::regconfig,\n    title,\n    (\n        SELECT query\n        from cte\n    )\n    ) as title_headline,\n    ts_headline(\n    $2::regconfig,\n    content_search_original_text,\n    (\n        SELECT query\n        from cte\n    )\n    ) as content_headline,\n    url_path\nFROM pages\nWHERE course_id = $1\n    AND deleted_at IS NULL\n    AND content_search @@ (\n    SELECT query\n    from cte\n    )\nORDER BY rank DESC\nLIMIT 50;\n        "
  },
  "0ed1883e278007de6c43a3db3d4a14e0150bc27f462f085e2a35d861d80b680b": {
    "describe": {
      "columns": [
        {
          "name": "id",
          "ordinal": 0,
          "type_info": "Uuid"
        }
      ],
      "nullable": [false],
      "parameters": {
        "Left": [
          "Uuid",
          {
            "Custom": {
              "kind": {
                "Enum": ["admin", "assistant", "teacher", "reviewer", "course_or_exam_creator"]
              },
              "name": "user_role"
            }
          },
          "Uuid"
        ]
      }
    },
    "query": "\nINSERT INTO roles (user_id, role, course_instance_id)\nVALUES ($1, $2, $3)\nRETURNING id\n"
  },
  "0ee18402a12224a28d80876095878fdbbd48e9b4a4d210c1dbf32617f5f05cb1": {
    "describe": {
      "columns": [],
      "nullable": [],
      "parameters": {
        "Left": ["Bool", "Uuid"]
      }
    },
    "query": "\nUPDATE course_module_completions SET prerequisite_modules_completed = $1\nWHERE id = $2 AND deleted_at IS NULL\n    "
  },
  "0f6b63f522b8f92c249265dd23ee41dd2b93a7612b4619a1d112961ae8769bac": {
    "describe": {
      "columns": [
        {
          "name": "id",
          "ordinal": 0,
          "type_info": "Uuid"
        },
        {
          "name": "created_at",
          "ordinal": 1,
          "type_info": "Timestamptz"
        },
        {
          "name": "updated_at",
          "ordinal": 2,
          "type_info": "Timestamptz"
        },
        {
          "name": "name",
          "ordinal": 3,
          "type_info": "Varchar"
        },
        {
          "name": "course_id",
          "ordinal": 4,
          "type_info": "Uuid"
        },
        {
          "name": "deleted_at",
          "ordinal": 5,
          "type_info": "Timestamptz"
        },
        {
          "name": "chapter_image_path",
          "ordinal": 6,
          "type_info": "Varchar"
        },
        {
          "name": "chapter_number",
          "ordinal": 7,
          "type_info": "Int4"
        },
        {
          "name": "front_page_id",
          "ordinal": 8,
          "type_info": "Uuid"
        },
        {
          "name": "opens_at",
          "ordinal": 9,
          "type_info": "Timestamptz"
        },
        {
          "name": "copied_from",
          "ordinal": 10,
          "type_info": "Uuid"
        },
        {
          "name": "deadline",
          "ordinal": 11,
          "type_info": "Timestamptz"
        },
        {
          "name": "course_module_id",
          "ordinal": 12,
          "type_info": "Uuid"
        }
      ],
      "nullable": [
        false,
        false,
        false,
        false,
        false,
        true,
        true,
        false,
        true,
        true,
        true,
        true,
        false
      ],
      "parameters": {
        "Left": ["Uuid"]
      }
    },
    "query": "\nSELECT id,\n  created_at,\n  updated_at,\n  name,\n  course_id,\n  deleted_at,\n  chapter_image_path,\n  chapter_number,\n  front_page_id,\n  opens_at,\n  copied_from,\n  deadline,\n  course_module_id\nFROM chapters\nWHERE course_id = $1\n  AND deleted_at IS NULL;\n"
  },
  "0f8ebb278dc89487e24c2b9729baa1c012e2242bfa7b984ec77b1df0a84a6a7a": {
    "describe": {
      "columns": [],
      "nullable": [],
      "parameters": {
        "Left": ["Bool", "Uuid"]
      }
    },
    "query": "\nUPDATE feedback\nSET marked_as_read = $1\nWHERE id = $2\n"
  },
  "1043950bac244435cd2df29b5a6cc9f408476afe275b2cd71014a650d186aaf5": {
    "describe": {
      "columns": [],
      "nullable": [],
      "parameters": {
        "Left": ["Uuid", "Uuid", "Varchar", "Int4"]
      }
    },
    "query": "\nINSERT INTO block_feedback(feedback_id, block_id, block_text, order_number)\nVALUES ($1, $2, $3, $4)\n"
  },
  "10c3d3f234031ec485bef8b52d36fa467e10525a73846727a5664ecdbe8f7630": {
    "describe": {
      "columns": [
        {
          "name": "id",
          "ordinal": 0,
          "type_info": "Uuid"
        },
        {
          "name": "name",
          "ordinal": 1,
          "type_info": "Varchar"
        },
        {
          "name": "course_id",
          "ordinal": 2,
          "type_info": "Uuid"
        },
        {
          "name": "chapter_number",
          "ordinal": 3,
          "type_info": "Int4"
        },
        {
          "name": "created_at",
          "ordinal": 4,
          "type_info": "Timestamptz"
        },
        {
          "name": "updated_at",
          "ordinal": 5,
          "type_info": "Timestamptz"
        },
        {
          "name": "deleted_at",
          "ordinal": 6,
          "type_info": "Timestamptz"
        },
        {
          "name": "front_page_id",
          "ordinal": 7,
          "type_info": "Uuid"
        },
        {
          "name": "opens_at",
          "ordinal": 8,
          "type_info": "Timestamptz"
        },
        {
          "name": "chapter_image_path",
          "ordinal": 9,
          "type_info": "Varchar"
        },
        {
          "name": "copied_from",
          "ordinal": 10,
          "type_info": "Uuid"
        },
        {
          "name": "deadline",
          "ordinal": 11,
          "type_info": "Timestamptz"
        },
        {
          "name": "course_module_id",
          "ordinal": 12,
          "type_info": "Uuid"
        }
      ],
      "nullable": [
        false,
        false,
        false,
        false,
        false,
        false,
        true,
        true,
        true,
        true,
        true,
        true,
        false
      ],
      "parameters": {
        "Left": ["Uuid"]
      }
    },
    "query": "\nSELECT c.*\nFROM chapters c,\n  pages p\nWHERE c.id = p.chapter_id\n  AND p.id = $1;\n    "
  },
  "11b2b2a2b79ad45fee6f6ff02bcfaf2a79d58e7247708d1c8a50dc1c4383bc6b": {
    "describe": {
      "columns": [
        {
          "name": "id",
          "ordinal": 0,
          "type_info": "Uuid"
        },
        {
          "name": "created_at",
          "ordinal": 1,
          "type_info": "Timestamptz"
        },
        {
          "name": "updated_at",
          "ordinal": 2,
          "type_info": "Timestamptz"
        },
        {
          "name": "deleted_at",
          "ordinal": 3,
          "type_info": "Timestamptz"
        },
        {
          "name": "course_id",
          "ordinal": 4,
          "type_info": "Uuid"
        },
        {
          "name": "exercise_id",
          "ordinal": 5,
          "type_info": "Uuid"
        },
        {
          "name": "peer_reviews_to_give",
          "ordinal": 6,
          "type_info": "Int4"
        },
        {
          "name": "peer_reviews_to_receive",
          "ordinal": 7,
          "type_info": "Int4"
        },
        {
          "name": "accepting_threshold",
          "ordinal": 8,
          "type_info": "Float4"
        },
        {
          "name": "accepting_strategy: _",
          "ordinal": 9,
          "type_info": {
            "Custom": {
              "kind": {
                "Enum": [
                  "automatically_accept_or_reject_by_average",
                  "automatically_accept_or_manual_review_by_average",
                  "manual_review_everything"
                ]
              },
              "name": "peer_review_accepting_strategy"
            }
          }
        }
      ],
      "nullable": [false, false, false, true, false, true, false, false, false, false],
      "parameters": {
        "Left": ["Uuid"]
      }
    },
    "query": "\nSELECT id,\n  created_at,\n  updated_at,\n  deleted_at,\n  course_id,\n  exercise_id,\n  peer_reviews_to_give,\n  peer_reviews_to_receive,\n  accepting_threshold,\n  accepting_strategy AS \"accepting_strategy: _\"\nFROM peer_reviews\nWHERE course_id = $1\n  AND exercise_id IS NULL\n  AND deleted_at IS NULL\n        "
  },
  "12678b433a9c84513a0c100571b2d82db27fbc569e2b9c79b23e31906be0f559": {
    "describe": {
      "columns": [
        {
          "name": "id",
          "ordinal": 0,
          "type_info": "Uuid"
        },
        {
          "name": "to",
          "ordinal": 1,
          "type_info": "Uuid"
        },
        {
          "name": "subject",
          "ordinal": 2,
          "type_info": "Varchar"
        },
        {
          "name": "body",
          "ordinal": 3,
          "type_info": "Jsonb"
        }
      ],
      "nullable": [false, false, true, true],
      "parameters": {
        "Left": []
      }
    },
    "query": "\nSELECT ed.id AS id,\n  u.id AS to,\n  et.subject AS subject,\n  et.content AS body\nFROM email_deliveries ed\n  JOIN email_templates et ON et.id = ed.email_template_id\n  JOIN users u ON u.id = ed.user_id\nWHERE ed.deleted_at IS NULL\n  AND ed.sent = FALSE\n  AND ed.error IS NULL\nLIMIT 10000;\n  "
  },
  "12a3f2d81ee4d4ffd5f6b44a159b1febef51515f477b92735db44d3968493503": {
    "describe": {
      "columns": [
        {
          "name": "attempted_exercises",
          "ordinal": 0,
          "type_info": "Int8"
        },
        {
          "name": "score_given",
          "ordinal": 1,
          "type_info": "Float4"
        }
      ],
      "nullable": [null, null],
      "parameters": {
        "Left": ["UuidArray", "Uuid", "Uuid"]
      }
    },
    "query": "\nSELECT COUNT(ues.exercise_id) AS attempted_exercises,\n  COALESCE(SUM(ues.score_given), 0) AS score_given\nFROM user_exercise_states AS ues\nWHERE ues.exercise_id IN (\n    SELECT UNNEST($1::uuid [])\n  )\n  AND ues.deleted_at IS NULL\n  AND ues.activity_progress IN ('completed', 'submitted')\n  AND ues.user_id = $2\n  AND ues.course_instance_id = $3;\n                "
  },
  "12ca747f44759f66feeb79358eafa59184d090a9a37fefcc951eb221e4cebe9f": {
    "describe": {
      "columns": [
        {
          "name": "id",
          "ordinal": 0,
          "type_info": "Uuid"
        },
        {
          "name": "title",
          "ordinal": 1,
          "type_info": "Varchar"
        },
        {
          "name": "content",
          "ordinal": 2,
          "type_info": "Jsonb"
        },
        {
          "name": "created_at",
          "ordinal": 3,
          "type_info": "Timestamptz"
        },
        {
          "name": "history_change_reason: HistoryChangeReason",
          "ordinal": 4,
          "type_info": {
            "Custom": {
              "kind": {
                "Enum": ["page-saved", "history-restored"]
              },
              "name": "history_change_reason"
            }
          }
        },
        {
          "name": "restored_from_id",
          "ordinal": 5,
          "type_info": "Uuid"
        },
        {
          "name": "author_user_id",
          "ordinal": 6,
          "type_info": "Uuid"
        }
      ],
      "nullable": [false, false, false, false, false, true, false],
      "parameters": {
        "Left": ["Uuid", "Int8", "Int8"]
      }
    },
    "query": "\nSELECT id,\n  title,\n  content,\n  created_at,\n  history_change_reason as \"history_change_reason: HistoryChangeReason\",\n  restored_from_id,\n  author_user_id\nFROM page_history\nWHERE page_id = $1\nORDER BY created_at DESC, id\nLIMIT $2\nOFFSET $3\n"
  },
  "12e96d429c3352316fe4572274d06a2224691350797f4645e1c83fb7212179e7": {
    "describe": {
      "columns": [
        {
          "name": "id",
          "ordinal": 0,
          "type_info": "Uuid"
        }
      ],
      "nullable": [false],
      "parameters": {
        "Left": ["Varchar", "Uuid", "Int4", "Uuid"]
      }
    },
    "query": "\nINSERT INTO chapters (\n    name,\n    course_id,\n    chapter_number,\n    course_module_id\n  )\nVALUES ($1, $2, $3, $4)\nRETURNING id\n"
  },
  "13b0e10930d6dfb86d0ca5bf493c6741ec5faa14fd199a7c407197568f40f3f3": {
    "describe": {
      "columns": [
        {
          "name": "id",
          "ordinal": 0,
          "type_info": "Uuid"
        },
        {
          "name": "created_at",
          "ordinal": 1,
          "type_info": "Timestamptz"
        },
        {
          "name": "updated_at",
          "ordinal": 2,
          "type_info": "Timestamptz"
        },
        {
          "name": "exercise_type",
          "ordinal": 3,
          "type_info": "Varchar"
        },
        {
          "name": "assignment",
          "ordinal": 4,
          "type_info": "Jsonb"
        },
        {
          "name": "deleted_at",
          "ordinal": 5,
          "type_info": "Timestamptz"
        },
        {
          "name": "private_spec",
          "ordinal": 6,
          "type_info": "Jsonb"
        },
        {
          "name": "spec_file_id",
          "ordinal": 7,
          "type_info": "Uuid"
        },
        {
          "name": "public_spec",
          "ordinal": 8,
          "type_info": "Jsonb"
        },
        {
          "name": "model_solution_spec",
          "ordinal": 9,
          "type_info": "Jsonb"
        },
        {
          "name": "copied_from",
          "ordinal": 10,
          "type_info": "Uuid"
        },
        {
          "name": "exercise_slide_id",
          "ordinal": 11,
          "type_info": "Uuid"
        },
        {
          "name": "order_number",
          "ordinal": 12,
          "type_info": "Int4"
        }
      ],
      "nullable": [
        false,
        false,
        false,
        false,
        false,
        true,
        true,
        true,
        true,
        true,
        true,
        false,
        false
      ],
      "parameters": {
        "Left": ["Uuid"]
      }
    },
    "query": "\nSELECT t.*\nFROM exercise_tasks t\n  JOIN exercise_slides s ON (t.exercise_slide_id = s.id)\nWHERE s.exercise_id = $1\n  AND s.deleted_at IS NULL\n  AND t.deleted_at IS NULL;\n        "
  },
  "1458e1d4f78cf9977b3398903abb905f861f733d2389cccb34213a92c67bfa1d": {
    "describe": {
      "columns": [
        {
          "name": "id",
          "ordinal": 0,
          "type_info": "Uuid"
        },
        {
          "name": "created_at",
          "ordinal": 1,
          "type_info": "Timestamptz"
        },
        {
          "name": "updated_at",
          "ordinal": 2,
          "type_info": "Timestamptz"
        },
        {
          "name": "deleted_at",
          "ordinal": 3,
          "type_info": "Timestamptz"
        },
        {
          "name": "course_id",
          "ordinal": 4,
          "type_info": "Uuid"
        },
        {
          "name": "exercise_id",
          "ordinal": 5,
          "type_info": "Uuid"
        },
        {
          "name": "peer_reviews_to_give",
          "ordinal": 6,
          "type_info": "Int4"
        },
        {
          "name": "peer_reviews_to_receive",
          "ordinal": 7,
          "type_info": "Int4"
        },
        {
          "name": "accepting_threshold",
          "ordinal": 8,
          "type_info": "Float4"
        },
        {
          "name": "accepting_strategy: _",
          "ordinal": 9,
          "type_info": {
            "Custom": {
              "kind": {
                "Enum": [
                  "automatically_accept_or_reject_by_average",
                  "automatically_accept_or_manual_review_by_average",
                  "manual_review_everything"
                ]
              },
              "name": "peer_review_accepting_strategy"
            }
          }
        }
      ],
      "nullable": [false, false, false, true, false, true, false, false, false, false],
      "parameters": {
        "Left": ["Uuid"]
      }
    },
    "query": "\nSELECT id,\n  created_at,\n  updated_at,\n  deleted_at,\n  course_id,\n  exercise_id,\n  peer_reviews_to_give,\n  peer_reviews_to_receive,\n  accepting_threshold,\n  accepting_strategy AS \"accepting_strategy: _\"\nFROM peer_reviews\nWHERE id = $1\n  AND deleted_at IS NULL\n        "
  },
  "14dc35fa341ba8f03c4c5ba7bf6b92f5e5135ad81b73466e061ef4307ab08340": {
    "describe": {
      "columns": [
        {
          "name": "id",
          "ordinal": 0,
          "type_info": "Uuid"
        },
        {
          "name": "created_at",
          "ordinal": 1,
          "type_info": "Timestamptz"
        },
        {
          "name": "updated_at",
          "ordinal": 2,
          "type_info": "Timestamptz"
        },
        {
          "name": "course_id",
          "ordinal": 3,
          "type_info": "Uuid"
        },
        {
          "name": "exam_id",
          "ordinal": 4,
          "type_info": "Uuid"
        },
        {
          "name": "chapter_id",
          "ordinal": 5,
          "type_info": "Uuid"
        },
        {
          "name": "url_path",
          "ordinal": 6,
          "type_info": "Varchar"
        },
        {
          "name": "title",
          "ordinal": 7,
          "type_info": "Varchar"
        },
        {
          "name": "deleted_at",
          "ordinal": 8,
          "type_info": "Timestamptz"
        },
        {
          "name": "content",
          "ordinal": 9,
          "type_info": "Jsonb"
        },
        {
          "name": "order_number",
          "ordinal": 10,
          "type_info": "Int4"
        },
        {
          "name": "copied_from",
          "ordinal": 11,
          "type_info": "Uuid"
        }
      ],
      "nullable": [false, false, false, true, true, true, false, false, true, false, false, true],
      "parameters": {
        "Left": ["Uuid"]
      }
    },
    "query": "\nSELECT id,\n  created_at,\n  updated_at,\n  course_id,\n  exam_id,\n  chapter_id,\n  url_path,\n  title,\n  deleted_at,\n  content,\n  order_number,\n  copied_from\nFROM pages\nWHERE chapter_id = $1\n  AND deleted_at IS NULL\n        "
  },
  "17a169b73b18097f58673f55f404032b00da8d5fc54b35567a4ef226f022111e": {
    "describe": {
      "columns": [
        {
          "name": "id",
          "ordinal": 0,
          "type_info": "Uuid"
        },
        {
          "name": "exercise_task_submission_id",
          "ordinal": 1,
          "type_info": "Uuid"
        },
        {
          "name": "grading_before_regrading",
          "ordinal": 2,
          "type_info": "Uuid"
        },
        {
          "name": "grading_after_regrading",
          "ordinal": 3,
          "type_info": "Uuid"
        },
        {
          "name": "regrading_id",
          "ordinal": 4,
          "type_info": "Uuid"
        }
      ],
      "nullable": [false, false, false, true, false],
      "parameters": {
        "Left": ["Uuid"]
      }
    },
    "query": "\nSELECT id,\n  exercise_task_submission_id,\n  grading_before_regrading,\n  grading_after_regrading,\n  regrading_id\nFROM exercise_task_regrading_submissions\nWHERE id = $1\n"
  },
  "17bc8217e956a003b026fa4c2a13670229d5426c0d89bb9338dcecb5068621cc": {
    "describe": {
      "columns": [
        {
          "name": "page_proposal_id!",
          "ordinal": 0,
          "type_info": "Uuid"
        },
        {
          "name": "block_proposal_id!",
          "ordinal": 1,
          "type_info": "Uuid"
        },
        {
          "name": "page_id!",
          "ordinal": 2,
          "type_info": "Uuid"
        },
        {
          "name": "user_id",
          "ordinal": 3,
          "type_info": "Uuid"
        },
        {
          "name": "block_id",
          "ordinal": 4,
          "type_info": "Uuid"
        },
        {
          "name": "original_text",
          "ordinal": 5,
          "type_info": "Text"
        },
        {
          "name": "changed_text",
          "ordinal": 6,
          "type_info": "Text"
        },
        {
          "name": "pending!",
          "ordinal": 7,
          "type_info": "Bool"
        },
        {
          "name": "block_attribute",
          "ordinal": 8,
          "type_info": "Text"
        },
        {
          "name": "block_proposal_status: ProposalStatus",
          "ordinal": 9,
          "type_info": {
            "Custom": {
              "kind": {
                "Enum": ["pending", "accepted", "rejected"]
              },
              "name": "proposal_status"
            }
          }
        },
        {
          "name": "created_at!",
          "ordinal": 10,
          "type_info": "Timestamptz"
        },
        {
          "name": "page_title!",
          "ordinal": 11,
          "type_info": "Varchar"
        },
        {
          "name": "page_url_path!",
          "ordinal": 12,
          "type_info": "Varchar"
        }
      ],
      "nullable": [
        true,
        false,
        true,
        true,
        false,
        false,
        false,
        true,
        false,
        false,
        true,
        true,
        true
      ],
      "parameters": {
        "Left": ["Uuid", "Bool", "Int8", "Int8"]
      }
    },
    "query": "\nSELECT proposed_page_edits.id AS \"page_proposal_id!\",\n  proposed_block_edits.id AS \"block_proposal_id!\",\n  page_id as \"page_id!\",\n  user_id,\n  block_id,\n  original_text,\n  changed_text,\n  proposed_page_edits.pending as \"pending!\",\n  block_attribute,\n  proposed_block_edits.status as \"block_proposal_status: ProposalStatus\",\n  proposed_page_edits.created_at as \"created_at!\",\n  pages.title as \"page_title!\",\n  pages.url_path as \"page_url_path!\"\nFROM (\n    SELECT id,\n      page_id,\n      user_id,\n      pending,\n      created_at\n    FROM proposed_page_edits\n    WHERE course_id = $1\n      AND pending = $2\n      AND deleted_at IS NULL\n    ORDER BY created_at DESC,\n      id\n    LIMIT $3 OFFSET $4\n  ) proposed_page_edits\n  LEFT JOIN proposed_block_edits ON proposed_page_edits.id = proposed_block_edits.proposal_id\n  LEFT JOIN pages ON proposed_page_edits.page_id = pages.id\nWHERE proposed_block_edits.deleted_at IS NULL\n"
  },
  "180ec2d92ccee0fd983de0a8c8476c597497bea8fec0abc3d7aeaa2712da92f0": {
    "describe": {
      "columns": [
        {
          "name": "id",
          "ordinal": 0,
          "type_info": "Uuid"
        },
        {
          "name": "created_at",
          "ordinal": 1,
          "type_info": "Timestamptz"
        },
        {
          "name": "updated_at",
          "ordinal": 2,
          "type_info": "Timestamptz"
        },
        {
          "name": "deleted_at",
          "ordinal": 3,
          "type_info": "Timestamptz"
        },
        {
          "name": "peer_review_id",
          "ordinal": 4,
          "type_info": "Uuid"
        },
        {
          "name": "order_number",
          "ordinal": 5,
          "type_info": "Int4"
        },
        {
          "name": "question",
          "ordinal": 6,
          "type_info": "Varchar"
        },
        {
          "name": "question_type: _",
          "ordinal": 7,
          "type_info": {
            "Custom": {
              "kind": {
                "Enum": ["essay", "scale"]
              },
              "name": "peer_review_question_type"
            }
          }
        },
        {
          "name": "answer_required",
          "ordinal": 8,
          "type_info": "Bool"
        }
      ],
      "nullable": [false, false, false, true, false, false, false, false, false],
      "parameters": {
        "Left": ["Uuid"]
      }
    },
    "query": "\nSELECT id,\n  created_at,\n  updated_at,\n  deleted_at,\n  peer_review_id,\n  order_number,\n  question,\n  question_type AS \"question_type: _\",\n  answer_required\nFROM peer_review_questions\nWHERE id = $1\n  AND deleted_at IS NULL;\n        "
  },
  "188a190803a27da1f4357586f0ef3b7f6997c96297c361ce47315edf031f5603": {
    "describe": {
      "columns": [
        {
          "name": "id",
          "ordinal": 0,
          "type_info": "Uuid"
        },
        {
          "name": "regrading_started_at",
          "ordinal": 1,
          "type_info": "Timestamptz"
        },
        {
          "name": "regrading_completed_at",
          "ordinal": 2,
          "type_info": "Timestamptz"
        },
        {
          "name": "total_grading_progress: _",
          "ordinal": 3,
          "type_info": {
            "Custom": {
              "kind": {
                "Enum": ["fully-graded", "pending", "pending-manual", "failed", "not-ready"]
              },
              "name": "grading_progress"
            }
          }
        },
        {
          "name": "user_points_update_strategy: _",
          "ordinal": 4,
          "type_info": {
            "Custom": {
              "kind": {
                "Enum": [
                  "can-add-points-but-cannot-remove-points",
                  "can-add-points-and-can-remove-points"
                ]
              },
              "name": "user_points_update_strategy"
            }
          }
        }
      ],
      "nullable": [false, true, true, false, false],
      "parameters": {
        "Left": ["Uuid"]
      }
    },
    "query": "\nSELECT id,\n  regrading_started_at,\n  regrading_completed_at,\n  total_grading_progress AS \"total_grading_progress: _\",\n  user_points_update_strategy AS \"user_points_update_strategy: _\"\nFROM regradings\nWHERE id = $1\n"
  },
  "18cad5d0cf2a854a36655738b9a05c4fe5376c77174239b17cdf7e21bc739b1f": {
    "describe": {
      "columns": [
        {
          "name": "id",
          "ordinal": 0,
          "type_info": "Uuid"
        },
        {
          "name": "created_at",
          "ordinal": 1,
          "type_info": "Timestamptz"
        },
        {
          "name": "updated_at",
          "ordinal": 2,
          "type_info": "Timestamptz"
        },
        {
          "name": "course_id",
          "ordinal": 3,
          "type_info": "Uuid"
        },
        {
          "name": "deleted_at",
          "ordinal": 4,
          "type_info": "Timestamptz"
        },
        {
          "name": "name",
          "ordinal": 5,
          "type_info": "Varchar"
        },
        {
          "name": "deadline",
          "ordinal": 6,
          "type_info": "Timestamptz"
        },
        {
          "name": "page_id",
          "ordinal": 7,
          "type_info": "Uuid"
        },
        {
          "name": "score_maximum",
          "ordinal": 8,
          "type_info": "Int4"
        },
        {
          "name": "order_number",
          "ordinal": 9,
          "type_info": "Int4"
        },
        {
          "name": "chapter_id",
          "ordinal": 10,
          "type_info": "Uuid"
        },
        {
          "name": "copied_from",
          "ordinal": 11,
          "type_info": "Uuid"
        },
        {
          "name": "exam_id",
          "ordinal": 12,
          "type_info": "Uuid"
        },
        {
          "name": "max_tries_per_slide",
          "ordinal": 13,
          "type_info": "Int4"
        },
        {
          "name": "limit_number_of_tries",
          "ordinal": 14,
          "type_info": "Bool"
        },
        {
          "name": "needs_peer_review",
          "ordinal": 15,
          "type_info": "Bool"
        }
      ],
      "nullable": [
        false,
        false,
        false,
        true,
        true,
        false,
        true,
        false,
        false,
        false,
        true,
        true,
        true,
        true,
        false,
        false
      ],
      "parameters": {
        "Left": ["Uuid"]
      }
    },
    "query": "\nSELECT *\nFROM exercises\nWHERE id = $1\n"
  },
  "19b82b88fdc09a5b8f4f3c197771eb838c846beb80b27f27e69eb1f5f69e9e16": {
    "describe": {
      "columns": [
        {
          "name": "date",
          "ordinal": 0,
          "type_info": "Date"
        },
        {
          "name": "count",
          "ordinal": 1,
          "type_info": "Int4"
        }
      ],
      "nullable": [null, null],
      "parameters": {
        "Left": ["Uuid"]
      }
    },
    "query": "\nSELECT DATE(created_at) date, count(*)::integer\nFROM exercise_slide_submissions\nWHERE course_id = $1\nGROUP BY date\nORDER BY date;\n          "
  },
  "1a466519782c720ea49eb0fc4fb4986acd32e545f81103d39dd9d1e3e682af02": {
    "describe": {
      "columns": [
        {
          "name": "id",
          "ordinal": 0,
          "type_info": "Uuid"
        },
        {
          "name": "created_at",
          "ordinal": 1,
          "type_info": "Timestamptz"
        },
        {
          "name": "updated_at",
          "ordinal": 2,
          "type_info": "Timestamptz"
        },
        {
          "name": "course_id",
          "ordinal": 3,
          "type_info": "Uuid"
        },
        {
          "name": "exam_id",
          "ordinal": 4,
          "type_info": "Uuid"
        },
        {
          "name": "chapter_id",
          "ordinal": 5,
          "type_info": "Uuid"
        },
        {
          "name": "url_path",
          "ordinal": 6,
          "type_info": "Varchar"
        },
        {
          "name": "title",
          "ordinal": 7,
          "type_info": "Varchar"
        },
        {
          "name": "deleted_at",
          "ordinal": 8,
          "type_info": "Timestamptz"
        },
        {
          "name": "content",
          "ordinal": 9,
          "type_info": "Jsonb"
        },
        {
          "name": "order_number",
          "ordinal": 10,
          "type_info": "Int4"
        },
        {
          "name": "copied_from",
          "ordinal": 11,
          "type_info": "Uuid"
        }
      ],
      "nullable": [false, false, false, true, true, true, false, false, true, false, false, true],
      "parameters": {
        "Left": ["Uuid"]
      }
    },
    "query": "\nSELECT id,\n  created_at,\n  updated_at,\n  course_id,\n  exam_id,\n  chapter_id,\n  url_path,\n  title,\n  deleted_at,\n  content,\n  order_number,\n  copied_from\nFROM pages\nWHERE chapter_id = $1\n  AND deleted_at IS NULL;\n        "
  },
  "1a8440c66648789d8d0291a90d460e1d31c7a1b79643eff71a63191ddabea2f1": {
    "describe": {
      "columns": [
        {
          "name": "exercise_service_id",
          "ordinal": 0,
          "type_info": "Uuid"
        },
        {
          "name": "created_at",
          "ordinal": 1,
          "type_info": "Timestamptz"
        },
        {
          "name": "updated_at",
          "ordinal": 2,
          "type_info": "Timestamptz"
        },
        {
          "name": "grade_endpoint_path",
          "ordinal": 3,
          "type_info": "Varchar"
        },
        {
          "name": "public_spec_endpoint_path",
          "ordinal": 4,
          "type_info": "Varchar"
        },
        {
          "name": "model_solution_spec_endpoint_path",
          "ordinal": 5,
          "type_info": "Varchar"
        },
        {
          "name": "user_interface_iframe_path",
          "ordinal": 6,
          "type_info": "Varchar"
        }
      ],
      "nullable": [false, false, false, false, false, false, false],
      "parameters": {
        "Left": ["Uuid", "Varchar", "Varchar", "Varchar", "Varchar"]
      }
    },
    "query": "\nINSERT INTO exercise_service_info (\n    exercise_service_id,\n    user_interface_iframe_path,\n    grade_endpoint_path,\n    public_spec_endpoint_path,\n    model_solution_spec_endpoint_path\n  )\nVALUES ($1, $2, $3, $4, $5)\nRETURNING *\n"
  },
  "1aafb5cc9aca5edc7cbe9d5018abd31d4bc7c3ff89448f1231a07de3072c3011": {
    "describe": {
      "columns": [
        {
          "name": "status: ProposalStatus",
          "ordinal": 0,
          "type_info": {
            "Custom": {
              "kind": {
                "Enum": ["pending", "accepted", "rejected"]
              },
              "name": "proposal_status"
            }
          }
        }
      ],
      "nullable": [false],
      "parameters": {
        "Left": ["Uuid"]
      }
    },
    "query": "\nSELECT status AS \"status: ProposalStatus\"\nFROM proposed_block_edits\nWHERE proposal_id = $1\nAND deleted_at IS NULL\n"
  },
  "1bd4f59437059ecaad581abd354c57e15849038d7b9138fb0894a2efc6f94576": {
    "describe": {
      "columns": [
        {
          "name": "id",
          "ordinal": 0,
          "type_info": "Uuid"
        },
        {
          "name": "private_spec",
          "ordinal": 1,
          "type_info": "Jsonb"
        },
        {
          "name": "public_spec",
          "ordinal": 2,
          "type_info": "Jsonb"
        },
        {
          "name": "model_solution_spec",
          "ordinal": 3,
          "type_info": "Jsonb"
        }
      ],
      "nullable": [false, true, true, true],
      "parameters": {
        "Left": ["UuidArray"]
      }
    },
    "query": "\nUPDATE exercise_tasks\nSET deleted_at = now()\nWHERE exercise_slide_id = ANY($1)\nRETURNING id,\n  private_spec,\n  public_spec,\n  model_solution_spec;\n        "
<<<<<<< HEAD
=======
  },
  "1d2a3e5c866dc5658632b9dd9e1dd9599ce0ec2008a1ef0fee538f07865ed804": {
    "describe": {
      "columns": [
        {
          "name": "id",
          "ordinal": 0,
          "type_info": "Uuid"
        }
      ],
      "nullable": [false],
      "parameters": {
        "Left": ["Uuid", "Varchar", "Int4"]
      }
    },
    "query": "\nINSERT INTO course_modules (course_id, name, order_number)\nVALUES ($1, $2, $3)\nRETURNING id\n"
>>>>>>> b0e246cb
  },
  "1e26900e33b2a6f1baafb787523f3539beb5c20be6a2a0857d6510e597217134": {
    "describe": {
      "columns": [
        {
          "name": "id",
          "ordinal": 0,
          "type_info": "Uuid"
        },
        {
          "name": "created_at",
          "ordinal": 1,
          "type_info": "Timestamptz"
        },
        {
          "name": "updated_at",
          "ordinal": 2,
          "type_info": "Timestamptz"
        },
        {
          "name": "deleted_at",
          "ordinal": 3,
          "type_info": "Timestamptz"
        },
        {
          "name": "course_id",
          "ordinal": 4,
          "type_info": "Uuid"
        },
        {
          "name": "starts_at",
          "ordinal": 5,
          "type_info": "Timestamptz"
        },
        {
          "name": "ends_at",
          "ordinal": 6,
          "type_info": "Timestamptz"
        },
        {
          "name": "name",
          "ordinal": 7,
          "type_info": "Varchar"
        },
        {
          "name": "description",
          "ordinal": 8,
          "type_info": "Varchar"
        },
        {
          "name": "teacher_in_charge_name",
          "ordinal": 9,
          "type_info": "Varchar"
        },
        {
          "name": "teacher_in_charge_email",
          "ordinal": 10,
          "type_info": "Varchar"
        },
        {
          "name": "support_email",
          "ordinal": 11,
          "type_info": "Varchar"
        }
      ],
      "nullable": [false, false, false, true, false, true, true, true, true, false, false, true],
      "parameters": {
        "Left": []
      }
    },
    "query": "\nSELECT id,\n  created_at,\n  updated_at,\n  deleted_at,\n  course_id,\n  starts_at,\n  ends_at,\n  name,\n  description,\n  teacher_in_charge_name,\n  teacher_in_charge_email,\n  support_email\nFROM course_instances\nWHERE deleted_at IS NULL\n"
  },
  "1e72401b4ba225d0a53fff1b132fcb10bf77ab6b168c1eca7b613eb7f33a762a": {
    "describe": {
      "columns": [
        {
          "name": "id",
          "ordinal": 0,
          "type_info": "Uuid"
        },
        {
          "name": "course_id",
          "ordinal": 1,
          "type_info": "Uuid"
        },
        {
          "name": "citation_key",
          "ordinal": 2,
          "type_info": "Text"
        },
        {
          "name": "reference",
          "ordinal": 3,
          "type_info": "Text"
        },
        {
          "name": "created_at",
          "ordinal": 4,
          "type_info": "Timestamptz"
        },
        {
          "name": "updated_at",
          "ordinal": 5,
          "type_info": "Timestamptz"
        },
        {
          "name": "deleted_at",
          "ordinal": 6,
          "type_info": "Timestamptz"
        }
      ],
      "nullable": [false, false, false, false, false, false, true],
      "parameters": {
        "Left": ["Uuid"]
      }
    },
    "query": "\nSELECT *\nFROM material_references\nWHERE id = $1;\n    "
  },
  "1e7b36b82611573fc4018fc50e03c255e15ae4f8410fdced069aa422e72930ae": {
    "describe": {
      "columns": [
        {
          "name": "id",
          "ordinal": 0,
          "type_info": "Uuid"
        },
        {
          "name": "created_at",
          "ordinal": 1,
          "type_info": "Timestamptz"
        },
        {
          "name": "updated_at",
          "ordinal": 2,
          "type_info": "Timestamptz"
        },
        {
          "name": "deleted_at",
          "ordinal": 3,
          "type_info": "Timestamptz"
        },
        {
          "name": "upstream_id",
          "ordinal": 4,
          "type_info": "Int4"
        },
        {
          "name": "email",
          "ordinal": 5,
          "type_info": "Varchar"
        },
        {
          "name": "first_name",
          "ordinal": 6,
          "type_info": "Varchar"
        },
        {
          "name": "last_name",
          "ordinal": 7,
          "type_info": "Varchar"
        }
      ],
      "nullable": [false, false, false, true, true, false, true, true],
      "parameters": {
        "Left": ["Text"]
      }
    },
    "query": "\nSELECT *\nFROM users\nWHERE email = $1\n        "
  },
  "1ea91e201957ee005ad92567c1e9f36210b69a279e6435b747bec1d6580d5a5d": {
    "describe": {
      "columns": [
        {
          "name": "id",
          "ordinal": 0,
          "type_info": "Uuid"
        },
        {
          "name": "created_at",
          "ordinal": 1,
          "type_info": "Timestamptz"
        },
        {
          "name": "updated_at",
          "ordinal": 2,
          "type_info": "Timestamptz"
        },
        {
          "name": "deleted_at",
          "ordinal": 3,
          "type_info": "Timestamptz"
        },
        {
          "name": "user_id",
          "ordinal": 4,
          "type_info": "Uuid"
        },
        {
          "name": "exercise_id",
          "ordinal": 5,
          "type_info": "Uuid"
        },
        {
          "name": "course_instance_id",
          "ordinal": 6,
          "type_info": "Uuid"
        },
        {
          "name": "peer_review_id",
          "ordinal": 7,
          "type_info": "Uuid"
        },
        {
          "name": "exercise_slide_submission_id",
          "ordinal": 8,
          "type_info": "Uuid"
        }
      ],
      "nullable": [false, false, false, true, false, false, false, false, false],
      "parameters": {
        "Left": ["Uuid"]
      }
    },
    "query": "\nSELECT *\nFROM peer_review_submissions\nWHERE id = $1\n  AND deleted_at IS NULL\n        "
  },
  "20fc12ac7e010520d3a0fc268c01c6fd85802b41adc867ed79edb32b74bcbc17": {
    "describe": {
      "columns": [
        {
          "name": "id",
          "ordinal": 0,
          "type_info": "Uuid"
        },
        {
          "name": "created_at",
          "ordinal": 1,
          "type_info": "Timestamptz"
        },
        {
          "name": "updated_at",
          "ordinal": 2,
          "type_info": "Timestamptz"
        },
        {
          "name": "deleted_at",
          "ordinal": 3,
          "type_info": "Timestamptz"
        },
        {
          "name": "exercise_slide_id",
          "ordinal": 4,
          "type_info": "Uuid"
        },
        {
          "name": "course_id",
          "ordinal": 5,
          "type_info": "Uuid"
        },
        {
          "name": "course_instance_id",
          "ordinal": 6,
          "type_info": "Uuid"
        },
        {
          "name": "exam_id",
          "ordinal": 7,
          "type_info": "Uuid"
        },
        {
          "name": "exercise_id",
          "ordinal": 8,
          "type_info": "Uuid"
        },
        {
          "name": "user_id",
          "ordinal": 9,
          "type_info": "Uuid"
        },
        {
          "name": "user_points_update_strategy: _",
          "ordinal": 10,
          "type_info": {
            "Custom": {
              "kind": {
                "Enum": [
                  "can-add-points-but-cannot-remove-points",
                  "can-add-points-and-can-remove-points"
                ]
              },
              "name": "user_points_update_strategy"
            }
          }
        }
      ],
      "nullable": [false, false, false, true, false, true, true, true, false, false, false],
      "parameters": {
        "Left": ["Uuid"]
      }
    },
    "query": "\nSELECT id,\ncreated_at,\nupdated_at,\ndeleted_at,\nexercise_slide_id,\ncourse_id,\ncourse_instance_id,\nexam_id,\nexercise_id,\nuser_id,\nuser_points_update_strategy AS \"user_points_update_strategy: _\"\nFROM exercise_slide_submissions\nWHERE id = $1\n  AND deleted_at IS NULL;\n        "
  },
  "21f873be8ae7d46b9aafa8b49f108fd8fadacc2334da674241ac2a6e221b2719": {
    "describe": {
      "columns": [
        {
          "name": "id",
          "ordinal": 0,
          "type_info": "Uuid"
        },
        {
          "name": "created_at",
          "ordinal": 1,
          "type_info": "Timestamptz"
        },
        {
          "name": "updated_at",
          "ordinal": 2,
          "type_info": "Timestamptz"
        },
        {
          "name": "deleted_at",
          "ordinal": 3,
          "type_info": "Timestamptz"
        },
        {
          "name": "exercise_task_id",
          "ordinal": 4,
          "type_info": "Uuid"
        },
        {
          "name": "data_json",
          "ordinal": 5,
          "type_info": "Jsonb"
        },
        {
          "name": "exercise_task_grading_id",
          "ordinal": 6,
          "type_info": "Uuid"
        },
        {
          "name": "metadata",
          "ordinal": 7,
          "type_info": "Jsonb"
        },
        {
          "name": "exercise_slide_id",
          "ordinal": 8,
          "type_info": "Uuid"
        },
        {
          "name": "exercise_slide_submission_id",
          "ordinal": 9,
          "type_info": "Uuid"
        }
      ],
      "nullable": [false, false, false, true, false, true, true, true, false, false],
      "parameters": {
        "Left": ["Uuid"]
      }
    },
    "query": "\nSELECT *\nFROM exercise_task_submissions\nWHERE exercise_slide_submission_id = $1\n  AND deleted_at IS NULL\n        "
  },
  "224bd118478c0bf1ee79ba1e0bf2a5e1359651242a5fba089f2971a85ac7a87c": {
    "describe": {
      "columns": [
        {
          "name": "id",
          "ordinal": 0,
          "type_info": "Uuid"
        },
        {
          "name": "created_at",
          "ordinal": 1,
          "type_info": "Timestamptz"
        },
        {
          "name": "updated_at",
          "ordinal": 2,
          "type_info": "Timestamptz"
        },
        {
          "name": "deleted_at",
          "ordinal": 3,
          "type_info": "Timestamptz"
        },
        {
          "name": "user_id",
          "ordinal": 4,
          "type_info": "Uuid"
        },
        {
          "name": "exercise_id",
          "ordinal": 5,
          "type_info": "Uuid"
        },
        {
          "name": "course_instance_id",
          "ordinal": 6,
          "type_info": "Uuid"
        },
        {
          "name": "receiving_peer_reviews_exercise_slide_submission_id",
          "ordinal": 7,
          "type_info": "Uuid"
        },
        {
          "name": "received_enough_peer_reviews",
          "ordinal": 8,
          "type_info": "Bool"
        },
        {
          "name": "peer_review_priority",
          "ordinal": 9,
          "type_info": "Int4"
        }
      ],
      "nullable": [false, false, false, true, false, false, false, false, false, false],
      "parameters": {
        "Left": ["Uuid", "Uuid", "Uuid"]
      }
    },
    "query": "\nSELECT *\nFROM peer_review_queue_entries\nWHERE user_id = $1\n  AND exercise_id = $2\n  AND course_instance_id = $3\n  AND deleted_at IS NULL\n        "
  },
  "22f6c2c2cdd99910cb9f2095b97e3228b7e221d42b5677c8715226dbf4e886b3": {
    "describe": {
      "columns": [
        {
          "name": "id",
          "ordinal": 0,
          "type_info": "Uuid"
        }
      ],
      "nullable": [false],
      "parameters": {
        "Left": [
          "Uuid",
          {
            "Custom": {
              "kind": {
                "Enum": ["admin", "assistant", "teacher", "reviewer", "course_or_exam_creator"]
              },
              "name": "user_role"
            }
          },
          "Uuid"
        ]
      }
    },
    "query": "\nINSERT INTO roles (user_id, role, exam_id)\nVALUES ($1, $2, $3)\nRETURNING id\n"
  },
  "2327eff57553a33838e6dcdddca821ffd3cee0c0637332d1942eea2bac657834": {
    "describe": {
      "columns": [
        {
          "name": "id",
          "ordinal": 0,
          "type_info": "Uuid"
        },
        {
          "name": "created_at",
          "ordinal": 1,
          "type_info": "Timestamptz"
        },
        {
          "name": "updated_at",
          "ordinal": 2,
          "type_info": "Timestamptz"
        },
        {
          "name": "deleted_at",
          "ordinal": 3,
          "type_info": "Timestamptz"
        },
        {
          "name": "course_id",
          "ordinal": 4,
          "type_info": "Uuid"
        },
        {
          "name": "starts_at",
          "ordinal": 5,
          "type_info": "Timestamptz"
        },
        {
          "name": "ends_at",
          "ordinal": 6,
          "type_info": "Timestamptz"
        },
        {
          "name": "name",
          "ordinal": 7,
          "type_info": "Varchar"
        },
        {
          "name": "description",
          "ordinal": 8,
          "type_info": "Varchar"
        },
        {
          "name": "teacher_in_charge_name",
          "ordinal": 9,
          "type_info": "Varchar"
        },
        {
          "name": "teacher_in_charge_email",
          "ordinal": 10,
          "type_info": "Varchar"
        },
        {
          "name": "support_email",
          "ordinal": 11,
          "type_info": "Varchar"
        }
      ],
      "nullable": [false, false, false, true, false, true, true, true, true, false, false, true],
      "parameters": {
        "Left": ["Uuid"]
      }
    },
    "query": "\nSELECT id,\n  created_at,\n  updated_at,\n  deleted_at,\n  course_id,\n  starts_at,\n  ends_at,\n  name,\n  description,\n  teacher_in_charge_name,\n  teacher_in_charge_email,\n  support_email\nFROM course_instances\nWHERE id = $1\n  AND deleted_at IS NULL;\n    "
  },
  "2593cfb3820c00b89eef7987b9f14e510916882e68abbd691e970b001e7d5329": {
    "describe": {
      "columns": [
        {
          "name": "id",
          "ordinal": 0,
          "type_info": "Uuid"
        },
        {
          "name": "created_at",
          "ordinal": 1,
          "type_info": "Timestamptz"
        },
        {
          "name": "updated_at",
          "ordinal": 2,
          "type_info": "Timestamptz"
        },
        {
          "name": "course_id",
          "ordinal": 3,
          "type_info": "Uuid"
        },
        {
          "name": "exam_id",
          "ordinal": 4,
          "type_info": "Uuid"
        },
        {
          "name": "chapter_id",
          "ordinal": 5,
          "type_info": "Uuid"
        },
        {
          "name": "url_path",
          "ordinal": 6,
          "type_info": "Varchar"
        },
        {
          "name": "title",
          "ordinal": 7,
          "type_info": "Varchar"
        },
        {
          "name": "deleted_at",
          "ordinal": 8,
          "type_info": "Timestamptz"
        },
        {
          "name": "content",
          "ordinal": 9,
          "type_info": "Jsonb"
        },
        {
          "name": "order_number",
          "ordinal": 10,
          "type_info": "Int4"
        },
        {
          "name": "copied_from",
          "ordinal": 11,
          "type_info": "Uuid"
        }
      ],
      "nullable": [false, false, false, true, true, true, false, false, true, false, false, true],
      "parameters": {
        "Left": ["Uuid"]
      }
    },
    "query": "\nSELECT id,\n  created_at,\n  updated_at,\n  course_id,\n  exam_id,\n  chapter_id,\n  url_path,\n  title,\n  deleted_at,\n  content,\n  order_number,\n  copied_from\nFROM pages p\nWHERE p.chapter_id = $1\n  AND p.deleted_at IS NULL\n  AND p.id NOT IN (\n    SELECT front_page_id\n    FROM chapters c\n    WHERE c.front_page_id = p.id\n  );\n    "
  },
  "261b050648c959dca1d48033d8415f25076bb225aaa1d9c8d7b9adf96f17046b": {
    "describe": {
      "columns": [
        {
          "name": "user_id",
          "ordinal": 0,
          "type_info": "Uuid"
        },
        {
          "name": "points_for_each_chapter",
          "ordinal": 1,
          "type_info": "Jsonb"
        }
      ],
      "nullable": [false, null],
      "parameters": {
        "Left": ["Uuid"]
      }
    },
    "query": "\nSELECT user_id,\n  to_jsonb(array_agg(to_jsonb(uue) - 'email' - 'user_id')) AS points_for_each_chapter\nFROM (\n    SELECT u.email,\n      u.id AS user_id,\n      c.chapter_number,\n      COALESCE(SUM(ues.score_given), 0) AS points_for_chapter\n    FROM user_exercise_states ues\n      JOIN users u ON u.id = ues.user_id\n      JOIN exercises e ON e.id = ues.exercise_id\n      JOIN chapters c on e.chapter_id = c.id\n    WHERE ues.course_instance_id = $1\n      AND ues.deleted_at IS NULL\n      AND c.deleted_at IS NULL\n      AND u.deleted_at IS NULL\n      AND e.deleted_at IS NULL\n    GROUP BY u.email,\n      u.id,\n      c.chapter_number\n  ) as uue\nGROUP BY user_id\n\n"
  },
  "267c9d76696bc99642ad6a55744d7effbef43cdc34d12e1ad786385bad6f6a62": {
    "describe": {
      "columns": [
        {
          "name": "id",
          "ordinal": 0,
          "type_info": "Uuid"
        },
        {
          "name": "created_at",
          "ordinal": 1,
          "type_info": "Timestamptz"
        },
        {
          "name": "updated_at",
          "ordinal": 2,
          "type_info": "Timestamptz"
        },
        {
          "name": "exercise_type",
          "ordinal": 3,
          "type_info": "Varchar"
        },
        {
          "name": "assignment",
          "ordinal": 4,
          "type_info": "Jsonb"
        },
        {
          "name": "deleted_at",
          "ordinal": 5,
          "type_info": "Timestamptz"
        },
        {
          "name": "private_spec",
          "ordinal": 6,
          "type_info": "Jsonb"
        },
        {
          "name": "spec_file_id",
          "ordinal": 7,
          "type_info": "Uuid"
        },
        {
          "name": "public_spec",
          "ordinal": 8,
          "type_info": "Jsonb"
        },
        {
          "name": "model_solution_spec",
          "ordinal": 9,
          "type_info": "Jsonb"
        },
        {
          "name": "copied_from",
          "ordinal": 10,
          "type_info": "Uuid"
        },
        {
          "name": "exercise_slide_id",
          "ordinal": 11,
          "type_info": "Uuid"
        },
        {
          "name": "order_number",
          "ordinal": 12,
          "type_info": "Int4"
        }
      ],
      "nullable": [
        false,
        false,
        false,
        false,
        false,
        true,
        true,
        true,
        true,
        true,
        true,
        false,
        false
      ],
      "parameters": {
        "Left": ["Uuid"]
      }
    },
    "query": "\nSELECT *\nFROM exercise_tasks\nWHERE exercise_slide_id = $1\n  AND deleted_at IS NULL;\n        "
  },
  "26a30241f9021ba2d6bc24e125d3957406816b401c8b84668f28d384fc3f0a8f": {
    "describe": {
      "columns": [
        {
          "name": "id",
          "ordinal": 0,
          "type_info": "Uuid"
        },
        {
          "name": "created_at",
          "ordinal": 1,
          "type_info": "Timestamptz"
        },
        {
          "name": "updated_at",
          "ordinal": 2,
          "type_info": "Timestamptz"
        },
        {
          "name": "deleted_at",
          "ordinal": 3,
          "type_info": "Timestamptz"
        },
        {
          "name": "exercise_slide_id",
          "ordinal": 4,
          "type_info": "Uuid"
        },
        {
          "name": "course_id",
          "ordinal": 5,
          "type_info": "Uuid"
        },
        {
          "name": "course_instance_id",
          "ordinal": 6,
          "type_info": "Uuid"
        },
        {
          "name": "exam_id",
          "ordinal": 7,
          "type_info": "Uuid"
        },
        {
          "name": "exercise_id",
          "ordinal": 8,
          "type_info": "Uuid"
        },
        {
          "name": "user_id",
          "ordinal": 9,
          "type_info": "Uuid"
        },
        {
          "name": "user_points_update_strategy: _",
          "ordinal": 10,
          "type_info": {
            "Custom": {
              "kind": {
                "Enum": [
                  "can-add-points-but-cannot-remove-points",
                  "can-add-points-and-can-remove-points"
                ]
              },
              "name": "user_points_update_strategy"
            }
          }
        }
      ],
      "nullable": [false, false, false, true, false, true, true, true, false, false, false],
      "parameters": {
        "Left": ["Uuid", "UuidArray", "Uuid"]
      }
    },
    "query": "\nSELECT id,\n  created_at,\n  updated_at,\n  deleted_at,\n  exercise_slide_id,\n  course_id,\n  course_instance_id,\n  exam_id,\n  exercise_id,\n  user_id,\n  user_points_update_strategy AS \"user_points_update_strategy: _\"\nFROM exercise_slide_submissions\nWHERE exercise_id = $1\n  AND id <> ALL($2)\n  AND user_id <> $3\n  AND deleted_at IS NULL\nORDER BY random() ASC\n        "
  },
  "2747949af670b45066518efe972a7a5a01580cf78d465361330c818aa6970788": {
    "describe": {
      "columns": [
        {
          "name": "exercise_slide_submission_id",
          "ordinal": 0,
          "type_info": "Uuid"
        }
      ],
      "nullable": [false],
      "parameters": {
        "Left": ["Uuid", "Uuid", "Uuid"]
      }
    },
    "query": "\nSELECT exercise_slide_submission_id\nFROM peer_review_submissions\nWHERE user_id = $1\n  AND exercise_id = $2\n  AND course_instance_id = $3\n  AND deleted_at IS NULL\n    "
  },
  "276395c8de853f2bb8562650ed45d8c24fdff05b7d94b7955836e1bd5cf645f6": {
    "describe": {
      "columns": [
        {
          "name": "attempted_exercises",
          "ordinal": 0,
          "type_info": "Int8"
        },
        {
          "name": "score_given",
          "ordinal": 1,
          "type_info": "Float4"
        }
      ],
      "nullable": [null, null],
      "parameters": {
        "Left": ["Uuid", "Uuid", "Uuid"]
      }
    },
    "query": "\nSELECT COUNT(ues.exercise_id) AS attempted_exercises,\n  COALESCE(SUM(ues.score_given), 0) AS score_given\nFROM user_exercise_states AS ues\n  LEFT JOIN exercises ON (ues.exercise_id = exercises.id)\n  LEFT JOIN chapters ON (exercises.chapter_id = chapters.id)\nWHERE chapters.course_module_id = $1\n  AND ues.course_instance_id = $2\n  AND ues.activity_progress IN ('completed', 'submitted')\n  AND ues.user_id = $3\n  AND ues.deleted_at IS NULL\n        "
  },
  "28bfce5519da0502894a0ee396ee94c5c498958c55f4883409c9cb450b6218be": {
    "describe": {
      "columns": [],
      "nullable": [],
      "parameters": {
        "Left": [
          "Uuid",
          {
            "Custom": {
              "kind": {
                "Enum": ["admin", "assistant", "teacher", "reviewer", "course_or_exam_creator"]
              },
              "name": "user_role"
            }
          },
          "Uuid"
        ]
      }
    },
    "query": "\nDELETE FROM roles\nWHERE user_id = $1\n  AND role = $2\n  AND course_instance_id = $3\n"
  },
  "2a8d2052e1e241693b19cfc230ea0e1e087f74820b5344b333b2dbe5b3071b89": {
    "describe": {
      "columns": [
        {
          "name": "id",
          "ordinal": 0,
          "type_info": "Uuid"
        },
        {
          "name": "name",
          "ordinal": 1,
          "type_info": "Varchar"
        },
        {
          "name": "created_at",
          "ordinal": 2,
          "type_info": "Timestamptz"
        },
        {
          "name": "updated_at",
          "ordinal": 3,
          "type_info": "Timestamptz"
        },
        {
          "name": "deleted_at",
          "ordinal": 4,
          "type_info": "Timestamptz"
        },
        {
          "name": "slug",
          "ordinal": 5,
          "type_info": "Varchar"
        },
        {
          "name": "organization_image_path",
          "ordinal": 6,
          "type_info": "Varchar"
        },
        {
          "name": "description",
          "ordinal": 7,
          "type_info": "Varchar"
        }
      ],
      "nullable": [false, false, false, false, true, false, true, true],
      "parameters": {
        "Left": ["Uuid"]
      }
    },
    "query": "\nSELECT *\nfrom organizations\nwhere id = $1;"
  },
  "2abaee65f94d36fb9360d9eb3232dcb45b7aa9badbc06563c2e9fc1e2c53e357": {
    "describe": {
      "columns": [
        {
          "name": "id",
          "ordinal": 0,
          "type_info": "Uuid"
        }
      ],
      "nullable": [false],
      "parameters": {
        "Left": [
          "Uuid",
          "Varchar",
          "Jsonb",
          {
            "Custom": {
              "kind": {
                "Enum": ["page-saved", "history-restored"]
              },
              "name": "history_change_reason"
            }
          },
          "Uuid",
          "Uuid"
        ]
      }
    },
    "query": "\n  INSERT INTO page_history (\n    page_id,\n    title,\n    content,\n    history_change_reason,\n    author_user_id,\n    restored_from_id\n  )\nVALUES ($1, $2, $3, $4, $5, $6)\nRETURNING id\n"
<<<<<<< HEAD
  },
  "2b8baf4e767a3e3d591a65f5b99bfe8f1a44e8dce3d446800c8ae7ae5a3717a5": {
    "describe": {
      "columns": [
        {
          "name": "url_path",
          "ordinal": 0,
          "type_info": "Varchar"
        },
        {
          "name": "title",
          "ordinal": 1,
          "type_info": "Varchar"
        },
        {
          "name": "chapter_number",
          "ordinal": 2,
          "type_info": "Int4"
        },
        {
          "name": "chapter_id",
          "ordinal": 3,
          "type_info": "Uuid"
        },
        {
          "name": "chapter_opens_at",
          "ordinal": 4,
          "type_info": "Timestamptz"
        },
        {
          "name": "chapter_front_page_id",
          "ordinal": 5,
          "type_info": "Uuid"
        }
      ],
      "nullable": [false, false, false, false, true, true],
      "parameters": {
        "Left": ["Int4", "Uuid"]
      }
    },
    "query": "\nSELECT p.url_path as url_path,\n  p.title as title,\n  c.chapter_number as chapter_number,\n  c.id as chapter_id,\n  c.opens_at as chapter_opens_at,\n  c.front_page_id as chapter_front_page_id\nFROM chapters c\n  INNER JOIN pages p on c.id = p.chapter_id\nWHERE c.chapter_number = (\n    SELECT MIN(ca.chapter_number)\n    FROM chapters ca\n    WHERE ca.chapter_number > $1\n      AND ca.deleted_at IS NULL\n  )\n  AND c.course_id = $2\n  AND p.deleted_at IS NULL\nORDER BY p.order_number\nLIMIT 1;\n        "
=======
>>>>>>> b0e246cb
  },
  "2be6fd20afaeeb95299a5020a8455a6fc6e7ce347a0003cca2d87441f324d422": {
    "describe": {
      "columns": [],
      "nullable": [],
      "parameters": {
        "Left": [
          "Varchar",
          "Varchar",
          "Varchar",
          "Varchar",
          "Varchar",
          "Timestamptz",
          "Timestamptz",
          "Uuid"
        ]
      }
    },
    "query": "\nUPDATE course_instances\nSET name = $1,\n  description = $2,\n  teacher_in_charge_name = $3,\n  teacher_in_charge_email = $4,\n  support_email = $5,\n  starts_at = $6,\n  ends_at = $7\nWHERE id = $8\n"
  },
  "2dc3330b399fb3d204887cd2ef29a72cc7df6b66b8ff9ba7872044c8da00bba1": {
    "describe": {
      "columns": [
        {
          "name": "id",
          "ordinal": 0,
          "type_info": "Uuid"
        }
      ],
      "nullable": [false],
      "parameters": {
        "Left": [
          "Uuid",
          {
            "Custom": {
              "kind": {
                "Enum": ["admin", "assistant", "teacher", "reviewer", "course_or_exam_creator"]
              },
              "name": "user_role"
            }
          },
          "Uuid"
        ]
      }
    },
    "query": "\nINSERT INTO roles (user_id, role, course_id)\nVALUES ($1, $2, $3)\nRETURNING id\n"
  },
  "2e2e94fc2223f01242fa594ea0cb6183aeceab3dd62b9da489a26ffc94ea274d": {
    "describe": {
      "columns": [
        {
          "name": "id",
          "ordinal": 0,
          "type_info": "Uuid"
        },
        {
          "name": "name",
          "ordinal": 1,
          "type_info": "Varchar"
        },
        {
          "name": "created_at",
          "ordinal": 2,
          "type_info": "Timestamptz"
        },
        {
          "name": "updated_at",
          "ordinal": 3,
          "type_info": "Timestamptz"
        },
        {
          "name": "deleted_at",
          "ordinal": 4,
          "type_info": "Timestamptz"
        },
        {
          "name": "slug",
          "ordinal": 5,
          "type_info": "Varchar"
        },
        {
          "name": "organization_image_path",
          "ordinal": 6,
          "type_info": "Varchar"
        },
        {
          "name": "description",
          "ordinal": 7,
          "type_info": "Varchar"
        }
      ],
      "nullable": [false, false, false, false, true, false, true, true],
      "parameters": {
        "Left": ["Text"]
      }
    },
    "query": "\nSELECT *\nFROM organizations\nWHERE slug = $1;\n        "
  },
  "2e8c7d2dd7b81803591de13bb697c898ea9a2554f47e175907398112082cd2f6": {
    "describe": {
      "columns": [
        {
          "name": "id",
          "ordinal": 0,
          "type_info": "Uuid"
        }
      ],
      "nullable": [false],
      "parameters": {
        "Left": []
      }
    },
    "query": "\nINSERT INTO course_language_groups DEFAULT\nVALUES\nRETURNING id;\n        "
  },
  "3017bc588af2b26b7c70ce4428288527aa9873e485b253fd0f35e551544efff9": {
    "describe": {
      "columns": [
        {
          "name": "id",
          "ordinal": 0,
          "type_info": "Uuid"
        }
      ],
      "nullable": [false],
      "parameters": {
        "Left": ["Uuid"]
      }
    },
    "query": "\nINSERT INTO course_language_groups (id)\nVALUES ($1)\nRETURNING id;\n        "
  },
  "3022858e7e2efda184b444d442db5141acaad7f64a6b73a3395d14cb1b98a6bf": {
    "describe": {
      "columns": [
        {
          "name": "id",
          "ordinal": 0,
          "type_info": "Uuid"
        },
        {
          "name": "user_id",
          "ordinal": 1,
          "type_info": "Uuid"
        },
        {
          "name": "exercise_id",
          "ordinal": 2,
          "type_info": "Uuid"
        },
        {
          "name": "course_instance_id",
          "ordinal": 3,
          "type_info": "Uuid"
        },
        {
          "name": "exam_id",
          "ordinal": 4,
          "type_info": "Uuid"
        },
        {
          "name": "created_at",
          "ordinal": 5,
          "type_info": "Timestamptz"
        },
        {
          "name": "updated_at",
          "ordinal": 6,
          "type_info": "Timestamptz"
        },
        {
          "name": "deleted_at",
          "ordinal": 7,
          "type_info": "Timestamptz"
        },
        {
          "name": "score_given",
          "ordinal": 8,
          "type_info": "Float4"
        },
        {
          "name": "grading_progress: _",
          "ordinal": 9,
          "type_info": {
            "Custom": {
              "kind": {
                "Enum": ["fully-graded", "pending", "pending-manual", "failed", "not-ready"]
              },
              "name": "grading_progress"
            }
          }
        },
        {
          "name": "activity_progress: _",
          "ordinal": 10,
          "type_info": {
            "Custom": {
              "kind": {
                "Enum": ["initialized", "started", "in-progress", "submitted", "completed"]
              },
              "name": "activity_progress"
            }
          }
        },
        {
          "name": "reviewing_stage: _",
          "ordinal": 11,
          "type_info": {
            "Custom": {
              "kind": {
                "Enum": [
                  "not_started",
                  "peer_review",
                  "self_review",
                  "waiting_for_peer_reviews",
                  "waiting_for_manual_grading",
                  "reviewed_and_locked"
                ]
              },
              "name": "reviewing_stage"
            }
          }
        },
        {
          "name": "selected_exercise_slide_id",
          "ordinal": 12,
          "type_info": "Uuid"
        }
      ],
      "nullable": [
        false,
        false,
        false,
        true,
        true,
        false,
        false,
        true,
        true,
        false,
        false,
        false,
        true
      ],
      "parameters": {
        "Left": ["Uuid", "Uuid", "Uuid", "Uuid"]
      }
    },
    "query": "\nSELECT id,\n  user_id,\n  exercise_id,\n  course_instance_id,\n  exam_id,\n  created_at,\n  updated_at,\n  deleted_at,\n  score_given,\n  grading_progress AS \"grading_progress: _\",\n  activity_progress AS \"activity_progress: _\",\n  reviewing_stage AS \"reviewing_stage: _\",\n  selected_exercise_slide_id\nFROM user_exercise_states\nWHERE user_id = $1\n  AND exercise_id = $2\n  AND (course_instance_id = $3 OR exam_id = $4)\n      "
  },
  "306820247b9533af5d464aa15a58f9fcde6a59b1666a3709b32bc1823ad2e970": {
    "describe": {
      "columns": [
        {
          "name": "id",
          "ordinal": 0,
          "type_info": "Uuid"
        },
        {
          "name": "created_at",
          "ordinal": 1,
          "type_info": "Timestamptz"
        },
        {
          "name": "updated_at",
          "ordinal": 2,
          "type_info": "Timestamptz"
        },
        {
          "name": "course_id",
          "ordinal": 3,
          "type_info": "Uuid"
        },
        {
          "name": "deleted_at",
          "ordinal": 4,
          "type_info": "Timestamptz"
        },
        {
          "name": "name",
          "ordinal": 5,
          "type_info": "Varchar"
        },
        {
          "name": "deadline",
          "ordinal": 6,
          "type_info": "Timestamptz"
        },
        {
          "name": "page_id",
          "ordinal": 7,
          "type_info": "Uuid"
        },
        {
          "name": "score_maximum",
          "ordinal": 8,
          "type_info": "Int4"
        },
        {
          "name": "order_number",
          "ordinal": 9,
          "type_info": "Int4"
        },
        {
          "name": "chapter_id",
          "ordinal": 10,
          "type_info": "Uuid"
        },
        {
          "name": "copied_from",
          "ordinal": 11,
          "type_info": "Uuid"
        },
        {
          "name": "exam_id",
          "ordinal": 12,
          "type_info": "Uuid"
        },
        {
          "name": "max_tries_per_slide",
          "ordinal": 13,
          "type_info": "Int4"
        },
        {
          "name": "limit_number_of_tries",
          "ordinal": 14,
          "type_info": "Bool"
        },
        {
          "name": "needs_peer_review",
          "ordinal": 15,
          "type_info": "Bool"
        }
      ],
      "nullable": [
        false,
        false,
        false,
        true,
        true,
        false,
        true,
        false,
        false,
        false,
        true,
        true,
        true,
        true,
        false,
        false
      ],
      "parameters": {
        "Left": ["Uuid"]
      }
    },
    "query": "\nSELECT *\nFROM exercises\nWHERE course_id = $1\n  AND deleted_at IS NULL\n"
  },
  "3086750b6507141d9cde0b6fbb88c242f4e5605e18145ab8fe63b33501255dfb": {
    "describe": {
      "columns": [],
      "nullable": [],
      "parameters": {
        "Left": ["Uuid", "Uuid"]
      }
    },
    "query": "\nINSERT INTO exercise_tasks (\n    id,\n    exercise_slide_id,\n    exercise_type,\n    assignment,\n    private_spec,\n    spec_file_id,\n    public_spec,\n    model_solution_spec,\n    order_number,\n    copied_from\n  )\nSELECT uuid_generate_v5($1, id::text),\n  uuid_generate_v5($1, exercise_slide_id::text),\n  exercise_type,\n  assignment,\n  private_spec,\n  spec_file_id,\n  public_spec,\n  model_solution_spec,\n  order_number,\n  id\nFROM exercise_tasks\nWHERE exercise_slide_id IN (\n    SELECT s.id\n    FROM exercise_slides s\n      JOIN exercises e ON (e.id = s.exercise_id)\n    WHERE e.course_id = $2 OR e.exam_id = $2\n    AND e.deleted_at IS NULL\n    AND s.deleted_at IS NULL\n  )\nAND deleted_at IS NULL;\n    "
  },
  "32b2e273cd76d67a815caa719ad77495b38155aac7e8fe2be06e6f15cbb63228": {
    "describe": {
      "columns": [
        {
          "name": "id",
          "ordinal": 0,
          "type_info": "Uuid"
        }
      ],
      "nullable": [false],
      "parameters": {
        "Left": ["Uuid", "Uuid", "Uuid", "Uuid"]
      }
    },
    "query": "\nINSERT INTO exercise_task_gradings (\n    exercise_task_submission_id,\n    course_id,\n    exercise_id,\n    exercise_task_id\n  )\nVALUES ($1, $2, $3, $4)\nRETURNING id\n"
  },
  "33f56f379b3a6a63426f90dfec33fe0938212dba397aafd2581193b93c05dcb2": {
    "describe": {
      "columns": [
        {
          "name": "id",
          "ordinal": 0,
          "type_info": "Uuid"
        },
        {
          "name": "created_at",
          "ordinal": 1,
          "type_info": "Timestamptz"
        },
        {
          "name": "updated_at",
          "ordinal": 2,
          "type_info": "Timestamptz"
        },
        {
          "name": "deleted_at",
          "ordinal": 3,
          "type_info": "Timestamptz"
        },
        {
          "name": "course_id",
          "ordinal": 4,
          "type_info": "Uuid"
        },
        {
          "name": "course_module_id",
          "ordinal": 5,
          "type_info": "Uuid"
        },
        {
          "name": "user_id",
          "ordinal": 6,
          "type_info": "Uuid"
        },
        {
          "name": "completion_date",
          "ordinal": 7,
          "type_info": "Timestamptz"
        },
        {
          "name": "completion_registration_attempt_date",
          "ordinal": 8,
          "type_info": "Timestamptz"
        },
        {
          "name": "completion_language",
          "ordinal": 9,
          "type_info": "Varchar"
        },
        {
          "name": "eligible_for_ects",
          "ordinal": 10,
          "type_info": "Bool"
        },
        {
          "name": "email",
          "ordinal": 11,
          "type_info": "Varchar"
        },
        {
          "name": "grade",
          "ordinal": 12,
          "type_info": "Int4"
        },
        {
          "name": "passed",
          "ordinal": 13,
          "type_info": "Bool"
        },
        {
          "name": "course_instance_id",
          "ordinal": 14,
          "type_info": "Uuid"
        },
        {
          "name": "prerequisite_modules_completed",
          "ordinal": 15,
          "type_info": "Bool"
        }
      ],
      "nullable": [
        false,
        false,
        false,
        true,
        false,
        false,
        false,
        false,
        true,
        false,
        false,
        false,
        true,
        false,
        false,
        false
      ],
      "parameters": {
        "Left": ["UuidArray"]
      }
    },
    "query": "\nSELECT *\nFROM course_module_completions\nWHERE id = ANY($1)\n  AND deleted_at IS NULL\n        "
  },
  "346af2b8f77a86c90b599b24167da4aee650d1bc3694c8603c4a60fc8cdbe477": {
    "describe": {
      "columns": [
        {
          "name": "id",
          "ordinal": 0,
          "type_info": "Uuid"
        }
      ],
      "nullable": [false],
      "parameters": {
        "Left": ["Uuid", "Uuid", "Varchar", "Text", "Uuid"]
      }
    },
    "query": "\nINSERT INTO feedback(user_id, course_id, feedback_given, selected_text, page_id)\nVALUES ($1, $2, $3, $4, $5)\nRETURNING id\n"
  },
  "35113aa3e7d61c91d5f9befed9ad66e3cd72c77d21b7639dd18af3f4feb8c12f": {
    "describe": {
      "columns": [
        {
          "name": "id",
          "ordinal": 0,
          "type_info": "Uuid"
        },
        {
          "name": "name",
          "ordinal": 1,
          "type_info": "Varchar"
        },
        {
          "name": "created_at",
          "ordinal": 2,
          "type_info": "Timestamptz"
        },
        {
          "name": "updated_at",
          "ordinal": 3,
          "type_info": "Timestamptz"
        },
        {
          "name": "deleted_at",
          "ordinal": 4,
          "type_info": "Timestamptz"
        },
        {
          "name": "slug",
          "ordinal": 5,
          "type_info": "Varchar"
        },
        {
          "name": "organization_image_path",
          "ordinal": 6,
          "type_info": "Varchar"
        },
        {
          "name": "description",
          "ordinal": 7,
          "type_info": "Varchar"
        }
      ],
      "nullable": [false, false, false, false, true, false, true, true],
      "parameters": {
        "Left": ["Varchar", "Uuid"]
      }
    },
    "query": "\nUPDATE organizations\nSET organization_image_path = $1\nWHERE id = $2\nRETURNING *;"
  },
  "351fb02061a7a4e72a1197c536b8cbde04ddef1697e46dc78e32d8bdebc1af53": {
    "describe": {
      "columns": [
        {
          "name": "id",
          "ordinal": 0,
          "type_info": "Uuid"
        },
        {
          "name": "created_at",
          "ordinal": 1,
          "type_info": "Timestamptz"
        },
        {
          "name": "updated_at",
          "ordinal": 2,
          "type_info": "Timestamptz"
        },
        {
          "name": "deleted_at",
          "ordinal": 3,
          "type_info": "Timestamptz"
        },
        {
          "name": "exercise_slide_id",
          "ordinal": 4,
          "type_info": "Uuid"
        },
        {
          "name": "course_id",
          "ordinal": 5,
          "type_info": "Uuid"
        },
        {
          "name": "course_instance_id",
          "ordinal": 6,
          "type_info": "Uuid"
        },
        {
          "name": "exam_id",
          "ordinal": 7,
          "type_info": "Uuid"
        },
        {
          "name": "exercise_id",
          "ordinal": 8,
          "type_info": "Uuid"
        },
        {
          "name": "user_id",
          "ordinal": 9,
          "type_info": "Uuid"
        },
        {
          "name": "user_points_update_strategy: _",
          "ordinal": 10,
          "type_info": {
            "Custom": {
              "kind": {
                "Enum": [
                  "can-add-points-but-cannot-remove-points",
                  "can-add-points-and-can-remove-points"
                ]
              },
              "name": "user_points_update_strategy"
            }
          }
        }
      ],
      "nullable": [false, false, false, true, false, true, true, true, false, false, false],
      "parameters": {
        "Left": ["Uuid", "Int8", "Int8"]
      }
    },
    "query": "\nSELECT id,\n  created_at,\n  updated_at,\n  deleted_at,\n  exercise_slide_id,\n  course_id,\n  course_instance_id,\n  exam_id,\n  exercise_id,\n  user_id,\n  user_points_update_strategy AS \"user_points_update_strategy: _\"\nFROM exercise_slide_submissions\nWHERE exercise_id = $1\n  AND deleted_at IS NULL\nLIMIT $2 OFFSET $3\n        "
  },
  "375b467ba026680d07ba6fa844de91afd942e86b2715431e41b6788df0d2b3c0": {
    "describe": {
      "columns": [
        {
          "name": "id",
          "ordinal": 0,
          "type_info": "Uuid"
        },
        {
          "name": "created_at",
          "ordinal": 1,
          "type_info": "Timestamptz"
        },
        {
          "name": "updated_at",
          "ordinal": 2,
          "type_info": "Timestamptz"
        },
        {
          "name": "deleted_at",
          "ordinal": 3,
          "type_info": "Timestamptz"
        },
        {
          "name": "upstream_id",
          "ordinal": 4,
          "type_info": "Int4"
        },
        {
          "name": "email",
          "ordinal": 5,
          "type_info": "Varchar"
        },
        {
          "name": "first_name",
          "ordinal": 6,
          "type_info": "Varchar"
        },
        {
          "name": "last_name",
          "ordinal": 7,
          "type_info": "Varchar"
        }
      ],
      "nullable": [false, false, false, true, true, false, true, true],
      "parameters": {
        "Left": ["Int4"]
      }
    },
    "query": "SELECT * FROM users WHERE upstream_id = $1"
  },
  "37dfaa87dd74a4c1f409cd120e6997847616214878ae8a66b326699fa8633ad3": {
    "describe": {
      "columns": [
        {
          "name": "id",
          "ordinal": 0,
          "type_info": "Uuid"
        },
        {
          "name": "name",
          "ordinal": 1,
          "type_info": "Varchar"
        },
        {
          "name": "course_id",
          "ordinal": 2,
          "type_info": "Uuid"
        },
        {
          "name": "chapter_number",
          "ordinal": 3,
          "type_info": "Int4"
        },
        {
          "name": "created_at",
          "ordinal": 4,
          "type_info": "Timestamptz"
        },
        {
          "name": "updated_at",
          "ordinal": 5,
          "type_info": "Timestamptz"
        },
        {
          "name": "deleted_at",
          "ordinal": 6,
          "type_info": "Timestamptz"
        },
        {
          "name": "front_page_id",
          "ordinal": 7,
          "type_info": "Uuid"
        },
        {
          "name": "opens_at",
          "ordinal": 8,
          "type_info": "Timestamptz"
        },
        {
          "name": "chapter_image_path",
          "ordinal": 9,
          "type_info": "Varchar"
        },
        {
          "name": "copied_from",
          "ordinal": 10,
          "type_info": "Uuid"
        },
        {
          "name": "deadline",
          "ordinal": 11,
          "type_info": "Timestamptz"
        },
        {
          "name": "course_module_id",
          "ordinal": 12,
          "type_info": "Uuid"
        }
      ],
      "nullable": [
        false,
        false,
        false,
        false,
        false,
        false,
        true,
        true,
        true,
        true,
        true,
        true,
        false
      ],
      "parameters": {
        "Left": ["Uuid"]
      }
    },
    "query": "\nUPDATE chapters\nSET deleted_at = now()\nWHERE id = $1\nRETURNING *;\n"
<<<<<<< HEAD
=======
  },
  "3907630830c5ea586310282d05fb8e8baa4e3e3d14b48da3502d88844a4407cf": {
    "describe": {
      "columns": [
        {
          "name": "url_path",
          "ordinal": 0,
          "type_info": "Varchar"
        },
        {
          "name": "title",
          "ordinal": 1,
          "type_info": "Varchar"
        },
        {
          "name": "chapter_number",
          "ordinal": 2,
          "type_info": "Int4"
        },
        {
          "name": "page_id",
          "ordinal": 3,
          "type_info": "Uuid"
        },
        {
          "name": "chapter_id",
          "ordinal": 4,
          "type_info": "Uuid"
        },
        {
          "name": "chapter_opens_at",
          "ordinal": 5,
          "type_info": "Timestamptz"
        },
        {
          "name": "chapter_front_page_id",
          "ordinal": 6,
          "type_info": "Uuid"
        }
      ],
      "nullable": [false, false, false, false, false, true, true],
      "parameters": {
        "Left": ["Int4", "Uuid", "Int4"]
      }
    },
    "query": "\nSELECT p.url_path as url_path,\n  p.title as title,\n  c.chapter_number as chapter_number,\n  p.id as page_id,\n  c.id as chapter_id,\n  c.opens_at as chapter_opens_at,\n  c.front_page_id as chapter_front_page_id\nFROM pages p\n  LEFT JOIN chapters c ON p.chapter_id = c.id\nWHERE p.order_number = (\n    SELECT MAX(pa.order_number)\n    FROM pages pa\n    WHERE pa.order_number < $1\n      AND pa.deleted_at IS NULL\n  )\n  AND p.course_id = $2\n  AND c.chapter_number = $3\n  AND p.deleted_at IS NULL;\n        "
>>>>>>> b0e246cb
  },
  "3924a8462c26cbf1dd766605810cc5db4b523ae7cbe412d5d07fe3c4d4944e51": {
    "describe": {
      "columns": [],
      "nullable": [],
      "parameters": {
        "Left": ["Uuid"]
      }
    },
    "query": "UPDATE pages SET deleted_at = now() WHERE chapter_id = $1;"
  },
  "398cddba416318e36683334088580e67fd4a2b995045c3ef01ed5a737194e30c": {
    "describe": {
      "columns": [],
      "nullable": [],
      "parameters": {
        "Left": ["Text", "Text", "Uuid"]
      }
    },
    "query": "\nUPDATE material_references\nSET reference = $1, citation_key = $2\nWHERE id = $3;\n"
  },
  "3a3fa537038bdbeb11c9454487111b56afaa5230c97546dc0b29554446bfa27d": {
    "describe": {
      "columns": [
        {
          "name": "score_given",
          "ordinal": 0,
          "type_info": "Float4"
        },
        {
          "name": "exercise_id",
          "ordinal": 1,
          "type_info": "Uuid"
        }
      ],
      "nullable": [null, false],
      "parameters": {
        "Left": ["UuidArray", "Uuid", "Uuid"]
      }
    },
    "query": "\nSELECT COALESCE(ues.score_given, 0) AS score_given,\n  ues.exercise_id AS exercise_id\nFROM user_exercise_states AS ues\nWHERE ues.deleted_at IS NULL\n  AND ues.exercise_id IN (\n    SELECT UNNEST($1::uuid [])\n  )\n  AND ues.course_instance_id = $2\n  AND ues.user_id = $3;\n        "
  },
  "3bb077ad577e36fde77fb49923128af173cd07b8196dceb6810c676ccd2b79ef": {
    "describe": {
      "columns": [
        {
          "name": "id",
          "ordinal": 0,
          "type_info": "Uuid"
        }
      ],
      "nullable": [false],
      "parameters": {
        "Left": [
          "Uuid",
          "Int4",
          "Varchar",
          {
            "Custom": {
              "kind": {
                "Enum": ["essay", "scale"]
              },
              "name": "peer_review_question_type"
            }
          },
          "Bool"
        ]
      }
    },
    "query": "\nINSERT INTO peer_review_questions (\n    peer_review_id,\n    order_number,\n    question,\n    question_type,\n    answer_required\n  )\nVALUES ($1, $2, $3, $4, $5)\nRETURNING id;\n        "
  },
  "3c576f07b2520e11349a9a3f0e998ee9099fc22af2ce498ef7d0bc70fc40f089": {
    "describe": {
      "columns": [
        {
          "name": "id",
          "ordinal": 0,
          "type_info": "Uuid"
        },
        {
          "name": "name",
          "ordinal": 1,
          "type_info": "Varchar"
        },
        {
          "name": "course_id",
          "ordinal": 2,
          "type_info": "Uuid"
        },
        {
          "name": "chapter_number",
          "ordinal": 3,
          "type_info": "Int4"
        },
        {
          "name": "created_at",
          "ordinal": 4,
          "type_info": "Timestamptz"
        },
        {
          "name": "updated_at",
          "ordinal": 5,
          "type_info": "Timestamptz"
        },
        {
          "name": "deleted_at",
          "ordinal": 6,
          "type_info": "Timestamptz"
        },
        {
          "name": "front_page_id",
          "ordinal": 7,
          "type_info": "Uuid"
        },
        {
          "name": "opens_at",
          "ordinal": 8,
          "type_info": "Timestamptz"
        },
        {
          "name": "chapter_image_path",
          "ordinal": 9,
          "type_info": "Varchar"
        },
        {
          "name": "copied_from",
          "ordinal": 10,
          "type_info": "Uuid"
        },
        {
          "name": "deadline",
          "ordinal": 11,
          "type_info": "Timestamptz"
        },
        {
          "name": "course_module_id",
          "ordinal": 12,
          "type_info": "Uuid"
        }
      ],
      "nullable": [
        false,
        false,
        false,
        false,
        false,
        false,
        true,
        true,
        true,
        true,
        true,
        true,
        false
      ],
      "parameters": {
        "Left": ["Uuid", "Varchar", "Timestamptz", "Timestamptz", "Uuid"]
      }
    },
    "query": "\nUPDATE chapters\nSET name = $2,\n  deadline = $3,\n  opens_at = $4,\n  course_module_id = $5\nWHERE id = $1\nRETURNING *;\n    "
  },
  "3cfa60a3aa02306a61d9a0fc8faadefde42a9c78b5c3a71b12ed35e17f7dd9f3": {
    "describe": {
      "columns": [
        {
          "name": "user_id",
          "ordinal": 0,
          "type_info": "Uuid"
        },
        {
          "name": "email",
          "ordinal": 1,
          "type_info": "Varchar"
        },
        {
          "name": "points_for_exercises",
          "ordinal": 2,
          "type_info": "Jsonb"
        }
      ],
      "nullable": [false, false, null],
      "parameters": {
        "Left": ["Uuid"]
      }
    },
    "query": "\nSELECT user_id,\n  email,\n  to_jsonb(array_agg(to_jsonb(uue) - 'email' - 'user_id')) AS points_for_exercises\nFROM (\n    SELECT u.id AS user_id,\n      u.email,\n      exercise_id,\n      COALESCE(score_given, 0) as score_given\n    FROM user_exercise_states ues\n      JOIN users u ON u.id = ues.user_id\n      JOIN exercises e ON e.id = ues.exercise_id\n    WHERE ues.exam_id = $1\n      AND ues.deleted_at IS NULL\n      AND u.deleted_at IS NULL\n      AND e.deleted_at IS NULL\n  ) as uue\nGROUP BY user_id,\n  email\n"
  },
  "3e428bdd951fadaeac24cab7e991c4928f8c58df8dd45c61fbb8779b5ddcbe85": {
    "describe": {
      "columns": [],
      "nullable": [],
      "parameters": {
        "Left": ["Uuid", "Uuid", "Uuid"]
      }
    },
    "query": "\nINSERT INTO course_instance_enrollments (user_id, course_id, course_instance_id)\nVALUES ($1, $2, $3)\n"
  },
  "3efd7e76fe0499f93390283a55c2a211bdd97707302b31e146b85a95361a93aa": {
    "describe": {
      "columns": [
        {
          "name": "id",
          "ordinal": 0,
          "type_info": "Uuid"
        },
        {
          "name": "created_at",
          "ordinal": 1,
          "type_info": "Timestamptz"
        },
        {
          "name": "updated_at",
          "ordinal": 2,
          "type_info": "Timestamptz"
        },
        {
          "name": "exercise_task_submission_id",
          "ordinal": 3,
          "type_info": "Uuid"
        },
        {
          "name": "course_id",
          "ordinal": 4,
          "type_info": "Uuid"
        },
        {
          "name": "exam_id",
          "ordinal": 5,
          "type_info": "Uuid"
        },
        {
          "name": "exercise_id",
          "ordinal": 6,
          "type_info": "Uuid"
        },
        {
          "name": "exercise_task_id",
          "ordinal": 7,
          "type_info": "Uuid"
        },
        {
          "name": "grading_priority",
          "ordinal": 8,
          "type_info": "Int4"
        },
        {
          "name": "score_given",
          "ordinal": 9,
          "type_info": "Float4"
        },
        {
          "name": "grading_progress: _",
          "ordinal": 10,
          "type_info": {
            "Custom": {
              "kind": {
                "Enum": ["fully-graded", "pending", "pending-manual", "failed", "not-ready"]
              },
              "name": "grading_progress"
            }
          }
        },
        {
          "name": "unscaled_score_maximum",
          "ordinal": 11,
          "type_info": "Int4"
        },
        {
          "name": "unscaled_score_given",
          "ordinal": 12,
          "type_info": "Float4"
        },
        {
          "name": "grading_started_at",
          "ordinal": 13,
          "type_info": "Timestamptz"
        },
        {
          "name": "grading_completed_at",
          "ordinal": 14,
          "type_info": "Timestamptz"
        },
        {
          "name": "feedback_json",
          "ordinal": 15,
          "type_info": "Jsonb"
        },
        {
          "name": "feedback_text",
          "ordinal": 16,
          "type_info": "Text"
        },
        {
          "name": "deleted_at",
          "ordinal": 17,
          "type_info": "Timestamptz"
        }
      ],
      "nullable": [
        false,
        false,
        false,
        false,
        true,
        true,
        false,
        false,
        false,
        true,
        false,
        true,
        true,
        true,
        true,
        true,
        true,
        true
      ],
      "parameters": {
        "Left": ["Uuid"]
      }
    },
    "query": "\nSELECT id,\n  created_at,\n  updated_at,\n  exercise_task_submission_id,\n  course_id,\n  exam_id,\n  exercise_id,\n  exercise_task_id,\n  grading_priority,\n  score_given,\n  grading_progress as \"grading_progress: _\",\n  unscaled_score_maximum,\n  unscaled_score_given,\n  grading_started_at,\n  grading_completed_at,\n  feedback_json,\n  feedback_text,\n  deleted_at\nFROM exercise_task_gradings\nWHERE exercise_task_submission_id = $1\n  AND deleted_at IS NULL\n        "
  },
  "3ff0e91cf2a285227d0547aef21fa461f206f0f30e0fae1161df71136ed75971": {
    "describe": {
      "columns": [
        {
          "name": "id",
          "ordinal": 0,
          "type_info": "Uuid"
        },
        {
          "name": "created_at",
          "ordinal": 1,
          "type_info": "Timestamptz"
        },
        {
          "name": "updated_at",
          "ordinal": 2,
          "type_info": "Timestamptz"
        },
        {
          "name": "deleted_at",
          "ordinal": 3,
          "type_info": "Timestamptz"
        },
        {
          "name": "user_id",
          "ordinal": 4,
          "type_info": "Uuid"
        },
        {
          "name": "exercise_id",
          "ordinal": 5,
          "type_info": "Uuid"
        },
        {
          "name": "course_instance_id",
          "ordinal": 6,
          "type_info": "Uuid"
        },
        {
          "name": "receiving_peer_reviews_exercise_slide_submission_id",
          "ordinal": 7,
          "type_info": "Uuid"
        },
        {
          "name": "received_enough_peer_reviews",
          "ordinal": 8,
          "type_info": "Bool"
        },
        {
          "name": "peer_review_priority",
          "ordinal": 9,
          "type_info": "Int4"
        }
      ],
      "nullable": [false, false, false, true, false, false, false, false, false, false],
      "parameters": {
        "Left": ["Uuid", "Uuid", "Uuid", "Int4", "Uuid", "Bool"]
      }
    },
    "query": "\nINSERT INTO peer_review_queue_entries (\n    user_id,\n    exercise_id,\n    course_instance_id,\n    peer_review_priority,\n    receiving_peer_reviews_exercise_slide_submission_id,\n    received_enough_peer_reviews\n  )\nVALUES ($1, $2, $3, $4, $5, $6) ON CONFLICT (user_id, exercise_id, course_instance_id) DO\nUPDATE\nSET peer_review_priority = $4,\n  deleted_at = NULL\nRETURNING *\n        "
  },
<<<<<<< HEAD
  "415630997608804ca8202e911e5d8b51cbfdfd965a3920aea7cdaa9a793cd7e8": {
    "describe": {
      "columns": [
        {
          "name": "id",
          "ordinal": 0,
          "type_info": "Uuid"
        },
        {
          "name": "created_at",
          "ordinal": 1,
          "type_info": "Timestamptz"
        },
        {
          "name": "updated_at",
          "ordinal": 2,
          "type_info": "Timestamptz"
        },
        {
          "name": "deleted_at",
          "ordinal": 3,
          "type_info": "Timestamptz"
        },
        {
          "name": "course_id",
          "ordinal": 4,
          "type_info": "Uuid"
        },
        {
          "name": "name",
          "ordinal": 5,
          "type_info": "Varchar"
        },
        {
          "name": "order_number",
          "ordinal": 6,
          "type_info": "Int4"
        },
        {
          "name": "copied_from",
          "ordinal": 7,
          "type_info": "Uuid"
        },
        {
          "name": "uh_course_code",
          "ordinal": 8,
          "type_info": "Varchar"
        },
        {
          "name": "automatic_completion",
          "ordinal": 9,
          "type_info": "Bool"
        },
        {
          "name": "automatic_completion_number_of_exercises_attempted_treshold",
          "ordinal": 10,
          "type_info": "Int4"
        },
        {
          "name": "automatic_completion_number_of_points_treshold",
          "ordinal": 11,
          "type_info": "Int4"
        },
        {
          "name": "ects_credits",
          "ordinal": 12,
          "type_info": "Int4"
        }
      ],
      "nullable": [
        false,
        false,
        false,
        true,
        false,
        true,
        false,
        true,
        true,
        false,
        true,
        true,
        true
      ],
      "parameters": {
        "Left": ["Uuid"]
      }
    },
    "query": "\nSELECT *\nFROM course_modules\nWHERE course_id = $1\nAND deleted_at IS NULL\n"
  },
  "42788ebc1b44924d1a2fec48d2d374c6761a01819238903738e3ed94597f6bca": {
    "describe": {
      "columns": [
        {
=======
  "42788ebc1b44924d1a2fec48d2d374c6761a01819238903738e3ed94597f6bca": {
    "describe": {
      "columns": [
        {
>>>>>>> b0e246cb
          "name": "id",
          "ordinal": 0,
          "type_info": "Uuid"
        }
      ],
      "nullable": [false],
      "parameters": {
        "Left": ["Uuid", "Text", "Uuid"]
      }
    },
    "query": "\nINSERT INTO url_redirections (destination_page_id, old_url_path, course_id)\nSELECT $1, $2, $3\nRETURNING id\n"
  },
  "42bb90fd049adc897da8bdd2b82ab5b13af558433fae08261cecd5facb0c2f4f": {
    "describe": {
      "columns": [
        {
          "name": "count",
          "ordinal": 0,
          "type_info": "Int8"
        }
      ],
      "nullable": [null],
      "parameters": {
        "Left": ["Uuid"]
      }
    },
    "query": "\nSELECT COUNT(*) as count\nFROM exercise_slide_submissions\nWHERE exercise_id = $1\n"
  },
  "436a4b6e66a08b6449ee12211e083a2291b3665a8b580e585fb211f451bd3a15": {
    "describe": {
      "columns": [
        {
          "name": "id",
          "ordinal": 0,
          "type_info": "Uuid"
        },
        {
          "name": "name",
          "ordinal": 1,
          "type_info": "Varchar"
        },
        {
          "name": "course_id",
          "ordinal": 2,
          "type_info": "Uuid"
        },
        {
          "name": "chapter_number",
          "ordinal": 3,
          "type_info": "Int4"
        },
        {
          "name": "created_at",
          "ordinal": 4,
          "type_info": "Timestamptz"
        },
        {
          "name": "updated_at",
          "ordinal": 5,
          "type_info": "Timestamptz"
        },
        {
          "name": "deleted_at",
          "ordinal": 6,
          "type_info": "Timestamptz"
        },
        {
          "name": "front_page_id",
          "ordinal": 7,
          "type_info": "Uuid"
        },
        {
          "name": "opens_at",
          "ordinal": 8,
          "type_info": "Timestamptz"
        },
        {
          "name": "chapter_image_path",
          "ordinal": 9,
          "type_info": "Varchar"
        },
        {
          "name": "copied_from",
          "ordinal": 10,
          "type_info": "Uuid"
        },
        {
          "name": "deadline",
          "ordinal": 11,
          "type_info": "Timestamptz"
        },
        {
          "name": "course_module_id",
          "ordinal": 12,
          "type_info": "Uuid"
        }
      ],
      "nullable": [
        false,
        false,
        false,
        false,
        false,
        false,
        true,
        true,
        true,
        true,
        true,
        true,
        false
      ],
      "parameters": {
        "Left": ["Uuid", "Uuid"]
      }
    },
    "query": "\nUPDATE chapters\nSET front_page_id = $1\nWHERE id = $2\nRETURNING *;\n        "
  },
  "43857d321dfe6b676094b0de143893c351bacd10d427c8c5e04109c1f1391877": {
    "describe": {
      "columns": [
        {
          "name": "id",
          "ordinal": 0,
          "type_info": "Uuid"
        },
        {
          "name": "user_id",
          "ordinal": 1,
          "type_info": "Uuid"
        },
        {
          "name": "exercise_id",
          "ordinal": 2,
          "type_info": "Uuid"
        },
        {
          "name": "course_instance_id",
          "ordinal": 3,
          "type_info": "Uuid"
        },
        {
          "name": "exam_id",
          "ordinal": 4,
          "type_info": "Uuid"
        },
        {
          "name": "created_at",
          "ordinal": 5,
          "type_info": "Timestamptz"
        },
        {
          "name": "updated_at",
          "ordinal": 6,
          "type_info": "Timestamptz"
        },
        {
          "name": "deleted_at",
          "ordinal": 7,
          "type_info": "Timestamptz"
        },
        {
          "name": "score_given",
          "ordinal": 8,
          "type_info": "Float4"
        },
        {
          "name": "grading_progress: _",
          "ordinal": 9,
          "type_info": {
            "Custom": {
              "kind": {
                "Enum": ["fully-graded", "pending", "pending-manual", "failed", "not-ready"]
              },
              "name": "grading_progress"
            }
          }
        },
        {
          "name": "activity_progress: _",
          "ordinal": 10,
          "type_info": {
            "Custom": {
              "kind": {
                "Enum": ["initialized", "started", "in-progress", "submitted", "completed"]
              },
              "name": "activity_progress"
            }
          }
        },
        {
          "name": "reviewing_stage: _",
          "ordinal": 11,
          "type_info": {
            "Custom": {
              "kind": {
                "Enum": [
                  "not_started",
                  "peer_review",
                  "self_review",
                  "waiting_for_peer_reviews",
                  "waiting_for_manual_grading",
                  "reviewed_and_locked"
                ]
              },
              "name": "reviewing_stage"
            }
          }
        },
        {
          "name": "selected_exercise_slide_id",
          "ordinal": 12,
          "type_info": "Uuid"
        }
      ],
      "nullable": [
        false,
        false,
        false,
        true,
        true,
        false,
        false,
        true,
        true,
        false,
        false,
        false,
        true
      ],
      "parameters": {
        "Left": ["Uuid"]
      }
    },
    "query": "\nSELECT id,\n  user_id,\n  exercise_id,\n  course_instance_id,\n  exam_id,\n  created_at,\n  updated_at,\n  deleted_at,\n  score_given,\n  grading_progress AS \"grading_progress: _\",\n  activity_progress AS \"activity_progress: _\",\n  reviewing_stage AS \"reviewing_stage: _\",\n  selected_exercise_slide_id\nFROM user_exercise_states\nWHERE id = $1\n  AND deleted_at IS NULL\n        "
  },
  "438826ebe59c90f50b22e0cbd7c3599c21a2cd6f5727f077c6fa9b4f9b1aedd6": {
    "describe": {
      "columns": [],
      "nullable": [],
      "parameters": {
        "Left": ["Uuid", "Varchar", "Uuid", "Int4"]
      }
    },
    "query": "UPDATE pages SET url_path = $2, chapter_id = $3, order_number = $4 WHERE pages.id = $1"
  },
  "43bd86b52b6834f11c68bbe73feef8a34f444934be89ac77bdf9bfe6d3f0f910": {
    "describe": {
      "columns": [
        {
          "name": "id",
          "ordinal": 0,
          "type_info": "Uuid"
        },
        {
          "name": "name",
          "ordinal": 1,
          "type_info": "Varchar"
        },
        {
          "name": "course_id",
          "ordinal": 2,
          "type_info": "Uuid"
        },
        {
          "name": "chapter_number",
          "ordinal": 3,
          "type_info": "Int4"
        },
        {
          "name": "created_at",
          "ordinal": 4,
          "type_info": "Timestamptz"
        },
        {
          "name": "updated_at",
          "ordinal": 5,
          "type_info": "Timestamptz"
        },
        {
          "name": "deleted_at",
          "ordinal": 6,
          "type_info": "Timestamptz"
        },
        {
          "name": "front_page_id",
          "ordinal": 7,
          "type_info": "Uuid"
        },
        {
          "name": "opens_at",
          "ordinal": 8,
          "type_info": "Timestamptz"
        },
        {
          "name": "chapter_image_path",
          "ordinal": 9,
          "type_info": "Varchar"
        },
        {
          "name": "copied_from",
          "ordinal": 10,
          "type_info": "Uuid"
        },
        {
          "name": "deadline",
          "ordinal": 11,
          "type_info": "Timestamptz"
        },
        {
          "name": "course_module_id",
          "ordinal": 12,
          "type_info": "Uuid"
        }
      ],
      "nullable": [
        false,
        false,
        false,
        false,
        false,
        false,
        true,
        true,
        true,
        true,
        true,
        true,
        false
      ],
      "parameters": {
        "Left": ["Varchar", "Uuid"]
      }
    },
    "query": "\nUPDATE chapters\nSET chapter_image_path = $1\nWHERE id = $2\nRETURNING *;"
  },
<<<<<<< HEAD
  "4422d198c0e9c4502344c5b1145df37a6cf0b8a85e43390dfc3c5a1ed57549d2": {
    "describe": {
      "columns": [
        {
=======
  "43c40724758cfae808036b4d917c0278a30c17faadec53ec43d97c9f01f1551f": {
    "describe": {
      "columns": [
        {
          "name": "url_path",
          "ordinal": 0,
          "type_info": "Varchar"
        },
        {
          "name": "title",
          "ordinal": 1,
          "type_info": "Varchar"
        },
        {
          "name": "page_id",
          "ordinal": 2,
          "type_info": "Uuid"
        },
        {
          "name": "chapter_number",
          "ordinal": 3,
          "type_info": "Int4"
        },
        {
          "name": "chapter_id",
          "ordinal": 4,
          "type_info": "Uuid"
        },
        {
          "name": "chapter_opens_at",
          "ordinal": 5,
          "type_info": "Timestamptz"
        },
        {
          "name": "chapter_front_page_id",
          "ordinal": 6,
          "type_info": "Uuid"
        }
      ],
      "nullable": [false, false, false, false, false, true, true],
      "parameters": {
        "Left": ["Int4", "Uuid", "Int4"]
      }
    },
    "query": "\nSELECT p.url_path as url_path,\n  p.title as title,\n  p.id as page_id,\n  c.chapter_number as chapter_number,\n  c.id as chapter_id,\n  c.opens_at as chapter_opens_at,\n  c.front_page_id as chapter_front_page_id\nFROM pages p\n  LEFT JOIN chapters c ON p.chapter_id = c.id\nWHERE p.order_number = (\n    SELECT MIN(pa.order_number)\n    FROM pages pa\n    WHERE pa.order_number > $1\n      AND pa.deleted_at IS NULL\n  )\n  AND p.course_id = $2\n  AND c.chapter_number = $3\n  AND p.deleted_at IS NULL;\n        "
  },
  "4422d198c0e9c4502344c5b1145df37a6cf0b8a85e43390dfc3c5a1ed57549d2": {
    "describe": {
      "columns": [
        {
>>>>>>> b0e246cb
          "name": "id",
          "ordinal": 0,
          "type_info": "Uuid"
        },
        {
          "name": "course_id",
          "ordinal": 1,
          "type_info": "Uuid"
        },
        {
          "name": "course_name",
          "ordinal": 2,
          "type_info": "Varchar"
        },
        {
          "name": "name",
          "ordinal": 3,
          "type_info": "Varchar"
        }
      ],
      "nullable": [false, false, false, false],
      "parameters": {
        "Left": ["Uuid"]
      }
    },
    "query": "\nSELECT exams.id,\n  courses.id as course_id,\n  courses.name as course_name,\n  exams.name\nFROM exams\n  JOIN course_exams ON course_exams.exam_id = exams.id\n  JOIN courses ON courses.id = course_exams.course_id\nWHERE exams.organization_id = $1\n  AND exams.deleted_at IS NULL\n  AND courses.deleted_at IS NULL\n"
  },
  "45588a702103617d3699fa0f8bba0e9e287228116a68b6e1987ee94d48f54ef6": {
    "describe": {
      "columns": [
        {
          "name": "id",
          "ordinal": 0,
          "type_info": "Uuid"
        },
        {
          "name": "user_id",
          "ordinal": 1,
          "type_info": "Uuid"
        },
        {
          "name": "exercise_id",
          "ordinal": 2,
          "type_info": "Uuid"
        },
        {
          "name": "course_instance_id",
          "ordinal": 3,
          "type_info": "Uuid"
        },
        {
          "name": "exam_id",
          "ordinal": 4,
          "type_info": "Uuid"
        },
        {
          "name": "created_at",
          "ordinal": 5,
          "type_info": "Timestamptz"
        },
        {
          "name": "updated_at",
          "ordinal": 6,
          "type_info": "Timestamptz"
        },
        {
          "name": "deleted_at",
          "ordinal": 7,
          "type_info": "Timestamptz"
        },
        {
          "name": "score_given",
          "ordinal": 8,
          "type_info": "Float4"
        },
        {
          "name": "grading_progress: _",
          "ordinal": 9,
          "type_info": {
            "Custom": {
              "kind": {
                "Enum": ["fully-graded", "pending", "pending-manual", "failed", "not-ready"]
              },
              "name": "grading_progress"
            }
          }
        },
        {
          "name": "activity_progress: _",
          "ordinal": 10,
          "type_info": {
            "Custom": {
              "kind": {
                "Enum": ["initialized", "started", "in-progress", "submitted", "completed"]
              },
              "name": "activity_progress"
            }
          }
        },
        {
          "name": "reviewing_stage: _",
          "ordinal": 11,
          "type_info": {
            "Custom": {
              "kind": {
                "Enum": [
                  "not_started",
                  "peer_review",
                  "self_review",
                  "waiting_for_peer_reviews",
                  "waiting_for_manual_grading",
                  "reviewed_and_locked"
                ]
              },
              "name": "reviewing_stage"
            }
          }
        },
        {
          "name": "selected_exercise_slide_id",
          "ordinal": 12,
          "type_info": "Uuid"
        }
      ],
      "nullable": [
        false,
        false,
        false,
        true,
        true,
        false,
        false,
        true,
        true,
        false,
        false,
        false,
        true
      ],
      "parameters": {
        "Left": ["Uuid", "Uuid", "Uuid", "Uuid"]
      }
    },
    "query": "\nSELECT id,\n  user_id,\n  exercise_id,\n  course_instance_id,\n  exam_id,\n  created_at,\n  updated_at,\n  deleted_at,\n  score_given,\n  grading_progress AS \"grading_progress: _\",\n  activity_progress AS \"activity_progress: _\",\n  reviewing_stage AS \"reviewing_stage: _\",\n  selected_exercise_slide_id\nFROM user_exercise_states\nWHERE user_id = $1\n  AND exercise_id = $2\n  AND (course_instance_id = $3 OR exam_id = $4)\n"
  },
  "460c90473b629ef711d0f2f766626f65462782148117c4b445e841907922cb77": {
    "describe": {
      "columns": [
        {
          "name": "id",
          "ordinal": 0,
          "type_info": "Uuid"
        },
        {
          "name": "created_at",
          "ordinal": 1,
          "type_info": "Timestamptz"
        },
        {
          "name": "updated_at",
          "ordinal": 2,
          "type_info": "Timestamptz"
        },
        {
          "name": "deleted_at",
          "ordinal": 3,
          "type_info": "Timestamptz"
        },
        {
          "name": "course_id",
          "ordinal": 4,
          "type_info": "Uuid"
        },
        {
          "name": "name",
          "ordinal": 5,
          "type_info": "Varchar"
        },
        {
          "name": "order_number",
          "ordinal": 6,
          "type_info": "Int4"
        },
        {
          "name": "copied_from",
          "ordinal": 7,
          "type_info": "Uuid"
        },
        {
          "name": "uh_course_code",
          "ordinal": 8,
          "type_info": "Varchar"
        },
        {
          "name": "automatic_completion",
          "ordinal": 9,
          "type_info": "Bool"
        },
        {
          "name": "automatic_completion_number_of_exercises_attempted_treshold",
          "ordinal": 10,
          "type_info": "Int4"
        },
        {
          "name": "automatic_completion_number_of_points_treshold",
          "ordinal": 11,
          "type_info": "Int4"
        },
        {
          "name": "ects_credits",
          "ordinal": 12,
          "type_info": "Int4"
        }
      ],
      "nullable": [
        false,
        false,
        false,
        true,
        false,
        true,
        false,
        true,
        true,
        false,
        true,
        true,
        true
      ],
      "parameters": {
        "Left": ["Bool", "Int4", "Int4", "Uuid"]
      }
    },
    "query": "\nUPDATE course_modules\nSET automatic_completion = $1,\n  automatic_completion_number_of_exercises_attempted_treshold = $2,\n  automatic_completion_number_of_points_treshold = $3\nWHERE id = $4\n  AND deleted_at IS NULL\nRETURNING *\n        "
  },
  "4713ef1238437d6952f073fce7db826fac893b938edacba02855eeef03ae1133": {
    "describe": {
      "columns": [
        {
          "name": "id",
          "ordinal": 0,
          "type_info": "Uuid"
        },
        {
          "name": "course_id",
          "ordinal": 1,
          "type_info": "Uuid"
        },
        {
          "name": "citation_key",
          "ordinal": 2,
          "type_info": "Text"
        },
        {
          "name": "reference",
          "ordinal": 3,
          "type_info": "Text"
        },
        {
          "name": "created_at",
          "ordinal": 4,
          "type_info": "Timestamptz"
        },
        {
          "name": "updated_at",
          "ordinal": 5,
          "type_info": "Timestamptz"
        },
        {
          "name": "deleted_at",
          "ordinal": 6,
          "type_info": "Timestamptz"
        }
      ],
      "nullable": [false, false, false, false, false, false, true],
      "parameters": {
        "Left": ["Uuid"]
      }
    },
    "query": "\nSELECT *\nFROM material_references\nWHERE course_id = $1\n  AND deleted_at IS NULL;\n    "
  },
  "47f6263f110fb34bedaca77322fdf2da160006f60fa8b284be5e4a49bffba714": {
    "describe": {
      "columns": [],
      "nullable": [],
      "parameters": {
        "Left": ["Uuid", "Uuid"]
      }
    },
    "query": "\nINSERT INTO chapters (\n    id,\n    name,\n    course_id,\n    chapter_number,\n    front_page_id,\n    opens_at,\n    chapter_image_path,\n    copied_from,\n    course_module_id\n  )\nSELECT uuid_generate_v5($1, id::text),\n  name,\n  $1,\n  chapter_number,\n  front_page_id,\n  opens_at,\n  chapter_image_path,\n  id,\n  uuid_generate_v5($1, course_module_id::text)\nFROM chapters\nWHERE (course_id = $2)\nAND deleted_at IS NULL;\n    "
<<<<<<< HEAD
  },
  "4b03890d3b693987d72b3ead749ac8f26110bcc011949830d3762d1c560dfe30": {
    "describe": {
      "columns": [
        {
          "name": "url_path",
          "ordinal": 0,
          "type_info": "Varchar"
        },
        {
          "name": "title",
          "ordinal": 1,
          "type_info": "Varchar"
        },
        {
          "name": "chapter_number",
          "ordinal": 2,
          "type_info": "Int4"
        },
        {
          "name": "chapter_id",
          "ordinal": 3,
          "type_info": "Uuid"
        },
        {
          "name": "chapter_opens_at",
          "ordinal": 4,
          "type_info": "Timestamptz"
        },
        {
          "name": "chapter_front_page_id",
          "ordinal": 5,
          "type_info": "Uuid"
        }
      ],
      "nullable": [false, false, false, false, true, true],
      "parameters": {
        "Left": ["Int4", "Uuid"]
      }
    },
    "query": "\nSELECT p.url_path as url_path,\n  p.title as title,\n  c.chapter_number as chapter_number,\n  c.id as chapter_id,\n  c.opens_at as chapter_opens_at,\n  c.front_page_id as chapter_front_page_id\nFROM chapters c\n  INNER JOIN pages p on c.id = p.chapter_id\nWHERE c.chapter_number = (\n    SELECT MAX(ca.chapter_number)\n    FROM chapters ca\n    WHERE ca.chapter_number < $1\n      AND ca.deleted_at IS NULL\n  )\n  AND c.course_id = $2\n  AND p.deleted_at IS NULL\nORDER BY p.order_number\nLIMIT 1;\n        "
=======
>>>>>>> b0e246cb
  },
  "4bcf93034b7f1e2a30d12f895c2e8c394094dd5b057cbbd89a5715ad9518ef9d": {
    "describe": {
      "columns": [],
      "nullable": [],
      "parameters": {
        "Left": ["Uuid"]
      }
    },
    "query": "\n  UPDATE exercises\n  SET deleted_at = now()\n  WHERE page_id = $1\n          "
  },
  "4c1c90488e758f959a27a91a32decb1057674d9f57732a9cceef61effae80419": {
    "describe": {
      "columns": [
        {
          "name": "id",
          "ordinal": 0,
          "type_info": "Uuid"
        },
        {
          "name": "created_at",
          "ordinal": 1,
          "type_info": "Timestamptz"
        },
        {
          "name": "updated_at",
          "ordinal": 2,
          "type_info": "Timestamptz"
        },
        {
          "name": "course_id",
          "ordinal": 3,
          "type_info": "Uuid"
        },
        {
          "name": "exam_id",
          "ordinal": 4,
          "type_info": "Uuid"
        },
        {
          "name": "chapter_id",
          "ordinal": 5,
          "type_info": "Uuid"
        },
        {
          "name": "url_path",
          "ordinal": 6,
          "type_info": "Varchar"
        },
        {
          "name": "title",
          "ordinal": 7,
          "type_info": "Varchar"
        },
        {
          "name": "deleted_at",
          "ordinal": 8,
          "type_info": "Timestamptz"
        },
        {
          "name": "content",
          "ordinal": 9,
          "type_info": "Jsonb"
        },
        {
          "name": "order_number",
          "ordinal": 10,
          "type_info": "Int4"
        },
        {
          "name": "copied_from",
          "ordinal": 11,
          "type_info": "Uuid"
        }
      ],
      "nullable": [false, false, false, true, true, true, false, false, true, false, false, true],
      "parameters": {
        "Left": ["Uuid", "Jsonb", "Varchar", "Varchar", "Uuid"]
      }
    },
    "query": "\nUPDATE pages\nSET content = $2,\n  url_path = $3,\n  title = $4,\n  chapter_id = $5\nWHERE id = $1\nRETURNING id,\n  created_at,\n  updated_at,\n  course_id,\n  exam_id,\n  chapter_id,\n  url_path,\n  title,\n  deleted_at,\n  content,\n  order_number,\n  copied_from\n        "
  },
  "4c7587a63fa11311dbe3b3466599276be54d129f90ce6721b7ae33c08156b83b": {
    "describe": {
      "columns": [
        {
          "name": "isodow",
          "ordinal": 0,
          "type_info": "Int4"
        },
        {
          "name": "hour",
          "ordinal": 1,
          "type_info": "Int4"
        },
        {
          "name": "count",
          "ordinal": 2,
          "type_info": "Int4"
        }
      ],
      "nullable": [null, null, null],
      "parameters": {
        "Left": ["Uuid"]
      }
    },
    "query": "\nSELECT date_part('isodow', created_at)::integer isodow,\n  date_part('hour', created_at)::integer \"hour\",\n  count(*)::integer\nFROM exercise_slide_submissions\nWHERE course_id = $1\nGROUP BY isodow,\n  \"hour\"\nORDER BY isodow,\n  hour;\n          "
  },
  "4c8deb63a67f9626f7f8c82f88241ba6e7802693940d26952c4579943b450ac2": {
    "describe": {
      "columns": [
        {
          "name": "id",
          "ordinal": 0,
          "type_info": "Uuid"
        }
      ],
      "nullable": [false],
      "parameters": {
        "Left": [
          "Uuid",
          "Uuid",
          {
            "Custom": {
              "kind": {
                "Enum": ["fully-graded", "pending", "pending-manual", "failed", "not-ready"]
              },
              "name": "grading_progress"
            }
          }
        ]
      }
    },
    "query": "\nINSERT INTO user_exercise_slide_states (\n    exercise_slide_id,\n    user_exercise_state_id,\n    grading_progress\n  )\nVALUES ($1, $2, $3)\nRETURNING id\n        "
  },
  "4d463289b30366e199adbf4801cc8a685da54990989a74b6c07e592234f41e1b": {
    "describe": {
      "columns": [],
      "nullable": [],
      "parameters": {
        "Left": ["Uuid"]
      }
    },
    "query": "UPDATE exercise_tasks SET deleted_at = now() WHERE deleted_at IS NULL AND exercise_slide_id IN (SELECT id FROM exercise_slides WHERE exercise_slides.deleted_at IS NULL AND exercise_id IN (SELECT id FROM exercises WHERE chapter_id = $1 AND exercises.deleted_at IS NULL));"
  },
  "4dd782cd803242c13bb09a513ce1b947433a940989d46a40391a4564e305dfa8": {
    "describe": {
      "columns": [
        {
          "name": "id",
          "ordinal": 0,
          "type_info": "Uuid"
        },
        {
          "name": "name",
          "ordinal": 1,
          "type_info": "Varchar"
        },
        {
          "name": "created_at",
          "ordinal": 2,
          "type_info": "Timestamptz"
        },
        {
          "name": "updated_at",
          "ordinal": 3,
          "type_info": "Timestamptz"
        },
        {
          "name": "deleted_at",
          "ordinal": 4,
          "type_info": "Timestamptz"
        },
        {
          "name": "slug",
          "ordinal": 5,
          "type_info": "Varchar"
        },
        {
          "name": "organization_image_path",
          "ordinal": 6,
          "type_info": "Varchar"
        },
        {
          "name": "description",
          "ordinal": 7,
          "type_info": "Varchar"
        }
      ],
      "nullable": [false, false, false, false, true, false, true, true],
      "parameters": {
        "Left": []
      }
    },
    "query": "SELECT * FROM organizations WHERE deleted_at IS NULL ORDER BY name;"
  },
  "4dffcac2b11a34fa08132bc4b28e097e1c150fba42f6c7b10bbb1239767997cd": {
    "describe": {
      "columns": [
        {
          "name": "exercise_task_id",
          "ordinal": 0,
          "type_info": "Uuid"
        },
        {
          "name": "user_exercise_slide_state_id",
          "ordinal": 1,
          "type_info": "Uuid"
        },
        {
          "name": "created_at",
          "ordinal": 2,
          "type_info": "Timestamptz"
        },
        {
          "name": "updated_at",
          "ordinal": 3,
          "type_info": "Timestamptz"
        },
        {
          "name": "deleted_at",
          "ordinal": 4,
          "type_info": "Timestamptz"
        },
        {
          "name": "score_given",
          "ordinal": 5,
          "type_info": "Float4"
        },
        {
          "name": "grading_progress: _",
          "ordinal": 6,
          "type_info": {
            "Custom": {
              "kind": {
                "Enum": ["fully-graded", "pending", "pending-manual", "failed", "not-ready"]
              },
              "name": "grading_progress"
            }
          }
        }
      ],
      "nullable": [false, false, false, false, true, true, false],
      "parameters": {
        "Left": ["Uuid", "Uuid"]
      }
    },
    "query": "\nSELECT exercise_task_id,\n  user_exercise_slide_state_id,\n  created_at,\n  updated_at,\n  deleted_at,\n  score_given,\n  grading_progress as \"grading_progress: _\"\nFROM user_exercise_task_states\nWHERE exercise_task_id = $1\n  AND user_exercise_slide_state_id = $2\n  AND deleted_at IS NULL\n        "
  },
  "4e0c321cdf774495ae5abb90d777362066957858b50f1da00e85dcb062f573e8": {
    "describe": {
      "columns": [
        {
          "name": "id",
          "ordinal": 0,
          "type_info": "Uuid"
        },
        {
          "name": "created_at",
          "ordinal": 1,
          "type_info": "Timestamptz"
        },
        {
          "name": "updated_at",
          "ordinal": 2,
          "type_info": "Timestamptz"
        },
        {
          "name": "course_id",
          "ordinal": 3,
          "type_info": "Uuid"
        },
        {
          "name": "exam_id",
          "ordinal": 4,
          "type_info": "Uuid"
        },
        {
          "name": "chapter_id",
          "ordinal": 5,
          "type_info": "Uuid"
        },
        {
          "name": "url_path",
          "ordinal": 6,
          "type_info": "Varchar"
        },
        {
          "name": "title",
          "ordinal": 7,
          "type_info": "Varchar"
        },
        {
          "name": "deleted_at",
          "ordinal": 8,
          "type_info": "Timestamptz"
        },
        {
          "name": "content",
          "ordinal": 9,
          "type_info": "Jsonb"
        },
        {
          "name": "order_number",
          "ordinal": 10,
          "type_info": "Int4"
        },
        {
          "name": "copied_from",
          "ordinal": 11,
          "type_info": "Uuid"
        }
      ],
      "nullable": [false, false, false, true, true, true, false, false, true, false, false, true],
      "parameters": {
        "Left": ["Uuid", "Text"]
      }
    },
    "query": "\nSELECT pages.id,\n  pages.created_at,\n  pages.updated_at,\n  pages.course_id,\n  pages.exam_id,\n  pages.chapter_id,\n  pages.url_path,\n  pages.title,\n  pages.deleted_at,\n  pages.content,\n  pages.order_number,\n  pages.copied_from\nFROM url_redirections\n  JOIN pages on pages.id = url_redirections.destination_page_id\nWHERE url_redirections.course_id = $1\n  AND old_url_path = $2\n  AND url_redirections.deleted_at IS NULL\n  AND pages.deleted_at IS NULL;\n    "
<<<<<<< HEAD
  },
  "4f06479ab9ed3ea07312f39b95be5bf38f9d6dfd3bd25fab01032e5201a08783": {
    "describe": {
      "columns": [],
      "nullable": [],
      "parameters": {
        "Left": ["Varchar", "Int4", "Uuid"]
      }
    },
    "query": "\nUPDATE course_modules\nSET name = $1,\n  order_number = $2\nWHERE id = $3\n"
=======
>>>>>>> b0e246cb
  },
  "4f7e2b9650e10a87e8df9091b99fb43d3eb68974730a3c08dc6a63ae3ec4f92e": {
    "describe": {
      "columns": [
        {
          "name": "user_id",
          "ordinal": 0,
          "type_info": "Uuid"
        },
        {
          "name": "course_language_group_id",
          "ordinal": 1,
          "type_info": "Uuid"
        },
        {
          "name": "created_at",
          "ordinal": 2,
          "type_info": "Timestamptz"
        },
        {
          "name": "updated_at",
          "ordinal": 3,
          "type_info": "Timestamptz"
        },
        {
          "name": "deleted_at",
          "ordinal": 4,
          "type_info": "Timestamptz"
        },
        {
          "name": "current_course_id",
          "ordinal": 5,
          "type_info": "Uuid"
        },
        {
          "name": "current_course_instance_id",
          "ordinal": 6,
          "type_info": "Uuid"
        }
      ],
      "nullable": [false, false, false, false, true, false, false],
      "parameters": {
        "Left": ["Uuid", "Uuid"]
      }
    },
    "query": "\nSELECT ucs.*\nFROM courses c\n  JOIN user_course_settings ucs ON (\n    ucs.course_language_group_id = c.course_language_group_id\n  )\nWHERE c.id = $1\n  AND ucs.user_id = $2\n  AND c.deleted_at IS NULL\n  AND ucs.deleted_at IS NULL;\n        "
  },
  "50b4bf67ea475c5c88a749b74348226173feaa6a71905709ac869270ee7b4c62": {
    "describe": {
      "columns": [
        {
          "name": "language",
          "ordinal": 0,
          "type_info": "Varchar"
        },
        {
          "name": "organization_id",
          "ordinal": 1,
          "type_info": "Uuid"
        }
      ],
      "nullable": [true, false],
      "parameters": {
        "Left": ["Uuid"]
      }
    },
    "query": "SELECT language, organization_id FROM exams WHERE id = $1"
  },
  "527d742c378dfc52f5d1c999138ee8c12547442f36d8ea9b3df18405f7e526d5": {
    "describe": {
      "columns": [
        {
          "name": "id",
          "ordinal": 0,
          "type_info": "Uuid"
        },
        {
          "name": "created_at",
          "ordinal": 1,
          "type_info": "Timestamptz"
        },
        {
          "name": "updated_at",
          "ordinal": 2,
          "type_info": "Timestamptz"
        },
        {
          "name": "deleted_at",
          "ordinal": 3,
          "type_info": "Timestamptz"
        },
        {
          "name": "course_id",
          "ordinal": 4,
          "type_info": "Uuid"
        },
        {
          "name": "name",
          "ordinal": 5,
          "type_info": "Varchar"
        },
        {
          "name": "order_number",
          "ordinal": 6,
          "type_info": "Int4"
        },
        {
          "name": "copied_from",
          "ordinal": 7,
          "type_info": "Uuid"
        },
        {
          "name": "uh_course_code",
          "ordinal": 8,
          "type_info": "Varchar"
        },
        {
          "name": "automatic_completion",
          "ordinal": 9,
          "type_info": "Bool"
        },
        {
          "name": "automatic_completion_number_of_exercises_attempted_treshold",
          "ordinal": 10,
          "type_info": "Int4"
        },
        {
          "name": "automatic_completion_number_of_points_treshold",
          "ordinal": 11,
          "type_info": "Int4"
        },
        {
          "name": "ects_credits",
          "ordinal": 12,
          "type_info": "Int4"
        }
      ],
      "nullable": [
        false,
        false,
        false,
        true,
        false,
        true,
        false,
        true,
        true,
        false,
        true,
        true,
        true
      ],
      "parameters": {
        "Left": ["Varchar", "Uuid"]
      }
    },
    "query": "\nUPDATE course_modules\nSET uh_course_code = $1\nWHERE id = $2\n  AND deleted_at IS NULL\nRETURNING *\n        "
  },
  "53bfa80a5ca2c543393bbe2266c1129ea103eb4699aaf0fd1445b8daeb408cd0": {
    "describe": {
      "columns": [
        {
          "name": "organization_id",
          "ordinal": 0,
          "type_info": "Uuid"
        }
      ],
      "nullable": [false],
      "parameters": {
        "Left": ["Uuid"]
      }
    },
    "query": "\nSELECT organization_id\nFROM exams\nWHERE id = $1\n"
  },
  "56769774cc71f5cdd7d676f792ec6b2ad296ed3c220fcd65cae452983e2bf326": {
    "describe": {
      "columns": [
        {
          "name": "id",
          "ordinal": 0,
          "type_info": "Uuid"
        },
        {
          "name": "created_at",
          "ordinal": 1,
          "type_info": "Timestamptz"
        },
        {
          "name": "updated_at",
          "ordinal": 2,
          "type_info": "Timestamptz"
        },
        {
          "name": "deleted_at",
          "ordinal": 3,
          "type_info": "Timestamptz"
        },
        {
          "name": "user_id",
          "ordinal": 4,
          "type_info": "Uuid"
        },
        {
          "name": "exercise_id",
          "ordinal": 5,
          "type_info": "Uuid"
        },
        {
          "name": "course_instance_id",
          "ordinal": 6,
          "type_info": "Uuid"
        },
        {
          "name": "receiving_peer_reviews_exercise_slide_submission_id",
          "ordinal": 7,
          "type_info": "Uuid"
        },
        {
          "name": "received_enough_peer_reviews",
          "ordinal": 8,
          "type_info": "Bool"
        },
        {
          "name": "peer_review_priority",
          "ordinal": 9,
          "type_info": "Int4"
        }
      ],
      "nullable": [false, false, false, true, false, false, false, false, false, false],
      "parameters": {
        "Left": ["Uuid", "Uuid", "UuidArray", "Int8"]
      }
    },
    "query": "\nSELECT *\nFROM peer_review_queue_entries\nWHERE exercise_id = $1\n  AND user_id <> $2\n  AND receiving_peer_reviews_exercise_slide_submission_id <> ALL($3)\n  AND deleted_at IS NULL\nORDER BY peer_review_priority DESC\nLIMIT $4\n            "
  },
  "576035aeb9e877869815eabed2f331073438c344f65a06022c74c23592c51dd6": {
    "describe": {
      "columns": [
        {
          "name": "opens_at",
          "ordinal": 0,
          "type_info": "Timestamptz"
        }
      ],
      "nullable": [true],
      "parameters": {
        "Left": ["Uuid"]
      }
    },
    "query": "\nSELECT opens_at\nFROM chapters\nWHERE id = $1\n"
  },
  "5866622c871cf13ddcf8be4db233bc7b1773b3fc978f96b6ccee1386e6e3a48e": {
    "describe": {
      "columns": [],
      "nullable": [],
      "parameters": {
        "Left": ["Uuid", "Int4"]
      }
    },
    "query": "UPDATE pages SET order_number = $2 WHERE pages.id = $1"
<<<<<<< HEAD
=======
  },
  "58dcaa938e13a0eaefd5e9a5700d674919b1bbb2f41994fd90be63da27ac68c7": {
    "describe": {
      "columns": [
        {
          "name": "id",
          "ordinal": 0,
          "type_info": "Uuid"
        },
        {
          "name": "created_at",
          "ordinal": 1,
          "type_info": "Timestamptz"
        },
        {
          "name": "updated_at",
          "ordinal": 2,
          "type_info": "Timestamptz"
        },
        {
          "name": "deleted_at",
          "ordinal": 3,
          "type_info": "Timestamptz"
        },
        {
          "name": "course_id",
          "ordinal": 4,
          "type_info": "Uuid"
        },
        {
          "name": "name",
          "ordinal": 5,
          "type_info": "Varchar"
        },
        {
          "name": "order_number",
          "ordinal": 6,
          "type_info": "Int4"
        },
        {
          "name": "copied_from",
          "ordinal": 7,
          "type_info": "Uuid"
        },
        {
          "name": "uh_course_code",
          "ordinal": 8,
          "type_info": "Varchar"
        },
        {
          "name": "automatic_completion",
          "ordinal": 9,
          "type_info": "Bool"
        },
        {
          "name": "automatic_completion_number_of_exercises_attempted_treshold",
          "ordinal": 10,
          "type_info": "Int4"
        },
        {
          "name": "automatic_completion_number_of_points_treshold",
          "ordinal": 11,
          "type_info": "Int4"
        },
        {
          "name": "ects_credits",
          "ordinal": 12,
          "type_info": "Int4"
        }
      ],
      "nullable": [
        false,
        false,
        false,
        true,
        false,
        true,
        false,
        true,
        true,
        false,
        true,
        true,
        true
      ],
      "parameters": {
        "Left": ["Uuid"]
      }
    },
    "query": "\nSELECT *\nFROM course_modules\nWHERE course_id = $1\n"
>>>>>>> b0e246cb
  },
  "5994334eba8b775d80a31603a63fe24599b25205a00cc5de720edc14d2fd1058": {
    "describe": {
      "columns": [
        {
          "name": "id",
          "ordinal": 0,
          "type_info": "Uuid"
        },
        {
          "name": "created_at",
          "ordinal": 1,
          "type_info": "Timestamptz"
        },
        {
          "name": "updated_at",
          "ordinal": 2,
          "type_info": "Timestamptz"
        },
        {
          "name": "course_id",
          "ordinal": 3,
          "type_info": "Uuid"
        },
        {
          "name": "deleted_at",
          "ordinal": 4,
          "type_info": "Timestamptz"
        },
        {
          "name": "name",
          "ordinal": 5,
          "type_info": "Varchar"
        },
        {
          "name": "deadline",
          "ordinal": 6,
          "type_info": "Timestamptz"
        },
        {
          "name": "page_id",
          "ordinal": 7,
          "type_info": "Uuid"
        },
        {
          "name": "score_maximum",
          "ordinal": 8,
          "type_info": "Int4"
        },
        {
          "name": "order_number",
          "ordinal": 9,
          "type_info": "Int4"
        },
        {
          "name": "chapter_id",
          "ordinal": 10,
          "type_info": "Uuid"
        },
        {
          "name": "copied_from",
          "ordinal": 11,
          "type_info": "Uuid"
        },
        {
          "name": "exam_id",
          "ordinal": 12,
          "type_info": "Uuid"
        },
        {
          "name": "max_tries_per_slide",
          "ordinal": 13,
          "type_info": "Int4"
        },
        {
          "name": "limit_number_of_tries",
          "ordinal": 14,
          "type_info": "Bool"
        },
        {
          "name": "needs_peer_review",
          "ordinal": 15,
          "type_info": "Bool"
        }
      ],
      "nullable": [
        false,
        false,
        false,
        true,
        true,
        false,
        true,
        false,
        false,
        false,
        true,
        true,
        true,
        true,
        false,
        false
      ],
      "parameters": {
        "Left": ["Uuid"]
      }
    },
    "query": "\nSELECT *\nFROM exercises\nWHERE page_id = $1\n  AND deleted_at IS NULL\n"
  },
  "5aa5b0629666c849e87f50b545a2f83f7bfadc42d475b3b2979f1c2507fdc551": {
    "describe": {
      "columns": [
        {
          "name": "id",
          "ordinal": 0,
          "type_info": "Uuid"
        },
        {
          "name": "created_at",
          "ordinal": 1,
          "type_info": "Timestamptz"
        },
        {
          "name": "updated_at",
          "ordinal": 2,
          "type_info": "Timestamptz"
        },
        {
          "name": "deleted_at",
          "ordinal": 3,
          "type_info": "Timestamptz"
        },
        {
          "name": "exercise_id",
          "ordinal": 4,
          "type_info": "Uuid"
        },
        {
          "name": "order_number",
          "ordinal": 5,
          "type_info": "Int4"
        }
      ],
      "nullable": [false, false, false, true, false, false],
      "parameters": {
        "Left": ["UuidArray"]
      }
    },
    "query": "\nSELECT *\nFROM exercise_slides\nWHERE exercise_id = ANY($1)\n  AND deleted_at IS NULL;\n        "
  },
  "5bf296199f464130717be2910f6d241261334a31a65e9a6911d6e795d1435d8f": {
    "describe": {
      "columns": [],
      "nullable": [],
      "parameters": {
        "Left": ["Bool", "Uuid"]
      }
    },
    "query": "\nUPDATE proposed_page_edits\nSET pending = $1\nWHERE id = $2\n"
  },
  "5bff2d6b08b954b12c31a399396e4f855f055ac3994940b626d05fbd4b415c54": {
    "describe": {
      "columns": [
        {
          "name": "course_id",
          "ordinal": 0,
          "type_info": "Uuid"
        },
        {
          "name": "exam_id",
          "ordinal": 1,
          "type_info": "Uuid"
        }
      ],
      "nullable": [true, true],
      "parameters": {
        "Left": ["Uuid"]
      }
    },
    "query": "\nSELECT course_id, exam_id\nFROM pages\nWHERE id = $1\n  AND deleted_at IS NULL;\n        "
  },
  "5c062ab38b1251a896fb94d2be365b7e4fb1cd4c5bfd9269b2c55ab501948b7d": {
    "describe": {
      "columns": [
        {
          "name": "id",
          "ordinal": 0,
          "type_info": "Uuid"
        }
      ],
      "nullable": [false],
      "parameters": {
        "Left": ["Uuid"]
      }
    },
    "query": "\nUPDATE peer_reviews\nSET deleted_at = now()\nWHERE id = $1\nRETURNING id\n    "
  },
  "5c2d00b7d8e7f5656b0c77ba75fdb90aaac7dcdafbd40bf0c6ac411ee1debeac": {
    "describe": {
      "columns": [],
      "nullable": [],
      "parameters": {
        "Left": ["Uuid"]
      }
    },
    "query": "UPDATE exercise_slides SET deleted_at = now() WHERE deleted_at IS NULL AND exercise_id IN (SELECT id FROM exercises WHERE chapter_id = $1 AND exercises.deleted_at IS NULL);"
  },
  "5ca1aa049939baf58ecd4ef69a9344cf7cf82ce93aa64f694250008a1ecd5f07": {
    "describe": {
      "columns": [
        {
          "name": "id",
          "ordinal": 0,
          "type_info": "Uuid"
        }
      ],
      "nullable": [false],
      "parameters": {
        "Left": [
          "Uuid",
          {
            "Custom": {
              "kind": {
                "Enum": ["admin", "assistant", "teacher", "reviewer", "course_or_exam_creator"]
              },
              "name": "user_role"
            }
          }
        ]
      }
    },
    "query": "\nINSERT INTO roles (user_id, role, is_global)\nVALUES ($1, $2, True)\nRETURNING id\n"
  },
  "5cf04047f64dad53b0b701fcb9e2c49da51b2d4c22944103a24f57f4bc37045f": {
    "describe": {
      "columns": [
        {
          "name": "id",
          "ordinal": 0,
          "type_info": "Uuid"
        },
        {
          "name": "created_at",
          "ordinal": 1,
          "type_info": "Timestamptz"
        },
        {
          "name": "updated_at",
          "ordinal": 2,
          "type_info": "Timestamptz"
        },
        {
          "name": "course_id",
          "ordinal": 3,
          "type_info": "Uuid"
        },
        {
          "name": "exam_id",
          "ordinal": 4,
          "type_info": "Uuid"
        },
        {
          "name": "chapter_id",
          "ordinal": 5,
          "type_info": "Uuid"
        },
        {
          "name": "url_path",
          "ordinal": 6,
          "type_info": "Varchar"
        },
        {
          "name": "title",
          "ordinal": 7,
          "type_info": "Varchar"
        },
        {
          "name": "deleted_at",
          "ordinal": 8,
          "type_info": "Timestamptz"
        },
        {
          "name": "content",
          "ordinal": 9,
          "type_info": "Jsonb"
        },
        {
          "name": "order_number",
          "ordinal": 10,
          "type_info": "Int4"
        },
        {
          "name": "copied_from",
          "ordinal": 11,
          "type_info": "Uuid"
        }
      ],
      "nullable": [false, false, false, true, true, true, false, false, true, false, false, true],
      "parameters": {
        "Left": ["Uuid"]
      }
    },
    "query": "\nSELECT id,\n  created_at,\n  updated_at,\n  course_id,\n  exam_id,\n  chapter_id,\n  url_path,\n  title,\n  deleted_at,\n  content,\n  order_number,\n  copied_from\nFROM pages\nWHERE id = $1;\n"
  },
  "5e6f1e3d2d75fb32aa31a970afedbd4a72bdc0403cff52c63478e33656dcc62d": {
    "describe": {
      "columns": [
        {
          "name": "id",
          "ordinal": 0,
          "type_info": "Uuid"
        },
        {
          "name": "name",
          "ordinal": 1,
          "type_info": "Varchar"
        },
        {
          "name": "created_at",
          "ordinal": 2,
          "type_info": "Timestamptz"
        },
        {
          "name": "updated_at",
          "ordinal": 3,
          "type_info": "Timestamptz"
        },
        {
          "name": "organization_id",
          "ordinal": 4,
          "type_info": "Uuid"
        },
        {
          "name": "deleted_at",
          "ordinal": 5,
          "type_info": "Timestamptz"
        },
        {
          "name": "slug",
          "ordinal": 6,
          "type_info": "Varchar"
        },
        {
          "name": "content_search_language",
          "ordinal": 7,
          "type_info": "Text"
        },
        {
          "name": "language_code",
          "ordinal": 8,
          "type_info": "Varchar"
        },
        {
          "name": "copied_from",
          "ordinal": 9,
          "type_info": "Uuid"
        },
        {
          "name": "course_language_group_id",
          "ordinal": 10,
          "type_info": "Uuid"
        },
        {
          "name": "description",
          "ordinal": 11,
          "type_info": "Text"
        },
        {
          "name": "is_draft",
          "ordinal": 12,
          "type_info": "Bool"
        },
        {
          "name": "is_test_mode",
          "ordinal": 13,
          "type_info": "Bool"
        },
        {
          "name": "base_module_completion_requires_n_submodule_completions",
          "ordinal": 14,
          "type_info": "Int4"
        }
      ],
      "nullable": [
        false,
        false,
        false,
        false,
        false,
        true,
        false,
        null,
        false,
        true,
        false,
        true,
        false,
        false,
        false
      ],
      "parameters": {
        "Left": ["Uuid"]
      }
    },
    "query": "\nSELECT id,\n  name,\n  created_at,\n  updated_at,\n  organization_id,\n  deleted_at,\n  slug,\n  content_search_language::text,\n  language_code,\n  copied_from,\n  course_language_group_id,\n  description,\n  is_draft,\n  is_test_mode,\n  base_module_completion_requires_n_submodule_completions\nFROM courses\nWHERE course_language_group_id = $1;\n        "
  },
  "5e92276cd35f5b56591706b2e6b9e5229aba70df37b21a2654298bf9a0caf783": {
    "describe": {
      "columns": [
        {
          "name": "id",
          "ordinal": 0,
          "type_info": "Uuid"
        }
      ],
      "nullable": [false],
      "parameters": {
        "Left": ["Uuid", "Varchar", "Varchar", "Varchar"]
      }
    },
    "query": "\nINSERT INTO organizations (id, name, slug, description)\nVALUES ($1, $2, $3, $4)\nRETURNING id\n"
  },
  "60e6d2eee33914249c9333a42070fad5105b0f818a6e492394980514e53daff5": {
    "describe": {
      "columns": [
        {
          "name": "id",
          "ordinal": 0,
          "type_info": "Uuid"
        },
        {
          "name": "created_at",
          "ordinal": 1,
          "type_info": "Timestamptz"
        },
        {
          "name": "updated_at",
          "ordinal": 2,
          "type_info": "Timestamptz"
        },
        {
          "name": "deleted_at",
          "ordinal": 3,
          "type_info": "Timestamptz"
        },
        {
          "name": "peer_review_id",
          "ordinal": 4,
          "type_info": "Uuid"
        },
        {
          "name": "order_number",
          "ordinal": 5,
          "type_info": "Int4"
        },
        {
          "name": "question",
          "ordinal": 6,
          "type_info": "Varchar"
        },
        {
          "name": "question_type: _",
          "ordinal": 7,
          "type_info": {
            "Custom": {
              "kind": {
                "Enum": ["essay", "scale"]
              },
              "name": "peer_review_question_type"
            }
          }
        },
        {
          "name": "answer_required",
          "ordinal": 8,
          "type_info": "Bool"
        }
      ],
      "nullable": [false, false, false, true, false, false, false, false, false],
      "parameters": {
        "Left": ["Uuid"]
      }
    },
    "query": "\nSELECT id,\n    created_at,\n    updated_at,\n    deleted_at,\n    peer_review_id,\n    order_number,\n    question,\n    question_type AS \"question_type: _\",\n    answer_required\nFROM peer_review_questions\nWHERE peer_review_id = $1\n    AND deleted_at IS NULL;\n        "
  },
  "6115b4ea6be3824a74f2274a9e0f5dd876b87c83517915f895038bb5ed3e155d": {
    "describe": {
      "columns": [],
      "nullable": [],
      "parameters": {
        "Left": ["Uuid"]
      }
    },
    "query": "\nUPDATE study_registry_registrars\nSET deleted_at = now()\nWHERE id = $1\n        "
  },
  "62574df67f4064d592cf971f718072cba0cc4497013af8878fc33bbe7edf58b3": {
    "describe": {
      "columns": [
        {
          "name": "id",
          "ordinal": 0,
          "type_info": "Uuid"
        },
        {
          "name": "created_at",
          "ordinal": 1,
          "type_info": "Timestamptz"
        },
        {
          "name": "updated_at",
          "ordinal": 2,
          "type_info": "Timestamptz"
        },
        {
          "name": "deleted_at",
          "ordinal": 3,
          "type_info": "Timestamptz"
        },
        {
          "name": "course_id",
          "ordinal": 4,
          "type_info": "Uuid"
        },
        {
          "name": "course_module_completion_id",
          "ordinal": 5,
          "type_info": "Uuid"
        },
        {
          "name": "course_module_id",
          "ordinal": 6,
          "type_info": "Uuid"
        },
        {
          "name": "study_registry_registrar_id",
          "ordinal": 7,
          "type_info": "Uuid"
        },
        {
          "name": "user_id",
          "ordinal": 8,
          "type_info": "Uuid"
        },
        {
          "name": "real_student_number",
          "ordinal": 9,
          "type_info": "Varchar"
        }
      ],
      "nullable": [false, false, false, true, false, false, false, false, false, false],
      "parameters": {
        "Left": ["Uuid"]
      }
    },
    "query": "\nSELECT *\nFROM course_module_completion_registered_to_study_registries\nWHERE id = $1\n  AND deleted_at IS NULL\n        "
  },
  "6263426899d28575a326f3f969a391461c623bc4397d4236f1a2bf048785927d": {
    "describe": {
      "columns": [
        {
          "name": "id",
          "ordinal": 0,
          "type_info": "Uuid"
        },
        {
          "name": "created_at",
          "ordinal": 1,
          "type_info": "Timestamptz"
        },
        {
          "name": "updated_at",
          "ordinal": 2,
          "type_info": "Timestamptz"
        },
        {
          "name": "course_id",
          "ordinal": 3,
          "type_info": "Uuid"
        },
        {
          "name": "exam_id",
          "ordinal": 4,
          "type_info": "Uuid"
        },
        {
          "name": "chapter_id",
          "ordinal": 5,
          "type_info": "Uuid"
        },
        {
          "name": "url_path",
          "ordinal": 6,
          "type_info": "Varchar"
        },
        {
          "name": "title",
          "ordinal": 7,
          "type_info": "Varchar"
        },
        {
          "name": "deleted_at",
          "ordinal": 8,
          "type_info": "Timestamptz"
        },
        {
          "name": "content",
          "ordinal": 9,
          "type_info": "Jsonb"
        },
        {
          "name": "order_number",
          "ordinal": 10,
          "type_info": "Int4"
        },
        {
          "name": "copied_from",
          "ordinal": 11,
          "type_info": "Uuid"
        }
      ],
      "nullable": [false, false, false, true, true, true, false, false, true, false, false, true],
      "parameters": {
        "Left": ["Uuid"]
      }
    },
    "query": "\nSELECT pages.id,\n  pages.created_at,\n  pages.updated_at,\n  pages.course_id,\n  pages.exam_id,\n  pages.chapter_id,\n  pages.url_path,\n  pages.title,\n  pages.deleted_at,\n  pages.content,\n  pages.order_number,\n  pages.copied_from\nFROM pages\nWHERE exam_id = $1\nAND pages.deleted_at IS NULL\n"
  },
  "62eb815d156490c85deffee0a43a04e454890fe62b07edebe2ad8b9616268ba4": {
    "describe": {
      "columns": [
        {
          "name": "page_id",
          "ordinal": 0,
          "type_info": "Uuid"
        },
        {
          "name": "page_title",
          "ordinal": 1,
          "type_info": "Varchar"
        },
        {
          "name": "course_id?",
          "ordinal": 2,
          "type_info": "Uuid"
        },
        {
          "name": "course_name?",
          "ordinal": 3,
          "type_info": "Varchar"
        },
        {
          "name": "course_slug?",
          "ordinal": 4,
          "type_info": "Varchar"
        },
        {
          "name": "organization_slug?",
          "ordinal": 5,
          "type_info": "Varchar"
        }
      ],
      "nullable": [false, false, false, false, false, false],
      "parameters": {
        "Left": ["Uuid"]
      }
    },
    "query": "\n    SELECT\n        p.id as page_id,\n        p.title as page_title,\n        c.id as \"course_id?\",\n        c.name as \"course_name?\",\n        c.slug as \"course_slug?\",\n        o.slug as \"organization_slug?\"\n    FROM pages p\n    LEFT JOIN courses c\n        on c.id = p.course_id\n    LEFT JOIN organizations o\n        on o.id = c.organization_id\n    WHERE p.id = $1;\n        "
  },
  "64fc40c3fe0f442a0fbb85a5295039374b67635e04ff6f8cb16f29ef14494cfd": {
    "describe": {
      "columns": [
        {
          "name": "id",
          "ordinal": 0,
          "type_info": "Uuid"
        },
        {
          "name": "created_at",
          "ordinal": 1,
          "type_info": "Timestamptz"
        },
        {
          "name": "updated_at",
          "ordinal": 2,
          "type_info": "Timestamptz"
        },
        {
          "name": "deleted_at",
          "ordinal": 3,
          "type_info": "Timestamptz"
        },
        {
          "name": "course_id",
          "ordinal": 4,
          "type_info": "Uuid"
        },
        {
          "name": "course_module_id",
          "ordinal": 5,
          "type_info": "Uuid"
        },
        {
          "name": "user_id",
          "ordinal": 6,
          "type_info": "Uuid"
        },
        {
          "name": "completion_date",
          "ordinal": 7,
          "type_info": "Timestamptz"
        },
        {
          "name": "completion_registration_attempt_date",
          "ordinal": 8,
          "type_info": "Timestamptz"
        },
        {
          "name": "completion_language",
          "ordinal": 9,
          "type_info": "Varchar"
        },
        {
          "name": "eligible_for_ects",
          "ordinal": 10,
          "type_info": "Bool"
        },
        {
          "name": "email",
          "ordinal": 11,
          "type_info": "Varchar"
        },
        {
          "name": "grade",
          "ordinal": 12,
          "type_info": "Int4"
        },
        {
          "name": "passed",
          "ordinal": 13,
          "type_info": "Bool"
        },
        {
          "name": "course_instance_id",
          "ordinal": 14,
          "type_info": "Uuid"
        },
        {
          "name": "prerequisite_modules_completed",
          "ordinal": 15,
          "type_info": "Bool"
        }
      ],
      "nullable": [
        false,
        false,
        false,
        true,
        false,
        false,
        false,
        false,
        true,
        false,
        false,
        false,
        true,
        false,
        false,
        false
      ],
      "parameters": {
        "Left": ["Uuid"]
      }
    },
    "query": "\nSELECT *\nFROM course_module_completions\nWHERE id = $1\n  AND deleted_at IS NULL\n        "
  },
  "64fe3f5421ad33305f9f1daef9da4fb63db3edc86b7e769e21e689b67f2d9839": {
    "describe": {
      "columns": [
        {
          "name": "id",
          "ordinal": 0,
          "type_info": "Uuid"
        },
        {
          "name": "created_at",
          "ordinal": 1,
          "type_info": "Timestamptz"
        },
        {
          "name": "updated_at",
          "ordinal": 2,
          "type_info": "Timestamptz"
        },
        {
          "name": "exercise_task_submission_id",
          "ordinal": 3,
          "type_info": "Uuid"
        },
        {
          "name": "course_id",
          "ordinal": 4,
          "type_info": "Uuid"
        },
        {
          "name": "exam_id",
          "ordinal": 5,
          "type_info": "Uuid"
        },
        {
          "name": "exercise_id",
          "ordinal": 6,
          "type_info": "Uuid"
        },
        {
          "name": "exercise_task_id",
          "ordinal": 7,
          "type_info": "Uuid"
        },
        {
          "name": "grading_priority",
          "ordinal": 8,
          "type_info": "Int4"
        },
        {
          "name": "score_given",
          "ordinal": 9,
          "type_info": "Float4"
        },
        {
          "name": "grading_progress: _",
          "ordinal": 10,
          "type_info": {
            "Custom": {
              "kind": {
                "Enum": ["fully-graded", "pending", "pending-manual", "failed", "not-ready"]
              },
              "name": "grading_progress"
            }
          }
        },
        {
          "name": "unscaled_score_given",
          "ordinal": 11,
          "type_info": "Float4"
        },
        {
          "name": "unscaled_score_maximum",
          "ordinal": 12,
          "type_info": "Int4"
        },
        {
          "name": "grading_started_at",
          "ordinal": 13,
          "type_info": "Timestamptz"
        },
        {
          "name": "grading_completed_at",
          "ordinal": 14,
          "type_info": "Timestamptz"
        },
        {
          "name": "feedback_json",
          "ordinal": 15,
          "type_info": "Jsonb"
        },
        {
          "name": "feedback_text",
          "ordinal": 16,
          "type_info": "Text"
        },
        {
          "name": "deleted_at",
          "ordinal": 17,
          "type_info": "Timestamptz"
        }
      ],
      "nullable": [
        false,
        false,
        false,
        false,
        true,
        true,
        false,
        false,
        false,
        true,
        false,
        true,
        true,
        true,
        true,
        true,
        true,
        true
      ],
      "parameters": {
        "Left": ["Uuid", "Uuid", "Uuid", "Uuid", "Uuid"]
      }
    },
    "query": "\nINSERT INTO exercise_task_gradings(\n    exercise_task_submission_id,\n    course_id,\n    exam_id,\n    exercise_id,\n    exercise_task_id,\n    grading_started_at\n  )\nVALUES($1, $2, $3, $4, $5, now())\nRETURNING id,\n  created_at,\n  updated_at,\n  exercise_task_submission_id,\n  course_id,\n  exam_id,\n  exercise_id,\n  exercise_task_id,\n  grading_priority,\n  score_given,\n  grading_progress as \"grading_progress: _\",\n  unscaled_score_given,\n  unscaled_score_maximum,\n  grading_started_at,\n  grading_completed_at,\n  feedback_json,\n  feedback_text,\n  deleted_at\n"
  },
  "6564a27105258d6d977c932e89f5982bded6756283e98f3bfcb028971f98f828": {
    "describe": {
      "columns": [
        {
          "name": "id",
          "ordinal": 0,
          "type_info": "Uuid"
        },
        {
          "name": "user_id",
          "ordinal": 1,
          "type_info": "Uuid"
        },
        {
          "name": "exercise_id",
          "ordinal": 2,
          "type_info": "Uuid"
        },
        {
          "name": "course_instance_id",
          "ordinal": 3,
          "type_info": "Uuid"
        },
        {
          "name": "exam_id",
          "ordinal": 4,
          "type_info": "Uuid"
        },
        {
          "name": "created_at",
          "ordinal": 5,
          "type_info": "Timestamptz"
        },
        {
          "name": "updated_at",
          "ordinal": 6,
          "type_info": "Timestamptz"
        },
        {
          "name": "deleted_at",
          "ordinal": 7,
          "type_info": "Timestamptz"
        },
        {
          "name": "score_given",
          "ordinal": 8,
          "type_info": "Float4"
        },
        {
          "name": "grading_progress: _",
          "ordinal": 9,
          "type_info": {
            "Custom": {
              "kind": {
                "Enum": ["fully-graded", "pending", "pending-manual", "failed", "not-ready"]
              },
              "name": "grading_progress"
            }
          }
        },
        {
          "name": "activity_progress: _",
          "ordinal": 10,
          "type_info": {
            "Custom": {
              "kind": {
                "Enum": ["initialized", "started", "in-progress", "submitted", "completed"]
              },
              "name": "activity_progress"
            }
          }
        },
        {
          "name": "reviewing_stage: _",
          "ordinal": 11,
          "type_info": {
            "Custom": {
              "kind": {
                "Enum": [
                  "not_started",
                  "peer_review",
                  "self_review",
                  "waiting_for_peer_reviews",
                  "waiting_for_manual_grading",
                  "reviewed_and_locked"
                ]
              },
              "name": "reviewing_stage"
            }
          }
        },
        {
          "name": "selected_exercise_slide_id",
          "ordinal": 12,
          "type_info": "Uuid"
        }
      ],
      "nullable": [
        false,
        false,
        false,
        true,
        true,
        false,
        false,
        true,
        true,
        false,
        false,
        false,
        true
      ],
      "parameters": {
        "Left": [
          "Float4",
          {
            "Custom": {
              "kind": {
                "Enum": ["fully-graded", "pending", "pending-manual", "failed", "not-ready"]
              },
              "name": "grading_progress"
            }
          },
          {
            "Custom": {
              "kind": {
                "Enum": ["initialized", "started", "in-progress", "submitted", "completed"]
              },
              "name": "activity_progress"
            }
          },
          "Uuid"
        ]
      }
    },
    "query": "\nUPDATE user_exercise_states\nSET score_given = $1,\n  grading_progress = $2,\n  activity_progress = $3\nWHERE id = $4\n  AND deleted_at IS NULL\nRETURNING id,\n  user_id,\n  exercise_id,\n  course_instance_id,\n  exam_id,\n  created_at,\n  updated_at,\n  deleted_at,\n  score_given,\n  grading_progress AS \"grading_progress: _\",\n  activity_progress AS \"activity_progress: _\",\n  reviewing_stage AS \"reviewing_stage: _\",\n  selected_exercise_slide_id\n        "
  },
  "65c2e4824bd1690a7ab8fcdb1125f546b9fe47ec2851ce6febc0c6aba3e9d3d0": {
    "describe": {
      "columns": [],
      "nullable": [],
      "parameters": {
        "Left": ["Uuid", "Uuid"]
      }
    },
    "query": "\nINSERT INTO course_modules (\n    id,\n    course_id,\n    name,\n    order_number,\n    copied_from\n  )\nSELECT uuid_generate_v5($1, id::text),\n  $1,\n  name,\n  order_number,\n  id\nFROM course_modules\nWHERE course_id = $2\n  AND deleted_at IS NULL\n        "
  },
  "65cc3c8d7fd2610ad86c2aec0773281029298a5165fcb245bdb10c1dfc9e73c6": {
    "describe": {
      "columns": [
        {
          "name": "cfgname",
          "ordinal": 0,
          "type_info": "Text"
        }
      ],
      "nullable": [null],
      "parameters": {
        "Left": ["Name"]
      }
    },
    "query": "SELECT cfgname::text FROM pg_ts_config WHERE cfgname = $1"
  },
  "663e31fd872e32b921b8f11fd23e23a9e06206f10edcd30d697446de9f293210": {
    "describe": {
      "columns": [
        {
          "name": "id",
          "ordinal": 0,
          "type_info": "Uuid"
        }
      ],
      "nullable": [false],
      "parameters": {
        "Left": ["Uuid", "Uuid", "Int4", "Int4"]
      }
    },
    "query": "\nINSERT INTO peer_reviews (\n    course_id,\n    exercise_id,\n    peer_reviews_to_give,\n    peer_reviews_to_receive\n  )\nVALUES ($1, $2, $3, $4)\nRETURNING id\n        "
<<<<<<< HEAD
=======
  },
  "66937c58727136756cceb8266a07c70c7c43ff50168a495af197c5f61782cbe4": {
    "describe": {
      "columns": [],
      "nullable": [],
      "parameters": {
        "Left": ["Int4", "Uuid"]
      }
    },
    "query": "\nUPDATE course_modules\nSET order_number = $1\nWHERE id = $2\n"
>>>>>>> b0e246cb
  },
  "680c5eed3c49d67d404af7d0a2df7dc8f9391db14848e8aff877a8a117335be2": {
    "describe": {
      "columns": [
        {
          "name": "id",
          "ordinal": 0,
          "type_info": "Uuid"
        },
        {
          "name": "created_at",
          "ordinal": 1,
          "type_info": "Timestamptz"
        },
        {
          "name": "updated_at",
          "ordinal": 2,
          "type_info": "Timestamptz"
        },
        {
          "name": "course_id",
          "ordinal": 3,
          "type_info": "Uuid"
        },
        {
          "name": "deleted_at",
          "ordinal": 4,
          "type_info": "Timestamptz"
        },
        {
          "name": "name",
          "ordinal": 5,
          "type_info": "Varchar"
        },
        {
          "name": "deadline",
          "ordinal": 6,
          "type_info": "Timestamptz"
        },
        {
          "name": "page_id",
          "ordinal": 7,
          "type_info": "Uuid"
        },
        {
          "name": "score_maximum",
          "ordinal": 8,
          "type_info": "Int4"
        },
        {
          "name": "order_number",
          "ordinal": 9,
          "type_info": "Int4"
        },
        {
          "name": "chapter_id",
          "ordinal": 10,
          "type_info": "Uuid"
        },
        {
          "name": "copied_from",
          "ordinal": 11,
          "type_info": "Uuid"
        },
        {
          "name": "exam_id",
          "ordinal": 12,
          "type_info": "Uuid"
        },
        {
          "name": "max_tries_per_slide",
          "ordinal": 13,
          "type_info": "Int4"
        },
        {
          "name": "limit_number_of_tries",
          "ordinal": 14,
          "type_info": "Bool"
        },
        {
          "name": "needs_peer_review",
          "ordinal": 15,
          "type_info": "Bool"
        }
      ],
      "nullable": [
        false,
        false,
        false,
        true,
        true,
        false,
        true,
        false,
        false,
        false,
        true,
        true,
        true,
        true,
        false,
        false
      ],
      "parameters": {
        "Left": ["Uuid"]
      }
    },
    "query": "SELECT * FROM exercises WHERE id = $1;"
  },
  "683c5a50724caff2f45501c18b2dbf2e4881adf896d3b1764573c97505cc38ce": {
    "describe": {
      "columns": [
        {
          "name": "is_global",
          "ordinal": 0,
          "type_info": "Bool"
        },
        {
          "name": "organization_id",
          "ordinal": 1,
          "type_info": "Uuid"
        },
        {
          "name": "course_id",
          "ordinal": 2,
          "type_info": "Uuid"
        },
        {
          "name": "course_instance_id",
          "ordinal": 3,
          "type_info": "Uuid"
        },
        {
          "name": "exam_id",
          "ordinal": 4,
          "type_info": "Uuid"
        },
        {
          "name": "role: UserRole",
          "ordinal": 5,
          "type_info": {
            "Custom": {
              "kind": {
                "Enum": ["admin", "assistant", "teacher", "reviewer", "course_or_exam_creator"]
              },
              "name": "user_role"
            }
          }
        }
      ],
      "nullable": [false, true, true, true, true, false],
      "parameters": {
        "Left": ["Uuid"]
      }
    },
    "query": "\nSELECT is_global,\n  organization_id,\n  course_id,\n  course_instance_id,\n  exam_id,\n  role AS \"role: UserRole\"\nFROM roles\nWHERE user_id = $1\n"
  },
  "684da3248694cb9460fd8b524fc4ad1644c72671cbc1b76b144440e9f7a0a31b": {
    "describe": {
      "columns": [
        {
          "name": "id",
          "ordinal": 0,
          "type_info": "Uuid"
        },
        {
          "name": "exercise_slide_id",
          "ordinal": 1,
          "type_info": "Uuid"
        },
        {
          "name": "assignment",
          "ordinal": 2,
          "type_info": "Jsonb"
        },
        {
          "name": "exercise_type",
          "ordinal": 3,
          "type_info": "Varchar"
        },
        {
          "name": "private_spec",
          "ordinal": 4,
          "type_info": "Jsonb"
        },
        {
          "name": "order_number",
          "ordinal": 5,
          "type_info": "Int4"
        }
      ],
      "nullable": [false, false, false, false, true, false],
      "parameters": {
        "Left": ["Uuid", "Uuid", "Varchar", "Jsonb", "Jsonb", "Jsonb", "Jsonb", "Int4"]
      }
    },
    "query": "\nINSERT INTO exercise_tasks(\n    id,\n    exercise_slide_id,\n    exercise_type,\n    assignment,\n    public_spec,\n    private_spec,\n    model_solution_spec,\n    order_number\n  )\nVALUES ($1, $2, $3, $4, $5, $6, $7, $8) ON CONFLICT (id) DO\nUPDATE\nSET exercise_slide_id = $2,\n  exercise_type = $3,\n  assignment = $4,\n  public_spec = $5,\n  private_spec = $6,\n  model_solution_spec = $7,\n  order_number = $8,\n  deleted_at = NULL\nRETURNING id,\n  exercise_slide_id,\n  assignment,\n  exercise_type,\n  private_spec,\n  order_number\n                "
  },
  "695a949ba3558ee7732376d21552a497407519d4909f24c6590b20ba41445e86": {
    "describe": {
      "columns": [
        {
          "name": "id",
          "ordinal": 0,
          "type_info": "Uuid"
        },
        {
          "name": "created_at",
          "ordinal": 1,
          "type_info": "Timestamptz"
        },
        {
          "name": "updated_at",
          "ordinal": 2,
          "type_info": "Timestamptz"
        },
        {
          "name": "deleted_at",
          "ordinal": 3,
          "type_info": "Timestamptz"
        },
        {
          "name": "course_id",
          "ordinal": 4,
          "type_info": "Uuid"
        },
        {
          "name": "course_module_id",
          "ordinal": 5,
          "type_info": "Uuid"
        },
        {
          "name": "user_id",
          "ordinal": 6,
          "type_info": "Uuid"
        },
        {
          "name": "completion_date",
          "ordinal": 7,
          "type_info": "Timestamptz"
        },
        {
          "name": "completion_registration_attempt_date",
          "ordinal": 8,
          "type_info": "Timestamptz"
        },
        {
          "name": "completion_language",
          "ordinal": 9,
          "type_info": "Varchar"
        },
        {
          "name": "eligible_for_ects",
          "ordinal": 10,
          "type_info": "Bool"
        },
        {
          "name": "email",
          "ordinal": 11,
          "type_info": "Varchar"
        },
        {
          "name": "grade",
          "ordinal": 12,
          "type_info": "Int4"
        },
        {
          "name": "passed",
          "ordinal": 13,
          "type_info": "Bool"
        },
        {
          "name": "course_instance_id",
          "ordinal": 14,
          "type_info": "Uuid"
        },
        {
          "name": "prerequisite_modules_completed",
          "ordinal": 15,
          "type_info": "Bool"
        }
      ],
      "nullable": [
        false,
        false,
        false,
        true,
        false,
        false,
        false,
        false,
        true,
        false,
        false,
        false,
        true,
        false,
        false,
        false
      ],
      "parameters": {
        "Left": ["UuidArray"]
      }
    },
    "query": "\nSELECT *\nFROM course_module_completions\nWHERE course_module_id = ANY($1)\n  AND prerequisite_modules_completed\n  AND eligible_for_ects\n  AND deleted_at IS NULL\n        "
  },
  "69ce80ab82e60eebfbd382f16c0e5ea305457176ea0868b935835b4398e09106": {
    "describe": {
      "columns": [
        {
          "name": "score_given",
          "ordinal": 0,
          "type_info": "Float4"
        },
        {
          "name": "grading_progress: GradingProgress",
          "ordinal": 1,
          "type_info": {
            "Custom": {
              "kind": {
                "Enum": ["fully-graded", "pending", "pending-manual", "failed", "not-ready"]
              },
              "name": "grading_progress"
            }
          }
        }
      ],
      "nullable": [true, false],
      "parameters": {
        "Left": ["Uuid"]
      }
    },
    "query": "\nSELECT score_given,\n  grading_progress AS \"grading_progress: GradingProgress\"\nFROM user_exercise_task_states\nWHERE user_exercise_slide_state_id = $1\n  AND deleted_at IS NULL\n        "
  },
  "6abae7185ea5e131996a7792bce21e0e1f30b0bce4bae05061259a63cfc92a01": {
    "describe": {
      "columns": [
        {
          "name": "id",
          "ordinal": 0,
          "type_info": "Uuid"
        },
        {
          "name": "created_at",
          "ordinal": 1,
          "type_info": "Timestamptz"
        },
        {
          "name": "updated_at",
          "ordinal": 2,
          "type_info": "Timestamptz"
        },
        {
          "name": "deleted_at",
          "ordinal": 3,
          "type_info": "Timestamptz"
        },
        {
          "name": "exercise_slide_id",
          "ordinal": 4,
          "type_info": "Uuid"
        },
        {
          "name": "course_id",
          "ordinal": 5,
          "type_info": "Uuid"
        },
        {
          "name": "course_instance_id",
          "ordinal": 6,
          "type_info": "Uuid"
        },
        {
          "name": "exam_id",
          "ordinal": 7,
          "type_info": "Uuid"
        },
        {
          "name": "exercise_id",
          "ordinal": 8,
          "type_info": "Uuid"
        },
        {
          "name": "user_id",
          "ordinal": 9,
          "type_info": "Uuid"
        },
        {
          "name": "user_points_update_strategy: _",
          "ordinal": 10,
          "type_info": {
            "Custom": {
              "kind": {
                "Enum": [
                  "can-add-points-but-cannot-remove-points",
                  "can-add-points-and-can-remove-points"
                ]
              },
              "name": "user_points_update_strategy"
            }
          }
        }
      ],
      "nullable": [false, false, false, true, false, true, true, true, false, false, false],
      "parameters": {
        "Left": [
          "Uuid",
          "Uuid",
          "Uuid",
          "Uuid",
          "Uuid",
          "Uuid",
          "Uuid",
          {
            "Custom": {
              "kind": {
                "Enum": [
                  "can-add-points-but-cannot-remove-points",
                  "can-add-points-and-can-remove-points"
                ]
              },
              "name": "user_points_update_strategy"
            }
          }
        ]
      }
    },
    "query": "\nINSERT INTO exercise_slide_submissions (\n    id,\n    exercise_slide_id,\n    course_id,\n    course_instance_id,\n    exam_id,\n    exercise_id,\n    user_id,\n    user_points_update_strategy\n  )\nVALUES ($1, $2, $3, $4, $5, $6, $7, $8)\nRETURNING id,\n  created_at,\n  updated_at,\n  deleted_at,\n  exercise_slide_id,\n  course_id,\n  course_instance_id,\n  exam_id,\n  exercise_id,\n  user_id,\n  user_points_update_strategy AS \"user_points_update_strategy: _\"\n        "
  },
  "6b8536e8f4621ec17b4b6a7aea1b2df02d5f86d70df29eaa89dd00c028aa4e67": {
    "describe": {
      "columns": [
        {
          "name": "id",
          "ordinal": 0,
          "type_info": "Uuid"
        }
      ],
      "nullable": [false],
      "parameters": {
        "Left": ["Uuid", "Uuid", "Text", "Text", "Text"]
      }
    },
    "query": "\nINSERT INTO proposed_block_edits (\n  proposal_id,\n  block_id,\n  block_attribute,\n  original_text,\n  changed_text\n)\nVALUES ($1, $2, $3, $4, $5)\nRETURNING id\n"
  },
  "6bc403d5e34e4661d2e6930c35e5d8caafea81db10220cdaf612d9be967a056b": {
    "describe": {
      "columns": [
        {
          "name": "id",
          "ordinal": 0,
          "type_info": "Uuid"
        },
        {
          "name": "created_at",
          "ordinal": 1,
          "type_info": "Timestamptz"
        },
        {
          "name": "updated_at",
          "ordinal": 2,
          "type_info": "Timestamptz"
        },
        {
          "name": "deleted_at",
          "ordinal": 3,
          "type_info": "Timestamptz"
        },
        {
          "name": "exercise_id",
          "ordinal": 4,
          "type_info": "Uuid"
        },
        {
          "name": "order_number",
          "ordinal": 5,
          "type_info": "Int4"
        }
      ],
      "nullable": [false, false, false, true, false, false],
      "parameters": {
        "Left": ["Uuid"]
      }
    },
    "query": "\nSELECT *\nFROM exercise_slides\nWHERE exercise_id = $1\n  AND deleted_at IS NULL;\n    "
  },
  "6c851f2866f37f7c17cc393acffeedaa93942e9e4f54e06428e833fedbd8ab86": {
    "describe": {
      "columns": [
        {
          "name": "course_id",
          "ordinal": 0,
          "type_info": "Uuid"
        },
        {
          "name": "exam_id",
          "ordinal": 1,
          "type_info": "Uuid"
        }
      ],
      "nullable": [true, true],
      "parameters": {
        "Left": ["Uuid"]
      }
    },
    "query": "\nSELECT\n    course_id,\n    exam_id\nFROM exercises\nWHERE id = (\n    SELECT s.exercise_id\n    FROM exercise_slides s\n      JOIN exercise_tasks t ON (s.id = t.exercise_slide_id)\n    WHERE s.deleted_at IS NULL\n      AND t.id = $1\n      AND t.deleted_at IS NULL\n  )\n"
  },
  "6d67760ed5e869f8dc268d933d039919f1d354580efddbdccc668f03f0a73289": {
    "describe": {
      "columns": [
        {
          "name": "id",
          "ordinal": 0,
          "type_info": "Uuid"
        },
        {
          "name": "name",
          "ordinal": 1,
          "type_info": "Varchar"
        },
        {
          "name": "created_at",
          "ordinal": 2,
          "type_info": "Timestamptz"
        },
        {
          "name": "updated_at",
          "ordinal": 3,
          "type_info": "Timestamptz"
        },
        {
          "name": "organization_id",
          "ordinal": 4,
          "type_info": "Uuid"
        },
        {
          "name": "deleted_at",
          "ordinal": 5,
          "type_info": "Timestamptz"
        },
        {
          "name": "slug",
          "ordinal": 6,
          "type_info": "Varchar"
        },
        {
          "name": "content_search_language",
          "ordinal": 7,
          "type_info": "Text"
        },
        {
          "name": "language_code",
          "ordinal": 8,
          "type_info": "Varchar"
        },
        {
          "name": "copied_from",
          "ordinal": 9,
          "type_info": "Uuid"
        },
        {
          "name": "course_language_group_id",
          "ordinal": 10,
          "type_info": "Uuid"
        },
        {
          "name": "description",
          "ordinal": 11,
          "type_info": "Text"
        },
        {
          "name": "is_draft",
          "ordinal": 12,
          "type_info": "Bool"
        },
        {
          "name": "is_test_mode",
          "ordinal": 13,
          "type_info": "Bool"
        },
        {
          "name": "base_module_completion_requires_n_submodule_completions",
          "ordinal": 14,
          "type_info": "Int4"
        }
      ],
      "nullable": [
        false,
        false,
        false,
        false,
        false,
        true,
        false,
        null,
        false,
        true,
        false,
        true,
        false,
        false,
        false
      ],
      "parameters": {
        "Left": ["Uuid"]
      }
    },
    "query": "\nSELECT id,\n  name,\n  created_at,\n  updated_at,\n  organization_id,\n  deleted_at,\n  slug,\n  content_search_language::text,\n  language_code,\n  copied_from,\n  course_language_group_id,\n  description,\n  is_draft,\n  is_test_mode,\n  base_module_completion_requires_n_submodule_completions\nFROM courses\nWHERE id = $1;\n    "
  },
  "6e81b9df8ac3afd88ad2dbb818bb6e59a46e257bce1a6ca1080d35f782fc934b": {
    "describe": {
      "columns": [
        {
          "name": "id",
          "ordinal": 0,
          "type_info": "Uuid"
        },
        {
          "name": "name",
          "ordinal": 1,
          "type_info": "Varchar"
        },
        {
          "name": "created_at",
          "ordinal": 2,
          "type_info": "Timestamptz"
        },
        {
          "name": "updated_at",
          "ordinal": 3,
          "type_info": "Timestamptz"
        },
        {
          "name": "organization_id",
          "ordinal": 4,
          "type_info": "Uuid"
        },
        {
          "name": "deleted_at",
          "ordinal": 5,
          "type_info": "Timestamptz"
        },
        {
          "name": "slug",
          "ordinal": 6,
          "type_info": "Varchar"
        },
        {
          "name": "content_search_language",
          "ordinal": 7,
          "type_info": "Text"
        },
        {
          "name": "language_code",
          "ordinal": 8,
          "type_info": "Varchar"
        },
        {
          "name": "copied_from",
          "ordinal": 9,
          "type_info": "Uuid"
        },
        {
          "name": "course_language_group_id",
          "ordinal": 10,
          "type_info": "Uuid"
        },
        {
          "name": "description",
          "ordinal": 11,
          "type_info": "Text"
        },
        {
          "name": "is_draft",
          "ordinal": 12,
          "type_info": "Bool"
        },
        {
          "name": "is_test_mode",
          "ordinal": 13,
          "type_info": "Bool"
        },
        {
          "name": "base_module_completion_requires_n_submodule_completions",
          "ordinal": 14,
          "type_info": "Int4"
        }
      ],
      "nullable": [
        false,
        false,
        false,
        false,
        false,
        true,
        false,
        null,
        false,
        true,
        false,
        true,
        false,
        false,
        false
      ],
      "parameters": {
        "Left": [
          "Varchar",
          "Uuid",
          "Varchar",
          {
            "Custom": {
              "kind": "Simple",
              "name": "regconfig"
            }
          },
          "Varchar",
          "Uuid",
          "Uuid",
          "Int4"
        ]
      }
    },
    "query": "\nINSERT INTO courses (\n    name,\n    organization_id,\n    slug,\n    content_search_language,\n    language_code,\n    copied_from,\n    course_language_group_id,\n    base_module_completion_requires_n_submodule_completions\n  )\nVALUES ($1, $2, $3, $4::regconfig, $5, $6, $7, $8)\nRETURNING id,\n  name,\n  created_at,\n  updated_at,\n  organization_id,\n  deleted_at,\n  slug,\n  content_search_language::text,\n  language_code,\n  copied_from,\n  course_language_group_id,\n  description,\n  is_draft,\n  is_test_mode,\n  base_module_completion_requires_n_submodule_completions\n    "
  },
  "6e839a249fbc2dbf1ff7dc7bc4c46bf6b93f0f0ff5f1ca8488e177c46490d389": {
    "describe": {
      "columns": [
        {
          "name": "id",
          "ordinal": 0,
          "type_info": "Uuid"
        },
        {
          "name": "created_at",
          "ordinal": 1,
          "type_info": "Timestamptz"
        },
        {
          "name": "updated_at",
          "ordinal": 2,
          "type_info": "Timestamptz"
        },
        {
          "name": "deleted_at",
          "ordinal": 3,
          "type_info": "Timestamptz"
        },
        {
          "name": "peer_review_question_id",
          "ordinal": 4,
          "type_info": "Uuid"
        },
        {
          "name": "peer_review_submission_id",
          "ordinal": 5,
          "type_info": "Uuid"
        },
        {
          "name": "text_data",
          "ordinal": 6,
          "type_info": "Varchar"
        },
        {
          "name": "number_data",
          "ordinal": 7,
          "type_info": "Float4"
        }
      ],
      "nullable": [false, false, false, true, false, false, true, true],
      "parameters": {
        "Left": ["Uuid"]
      }
    },
    "query": "\nSELECT prqs.*\nFROM peer_review_submissions prs\n  JOIN peer_review_question_submissions prqs on prs.id = prqs.peer_review_submission_id\nWHERE prs.exercise_slide_submission_id = $1\n  AND prs.deleted_at IS NULL\n  AND prqs.deleted_at IS NULL\n    "
  },
  "6eb06f9e457be39ce3a14caba6aaadf8bcf4590ff5c1df048d7ace1aa4087e0d": {
    "describe": {
      "columns": [
        {
          "name": "id",
          "ordinal": 0,
          "type_info": "Uuid"
        }
      ],
      "nullable": [false],
      "parameters": {
        "Left": [
          "Uuid",
          "Uuid",
          "Uuid",
          "Varchar",
          "Varchar",
          "Varchar",
          "Varchar",
          "Varchar",
          "Varchar",
          "Varchar",
          "Bool",
          "Jsonb",
          "Varchar"
        ]
      }
    },
    "query": "\nINSERT INTO page_visit_datum (course_id, exam_id, page_id, country, browser, browser_version, operating_system, operating_system_version, device_type, referrer, is_bot, utm_tags, anonymous_identifier)\nVALUES ($1, $2, $3, $4, $5, $6, $7, $8, $9, $10, $11, $12, $13)\nRETURNING id\n"
  },
  "6ec055f71048c1e451d31c648ccff19d8001aaca71fa3acf0786afb30a8f3a69": {
    "describe": {
      "columns": [
        {
          "name": "id",
          "ordinal": 0,
          "type_info": "Uuid"
        },
        {
          "name": "first_name",
          "ordinal": 1,
          "type_info": "Varchar"
        },
        {
          "name": "last_name",
          "ordinal": 2,
          "type_info": "Varchar"
        },
        {
          "name": "email",
          "ordinal": 3,
          "type_info": "Varchar"
        },
        {
          "name": "role: UserRole",
          "ordinal": 4,
          "type_info": {
            "Custom": {
              "kind": {
                "Enum": ["admin", "assistant", "teacher", "reviewer", "course_or_exam_creator"]
              },
              "name": "user_role"
            }
          }
        }
      ],
      "nullable": [false, true, true, false, false],
      "parameters": {
        "Left": ["Uuid"]
      }
    },
    "query": "\nSELECT users.id,\n  users.first_name,\n  users.last_name,\n  email,\n  role AS \"role: UserRole\"\nFROM users\n  JOIN roles ON users.id = roles.user_id\nWHERE roles.organization_id = $1\n"
  },
  "6f5ab6a5fb0636d714701ea1c4d6c01ca9b3a54efc33322c8bf81d98d356d8e6": {
    "describe": {
      "columns": [
        {
          "name": "id",
          "ordinal": 0,
          "type_info": "Uuid"
        },
        {
          "name": "created_at",
          "ordinal": 1,
          "type_info": "Timestamptz"
        },
        {
          "name": "updated_at",
          "ordinal": 2,
          "type_info": "Timestamptz"
        },
        {
          "name": "deleted_at",
          "ordinal": 3,
          "type_info": "Timestamptz"
        },
        {
          "name": "name",
          "ordinal": 4,
          "type_info": "Varchar"
        },
        {
          "name": "url",
          "ordinal": 5,
          "type_info": "Varchar"
        },
        {
          "name": "width",
          "ordinal": 6,
          "type_info": "Int4"
        },
        {
          "name": "data",
          "ordinal": 7,
          "type_info": "Jsonb"
        }
      ],
      "nullable": [false, false, false, true, false, false, false, false],
      "parameters": {
        "Left": []
      }
    },
    "query": "\nSELECT *\nfrom playground_examples\nWHERE deleted_at IS NULL;\n  "
  },
  "6f8f4d10cf21c3161689fb6679e155733244a3b133f02eec2fef880f1ba88544": {
    "describe": {
      "columns": [
        {
          "name": "id",
          "ordinal": 0,
          "type_info": "Uuid"
        }
      ],
      "nullable": [false],
      "parameters": {
        "Left": ["Uuid", "Uuid", "Uuid"]
      }
    },
    "query": "\nINSERT INTO exercise_task_regrading_submissions (\n    regrading_id,\n    exercise_task_submission_id,\n    grading_before_regrading\n  )\nVALUES ($1, $2, $3)\nRETURNING id\n"
  },
  "70153b30b4c994da2fcc85853bc4a56e406477b77390a85d8d2c4436a038e67a": {
    "describe": {
      "columns": [
        {
          "name": "exercise_slide_id",
          "ordinal": 0,
          "type_info": "Uuid"
        },
        {
          "name": "count",
          "ordinal": 1,
          "type_info": "Int8"
        }
      ],
      "nullable": [false, null],
      "parameters": {
        "Left": ["Uuid", "Uuid", "Uuid"]
      }
    },
    "query": "\nSELECT exercise_slide_id,\n  COUNT(*) as count\nFROM exercise_slide_submissions\nWHERE exercise_id = $1\n  AND (course_instance_id = $2 OR exam_id = $2)\n  AND user_id = $3\n  AND deleted_at IS NULL\nGROUP BY exercise_slide_id;\n    "
  },
  "7074164915eca8a60f6f1d36ba2dfaf2df3b8b430c01f15a37b4a8ec4fd62470": {
    "describe": {
      "columns": [
        {
          "name": "id",
          "ordinal": 0,
          "type_info": "Uuid"
        },
        {
          "name": "created_at",
          "ordinal": 1,
          "type_info": "Timestamptz"
        },
        {
          "name": "updated_at",
          "ordinal": 2,
          "type_info": "Timestamptz"
        },
        {
          "name": "deleted_at",
          "ordinal": 3,
          "type_info": "Timestamptz"
        },
        {
          "name": "course_id",
          "ordinal": 4,
          "type_info": "Uuid"
        },
        {
          "name": "starts_at",
          "ordinal": 5,
          "type_info": "Timestamptz"
        },
        {
          "name": "ends_at",
          "ordinal": 6,
          "type_info": "Timestamptz"
        },
        {
          "name": "name",
          "ordinal": 7,
          "type_info": "Varchar"
        },
        {
          "name": "description",
          "ordinal": 8,
          "type_info": "Varchar"
        },
        {
          "name": "teacher_in_charge_name",
          "ordinal": 9,
          "type_info": "Varchar"
        },
        {
          "name": "teacher_in_charge_email",
          "ordinal": 10,
          "type_info": "Varchar"
        },
        {
          "name": "support_email",
          "ordinal": 11,
          "type_info": "Varchar"
        }
      ],
      "nullable": [false, false, false, true, false, true, true, true, true, false, false, true],
      "parameters": {
        "Left": ["Uuid"]
      }
    },
    "query": "\nSELECT id,\n  created_at,\n  updated_at,\n  deleted_at,\n  course_id,\n  starts_at,\n  ends_at,\n  name,\n  description,\n  teacher_in_charge_name,\n  teacher_in_charge_email,\n  support_email\nFROM course_instances\nWHERE course_id = $1\n  AND deleted_at IS NULL;\n        "
  },
  "70d9446d80cf86ae0dac235c0a2f87d600e2328fa2c2cf56686b78105694d3b5": {
    "describe": {
      "columns": [
        {
          "name": "id",
          "ordinal": 0,
          "type_info": "Uuid"
        },
        {
          "name": "created_at",
          "ordinal": 1,
          "type_info": "Timestamptz"
        },
        {
          "name": "updated_at",
          "ordinal": 2,
          "type_info": "Timestamptz"
        },
        {
          "name": "deleted_at",
          "ordinal": 3,
          "type_info": "Timestamptz"
        },
        {
          "name": "exercise_slide_id",
          "ordinal": 4,
          "type_info": "Uuid"
        },
        {
          "name": "user_exercise_state_id",
          "ordinal": 5,
          "type_info": "Uuid"
        },
        {
          "name": "score_given",
          "ordinal": 6,
          "type_info": "Float4"
        },
        {
          "name": "grading_progress: _",
          "ordinal": 7,
          "type_info": {
            "Custom": {
              "kind": {
                "Enum": ["fully-graded", "pending", "pending-manual", "failed", "not-ready"]
              },
              "name": "grading_progress"
            }
          }
        }
      ],
      "nullable": [false, false, false, true, false, false, true, false],
      "parameters": {
        "Left": ["Uuid"]
      }
    },
    "query": "\nSELECT id,\n  created_at,\n  updated_at,\n  deleted_at,\n  exercise_slide_id,\n  user_exercise_state_id,\n  score_given,\n  grading_progress AS \"grading_progress: _\"\nFROM user_exercise_slide_states\nWHERE id = $1\n  AND deleted_at IS NULL\n        "
  },
<<<<<<< HEAD
  "72ccb19101a587401452123425b5659747e50e8cd0693b33a914a4aa10875521": {
    "describe": {
      "columns": [
        {
=======
  "70e6ff26e3d7640f22ecdf62170020d22c8359c84dd2415b66d6308e147f02c7": {
    "describe": {
      "columns": [
        {
          "name": "url_path",
          "ordinal": 0,
          "type_info": "Varchar"
        },
        {
          "name": "title",
          "ordinal": 1,
          "type_info": "Varchar"
        },
        {
          "name": "page_id",
          "ordinal": 2,
          "type_info": "Uuid"
        },
        {
          "name": "chapter_number",
          "ordinal": 3,
          "type_info": "Int4"
        },
        {
          "name": "chapter_id",
          "ordinal": 4,
          "type_info": "Uuid"
        },
        {
          "name": "chapter_opens_at",
          "ordinal": 5,
          "type_info": "Timestamptz"
        },
        {
          "name": "chapter_front_page_id",
          "ordinal": 6,
          "type_info": "Uuid"
        }
      ],
      "nullable": [false, false, false, false, false, true, true],
      "parameters": {
        "Left": ["Int4", "Uuid"]
      }
    },
    "query": "\nSELECT p.url_path as url_path,\n  p.title as title,\n  p.id as page_id,\n  c.chapter_number as chapter_number,\n  c.id as chapter_id,\n  c.opens_at as chapter_opens_at,\n  c.front_page_id as chapter_front_page_id\nFROM chapters c\n  INNER JOIN pages p on c.id = p.chapter_id\nWHERE c.chapter_number = (\n    SELECT MIN(ca.chapter_number)\n    FROM chapters ca\n    WHERE ca.chapter_number > $1\n      AND ca.deleted_at IS NULL\n  )\n  AND c.course_id = $2\n  AND p.deleted_at IS NULL\nORDER BY p.order_number\nLIMIT 1;\n        "
  },
  "72ccb19101a587401452123425b5659747e50e8cd0693b33a914a4aa10875521": {
    "describe": {
      "columns": [
        {
>>>>>>> b0e246cb
          "name": "id",
          "ordinal": 0,
          "type_info": "Uuid"
        }
      ],
      "nullable": [false],
      "parameters": {
        "Left": ["Uuid", "Jsonb", "Varchar", "Varchar", "Int4"]
      }
    },
    "query": "\nINSERT INTO pages (\n    exam_id,\n    content,\n    url_path,\n    title,\n    order_number\n  )\nVALUES ($1, $2, $3, $4, $5)\nRETURNING id\n"
  },
  "730d9d3474c329d22e509b14cef2eca33b1fe2c99df9bce0836a8f1f4a47a1ab": {
    "describe": {
      "columns": [
        {
          "name": "id",
          "ordinal": 0,
          "type_info": "Uuid"
        }
      ],
      "nullable": [false],
      "parameters": {
        "Left": ["Uuid", "Uuid", "Uuid", "Uuid", "Jsonb"]
      }
    },
    "query": "\nINSERT INTO exercise_task_submissions (\n    id,\n    exercise_slide_submission_id,\n    exercise_slide_id,\n    exercise_task_id,\n    data_json\n  )\nVALUES ($1, $2, $3, $4, $5)\nRETURNING id\n        "
<<<<<<< HEAD
  },
  "73892fd71012ea8901dcd2d447faf4f20cc2c7c6e8d3bee7c02dd772563ed1f4": {
    "describe": {
      "columns": [],
      "nullable": [],
      "parameters": {
        "Left": ["Uuid", "Uuid"]
      }
    },
    "query": "\nUPDATE chapters\nSET course_module_id = $2\nWHERE id = $1\n"
=======
>>>>>>> b0e246cb
  },
  "744d6db0137323cc6398d3dacc9a6a59866b6e23798c33e118a0683f6a58cd36": {
    "describe": {
      "columns": [
        {
          "name": "exercise_service_id",
          "ordinal": 0,
          "type_info": "Uuid"
        },
        {
          "name": "created_at",
          "ordinal": 1,
          "type_info": "Timestamptz"
        },
        {
          "name": "updated_at",
          "ordinal": 2,
          "type_info": "Timestamptz"
        },
        {
          "name": "grade_endpoint_path",
          "ordinal": 3,
          "type_info": "Varchar"
        },
        {
          "name": "public_spec_endpoint_path",
          "ordinal": 4,
          "type_info": "Varchar"
        },
        {
          "name": "model_solution_spec_endpoint_path",
          "ordinal": 5,
          "type_info": "Varchar"
        },
        {
          "name": "user_interface_iframe_path",
          "ordinal": 6,
          "type_info": "Varchar"
        }
      ],
      "nullable": [false, false, false, false, false, false, false],
      "parameters": {
        "Left": ["Uuid"]
      }
    },
    "query": "\nSELECT *\nFROM exercise_service_info\nWHERE exercise_service_id = $1\n    "
  },
  "75c86b3ca30ccd7322ac790122f61827d673c3bdce6509a9c27b2b8103c012a2": {
    "describe": {
      "columns": [
        {
          "name": "grading_progress: GradingProgress",
          "ordinal": 0,
          "type_info": {
            "Custom": {
              "kind": {
                "Enum": ["fully-graded", "pending", "pending-manual", "failed", "not-ready"]
              },
              "name": "grading_progress"
            }
          }
        }
      ],
      "nullable": [false],
      "parameters": {
        "Left": ["Uuid"]
      }
    },
    "query": "\nSELECT etg.grading_progress as \"grading_progress: GradingProgress\"\nFROM exercise_task_gradings etg\n  JOIN exercise_task_submissions ets ON etg.exercise_task_submission_id = ets.id\nWHERE ets.exercise_slide_submission_id = $1\n  AND etg.deleted_at IS NULL\n  AND ets.deleted_at IS NULL\nLIMIT 1\n    "
  },
  "76ce92c1173e95b850a803ae754c1a94af1c02eb4e5e553df48901d90eb6e923": {
    "describe": {
      "columns": [
        {
          "name": "id",
          "ordinal": 0,
          "type_info": "Uuid"
        },
        {
          "name": "created_at",
          "ordinal": 1,
          "type_info": "Timestamptz"
        },
        {
          "name": "updated_at",
          "ordinal": 2,
          "type_info": "Timestamptz"
        },
        {
          "name": "deleted_at",
          "ordinal": 3,
          "type_info": "Timestamptz"
        },
        {
          "name": "upstream_id",
          "ordinal": 4,
          "type_info": "Int4"
        },
        {
          "name": "email",
          "ordinal": 5,
          "type_info": "Varchar"
        },
        {
          "name": "first_name",
          "ordinal": 6,
          "type_info": "Varchar"
        },
        {
          "name": "last_name",
          "ordinal": 7,
          "type_info": "Varchar"
        }
      ],
      "nullable": [false, false, false, true, true, false, true, true],
      "parameters": {
        "Left": ["Uuid"]
      }
    },
    "query": "\nSELECT *\nFROM users\nWHERE id = $1\n        "
  },
  "76f8b3bfe9c901af8bc4bf83f5bafd31a8e3b27db20bbeede1f0e5453707b9b2": {
    "describe": {
      "columns": [
        {
          "name": "id",
          "ordinal": 0,
          "type_info": "Uuid"
        }
      ],
      "nullable": [false],
      "parameters": {
        "Left": ["Varchar", "Varchar", "Varchar"]
      }
    },
    "query": "\nINSERT INTO users (email, first_name, last_name)\nVALUES ($1, $2, $3)\nRETURNING id\n"
  },
  "79a997ae3e7010fc4411554484753bc5f48823c4142a410d09e4ba93310e2596": {
    "describe": {
      "columns": [],
      "nullable": [],
      "parameters": {
        "Left": ["Uuid", "Uuid", "Uuid", "Uuid", "Uuid"]
      }
    },
    "query": "\nUPDATE user_exercise_states\nSET selected_exercise_slide_id = $4\nWHERE user_id = $1\n  AND exercise_id = $2\n  AND (course_instance_id = $3 OR exam_id = $5)\n    "
  },
  "79d611ab409e1fbe46dbccf7e84f714de76138f0c71d2f43b59da2a6a98f2d88": {
    "describe": {
      "columns": [
        {
          "name": "id",
          "ordinal": 0,
          "type_info": "Uuid"
        }
      ],
      "nullable": [false],
      "parameters": {
        "Left": ["Uuid", "Varchar", "Uuid", "Uuid", "Int4"]
      }
    },
    "query": "\nINSERT INTO exercises (course_id, name, page_id, chapter_id, order_number)\nVALUES ($1, $2, $3, $4, $5)\nRETURNING id\n"
  },
  "7a76df8c10629d8afcfc6863e2ada85d9108c74ccae8ffe4f5e2fd7c6a36432a": {
    "describe": {
      "columns": [
        {
          "name": "id",
          "ordinal": 0,
          "type_info": "Uuid"
        }
      ],
      "nullable": [false],
      "parameters": {
        "Left": ["UuidArray"]
      }
    },
    "query": "\nUPDATE exercise_slides\nSET deleted_at = now()\nWHERE exercise_id = ANY($1)\nRETURNING id;\n        "
  },
  "7ab863f21bcea5451f12a42acd2f2b3157bbbe893a02fff769ae496005c553e6": {
    "describe": {
      "columns": [
        {
          "name": "id",
          "ordinal": 0,
          "type_info": "Uuid"
        },
        {
          "name": "created_at",
          "ordinal": 1,
          "type_info": "Timestamptz"
        },
        {
          "name": "updated_at",
          "ordinal": 2,
          "type_info": "Timestamptz"
        },
        {
          "name": "deleted_at",
          "ordinal": 3,
          "type_info": "Timestamptz"
        },
        {
          "name": "user_id",
          "ordinal": 4,
          "type_info": "Uuid"
        },
        {
          "name": "exercise_id",
          "ordinal": 5,
          "type_info": "Uuid"
        },
        {
          "name": "course_instance_id",
          "ordinal": 6,
          "type_info": "Uuid"
        },
        {
          "name": "receiving_peer_reviews_exercise_slide_submission_id",
          "ordinal": 7,
          "type_info": "Uuid"
        },
        {
          "name": "received_enough_peer_reviews",
          "ordinal": 8,
          "type_info": "Bool"
        },
        {
          "name": "peer_review_priority",
          "ordinal": 9,
          "type_info": "Int4"
        }
      ],
      "nullable": [false, false, false, true, false, false, false, false, false, false],
      "parameters": {
        "Left": ["Uuid", "Uuid", "UuidArray", "Int8"]
      }
    },
    "query": "\nSELECT *\nFROM peer_review_queue_entries\nWHERE exercise_id = $1\n  AND user_id <> $2\n  AND receiving_peer_reviews_exercise_slide_submission_id <> ALL($3)\n  AND received_enough_peer_reviews = 'false'\n  AND deleted_at IS NULL\nORDER BY peer_review_priority DESC\nLIMIT $4\n        "
  },
  "7ac092aa73f25fe5f40a136af9ce3f9ff9b370f2b118be04b49c3f4a5fa8dafd": {
    "describe": {
      "columns": [
        {
          "name": "course_module_id",
          "ordinal": 0,
          "type_info": "Uuid"
        },
        {
          "name": "attempted_exercises",
          "ordinal": 1,
          "type_info": "Int8"
        },
        {
          "name": "score_given",
          "ordinal": 2,
          "type_info": "Float4"
        }
      ],
      "nullable": [false, null, null],
      "parameters": {
        "Left": ["Uuid", "Uuid"]
      }
    },
    "query": "\nSELECT chapters.course_module_id,\n  COUNT(ues.exercise_id) AS attempted_exercises,\n  COALESCE(SUM(ues.score_given), 0) AS score_given\nFROM user_exercise_states AS ues\n  LEFT JOIN exercises ON (ues.exercise_id = exercises.id)\n  LEFT JOIN chapters ON (exercises.chapter_id = chapters.id)\nWHERE ues.course_instance_id = $1\n  AND ues.activity_progress IN ('completed', 'submitted')\n  AND ues.user_id = $2\n  AND ues.deleted_at IS NULL\nGROUP BY chapters.course_module_id;\n        "
  },
  "7afc90f9381a04e4c0390b627468f4e98af77da0570168747ef9fb7cc3c86042": {
    "describe": {
      "columns": [
        {
          "name": "id",
          "ordinal": 0,
          "type_info": "Uuid"
        },
        {
          "name": "copied_from",
          "ordinal": 1,
          "type_info": "Uuid"
        }
      ],
      "nullable": [false, true],
      "parameters": {
        "Left": ["Uuid", "Uuid"]
      }
    },
    "query": "\n        INSERT INTO exercises (\n            id,\n            course_id,\n            name,\n            deadline,\n            page_id,\n            score_maximum,\n            order_number,\n            chapter_id,\n            copied_from\n          )\n        SELECT uuid_generate_v5($1, id::text),\n          $1,\n          name,\n          deadline,\n          uuid_generate_v5($1, page_id::text),\n          score_maximum,\n          order_number,\n          chapter_id,\n          id\n        FROM exercises\n        WHERE course_id = $2\n        AND deleted_at IS NULL\n        RETURNING id,\n          copied_from;\n            "
  },
  "7b20a0607bcc9030593d45c58002b5adf794d5956f57c4262ef3868b443e2a35": {
    "describe": {
      "columns": [],
      "nullable": [],
      "parameters": {
        "Left": ["Uuid", "Uuid"]
      }
    },
    "query": "\nUPDATE exercise_task_regrading_submissions\nSET grading_after_regrading = $1\nWHERE id = $2\n"
  },
  "7bc526c7d60f33c9469b085d6ff8d19dcc8fb6d16659593fe77e816569693d8f": {
    "describe": {
      "columns": [
        {
          "name": "id",
          "ordinal": 0,
          "type_info": "Uuid"
        },
        {
          "name": "term",
          "ordinal": 1,
          "type_info": "Varchar"
        },
        {
          "name": "definition",
          "ordinal": 2,
          "type_info": "Text"
        }
      ],
      "nullable": [false, false, false],
      "parameters": {
        "Left": ["Uuid"]
      }
    },
    "query": "\nSELECT glossary.id,\n  glossary.term,\n  glossary.definition\nFROM glossary\nWHERE glossary.course_id = $1\n"
  },
  "7db2a05016faa29733d7352eb55816b65e74fce9777e8bd9633af8317d150bd5": {
    "describe": {
      "columns": [
        {
          "name": "user_id",
          "ordinal": 0,
          "type_info": "Uuid"
        }
      ],
      "nullable": [false],
      "parameters": {
        "Left": ["Uuid"]
      }
    },
    "query": "\nSELECT DISTINCT user_id\nFROM course_module_completions\nWHERE course_instance_id = $1\n  AND deleted_at IS NULL\n        "
  },
  "7e8a1529d1b3f6ab629888c8382b9d78c79a31e3c71271a44e43698ad3335791": {
    "describe": {
      "columns": [
        {
          "name": "exercise_service_id",
          "ordinal": 0,
          "type_info": "Uuid"
        },
        {
          "name": "created_at",
          "ordinal": 1,
          "type_info": "Timestamptz"
        },
        {
          "name": "updated_at",
          "ordinal": 2,
          "type_info": "Timestamptz"
        },
        {
          "name": "grade_endpoint_path",
          "ordinal": 3,
          "type_info": "Varchar"
        },
        {
          "name": "public_spec_endpoint_path",
          "ordinal": 4,
          "type_info": "Varchar"
        },
        {
          "name": "model_solution_spec_endpoint_path",
          "ordinal": 5,
          "type_info": "Varchar"
        },
        {
          "name": "user_interface_iframe_path",
          "ordinal": 6,
          "type_info": "Varchar"
        }
      ],
      "nullable": [false, false, false, false, false, false, false],
      "parameters": {
        "Left": ["Uuid", "Varchar", "Varchar", "Varchar", "Varchar"]
      }
    },
    "query": "\nINSERT INTO exercise_service_info(\n    exercise_service_id,\n    user_interface_iframe_path,\n    grade_endpoint_path,\n    public_spec_endpoint_path,\n    model_solution_spec_endpoint_path\n  )\nVALUES ($1, $2, $3, $4, $5)\nON CONFLICT(exercise_service_id) DO UPDATE\nSET user_interface_iframe_path = $2,\n  grade_endpoint_path = $3,\n  public_spec_endpoint_path = $4,\n  model_solution_spec_endpoint_path = $5\nRETURNING *\n    "
  },
  "7f1cb8b1bbc4ed001fa4fc6dcbbc90e30e0d509e64de0d75461ae1c82a285268": {
    "describe": {
      "columns": [],
      "nullable": [],
      "parameters": {
        "Left": ["Timestamptz", "Uuid"]
      }
    },
    "query": "UPDATE chapters SET opens_at = $1 WHERE id = $2"
  },
  "807eb957eaf6e64d2fe1ac94e264d40350c98aec2dd19bf2e422cd13ef0c17dc": {
    "describe": {
      "columns": [
        {
          "name": "id",
          "ordinal": 0,
          "type_info": "Uuid"
        },
        {
          "name": "name",
          "ordinal": 1,
          "type_info": "Varchar"
        },
        {
          "name": "order_number",
          "ordinal": 2,
          "type_info": "Int4"
        },
        {
          "name": "score_maximum",
          "ordinal": 3,
          "type_info": "Int4"
        },
        {
          "name": "max_tries_per_slide",
          "ordinal": 4,
          "type_info": "Int4"
        },
        {
          "name": "limit_number_of_tries",
          "ordinal": 5,
          "type_info": "Bool"
        },
        {
          "name": "deadline",
          "ordinal": 6,
          "type_info": "Timestamptz"
        },
        {
          "name": "needs_peer_review",
          "ordinal": 7,
          "type_info": "Bool"
        }
      ],
      "nullable": [false, false, false, false, true, false, true, false],
      "parameters": {
        "Left": [
          "Uuid",
          "Uuid",
          "Varchar",
          "Int4",
          "Uuid",
          "Uuid",
          "Uuid",
          "Int4",
          "Int4",
          "Bool",
          "Timestamptz",
          "Bool"
        ]
      }
    },
    "query": "\nINSERT INTO exercises(\n    id,\n    course_id,\n    name,\n    order_number,\n    page_id,\n    chapter_id,\n    exam_id,\n    score_maximum,\n    max_tries_per_slide,\n    limit_number_of_tries,\n    deadline,\n    needs_peer_review\n  )\nVALUES (\n    $1,\n    $2,\n    $3,\n    $4,\n    $5,\n    $6,\n    $7,\n    $8,\n    $9,\n    $10,\n    $11,\n    $12\n  ) ON CONFLICT (id) DO\nUPDATE\nSET course_id = $2,\n  name = $3,\n  order_number = $4,\n  page_id = $5,\n  chapter_id = $6,\n  exam_id = $7,\n  score_maximum = $8,\n  max_tries_per_slide = $9,\n  limit_number_of_tries = $10,\n  deadline = $11,\n  needs_peer_review = $12,\n  deleted_at = NULL\nRETURNING id,\n  name,\n  order_number,\n  score_maximum,\n  max_tries_per_slide,\n  limit_number_of_tries,\n  deadline,\n  needs_peer_review\n            "
  },
  "814b64d8d02dc308fe81f4d5608f698d8dfb5ea72049fd321754feb1c1104626": {
    "describe": {
      "columns": [
        {
          "name": "id",
          "ordinal": 0,
          "type_info": "Uuid"
        },
        {
          "name": "created_at",
          "ordinal": 1,
          "type_info": "Timestamptz"
        },
        {
          "name": "updated_at",
          "ordinal": 2,
          "type_info": "Timestamptz"
        },
        {
          "name": "deleted_at",
          "ordinal": 3,
          "type_info": "Timestamptz"
        },
        {
          "name": "name",
          "ordinal": 4,
          "type_info": "Varchar"
        },
        {
          "name": "slug",
          "ordinal": 5,
          "type_info": "Varchar"
        },
        {
          "name": "public_url",
          "ordinal": 6,
          "type_info": "Varchar"
        },
        {
          "name": "internal_url",
          "ordinal": 7,
          "type_info": "Varchar"
        },
        {
          "name": "max_reprocessing_submissions_at_once",
          "ordinal": 8,
          "type_info": "Int4"
        }
      ],
      "nullable": [false, false, false, true, false, false, false, true, false],
      "parameters": {
        "Left": ["Uuid"]
      }
    },
    "query": "\nUPDATE exercise_services\n    SET deleted_at = now()\nWHERE id = $1\n    RETURNING *\n        "
  },
  "817fdeb83f68f4e75de5d6f3f2450064bde871114232f113c7f7a6900ac06b25": {
    "describe": {
      "columns": [
        {
          "name": "id",
          "ordinal": 0,
          "type_info": "Uuid"
        },
        {
          "name": "name",
          "ordinal": 1,
          "type_info": "Varchar"
        },
        {
          "name": "created_at",
          "ordinal": 2,
          "type_info": "Timestamptz"
        },
        {
          "name": "updated_at",
          "ordinal": 3,
          "type_info": "Timestamptz"
        },
        {
          "name": "organization_id",
          "ordinal": 4,
          "type_info": "Uuid"
        },
        {
          "name": "deleted_at",
          "ordinal": 5,
          "type_info": "Timestamptz"
        },
        {
          "name": "slug",
          "ordinal": 6,
          "type_info": "Varchar"
        },
        {
          "name": "content_search_language",
          "ordinal": 7,
          "type_info": "Text"
        },
        {
          "name": "language_code",
          "ordinal": 8,
          "type_info": "Varchar"
        },
        {
          "name": "copied_from",
          "ordinal": 9,
          "type_info": "Uuid"
        },
        {
          "name": "course_language_group_id",
          "ordinal": 10,
          "type_info": "Uuid"
        },
        {
          "name": "description",
          "ordinal": 11,
          "type_info": "Text"
        },
        {
          "name": "is_draft",
          "ordinal": 12,
          "type_info": "Bool"
        },
        {
          "name": "is_test_mode",
          "ordinal": 13,
          "type_info": "Bool"
        },
        {
          "name": "base_module_completion_requires_n_submodule_completions",
          "ordinal": 14,
          "type_info": "Int4"
        }
      ],
      "nullable": [
        false,
        false,
        false,
        false,
        false,
        true,
        false,
        null,
        false,
        true,
        false,
        true,
        false,
        false,
        false
      ],
      "parameters": {
        "Left": ["Uuid", "Uuid", "Int8", "Int8"]
      }
    },
    "query": "\nSELECT courses.id,\n  courses.name,\n  courses.created_at,\n  courses.updated_at,\n  courses.organization_id,\n  courses.deleted_at,\n  courses.slug,\n  courses.content_search_language::text,\n  courses.language_code,\n  courses.copied_from,\n  courses.course_language_group_id,\n  courses.description,\n  courses.is_draft,\n  courses.is_test_mode,\n  base_module_completion_requires_n_submodule_completions\nFROM courses\nWHERE courses.organization_id = $1\n  AND (\n    courses.is_draft IS FALSE\n    OR EXISTS (\n      SELECT id\n      FROM roles\n      WHERE user_id = $2\n        AND (\n          course_id = courses.id\n          OR roles.organization_id = courses.organization_id\n          OR roles.is_global IS TRUE\n        )\n    )\n  )\n  AND courses.deleted_at IS NULL\nORDER BY courses.name\nLIMIT $3 OFFSET $4;\n"
  },
  "8198f7adf5e5c8c71a7d632e7ccc1e8d139d30af2e410b57d710321fad7e18ba": {
    "describe": {
      "columns": [
        {
          "name": "id",
          "ordinal": 0,
          "type_info": "Uuid"
        },
        {
          "name": "created_at",
          "ordinal": 1,
          "type_info": "Timestamptz"
        },
        {
          "name": "updated_at",
          "ordinal": 2,
          "type_info": "Timestamptz"
        },
        {
          "name": "deleted_at",
          "ordinal": 3,
          "type_info": "Timestamptz"
        },
        {
          "name": "exercise_id",
          "ordinal": 4,
          "type_info": "Uuid"
        },
        {
          "name": "order_number",
          "ordinal": 5,
          "type_info": "Int4"
        }
      ],
      "nullable": [false, false, false, true, false, false],
      "parameters": {
        "Left": ["Uuid"]
      }
    },
    "query": "\nSELECT *\nFROM exercise_slides\nWHERE exercise_id = $1\n  AND deleted_at IS NULL\nORDER BY random()\nLIMIT 1;\n        "
  },
  "82ffa049e18cf6c93894bae082e6668116f2c0587811368fb1d57edb6d4b6591": {
    "describe": {
      "columns": [
        {
          "name": "id",
          "ordinal": 0,
          "type_info": "Uuid"
        },
        {
          "name": "created_at",
          "ordinal": 1,
          "type_info": "Timestamptz"
        },
        {
          "name": "updated_at",
          "ordinal": 2,
          "type_info": "Timestamptz"
        },
        {
          "name": "deleted_at",
          "ordinal": 3,
          "type_info": "Timestamptz"
        },
        {
          "name": "course_id",
          "ordinal": 4,
          "type_info": "Uuid"
        },
        {
          "name": "course_module_id",
          "ordinal": 5,
          "type_info": "Uuid"
        },
        {
          "name": "user_id",
          "ordinal": 6,
          "type_info": "Uuid"
        },
        {
          "name": "completion_date",
          "ordinal": 7,
          "type_info": "Timestamptz"
        },
        {
          "name": "completion_registration_attempt_date",
          "ordinal": 8,
          "type_info": "Timestamptz"
        },
        {
          "name": "completion_language",
          "ordinal": 9,
          "type_info": "Varchar"
        },
        {
          "name": "eligible_for_ects",
          "ordinal": 10,
          "type_info": "Bool"
        },
        {
          "name": "email",
          "ordinal": 11,
          "type_info": "Varchar"
        },
        {
          "name": "grade",
          "ordinal": 12,
          "type_info": "Int4"
        },
        {
          "name": "passed",
          "ordinal": 13,
          "type_info": "Bool"
        },
        {
          "name": "course_instance_id",
          "ordinal": 14,
          "type_info": "Uuid"
        },
        {
          "name": "prerequisite_modules_completed",
          "ordinal": 15,
          "type_info": "Bool"
        }
      ],
      "nullable": [
        false,
        false,
        false,
        true,
        false,
        false,
        false,
        false,
        true,
        false,
        false,
        false,
        true,
        false,
        false,
        false
      ],
      "parameters": {
        "Left": ["Uuid", "Uuid", "Uuid"]
      }
    },
    "query": "\nSELECT *\nFROM course_module_completions\nWHERE course_module_id = $1\n  AND course_instance_id = $2\n  AND user_id = $3\n  AND deleted_at IS NULL\n        "
  },
  "831476e084bba9486fd435565e46067716e6738cc05f393a1dba87a68edc27f7": {
    "describe": {
      "columns": [
        {
          "name": "user_id",
          "ordinal": 0,
          "type_info": "Uuid"
        },
        {
          "name": "exercise_id",
          "ordinal": 1,
          "type_info": "Uuid"
        },
        {
          "name": "score_given",
          "ordinal": 2,
          "type_info": "Float4"
        }
      ],
      "nullable": [false, false, true],
      "parameters": {
        "Left": ["Uuid"]
      }
    },
    "query": "\nSELECT user_id,\n  exercise_id,\n  score_given\nFROM user_exercise_states\nWHERE course_instance_id = $1\nORDER BY user_id ASC\n"
  },
  "8418000fb3d50f52e42766c3884416520d434ea9588248e26c3b4fbfb1abae90": {
    "describe": {
      "columns": [
        {
          "name": "id",
          "ordinal": 0,
          "type_info": "Uuid"
        },
        {
          "name": "created_at",
          "ordinal": 1,
          "type_info": "Timestamptz"
        },
        {
          "name": "updated_at",
          "ordinal": 2,
          "type_info": "Timestamptz"
        },
        {
          "name": "deleted_at",
          "ordinal": 3,
          "type_info": "Timestamptz"
        },
        {
          "name": "content",
          "ordinal": 4,
          "type_info": "Jsonb"
        },
        {
          "name": "name",
          "ordinal": 5,
          "type_info": "Varchar"
        },
        {
          "name": "subject",
          "ordinal": 6,
          "type_info": "Varchar"
        },
        {
          "name": "exercise_completions_threshold",
          "ordinal": 7,
          "type_info": "Int4"
        },
        {
          "name": "points_threshold",
          "ordinal": 8,
          "type_info": "Int4"
        },
        {
          "name": "course_instance_id",
          "ordinal": 9,
          "type_info": "Uuid"
        }
      ],
      "nullable": [false, false, false, true, true, false, true, true, true, false],
      "parameters": {
        "Left": ["Varchar", "Varchar", "Jsonb", "Int4", "Int4", "Uuid"]
      }
    },
    "query": "\nUPDATE email_templates\nSET name = $1,\n  subject = $2,\n  content = $3,\n  exercise_completions_threshold = $4,\n  points_threshold = $5\nWHERE id = $6\nRETURNING *\n  "
  },
  "847259eb536964b60b3e3f63e8f17953c122882180424f85dc800e6eab2eca2f": {
    "describe": {
      "columns": [],
      "nullable": [],
      "parameters": {
        "Left": ["Uuid"]
      }
    },
    "query": "\n\nUPDATE course_module_completions\nSET deleted_at = now()\nWHERE id = $1\n        "
  },
  "8492979938e25727c88d0aa43f2def59b6d913247be736fd18d03ba7e9a7973a": {
    "describe": {
      "columns": [],
      "nullable": [],
      "parameters": {
        "Left": ["Uuid"]
      }
    },
    "query": "\nUPDATE exercise_slides\nSET deleted_at = now()\nWHERE exercise_id IN (\n    SELECT id\n    FROM exercises\n    WHERE page_id = $1\n  );\n        "
  },
  "84ed121289ad070f6f78698fbf408aff79602d7c059567fc5c94c3f85f777a19": {
    "describe": {
      "columns": [
        {
          "name": "id",
          "ordinal": 0,
          "type_info": "Uuid"
        },
        {
          "name": "user_id",
          "ordinal": 1,
          "type_info": "Uuid"
        },
        {
          "name": "exercise_id",
          "ordinal": 2,
          "type_info": "Uuid"
        },
        {
          "name": "course_instance_id",
          "ordinal": 3,
          "type_info": "Uuid"
        },
        {
          "name": "exam_id",
          "ordinal": 4,
          "type_info": "Uuid"
        },
        {
          "name": "created_at",
          "ordinal": 5,
          "type_info": "Timestamptz"
        },
        {
          "name": "updated_at",
          "ordinal": 6,
          "type_info": "Timestamptz"
        },
        {
          "name": "deleted_at",
          "ordinal": 7,
          "type_info": "Timestamptz"
        },
        {
          "name": "score_given",
          "ordinal": 8,
          "type_info": "Float4"
        },
        {
          "name": "grading_progress: _",
          "ordinal": 9,
          "type_info": {
            "Custom": {
              "kind": {
                "Enum": ["fully-graded", "pending", "pending-manual", "failed", "not-ready"]
              },
              "name": "grading_progress"
            }
          }
        },
        {
          "name": "activity_progress: _",
          "ordinal": 10,
          "type_info": {
            "Custom": {
              "kind": {
                "Enum": ["initialized", "started", "in-progress", "submitted", "completed"]
              },
              "name": "activity_progress"
            }
          }
        },
        {
          "name": "reviewing_stage: _",
          "ordinal": 11,
          "type_info": {
            "Custom": {
              "kind": {
                "Enum": [
                  "not_started",
                  "peer_review",
                  "self_review",
                  "waiting_for_peer_reviews",
                  "waiting_for_manual_grading",
                  "reviewed_and_locked"
                ]
              },
              "name": "reviewing_stage"
            }
          }
        },
        {
          "name": "selected_exercise_slide_id",
          "ordinal": 12,
          "type_info": "Uuid"
        }
      ],
      "nullable": [
        false,
        false,
        false,
        true,
        true,
        false,
        false,
        true,
        true,
        false,
        false,
        false,
        true
      ],
      "parameters": {
        "Left": [
          {
            "Custom": {
              "kind": {
                "Enum": [
                  "not_started",
                  "peer_review",
                  "self_review",
                  "waiting_for_peer_reviews",
                  "waiting_for_manual_grading",
                  "reviewed_and_locked"
                ]
              },
              "name": "reviewing_stage"
            }
          },
          "Uuid"
        ]
      }
    },
    "query": "\nUPDATE user_exercise_states\nSET reviewing_stage = $1\nWHERE id = $2\n  AND deleted_at IS NULL\nRETURNING id,\n  user_id,\n  exercise_id,\n  course_instance_id,\n  exam_id,\n  created_at,\n  updated_at,\n  deleted_at,\n  score_given,\n  grading_progress AS \"grading_progress: _\",\n  activity_progress AS \"activity_progress: _\",\n  reviewing_stage AS \"reviewing_stage: _\",\n  selected_exercise_slide_id\n        "
  },
  "84f4e609ee774821c19ffe693d79e6175066c745aa7ac8a3d947cd7ef04fdc0e": {
    "describe": {
      "columns": [
        {
          "name": "id",
          "ordinal": 0,
          "type_info": "Uuid"
        }
      ],
      "nullable": [false],
      "parameters": {
        "Left": [
          {
            "Custom": {
              "kind": {
                "Enum": [
                  "can-add-points-but-cannot-remove-points",
                  "can-add-points-and-can-remove-points"
                ]
              },
              "name": "user_points_update_strategy"
            }
          }
        ]
      }
    },
    "query": "\nINSERT INTO regradings (user_points_update_strategy)\nVALUES ($1)\nRETURNING id\n        "
  },
  "852a2e8b28b656b8e676b846827ea1244ca82ff1dfe59676b8933ed03022924f": {
    "describe": {
      "columns": [
        {
          "name": "count",
          "ordinal": 0,
          "type_info": "Int8"
        }
      ],
      "nullable": [null],
      "parameters": {
        "Left": ["Uuid"]
      }
    },
    "query": "\nSELECT COUNT(*) AS count\nFROM page_history\nWHERE page_id = $1\n"
  },
  "85d460d9a14e12b66d387b3cdf0caf930e42725cd706c38a85d02613ae14130e": {
    "describe": {
      "columns": [
        {
          "name": "id",
          "ordinal": 0,
          "type_info": "Uuid"
        },
        {
          "name": "created_at",
          "ordinal": 1,
          "type_info": "Timestamptz"
        },
        {
          "name": "updated_at",
          "ordinal": 2,
          "type_info": "Timestamptz"
        },
        {
          "name": "deleted_at",
          "ordinal": 3,
          "type_info": "Timestamptz"
        },
        {
          "name": "exercise_id",
          "ordinal": 4,
          "type_info": "Uuid"
        },
        {
          "name": "order_number",
          "ordinal": 5,
          "type_info": "Int4"
        }
      ],
      "nullable": [false, false, false, true, false, false],
      "parameters": {
        "Left": []
      }
    },
    "query": "\nSELECT *\nFROM exercise_slides\nWHERE deleted_at IS NULL;\n    "
  },
  "85e47523e7b4b49b41f59c9683ebe4d279bd3f18957a4e156bbd9ac639222755": {
    "describe": {
      "columns": [
        {
          "name": "id",
          "ordinal": 0,
          "type_info": "Uuid"
        }
      ],
      "nullable": [false],
      "parameters": {
        "Left": ["Uuid", "Uuid", "Uuid", "Jsonb"]
      }
    },
    "query": "\nINSERT INTO exercise_task_submissions (\n    exercise_slide_submission_id,\n    exercise_slide_id,\n    exercise_task_id,\n    data_json\n  )\n  VALUES ($1, $2, $3, $4)\n  RETURNING id\n"
  },
  "8698ccb5049f1ab2e0d9e0d4e5922dc8bbf6dae00c9d9320a7a42097be0fe315": {
    "describe": {
      "columns": [
        {
          "name": "user_id",
          "ordinal": 0,
          "type_info": "Uuid"
        },
        {
          "name": "exam_id",
          "ordinal": 1,
          "type_info": "Uuid"
        },
        {
          "name": "started_at",
          "ordinal": 2,
          "type_info": "Timestamptz"
        }
      ],
      "nullable": [false, false, false],
      "parameters": {
        "Left": ["Uuid", "Uuid"]
      }
    },
    "query": "\nSELECT user_id,\n  exam_id,\n  started_at\nFROM exam_enrollments\nWHERE exam_id = $1\n  AND user_id = $2\n"
  },
  "87848a65cafd33187ebbc6ed99b0a6eaaff44a09d3efb17759ee3604fc39f49c": {
    "describe": {
      "columns": [
        {
          "name": "id",
          "ordinal": 0,
          "type_info": "Uuid"
        },
        {
          "name": "rank",
          "ordinal": 1,
          "type_info": "Float4"
        },
        {
          "name": "title_headline",
          "ordinal": 2,
          "type_info": "Text"
        },
        {
          "name": "content_headline",
          "ordinal": 3,
          "type_info": "Text"
        },
        {
          "name": "url_path",
          "ordinal": 4,
          "type_info": "Varchar"
        }
      ],
      "nullable": [false, null, null, null, false],
      "parameters": {
        "Left": [
          "Uuid",
          {
            "Custom": {
              "kind": "Simple",
              "name": "regconfig"
            }
          },
          "Text",
          "Text"
        ]
      }
    },
    "query": "\n-- common table expression for the search term tsquery so that we don't have to repeat it many times\nWITH cte as (\n    -- Converts the search term to a word search with ands between the words with plainto_tsquery but appends ':*' to the\n    -- last word so that it  becomes a prefix match. This way the search will also contain results when the last word in\n    -- the search term is only partially typed. Note that if to_tsquery($4) decides to stem the word, the replacement\n    -- will be skipped.\n    SELECT ts_rewrite(\n        plainto_tsquery($2::regconfig, $3),\n        to_tsquery($4),\n        to_tsquery($4 || ':*')\n    ) as query\n)\nSELECT id,\n    ts_rank(\n    content_search,\n    (\n        SELECT query\n        from cte\n    )\n    ) as rank,\n    ts_headline(\n    $2::regconfig,\n    title,\n    (\n        SELECT query\n        from cte\n    )\n    ) as title_headline,\n    ts_headline(\n    $2::regconfig,\n    content_search_original_text,\n    (\n        SELECT query\n        from cte\n    )\n    ) as content_headline,\n    url_path\nFROM pages\nWHERE course_id = $1\n    AND deleted_at IS NULL\n    AND content_search @@ (\n    SELECT query\n    from cte\n    )\nORDER BY rank DESC\nLIMIT 50;\n        "
  },
  "882525a929728d222af1a0946c0c6d0291a891d67d8fc81e2c8400cf400baeef": {
    "describe": {
      "columns": [],
      "nullable": [],
      "parameters": {
        "Left": ["Uuid", "Uuid"]
      }
    },
    "query": "\nINSERT INTO course_exams (course_id, exam_id)\nVALUES ($1, $2)\n"
  },
  "886ce1402b7ffe6cffd8db5fb2e0e6486d9aa6ba52db7183f76d009069ade7be": {
    "describe": {
      "columns": [
        {
          "name": "exercise_task_id",
          "ordinal": 0,
          "type_info": "Uuid"
        },
        {
          "name": "user_exercise_slide_state_id",
          "ordinal": 1,
          "type_info": "Uuid"
        },
        {
          "name": "created_at",
          "ordinal": 2,
          "type_info": "Timestamptz"
        },
        {
          "name": "updated_at",
          "ordinal": 3,
          "type_info": "Timestamptz"
        },
        {
          "name": "deleted_at",
          "ordinal": 4,
          "type_info": "Timestamptz"
        },
        {
          "name": "score_given",
          "ordinal": 5,
          "type_info": "Float4"
        },
        {
          "name": "grading_progress: _",
          "ordinal": 6,
          "type_info": {
            "Custom": {
              "kind": {
                "Enum": ["fully-graded", "pending", "pending-manual", "failed", "not-ready"]
              },
              "name": "grading_progress"
            }
          }
        }
      ],
      "nullable": [false, false, false, false, true, true, false],
      "parameters": {
        "Left": [
          "Uuid",
          "Uuid",
          "Float4",
          {
            "Custom": {
              "kind": {
                "Enum": ["fully-graded", "pending", "pending-manual", "failed", "not-ready"]
              },
              "name": "grading_progress"
            }
          }
        ]
      }
    },
    "query": "\nINSERT INTO user_exercise_task_states (\n    exercise_task_id,\n    user_exercise_slide_state_id,\n    score_given,\n    grading_progress\n  )\nVALUES ($1, $2, $3, $4) ON CONFLICT (exercise_task_id, user_exercise_slide_state_id) DO\nUPDATE\nSET deleted_at = NULL,\n  score_given = $3,\n  grading_progress = $4\nRETURNING exercise_task_id,\n  user_exercise_slide_state_id,\n  created_at,\n  updated_at,\n  deleted_at,\n  score_given,\n  grading_progress as \"grading_progress: _\"\n    "
  },
  "88890869dabe25130451185ec231260f8cdc6121649923e7209346dded7d0014": {
    "describe": {
      "columns": [
        {
          "name": "organization_id",
          "ordinal": 0,
          "type_info": "Uuid"
        }
      ],
      "nullable": [false],
      "parameters": {
        "Left": ["Uuid"]
      }
    },
    "query": "SELECT organization_id FROM courses WHERE id = $1"
  },
  "89042c2cdd2a99289a3cc9e493f47ee914734c7af0e53ae63206bbf62fc02df0": {
    "describe": {
      "columns": [
        {
          "name": "id",
          "ordinal": 0,
          "type_info": "Uuid"
        }
      ],
      "nullable": [false],
      "parameters": {
        "Left": ["Uuid", "Varchar", "Varchar", "Varchar"]
      }
    },
    "query": "\nINSERT INTO users (id, email, first_name, last_name)\nVALUES ($1, $2, $3, $4)\nRETURNING id\n"
  },
  "89089e691171de510f8629313e0ed9cfd0b6908f4fa30e826480a2eb97168d16": {
    "describe": {
      "columns": [
        {
          "name": "id",
          "ordinal": 0,
          "type_info": "Uuid"
        },
        {
          "name": "created_at",
          "ordinal": 1,
          "type_info": "Timestamptz"
        },
        {
          "name": "updated_at",
          "ordinal": 2,
          "type_info": "Timestamptz"
        },
        {
          "name": "deleted_at",
          "ordinal": 3,
          "type_info": "Timestamptz"
        },
        {
          "name": "user_id",
          "ordinal": 4,
          "type_info": "Uuid"
        },
        {
          "name": "exercise_id",
          "ordinal": 5,
          "type_info": "Uuid"
        },
        {
          "name": "course_instance_id",
          "ordinal": 6,
          "type_info": "Uuid"
        },
        {
          "name": "receiving_peer_reviews_exercise_slide_submission_id",
          "ordinal": 7,
          "type_info": "Uuid"
        },
        {
          "name": "received_enough_peer_reviews",
          "ordinal": 8,
          "type_info": "Bool"
        },
        {
          "name": "peer_review_priority",
          "ordinal": 9,
          "type_info": "Int4"
        }
      ],
      "nullable": [false, false, false, true, false, false, false, false, false, false],
      "parameters": {
        "Left": ["Uuid", "Uuid"]
      }
    },
    "query": "\nSELECT *\nFROM peer_review_queue_entries\nWHERE receiving_peer_reviews_exercise_slide_submission_id = $1\n  AND course_instance_id = $2\n  AND deleted_at IS NULL\n    "
  },
  "8996c28a928545504a3741a926ceb7831d752406f9f3c6871854343bb7b1aa4b": {
    "describe": {
      "columns": [
        {
          "name": "id",
          "ordinal": 0,
          "type_info": "Uuid"
        },
        {
          "name": "created_at",
          "ordinal": 1,
          "type_info": "Timestamptz"
        },
        {
          "name": "updated_at",
          "ordinal": 2,
          "type_info": "Timestamptz"
        },
        {
          "name": "deleted_at",
          "ordinal": 3,
          "type_info": "Timestamptz"
        },
        {
          "name": "exercise_id",
          "ordinal": 4,
          "type_info": "Uuid"
        },
        {
          "name": "order_number",
          "ordinal": 5,
          "type_info": "Int4"
        }
      ],
      "nullable": [false, false, false, true, false, false],
      "parameters": {
        "Left": ["Uuid", "Int4"]
      }
    },
    "query": "\nINSERT INTO exercise_slides (exercise_id, order_number)\nVALUES ($1, $2)\nRETURNING *;\n    "
  },
  "8aa2929ece3e236aa14649c45da2a6d7fe15787fda833ad97628c86b001fb790": {
    "describe": {
      "columns": [
        {
          "name": "count",
          "ordinal": 0,
          "type_info": "Int8"
        }
      ],
      "nullable": [null],
      "parameters": {
        "Left": ["Uuid"]
      }
    },
    "query": "\nSELECT\n    COUNT(DISTINCT c.id) as count\nFROM courses as c\n    LEFT JOIN course_instances as ci on c.id = ci.course_id\nWHERE\n    c.organization_id = $1 AND\n    ci.starts_at < NOW() AND ci.ends_at > NOW() AND\n    c.deleted_at IS NULL AND ci.deleted_at IS NULL;\n        "
  },
  "8cc039e70b30221cc7c05ccac3d0db3c4b304ba90d3eea8be6c94666e9bd383b": {
    "describe": {
      "columns": [
        {
          "name": "user_id",
          "ordinal": 0,
          "type_info": "Uuid"
        },
        {
          "name": "course_language_group_id",
          "ordinal": 1,
          "type_info": "Uuid"
        },
        {
          "name": "created_at",
          "ordinal": 2,
          "type_info": "Timestamptz"
        },
        {
          "name": "updated_at",
          "ordinal": 3,
          "type_info": "Timestamptz"
        },
        {
          "name": "deleted_at",
          "ordinal": 4,
          "type_info": "Timestamptz"
        },
        {
          "name": "current_course_id",
          "ordinal": 5,
          "type_info": "Uuid"
        },
        {
          "name": "current_course_instance_id",
          "ordinal": 6,
          "type_info": "Uuid"
        }
      ],
      "nullable": [false, false, false, false, true, false, false],
      "parameters": {
        "Left": ["Uuid", "Uuid", "Uuid"]
      }
    },
    "query": "\nINSERT INTO user_course_settings (\n    user_id,\n    course_language_group_id,\n    current_course_id,\n    current_course_instance_id\n  )\nSELECT $1,\n  course_language_group_id,\n  $2,\n  $3\nFROM courses\nWHERE id = $2\n  AND deleted_at IS NULL ON CONFLICT (user_id, course_language_group_id) DO\nUPDATE\nSET current_course_id = $2,\n  current_course_instance_id = $3\nRETURNING *;\n        "
  },
  "8ccdf9e32ae384f6124487d607971e09c002db1bbc7ba5fa895cdd58c919c76f": {
    "describe": {
      "columns": [
        {
          "name": "id",
          "ordinal": 0,
          "type_info": "Uuid"
        }
      ],
      "nullable": [false],
      "parameters": {
        "Left": ["Uuid"]
      }
    },
    "query": "\nUPDATE exercises\nSET deleted_at = now()\nWHERE page_id = $1\nRETURNING id;\n        "
  },
  "8db74ac0f9b12b45233fec8e0bf8e9f76d90085c4a8c766f784a1aca3c370662": {
    "describe": {
      "columns": [],
      "nullable": [],
      "parameters": {
        "Left": [
          {
            "Custom": {
              "kind": {
                "Enum": ["fully-graded", "pending", "pending-manual", "failed", "not-ready"]
              },
              "name": "grading_progress"
            }
          },
          "Uuid"
        ]
      }
    },
    "query": "\nUPDATE exercise_task_gradings\nSET grading_progress = $1\nWHERE id = $2\n"
  },
  "9042f4a78140ea8061a5d2f7ea3f6d8ae53b484871e869ebd0dd4cb31da6d9fb": {
    "describe": {
      "columns": [],
      "nullable": [],
      "parameters": {
        "Left": ["Int4", "Uuid"]
      }
    },
    "query": "UPDATE pages\nSET order_number = floor(random() * (2000000 -200000 + 1) + 200000)\nWHERE pages.order_number = $1\n  AND pages.chapter_id = $2\n  AND deleted_at IS NULL"
  },
  "9113a9bb47f4075916056074ed25a1138e57765d6020b94687a8fee84934d501": {
    "describe": {
      "columns": [
        {
          "name": "count",
          "ordinal": 0,
          "type_info": "Int8"
        }
      ],
      "nullable": [null],
      "parameters": {
        "Left": ["Uuid", "Uuid", "Uuid"]
      }
    },
    "query": "\nSELECT COUNT(*) AS count\nFROM peer_review_submissions\nWHERE user_id = $1\n  AND exercise_id = $2\n  AND course_instance_id = $3\n  AND deleted_at IS NULL\n        "
  },
  "9306546d3c8ca209c7fbc0ed7d85d6e347b974550d51e9dabc288a687fe6c8c2": {
    "describe": {
      "columns": [
        {
          "name": "id",
          "ordinal": 0,
          "type_info": "Uuid"
        }
      ],
      "nullable": [false],
      "parameters": {
        "Left": ["Uuid"]
      }
    },
    "query": "\nUPDATE user_exercise_slide_states\nSET deleted_at = now()\nWHERE id = $1\nRETURNING id\n    "
  },
  "93a182f7fc32e82990af03dbda3d31cd678d99869b3bd5d4b75831d5cc96e0f7": {
    "describe": {
      "columns": [
        {
          "name": "id",
          "ordinal": 0,
          "type_info": "Uuid"
        },
        {
          "name": "created_at",
          "ordinal": 1,
          "type_info": "Timestamptz"
        },
        {
          "name": "updated_at",
          "ordinal": 2,
          "type_info": "Timestamptz"
        },
        {
          "name": "course_id",
          "ordinal": 3,
          "type_info": "Uuid"
        },
        {
          "name": "exam_id",
          "ordinal": 4,
          "type_info": "Uuid"
        },
        {
          "name": "chapter_id",
          "ordinal": 5,
          "type_info": "Uuid"
        },
        {
          "name": "url_path",
          "ordinal": 6,
          "type_info": "Varchar"
        },
        {
          "name": "title",
          "ordinal": 7,
          "type_info": "Varchar"
        },
        {
          "name": "deleted_at",
          "ordinal": 8,
          "type_info": "Timestamptz"
        },
        {
          "name": "content",
          "ordinal": 9,
          "type_info": "Jsonb"
        },
        {
          "name": "order_number",
          "ordinal": 10,
          "type_info": "Int4"
        },
        {
          "name": "copied_from",
          "ordinal": 11,
          "type_info": "Uuid"
        }
      ],
      "nullable": [false, false, false, true, true, true, false, false, true, false, false, true],
      "parameters": {
        "Left": ["Uuid"]
      }
    },
    "query": "\nSELECT id,\n  created_at,\n  updated_at,\n  course_id,\n  exam_id,\n  chapter_id,\n  url_path,\n  title,\n  deleted_at,\n  content,\n  order_number,\n  copied_from\nFROM pages\nWHERE course_id = $1\n  AND deleted_at IS NULL;\n        "
  },
  "95507d06c93371645624282c196546afb39b428df76d978d7d87a8595f4bed05": {
    "describe": {
      "columns": [
        {
          "name": "registration_link",
          "ordinal": 0,
          "type_info": "Varchar"
        }
      ],
      "nullable": [false],
      "parameters": {
        "Left": ["Text"]
      }
    },
    "query": "\nSELECT registration_link\nFROM open_university_registration_links\nWHERE uh_course_code = $1\n  AND deleted_at IS NULL\n        "
  },
  "9652669420679dc10d0189abe8ae6aa4b91651089117194ffc941cfcc3156572": {
    "describe": {
      "columns": [
        {
          "name": "id",
          "ordinal": 0,
          "type_info": "Uuid"
        },
        {
          "name": "created_at",
          "ordinal": 1,
          "type_info": "Timestamptz"
        },
        {
          "name": "updated_at",
          "ordinal": 2,
          "type_info": "Timestamptz"
        },
        {
          "name": "deleted_at",
          "ordinal": 3,
          "type_info": "Timestamptz"
        },
        {
          "name": "course_id",
          "ordinal": 4,
          "type_info": "Uuid"
        },
        {
          "name": "exercise_id",
          "ordinal": 5,
          "type_info": "Uuid"
        },
        {
          "name": "peer_reviews_to_give",
          "ordinal": 6,
          "type_info": "Int4"
        },
        {
          "name": "peer_reviews_to_receive",
          "ordinal": 7,
          "type_info": "Int4"
        },
        {
          "name": "accepting_threshold",
          "ordinal": 8,
          "type_info": "Float4"
        },
        {
          "name": "accepting_strategy: _",
          "ordinal": 9,
          "type_info": {
            "Custom": {
              "kind": {
                "Enum": [
                  "automatically_accept_or_reject_by_average",
                  "automatically_accept_or_manual_review_by_average",
                  "manual_review_everything"
                ]
              },
              "name": "peer_review_accepting_strategy"
            }
          }
        }
      ],
      "nullable": [false, false, false, true, false, true, false, false, false, false],
      "parameters": {
        "Left": ["Uuid"]
      }
    },
    "query": "\nSELECT id,\n  created_at,\n  updated_at,\n  deleted_at,\n  course_id,\n  exercise_id,\n  peer_reviews_to_give,\n  peer_reviews_to_receive,\n  accepting_threshold,\n  accepting_strategy AS \"accepting_strategy: _\"\nFROM peer_reviews\nWHERE exercise_id = $1\n  AND deleted_at IS NULL\n        "
  },
  "9725efd61b9041c572a3a1cfe81bbbf6ac6497b62d3c9194757cf3f9e423977c": {
    "describe": {
      "columns": [
        {
          "name": "id",
          "ordinal": 0,
          "type_info": "Uuid"
        },
        {
          "name": "created_at",
          "ordinal": 1,
          "type_info": "Timestamptz"
        },
        {
          "name": "updated_at",
          "ordinal": 2,
          "type_info": "Timestamptz"
        },
        {
          "name": "exercise_task_submission_id",
          "ordinal": 3,
          "type_info": "Uuid"
        },
        {
          "name": "course_id",
          "ordinal": 4,
          "type_info": "Uuid"
        },
        {
          "name": "exam_id",
          "ordinal": 5,
          "type_info": "Uuid"
        },
        {
          "name": "exercise_id",
          "ordinal": 6,
          "type_info": "Uuid"
        },
        {
          "name": "exercise_task_id",
          "ordinal": 7,
          "type_info": "Uuid"
        },
        {
          "name": "grading_priority",
          "ordinal": 8,
          "type_info": "Int4"
        },
        {
          "name": "score_given",
          "ordinal": 9,
          "type_info": "Float4"
        },
        {
          "name": "grading_progress: _",
          "ordinal": 10,
          "type_info": {
            "Custom": {
              "kind": {
                "Enum": ["fully-graded", "pending", "pending-manual", "failed", "not-ready"]
              },
              "name": "grading_progress"
            }
          }
        },
        {
          "name": "unscaled_score_given",
          "ordinal": 11,
          "type_info": "Float4"
        },
        {
          "name": "unscaled_score_maximum",
          "ordinal": 12,
          "type_info": "Int4"
        },
        {
          "name": "grading_started_at",
          "ordinal": 13,
          "type_info": "Timestamptz"
        },
        {
          "name": "grading_completed_at",
          "ordinal": 14,
          "type_info": "Timestamptz"
        },
        {
          "name": "feedback_json",
          "ordinal": 15,
          "type_info": "Jsonb"
        },
        {
          "name": "feedback_text",
          "ordinal": 16,
          "type_info": "Text"
        },
        {
          "name": "deleted_at",
          "ordinal": 17,
          "type_info": "Timestamptz"
        }
      ],
      "nullable": [
        false,
        false,
        false,
        false,
        true,
        true,
        false,
        false,
        false,
        true,
        false,
        true,
        true,
        true,
        true,
        true,
        true,
        true
      ],
      "parameters": {
        "Left": [
          "Uuid",
          {
            "Custom": {
              "kind": {
                "Enum": ["fully-graded", "pending", "pending-manual", "failed", "not-ready"]
              },
              "name": "grading_progress"
            }
          },
          "Float4",
          "Int4",
          "Text",
          "Jsonb",
          "Timestamptz",
          "Float4"
        ]
      }
    },
    "query": "\nUPDATE exercise_task_gradings\nSET grading_progress = $2,\n  unscaled_score_given = $3,\n  unscaled_score_maximum = $4,\n  feedback_text = $5,\n  feedback_json = $6,\n  grading_completed_at = $7,\n  score_given = $8\nWHERE id = $1\nRETURNING id,\n  created_at,\n  updated_at,\n  exercise_task_submission_id,\n  course_id,\n  exam_id,\n  exercise_id,\n  exercise_task_id,\n  grading_priority,\n  score_given,\n  grading_progress as \"grading_progress: _\",\n  unscaled_score_given,\n  unscaled_score_maximum,\n  grading_started_at,\n  grading_completed_at,\n  feedback_json,\n  feedback_text,\n  deleted_at\n"
  },
  "974f0fff32d5d42aa0aa4d4f9e52ebe1b69c95cc677bdb0fce4f8bfd7b519639": {
    "describe": {
      "columns": [],
      "nullable": [],
      "parameters": {
        "Left": [
          {
            "Custom": {
              "kind": {
                "Enum": ["fully-graded", "pending", "pending-manual", "failed", "not-ready"]
              },
              "name": "grading_progress"
            }
          },
          "Uuid"
        ]
      }
    },
    "query": "\nUPDATE regradings\nSET total_grading_progress = $1\nWHERE id = $2\n"
  },
  "97725b48f6343a99acc51e520470f6b76e84bd60b6c9444bf49005bcece5e97e": {
    "describe": {
      "columns": [],
      "nullable": [],
      "parameters": {
        "Left": ["Uuid"]
      }
    },
    "query": "\nUPDATE course_instances\nSET deleted_at = now()\nWHERE id = $1\n"
  },
  "97863f3295349de9881d18e705ef461353c7bbca65e2f0c65c43c6a4bb1365ee": {
    "describe": {
      "columns": [
        {
          "name": "id",
          "ordinal": 0,
          "type_info": "Uuid"
        },
        {
          "name": "created_at",
          "ordinal": 1,
          "type_info": "Timestamptz"
        },
        {
          "name": "updated_at",
          "ordinal": 2,
          "type_info": "Timestamptz"
        },
        {
          "name": "deleted_at",
          "ordinal": 3,
          "type_info": "Timestamptz"
        },
        {
          "name": "name",
          "ordinal": 4,
          "type_info": "Varchar"
        },
        {
          "name": "slug",
          "ordinal": 5,
          "type_info": "Varchar"
        },
        {
          "name": "public_url",
          "ordinal": 6,
          "type_info": "Varchar"
        },
        {
          "name": "internal_url",
          "ordinal": 7,
          "type_info": "Varchar"
        },
        {
          "name": "max_reprocessing_submissions_at_once",
          "ordinal": 8,
          "type_info": "Int4"
        }
      ],
      "nullable": [false, false, false, true, false, false, false, true, false],
      "parameters": {
        "Left": ["TextArray"]
      }
    },
    "query": "\nSELECT *\nFROM exercise_services\nWHERE slug = ANY($1);"
  },
  "9926983716d96fd291a81fa728ed1ce1ba268570fee21794fa8a406332c8384d": {
    "describe": {
      "columns": [
        {
          "name": "id",
          "ordinal": 0,
          "type_info": "Uuid"
        }
      ],
      "nullable": [false],
      "parameters": {
        "Left": ["Uuid", "Uuid", "Uuid", "Int4", "Int4"]
      }
    },
    "query": "\nINSERT INTO peer_reviews (\n    id,\n    course_id,\n    exercise_id,\n    peer_reviews_to_give,\n    peer_reviews_to_receive\n  )\nVALUES ($1, $2, $3, $4, $5)\nRETURNING id\n        "
  },
  "9b22240e7ed6238509fccd2191dfed47215d59363003b204f7f666a587d34a48": {
    "describe": {
      "columns": [
        {
          "name": "id",
          "ordinal": 0,
          "type_info": "Uuid"
        },
        {
          "name": "created_at",
          "ordinal": 1,
          "type_info": "Timestamptz"
        },
        {
          "name": "updated_at",
          "ordinal": 2,
          "type_info": "Timestamptz"
        },
        {
          "name": "deleted_at",
          "ordinal": 3,
          "type_info": "Timestamptz"
        },
        {
          "name": "user_id",
          "ordinal": 4,
          "type_info": "Uuid"
        },
        {
          "name": "exercise_id",
          "ordinal": 5,
          "type_info": "Uuid"
        },
        {
          "name": "course_instance_id",
          "ordinal": 6,
          "type_info": "Uuid"
        },
        {
          "name": "receiving_peer_reviews_exercise_slide_submission_id",
          "ordinal": 7,
          "type_info": "Uuid"
        },
        {
          "name": "received_enough_peer_reviews",
          "ordinal": 8,
          "type_info": "Bool"
        },
        {
          "name": "peer_review_priority",
          "ordinal": 9,
          "type_info": "Int4"
        }
      ],
      "nullable": [false, false, false, true, false, false, false, false, false, false],
      "parameters": {
        "Left": ["Uuid", "Int4", "Uuid"]
      }
    },
    "query": "\nUPDATE peer_review_queue_entries\nSET receiving_peer_reviews_exercise_slide_submission_id = $1,\n  peer_review_priority = $2\nWHERE id = $3\nRETURNING *\n    "
  },
  "9b49a1a2d7f0ba69c11599bcf459f7c8a0b39c49ce86f5c211c62fa09a0dfedc": {
    "describe": {
      "columns": [
        {
          "name": "id",
          "ordinal": 0,
          "type_info": "Uuid"
        },
        {
          "name": "name",
          "ordinal": 1,
          "type_info": "Varchar"
        },
        {
          "name": "created_at",
          "ordinal": 2,
          "type_info": "Timestamptz"
        },
        {
          "name": "updated_at",
          "ordinal": 3,
          "type_info": "Timestamptz"
        },
        {
          "name": "organization_id",
          "ordinal": 4,
          "type_info": "Uuid"
        },
        {
          "name": "deleted_at",
          "ordinal": 5,
          "type_info": "Timestamptz"
        },
        {
          "name": "slug",
          "ordinal": 6,
          "type_info": "Varchar"
        },
        {
          "name": "content_search_language",
          "ordinal": 7,
          "type_info": "Text"
        },
        {
          "name": "language_code",
          "ordinal": 8,
          "type_info": "Varchar"
        },
        {
          "name": "copied_from",
          "ordinal": 9,
          "type_info": "Uuid"
        },
        {
          "name": "course_language_group_id",
          "ordinal": 10,
          "type_info": "Uuid"
        },
        {
          "name": "description",
          "ordinal": 11,
          "type_info": "Text"
        },
        {
          "name": "is_draft",
          "ordinal": 12,
          "type_info": "Bool"
        },
        {
          "name": "is_test_mode",
          "ordinal": 13,
          "type_info": "Bool"
        },
        {
          "name": "base_module_completion_requires_n_submodule_completions",
          "ordinal": 14,
          "type_info": "Int4"
        }
      ],
      "nullable": [
        false,
        false,
        false,
        false,
        false,
        true,
        false,
        null,
        false,
        true,
        false,
        true,
        false,
        false,
        false
      ],
      "parameters": {
        "Left": ["Text"]
      }
    },
    "query": "\nSELECT id,\n  name,\n  created_at,\n  updated_at,\n  organization_id,\n  deleted_at,\n  slug,\n  content_search_language::text,\n  language_code,\n  copied_from,\n  course_language_group_id,\n  description,\n  is_draft,\n  is_test_mode,\n  base_module_completion_requires_n_submodule_completions\nFROM courses\nWHERE slug = $1\n  AND deleted_at IS NULL\n"
  },
  "9bb97ffe80fa21b7ad33c0f2ae7f70d3bb1ea9157b2bd9c3835fa9d324862c72": {
    "describe": {
      "columns": [
        {
          "name": "id",
          "ordinal": 0,
          "type_info": "Uuid"
        },
        {
          "name": "name",
          "ordinal": 1,
          "type_info": "Varchar"
        },
        {
          "name": "course_id",
          "ordinal": 2,
          "type_info": "Uuid"
        },
        {
          "name": "chapter_number",
          "ordinal": 3,
          "type_info": "Int4"
        },
        {
          "name": "created_at",
          "ordinal": 4,
          "type_info": "Timestamptz"
        },
        {
          "name": "updated_at",
          "ordinal": 5,
          "type_info": "Timestamptz"
        },
        {
          "name": "deleted_at",
          "ordinal": 6,
          "type_info": "Timestamptz"
        },
        {
          "name": "front_page_id",
          "ordinal": 7,
          "type_info": "Uuid"
        },
        {
          "name": "opens_at",
          "ordinal": 8,
          "type_info": "Timestamptz"
        },
        {
          "name": "chapter_image_path",
          "ordinal": 9,
          "type_info": "Varchar"
        },
        {
          "name": "copied_from",
          "ordinal": 10,
          "type_info": "Uuid"
        },
        {
          "name": "deadline",
          "ordinal": 11,
          "type_info": "Timestamptz"
        },
        {
          "name": "course_module_id",
          "ordinal": 12,
          "type_info": "Uuid"
        }
      ],
      "nullable": [
        false,
        false,
        false,
        false,
        false,
        false,
        true,
        true,
        true,
        true,
        true,
        true,
        false
      ],
      "parameters": {
        "Left": ["Varchar", "Uuid", "Int4", "Timestamptz", "Timestamptz", "Uuid"]
      }
    },
    "query": "\nINSERT INTO chapters(\n    name,\n    course_id,\n    chapter_number,\n    deadline,\n    opens_at,\n    course_module_id\n  )\nVALUES($1, $2, $3, $4, $5, $6)\nRETURNING *;\n"
  },
  "9bc0b3ae6672ff787250bbbfbf353634b598e814cb2e3b8ca26235466b22ee63": {
    "describe": {
      "columns": [
        {
          "name": "course_id",
          "ordinal": 0,
          "type_info": "Uuid"
        }
      ],
      "nullable": [false],
      "parameters": {
        "Left": ["Uuid"]
      }
    },
    "query": "\nSELECT course_id\nFROM course_instances\nWHERE id = $1\n"
  },
  "9bd2d846e48026343f943674185a77f014043fa8bca6960f49ddde168e69b04e": {
    "describe": {
      "columns": [
        {
          "name": "id",
          "ordinal": 0,
          "type_info": "Uuid"
        }
      ],
      "nullable": [false],
      "parameters": {
        "Left": ["Uuid", "Uuid", "Int4"]
      }
    },
    "query": "\nINSERT INTO exercise_slides (id, exercise_id, order_number)\nVALUES ($1, $2, $3)\nRETURNING id;\n"
  },
  "9c6243474cc02c99f6974e143c88dde690c982125071ddc69df713350de1f875": {
    "describe": {
      "columns": [
        {
          "name": "id",
          "ordinal": 0,
          "type_info": "Uuid"
        },
        {
          "name": "created_at",
          "ordinal": 1,
          "type_info": "Timestamptz"
        },
        {
          "name": "updated_at",
          "ordinal": 2,
          "type_info": "Timestamptz"
        },
        {
          "name": "exercise_type",
          "ordinal": 3,
          "type_info": "Varchar"
        },
        {
          "name": "assignment",
          "ordinal": 4,
          "type_info": "Jsonb"
        },
        {
          "name": "deleted_at",
          "ordinal": 5,
          "type_info": "Timestamptz"
        },
        {
          "name": "private_spec",
          "ordinal": 6,
          "type_info": "Jsonb"
        },
        {
          "name": "spec_file_id",
          "ordinal": 7,
          "type_info": "Uuid"
        },
        {
          "name": "public_spec",
          "ordinal": 8,
          "type_info": "Jsonb"
        },
        {
          "name": "model_solution_spec",
          "ordinal": 9,
          "type_info": "Jsonb"
        },
        {
          "name": "copied_from",
          "ordinal": 10,
          "type_info": "Uuid"
        },
        {
          "name": "exercise_slide_id",
          "ordinal": 11,
          "type_info": "Uuid"
        },
        {
          "name": "order_number",
          "ordinal": 12,
          "type_info": "Int4"
        }
      ],
      "nullable": [
        false,
        false,
        false,
        false,
        false,
        true,
        true,
        true,
        true,
        true,
        true,
        false,
        false
      ],
      "parameters": {
        "Left": ["Uuid"]
      }
    },
    "query": "SELECT * FROM exercise_tasks WHERE id = $1;"
  },
  "9c85b99d223ec35dd6a3d00598117fba6db802ec315cd2d1c38012b577d270bb": {
    "describe": {
      "columns": [
        {
          "name": "id",
          "ordinal": 0,
          "type_info": "Uuid"
        },
        {
          "name": "created_at",
          "ordinal": 1,
          "type_info": "Timestamptz"
        },
        {
          "name": "updated_at",
          "ordinal": 2,
          "type_info": "Timestamptz"
        },
        {
          "name": "course_id",
          "ordinal": 3,
          "type_info": "Uuid"
        },
        {
          "name": "deleted_at",
          "ordinal": 4,
          "type_info": "Timestamptz"
        },
        {
          "name": "name",
          "ordinal": 5,
          "type_info": "Varchar"
        },
        {
          "name": "deadline",
          "ordinal": 6,
          "type_info": "Timestamptz"
        },
        {
          "name": "page_id",
          "ordinal": 7,
          "type_info": "Uuid"
        },
        {
          "name": "score_maximum",
          "ordinal": 8,
          "type_info": "Int4"
        },
        {
          "name": "order_number",
          "ordinal": 9,
          "type_info": "Int4"
        },
        {
          "name": "chapter_id",
          "ordinal": 10,
          "type_info": "Uuid"
        },
        {
          "name": "copied_from",
          "ordinal": 11,
          "type_info": "Uuid"
        },
        {
          "name": "exam_id",
          "ordinal": 12,
          "type_info": "Uuid"
        },
        {
          "name": "max_tries_per_slide",
          "ordinal": 13,
          "type_info": "Int4"
        },
        {
          "name": "limit_number_of_tries",
          "ordinal": 14,
          "type_info": "Bool"
        },
        {
          "name": "needs_peer_review",
          "ordinal": 15,
          "type_info": "Bool"
        }
      ],
      "nullable": [
        false,
        false,
        false,
        true,
        true,
        false,
        true,
        false,
        false,
        false,
        true,
        true,
        true,
        true,
        false,
        false
      ],
      "parameters": {
        "Left": ["UuidArray"]
      }
    },
    "query": "\nSELECT *\nFROM exercises\nWHERE page_id IN (\n    SELECT UNNEST($1::uuid [])\n  )\n  AND deleted_at IS NULL\n        "
  },
  "9c9fe2a99244830594405a490b42ac70e1bc5c7a51d81f4808b5a81ef27a2e54": {
    "describe": {
      "columns": [],
      "nullable": [],
      "parameters": {
        "Left": ["Uuid"]
      }
    },
    "query": "\nUPDATE course_module_completion_registered_to_study_registries\nSET deleted_at = now()\nWHERE id = $1\n        "
  },
  "9d416cedbc952296276077431345b1e2a9c97a12cc55453321585cbbaee7bbfb": {
    "describe": {
      "columns": [
        {
          "name": "id",
          "ordinal": 0,
          "type_info": "Uuid"
        }
      ],
      "nullable": [false],
      "parameters": {
        "Left": [
          "Uuid",
          "Uuid",
          "Int4",
          "Varchar",
          {
            "Custom": {
              "kind": {
                "Enum": ["essay", "scale"]
              },
              "name": "peer_review_question_type"
            }
          },
          "Bool"
        ]
      }
    },
    "query": "\nINSERT INTO peer_review_questions (\n    id,\n    peer_review_id,\n    order_number,\n    question,\n    question_type,\n    answer_required\n  )\nVALUES ($1, $2, $3, $4, $5, $6)\nRETURNING id;\n        "
  },
  "9e77b192694c3af4cf6ab696e5b43a1e1f28dab7af08beb2e38eccbe0282b01a": {
    "describe": {
      "columns": [
        {
          "name": "id",
          "ordinal": 0,
          "type_info": "Uuid"
        },
        {
          "name": "created_at",
          "ordinal": 1,
          "type_info": "Timestamptz"
        },
        {
          "name": "updated_at",
          "ordinal": 2,
          "type_info": "Timestamptz"
        },
        {
          "name": "deleted_at",
          "ordinal": 3,
          "type_info": "Timestamptz"
        },
        {
          "name": "name",
          "ordinal": 4,
          "type_info": "Varchar"
        },
        {
          "name": "slug",
          "ordinal": 5,
          "type_info": "Varchar"
        },
        {
          "name": "public_url",
          "ordinal": 6,
          "type_info": "Varchar"
        },
        {
          "name": "internal_url",
          "ordinal": 7,
          "type_info": "Varchar"
        },
        {
          "name": "max_reprocessing_submissions_at_once",
          "ordinal": 8,
          "type_info": "Int4"
        }
      ],
      "nullable": [false, false, false, true, false, false, false, true, false],
      "parameters": {
        "Left": ["Text"]
      }
    },
    "query": "\nSELECT *\nFROM exercise_services\nWHERE slug = $1\n  "
  },
  "9f31d0d3d1943980f58b78597e60339681c9f451b85a34d67c8bc64ba71c790d": {
    "describe": {
      "columns": [
        {
          "name": "id",
          "ordinal": 0,
          "type_info": "Uuid"
        },
        {
          "name": "course_id",
          "ordinal": 1,
          "type_info": "Uuid"
        },
        {
          "name": "course_name",
          "ordinal": 2,
          "type_info": "Varchar"
        },
        {
          "name": "name",
          "ordinal": 3,
          "type_info": "Varchar"
        }
      ],
      "nullable": [false, false, false, false],
      "parameters": {
        "Left": ["Uuid"]
      }
    },
    "query": "\nSELECT exams.id,\n  courses.id as course_id,\n  courses.name as course_name,\n  exams.name\nFROM exams\n  JOIN course_exams ON course_id = $1\n  JOIN courses ON courses.id = $1\n  AND exams.deleted_at IS NULL\n  AND courses.deleted_at IS NULL\n"
  },
  "a034dee244e1330c8c79e833f718afbe34df340690b20293155eefb513b315d9": {
    "describe": {
      "columns": [
        {
          "name": "id",
          "ordinal": 0,
          "type_info": "Uuid"
        },
        {
          "name": "created_at",
          "ordinal": 1,
          "type_info": "Timestamptz"
        },
        {
          "name": "updated_at",
          "ordinal": 2,
          "type_info": "Timestamptz"
        },
        {
          "name": "deleted_at",
          "ordinal": 3,
          "type_info": "Timestamptz"
        },
        {
          "name": "organization_id",
          "ordinal": 4,
          "type_info": "Uuid"
        },
        {
          "name": "name",
          "ordinal": 5,
          "type_info": "Varchar"
        },
        {
          "name": "starts_at",
          "ordinal": 6,
          "type_info": "Timestamptz"
        },
        {
          "name": "ends_at",
          "ordinal": 7,
          "type_info": "Timestamptz"
        },
        {
          "name": "language",
          "ordinal": 8,
          "type_info": "Varchar"
        },
        {
          "name": "time_minutes",
          "ordinal": 9,
          "type_info": "Int4"
        },
        {
          "name": "instructions",
          "ordinal": 10,
          "type_info": "Jsonb"
        }
      ],
      "nullable": [false, false, false, true, false, false, true, true, true, false, false],
      "parameters": {
        "Left": ["Varchar", "Uuid", "Jsonb", "Timestamptz", "Timestamptz", "Varchar", "Int4"]
      }
    },
    "query": "\n    INSERT INTO exams(\n        name,\n        organization_id,\n        instructions,\n        starts_at,\n        ends_at,\n        language,\n        time_minutes\n      )\n    VALUES ($1, $2, $3, $4, $5, $6, $7)\n    RETURNING *;\n        "
  },
  "a0506edd480e7dec860a33702092c243a207450909a69db5a44ad6fcb72b2fb2": {
    "describe": {
      "columns": [],
      "nullable": [],
      "parameters": {
        "Left": ["Uuid", "Uuid"]
      }
    },
    "query": "\nINSERT INTO exam_enrollments (exam_id, user_id)\nVALUES ($1, $2)\n"
<<<<<<< HEAD
=======
  },
  "a19f57e81e5e7d1c9496088a4de630d0d939ebf8229c409525d0224808dfb9ae": {
    "describe": {
      "columns": [
        {
          "name": "url_path",
          "ordinal": 0,
          "type_info": "Varchar"
        },
        {
          "name": "title",
          "ordinal": 1,
          "type_info": "Varchar"
        },
        {
          "name": "page_id",
          "ordinal": 2,
          "type_info": "Uuid"
        },
        {
          "name": "chapter_number",
          "ordinal": 3,
          "type_info": "Int4"
        },
        {
          "name": "chapter_id",
          "ordinal": 4,
          "type_info": "Uuid"
        },
        {
          "name": "chapter_opens_at",
          "ordinal": 5,
          "type_info": "Timestamptz"
        },
        {
          "name": "chapter_front_page_id",
          "ordinal": 6,
          "type_info": "Uuid"
        }
      ],
      "nullable": [false, false, false, false, false, true, true],
      "parameters": {
        "Left": ["Int4", "Uuid"]
      }
    },
    "query": "\nSELECT p.url_path as url_path,\n  p.title as title,\n  p.id as page_id,\n  c.chapter_number as chapter_number,\n  c.id as chapter_id,\n  c.opens_at as chapter_opens_at,\n  c.front_page_id as chapter_front_page_id\nFROM chapters c\n  INNER JOIN pages p on c.id = p.chapter_id\nWHERE c.chapter_number = (\n    SELECT MAX(ca.chapter_number)\n    FROM chapters ca\n    WHERE ca.chapter_number < $1\n      AND ca.deleted_at IS NULL\n  )\n  AND c.course_id = $2\n  AND p.deleted_at IS NULL\nORDER BY p.order_number\nLIMIT 1;\n        "
>>>>>>> b0e246cb
  },
  "a31f19aeb82cb164528744c6ca787c1c69bcab7575494559728a80de5ad5231a": {
    "describe": {
      "columns": [],
      "nullable": [],
      "parameters": {
        "Left": ["Uuid", "Uuid"]
      }
    },
    "query": "\nDELETE FROM course_exams\nWHERE exam_id = $1\n  AND course_id = $2\n"
  },
  "a32343d6d6a1285b5d0c8f47e31e1731f2bbfed3df606357f158067ec7ed4033": {
    "describe": {
      "columns": [
        {
          "name": "id",
          "ordinal": 0,
          "type_info": "Uuid"
        },
        {
          "name": "user_id",
          "ordinal": 1,
          "type_info": "Uuid"
        },
        {
          "name": "exercise_id",
          "ordinal": 2,
          "type_info": "Uuid"
        },
        {
          "name": "course_instance_id",
          "ordinal": 3,
          "type_info": "Uuid"
        },
        {
          "name": "exam_id",
          "ordinal": 4,
          "type_info": "Uuid"
        },
        {
          "name": "created_at",
          "ordinal": 5,
          "type_info": "Timestamptz"
        },
        {
          "name": "updated_at",
          "ordinal": 6,
          "type_info": "Timestamptz"
        },
        {
          "name": "deleted_at",
          "ordinal": 7,
          "type_info": "Timestamptz"
        },
        {
          "name": "score_given",
          "ordinal": 8,
          "type_info": "Float4"
        },
        {
          "name": "grading_progress: _",
          "ordinal": 9,
          "type_info": {
            "Custom": {
              "kind": {
                "Enum": ["fully-graded", "pending", "pending-manual", "failed", "not-ready"]
              },
              "name": "grading_progress"
            }
          }
        },
        {
          "name": "activity_progress: _",
          "ordinal": 10,
          "type_info": {
            "Custom": {
              "kind": {
                "Enum": ["initialized", "started", "in-progress", "submitted", "completed"]
              },
              "name": "activity_progress"
            }
          }
        },
        {
          "name": "reviewing_stage: _",
          "ordinal": 11,
          "type_info": {
            "Custom": {
              "kind": {
                "Enum": [
                  "not_started",
                  "peer_review",
                  "self_review",
                  "waiting_for_peer_reviews",
                  "waiting_for_manual_grading",
                  "reviewed_and_locked"
                ]
              },
              "name": "reviewing_stage"
            }
          }
        },
        {
          "name": "selected_exercise_slide_id",
          "ordinal": 12,
          "type_info": "Uuid"
        }
      ],
      "nullable": [
        false,
        false,
        false,
        true,
        true,
        false,
        false,
        true,
        true,
        false,
        false,
        false,
        true
      ],
      "parameters": {
        "Left": [
          "Float4",
          {
            "Custom": {
              "kind": {
                "Enum": ["initialized", "started", "in-progress", "submitted", "completed"]
              },
              "name": "activity_progress"
            }
          },
          {
            "Custom": {
              "kind": {
                "Enum": [
                  "not_started",
                  "peer_review",
                  "self_review",
                  "waiting_for_peer_reviews",
                  "waiting_for_manual_grading",
                  "reviewed_and_locked"
                ]
              },
              "name": "reviewing_stage"
            }
          },
          {
            "Custom": {
              "kind": {
                "Enum": ["fully-graded", "pending", "pending-manual", "failed", "not-ready"]
              },
              "name": "grading_progress"
            }
          },
          "Uuid"
        ]
      }
    },
    "query": "\nUPDATE user_exercise_states\nSET score_given = $1,\n  activity_progress = $2,\n  reviewing_stage = $3,\n  grading_progress = $4\nWHERE id = $5\n  AND deleted_at IS NULL\nRETURNING id,\n  user_id,\n  exercise_id,\n  course_instance_id,\n  exam_id,\n  created_at,\n  updated_at,\n  deleted_at,\n  score_given,\n  grading_progress AS \"grading_progress: _\",\n  activity_progress AS \"activity_progress: _\",\n  reviewing_stage AS \"reviewing_stage: _\",\n  selected_exercise_slide_id\n        "
  },
  "a379554670b6a21848d7ce7ef170224105b8378aa5907eba65bd1ee110f24ca0": {
    "describe": {
      "columns": [
        {
          "name": "id",
          "ordinal": 0,
          "type_info": "Uuid"
        }
      ],
      "nullable": [false],
      "parameters": {
        "Left": ["Uuid", "Varchar", "Jsonb", "Jsonb", "Jsonb", "Jsonb", "Int4"]
      }
    },
    "query": "\nINSERT INTO exercise_tasks (\n    exercise_slide_id,\n    exercise_type,\n    assignment,\n    private_spec,\n    public_spec,\n    model_solution_spec,\n    order_number\n  )\nVALUES ($1, $2, $3, $4, $5, $6, $7)\nRETURNING id\n"
  },
  "a76579e426500a1f99f9e02cf2c523658f58d86dcb036aef2aa3bdf71d8a563e": {
    "describe": {
      "columns": [],
      "nullable": [],
      "parameters": {
        "Left": ["Uuid"]
      }
    },
    "query": "\nUPDATE regradings\nSET regrading_completed_at = now(),\n  total_grading_progress = 'fully-graded'\nWHERE id = $1\n"
  },
  "a80adc88f16d5ce7df3ab0724d59ba485ee56323fef9d6e89cde588994a2ee63": {
    "describe": {
      "columns": [
        {
          "name": "id",
          "ordinal": 0,
          "type_info": "Uuid"
        },
        {
          "name": "created_at",
          "ordinal": 1,
          "type_info": "Timestamptz"
        },
        {
          "name": "updated_at",
          "ordinal": 2,
          "type_info": "Timestamptz"
        },
        {
          "name": "deleted_at",
          "ordinal": 3,
          "type_info": "Timestamptz"
        },
        {
          "name": "exercise_slide_id",
          "ordinal": 4,
          "type_info": "Uuid"
        },
        {
          "name": "course_id",
          "ordinal": 5,
          "type_info": "Uuid"
        },
        {
          "name": "course_instance_id",
          "ordinal": 6,
          "type_info": "Uuid"
        },
        {
          "name": "exam_id",
          "ordinal": 7,
          "type_info": "Uuid"
        },
        {
          "name": "exercise_id",
          "ordinal": 8,
          "type_info": "Uuid"
        },
        {
          "name": "user_id",
          "ordinal": 9,
          "type_info": "Uuid"
        },
        {
          "name": "user_points_update_strategy: _",
          "ordinal": 10,
          "type_info": {
            "Custom": {
              "kind": {
                "Enum": [
                  "can-add-points-but-cannot-remove-points",
                  "can-add-points-and-can-remove-points"
                ]
              },
              "name": "user_points_update_strategy"
            }
          }
        }
      ],
      "nullable": [false, false, false, true, false, true, true, true, false, false, false],
      "parameters": {
        "Left": [
          "Uuid",
          "Uuid",
          "Uuid",
          "Uuid",
          "Uuid",
          "Uuid",
          {
            "Custom": {
              "kind": {
                "Enum": [
                  "can-add-points-but-cannot-remove-points",
                  "can-add-points-and-can-remove-points"
                ]
              },
              "name": "user_points_update_strategy"
            }
          }
        ]
      }
    },
    "query": "\nINSERT INTO exercise_slide_submissions (\n    exercise_slide_id,\n    course_id,\n    course_instance_id,\n    exam_id,\n    exercise_id,\n    user_id,\n    user_points_update_strategy\n  )\nVALUES ($1, $2, $3, $4, $5, $6, $7)\nRETURNING id,\n  created_at,\n  updated_at,\n  deleted_at,\n  exercise_slide_id,\n  course_id,\n  course_instance_id,\n  exam_id,\n  exercise_id,\n  user_id,\n  user_points_update_strategy AS \"user_points_update_strategy: _\"\n        "
  },
  "a84c3dbddf4bce77929cf8522694fd1d4d7ff5e8a95afb9d4590c2d1b6ba6841": {
    "describe": {
      "columns": [
        {
          "name": "id",
          "ordinal": 0,
          "type_info": "Uuid"
        },
        {
          "name": "created_at",
          "ordinal": 1,
          "type_info": "Timestamptz"
        },
        {
          "name": "updated_at",
          "ordinal": 2,
          "type_info": "Timestamptz"
        },
        {
          "name": "exercise_task_submission_id",
          "ordinal": 3,
          "type_info": "Uuid"
        },
        {
          "name": "course_id",
          "ordinal": 4,
          "type_info": "Uuid"
        },
        {
          "name": "exam_id",
          "ordinal": 5,
          "type_info": "Uuid"
        },
        {
          "name": "exercise_id",
          "ordinal": 6,
          "type_info": "Uuid"
        },
        {
          "name": "exercise_task_id",
          "ordinal": 7,
          "type_info": "Uuid"
        },
        {
          "name": "grading_priority",
          "ordinal": 8,
          "type_info": "Int4"
        },
        {
          "name": "score_given",
          "ordinal": 9,
          "type_info": "Float4"
        },
        {
          "name": "grading_progress: _",
          "ordinal": 10,
          "type_info": {
            "Custom": {
              "kind": {
                "Enum": ["fully-graded", "pending", "pending-manual", "failed", "not-ready"]
              },
              "name": "grading_progress"
            }
          }
        },
        {
          "name": "unscaled_score_given",
          "ordinal": 11,
          "type_info": "Float4"
        },
        {
          "name": "unscaled_score_maximum",
          "ordinal": 12,
          "type_info": "Int4"
        },
        {
          "name": "grading_started_at",
          "ordinal": 13,
          "type_info": "Timestamptz"
        },
        {
          "name": "grading_completed_at",
          "ordinal": 14,
          "type_info": "Timestamptz"
        },
        {
          "name": "feedback_json",
          "ordinal": 15,
          "type_info": "Jsonb"
        },
        {
          "name": "feedback_text",
          "ordinal": 16,
          "type_info": "Text"
        },
        {
          "name": "deleted_at",
          "ordinal": 17,
          "type_info": "Timestamptz"
        }
      ],
      "nullable": [
        false,
        false,
        false,
        false,
        true,
        true,
        false,
        false,
        false,
        true,
        false,
        true,
        true,
        true,
        true,
        true,
        true,
        true
      ],
      "parameters": {
        "Left": ["Uuid"]
      }
    },
    "query": "\nSELECT id,\ncreated_at,\nupdated_at,\nexercise_task_submission_id,\ncourse_id,\nexam_id,\nexercise_id,\nexercise_task_id,\ngrading_priority,\nscore_given,\ngrading_progress as \"grading_progress: _\",\nunscaled_score_given,\nunscaled_score_maximum,\ngrading_started_at,\ngrading_completed_at,\nfeedback_json,\nfeedback_text,\ndeleted_at\nFROM exercise_task_gradings\nWHERE deleted_at IS NULL\n  AND exercise_task_submission_id IN (\n    SELECT id\n    FROM exercise_task_submissions\n    WHERE exercise_slide_submission_id = $1\n  )\n"
  },
  "a963c734bc1f9c48be192fa5c8537d461c9ded7412268b17b64085e4f44b174a": {
    "describe": {
      "columns": [
        {
          "name": "id",
          "ordinal": 0,
          "type_info": "Uuid"
        },
        {
          "name": "created_at",
          "ordinal": 1,
          "type_info": "Timestamptz"
        },
        {
          "name": "updated_at",
          "ordinal": 2,
          "type_info": "Timestamptz"
        },
        {
          "name": "deleted_at",
          "ordinal": 3,
          "type_info": "Timestamptz"
        },
        {
          "name": "exercise_id",
          "ordinal": 4,
          "type_info": "Uuid"
        },
        {
          "name": "order_number",
          "ordinal": 5,
          "type_info": "Int4"
        }
      ],
      "nullable": [false, false, false, true, false, false],
      "parameters": {
        "Left": ["Uuid"]
      }
    },
    "query": "\nSELECT *\nFROM exercise_slides\nWHERE id = $1\n  AND deleted_at IS NULL;\n    "
  },
  "a9e6bf7e1afec5191482ce2cfaca22c670d50759540e166270fa2881e5db1dc4": {
    "describe": {
      "columns": [
        {
          "name": "id",
          "ordinal": 0,
          "type_info": "Uuid"
        },
        {
          "name": "created_at",
          "ordinal": 1,
          "type_info": "Timestamptz"
        },
        {
          "name": "updated_at",
          "ordinal": 2,
          "type_info": "Timestamptz"
        },
        {
          "name": "deleted_at",
          "ordinal": 3,
          "type_info": "Timestamptz"
        },
        {
          "name": "course_id",
          "ordinal": 4,
          "type_info": "Uuid"
        },
        {
          "name": "starts_at",
          "ordinal": 5,
          "type_info": "Timestamptz"
        },
        {
          "name": "ends_at",
          "ordinal": 6,
          "type_info": "Timestamptz"
        },
        {
          "name": "name",
          "ordinal": 7,
          "type_info": "Varchar"
        },
        {
          "name": "description",
          "ordinal": 8,
          "type_info": "Varchar"
        },
        {
          "name": "teacher_in_charge_name",
          "ordinal": 9,
          "type_info": "Varchar"
        },
        {
          "name": "teacher_in_charge_email",
          "ordinal": 10,
          "type_info": "Varchar"
        },
        {
          "name": "support_email",
          "ordinal": 11,
          "type_info": "Varchar"
        }
      ],
      "nullable": [false, false, false, true, false, true, true, true, true, false, false, true],
      "parameters": {
        "Left": ["Uuid", "Uuid"]
      }
    },
    "query": "\nSELECT i.id,\n  i.created_at,\n  i.updated_at,\n  i.deleted_at,\n  i.course_id,\n  i.starts_at,\n  i.ends_at,\n  i.name,\n  i.description,\n  i.teacher_in_charge_name,\n  i.teacher_in_charge_email,\n  i.support_email\nFROM course_instances i\n  JOIN course_instance_enrollments ie ON (i.id = ie.course_id)\nWHERE i.course_id = $1\n  AND i.deleted_at IS NULL\n  AND ie.user_id = $2\n  AND ie.deleted_at IS NULL\nORDER BY ie.created_at DESC;\n    "
  },
  "aabbcdc5984f0c7fc03acf0c2f53ebb8f0ff5f2b8993a81bd988be4bbf240a70": {
    "describe": {
      "columns": [
        {
          "name": "id",
          "ordinal": 0,
          "type_info": "Uuid"
        }
      ],
      "nullable": [false],
      "parameters": {
        "Left": ["Uuid", "Uuid", "Int4"]
      }
    },
    "query": "\nINSERT INTO exercise_slides (id, exercise_id, order_number)\nVALUES ($1, $2, $3) ON CONFLICT (id) DO\nUPDATE\nSET exercise_id = $2,\n    order_number = $3,\n    deleted_at = NULL\nRETURNING id;\n    "
  },
  "aadc81fd1c59e2292dfdf9e8f80d435c894afe80817ac28da9c868f5337de1e4": {
    "describe": {
      "columns": [
        {
          "name": "chapter_id",
          "ordinal": 0,
          "type_info": "Uuid"
        },
        {
          "name": "chapter_name",
          "ordinal": 1,
          "type_info": "Varchar"
        },
        {
          "name": "chapter_front_page_id",
          "ordinal": 2,
          "type_info": "Uuid"
        }
      ],
      "nullable": [false, false, true],
      "parameters": {
        "Left": ["Uuid", "Uuid"]
      }
    },
    "query": "\n        SELECT\n            c.id as chapter_id,\n            c.name as chapter_name,\n            c.front_page_id as chapter_front_page_id\n        FROM chapters c\n        WHERE c.id = $1\n        AND c.course_id = $2\n            AND c.deleted_at IS NULL;\n        "
  },
  "ab512d5393d172dfdeb96e097b1214c65f66cededf3a2ca08c10fdb3759c8c2a": {
    "describe": {
      "columns": [
        {
          "name": "id",
          "ordinal": 0,
          "type_info": "Uuid"
        }
      ],
      "nullable": [false],
      "parameters": {
        "Left": ["Uuid", "Varchar", "Jsonb", "Timestamptz", "Timestamptz", "Int4", "Uuid"]
      }
    },
    "query": "\nINSERT INTO exams (\n    id,\n    name,\n    instructions,\n    starts_at,\n    ends_at,\n    time_minutes,\n    organization_id\n  )\nVALUES (COALESCE($1, uuid_generate_v4()), $2, $3, $4, $5, $6, $7)\nRETURNING id\n"
  },
  "abc0210de7968d0ccb49bd0a87e73d0cd22194379982298739789ada0a84bfe8": {
    "describe": {
      "columns": [
        {
          "name": "id",
          "ordinal": 0,
          "type_info": "Uuid"
        },
        {
          "name": "is_test_mode",
          "ordinal": 1,
          "type_info": "Bool"
        }
      ],
      "nullable": [false, false],
      "parameters": {
        "Left": ["Text"]
      }
    },
    "query": "SELECT id, is_test_mode FROM courses WHERE slug = $1 AND deleted_at IS NULL"
  },
  "ad05712486467ad76850b5d365d57b87a302263d16b4bdc830f02e8a1092e6cc": {
    "describe": {
      "columns": [
        {
          "name": "sum",
          "ordinal": 0,
          "type_info": "Float4"
        }
      ],
      "nullable": [null],
      "parameters": {
        "Left": ["Uuid"]
      }
    },
    "query": "\nSELECT SUM(COALESCE(etg.score_given, 0))::real\nFROM exercise_task_gradings etg\n  JOIN exercise_task_submissions ets ON etg.exercise_task_submission_id = ets.id\nWHERE ets.exercise_slide_submission_id = $1\n  AND etg.deleted_at IS NULL\n  AND ets.deleted_at IS NULL\n        "
  },
  "ad44e66896540a92d76d8b584ae7142955baf3641d83702179e92fe60f8e3836": {
    "describe": {
      "columns": [
        {
          "name": "id",
          "ordinal": 0,
          "type_info": "Uuid"
        },
        {
          "name": "created_at",
          "ordinal": 1,
          "type_info": "Timestamptz"
        },
        {
          "name": "updated_at",
          "ordinal": 2,
          "type_info": "Timestamptz"
        },
        {
          "name": "deleted_at",
          "ordinal": 3,
          "type_info": "Timestamptz"
        },
        {
          "name": "course_id",
          "ordinal": 4,
          "type_info": "Uuid"
        },
        {
          "name": "starts_at",
          "ordinal": 5,
          "type_info": "Timestamptz"
        },
        {
          "name": "ends_at",
          "ordinal": 6,
          "type_info": "Timestamptz"
        },
        {
          "name": "name",
          "ordinal": 7,
          "type_info": "Varchar"
        },
        {
          "name": "description",
          "ordinal": 8,
          "type_info": "Varchar"
        },
        {
          "name": "teacher_in_charge_name",
          "ordinal": 9,
          "type_info": "Varchar"
        },
        {
          "name": "teacher_in_charge_email",
          "ordinal": 10,
          "type_info": "Varchar"
        },
        {
          "name": "support_email",
          "ordinal": 11,
          "type_info": "Varchar"
        }
      ],
      "nullable": [false, false, false, true, false, true, true, true, true, false, false, true],
      "parameters": {
        "Left": ["Uuid", "Uuid", "Varchar", "Varchar", "Varchar", "Varchar", "Varchar"]
      }
    },
    "query": "\nINSERT INTO course_instances (\n    id,\n    course_id,\n    name,\n    description,\n    teacher_in_charge_name,\n    teacher_in_charge_email,\n    support_email\n  )\nVALUES ($1, $2, $3, $4, $5, $6, $7)\nRETURNING id,\n  created_at,\n  updated_at,\n  deleted_at,\n  course_id,\n  starts_at,\n  ends_at,\n  name,\n  description,\n  teacher_in_charge_name,\n  teacher_in_charge_email,\n  support_email\n"
  },
  "aee1ac79f9af758cf20f1b486a12b0f07ced3949ab6f2256bc792291ed7424b5": {
    "describe": {
      "columns": [
        {
          "name": "course_id",
          "ordinal": 0,
          "type_info": "Uuid"
        },
        {
          "name": "exam_id",
          "ordinal": 1,
          "type_info": "Uuid"
        }
      ],
      "nullable": [true, true],
      "parameters": {
        "Left": ["Uuid"]
      }
    },
    "query": "\nSELECT course_id,\n  exam_id\nFROM exercise_slide_submissions\nWHERE id = $1\n  AND deleted_at IS NULL\n        "
  },
  "af86245330f55f4771e41e635d60ba19a00c9170f775429caa4af0c9c4372ffe": {
    "describe": {
      "columns": [
        {
          "name": "count",
          "ordinal": 0,
          "type_info": "Int8"
        }
      ],
      "nullable": [null],
      "parameters": {
        "Left": ["Uuid"]
      }
    },
    "query": "\nSELECT\n    COUNT(DISTINCT id) as count\nFROM courses\nWHERE organization_id = $1\n    AND deleted_at IS NULL;\n        "
  },
  "b071b7164ccc528dc6f1eb0c23b8de2057612836eec60ab6de5d1418f03b5b00": {
    "describe": {
      "columns": [],
      "nullable": [],
      "parameters": {
        "Left": ["Varchar", "Uuid"]
      }
    },
    "query": "\nUPDATE course_modules\nSET name = $1\nWHERE id = $2\n"
  },
  "b1df8260d01f98fc33b24144e0f6414c49242ff5de2f130c2a7649201decbc0b": {
    "describe": {
      "columns": [
        {
          "name": "id",
          "ordinal": 0,
          "type_info": "Uuid"
        },
        {
          "name": "created_at",
          "ordinal": 1,
          "type_info": "Timestamptz"
        },
        {
          "name": "updated_at",
          "ordinal": 2,
          "type_info": "Timestamptz"
        },
        {
          "name": "course_id",
          "ordinal": 3,
          "type_info": "Uuid"
        },
        {
          "name": "exam_id",
          "ordinal": 4,
          "type_info": "Uuid"
        },
        {
          "name": "chapter_id",
          "ordinal": 5,
          "type_info": "Uuid"
        },
        {
          "name": "url_path",
          "ordinal": 6,
          "type_info": "Varchar"
        },
        {
          "name": "title",
          "ordinal": 7,
          "type_info": "Varchar"
        },
        {
          "name": "deleted_at",
          "ordinal": 8,
          "type_info": "Timestamptz"
        },
        {
          "name": "content",
          "ordinal": 9,
          "type_info": "Jsonb"
        },
        {
          "name": "order_number",
          "ordinal": 10,
          "type_info": "Int4"
        },
        {
          "name": "copied_from",
          "ordinal": 11,
          "type_info": "Uuid"
        }
      ],
      "nullable": [false, false, false, true, true, true, false, false, true, false, false, true],
      "parameters": {
        "Left": ["Uuid", "Text"]
      }
    },
    "query": "\nSELECT pages.id,\n  pages.created_at,\n  pages.updated_at,\n  pages.course_id,\n  pages.exam_id,\n  pages.chapter_id,\n  pages.url_path,\n  pages.title,\n  pages.deleted_at,\n  pages.content,\n  pages.order_number,\n  pages.copied_from\nFROM pages\nWHERE pages.course_id = $1\n  AND url_path = $2\n  AND pages.deleted_at IS NULL;\n        "
  },
  "b3594457d4aea521525b2348f2f95336c0bfa761cf13b7878ca3a9691ded8ce9": {
    "describe": {
      "columns": [
        {
          "name": "id",
          "ordinal": 0,
          "type_info": "Uuid"
        },
        {
          "name": "instructions",
          "ordinal": 1,
          "type_info": "Jsonb"
        }
      ],
      "nullable": [false, false],
      "parameters": {
        "Left": ["Uuid"]
      }
    },
    "query": "\nSELECT id, instructions\nFROM exams\nWHERE id = $1;\n"
  },
  "b39dda257f5f1f2db1905fdb6616a93c5d587d89c51ca1c1ca67152d7677de65": {
    "describe": {
      "columns": [
        {
          "name": "id",
          "ordinal": 0,
          "type_info": "Uuid"
        },
        {
          "name": "created_at",
          "ordinal": 1,
          "type_info": "Timestamptz"
        },
        {
          "name": "updated_at",
          "ordinal": 2,
          "type_info": "Timestamptz"
        },
        {
          "name": "deleted_at",
          "ordinal": 3,
          "type_info": "Timestamptz"
        },
        {
          "name": "name",
          "ordinal": 4,
          "type_info": "Varchar"
        },
        {
          "name": "url",
          "ordinal": 5,
          "type_info": "Varchar"
        },
        {
          "name": "width",
          "ordinal": 6,
          "type_info": "Int4"
        },
        {
          "name": "data",
          "ordinal": 7,
          "type_info": "Jsonb"
        }
      ],
      "nullable": [false, false, false, true, false, false, false, false],
      "parameters": {
        "Left": ["Uuid"]
      }
    },
    "query": "\nUPDATE playground_examples\nSET deleted_at = now()\nWHERE id = $1\nRETURNING *;\n  "
  },
  "b41487fa1202843faad2ed61acd3c377c6ee5fd68b0d81abfd4dc70a0ddc601f": {
    "describe": {
      "columns": [
        {
          "name": "chapter_name?",
          "ordinal": 0,
          "type_info": "Varchar"
        },
        {
          "name": "chapter_number?",
          "ordinal": 1,
          "type_info": "Int4"
        },
        {
          "name": "course_name?",
          "ordinal": 2,
          "type_info": "Varchar"
        },
        {
          "name": "course_slug?",
          "ordinal": 3,
          "type_info": "Varchar"
        },
        {
          "name": "chapter_front_page_id?",
          "ordinal": 4,
          "type_info": "Uuid"
        },
        {
          "name": "chapter_front_page_url_path?",
          "ordinal": 5,
          "type_info": "Varchar"
        },
        {
          "name": "organization_slug",
          "ordinal": 6,
          "type_info": "Varchar"
        }
      ],
      "nullable": [false, false, false, false, true, false, false],
      "parameters": {
        "Left": ["Uuid"]
      }
    },
    "query": "\nSELECT chapters.name as \"chapter_name?\",\n  chapters.chapter_number as \"chapter_number?\",\n  courses.name as \"course_name?\",\n  courses.slug as \"course_slug?\",\n  chapters.front_page_id as \"chapter_front_page_id?\",\n  p2.url_path as \"chapter_front_page_url_path?\",\n  organizations.slug as organization_slug\nFROM pages\n  LEFT JOIN chapters on pages.chapter_id = chapters.id\n  LEFT JOIN courses on pages.course_id = courses.id\n  LEFT JOIN pages p2 ON chapters.front_page_id = p2.id\n  LEFT JOIN organizations on courses.organization_id = organizations.id\nWHERE pages.id = $1\n"
  },
  "b4aa488f4f835c2b3900955ae54fd4bdff8818c3c2935c88aa89848bb276dea6": {
    "describe": {
      "columns": [
        {
          "name": "id",
          "ordinal": 0,
          "type_info": "Uuid"
        },
        {
          "name": "created_at",
          "ordinal": 1,
          "type_info": "Timestamptz"
        },
        {
          "name": "updated_at",
          "ordinal": 2,
          "type_info": "Timestamptz"
        },
        {
          "name": "exercise_type",
          "ordinal": 3,
          "type_info": "Varchar"
        },
        {
          "name": "assignment",
          "ordinal": 4,
          "type_info": "Jsonb"
        },
        {
          "name": "deleted_at",
          "ordinal": 5,
          "type_info": "Timestamptz"
        },
        {
          "name": "private_spec",
          "ordinal": 6,
          "type_info": "Jsonb"
        },
        {
          "name": "spec_file_id",
          "ordinal": 7,
          "type_info": "Uuid"
        },
        {
          "name": "public_spec",
          "ordinal": 8,
          "type_info": "Jsonb"
        },
        {
          "name": "model_solution_spec",
          "ordinal": 9,
          "type_info": "Jsonb"
        },
        {
          "name": "copied_from",
          "ordinal": 10,
          "type_info": "Uuid"
        },
        {
          "name": "exercise_slide_id",
          "ordinal": 11,
          "type_info": "Uuid"
        },
        {
          "name": "order_number",
          "ordinal": 12,
          "type_info": "Int4"
        }
      ],
      "nullable": [
        false,
        false,
        false,
        false,
        false,
        true,
        true,
        true,
        true,
        true,
        true,
        false,
        false
      ],
      "parameters": {
        "Left": ["Uuid"]
      }
    },
    "query": "\nSELECT *\nFROM exercise_tasks et\nWHERE et.id = $1;\n    "
  },
  "b52cac8cc5563abf837991f96ecda33e14de41999b3b6fbb78203634035162e1": {
    "describe": {
      "columns": [
        {
          "name": "id!",
          "ordinal": 0,
          "type_info": "Uuid"
        },
        {
          "name": "user_id",
          "ordinal": 1,
          "type_info": "Uuid"
        },
        {
          "name": "course_id!",
          "ordinal": 2,
          "type_info": "Uuid"
        },
        {
          "name": "page_id",
          "ordinal": 3,
          "type_info": "Uuid"
        },
        {
          "name": "feedback_given!",
          "ordinal": 4,
          "type_info": "Varchar"
        },
        {
          "name": "selected_text",
          "ordinal": 5,
          "type_info": "Text"
        },
        {
          "name": "marked_as_read!",
          "ordinal": 6,
          "type_info": "Bool"
        },
        {
          "name": "created_at!",
          "ordinal": 7,
          "type_info": "Timestamptz"
        },
        {
          "name": "block_ids: Vec<Uuid>",
          "ordinal": 8,
          "type_info": "UuidArray"
        },
        {
          "name": "block_texts: Vec<Option<String>>",
          "ordinal": 9,
          "type_info": "VarcharArray"
        },
        {
          "name": "block_order_numbers: Vec<Option<i32>>",
          "ordinal": 10,
          "type_info": "Int4Array"
        },
        {
          "name": "page_title",
          "ordinal": 11,
          "type_info": "Varchar"
        },
        {
          "name": "page_url_path",
          "ordinal": 12,
          "type_info": "Varchar"
        }
      ],
<<<<<<< HEAD
      "nullable": [true, true, true, true, true, true, true, true, true, true, true, true, true],
=======
      "nullable": [
        false,
        true,
        true,
        true,
        false,
        true,
        false,
        false,
        null,
        null,
        null,
        false,
        false
      ],
>>>>>>> b0e246cb
      "parameters": {
        "Left": ["Uuid", "Bool", "Int8", "Int8"]
      }
    },
    "query": "\nSELECT fb.*,\n  pages.title as \"page_title\",\n  pages.url_path as \"page_url_path\"\nFROM (\n    SELECT feedback.id as \"id!\",\n      feedback.user_id,\n      feedback.course_id as \"course_id!\",\n      feedback.page_id,\n      feedback.feedback_given as \"feedback_given!\",\n      feedback.selected_text,\n      feedback.marked_as_read as \"marked_as_read!\",\n      feedback.created_at as \"created_at!\",\n      array_agg(block_feedback.block_id) filter (\n        where block_feedback.block_id IS NOT NULL\n      ) AS \"block_ids: Vec<Uuid>\",\n      array_agg(block_feedback.block_text) filter (\n        where block_feedback.block_id IS NOT NULL\n      ) AS \"block_texts: Vec<Option<String>>\",\n      array_agg(block_feedback.order_number) filter (\n        where block_feedback.block_id IS NOT NULL\n      ) AS \"block_order_numbers: Vec<Option<i32>>\"\n    FROM feedback\n      LEFT JOIN block_feedback ON block_feedback.feedback_id = feedback.id\n    WHERE course_id = $1\n      AND feedback.marked_as_read = $2\n      AND feedback.deleted_at IS NULL\n      AND block_feedback.deleted_at IS NULL\n    GROUP BY feedback.id,\n      feedback.user_id,\n      feedback.course_id,\n      feedback.feedback_given,\n      feedback.marked_as_read,\n      feedback.created_at\n    ORDER BY feedback.created_at DESC,\n      feedback.id\n    LIMIT $3 OFFSET $4\n  ) fb\n  JOIN pages on pages.id = fb.page_id\n"
  },
  "b534f245c3ae4841e86ae3315c5edd76923f74e4e6f9f04c2367c92ba3191952": {
    "describe": {
      "columns": [
        {
          "name": "id",
          "ordinal": 0,
          "type_info": "Uuid"
        },
        {
          "name": "slug",
          "ordinal": 1,
          "type_info": "Varchar"
        },
        {
          "name": "created_at",
          "ordinal": 2,
          "type_info": "Timestamptz"
        },
        {
          "name": "updated_at",
          "ordinal": 3,
          "type_info": "Timestamptz"
        },
        {
          "name": "name",
          "ordinal": 4,
          "type_info": "Varchar"
        },
        {
          "name": "description",
          "ordinal": 5,
          "type_info": "Text"
        },
        {
          "name": "organization_id",
          "ordinal": 6,
          "type_info": "Uuid"
        },
        {
          "name": "deleted_at",
          "ordinal": 7,
          "type_info": "Timestamptz"
        },
        {
          "name": "language_code",
          "ordinal": 8,
          "type_info": "Varchar"
        },
        {
          "name": "copied_from",
          "ordinal": 9,
          "type_info": "Uuid"
        },
        {
          "name": "content_search_language",
          "ordinal": 10,
          "type_info": "Text"
        },
        {
          "name": "course_language_group_id",
          "ordinal": 11,
          "type_info": "Uuid"
        },
        {
          "name": "is_draft",
          "ordinal": 12,
          "type_info": "Bool"
        },
        {
          "name": "is_test_mode",
          "ordinal": 13,
          "type_info": "Bool"
        },
        {
          "name": "base_module_completion_requires_n_submodule_completions",
          "ordinal": 14,
          "type_info": "Int4"
        }
      ],
      "nullable": [
        false,
        false,
        false,
        false,
        false,
        true,
        false,
        true,
        false,
        true,
        null,
        false,
        false,
        false,
        false
      ],
      "parameters": {
        "Left": ["Uuid"]
      }
    },
    "query": "\nSELECT id,\n  slug,\n  created_at,\n  updated_at,\n  name,\n  description,\n  organization_id,\n  deleted_at,\n  language_code,\n  copied_from,\n  content_search_language::text,\n  course_language_group_id,\n  is_draft,\n  is_test_mode,\n  base_module_completion_requires_n_submodule_completions\nFROM courses\n  JOIN course_exams ON courses.id = course_exams.course_id\nWHERE course_exams.exam_id = $1\n"
  },
  "b57648f4d24a296f9fe2491db7162c90974400f3d523df699448dadde9c660d7": {
    "describe": {
      "columns": [
        {
          "name": "count",
          "ordinal": 0,
          "type_info": "Int8"
        }
      ],
      "nullable": [null],
      "parameters": {
        "Left": ["Uuid"]
      }
    },
    "query": "\nSELECT COUNT(*) AS count\nFROM peer_review_submissions\nWHERE exercise_slide_submission_id = $1\n  AND deleted_at IS NULL\n        "
  },
  "b5f1ec1669cfc199d6b65c0d841eba7c1bdf11241cba798728ef4bb290a4ba47": {
    "describe": {
      "columns": [
        {
          "name": "id!",
          "ordinal": 0,
          "type_info": "Uuid"
        },
        {
          "name": "first_name",
          "ordinal": 1,
          "type_info": "Varchar"
        },
        {
          "name": "last_name",
          "ordinal": 2,
          "type_info": "Varchar"
        },
        {
          "name": "email!",
          "ordinal": 3,
          "type_info": "Varchar"
        },
        {
          "name": "role!: UserRole",
          "ordinal": 4,
          "type_info": {
            "Custom": {
              "kind": {
                "Enum": ["admin", "assistant", "teacher", "reviewer", "course_or_exam_creator"]
              },
              "name": "user_role"
            }
          }
        }
      ],
<<<<<<< HEAD
      "nullable": [true, true, true, true, true],
=======
      "nullable": [false, true, true, false, false],
>>>>>>> b0e246cb
      "parameters": {
        "Left": []
      }
    },
    "query": "\nSELECT users.id AS \"id!\",\n  users.first_name,\n  users.last_name,\n  email AS \"email!\",\n  role AS \"role!: UserRole\"\nFROM users\n  JOIN roles ON users.id = roles.user_id\nWHERE is_global = TRUE\n"
  },
  "b6def96f6973719237ce93811fd8a9215bf24529cab71d262f22f11d13ddf526": {
    "describe": {
      "columns": [
        {
          "name": "id",
          "ordinal": 0,
          "type_info": "Uuid"
        },
        {
          "name": "created_at",
          "ordinal": 1,
          "type_info": "Timestamptz"
        },
        {
          "name": "updated_at",
          "ordinal": 2,
          "type_info": "Timestamptz"
        },
        {
          "name": "course_id",
          "ordinal": 3,
          "type_info": "Uuid"
        },
        {
          "name": "deleted_at",
          "ordinal": 4,
          "type_info": "Timestamptz"
        },
        {
          "name": "name",
          "ordinal": 5,
          "type_info": "Varchar"
        },
        {
          "name": "deadline",
          "ordinal": 6,
          "type_info": "Timestamptz"
        },
        {
          "name": "page_id",
          "ordinal": 7,
          "type_info": "Uuid"
        },
        {
          "name": "score_maximum",
          "ordinal": 8,
          "type_info": "Int4"
        },
        {
          "name": "order_number",
          "ordinal": 9,
          "type_info": "Int4"
        },
        {
          "name": "chapter_id",
          "ordinal": 10,
          "type_info": "Uuid"
        },
        {
          "name": "copied_from",
          "ordinal": 11,
          "type_info": "Uuid"
        },
        {
          "name": "exam_id",
          "ordinal": 12,
          "type_info": "Uuid"
        },
        {
          "name": "max_tries_per_slide",
          "ordinal": 13,
          "type_info": "Int4"
        },
        {
          "name": "limit_number_of_tries",
          "ordinal": 14,
          "type_info": "Bool"
        },
        {
          "name": "needs_peer_review",
          "ordinal": 15,
          "type_info": "Bool"
        }
      ],
      "nullable": [
        false,
        false,
        false,
        true,
        true,
        false,
        true,
        false,
        false,
        false,
        true,
        true,
        true,
        true,
        false,
        false
      ],
<<<<<<< HEAD
=======
      "parameters": {
        "Left": ["Uuid"]
      }
    },
    "query": "\nSELECT *\nFROM exercises\nWHERE chapter_id = $1\n  AND deleted_at IS NULL\n"
  },
  "b760c129bfee373c2b75a8e5c699dc0ec999dc53890162b111e1f106e52a1f1e": {
    "describe": {
      "columns": [],
      "nullable": [],
>>>>>>> b0e246cb
      "parameters": {
        "Left": ["Uuid"]
      }
    },
<<<<<<< HEAD
    "query": "\nSELECT *\nFROM exercises\nWHERE chapter_id = $1\n  AND deleted_at IS NULL\n"
=======
    "query": "\nDELETE FROM course_modules\nWHERE id = $1\n"
>>>>>>> b0e246cb
  },
  "b762efb77876e893abf712da8e1568b7406c5efd2cbe92e54520b6c93558794b": {
    "describe": {
      "columns": [
        {
          "name": "course_id",
          "ordinal": 0,
          "type_info": "Uuid"
        }
      ],
      "nullable": [true],
      "parameters": {
        "Left": ["Uuid"]
      }
    },
    "query": "\nSELECT course_id\nfrom exercise_task_gradings\nwhere id = $1\n        "
  },
  "b9159ddd17dc391f0bd7b726633dff02d1530aa2b0b270b4947d749442850451": {
    "describe": {
      "columns": [],
      "nullable": [],
      "parameters": {
        "Left": ["Uuid", "Uuid"]
      }
    },
    "query": "UPDATE chapters SET front_page_id = $1 WHERE id = $2"
  },
  "bbbcc64b65c0d85fb03ea621ddf0f38e043229bc9dddb560047aaeeb72301d4d": {
    "describe": {
      "columns": [
        {
          "name": "id",
          "ordinal": 0,
          "type_info": "Uuid"
        },
        {
          "name": "created_at",
          "ordinal": 1,
          "type_info": "Timestamptz"
        },
        {
          "name": "updated_at",
          "ordinal": 2,
          "type_info": "Timestamptz"
        },
        {
          "name": "course_id",
          "ordinal": 3,
          "type_info": "Uuid"
        },
        {
          "name": "exam_id",
          "ordinal": 4,
          "type_info": "Uuid"
        },
        {
          "name": "chapter_id",
          "ordinal": 5,
          "type_info": "Uuid"
        },
        {
          "name": "url_path",
          "ordinal": 6,
          "type_info": "Varchar"
        },
        {
          "name": "title",
          "ordinal": 7,
          "type_info": "Varchar"
        },
        {
          "name": "deleted_at",
          "ordinal": 8,
          "type_info": "Timestamptz"
        },
        {
          "name": "content",
          "ordinal": 9,
          "type_info": "Jsonb"
        },
        {
          "name": "order_number",
          "ordinal": 10,
          "type_info": "Int4"
        },
        {
          "name": "copied_from",
          "ordinal": 11,
          "type_info": "Uuid"
        }
      ],
      "nullable": [false, false, false, true, true, true, false, false, true, false, false, true],
      "parameters": {
        "Left": ["Jsonb", "Uuid"]
      }
    },
    "query": "\nUPDATE pages\nSET content = $1\nWHERE id = $2\nRETURNING id,\n  created_at,\n  updated_at,\n  course_id,\n  exam_id,\n  chapter_id,\n  url_path,\n  title,\n  deleted_at,\n  content,\n  order_number,\n  copied_from;\n        "
  },
  "bc4390dec143c0bbc96fdebad02b5673dc9037d1115322b71620583fd9f1b82b": {
    "describe": {
      "columns": [
        {
          "name": "id",
          "ordinal": 0,
          "type_info": "Uuid"
        },
        {
          "name": "created_at",
          "ordinal": 1,
          "type_info": "Timestamptz"
        },
        {
          "name": "updated_at",
          "ordinal": 2,
          "type_info": "Timestamptz"
        },
        {
          "name": "course_id",
          "ordinal": 3,
          "type_info": "Uuid"
        },
        {
          "name": "exam_id",
          "ordinal": 4,
          "type_info": "Uuid"
        },
        {
          "name": "chapter_id",
          "ordinal": 5,
          "type_info": "Uuid"
        },
        {
          "name": "url_path",
          "ordinal": 6,
          "type_info": "Varchar"
        },
        {
          "name": "title",
          "ordinal": 7,
          "type_info": "Varchar"
        },
        {
          "name": "deleted_at",
          "ordinal": 8,
          "type_info": "Timestamptz"
        },
        {
          "name": "content",
          "ordinal": 9,
          "type_info": "Jsonb"
        },
        {
          "name": "order_number",
          "ordinal": 10,
          "type_info": "Int4"
        },
        {
          "name": "copied_from",
          "ordinal": 11,
          "type_info": "Uuid"
        }
      ],
      "nullable": [false, false, false, true, true, true, false, false, true, false, false, true],
      "parameters": {
        "Left": [
          "Uuid",
          "Uuid",
          "Jsonb",
          "Varchar",
          "Varchar",
          "Int4",
          "Uuid",
          {
            "Custom": {
              "kind": "Simple",
              "name": "regconfig"
            }
          }
        ]
      }
    },
    "query": "\nINSERT INTO pages(\n    course_id,\n    exam_id,\n    content,\n    url_path,\n    title,\n    order_number,\n    chapter_id,\n    content_search_language\n  )\nVALUES($1, $2, $3, $4, $5, $6, $7, $8::regconfig)\nRETURNING id,\n  created_at,\n  updated_at,\n  course_id,\n  exam_id,\n  chapter_id,\n  url_path,\n  title,\n  deleted_at,\n  content,\n  order_number,\n  copied_from\n          "
  },
  "bc9ec84596a94fb96cb6efa0bc1ea8e7b99add5da3e67ec659365c02623a770c": {
    "describe": {
      "columns": [
        {
          "name": "id",
          "ordinal": 0,
          "type_info": "Uuid"
        },
        {
          "name": "created_at",
          "ordinal": 1,
          "type_info": "Timestamptz"
        },
        {
          "name": "updated_at",
          "ordinal": 2,
          "type_info": "Timestamptz"
        },
        {
          "name": "deleted_at",
          "ordinal": 3,
          "type_info": "Timestamptz"
        },
        {
          "name": "exercise_slide_id",
          "ordinal": 4,
          "type_info": "Uuid"
        },
        {
          "name": "user_exercise_state_id",
          "ordinal": 5,
          "type_info": "Uuid"
        },
        {
          "name": "score_given",
          "ordinal": 6,
          "type_info": "Float4"
        },
        {
          "name": "grading_progress: _",
          "ordinal": 7,
          "type_info": {
            "Custom": {
              "kind": {
                "Enum": ["fully-graded", "pending", "pending-manual", "failed", "not-ready"]
              },
              "name": "grading_progress"
            }
          }
        }
      ],
      "nullable": [false, false, false, true, false, false, true, false],
      "parameters": {
        "Left": ["Uuid"]
      }
    },
    "query": "\nSELECT id,\n  created_at,\n  updated_at,\n  deleted_at,\n  exercise_slide_id,\n  user_exercise_state_id,\n  score_given,\n  grading_progress AS \"grading_progress: _\"\nFROM user_exercise_slide_states\nWHERE user_exercise_state_id = $1\n  AND deleted_at IS NULL\n        "
  },
  "bd0d6dbc44d2430327d775796d4ab1ec8a2c6eb29d27592fe5cffbfd9dc98213": {
    "describe": {
      "columns": [
        {
          "name": "course_id",
          "ordinal": 0,
          "type_info": "Uuid"
        },
        {
          "name": "exam_id",
          "ordinal": 1,
          "type_info": "Uuid"
        }
      ],
      "nullable": [true, true],
      "parameters": {
        "Left": ["Uuid"]
      }
    },
    "query": "\nSELECT course_id,\n  exam_id\nfrom exercise_task_gradings\nwhere id = $1\n"
  },
  "bd8b8be4b273f284397a59f15b1dd90c29ced3a5eab514f5ea1bd176fcd87ff2": {
    "describe": {
      "columns": [
        {
          "name": "id",
          "ordinal": 0,
          "type_info": "Uuid"
        },
        {
          "name": "name",
          "ordinal": 1,
          "type_info": "Varchar"
        },
        {
          "name": "created_at",
          "ordinal": 2,
          "type_info": "Timestamptz"
        },
        {
          "name": "updated_at",
          "ordinal": 3,
          "type_info": "Timestamptz"
        },
        {
          "name": "organization_id",
          "ordinal": 4,
          "type_info": "Uuid"
        },
        {
          "name": "deleted_at",
          "ordinal": 5,
          "type_info": "Timestamptz"
        },
        {
          "name": "slug",
          "ordinal": 6,
          "type_info": "Varchar"
        },
        {
          "name": "content_search_language",
          "ordinal": 7,
          "type_info": "Text"
        },
        {
          "name": "language_code",
          "ordinal": 8,
          "type_info": "Varchar"
        },
        {
          "name": "copied_from",
          "ordinal": 9,
          "type_info": "Uuid"
        },
        {
          "name": "course_language_group_id",
          "ordinal": 10,
          "type_info": "Uuid"
        },
        {
          "name": "description",
          "ordinal": 11,
          "type_info": "Text"
        },
        {
          "name": "is_draft",
          "ordinal": 12,
          "type_info": "Bool"
        },
        {
          "name": "is_test_mode",
          "ordinal": 13,
          "type_info": "Bool"
        },
        {
          "name": "base_module_completion_requires_n_submodule_completions",
          "ordinal": 14,
          "type_info": "Int4"
        }
      ],
      "nullable": [
        false,
        false,
        false,
        false,
        false,
        true,
        false,
        null,
        false,
        true,
        false,
        true,
        false,
        false,
        false
      ],
      "parameters": {
        "Left": ["Uuid", "Int8", "Int8"]
      }
    },
    "query": "\nSELECT\n    DISTINCT(c.id),\n    c.name,\n    c.created_at,\n    c.updated_at,\n    c.organization_id,\n    c.deleted_at,\n    c.slug,\n    c.content_search_language::text,\n    c.language_code,\n    c.copied_from,\n    c.course_language_group_id,\n    c.description,\n    c.is_draft,\n    c.is_test_mode,\n    c.base_module_completion_requires_n_submodule_completions\nFROM courses as c\n    LEFT JOIN course_instances as ci on c.id = ci.course_id\nWHERE\n    c.organization_id = $1 AND\n    ci.starts_at < NOW() AND ci.ends_at > NOW() AND\n    c.deleted_at IS NULL AND ci.deleted_at IS NULL\n    LIMIT $2 OFFSET $3;\n        "
  },
  "bf72e4f9ddb0fde913ffd9dbc6031cf822382d1bad16b900e6fbb347b3d329a6": {
    "describe": {
      "columns": [
        {
          "name": "id",
          "ordinal": 0,
          "type_info": "Uuid"
        }
      ],
      "nullable": [false],
      "parameters": {
        "Left": ["Varchar", "Text", "Uuid"]
      }
    },
    "query": "\nINSERT INTO glossary (term, definition, course_id)\nSELECT $1, $2, $3\nRETURNING id\n"
  },
  "bfa02fde6602f70bb732851aaa2e194cdff03a3562341959cc4b2791bc5176fb": {
    "describe": {
      "columns": [
        {
          "name": "id",
          "ordinal": 0,
          "type_info": "Uuid"
        },
        {
          "name": "created_at",
          "ordinal": 1,
          "type_info": "Timestamptz"
        },
        {
          "name": "updated_at",
          "ordinal": 2,
          "type_info": "Timestamptz"
        },
        {
          "name": "course_id",
          "ordinal": 3,
          "type_info": "Uuid"
        },
        {
          "name": "deleted_at",
          "ordinal": 4,
          "type_info": "Timestamptz"
        },
        {
          "name": "name",
          "ordinal": 5,
          "type_info": "Varchar"
        },
        {
          "name": "deadline",
          "ordinal": 6,
          "type_info": "Timestamptz"
        },
        {
          "name": "page_id",
          "ordinal": 7,
          "type_info": "Uuid"
        },
        {
          "name": "score_maximum",
          "ordinal": 8,
          "type_info": "Int4"
        },
        {
          "name": "order_number",
          "ordinal": 9,
          "type_info": "Int4"
        },
        {
          "name": "chapter_id",
          "ordinal": 10,
          "type_info": "Uuid"
        },
        {
          "name": "copied_from",
          "ordinal": 11,
          "type_info": "Uuid"
        },
        {
          "name": "exam_id",
          "ordinal": 12,
          "type_info": "Uuid"
        },
        {
          "name": "max_tries_per_slide",
          "ordinal": 13,
          "type_info": "Int4"
        },
        {
          "name": "limit_number_of_tries",
          "ordinal": 14,
          "type_info": "Bool"
        },
        {
          "name": "needs_peer_review",
          "ordinal": 15,
          "type_info": "Bool"
        }
      ],
      "nullable": [
        false,
        false,
        false,
        true,
        true,
        false,
        true,
        false,
        false,
        false,
        true,
        true,
        true,
        true,
        false,
        false
<<<<<<< HEAD
      ],
      "parameters": {
        "Left": ["Uuid"]
      }
    },
    "query": "\nSELECT *\nFROM exercises\nWHERE exam_id = $1\n  AND deleted_at IS NULL\n"
  },
  "bfdcfbd1636ce760cf858f149046a313f37b8b70b9349a7fd6fbcb32aeeb3ed9": {
    "describe": {
      "columns": [
        {
          "name": "url_path",
          "ordinal": 0,
          "type_info": "Varchar"
        },
        {
          "name": "title",
          "ordinal": 1,
          "type_info": "Varchar"
        },
        {
          "name": "chapter_number",
          "ordinal": 2,
          "type_info": "Int4"
        },
        {
          "name": "chapter_id",
          "ordinal": 3,
          "type_info": "Uuid"
        },
        {
          "name": "chapter_opens_at",
          "ordinal": 4,
          "type_info": "Timestamptz"
        },
        {
          "name": "chapter_front_page_id",
          "ordinal": 5,
          "type_info": "Uuid"
        }
=======
>>>>>>> b0e246cb
      ],
      "nullable": [false, false, false, false, true, true],
      "parameters": {
<<<<<<< HEAD
        "Left": ["Int4", "Uuid", "Int4"]
      }
    },
    "query": "\nSELECT p.url_path as url_path,\n  p.title as title,\n  c.chapter_number as chapter_number,\n  c.id as chapter_id,\n  c.opens_at as chapter_opens_at,\n  c.front_page_id as chapter_front_page_id\nFROM pages p\n  LEFT JOIN chapters c ON p.chapter_id = c.id\nWHERE p.order_number = (\n    SELECT MIN(pa.order_number)\n    FROM pages pa\n    WHERE pa.order_number > $1\n      AND pa.deleted_at IS NULL\n  )\n  AND p.course_id = $2\n  AND c.chapter_number = $3\n  AND p.deleted_at IS NULL;\n        "
=======
        "Left": ["Uuid"]
      }
    },
    "query": "\nSELECT *\nFROM exercises\nWHERE exam_id = $1\n  AND deleted_at IS NULL\n"
>>>>>>> b0e246cb
  },
  "c00028f92949b3e8d712a87d620c60b033e48b43583ed796d2e73d219df2931b": {
    "describe": {
      "columns": [
        {
          "name": "pending",
          "ordinal": 0,
          "type_info": "Int8"
        },
        {
          "name": "handled",
          "ordinal": 1,
          "type_info": "Int8"
        }
      ],
      "nullable": [null, null],
      "parameters": {
        "Left": ["Uuid"]
      }
    },
    "query": "\nSELECT COUNT(*) filter (\n  where proposed_page_edits.pending = true\n) AS pending,\nCOUNT(*) filter (\n  where proposed_page_edits.pending = false\n) AS handled\nFROM proposed_page_edits\nWHERE proposed_page_edits.course_id = $1\nAND proposed_page_edits.deleted_at IS NULL\n"
  },
  "c0b9a180c35f5891305a61ef57a65bceba00f6e0190612ad7348ad7185ca89f2": {
    "describe": {
      "columns": [],
      "nullable": [],
      "parameters": {
        "Left": ["Uuid"]
      }
    },
    "query": "\nUPDATE material_references\nSET deleted_at = now()\nWHERE material_references.id = $1;\n        "
  },
  "c0e77b688094cd88143669d7562d1412e2cb9c49374c1a95c75419f3ff7ac8cc": {
    "describe": {
      "columns": [],
      "nullable": [],
      "parameters": {
        "Left": [
          "Uuid",
          {
            "Custom": {
              "kind": {
                "Enum": ["admin", "assistant", "teacher", "reviewer", "course_or_exam_creator"]
              },
              "name": "user_role"
            }
          },
          "Uuid"
        ]
      }
    },
    "query": "\nDELETE FROM roles\nWHERE user_id = $1\n  AND role = $2\n  AND course_id = $3\n"
  },
  "c0f24a805cf0a59c92963d7c37909c123b95498c27f5e32c9332cfa4f9b5ec22": {
    "describe": {
      "columns": [
        {
          "name": "is_draft",
          "ordinal": 0,
          "type_info": "Bool"
        }
      ],
      "nullable": [false],
      "parameters": {
        "Left": ["Uuid"]
      }
    },
    "query": "\nSELECT is_draft\nFROM courses\nWHERE id = $1\n"
  },
  "c1077b721fbdb17d2e726008507f9ddb90eb026821339890bdda90e4de4f68d2": {
    "describe": {
      "columns": [],
      "nullable": [],
      "parameters": {
        "Left": ["Uuid"]
      }
    },
    "query": "\nUPDATE proposed_block_edits\nSET status = 'rejected'\nWHERE id = $1\n"
  },
  "c254df041126909f459c2117eac7dd7a85456bbc698956b67f0c0090eaf4b878": {
    "describe": {
      "columns": [],
      "nullable": [],
      "parameters": {
        "Left": ["Uuid"]
      }
    },
    "query": "\nUPDATE exercise_tasks\nSET deleted_at = now()\nWHERE exercise_slide_id IN (\n    SELECT s.id\n    FROM exercise_slides s\n      JOIN exercises e ON (s.exercise_id = e.id)\n    WHERE e.page_id = $1\n  );\n            "
  },
  "c2e755ac4f0fe429d46f15c303e97a6feea1a7c4aa6c5a1ee7d758407c3385c6": {
    "describe": {
      "columns": [
        {
          "name": "id",
          "ordinal": 0,
          "type_info": "Uuid"
        }
      ],
      "nullable": [false],
      "parameters": {
        "Left": [
          "Uuid",
          "Uuid",
          "Uuid",
          {
            "Custom": {
              "kind": {
                "Enum": ["fully-graded", "pending", "pending-manual", "failed", "not-ready"]
              },
              "name": "grading_progress"
            }
          }
        ]
      }
    },
    "query": "\nINSERT INTO user_exercise_slide_states (\n    id,\n    exercise_slide_id,\n    user_exercise_state_id,\n    grading_progress\n  )\nVALUES ($1, $2, $3, $4)\nRETURNING id\n        "
  },
  "c41883ff57f67f01814525030af67d4a3bc472010ee6871a3191dcd0ee3e8f53": {
    "describe": {
      "columns": [
        {
          "name": "block_id",
          "ordinal": 0,
          "type_info": "Uuid"
        },
        {
          "name": "block_attribute",
          "ordinal": 1,
          "type_info": "Text"
        },
        {
          "name": "original_text",
          "ordinal": 2,
          "type_info": "Text"
        },
        {
          "name": "changed_text",
          "ordinal": 3,
          "type_info": "Text"
        }
      ],
      "nullable": [false, false, false, false],
      "parameters": {
        "Left": ["Uuid"]
      }
    },
    "query": "\nUPDATE proposed_block_edits\nSET status = 'accepted'\nWHERE id = $1\nRETURNING block_id,\n    block_attribute,\n    original_text,\n    changed_text\n"
  },
  "c4db451cf0d08b2fca14976798e0883a3961533b35d7dd4d5057e1662d482592": {
    "describe": {
      "columns": [
        {
          "name": "id",
          "ordinal": 0,
          "type_info": "Uuid"
        },
        {
          "name": "created_at",
          "ordinal": 1,
          "type_info": "Timestamptz"
        },
        {
          "name": "updated_at",
          "ordinal": 2,
          "type_info": "Timestamptz"
        },
        {
          "name": "deleted_at",
          "ordinal": 3,
          "type_info": "Timestamptz"
        },
        {
          "name": "content",
          "ordinal": 4,
          "type_info": "Jsonb"
        },
        {
          "name": "name",
          "ordinal": 5,
          "type_info": "Varchar"
        },
        {
          "name": "subject",
          "ordinal": 6,
          "type_info": "Varchar"
        },
        {
          "name": "exercise_completions_threshold",
          "ordinal": 7,
          "type_info": "Int4"
        },
        {
          "name": "points_threshold",
          "ordinal": 8,
          "type_info": "Int4"
        },
        {
          "name": "course_instance_id",
          "ordinal": 9,
          "type_info": "Uuid"
        }
      ],
      "nullable": [false, false, false, true, true, false, true, true, true, false],
      "parameters": {
        "Left": ["Uuid"]
      }
    },
    "query": "SELECT *\nFROM email_templates\nWHERE course_instance_id = $1\n  AND deleted_at IS NULL"
  },
  "c515ee82610c997f53c83f72ddf8426145e47cf0d9476d2281506c139af86cb6": {
    "describe": {
      "columns": [],
      "nullable": [],
      "parameters": {
        "Left": ["Jsonb", "Uuid"]
      }
    },
    "query": "\nUPDATE pages\nSET content = $1\nWHERE id = $2;\n"
  },
  "c5c02778029045a48b32567f114b8fbd441b01ac1e0908eca4e02a067327036e": {
    "describe": {
      "columns": [],
      "nullable": [],
      "parameters": {
        "Left": ["Uuid", "Varchar", "Timestamptz", "Timestamptz", "Int4"]
      }
    },
    "query": "\nUPDATE exams\nSET name = COALESCE($2, name),\n  starts_at = $3,\n  ends_at = $4,\n  time_minutes = $5\nWHERE id = $1\n"
  },
  "c621b6ffa2f217244e02b155b36b55aae80dbec02f5d5640f74ce202478009e3": {
    "describe": {
      "columns": [
        {
          "name": "uh_course_code",
          "ordinal": 0,
          "type_info": "Varchar"
        }
      ],
      "nullable": [true],
      "parameters": {
        "Left": []
      }
    },
    "query": "\nSELECT DISTINCT uh_course_code\nFROM course_modules\nWHERE uh_course_code IS NOT NULL\n  AND deleted_at IS NULL\n"
  },
  "c6d5ffed3573883c9e69529464b8f96325fbbf5c4ea893ae9e7352d3ce48a70d": {
    "describe": {
      "columns": [],
      "nullable": [],
      "parameters": {
        "Left": ["Text", "Uuid"]
      }
    },
    "query": "\nUPDATE regradings\nSET error_message = $1\nWHERE id = $2\n"
  },
  "c7daf8cc30d789c375e99d7f2c9f2b81f993d85dbd9d0e7642f7eb8fc068581c": {
    "describe": {
      "columns": [
        {
          "name": "id",
          "ordinal": 0,
          "type_info": "Uuid"
        }
      ],
      "nullable": [false],
      "parameters": {
        "Left": [
          "Uuid",
          "Uuid",
          "Uuid",
          "Uuid",
          "Uuid",
          "Timestamptz",
          "Timestamptz",
          "Varchar",
          "Bool",
          "Varchar",
          "Int4",
          "Bool"
        ]
      }
    },
    "query": "\nINSERT INTO course_module_completions (\n    id,\n    course_id,\n    course_instance_id,\n    course_module_id,\n    user_id,\n    completion_date,\n    completion_registration_attempt_date,\n    completion_language,\n    eligible_for_ects,\n    email,\n    grade,\n    passed\n  )\nVALUES (\n    COALESCE($1, uuid_generate_v4()),\n    $2,\n    $3,\n    $4,\n    $5,\n    $6,\n    $7,\n    $8,\n    $9,\n    $10,\n    $11,\n    $12\n  )\nRETURNING id\n        "
  },
  "c7f82dee6a7b89c0de8c1195e8dd7f3c0e909e140c3fb6b65692a95497022bf5": {
    "describe": {
      "columns": [],
      "nullable": [],
      "parameters": {
        "Left": ["Uuid"]
      }
    },
    "query": "\nDELETE FROM glossary\nWHERE id = $1\n"
  },
  "c8d4077884e92fe70dd43055ec6864244539abb25e65e7dad57f5dfaf7477754": {
    "describe": {
      "columns": [
        {
          "name": "id",
          "ordinal": 0,
          "type_info": "Uuid"
        },
        {
          "name": "first_name",
          "ordinal": 1,
          "type_info": "Varchar"
        },
        {
          "name": "last_name",
          "ordinal": 2,
          "type_info": "Varchar"
        },
        {
          "name": "email",
          "ordinal": 3,
          "type_info": "Varchar"
        },
        {
          "name": "role: UserRole",
          "ordinal": 4,
          "type_info": {
            "Custom": {
              "kind": {
                "Enum": ["admin", "assistant", "teacher", "reviewer", "course_or_exam_creator"]
              },
              "name": "user_role"
            }
          }
        }
      ],
      "nullable": [false, true, true, false, false],
      "parameters": {
        "Left": ["Uuid"]
      }
    },
    "query": "\nSELECT users.id,\n  users.first_name,\n  users.last_name,\n  email,\n  role AS \"role: UserRole\"\nFROM users\n  JOIN roles ON users.id = roles.user_id\nWHERE roles.course_instance_id = $1\n"
  },
  "c9f9f907994a0773a19e94bee68daac50ef95bed3921b84db058b9e44f05436a": {
    "describe": {
      "columns": [
        {
          "name": "id",
          "ordinal": 0,
          "type_info": "Uuid"
        },
        {
          "name": "created_at",
          "ordinal": 1,
          "type_info": "Timestamptz"
        },
        {
          "name": "updated_at",
          "ordinal": 2,
          "type_info": "Timestamptz"
        },
        {
          "name": "deleted_at",
          "ordinal": 3,
          "type_info": "Timestamptz"
        },
        {
          "name": "secret_key",
          "ordinal": 4,
          "type_info": "Varchar"
        },
        {
          "name": "name",
          "ordinal": 5,
          "type_info": "Varchar"
        }
      ],
      "nullable": [false, false, false, true, false, false],
      "parameters": {
        "Left": ["Uuid"]
      }
    },
    "query": "\nSELECT *\nFROM study_registry_registrars\nWHERE id = $1\n  AND deleted_at IS NULL\n        "
  },
  "cb4274ae34447c4c5f7629ca692a91b49faea0db90cc160062b393fca15537b1": {
    "describe": {
      "columns": [
        {
          "name": "id",
          "ordinal": 0,
          "type_info": "Uuid"
        },
        {
          "name": "user_id",
          "ordinal": 1,
          "type_info": "Uuid"
        },
        {
          "name": "created_at",
          "ordinal": 2,
          "type_info": "Timestamptz"
        },
        {
          "name": "exercise_id",
          "ordinal": 3,
          "type_info": "Uuid"
        },
        {
          "name": "exercise_task_id",
          "ordinal": 4,
          "type_info": "Uuid"
        },
        {
          "name": "score_given",
          "ordinal": 5,
          "type_info": "Float4"
        },
        {
          "name": "data_json",
          "ordinal": 6,
          "type_info": "Jsonb"
        }
      ],
      "nullable": [false, false, false, false, false, true, true],
      "parameters": {
        "Left": ["Uuid"]
      }
    },
    "query": "\nSELECT exercise_task_submissions.id,\n  user_id,\n  exercise_task_submissions.created_at,\n  exercise_slide_submissions.exercise_id,\n  exercise_task_submissions.exercise_task_id,\n  exercise_task_gradings.score_given,\n  exercise_task_submissions.data_json\nFROM exercise_task_submissions\n  JOIN exercise_slide_submissions ON exercise_task_submissions.exercise_slide_submission_id = exercise_slide_submissions.id\n  JOIN exercise_task_gradings on exercise_task_submissions.exercise_task_grading_id = exercise_task_gradings.id\n  JOIN exercises on exercise_slide_submissions.exercise_id = exercises.id\nWHERE exercise_slide_submissions.exam_id = $1\n  AND exercise_task_submissions.deleted_at IS NULL\n  AND exercise_task_gradings.deleted_at IS NULL\n  AND exercises.deleted_at IS NULL;\n        "
  },
  "cb67a9dfb5be8ec9ba7cf67b4dd511093fc64f0556f4ffdae15c3286ba70d83d": {
    "describe": {
      "columns": [],
      "nullable": [],
      "parameters": {
        "Left": ["Date"]
      }
    },
    "query": "\nDELETE FROM page_visit_datum_daily_visit_hashing_keys WHERE valid_for_date < $1\n    "
  },
  "cbe5322e580b9612ae14b75c27f8012cea260ba0bc542c3f2dc6eb2ea7b2cff4": {
    "describe": {
      "columns": [
        {
          "name": "id",
          "ordinal": 0,
          "type_info": "Uuid"
        },
        {
          "name": "content",
          "ordinal": 1,
          "type_info": "Jsonb"
        }
      ],
      "nullable": [false, false],
      "parameters": {
        "Left": ["Uuid", "Uuid"]
      }
    },
    "query": "\n    INSERT INTO pages (\n        id,\n        exam_id,\n        content,\n        url_path,\n        title,\n        chapter_id,\n        order_number,\n        copied_from,\n        content_search_language\n      )\n    SELECT uuid_generate_v5($1, id::text),\n      $1,\n      content,\n      url_path,\n      title,\n      uuid_generate_v5($1, chapter_id::text),\n      order_number,\n      id,\n      content_search_language\n    FROM pages\n    WHERE (exam_id = $2)\n    AND deleted_at IS NULL\n    RETURNING id,\n      content;\n        "
  },
  "ccdcf7ce3537744686b4a00dc74692d8c5b333e058fcf54fed5891ec2c527d60": {
    "describe": {
      "columns": [
        {
          "name": "id",
          "ordinal": 0,
          "type_info": "Uuid"
        },
        {
          "name": "created_at",
          "ordinal": 1,
          "type_info": "Timestamptz"
        },
        {
          "name": "updated_at",
          "ordinal": 2,
          "type_info": "Timestamptz"
        },
        {
          "name": "deleted_at",
          "ordinal": 3,
          "type_info": "Timestamptz"
        },
        {
          "name": "name",
          "ordinal": 4,
          "type_info": "Varchar"
        },
        {
          "name": "slug",
          "ordinal": 5,
          "type_info": "Varchar"
        },
        {
          "name": "public_url",
          "ordinal": 6,
          "type_info": "Varchar"
        },
        {
          "name": "internal_url",
          "ordinal": 7,
          "type_info": "Varchar"
        },
        {
          "name": "max_reprocessing_submissions_at_once",
          "ordinal": 8,
          "type_info": "Int4"
        }
      ],
      "nullable": [false, false, false, true, false, false, false, true, false],
      "parameters": {
        "Left": ["Varchar", "Varchar", "Varchar", "Varchar", "Int4", "Uuid"]
      }
    },
    "query": "\nUPDATE exercise_services\n    SET name=$1, slug=$2, public_url=$3, internal_url=$4, max_reprocessing_submissions_at_once=$5\nWHERE id=$6\n    RETURNING *\n        "
  },
  "cd3b491d6ba8e90f68bc92547628e63003efaf17d7d6df44778658e914427261": {
    "describe": {
      "columns": [
        {
          "name": "id",
          "ordinal": 0,
          "type_info": "Uuid"
        },
        {
          "name": "name",
          "ordinal": 1,
          "type_info": "Varchar"
        },
        {
          "name": "created_at",
          "ordinal": 2,
          "type_info": "Timestamptz"
        },
        {
          "name": "updated_at",
          "ordinal": 3,
          "type_info": "Timestamptz"
        },
        {
          "name": "organization_id",
          "ordinal": 4,
          "type_info": "Uuid"
        },
        {
          "name": "deleted_at",
          "ordinal": 5,
          "type_info": "Timestamptz"
        },
        {
          "name": "slug",
          "ordinal": 6,
          "type_info": "Varchar"
        },
        {
          "name": "content_search_language",
          "ordinal": 7,
          "type_info": "Text"
        },
        {
          "name": "language_code",
          "ordinal": 8,
          "type_info": "Varchar"
        },
        {
          "name": "copied_from",
          "ordinal": 9,
          "type_info": "Uuid"
        },
        {
          "name": "course_language_group_id",
          "ordinal": 10,
          "type_info": "Uuid"
        },
        {
          "name": "description",
          "ordinal": 11,
          "type_info": "Text"
        },
        {
          "name": "is_draft",
          "ordinal": 12,
          "type_info": "Bool"
        },
        {
          "name": "is_test_mode",
          "ordinal": 13,
          "type_info": "Bool"
        },
        {
          "name": "base_module_completion_requires_n_submodule_completions",
          "ordinal": 14,
          "type_info": "Int4"
        }
      ],
      "nullable": [
        false,
        false,
        false,
        false,
        false,
        true,
        false,
        null,
        false,
        true,
        false,
        true,
        false,
        false,
        false
      ],
      "parameters": {
        "Left": []
      }
    },
    "query": "\nSELECT id,\n  name,\n  created_at,\n  updated_at,\n  organization_id,\n  deleted_at,\n  slug,\n  content_search_language::text,\n  language_code,\n  copied_from,\n  course_language_group_id,\n  description,\n  is_draft,\n  is_test_mode,\n  base_module_completion_requires_n_submodule_completions\nFROM courses\nWHERE deleted_at IS NULL;\n"
  },
  "cdb8d8f63e7ba458f01b559fe4f0571a47ccac7eda5c84ab415e227d76ebca7e": {
    "describe": {
      "columns": [],
      "nullable": [],
      "parameters": {
        "Left": [
          "Uuid",
          {
            "Custom": {
              "kind": {
                "Enum": ["admin", "assistant", "teacher", "reviewer", "course_or_exam_creator"]
              },
              "name": "user_role"
            }
          },
          "Uuid"
        ]
      }
    },
    "query": "\nDELETE FROM roles\nWHERE user_id = $1\n  AND role = $2\n  AND exam_id = $3\n"
  },
  "cfbcaeb25e71b8cd1791ff95aa89e4fa44b627abc938c02650af5906ddf1f9e0": {
    "describe": {
      "columns": [
        {
          "name": "page_id",
          "ordinal": 0,
          "type_info": "Uuid"
        }
      ],
      "nullable": [false],
      "parameters": {
        "Left": ["Uuid"]
      }
    },
    "query": "SELECT id AS page_id FROM pages WHERE exam_id = $1;"
  },
  "d0037081bdb7d84526483a12e5070037392d36867f011134e611cfab8753b6e3": {
    "describe": {
      "columns": [
        {
          "name": "organization_id",
          "ordinal": 0,
          "type_info": "Uuid"
        }
      ],
      "nullable": [false],
      "parameters": {
        "Left": ["Uuid"]
      }
    },
    "query": "\nSELECT courses.organization_id\nFROM course_instances\n  JOIN courses ON courses.id = course_instances.course_id\nWHERE course_instances.id = $1\n"
  },
  "d0362064383044fd4696b44c87594e64ea8ec4c3b4905d39a3464a756454eaf5": {
    "describe": {
      "columns": [],
      "nullable": [],
      "parameters": {
        "Left": ["Uuid", "Uuid", "Uuid", "Uuid"]
      }
    },
    "query": "\nSELECT\nFROM user_exercise_states\nWHERE user_id = $1\n  AND exercise_id = $2\n  AND (course_instance_id = $3 OR exam_id = $4)\n"
<<<<<<< HEAD
  },
  "d126a5e606a87f2a01cf49cf171540cd9bf604210c3eef10fa84644aa36d3120": {
    "describe": {
      "columns": [
        {
          "name": "id",
          "ordinal": 0,
          "type_info": "Uuid"
        },
        {
          "name": "created_at",
          "ordinal": 1,
          "type_info": "Timestamptz"
        },
        {
          "name": "updated_at",
          "ordinal": 2,
          "type_info": "Timestamptz"
        },
        {
          "name": "deleted_at",
          "ordinal": 3,
          "type_info": "Timestamptz"
        },
        {
          "name": "course_id",
          "ordinal": 4,
          "type_info": "Uuid"
        },
        {
          "name": "name",
          "ordinal": 5,
          "type_info": "Varchar"
        },
        {
          "name": "order_number",
          "ordinal": 6,
          "type_info": "Int4"
        },
        {
          "name": "copied_from",
          "ordinal": 7,
          "type_info": "Uuid"
        },
        {
          "name": "uh_course_code",
          "ordinal": 8,
          "type_info": "Varchar"
        },
        {
          "name": "automatic_completion",
          "ordinal": 9,
          "type_info": "Bool"
        },
        {
          "name": "automatic_completion_number_of_exercises_attempted_treshold",
          "ordinal": 10,
          "type_info": "Int4"
        },
        {
          "name": "automatic_completion_number_of_points_treshold",
          "ordinal": 11,
          "type_info": "Int4"
        },
        {
          "name": "ects_credits",
          "ordinal": 12,
          "type_info": "Int4"
        }
      ],
      "nullable": [
        false,
        false,
        false,
        true,
        false,
        true,
        false,
        true,
        true,
        false,
        true,
        true,
        true
      ],
      "parameters": {
        "Left": ["Uuid", "Varchar", "Int4"]
      }
    },
    "query": "\nINSERT INTO course_modules (course_id, name, order_number)\nVALUES ($1, $2, $3)\nRETURNING *\n"
=======
>>>>>>> b0e246cb
  },
  "d13e367302b3873770dbcd15736161dd89130c0d06620cb5d337b1f7c9f230e8": {
    "describe": {
      "columns": [],
      "nullable": [],
      "parameters": {
        "Left": ["Uuid", "Uuid"]
      }
    },
    "query": "UPDATE pages SET chapter_id = $1 WHERE id = $2"
  },
  "d167d84ecde8f5bfc9b573de74cc7674a5b8649d68ac086320b592e539d7d1c8": {
    "describe": {
      "columns": [
        {
          "name": "id",
          "ordinal": 0,
          "type_info": "Uuid"
        },
        {
          "name": "created_at",
          "ordinal": 1,
          "type_info": "Timestamptz"
        },
        {
          "name": "updated_at",
          "ordinal": 2,
          "type_info": "Timestamptz"
        },
        {
          "name": "deleted_at",
          "ordinal": 3,
          "type_info": "Timestamptz"
        },
        {
          "name": "exercise_task_id",
          "ordinal": 4,
          "type_info": "Uuid"
        },
        {
          "name": "data_json",
          "ordinal": 5,
          "type_info": "Jsonb"
        },
        {
          "name": "exercise_task_grading_id",
          "ordinal": 6,
          "type_info": "Uuid"
        },
        {
          "name": "metadata",
          "ordinal": 7,
          "type_info": "Jsonb"
        },
        {
          "name": "exercise_slide_id",
          "ordinal": 8,
          "type_info": "Uuid"
        },
        {
          "name": "exercise_slide_submission_id",
          "ordinal": 9,
          "type_info": "Uuid"
        }
      ],
      "nullable": [false, false, false, true, false, true, true, true, false, false],
      "parameters": {
        "Left": ["Uuid"]
      }
    },
    "query": "\nSELECT *\nFROM exercise_task_submissions\nWHERE exercise_slide_submission_id = $1\n  AND deleted_at IS NULL\n            "
  },
  "d1b9e023f5c44a5e7d40094eabe5441cc88db7fb1fd77a72062f2884aab2ac6a": {
    "describe": {
      "columns": [
        {
          "name": "read",
          "ordinal": 0,
          "type_info": "Int8"
        },
        {
          "name": "unread",
          "ordinal": 1,
          "type_info": "Int8"
        }
      ],
      "nullable": [null, null],
      "parameters": {
        "Left": ["Uuid"]
      }
    },
    "query": "\nSELECT COUNT(*) filter (\n    where marked_as_read\n  ) AS read,\n  COUNT(*) filter (\n    where not(marked_as_read)\n  ) AS unread\nFROM feedback\nWHERE course_id = $1\n  AND feedback.deleted_at IS NULL\n"
  },
  "d21fdc6eb89bf28c479b64ee9a5fff8dbb67f4c8bb02b25779e672187fed4fd7": {
    "describe": {
      "columns": [],
      "nullable": [],
      "parameters": {
        "Left": ["Uuid", "Uuid", "Uuid", "Uuid", "Uuid"]
      }
    },
    "query": "\n    INSERT INTO user_exercise_states (\n        user_id,\n        exercise_id,\n        course_instance_id,\n        selected_exercise_slide_id,\n        exam_id\n      )\n    VALUES ($1, $2, $3, $4, $5)\n    "
  },
  "d309be59564d69ecad6e11cc6976649092966ea2236abd7c8ca72e64f78f8fcc": {
    "describe": {
      "columns": [],
      "nullable": [],
      "parameters": {
        "Left": ["Uuid"]
      }
    },
    "query": "\nupdate email_deliveries\nset sent = TRUE\nwhere id = $1;\n    "
  },
  "d565b3ca168a0beb24ee0a58c078fd031a52cd26a807c348bdb3fac1849bd456": {
    "describe": {
      "columns": [
        {
          "name": "id",
          "ordinal": 0,
          "type_info": "Uuid"
        }
      ],
      "nullable": [false],
      "parameters": {
        "Left": ["Uuid"]
      }
    },
    "query": "\nSELECT organizations.id\nFROM pages\n  LEFT OUTER JOIN courses ON courses.id = pages.course_id\n  LEFT OUTER JOIN exams ON exams.id = pages.exam_id\n  JOIN organizations ON organizations.id = courses.organization_id\n  OR organizations.id = exams.organization_id\nWHERE pages.id = $1\n"
  },
  "d5e8f94a3f8fe2b9acbd2beccb38d03d4c6e7d1f0f5c4c0cfb642da2422445a9": {
    "describe": {
      "columns": [
        {
          "name": "id",
          "ordinal": 0,
          "type_info": "Uuid"
        }
      ],
      "nullable": [false],
      "parameters": {
        "Left": ["Uuid", "Varchar", "Varchar"]
      }
    },
    "query": "\nINSERT INTO study_registry_registrars (id, name, secret_key)\nVALUES (COALESCE($1, uuid_generate_v4()), $2, $3)\nRETURNING id\n    "
  },
  "d649285a0c9cf46bdad2303ee6d7793ff5d1a7ce58f402e070c69f7187b57085": {
    "describe": {
      "columns": [],
      "nullable": [],
      "parameters": {
        "Left": ["Uuid", "Uuid"]
      }
    },
    "query": "\n    INSERT INTO exercise_slides (\n        id, exercise_id, order_number\n    )\n    SELECT uuid_generate_v5($1, id::text),\n        uuid_generate_v5($1, exercise_id::text),\n        order_number\n    FROM exercise_slides\n    WHERE exercise_id IN (SELECT id FROM exercises WHERE course_id = $2 OR exam_id = $2 AND deleted_at IS NULL)\n    AND deleted_at IS NULL;\n            "
  },
  "d67631e6ddcdf17214fc75f0c9f760507d1fdce3c948f1524b5668403e197de3": {
    "describe": {
      "columns": [
        {
          "name": "id",
          "ordinal": 0,
          "type_info": "Uuid"
        },
        {
          "name": "created_at",
          "ordinal": 1,
          "type_info": "Timestamptz"
        },
        {
          "name": "updated_at",
          "ordinal": 2,
          "type_info": "Timestamptz"
        },
        {
          "name": "deleted_at",
          "ordinal": 3,
          "type_info": "Timestamptz"
        },
        {
          "name": "name",
          "ordinal": 4,
          "type_info": "Varchar"
        },
        {
          "name": "url",
          "ordinal": 5,
          "type_info": "Varchar"
        },
        {
          "name": "width",
          "ordinal": 6,
          "type_info": "Int4"
        },
        {
          "name": "data",
          "ordinal": 7,
          "type_info": "Jsonb"
        }
      ],
      "nullable": [false, false, false, true, false, false, false, false],
      "parameters": {
        "Left": ["Varchar", "Varchar", "Int4", "Jsonb"]
      }
    },
    "query": "\nINSERT INTO playground_examples (name, url, width, data)\nVALUES ($1, $2, $3, $4)\nRETURNING *;\n  "
  },
  "d684fcc4ad0942b8fa8bdc4afb1ed171ef2ba003a6ece945a16289222083345f": {
    "describe": {
      "columns": [
        {
          "name": "id",
          "ordinal": 0,
          "type_info": "Uuid"
        },
        {
          "name": "created_at",
          "ordinal": 1,
          "type_info": "Timestamptz"
        },
        {
          "name": "updated_at",
          "ordinal": 2,
          "type_info": "Timestamptz"
        },
        {
          "name": "deleted_at",
          "ordinal": 3,
          "type_info": "Timestamptz"
        },
        {
          "name": "user_id",
          "ordinal": 4,
          "type_info": "Uuid"
        },
        {
          "name": "exercise_id",
          "ordinal": 5,
          "type_info": "Uuid"
        },
        {
          "name": "course_instance_id",
          "ordinal": 6,
          "type_info": "Uuid"
        },
        {
          "name": "receiving_peer_reviews_exercise_slide_submission_id",
          "ordinal": 7,
          "type_info": "Uuid"
        },
        {
          "name": "received_enough_peer_reviews",
          "ordinal": 8,
          "type_info": "Bool"
        },
        {
          "name": "peer_review_priority",
          "ordinal": 9,
          "type_info": "Int4"
        }
      ],
      "nullable": [false, false, false, true, false, false, false, false, false, false],
      "parameters": {
        "Left": ["Bool", "Uuid"]
      }
    },
    "query": "\nUPDATE peer_review_queue_entries\nSET received_enough_peer_reviews = $1\nWHERE id = $2\n  AND deleted_at IS NULL\nRETURNING *;\n        "
  },
  "d724f9b31998cfc4677cf3f3a006ab15dd17bdad59b2b290e47d648e9e03d03d": {
    "describe": {
      "columns": [
        {
          "name": "id",
          "ordinal": 0,
          "type_info": "Uuid"
        },
        {
          "name": "created_at",
          "ordinal": 1,
          "type_info": "Timestamptz"
        },
        {
          "name": "updated_at",
          "ordinal": 2,
          "type_info": "Timestamptz"
        },
        {
          "name": "exercise_task_submission_id",
          "ordinal": 3,
          "type_info": "Uuid"
        },
        {
          "name": "course_id",
          "ordinal": 4,
          "type_info": "Uuid"
        },
        {
          "name": "exam_id",
          "ordinal": 5,
          "type_info": "Uuid"
        },
        {
          "name": "exercise_id",
          "ordinal": 6,
          "type_info": "Uuid"
        },
        {
          "name": "exercise_task_id",
          "ordinal": 7,
          "type_info": "Uuid"
        },
        {
          "name": "grading_priority",
          "ordinal": 8,
          "type_info": "Int4"
        },
        {
          "name": "score_given",
          "ordinal": 9,
          "type_info": "Float4"
        },
        {
          "name": "grading_progress: _",
          "ordinal": 10,
          "type_info": {
            "Custom": {
              "kind": {
                "Enum": ["fully-graded", "pending", "pending-manual", "failed", "not-ready"]
              },
              "name": "grading_progress"
            }
          }
        },
        {
          "name": "unscaled_score_maximum",
          "ordinal": 11,
          "type_info": "Int4"
        },
        {
          "name": "unscaled_score_given",
          "ordinal": 12,
          "type_info": "Float4"
        },
        {
          "name": "grading_started_at",
          "ordinal": 13,
          "type_info": "Timestamptz"
        },
        {
          "name": "grading_completed_at",
          "ordinal": 14,
          "type_info": "Timestamptz"
        },
        {
          "name": "feedback_json",
          "ordinal": 15,
          "type_info": "Jsonb"
        },
        {
          "name": "feedback_text",
          "ordinal": 16,
          "type_info": "Text"
        },
        {
          "name": "deleted_at",
          "ordinal": 17,
          "type_info": "Timestamptz"
        }
      ],
      "nullable": [
        false,
        false,
        false,
        false,
        true,
        true,
        false,
        false,
        false,
        true,
        false,
        true,
        true,
        true,
        true,
        true,
        true,
        true
      ],
      "parameters": {
        "Left": ["Uuid"]
      }
    },
    "query": "\nSELECT id,\n  created_at,\n  updated_at,\n  exercise_task_submission_id,\n  course_id,\n  exam_id,\n  exercise_id,\n  exercise_task_id,\n  grading_priority,\n  score_given,\n  grading_progress as \"grading_progress: _\",\n  unscaled_score_maximum,\n  unscaled_score_given,\n  grading_started_at,\n  grading_completed_at,\n  feedback_json,\n  feedback_text,\n  deleted_at\nFROM exercise_task_gradings\nWHERE id = $1\n"
  },
  "d7c2e87b32f5a87fa4595464a6449ce402745887d29b981da6b44cc419aad59c": {
    "describe": {
      "columns": [
        {
          "name": "id",
          "ordinal": 0,
          "type_info": "Uuid"
        },
        {
          "name": "name",
          "ordinal": 1,
          "type_info": "Varchar"
        },
        {
          "name": "created_at",
          "ordinal": 2,
          "type_info": "Timestamptz"
        },
        {
          "name": "updated_at",
          "ordinal": 3,
          "type_info": "Timestamptz"
        },
        {
          "name": "organization_id",
          "ordinal": 4,
          "type_info": "Uuid"
        },
        {
          "name": "deleted_at",
          "ordinal": 5,
          "type_info": "Timestamptz"
        },
        {
          "name": "slug",
          "ordinal": 6,
          "type_info": "Varchar"
        },
        {
          "name": "content_search_language",
          "ordinal": 7,
          "type_info": "Text"
        },
        {
          "name": "language_code",
          "ordinal": 8,
          "type_info": "Varchar"
        },
        {
          "name": "copied_from",
          "ordinal": 9,
          "type_info": "Uuid"
        },
        {
          "name": "course_language_group_id",
          "ordinal": 10,
          "type_info": "Uuid"
        },
        {
          "name": "description",
          "ordinal": 11,
          "type_info": "Text"
        },
        {
          "name": "is_draft",
          "ordinal": 12,
          "type_info": "Bool"
        },
        {
          "name": "is_test_mode",
          "ordinal": 13,
          "type_info": "Bool"
        },
        {
          "name": "base_module_completion_requires_n_submodule_completions",
          "ordinal": 14,
          "type_info": "Int4"
        }
      ],
      "nullable": [
        false,
        false,
        false,
        false,
        false,
        true,
        false,
        null,
        false,
        true,
        false,
        true,
        false,
        false,
        false
      ],
      "parameters": {
        "Left": ["Uuid"]
      }
    },
    "query": "\nUPDATE courses\nSET deleted_at = now()\nWHERE id = $1\nRETURNING id,\n  name,\n  created_at,\n  updated_at,\n  organization_id,\n  deleted_at,\n  slug,\n  content_search_language::text,\n  language_code,\n  copied_from,\n  course_language_group_id,\n  description,\n  is_draft,\n  is_test_mode,\n  base_module_completion_requires_n_submodule_completions\n    "
  },
  "d972ea4bdedc2b6d93055c4c244a579960ff3a65213ed3e78f21d641c8d800c7": {
    "describe": {
      "columns": [],
      "nullable": [],
      "parameters": {
        "Left": ["Uuid", "Text", "Text"]
      }
    },
    "query": "\n    INSERT INTO material_references(course_id, citation_key, reference)\n    VALUES ($1, $2, $3)\n    "
  },
  "d9b9672a30ff30810ac269307fa33154ced5dcc064a05d69a0440113713d3573": {
    "describe": {
      "columns": [
        {
          "name": "id",
          "ordinal": 0,
          "type_info": "Uuid"
        },
        {
          "name": "created_at",
          "ordinal": 1,
          "type_info": "Timestamptz"
        },
        {
          "name": "updated_at",
          "ordinal": 2,
          "type_info": "Timestamptz"
        },
        {
          "name": "deleted_at",
          "ordinal": 3,
          "type_info": "Timestamptz"
        },
        {
          "name": "exercise_slide_id",
          "ordinal": 4,
          "type_info": "Uuid"
        },
        {
          "name": "course_id",
          "ordinal": 5,
          "type_info": "Uuid"
        },
        {
          "name": "course_instance_id",
          "ordinal": 6,
          "type_info": "Uuid"
        },
        {
          "name": "exam_id",
          "ordinal": 7,
          "type_info": "Uuid"
        },
        {
          "name": "exercise_id",
          "ordinal": 8,
          "type_info": "Uuid"
        },
        {
          "name": "user_id",
          "ordinal": 9,
          "type_info": "Uuid"
        },
        {
          "name": "user_points_update_strategy: _",
          "ordinal": 10,
          "type_info": {
            "Custom": {
              "kind": {
                "Enum": [
                  "can-add-points-but-cannot-remove-points",
                  "can-add-points-and-can-remove-points"
                ]
              },
              "name": "user_points_update_strategy"
            }
          }
        }
      ],
      "nullable": [false, false, false, true, false, true, true, true, false, false, false],
      "parameters": {
        "Left": ["Uuid", "Uuid"]
      }
    },
    "query": "\nSELECT id,\n  created_at,\n  updated_at,\n  deleted_at,\n  exercise_slide_id,\n  course_id,\n  course_instance_id,\n  exam_id,\n  exercise_id,\n  user_id,\n  user_points_update_strategy AS \"user_points_update_strategy: _\"\nFROM exercise_slide_submissions\nWHERE exercise_slide_id = $1\n  AND user_id = $2\n  AND deleted_at IS NULL\nORDER BY created_at DESC\nLIMIT 1\n        "
  },
  "d9ccd78266e9036f2ebe16fc1b3ed95b4053a76496a0eef5fe7dd0561c86d5f0": {
    "describe": {
      "columns": [
        {
          "name": "id",
          "ordinal": 0,
          "type_info": "Uuid"
        },
        {
          "name": "created_at",
          "ordinal": 1,
          "type_info": "Timestamptz"
        },
        {
          "name": "updated_at",
          "ordinal": 2,
          "type_info": "Timestamptz"
        },
        {
          "name": "name",
          "ordinal": 3,
          "type_info": "Varchar"
        },
        {
          "name": "course_id",
          "ordinal": 4,
          "type_info": "Uuid"
        },
        {
          "name": "deleted_at",
          "ordinal": 5,
          "type_info": "Timestamptz"
        },
        {
          "name": "chapter_image_path",
          "ordinal": 6,
          "type_info": "Varchar"
        },
        {
          "name": "chapter_number",
          "ordinal": 7,
          "type_info": "Int4"
        },
        {
          "name": "front_page_id",
          "ordinal": 8,
          "type_info": "Uuid"
        },
        {
          "name": "opens_at",
          "ordinal": 9,
          "type_info": "Timestamptz"
        },
        {
          "name": "copied_from",
          "ordinal": 10,
          "type_info": "Uuid"
        },
        {
          "name": "deadline",
          "ordinal": 11,
          "type_info": "Timestamptz"
        },
        {
          "name": "course_module_id",
          "ordinal": 12,
          "type_info": "Uuid"
        }
      ],
      "nullable": [
        false,
        false,
        false,
        false,
        false,
        true,
        true,
        false,
        true,
        true,
        true,
        true,
        false
      ],
      "parameters": {
        "Left": ["Uuid"]
      }
    },
    "query": "\nSELECT id,\n  created_at,\n  updated_at,\n  name,\n  course_id,\n  deleted_at,\n  chapter_image_path,\n  chapter_number,\n  front_page_id,\n  opens_at,\n  copied_from,\n  deadline,\n  course_module_id\nFROM chapters\nWHERE course_id = (SELECT course_id FROM course_instances WHERE id = $1)\n  AND deleted_at IS NULL;\n"
  },
  "d9d04909a35ed8edd343a0be75ee10041e50a42d8ca3547d001672a9557b6d9d": {
    "describe": {
      "columns": [],
      "nullable": [],
      "parameters": {
        "Left": ["Jsonb", "Uuid"]
      }
    },
    "query": "\nUPDATE pages\nSET content = $1\nWHERE id = $2;\n                "
  },
  "d9d230419fb264ebddeaa022bc8ac0061d8caa8bf83e3a5742a140bd056f3005": {
    "describe": {
      "columns": [],
      "nullable": [],
      "parameters": {
        "Left": ["Varchar", "Uuid"]
      }
    },
    "query": "\nupdate email_deliveries\nset sent = FALSE,\n  error = $1\nwhere id = $2;\n    "
  },
  "da2f334d21855b3fe0513f95ed5e9fb65331bcae85f935928559c420dfa15a3b": {
    "describe": {
      "columns": [
        {
          "name": "id",
          "ordinal": 0,
          "type_info": "Uuid"
        },
        {
          "name": "created_at",
          "ordinal": 1,
          "type_info": "Timestamptz"
        },
        {
          "name": "updated_at",
          "ordinal": 2,
          "type_info": "Timestamptz"
        },
        {
          "name": "deleted_at",
          "ordinal": 3,
          "type_info": "Timestamptz"
        },
        {
          "name": "upstream_id",
          "ordinal": 4,
          "type_info": "Int4"
        },
        {
          "name": "email",
          "ordinal": 5,
          "type_info": "Varchar"
        },
        {
          "name": "first_name",
          "ordinal": 6,
          "type_info": "Varchar"
        },
        {
          "name": "last_name",
          "ordinal": 7,
          "type_info": "Varchar"
        }
      ],
      "nullable": [false, false, false, true, true, false, true, true],
      "parameters": {
        "Left": ["Uuid", "Varchar", "Varchar", "Varchar", "Int4"]
      }
    },
    "query": "\nINSERT INTO\n  users (id, email, first_name, last_name, upstream_id)\nVALUES ($1, $2, $3, $4, $5)\nRETURNING *;\n          "
  },
  "db5cd5b4719b69e217948320994bd8f3f6ae513f1378eb76d2fe6391acf179fc": {
    "describe": {
      "columns": [
        {
          "name": "page_id",
          "ordinal": 0,
          "type_info": "Uuid"
        },
        {
          "name": "order_number",
          "ordinal": 1,
          "type_info": "Int4"
        },
        {
          "name": "course_id",
          "ordinal": 2,
          "type_info": "Uuid"
        },
        {
          "name": "exam_id",
          "ordinal": 3,
          "type_info": "Uuid"
        },
        {
          "name": "chapter_id?",
          "ordinal": 4,
          "type_info": "Uuid"
        },
        {
          "name": "chapter_number?",
          "ordinal": 5,
          "type_info": "Int4"
        }
      ],
      "nullable": [false, false, true, true, false, false],
      "parameters": {
        "Left": ["Uuid"]
      }
    },
    "query": "\nSELECT p.id as page_id,\n  p.order_number as order_number,\n  p.course_id as course_id,\n  p.exam_id as exam_id,\n  c.id as \"chapter_id?\",\n  c.chapter_number as \"chapter_number?\"\nFROM pages p\n  LEFT JOIN chapters c ON p.chapter_id = c.id\nWHERE p.id = $1;\n"
  },
  "db64bea6f7dc10dd47f4c41c5efa78c95cf5b6d97fcfcefda66847c20861ac56": {
    "describe": {
      "columns": [
        {
          "name": "id",
          "ordinal": 0,
          "type_info": "Uuid"
        }
      ],
      "nullable": [false],
      "parameters": {
        "Left": ["Uuid", "Jsonb", "Varchar", "Varchar", "Int4"]
      }
    },
    "query": "\nINSERT INTO pages (\n    course_id,\n    content,\n    url_path,\n    title,\n    order_number\n  )\nVALUES ($1, $2, $3, $4, $5)\nRETURNING id\n"
  },
  "dc6a94949ce20d11fa55e247dc706fdc88018bf1ba528487fcd0ef02f5c40ca7": {
    "describe": {
      "columns": [
        {
          "name": "id",
          "ordinal": 0,
          "type_info": "Uuid"
        },
        {
          "name": "created_at",
          "ordinal": 1,
          "type_info": "Timestamptz"
        },
        {
          "name": "updated_at",
          "ordinal": 2,
          "type_info": "Timestamptz"
        },
        {
          "name": "deleted_at",
          "ordinal": 3,
          "type_info": "Timestamptz"
        },
        {
          "name": "content",
          "ordinal": 4,
          "type_info": "Jsonb"
        },
        {
          "name": "name",
          "ordinal": 5,
          "type_info": "Varchar"
        },
        {
          "name": "subject",
          "ordinal": 6,
          "type_info": "Varchar"
        },
        {
          "name": "exercise_completions_threshold",
          "ordinal": 7,
          "type_info": "Int4"
        },
        {
          "name": "points_threshold",
          "ordinal": 8,
          "type_info": "Int4"
        },
        {
          "name": "course_instance_id",
          "ordinal": 9,
          "type_info": "Uuid"
        }
      ],
      "nullable": [false, false, false, true, true, false, true, true, true, false],
      "parameters": {
        "Left": ["Uuid"]
      }
    },
    "query": "\nUPDATE email_templates\nSET deleted_at = now()\nWHERE id = $1\nRETURNING *\n  "
  },
  "dca9962cde61fb16b1beda03b37bdae5bf72f2a6f6e68636ea4d90e8c8f060f1": {
    "describe": {
      "columns": [
        {
          "name": "id",
          "ordinal": 0,
          "type_info": "Uuid"
        }
      ],
      "nullable": [false],
      "parameters": {
        "Left": ["Uuid", "Uuid", "Varchar", "Float4"]
      }
    },
    "query": "\nINSERT INTO peer_review_question_submissions (\n    peer_review_question_id,\n    peer_review_submission_id,\n    text_data,\n    number_data\n  )\nVALUES ($1, $2, $3, $4)\nRETURNING id\n        "
  },
  "dd98dd1240aa56bb5ba42647e870c187d85c5ab801c6f0cca33757734a97df5b": {
    "describe": {
      "columns": [
        {
          "name": "course_id",
          "ordinal": 0,
          "type_info": "Uuid"
        },
        {
          "name": "exam_id",
          "ordinal": 1,
          "type_info": "Uuid"
        }
      ],
      "nullable": [true, true],
      "parameters": {
        "Left": ["Uuid"]
      }
    },
    "query": "\nSELECT course_id,\n  exam_id\nFROM exercises\nWHERE id = $1\n"
  },
  "ddf7fa1dca876b806f407c7bdd5b40d3318c7d01e3664399accedb2bd5856855": {
    "describe": {
      "columns": [
        {
          "name": "id",
          "ordinal": 0,
          "type_info": "Uuid"
        },
        {
          "name": "created_at",
          "ordinal": 1,
          "type_info": "Timestamptz"
        },
        {
          "name": "updated_at",
          "ordinal": 2,
          "type_info": "Timestamptz"
        },
        {
          "name": "deleted_at",
          "ordinal": 3,
          "type_info": "Timestamptz"
        },
        {
          "name": "exercise_id",
          "ordinal": 4,
          "type_info": "Uuid"
        },
        {
          "name": "order_number",
          "ordinal": 5,
          "type_info": "Int4"
        }
      ],
      "nullable": [false, false, false, true, false, false],
      "parameters": {
        "Left": ["Uuid"]
      }
    },
    "query": "\nSELECT s.*\nFROM exercise_slides s\n  JOIN exercise_tasks t ON (s.id = t.exercise_slide_id)\nWHERE t.id = $1\n  AND t.deleted_at IS NULL\n  AND s.deleted_at IS NULL;\n    "
  },
  "debb71ad011d9e3973c03668f6f2e738f672314b7b0b12d11e7ac338652b79f5": {
    "describe": {
      "columns": [
        {
          "name": "course_id",
          "ordinal": 0,
          "type_info": "Uuid"
        },
        {
          "name": "exam_id",
          "ordinal": 1,
          "type_info": "Uuid"
        }
      ],
      "nullable": [true, true],
      "parameters": {
        "Left": ["Uuid"]
      }
    },
    "query": "\nSELECT ess.course_id,\n  ess.exam_id\nFROM exercise_task_submissions ets\n  JOIN exercise_slide_submissions ess ON ets.exercise_slide_submission_id = ess.id\nWHERE ets.id = $1\n  AND ets.deleted_at IS NULL\n  AND ess.deleted_at IS NULL\n        "
  },
  "e2fe96906db5d05fa1a8b0aabc25e9027c386b349f11d4c26bcf7db1864af6cf": {
    "describe": {
      "columns": [
        {
          "name": "order_number",
          "ordinal": 0,
          "type_info": "Int4"
        }
      ],
      "nullable": [null],
      "parameters": {
        "Left": ["Uuid"]
      }
    },
    "query": "\nselect max(p.order_number) as order_number\nfrom pages p\nwhere p.chapter_id = $1\n  and p.deleted_at is null;\n"
  },
  "e3c6cc19ea36187a8e99b3ccb88eceedaf4e65d67406df70be92017971b74d7c": {
    "describe": {
      "columns": [],
      "nullable": [],
      "parameters": {
        "Left": ["Uuid"]
      }
    },
    "query": "\n    UPDATE chapters\n    SET front_page_id = uuid_generate_v5(course_id, front_page_id::text)\n    WHERE course_id = $1\n        AND front_page_id IS NOT NULL;\n            "
  },
  "e4e5ef6ef0bbf4a234110b8dc2616b1a0483f511e0c6b9b04b9d7440486c3e07": {
    "describe": {
      "columns": [
        {
          "name": "id",
          "ordinal": 0,
          "type_info": "Uuid"
        },
        {
          "name": "created_at",
          "ordinal": 1,
          "type_info": "Timestamptz"
        },
        {
          "name": "updated_at",
          "ordinal": 2,
          "type_info": "Timestamptz"
        },
        {
          "name": "deleted_at",
          "ordinal": 3,
          "type_info": "Timestamptz"
        },
        {
          "name": "name",
          "ordinal": 4,
          "type_info": "Varchar"
        },
        {
          "name": "slug",
          "ordinal": 5,
          "type_info": "Varchar"
        },
        {
          "name": "public_url",
          "ordinal": 6,
          "type_info": "Varchar"
        },
        {
          "name": "internal_url",
          "ordinal": 7,
          "type_info": "Varchar"
        },
        {
          "name": "max_reprocessing_submissions_at_once",
          "ordinal": 8,
          "type_info": "Int4"
        }
      ],
      "nullable": [false, false, false, true, false, false, false, true, false],
      "parameters": {
        "Left": []
      }
    },
    "query": "\nSELECT *\nFROM exercise_services\nWHERE deleted_at IS NULL\n"
  },
  "e50a489e4b63d0ccb43c85b02a0b085c7ba0d5d9e54d073df9ddc679010bf1d7": {
    "describe": {
      "columns": [
        {
          "name": "course_module_id",
          "ordinal": 0,
          "type_info": "Uuid"
        },
        {
          "name": "total_exercises",
          "ordinal": 1,
          "type_info": "Int8"
        },
        {
          "name": "score_maximum",
          "ordinal": 2,
          "type_info": "Int8"
        }
      ],
      "nullable": [false, null, null],
      "parameters": {
        "Left": ["Uuid"]
      }
    },
    "query": "\nSELECT chapters.course_module_id,\n  COUNT(exercises.id) AS total_exercises,\n  SUM(exercises.score_maximum) AS score_maximum\nFROM course_instances\n  LEFT JOIN exercises ON (course_instances.course_id = exercises.course_id)\n  LEFT JOIN chapters ON (exercises.chapter_id = chapters.id)\nWHERE exercises.deleted_at IS NULL\n  AND course_instances.id = $1\nGROUP BY chapters.course_module_id\n        "
  },
  "e51930274913bb5238ab3d9bead1b6a2747b38ab840e9ec51397e26162e0d6c2": {
    "describe": {
      "columns": [
        {
          "name": "id",
          "ordinal": 0,
          "type_info": "Uuid"
        },
        {
          "name": "exercise_task_submission_id",
          "ordinal": 1,
          "type_info": "Uuid"
        },
        {
          "name": "grading_before_regrading",
          "ordinal": 2,
          "type_info": "Uuid"
        },
        {
          "name": "grading_after_regrading",
          "ordinal": 3,
          "type_info": "Uuid"
        },
        {
          "name": "regrading_id",
          "ordinal": 4,
          "type_info": "Uuid"
        }
      ],
      "nullable": [false, false, false, true, false],
      "parameters": {
        "Left": ["Uuid"]
      }
    },
    "query": "\nSELECT id,\n  exercise_task_submission_id,\n  grading_before_regrading,\n  grading_after_regrading,\n  regrading_id\nFROM exercise_task_regrading_submissions\nWHERE regrading_id = $1\n"
  },
  "e5c1c53b9d9439e3f552f486c3a9916ea8e8a5bce4678d7515a6e24cd9d0f19e": {
    "describe": {
      "columns": [
        {
          "name": "id",
          "ordinal": 0,
          "type_info": "Uuid"
        },
        {
          "name": "content",
          "ordinal": 1,
          "type_info": "Jsonb"
        }
      ],
      "nullable": [false, false],
      "parameters": {
        "Left": ["Uuid", "Uuid"]
      }
    },
    "query": "\n    INSERT INTO pages (\n        id,\n        course_id,\n        content,\n        url_path,\n        title,\n        chapter_id,\n        order_number,\n        copied_from,\n        content_search_language\n      )\n    SELECT uuid_generate_v5($1, id::text),\n      $1,\n      content,\n      url_path,\n      title,\n      uuid_generate_v5($1, chapter_id::text),\n      order_number,\n      id,\n      content_search_language\n    FROM pages\n    WHERE (course_id = $2)\n    AND deleted_at IS NULL\n    RETURNING id,\n      content;\n        "
  },
  "e5db6a3bd6793923334f9a040d99b022099caf632357702ffb1be47602ec4820": {
    "describe": {
      "columns": [
        {
          "name": "id",
          "ordinal": 0,
          "type_info": "Uuid"
        },
        {
          "name": "exercise_id",
          "ordinal": 1,
          "type_info": "Uuid"
        },
        {
          "name": "order_number",
          "ordinal": 2,
          "type_info": "Int4"
        }
      ],
      "nullable": [false, false, false],
      "parameters": {
        "Left": ["Uuid", "Uuid", "Int4"]
      }
    },
    "query": "\nINSERT INTO exercise_slides (id, exercise_id, order_number)\nVALUES ($1, $2, $3) ON CONFLICT (id) DO\nUPDATE\nSET exercise_id = $2,\n  order_number = $3,\n  deleted_at = NULL\nRETURNING id,\n  exercise_id,\n  order_number;\n            "
  },
  "e5e90260825ef39797acd231ed10db86eb9dbaf18d7eb6a2d5004971e5de2a23": {
    "describe": {
      "columns": [
        {
          "name": "exercise_id",
          "ordinal": 0,
          "type_info": "Uuid"
        },
        {
          "name": "count",
          "ordinal": 1,
          "type_info": "Int4"
        },
        {
          "name": "exercise_name",
          "ordinal": 2,
          "type_info": "Varchar"
        }
      ],
<<<<<<< HEAD
      "nullable": [true, true, true],
=======
      "nullable": [false, null, false],
>>>>>>> b0e246cb
      "parameters": {
        "Left": ["Uuid"]
      }
    },
    "query": "\nSELECT counts.*, exercises.name exercise_name\n    FROM (\n        SELECT exercise_id, count(*)::integer count\n        FROM exercise_slide_submissions\n        WHERE course_id = $1\n        GROUP BY exercise_id\n    ) counts\n    JOIN exercises ON (counts.exercise_id = exercises.id);\n          "
  },
  "e65d6596514988223d01d65d8e4f8edb6132170649516dfb8fb848df6798baaa": {
    "describe": {
      "columns": [
        {
          "name": "id",
          "ordinal": 0,
          "type_info": "Uuid"
        },
        {
          "name": "created_at",
          "ordinal": 1,
          "type_info": "Timestamptz"
        },
        {
          "name": "updated_at",
          "ordinal": 2,
          "type_info": "Timestamptz"
        },
        {
          "name": "deleted_at",
          "ordinal": 3,
          "type_info": "Timestamptz"
        },
        {
          "name": "course_id",
          "ordinal": 4,
          "type_info": "Uuid"
        },
        {
          "name": "name",
          "ordinal": 5,
          "type_info": "Varchar"
        },
        {
          "name": "order_number",
          "ordinal": 6,
          "type_info": "Int4"
        },
        {
          "name": "copied_from",
          "ordinal": 7,
          "type_info": "Uuid"
        },
        {
          "name": "uh_course_code",
          "ordinal": 8,
          "type_info": "Varchar"
        },
        {
          "name": "automatic_completion",
          "ordinal": 9,
          "type_info": "Bool"
        },
        {
          "name": "automatic_completion_number_of_exercises_attempted_treshold",
          "ordinal": 10,
          "type_info": "Int4"
        },
        {
          "name": "automatic_completion_number_of_points_treshold",
          "ordinal": 11,
          "type_info": "Int4"
        },
        {
          "name": "ects_credits",
          "ordinal": 12,
          "type_info": "Int4"
        }
      ],
      "nullable": [
        false,
        false,
        false,
        true,
        false,
        true,
        false,
        true,
        true,
        false,
        true,
        true,
        true
      ],
      "parameters": {
        "Left": ["Uuid"]
      }
    },
    "query": "\nSELECT course_modules.*\nFROM exercises\n  LEFT JOIN chapters ON (exercises.chapter_id = chapters.id)\n  LEFT JOIN course_modules ON (chapters.course_module_id = course_modules.id)\nWHERE exercises.id = $1\n        "
  },
  "e6f687f777bbf1f390fd79b39ebe2f71adc27844198a74a5370382ba150abb44": {
    "describe": {
      "columns": [
        {
          "name": "id",
          "ordinal": 0,
          "type_info": "Uuid"
        }
      ],
      "nullable": [false],
      "parameters": {
        "Left": []
      }
    },
    "query": "\nUPDATE regradings\nSET regrading_started_at = CASE\n    WHEN regrading_started_at IS NULL THEN now()\n    ELSE regrading_started_at\n  END\nWHERE regrading_completed_at IS NULL\n  AND deleted_at IS NULL\nRETURNING id\n"
  },
  "e773a4e49ae87843f5be6fdcbed0d32c2bd87c20f4b47ff30c5a8c632c4d230d": {
    "describe": {
      "columns": [
        {
          "name": "id",
          "ordinal": 0,
          "type_info": "Uuid"
        },
        {
          "name": "name",
          "ordinal": 1,
          "type_info": "Varchar"
        },
        {
          "name": "created_at",
          "ordinal": 2,
          "type_info": "Timestamptz"
        },
        {
          "name": "updated_at",
          "ordinal": 3,
          "type_info": "Timestamptz"
        },
        {
          "name": "organization_id",
          "ordinal": 4,
          "type_info": "Uuid"
        },
        {
          "name": "deleted_at",
          "ordinal": 5,
          "type_info": "Timestamptz"
        },
        {
          "name": "slug",
          "ordinal": 6,
          "type_info": "Varchar"
        },
        {
          "name": "content_search_language",
          "ordinal": 7,
          "type_info": "Text"
        },
        {
          "name": "language_code",
          "ordinal": 8,
          "type_info": "Varchar"
        },
        {
          "name": "copied_from",
          "ordinal": 9,
          "type_info": "Uuid"
        },
        {
          "name": "course_language_group_id",
          "ordinal": 10,
          "type_info": "Uuid"
        },
        {
          "name": "description",
          "ordinal": 11,
          "type_info": "Text"
        },
        {
          "name": "is_draft",
          "ordinal": 12,
          "type_info": "Bool"
        },
        {
          "name": "is_test_mode",
          "ordinal": 13,
          "type_info": "Bool"
        },
        {
          "name": "base_module_completion_requires_n_submodule_completions",
          "ordinal": 14,
          "type_info": "Int4"
        }
      ],
      "nullable": [
        false,
        false,
        false,
        false,
        false,
        true,
        false,
        null,
        false,
        true,
        false,
        true,
        false,
        false,
        false
      ],
      "parameters": {
        "Left": ["Varchar", "Text", "Bool", "Bool", "Uuid"]
      }
    },
    "query": "\nUPDATE courses\nSET name = $1,\n  description = $2,\n  is_draft = $3,\n  is_test_mode = $4\nWHERE id = $5\nRETURNING id,\n  name,\n  created_at,\n  updated_at,\n  organization_id,\n  deleted_at,\n  slug,\n  content_search_language::text,\n  language_code,\n  copied_from,\n  course_language_group_id,\n  description,\n  is_draft,\n  is_test_mode,\n  base_module_completion_requires_n_submodule_completions\n    "
  },
  "e81f68320c722d60ef526f006e39003a1349551bacebb0fc4907f93a26b0411b": {
    "describe": {
      "columns": [
        {
          "name": "id",
          "ordinal": 0,
          "type_info": "Uuid"
        },
        {
          "name": "name",
          "ordinal": 1,
          "type_info": "Varchar"
        },
        {
          "name": "instructions",
          "ordinal": 2,
          "type_info": "Jsonb"
        },
        {
          "name": "starts_at",
          "ordinal": 3,
          "type_info": "Timestamptz"
        },
        {
          "name": "ends_at",
          "ordinal": 4,
          "type_info": "Timestamptz"
        },
        {
          "name": "time_minutes",
          "ordinal": 5,
          "type_info": "Int4"
        },
        {
          "name": "organization_id",
          "ordinal": 6,
          "type_info": "Uuid"
        }
      ],
      "nullable": [false, false, false, true, true, false, false],
      "parameters": {
        "Left": ["Uuid"]
      }
    },
    "query": "\nSELECT id,\n  name,\n  instructions,\n  starts_at,\n  ends_at,\n  time_minutes,\n  organization_id\nFROM exams\nWHERE exams.organization_id = $1\n  AND exams.deleted_at IS NULL\n"
  },
  "e966783963c11d6fa57df792d1bfff0dccf163f9cf5f474c1f3c724972229d4e": {
    "describe": {
      "columns": [
        {
          "name": "id",
          "ordinal": 0,
          "type_info": "Uuid"
        },
        {
          "name": "name",
          "ordinal": 1,
          "type_info": "Varchar"
        },
        {
          "name": "course_id",
          "ordinal": 2,
          "type_info": "Uuid"
        },
        {
          "name": "chapter_number",
          "ordinal": 3,
          "type_info": "Int4"
        },
        {
          "name": "created_at",
          "ordinal": 4,
          "type_info": "Timestamptz"
        },
        {
          "name": "updated_at",
          "ordinal": 5,
          "type_info": "Timestamptz"
        },
        {
          "name": "deleted_at",
          "ordinal": 6,
          "type_info": "Timestamptz"
        },
        {
          "name": "front_page_id",
          "ordinal": 7,
          "type_info": "Uuid"
        },
        {
          "name": "opens_at",
          "ordinal": 8,
          "type_info": "Timestamptz"
        },
        {
          "name": "chapter_image_path",
          "ordinal": 9,
          "type_info": "Varchar"
        },
        {
          "name": "copied_from",
          "ordinal": 10,
          "type_info": "Uuid"
        },
        {
          "name": "deadline",
          "ordinal": 11,
          "type_info": "Timestamptz"
        },
        {
          "name": "course_module_id",
          "ordinal": 12,
          "type_info": "Uuid"
        }
      ],
      "nullable": [
        false,
        false,
        false,
        false,
        false,
        false,
        true,
        true,
        true,
        true,
        true,
        true,
        false
      ],
      "parameters": {
        "Left": ["Uuid"]
      }
    },
    "query": "\nSELECT *\nfrom chapters\nwhere id = $1;"
  },
  "e97b7627a33c165766da68105443ef4478bd1ed1b440f20f52172993cc8e85ae": {
    "describe": {
      "columns": [
        {
          "name": "id",
          "ordinal": 0,
          "type_info": "Uuid"
        },
        {
          "name": "created_at",
          "ordinal": 1,
          "type_info": "Timestamptz"
        },
        {
          "name": "updated_at",
          "ordinal": 2,
          "type_info": "Timestamptz"
        },
        {
          "name": "course_id",
          "ordinal": 3,
          "type_info": "Uuid"
        },
        {
          "name": "exam_id",
          "ordinal": 4,
          "type_info": "Uuid"
        },
        {
          "name": "chapter_id",
          "ordinal": 5,
          "type_info": "Uuid"
        },
        {
          "name": "url_path",
          "ordinal": 6,
          "type_info": "Varchar"
        },
        {
          "name": "title",
          "ordinal": 7,
          "type_info": "Varchar"
        },
        {
          "name": "deleted_at",
          "ordinal": 8,
          "type_info": "Timestamptz"
        },
        {
          "name": "content",
          "ordinal": 9,
          "type_info": "Jsonb"
        },
        {
          "name": "order_number",
          "ordinal": 10,
          "type_info": "Int4"
        },
        {
          "name": "copied_from",
          "ordinal": 11,
          "type_info": "Uuid"
        }
      ],
      "nullable": [false, false, false, true, true, true, false, false, true, false, false, true],
      "parameters": {
        "Left": ["Uuid"]
      }
    },
    "query": "\nSELECT id,\n  created_at,\n  updated_at,\n  course_id,\n  exam_id,\n  chapter_id,\n  url_path,\n  title,\n  deleted_at,\n  content,\n  order_number,\n  copied_from\nFROM pages p\nWHERE p.chapter_id IS NULL\n  AND p.deleted_at IS NULL\n  AND course_id = $1\n  AND p.url_path != '/'\n  ORDER BY order_number DESC;\n    "
  },
  "ea1cf40426369528975ef35ee1410e8288388f7d392b0464945dc2add9e2787f": {
    "describe": {
      "columns": [
        {
          "name": "score_given",
          "ordinal": 0,
          "type_info": "Float4"
        },
        {
          "name": "grading_progress: GradingProgress",
          "ordinal": 1,
          "type_info": {
            "Custom": {
              "kind": {
                "Enum": ["fully-graded", "pending", "pending-manual", "failed", "not-ready"]
              },
              "name": "grading_progress"
            }
          }
        }
      ],
      "nullable": [true, false],
      "parameters": {
        "Left": ["Uuid"]
      }
    },
    "query": "\nSELECT score_given,\n  grading_progress AS \"grading_progress: GradingProgress\"\nFROM user_exercise_slide_states\nWHERE user_exercise_state_id = $1\n  AND deleted_at IS NULL\n        "
  },
  "ea9d08bf76031e4623c82bb7ec98c5cbb01d838675c3eb081532b1580d6f94c5": {
    "describe": {
      "columns": [
        {
          "name": "content",
          "ordinal": 0,
          "type_info": "Jsonb"
        },
        {
          "name": "title",
          "ordinal": 1,
          "type_info": "Varchar"
        },
        {
          "name": "exam_id",
          "ordinal": 2,
          "type_info": "Uuid"
        }
      ],
      "nullable": [false, false, true],
      "parameters": {
        "Left": ["Uuid"]
      }
    },
    "query": "\nSELECT page_history.content,\n  page_history.title,\n  pages.exam_id\nFROM page_history\n  JOIN pages ON pages.id = page_history.page_id\nWHERE page_history.id = $1\n  AND pages.deleted_at IS NULL\n  AND page_history.deleted_at IS NULL\n        "
  },
  "eb5c16a276498ed4260c1b31fcd67d79dfcb0e517003bc8d8b5b5732646d44e3": {
    "describe": {
      "columns": [],
      "nullable": [],
      "parameters": {
        "Left": [
          "Float4",
          {
            "Custom": {
              "kind": {
                "Enum": ["fully-graded", "pending", "pending-manual", "failed", "not-ready"]
              },
              "name": "grading_progress"
            }
          },
          "Uuid"
        ]
      }
    },
    "query": "\nUPDATE user_exercise_slide_states\nSET score_given = $1,\n  grading_progress = $2\nWHERE id = $3\n  AND deleted_at IS NULL\n        "
  },
  "ed7c776d9fcc896386fd70d3da41c7d99eaa2b483f536a6fbbf5a47414ef8562": {
    "describe": {
      "columns": [
        {
          "name": "id",
          "ordinal": 0,
          "type_info": "Uuid"
        },
        {
          "name": "name",
          "ordinal": 1,
          "type_info": "Varchar"
        },
        {
          "name": "created_at",
          "ordinal": 2,
          "type_info": "Timestamptz"
        },
        {
          "name": "updated_at",
          "ordinal": 3,
          "type_info": "Timestamptz"
        },
        {
          "name": "organization_id",
          "ordinal": 4,
          "type_info": "Uuid"
        },
        {
          "name": "deleted_at",
          "ordinal": 5,
          "type_info": "Timestamptz"
        },
        {
          "name": "slug",
          "ordinal": 6,
          "type_info": "Varchar"
        },
        {
          "name": "content_search_language",
          "ordinal": 7,
          "type_info": "Text"
        },
        {
          "name": "language_code",
          "ordinal": 8,
          "type_info": "Varchar"
        },
        {
          "name": "copied_from",
          "ordinal": 9,
          "type_info": "Uuid"
        },
        {
          "name": "course_language_group_id",
          "ordinal": 10,
          "type_info": "Uuid"
        },
        {
          "name": "description",
          "ordinal": 11,
          "type_info": "Text"
        },
        {
          "name": "is_draft",
          "ordinal": 12,
          "type_info": "Bool"
        },
        {
          "name": "is_test_mode",
          "ordinal": 13,
          "type_info": "Bool"
        },
        {
          "name": "base_module_completion_requires_n_submodule_completions",
          "ordinal": 14,
          "type_info": "Int4"
        }
      ],
      "nullable": [
        false,
        false,
        false,
        false,
        false,
        true,
        false,
        null,
        false,
        true,
        false,
        true,
        false,
        false,
        false
      ],
      "parameters": {
        "Left": ["Uuid", "Varchar", "Text", "Varchar", "Uuid", "Varchar", "Uuid", "Bool", "Bool"]
      }
    },
    "query": "\nINSERT INTO courses(id, name, description, slug, organization_id, language_code, course_language_group_id, is_draft, is_test_mode)\nVALUES($1, $2, $3, $4, $5, $6, $7, $8, $9)\nRETURNING id,\n  name,\n  created_at,\n  updated_at,\n  organization_id,\n  deleted_at,\n  slug,\n  content_search_language::text,\n  language_code,\n  copied_from,\n  course_language_group_id,\n  description,\n  is_draft,\n  is_test_mode,\n  base_module_completion_requires_n_submodule_completions\n            "
  },
  "edb8b86eadb9983d736300c28314c5b8e3f5a4b0ba1c4756d088118871018aa7": {
    "describe": {
      "columns": [
        {
          "name": "id",
          "ordinal": 0,
          "type_info": "Uuid"
        },
        {
          "name": "first_name",
          "ordinal": 1,
          "type_info": "Varchar"
        },
        {
          "name": "last_name",
          "ordinal": 2,
          "type_info": "Varchar"
        },
        {
          "name": "email",
          "ordinal": 3,
          "type_info": "Varchar"
        },
        {
          "name": "role: UserRole",
          "ordinal": 4,
          "type_info": {
            "Custom": {
              "kind": {
                "Enum": ["admin", "assistant", "teacher", "reviewer", "course_or_exam_creator"]
              },
              "name": "user_role"
            }
          }
        }
      ],
      "nullable": [false, true, true, false, false],
      "parameters": {
        "Left": ["Uuid"]
      }
    },
    "query": "\nSELECT users.id,\n  users.first_name,\n  users.last_name,\n  email,\n  role AS \"role: UserRole\"\nFROM users\n  JOIN roles ON users.id = roles.user_id\nWHERE roles.exam_id = $1\n"
  },
  "ee186fc1b8fd129fbfc96ede2df1eb0513d4d0e5c2f5bf5a17cdc088f8d3af1b": {
    "describe": {
      "columns": [
        {
          "name": "id",
          "ordinal": 0,
          "type_info": "Uuid"
        },
        {
          "name": "created_at",
          "ordinal": 1,
          "type_info": "Timestamptz"
        },
        {
          "name": "updated_at",
          "ordinal": 2,
          "type_info": "Timestamptz"
        },
        {
          "name": "deleted_at",
          "ordinal": 3,
          "type_info": "Timestamptz"
        },
        {
          "name": "course_id",
          "ordinal": 4,
          "type_info": "Uuid"
        },
        {
          "name": "name",
          "ordinal": 5,
          "type_info": "Varchar"
        },
        {
          "name": "order_number",
          "ordinal": 6,
          "type_info": "Int4"
        },
        {
          "name": "copied_from",
          "ordinal": 7,
          "type_info": "Uuid"
        },
        {
          "name": "uh_course_code",
          "ordinal": 8,
          "type_info": "Varchar"
        },
        {
          "name": "automatic_completion",
          "ordinal": 9,
          "type_info": "Bool"
        },
        {
          "name": "automatic_completion_number_of_exercises_attempted_treshold",
          "ordinal": 10,
          "type_info": "Int4"
        },
        {
          "name": "automatic_completion_number_of_points_treshold",
          "ordinal": 11,
          "type_info": "Int4"
        },
        {
          "name": "ects_credits",
          "ordinal": 12,
          "type_info": "Int4"
        }
      ],
      "nullable": [
        false,
        false,
        false,
        true,
        false,
        true,
        false,
        true,
        true,
        false,
        true,
        true,
        true
      ],
      "parameters": {
        "Left": ["Uuid"]
      }
    },
    "query": "\nSELECT *\nFROM course_modules\nWHERE course_id = $1\n  AND name IS NULL\n  AND order_number = 0\n  AND deleted_at IS NULL\n        "
  },
  "ee7145229275ac980ffb6c1f156e3bd4e793b17a5c28c5eda9549fdb68eb6187": {
    "describe": {
      "columns": [
        {
          "name": "id",
          "ordinal": 0,
          "type_info": "Uuid"
        },
        {
          "name": "created_at",
          "ordinal": 1,
          "type_info": "Timestamptz"
        },
        {
          "name": "updated_at",
          "ordinal": 2,
          "type_info": "Timestamptz"
        },
        {
          "name": "deleted_at",
          "ordinal": 3,
          "type_info": "Timestamptz"
        },
        {
          "name": "exercise_slide_id",
          "ordinal": 4,
          "type_info": "Uuid"
        },
        {
          "name": "user_exercise_state_id",
          "ordinal": 5,
          "type_info": "Uuid"
        },
        {
          "name": "score_given",
          "ordinal": 6,
          "type_info": "Float4"
        },
        {
          "name": "grading_progress: _",
          "ordinal": 7,
          "type_info": {
            "Custom": {
              "kind": {
                "Enum": ["fully-graded", "pending", "pending-manual", "failed", "not-ready"]
              },
              "name": "grading_progress"
            }
          }
        }
      ],
      "nullable": [false, false, false, true, false, false, true, false],
      "parameters": {
        "Left": ["Uuid", "Uuid"]
      }
    },
    "query": "\nSELECT id,\n  created_at,\n  updated_at,\n  deleted_at,\n  exercise_slide_id,\n  user_exercise_state_id,\n  score_given,\n  grading_progress AS \"grading_progress: _\"\nFROM user_exercise_slide_states\nWHERE user_exercise_state_id = $1\n  AND exercise_slide_id = $2\n  AND deleted_at IS NULL\n        "
<<<<<<< HEAD
  },
  "ef85fd3d21ab004044988f540c00b5e85e27f1639c09ee5c39441185e8b73b4b": {
    "describe": {
      "columns": [
        {
          "name": "url_path",
          "ordinal": 0,
          "type_info": "Varchar"
        },
        {
          "name": "title",
          "ordinal": 1,
          "type_info": "Varchar"
        },
        {
          "name": "chapter_number",
          "ordinal": 2,
          "type_info": "Int4"
        },
        {
          "name": "chapter_id",
          "ordinal": 3,
          "type_info": "Uuid"
        },
        {
          "name": "chapter_opens_at",
          "ordinal": 4,
          "type_info": "Timestamptz"
        },
        {
          "name": "chapter_front_page_id",
          "ordinal": 5,
          "type_info": "Uuid"
        }
      ],
      "nullable": [false, false, false, false, true, true],
      "parameters": {
        "Left": ["Int4", "Uuid", "Int4"]
      }
    },
    "query": "\nSELECT p.url_path as url_path,\n  p.title as title,\n  c.chapter_number as chapter_number,\n  c.id as chapter_id,\n  c.opens_at as chapter_opens_at,\n  c.front_page_id as chapter_front_page_id\nFROM pages p\n  LEFT JOIN chapters c ON p.chapter_id = c.id\nWHERE p.order_number = (\n    SELECT MAX(pa.order_number)\n    FROM pages pa\n    WHERE pa.order_number < $1\n      AND pa.deleted_at IS NULL\n  )\n  AND p.course_id = $2\n  AND c.chapter_number = $3\n  AND p.deleted_at IS NULL;\n        "
=======
>>>>>>> b0e246cb
  },
  "f0c80207c86e95e0dcd70759a548490be39fa00c3221c45ed27b1e00b5721624": {
    "describe": {
      "columns": [],
      "nullable": [],
      "parameters": {
        "Left": ["Date"]
      }
    },
    "query": "\nINSERT INTO page_visit_datum_daily_visit_hashing_keys(valid_for_date)\nVALUES ($1)\nON CONFLICT (valid_for_date) DO NOTHING\n    "
  },
  "f0f97d1ed0cb831152deb37dc09cd70dba84aae7b211e181d1225e14a01047d5": {
    "describe": {
      "columns": [],
      "nullable": [],
      "parameters": {
        "Left": [
          "Uuid",
          {
            "Custom": {
              "kind": {
                "Enum": ["admin", "assistant", "teacher", "reviewer", "course_or_exam_creator"]
              },
              "name": "user_role"
            }
          },
          "Uuid"
        ]
      }
    },
    "query": "\nDELETE FROM roles\nWHERE user_id = $1\n  AND role = $2\n  AND organization_id = $3\n"
  },
  "f21c96c64d0bf9550cd3cd8b51a1090200ead72843ce423169401549eadb5790": {
    "describe": {
      "columns": [
        {
          "name": "id",
          "ordinal": 0,
          "type_info": "Uuid"
        },
        {
          "name": "copied_from",
          "ordinal": 1,
          "type_info": "Uuid"
        }
      ],
      "nullable": [false, true],
      "parameters": {
        "Left": ["Uuid", "Uuid"]
      }
    },
    "query": "\n        INSERT INTO exercises (\n            id,\n            exam_id,\n            name,\n            deadline,\n            page_id,\n            score_maximum,\n            order_number,\n            chapter_id,\n            copied_from\n          )\n        SELECT uuid_generate_v5($1, id::text),\n          $1,\n          name,\n          deadline,\n          uuid_generate_v5($1, page_id::text),\n          score_maximum,\n          order_number,\n          chapter_id,\n          id\n        FROM exercises\n        WHERE exam_id = $2\n        AND deleted_at IS NULL\n        RETURNING id,\n          copied_from;\n            "
  },
  "f277300b53e828732168d2b58bdab1746b112ad732a2fef2b78487102b674c9c": {
    "describe": {
      "columns": [
        {
          "name": "id",
          "ordinal": 0,
          "type_info": "Uuid"
        },
        {
          "name": "created_at",
          "ordinal": 1,
          "type_info": "Timestamptz"
        },
        {
          "name": "updated_at",
          "ordinal": 2,
          "type_info": "Timestamptz"
        },
        {
          "name": "deleted_at",
          "ordinal": 3,
          "type_info": "Timestamptz"
        },
        {
          "name": "course_id",
          "ordinal": 4,
          "type_info": "Uuid"
        },
        {
          "name": "course_module_id",
          "ordinal": 5,
          "type_info": "Uuid"
        },
        {
          "name": "user_id",
          "ordinal": 6,
          "type_info": "Uuid"
        },
        {
          "name": "completion_date",
          "ordinal": 7,
          "type_info": "Timestamptz"
        },
        {
          "name": "completion_registration_attempt_date",
          "ordinal": 8,
          "type_info": "Timestamptz"
        },
        {
          "name": "completion_language",
          "ordinal": 9,
          "type_info": "Varchar"
        },
        {
          "name": "eligible_for_ects",
          "ordinal": 10,
          "type_info": "Bool"
        },
        {
          "name": "email",
          "ordinal": 11,
          "type_info": "Varchar"
        },
        {
          "name": "grade",
          "ordinal": 12,
          "type_info": "Int4"
        },
        {
          "name": "passed",
          "ordinal": 13,
          "type_info": "Bool"
        },
        {
          "name": "course_instance_id",
          "ordinal": 14,
          "type_info": "Uuid"
        },
        {
          "name": "prerequisite_modules_completed",
          "ordinal": 15,
          "type_info": "Bool"
        }
      ],
      "nullable": [
        false,
        false,
        false,
        true,
        false,
        false,
        false,
        false,
        true,
        false,
        false,
        false,
        true,
        false,
        false,
        false
      ],
      "parameters": {
        "Left": ["Uuid", "Uuid"]
      }
    },
    "query": "\nSELECT *\nFROM course_module_completions\nWHERE course_instance_id = $1\n  AND user_id = $2\n  AND deleted_at IS NULL\n        "
  },
  "f2beb11b5e6318b712b0af9bd4fde454472ce8eda3612295b788958148a376b5": {
    "describe": {
      "columns": [
        {
          "name": "id",
          "ordinal": 0,
          "type_info": "Uuid"
        },
        {
          "name": "created_at",
          "ordinal": 1,
          "type_info": "Timestamptz"
        },
        {
          "name": "updated_at",
          "ordinal": 2,
          "type_info": "Timestamptz"
        },
        {
          "name": "deleted_at",
          "ordinal": 3,
          "type_info": "Timestamptz"
        },
        {
          "name": "content",
          "ordinal": 4,
          "type_info": "Jsonb"
        },
        {
          "name": "name",
          "ordinal": 5,
          "type_info": "Varchar"
        },
        {
          "name": "subject",
          "ordinal": 6,
          "type_info": "Varchar"
        },
        {
          "name": "exercise_completions_threshold",
          "ordinal": 7,
          "type_info": "Int4"
        },
        {
          "name": "points_threshold",
          "ordinal": 8,
          "type_info": "Int4"
        },
        {
          "name": "course_instance_id",
          "ordinal": 9,
          "type_info": "Uuid"
        }
      ],
      "nullable": [false, false, false, true, true, false, true, true, true, false],
      "parameters": {
        "Left": ["Uuid"]
      }
    },
    "query": "SELECT *\nFROM email_templates\nWHERE id = $1\n  AND deleted_at IS NULL"
  },
  "f3ac0ff191c33364eb12bef118fed4c6afa634fab2a65a85b19752d5e995b516": {
    "describe": {
      "columns": [
        {
          "name": "id",
          "ordinal": 0,
          "type_info": "Uuid"
        },
        {
          "name": "created_at",
          "ordinal": 1,
          "type_info": "Timestamptz"
        },
        {
          "name": "updated_at",
          "ordinal": 2,
          "type_info": "Timestamptz"
        },
        {
          "name": "deleted_at",
          "ordinal": 3,
          "type_info": "Timestamptz"
        },
        {
          "name": "exercise_task_id",
          "ordinal": 4,
          "type_info": "Uuid"
        },
        {
          "name": "data_json",
          "ordinal": 5,
          "type_info": "Jsonb"
        },
        {
          "name": "exercise_task_grading_id",
          "ordinal": 6,
          "type_info": "Uuid"
        },
        {
          "name": "metadata",
          "ordinal": 7,
          "type_info": "Jsonb"
        },
        {
          "name": "exercise_slide_id",
          "ordinal": 8,
          "type_info": "Uuid"
        },
        {
          "name": "exercise_slide_submission_id",
          "ordinal": 9,
          "type_info": "Uuid"
        }
      ],
      "nullable": [false, false, false, true, false, true, true, true, false, false],
      "parameters": {
        "Left": ["Uuid", "Uuid"]
      }
    },
    "query": "\nUPDATE exercise_task_submissions\nSET exercise_task_grading_id = $1\nWHERE id = $2\nRETURNING *\n"
  },
  "f3b0334549648445a49ba006091a3c14401a9fce0ef0edc49b4dbc2c7df7d1be": {
    "describe": {
      "columns": [],
      "nullable": [],
      "parameters": {
        "Left": [
          "Uuid",
          "Uuid",
          {
            "Custom": {
              "kind": {
                "Enum": ["fully-graded", "pending", "pending-manual", "failed", "not-ready"]
              },
              "name": "grading_progress"
            }
          }
        ]
      }
    },
    "query": "\nINSERT INTO user_exercise_task_states (\n    exercise_task_id,\n    user_exercise_slide_state_id,\n    grading_progress\n  )\nVALUES ($1, $2, $3)\n        "
  },
  "f3c50d3ee90f67f0195297e40aa65e836cae2eaa96a5e56381ad2e0b47681052": {
    "describe": {
      "columns": [],
      "nullable": [],
      "parameters": {
        "Left": ["Uuid"]
      }
    },
    "query": "UPDATE exercises SET deleted_at = now() WHERE deleted_at IS NULL AND chapter_id = $1;"
  },
  "f3e5eccb66e0e605625aaee3055e5e850eebfb781a13516a9894e28befa91e89": {
    "describe": {
      "columns": [
        {
          "name": "id",
          "ordinal": 0,
          "type_info": "Uuid"
        },
        {
          "name": "user_id",
          "ordinal": 1,
          "type_info": "Uuid"
        },
        {
          "name": "exercise_id",
          "ordinal": 2,
          "type_info": "Uuid"
        },
        {
          "name": "course_instance_id",
          "ordinal": 3,
          "type_info": "Uuid"
        },
        {
          "name": "exam_id",
          "ordinal": 4,
          "type_info": "Uuid"
        },
        {
          "name": "created_at",
          "ordinal": 5,
          "type_info": "Timestamptz"
        },
        {
          "name": "updated_at",
          "ordinal": 6,
          "type_info": "Timestamptz"
        },
        {
          "name": "deleted_at",
          "ordinal": 7,
          "type_info": "Timestamptz"
        },
        {
          "name": "score_given",
          "ordinal": 8,
          "type_info": "Float4"
        },
        {
          "name": "grading_progress: _",
          "ordinal": 9,
          "type_info": {
            "Custom": {
              "kind": {
                "Enum": ["fully-graded", "pending", "pending-manual", "failed", "not-ready"]
              },
              "name": "grading_progress"
            }
          }
        },
        {
          "name": "activity_progress: _",
          "ordinal": 10,
          "type_info": {
            "Custom": {
              "kind": {
                "Enum": ["initialized", "started", "in-progress", "submitted", "completed"]
              },
              "name": "activity_progress"
            }
          }
        },
        {
          "name": "reviewing_stage: _",
          "ordinal": 11,
          "type_info": {
            "Custom": {
              "kind": {
                "Enum": [
                  "not_started",
                  "peer_review",
                  "self_review",
                  "waiting_for_peer_reviews",
                  "waiting_for_manual_grading",
                  "reviewed_and_locked"
                ]
              },
              "name": "reviewing_stage"
            }
          }
        },
        {
          "name": "selected_exercise_slide_id",
          "ordinal": 12,
          "type_info": "Uuid"
        }
      ],
      "nullable": [
        false,
        false,
        false,
        true,
        true,
        false,
        false,
        true,
        true,
        false,
        false,
        false,
        true
      ],
      "parameters": {
        "Left": ["Uuid", "Uuid", "Uuid", "Uuid"]
      }
    },
    "query": "\n    INSERT INTO user_exercise_states (user_id, exercise_id, course_instance_id, exam_id)\n    VALUES ($1, $2, $3, $4)\n    RETURNING id,\n      user_id,\n      exercise_id,\n      course_instance_id,\n      exam_id,\n      created_at,\n      updated_at,\n      deleted_at,\n      score_given,\n      grading_progress as \"grading_progress: _\",\n      activity_progress as \"activity_progress: _\",\n      reviewing_stage AS \"reviewing_stage: _\",\n      selected_exercise_slide_id\n      "
  },
  "f4027fdbb6bf446e8c75423168c3c97e5509c4e44d2246e9894494a96e8f752d": {
    "describe": {
      "columns": [
        {
          "name": "id",
          "ordinal": 0,
          "type_info": "Uuid"
        }
      ],
      "nullable": [false],
      "parameters": {
        "Left": [
          "Uuid",
          {
            "Custom": {
              "kind": {
                "Enum": ["admin", "assistant", "teacher", "reviewer", "course_or_exam_creator"]
              },
              "name": "user_role"
            }
          },
          "Uuid"
        ]
      }
    },
    "query": "\nINSERT INTO roles (user_id, role, organization_id)\nVALUES ($1, $2, $3)\nRETURNING id\n"
  },
  "f4975555bb0c4f1063c0f8f89e371c9b94a48a69c5e1ec92473db99adfce7601": {
    "describe": {
      "columns": [
        {
          "name": "starts_at",
          "ordinal": 0,
          "type_info": "Timestamptz"
        }
      ],
      "nullable": [true],
      "parameters": {
        "Left": ["Uuid"]
      }
    },
    "query": "\nSELECT starts_at\nFROM course_instances\nWHERE id = $1\n"
  },
  "f4a5e376a7cec68e07e871efd0817d60abfea336e24c5fa060c5dc1c981aaf76": {
    "describe": {
      "columns": [
        {
          "name": "id",
          "ordinal": 0,
          "type_info": "Uuid"
        }
      ],
      "nullable": [false],
      "parameters": {
        "Left": ["Text"]
      }
    },
    "query": "\nSELECT course_modules.id\nFROM course_modules\n  LEFT JOIN courses ON (course_modules.course_id = courses.id)\nWHERE (\n    course_modules.uh_course_code = $1\n    OR courses.slug = $1\n  )\n  AND course_modules.deleted_at IS NULL\n        "
  },
  "f4c732597c3cdf6484a20f41348183e56353ecdafbd4da0b6544f356e50e2424": {
    "describe": {
      "columns": [
        {
          "name": "id",
          "ordinal": 0,
          "type_info": "Uuid"
        },
        {
          "name": "created_at",
          "ordinal": 1,
          "type_info": "Timestamptz"
        },
        {
          "name": "updated_at",
          "ordinal": 2,
          "type_info": "Timestamptz"
        },
        {
          "name": "course_id",
          "ordinal": 3,
          "type_info": "Uuid"
        },
        {
          "name": "exam_id",
          "ordinal": 4,
          "type_info": "Uuid"
        },
        {
          "name": "chapter_id",
          "ordinal": 5,
          "type_info": "Uuid"
        },
        {
          "name": "url_path",
          "ordinal": 6,
          "type_info": "Varchar"
        },
        {
          "name": "title",
          "ordinal": 7,
          "type_info": "Varchar"
        },
        {
          "name": "deleted_at",
          "ordinal": 8,
          "type_info": "Timestamptz"
        },
        {
          "name": "content",
          "ordinal": 9,
          "type_info": "Jsonb"
        },
        {
          "name": "order_number",
          "ordinal": 10,
          "type_info": "Int4"
        },
        {
          "name": "copied_from",
          "ordinal": 11,
          "type_info": "Uuid"
        }
      ],
      "nullable": [false, false, false, true, true, true, false, false, true, false, false, true],
      "parameters": {
        "Left": ["Uuid"]
      }
    },
    "query": "\nUPDATE pages\nSET deleted_at = now()\nWHERE id = $1\nRETURNING id,\n  created_at,\n  updated_at,\n  course_id,\n  exam_id,\n  chapter_id,\n  url_path,\n  title,\n  deleted_at,\n  content,\n  order_number,\n  copied_from\n          "
  },
  "f4dfbd49766b87036e450b1ec67c42af7b0ddfd27420630d6d60a0284ffd5d82": {
    "describe": {
      "columns": [
        {
          "name": "id",
          "ordinal": 0,
          "type_info": "Uuid"
        }
      ],
      "nullable": [false],
      "parameters": {
        "Left": ["Uuid", "Int4"]
      }
    },
    "query": "\nINSERT INTO exercise_slides (exercise_id, order_number)\nVALUES ($1, $2)\nRETURNING id;\n    "
  },
  "f4f6c13de771e2521337c4b144e9909899288d7986a559b1752ca2622888e8be": {
    "describe": {
      "columns": [],
      "nullable": [],
      "parameters": {
        "Left": [
          "Uuid",
          {
            "Custom": {
              "kind": {
                "Enum": ["admin", "assistant", "teacher", "reviewer", "course_or_exam_creator"]
              },
              "name": "user_role"
            }
          }
        ]
      }
    },
    "query": "\nDELETE FROM roles\nWHERE user_id = $1\n  AND role = $2\n"
  },
  "f5433a51465291a5dfe643100be0591d5de7b1537e60288fc92ac534d3242f16": {
    "describe": {
      "columns": [],
      "nullable": [],
      "parameters": {
        "Left": ["Int4", "Uuid"]
      }
    },
    "query": "\nUPDATE courses\nSET base_module_completion_requires_n_submodule_completions = $1\nWHERE id = $2\n  AND deleted_at IS NULL\n        "
  },
  "f5eee3722c97003bd8de1b9e8aa5e0d72916aa364eed13a63efecde48ae9f4a8": {
    "describe": {
      "columns": [
        {
          "name": "id",
          "ordinal": 0,
          "type_info": "Uuid"
        },
        {
          "name": "created_at",
          "ordinal": 1,
          "type_info": "Timestamptz"
        },
        {
          "name": "updated_at",
          "ordinal": 2,
          "type_info": "Timestamptz"
        },
        {
          "name": "deleted_at",
          "ordinal": 3,
          "type_info": "Timestamptz"
        },
        {
          "name": "exercise_task_id",
          "ordinal": 4,
          "type_info": "Uuid"
        },
        {
          "name": "data_json",
          "ordinal": 5,
          "type_info": "Jsonb"
        },
        {
          "name": "exercise_task_grading_id",
          "ordinal": 6,
          "type_info": "Uuid"
        },
        {
          "name": "metadata",
          "ordinal": 7,
          "type_info": "Jsonb"
        },
        {
          "name": "exercise_slide_id",
          "ordinal": 8,
          "type_info": "Uuid"
        },
        {
          "name": "exercise_slide_submission_id",
          "ordinal": 9,
          "type_info": "Uuid"
        }
      ],
      "nullable": [false, false, false, true, false, true, true, true, false, false],
      "parameters": {
        "Left": ["Uuid"]
      }
    },
    "query": "\nSELECT *\nFROM exercise_task_submissions\nWHERE id = $1\n"
  },
  "f5f6f6ee7f41b785b8b8b4bdd59d6d82338f119d2099cdb332bc2c89a7778721": {
    "describe": {
      "columns": [
        {
          "name": "count",
          "ordinal": 0,
          "type_info": "Int8"
        }
      ],
      "nullable": [null],
      "parameters": {
        "Left": ["Uuid", "Uuid", "Uuid"]
      }
    },
    "query": "\nSELECT COUNT(*)\nFROM peer_review_submissions\nWHERE user_id = $1\n  AND exercise_id = $3\n  AND course_instance_id = $2\n  AND deleted_at IS NULL\n    "
  },
  "f75a47ca2444e4cbaade9a44f7104ede569c4660c573e5fa4034805f1597c361": {
    "describe": {
      "columns": [
        {
          "name": "id",
          "ordinal": 0,
          "type_info": "Uuid"
        }
      ],
      "nullable": [false],
      "parameters": {
        "Left": ["UuidArray"]
      }
    },
    "query": "\nUPDATE exercise_tasks\nSET deleted_at = now()\nWHERE exercise_slide_id = ANY($1)\nRETURNING id;\n        "
  },
  "f77ffcd219ba62cc8de4e29e1f496ed3941efb5ec57d0c8b96ad1e48d6bae075": {
    "describe": {
      "columns": [
        {
          "name": "id",
          "ordinal": 0,
          "type_info": "Uuid"
        }
      ],
      "nullable": [false],
      "parameters": {
        "Left": ["Uuid", "Uuid", "Uuid", "Uuid", "Int4"]
      }
    },
    "query": "\nINSERT INTO peer_review_queue_entries (\n    user_id,\n    exercise_id,\n    course_instance_id,\n    receiving_peer_reviews_exercise_slide_submission_id,\n    peer_review_priority\n  )\nVALUES ($1, $2, $3, $4, $5)\nRETURNING id\n        "
  },
  "f7841567b90206f7d7aba83b520e1cb7933c33d203d9a1df88e3db961ab83681": {
    "describe": {
      "columns": [
        {
          "name": "id",
          "ordinal": 0,
          "type_info": "Uuid"
        },
        {
          "name": "created_at",
          "ordinal": 1,
          "type_info": "Timestamptz"
        },
        {
          "name": "updated_at",
          "ordinal": 2,
          "type_info": "Timestamptz"
        },
        {
          "name": "deleted_at",
          "ordinal": 3,
          "type_info": "Timestamptz"
        },
        {
          "name": "content",
          "ordinal": 4,
          "type_info": "Jsonb"
        },
        {
          "name": "name",
          "ordinal": 5,
          "type_info": "Varchar"
        },
        {
          "name": "subject",
          "ordinal": 6,
          "type_info": "Varchar"
        },
        {
          "name": "exercise_completions_threshold",
          "ordinal": 7,
          "type_info": "Int4"
        },
        {
          "name": "points_threshold",
          "ordinal": 8,
          "type_info": "Int4"
        },
        {
          "name": "course_instance_id",
          "ordinal": 9,
          "type_info": "Uuid"
        }
      ],
      "nullable": [false, false, false, true, true, false, true, true, true, false],
      "parameters": {
        "Left": ["Varchar", "Uuid", "Varchar"]
      }
    },
    "query": "\nINSERT INTO email_templates (name, course_instance_id, subject)\nVALUES ($1, $2, $3)\nRETURNING *\n"
  },
  "f801f26dc4e64a8b5d153887f13f858752e27b44b003ccbb2e539e7958d39875": {
    "describe": {
      "columns": [
        {
          "name": "id",
          "ordinal": 0,
          "type_info": "Uuid"
        },
        {
          "name": "created_at",
          "ordinal": 1,
          "type_info": "Timestamptz"
        },
        {
          "name": "updated_at",
          "ordinal": 2,
          "type_info": "Timestamptz"
        },
        {
          "name": "deleted_at",
          "ordinal": 3,
          "type_info": "Timestamptz"
        },
        {
          "name": "exercise_slide_id",
          "ordinal": 4,
          "type_info": "Uuid"
        },
        {
          "name": "course_id",
          "ordinal": 5,
          "type_info": "Uuid"
        },
        {
          "name": "course_instance_id",
          "ordinal": 6,
          "type_info": "Uuid"
        },
        {
          "name": "exam_id",
          "ordinal": 7,
          "type_info": "Uuid"
        },
        {
          "name": "exercise_id",
          "ordinal": 8,
          "type_info": "Uuid"
        },
        {
          "name": "user_id",
          "ordinal": 9,
          "type_info": "Uuid"
        },
        {
          "name": "user_points_update_strategy: _",
          "ordinal": 10,
          "type_info": {
            "Custom": {
              "kind": {
                "Enum": [
                  "can-add-points-but-cannot-remove-points",
                  "can-add-points-and-can-remove-points"
                ]
              },
              "name": "user_points_update_strategy"
            }
          }
        }
      ],
      "nullable": [false, false, false, true, false, true, true, true, false, false, false],
      "parameters": {
        "Left": ["Uuid", "Int8", "Int8"]
      }
    },
    "query": "\nSELECT id,\n  created_at,\n  updated_at,\n  deleted_at,\n  exercise_slide_id,\n  course_id,\n  course_instance_id,\n  exam_id,\n  exercise_id,\n  user_id,\n  user_points_update_strategy AS \"user_points_update_strategy: _\"\nFROM exercise_slide_submissions\nWHERE exercise_id = $1\n  AND deleted_at IS NULL\nLIMIT $2 OFFSET $3;\n        "
  },
  "f8ef09f81ca6d7912306640c0789b9aa8eee7fcf682c433b782e42582c362f0b": {
    "describe": {
      "columns": [
        {
          "name": "id",
          "ordinal": 0,
          "type_info": "Uuid"
        },
        {
          "name": "created_at",
          "ordinal": 1,
          "type_info": "Timestamptz"
        },
        {
          "name": "updated_at",
          "ordinal": 2,
          "type_info": "Timestamptz"
        },
        {
          "name": "deleted_at",
          "ordinal": 3,
          "type_info": "Timestamptz"
        },
        {
          "name": "name",
          "ordinal": 4,
          "type_info": "Varchar"
        },
        {
          "name": "slug",
          "ordinal": 5,
          "type_info": "Varchar"
        },
        {
          "name": "public_url",
          "ordinal": 6,
          "type_info": "Varchar"
        },
        {
          "name": "internal_url",
          "ordinal": 7,
          "type_info": "Varchar"
        },
        {
          "name": "max_reprocessing_submissions_at_once",
          "ordinal": 8,
          "type_info": "Int4"
        }
      ],
      "nullable": [false, false, false, true, false, false, false, true, false],
      "parameters": {
        "Left": ["Uuid"]
      }
    },
    "query": "\nSELECT *\nFROM exercise_services\nWHERE id = $1\n  "
  },
  "f98e5dd605bf2af26247fe679593413d3cf6058abf8ff5296bc4f52b1b2b8a08": {
    "describe": {
      "columns": [
        {
          "name": "id",
          "ordinal": 0,
          "type_info": "Uuid"
        }
      ],
      "nullable": [false],
      "parameters": {
        "Left": ["Uuid", "Uuid", "Uuid", "Uuid", "Uuid", "Uuid", "Varchar"]
      }
    },
    "query": "\nINSERT INTO course_module_completion_registered_to_study_registries (\n    id,\n    course_id,\n    course_module_completion_id,\n    course_module_id,\n    study_registry_registrar_id,\n    user_id,\n    real_student_number\n  )\nVALUES (\n    COALESCE($1, uuid_generate_v4()),\n    $2,\n    $3,\n    $4,\n    $5,\n    $6,\n    $7\n  )\nRETURNING id\n        "
  },
  "f9f28081a3acd033a648a9e80a8db64a0810eb2f93e59842b32d44ed8e2767dc": {
    "describe": {
      "columns": [],
      "nullable": [],
      "parameters": {
        "Left": ["Timestamptz", "Uuid"]
      }
    },
    "query": "\nUPDATE course_module_completions\nSET completion_registration_attempt_date = $1\nWHERE id = $2\n  AND deleted_at IS NULL\n        "
  },
  "fb18b61c85778ef2bffb9dc1d388e1f5d1a7f53af4ffbe102a731c39a353afe8": {
    "describe": {
      "columns": [
        {
          "name": "id",
          "ordinal": 0,
          "type_info": "Uuid"
        },
        {
          "name": "created_at",
          "ordinal": 1,
          "type_info": "Timestamptz"
        },
        {
          "name": "updated_at",
          "ordinal": 2,
          "type_info": "Timestamptz"
        },
        {
          "name": "deleted_at",
          "ordinal": 3,
          "type_info": "Timestamptz"
        },
        {
          "name": "course_id",
          "ordinal": 4,
          "type_info": "Uuid"
        },
        {
          "name": "starts_at",
          "ordinal": 5,
          "type_info": "Timestamptz"
        },
        {
          "name": "ends_at",
          "ordinal": 6,
          "type_info": "Timestamptz"
        },
        {
          "name": "name",
          "ordinal": 7,
          "type_info": "Varchar"
        },
        {
          "name": "description",
          "ordinal": 8,
          "type_info": "Varchar"
        },
        {
          "name": "teacher_in_charge_name",
          "ordinal": 9,
          "type_info": "Varchar"
        },
        {
          "name": "teacher_in_charge_email",
          "ordinal": 10,
          "type_info": "Varchar"
        },
        {
          "name": "support_email",
          "ordinal": 11,
          "type_info": "Varchar"
        }
      ],
      "nullable": [false, false, false, true, false, true, true, true, true, false, false, true],
      "parameters": {
        "Left": ["Uuid", "Uuid"]
      }
    },
    "query": "\nSELECT i.id,\n  i.created_at,\n  i.updated_at,\n  i.deleted_at,\n  i.course_id,\n  i.starts_at,\n  i.ends_at,\n  i.name,\n  i.description,\n  i.teacher_in_charge_name,\n  i.teacher_in_charge_email,\n  i.support_email\nFROM user_course_settings ucs\n  JOIN course_instances i ON (ucs.current_course_instance_id = i.id)\nWHERE ucs.user_id = $1\n  AND ucs.current_course_id = $2\n  AND ucs.deleted_at IS NULL;\n    "
  },
  "fc3411dc016ab2ff4cff7bc8032262ed4383920feacfab27b719c6747fce6056": {
    "describe": {
      "columns": [
        {
          "name": "id",
          "ordinal": 0,
          "type_info": "Uuid"
        },
        {
          "name": "created_at",
          "ordinal": 1,
          "type_info": "Timestamptz"
        },
        {
          "name": "updated_at",
          "ordinal": 2,
          "type_info": "Timestamptz"
        },
        {
          "name": "deleted_at",
          "ordinal": 3,
          "type_info": "Timestamptz"
        },
        {
          "name": "course_id",
          "ordinal": 4,
          "type_info": "Uuid"
        },
        {
          "name": "name",
          "ordinal": 5,
          "type_info": "Varchar"
        },
        {
          "name": "order_number",
          "ordinal": 6,
          "type_info": "Int4"
        },
        {
          "name": "copied_from",
          "ordinal": 7,
          "type_info": "Uuid"
        },
        {
          "name": "uh_course_code",
          "ordinal": 8,
          "type_info": "Varchar"
        },
        {
          "name": "automatic_completion",
          "ordinal": 9,
          "type_info": "Bool"
        },
        {
          "name": "automatic_completion_number_of_exercises_attempted_treshold",
          "ordinal": 10,
          "type_info": "Int4"
        },
        {
          "name": "automatic_completion_number_of_points_treshold",
          "ordinal": 11,
          "type_info": "Int4"
        },
        {
          "name": "ects_credits",
          "ordinal": 12,
          "type_info": "Int4"
        }
      ],
      "nullable": [
        false,
        false,
        false,
        true,
        false,
        true,
        false,
        true,
        true,
        false,
        true,
        true,
        true
      ],
      "parameters": {
        "Left": ["Uuid"]
      }
    },
    "query": "\nSELECT *\nFROM course_modules\nWHERE id = $1\n  AND deleted_at IS NULL\n        "
  },
  "fca8672f757656db6332543f9d4351224a1218c4387310e9447e70dad48af7cf": {
    "describe": {
      "columns": [
        {
          "name": "course_id",
          "ordinal": 0,
          "type_info": "Uuid"
        }
      ],
      "nullable": [false],
      "parameters": {
        "Left": ["Uuid"]
      }
    },
    "query": "SELECT course_id from chapters where id = $1"
  },
  "fce50f511ee8a013e02c795b44957e2c4abe50884268fa7b95c50fb18a4af669": {
    "describe": {
      "columns": [
        {
          "name": "id",
          "ordinal": 0,
          "type_info": "Uuid"
        },
        {
          "name": "created_at",
          "ordinal": 1,
          "type_info": "Timestamptz"
        },
        {
          "name": "updated_at",
          "ordinal": 2,
          "type_info": "Timestamptz"
        },
        {
          "name": "deleted_at",
          "ordinal": 3,
          "type_info": "Timestamptz"
        },
        {
          "name": "secret_key",
          "ordinal": 4,
          "type_info": "Varchar"
        },
        {
          "name": "name",
          "ordinal": 5,
          "type_info": "Varchar"
        }
      ],
      "nullable": [false, false, false, true, false, false],
      "parameters": {
        "Left": ["Text"]
      }
    },
    "query": "\nSELECT *\nFROM study_registry_registrars\nWHERE secret_key = $1\n  AND deleted_at IS NULL\n    "
  },
  "fefaaa5c5e1de08eb78712713351fe1623b3a9b9a9e416bfd8135c4d571cb4fb": {
    "describe": {
      "columns": [
        {
          "name": "order_number",
          "ordinal": 0,
          "type_info": "Int4"
        }
      ],
      "nullable": [null],
      "parameters": {
        "Left": ["Uuid"]
      }
    },
    "query": "\nselect max(p.order_number) as order_number\nfrom pages p\nwhere p.course_id = $1\n  and p.chapter_id is null\n  and p.deleted_at is null;\n"
  },
  "ffceb3f0780f56e249bcc6983105d897534b65d8fc362fc56ea275d45661e617": {
    "describe": {
      "columns": [
        {
          "name": "id",
          "ordinal": 0,
          "type_info": "Uuid"
        },
        {
          "name": "created_at",
          "ordinal": 1,
          "type_info": "Timestamptz"
        },
        {
          "name": "updated_at",
          "ordinal": 2,
          "type_info": "Timestamptz"
        },
        {
          "name": "deleted_at",
          "ordinal": 3,
          "type_info": "Timestamptz"
        },
        {
          "name": "name",
          "ordinal": 4,
          "type_info": "Varchar"
        },
        {
          "name": "url",
          "ordinal": 5,
          "type_info": "Varchar"
        },
        {
          "name": "width",
          "ordinal": 6,
          "type_info": "Int4"
        },
        {
          "name": "data",
          "ordinal": 7,
          "type_info": "Jsonb"
        }
      ],
      "nullable": [false, false, false, true, false, false, false, false],
      "parameters": {
        "Left": ["Varchar", "Varchar", "Int4", "Jsonb", "Uuid"]
      }
    },
    "query": "\nUPDATE playground_examples\nSET updated_at = now(),\n  name = $1,\n  url = $2,\n  width = $3,\n  data = $4\nWHERE id = $5\nRETURNING *;\n    "
  },
  "ffdcee66fc7df1125bb7f1fe5e05367efcef5525207938af4b7d69fc784f2396": {
    "describe": {
      "columns": [
        {
          "name": "id",
          "ordinal": 0,
          "type_info": "Uuid"
        },
        {
          "name": "created_at",
          "ordinal": 1,
          "type_info": "Timestamptz"
        },
        {
          "name": "updated_at",
          "ordinal": 2,
          "type_info": "Timestamptz"
        },
        {
          "name": "exercise_type",
          "ordinal": 3,
          "type_info": "Varchar"
        },
        {
          "name": "assignment",
          "ordinal": 4,
          "type_info": "Jsonb"
        },
        {
          "name": "deleted_at",
          "ordinal": 5,
          "type_info": "Timestamptz"
        },
        {
          "name": "private_spec",
          "ordinal": 6,
          "type_info": "Jsonb"
        },
        {
          "name": "spec_file_id",
          "ordinal": 7,
          "type_info": "Uuid"
        },
        {
          "name": "public_spec",
          "ordinal": 8,
          "type_info": "Jsonb"
        },
        {
          "name": "model_solution_spec",
          "ordinal": 9,
          "type_info": "Jsonb"
        },
        {
          "name": "copied_from",
          "ordinal": 10,
          "type_info": "Uuid"
        },
        {
          "name": "exercise_slide_id",
          "ordinal": 11,
          "type_info": "Uuid"
        },
        {
          "name": "order_number",
          "ordinal": 12,
          "type_info": "Int4"
        }
      ],
      "nullable": [
        false,
        false,
        false,
        false,
        false,
        true,
        true,
        true,
        true,
        true,
        true,
        false,
        false
      ],
      "parameters": {
        "Left": ["UuidArray"]
      }
    },
    "query": "\nSELECT *\nFROM exercise_tasks\nWHERE exercise_slide_id = ANY($1)\n  AND deleted_at IS NULL;\n        "
  }
}<|MERGE_RESOLUTION|>--- conflicted
+++ resolved
@@ -692,8 +692,7 @@
           "type_info": "Int8"
         }
       ],
-<<<<<<< HEAD
-      "nullable": [true, true, true, true, true, true, true, true],
+      "nullable": [false, false, false, false, false, null, null, null],
       "parameters": {
         "Left": ["Uuid"]
       }
@@ -704,18 +703,11 @@
     "describe": {
       "columns": [],
       "nullable": [],
-=======
-      "nullable": [false, false, false, false, false, null, null, null],
->>>>>>> b0e246cb
       "parameters": {
         "Left": ["Uuid"]
       }
     },
-<<<<<<< HEAD
     "query": "\nUPDATE course_modules\nSET deleted_at = now()\nWHERE id = $1\n"
-=======
-    "query": "\nSELECT exercises.name as exercise_name,\n        exercises.order_number as exercise_order_number,\n        pages.order_number     as page_order_number,\n        chapters.chapter_number,\n        stat_data.*\n FROM (SELECT exercise_id,\n              COUNT(DISTINCT user_id) as n_users_attempted,\n              COUNT(DISTINCT user_id) FILTER ( WHERE ues.score_given IS NOT NULL and ues.score_given > 0 ) as n_users_with_some_points,\n              COUNT(DISTINCT user_id) FILTER ( WHERE ues.score_given IS NOT NULL and ues.score_given >= exercises.score_maximum ) as n_users_with_max_points\n       FROM exercises\n       JOIN user_exercise_states ues on exercises.id = ues.exercise_id\n       WHERE exercises.course_id = $1\n         AND exercises.deleted_at IS NULL\n         AND ues.deleted_at IS NULL\n       GROUP BY exercise_id) as stat_data\n        JOIN exercises ON stat_data.exercise_id = exercises.id\n        JOIN pages on exercises.page_id = pages.id\n        JOIN chapters on pages.chapter_id = chapters.id\n WHERE exercises.deleted_at IS NULL\n   AND pages.deleted_at IS NULL\n   AND chapters.deleted_at IS NULL\n          "
->>>>>>> b0e246cb
   },
   "0eb1973f9ce1c28fdf44969a8691da1e88b58501a1eff1e236eed1310dfe2464": {
     "describe": {
@@ -1974,25 +1966,6 @@
       }
     },
     "query": "\nUPDATE exercise_tasks\nSET deleted_at = now()\nWHERE exercise_slide_id = ANY($1)\nRETURNING id,\n  private_spec,\n  public_spec,\n  model_solution_spec;\n        "
-<<<<<<< HEAD
-=======
-  },
-  "1d2a3e5c866dc5658632b9dd9e1dd9599ce0ec2008a1ef0fee538f07865ed804": {
-    "describe": {
-      "columns": [
-        {
-          "name": "id",
-          "ordinal": 0,
-          "type_info": "Uuid"
-        }
-      ],
-      "nullable": [false],
-      "parameters": {
-        "Left": ["Uuid", "Varchar", "Int4"]
-      }
-    },
-    "query": "\nINSERT INTO course_modules (course_id, name, order_number)\nVALUES ($1, $2, $3)\nRETURNING id\n"
->>>>>>> b0e246cb
   },
   "1e26900e33b2a6f1baafb787523f3539beb5c20be6a2a0857d6510e597217134": {
     "describe": {
@@ -2910,50 +2883,6 @@
       }
     },
     "query": "\n  INSERT INTO page_history (\n    page_id,\n    title,\n    content,\n    history_change_reason,\n    author_user_id,\n    restored_from_id\n  )\nVALUES ($1, $2, $3, $4, $5, $6)\nRETURNING id\n"
-<<<<<<< HEAD
-  },
-  "2b8baf4e767a3e3d591a65f5b99bfe8f1a44e8dce3d446800c8ae7ae5a3717a5": {
-    "describe": {
-      "columns": [
-        {
-          "name": "url_path",
-          "ordinal": 0,
-          "type_info": "Varchar"
-        },
-        {
-          "name": "title",
-          "ordinal": 1,
-          "type_info": "Varchar"
-        },
-        {
-          "name": "chapter_number",
-          "ordinal": 2,
-          "type_info": "Int4"
-        },
-        {
-          "name": "chapter_id",
-          "ordinal": 3,
-          "type_info": "Uuid"
-        },
-        {
-          "name": "chapter_opens_at",
-          "ordinal": 4,
-          "type_info": "Timestamptz"
-        },
-        {
-          "name": "chapter_front_page_id",
-          "ordinal": 5,
-          "type_info": "Uuid"
-        }
-      ],
-      "nullable": [false, false, false, false, true, true],
-      "parameters": {
-        "Left": ["Int4", "Uuid"]
-      }
-    },
-    "query": "\nSELECT p.url_path as url_path,\n  p.title as title,\n  c.chapter_number as chapter_number,\n  c.id as chapter_id,\n  c.opens_at as chapter_opens_at,\n  c.front_page_id as chapter_front_page_id\nFROM chapters c\n  INNER JOIN pages p on c.id = p.chapter_id\nWHERE c.chapter_number = (\n    SELECT MIN(ca.chapter_number)\n    FROM chapters ca\n    WHERE ca.chapter_number > $1\n      AND ca.deleted_at IS NULL\n  )\n  AND c.course_id = $2\n  AND p.deleted_at IS NULL\nORDER BY p.order_number\nLIMIT 1;\n        "
-=======
->>>>>>> b0e246cb
   },
   "2be6fd20afaeeb95299a5020a8455a6fc6e7ce347a0003cca2d87441f324d422": {
     "describe": {
@@ -3727,8 +3656,6 @@
       }
     },
     "query": "\nUPDATE chapters\nSET deleted_at = now()\nWHERE id = $1\nRETURNING *;\n"
-<<<<<<< HEAD
-=======
   },
   "3907630830c5ea586310282d05fb8e8baa4e3e3d14b48da3502d88844a4407cf": {
     "describe": {
@@ -3775,7 +3702,6 @@
       }
     },
     "query": "\nSELECT p.url_path as url_path,\n  p.title as title,\n  c.chapter_number as chapter_number,\n  p.id as page_id,\n  c.id as chapter_id,\n  c.opens_at as chapter_opens_at,\n  c.front_page_id as chapter_front_page_id\nFROM pages p\n  LEFT JOIN chapters c ON p.chapter_id = c.id\nWHERE p.order_number = (\n    SELECT MAX(pa.order_number)\n    FROM pages pa\n    WHERE pa.order_number < $1\n      AND pa.deleted_at IS NULL\n  )\n  AND p.course_id = $2\n  AND c.chapter_number = $3\n  AND p.deleted_at IS NULL;\n        "
->>>>>>> b0e246cb
   },
   "3924a8462c26cbf1dd766605810cc5db4b523ae7cbe412d5d07fe3c4d4944e51": {
     "describe": {
@@ -4161,7 +4087,6 @@
     },
     "query": "\nINSERT INTO peer_review_queue_entries (\n    user_id,\n    exercise_id,\n    course_instance_id,\n    peer_review_priority,\n    receiving_peer_reviews_exercise_slide_submission_id,\n    received_enough_peer_reviews\n  )\nVALUES ($1, $2, $3, $4, $5, $6) ON CONFLICT (user_id, exercise_id, course_instance_id) DO\nUPDATE\nSET peer_review_priority = $4,\n  deleted_at = NULL\nRETURNING *\n        "
   },
-<<<<<<< HEAD
   "415630997608804ca8202e911e5d8b51cbfdfd965a3920aea7cdaa9a793cd7e8": {
     "describe": {
       "columns": [
@@ -4256,12 +4181,6 @@
     "describe": {
       "columns": [
         {
-=======
-  "42788ebc1b44924d1a2fec48d2d374c6761a01819238903738e3ed94597f6bca": {
-    "describe": {
-      "columns": [
-        {
->>>>>>> b0e246cb
           "name": "id",
           "ordinal": 0,
           "type_info": "Uuid"
@@ -4598,12 +4517,6 @@
     },
     "query": "\nUPDATE chapters\nSET chapter_image_path = $1\nWHERE id = $2\nRETURNING *;"
   },
-<<<<<<< HEAD
-  "4422d198c0e9c4502344c5b1145df37a6cf0b8a85e43390dfc3c5a1ed57549d2": {
-    "describe": {
-      "columns": [
-        {
-=======
   "43c40724758cfae808036b4d917c0278a30c17faadec53ec43d97c9f01f1551f": {
     "describe": {
       "columns": [
@@ -4654,7 +4567,6 @@
     "describe": {
       "columns": [
         {
->>>>>>> b0e246cb
           "name": "id",
           "ordinal": 0,
           "type_info": "Uuid"
@@ -4945,50 +4857,6 @@
       }
     },
     "query": "\nINSERT INTO chapters (\n    id,\n    name,\n    course_id,\n    chapter_number,\n    front_page_id,\n    opens_at,\n    chapter_image_path,\n    copied_from,\n    course_module_id\n  )\nSELECT uuid_generate_v5($1, id::text),\n  name,\n  $1,\n  chapter_number,\n  front_page_id,\n  opens_at,\n  chapter_image_path,\n  id,\n  uuid_generate_v5($1, course_module_id::text)\nFROM chapters\nWHERE (course_id = $2)\nAND deleted_at IS NULL;\n    "
-<<<<<<< HEAD
-  },
-  "4b03890d3b693987d72b3ead749ac8f26110bcc011949830d3762d1c560dfe30": {
-    "describe": {
-      "columns": [
-        {
-          "name": "url_path",
-          "ordinal": 0,
-          "type_info": "Varchar"
-        },
-        {
-          "name": "title",
-          "ordinal": 1,
-          "type_info": "Varchar"
-        },
-        {
-          "name": "chapter_number",
-          "ordinal": 2,
-          "type_info": "Int4"
-        },
-        {
-          "name": "chapter_id",
-          "ordinal": 3,
-          "type_info": "Uuid"
-        },
-        {
-          "name": "chapter_opens_at",
-          "ordinal": 4,
-          "type_info": "Timestamptz"
-        },
-        {
-          "name": "chapter_front_page_id",
-          "ordinal": 5,
-          "type_info": "Uuid"
-        }
-      ],
-      "nullable": [false, false, false, false, true, true],
-      "parameters": {
-        "Left": ["Int4", "Uuid"]
-      }
-    },
-    "query": "\nSELECT p.url_path as url_path,\n  p.title as title,\n  c.chapter_number as chapter_number,\n  c.id as chapter_id,\n  c.opens_at as chapter_opens_at,\n  c.front_page_id as chapter_front_page_id\nFROM chapters c\n  INNER JOIN pages p on c.id = p.chapter_id\nWHERE c.chapter_number = (\n    SELECT MAX(ca.chapter_number)\n    FROM chapters ca\n    WHERE ca.chapter_number < $1\n      AND ca.deleted_at IS NULL\n  )\n  AND c.course_id = $2\n  AND p.deleted_at IS NULL\nORDER BY p.order_number\nLIMIT 1;\n        "
-=======
->>>>>>> b0e246cb
   },
   "4bcf93034b7f1e2a30d12f895c2e8c394094dd5b057cbbd89a5715ad9518ef9d": {
     "describe": {
@@ -5308,7 +5176,6 @@
       }
     },
     "query": "\nSELECT pages.id,\n  pages.created_at,\n  pages.updated_at,\n  pages.course_id,\n  pages.exam_id,\n  pages.chapter_id,\n  pages.url_path,\n  pages.title,\n  pages.deleted_at,\n  pages.content,\n  pages.order_number,\n  pages.copied_from\nFROM url_redirections\n  JOIN pages on pages.id = url_redirections.destination_page_id\nWHERE url_redirections.course_id = $1\n  AND old_url_path = $2\n  AND url_redirections.deleted_at IS NULL\n  AND pages.deleted_at IS NULL;\n    "
-<<<<<<< HEAD
   },
   "4f06479ab9ed3ea07312f39b95be5bf38f9d6dfd3bd25fab01032e5201a08783": {
     "describe": {
@@ -5319,8 +5186,6 @@
       }
     },
     "query": "\nUPDATE course_modules\nSET name = $1,\n  order_number = $2\nWHERE id = $3\n"
-=======
->>>>>>> b0e246cb
   },
   "4f7e2b9650e10a87e8df9091b99fb43d3eb68974730a3c08dc6a63ae3ec4f92e": {
     "describe": {
@@ -5581,99 +5446,6 @@
       }
     },
     "query": "UPDATE pages SET order_number = $2 WHERE pages.id = $1"
-<<<<<<< HEAD
-=======
-  },
-  "58dcaa938e13a0eaefd5e9a5700d674919b1bbb2f41994fd90be63da27ac68c7": {
-    "describe": {
-      "columns": [
-        {
-          "name": "id",
-          "ordinal": 0,
-          "type_info": "Uuid"
-        },
-        {
-          "name": "created_at",
-          "ordinal": 1,
-          "type_info": "Timestamptz"
-        },
-        {
-          "name": "updated_at",
-          "ordinal": 2,
-          "type_info": "Timestamptz"
-        },
-        {
-          "name": "deleted_at",
-          "ordinal": 3,
-          "type_info": "Timestamptz"
-        },
-        {
-          "name": "course_id",
-          "ordinal": 4,
-          "type_info": "Uuid"
-        },
-        {
-          "name": "name",
-          "ordinal": 5,
-          "type_info": "Varchar"
-        },
-        {
-          "name": "order_number",
-          "ordinal": 6,
-          "type_info": "Int4"
-        },
-        {
-          "name": "copied_from",
-          "ordinal": 7,
-          "type_info": "Uuid"
-        },
-        {
-          "name": "uh_course_code",
-          "ordinal": 8,
-          "type_info": "Varchar"
-        },
-        {
-          "name": "automatic_completion",
-          "ordinal": 9,
-          "type_info": "Bool"
-        },
-        {
-          "name": "automatic_completion_number_of_exercises_attempted_treshold",
-          "ordinal": 10,
-          "type_info": "Int4"
-        },
-        {
-          "name": "automatic_completion_number_of_points_treshold",
-          "ordinal": 11,
-          "type_info": "Int4"
-        },
-        {
-          "name": "ects_credits",
-          "ordinal": 12,
-          "type_info": "Int4"
-        }
-      ],
-      "nullable": [
-        false,
-        false,
-        false,
-        true,
-        false,
-        true,
-        false,
-        true,
-        true,
-        false,
-        true,
-        true,
-        true
-      ],
-      "parameters": {
-        "Left": ["Uuid"]
-      }
-    },
-    "query": "\nSELECT *\nFROM course_modules\nWHERE course_id = $1\n"
->>>>>>> b0e246cb
   },
   "5994334eba8b775d80a31603a63fe24599b25205a00cc5de720edc14d2fd1058": {
     "describe": {
@@ -6755,19 +6527,6 @@
       }
     },
     "query": "\nINSERT INTO peer_reviews (\n    course_id,\n    exercise_id,\n    peer_reviews_to_give,\n    peer_reviews_to_receive\n  )\nVALUES ($1, $2, $3, $4)\nRETURNING id\n        "
-<<<<<<< HEAD
-=======
-  },
-  "66937c58727136756cceb8266a07c70c7c43ff50168a495af197c5f61782cbe4": {
-    "describe": {
-      "columns": [],
-      "nullable": [],
-      "parameters": {
-        "Left": ["Int4", "Uuid"]
-      }
-    },
-    "query": "\nUPDATE course_modules\nSET order_number = $1\nWHERE id = $2\n"
->>>>>>> b0e246cb
   },
   "680c5eed3c49d67d404af7d0a2df7dc8f9391db14848e8aff877a8a117335be2": {
     "describe": {
@@ -7834,12 +7593,6 @@
     },
     "query": "\nSELECT id,\n  created_at,\n  updated_at,\n  deleted_at,\n  exercise_slide_id,\n  user_exercise_state_id,\n  score_given,\n  grading_progress AS \"grading_progress: _\"\nFROM user_exercise_slide_states\nWHERE id = $1\n  AND deleted_at IS NULL\n        "
   },
-<<<<<<< HEAD
-  "72ccb19101a587401452123425b5659747e50e8cd0693b33a914a4aa10875521": {
-    "describe": {
-      "columns": [
-        {
-=======
   "70e6ff26e3d7640f22ecdf62170020d22c8359c84dd2415b66d6308e147f02c7": {
     "describe": {
       "columns": [
@@ -7890,7 +7643,6 @@
     "describe": {
       "columns": [
         {
->>>>>>> b0e246cb
           "name": "id",
           "ordinal": 0,
           "type_info": "Uuid"
@@ -7918,7 +7670,6 @@
       }
     },
     "query": "\nINSERT INTO exercise_task_submissions (\n    id,\n    exercise_slide_submission_id,\n    exercise_slide_id,\n    exercise_task_id,\n    data_json\n  )\nVALUES ($1, $2, $3, $4, $5)\nRETURNING id\n        "
-<<<<<<< HEAD
   },
   "73892fd71012ea8901dcd2d447faf4f20cc2c7c6e8d3bee7c02dd772563ed1f4": {
     "describe": {
@@ -7929,8 +7680,6 @@
       }
     },
     "query": "\nUPDATE chapters\nSET course_module_id = $2\nWHERE id = $1\n"
-=======
->>>>>>> b0e246cb
   },
   "744d6db0137323cc6398d3dacc9a6a59866b6e23798c33e118a0683f6a58cd36": {
     "describe": {
@@ -10550,8 +10299,6 @@
       }
     },
     "query": "\nINSERT INTO exam_enrollments (exam_id, user_id)\nVALUES ($1, $2)\n"
-<<<<<<< HEAD
-=======
   },
   "a19f57e81e5e7d1c9496088a4de630d0d939ebf8229c409525d0224808dfb9ae": {
     "describe": {
@@ -10598,7 +10345,6 @@
       }
     },
     "query": "\nSELECT p.url_path as url_path,\n  p.title as title,\n  p.id as page_id,\n  c.chapter_number as chapter_number,\n  c.id as chapter_id,\n  c.opens_at as chapter_opens_at,\n  c.front_page_id as chapter_front_page_id\nFROM chapters c\n  INNER JOIN pages p on c.id = p.chapter_id\nWHERE c.chapter_number = (\n    SELECT MAX(ca.chapter_number)\n    FROM chapters ca\n    WHERE ca.chapter_number < $1\n      AND ca.deleted_at IS NULL\n  )\n  AND c.course_id = $2\n  AND p.deleted_at IS NULL\nORDER BY p.order_number\nLIMIT 1;\n        "
->>>>>>> b0e246cb
   },
   "a31f19aeb82cb164528744c6ca787c1c69bcab7575494559728a80de5ad5231a": {
     "describe": {
@@ -11682,9 +11428,6 @@
           "type_info": "Varchar"
         }
       ],
-<<<<<<< HEAD
-      "nullable": [true, true, true, true, true, true, true, true, true, true, true, true, true],
-=======
       "nullable": [
         false,
         true,
@@ -11700,7 +11443,6 @@
         false,
         false
       ],
->>>>>>> b0e246cb
       "parameters": {
         "Left": ["Uuid", "Bool", "Int8", "Int8"]
       }
@@ -11861,11 +11603,7 @@
           }
         }
       ],
-<<<<<<< HEAD
-      "nullable": [true, true, true, true, true],
-=======
       "nullable": [false, true, true, false, false],
->>>>>>> b0e246cb
       "parameters": {
         "Left": []
       }
@@ -11974,28 +11712,11 @@
         false,
         false
       ],
-<<<<<<< HEAD
-=======
       "parameters": {
         "Left": ["Uuid"]
       }
     },
     "query": "\nSELECT *\nFROM exercises\nWHERE chapter_id = $1\n  AND deleted_at IS NULL\n"
-  },
-  "b760c129bfee373c2b75a8e5c699dc0ec999dc53890162b111e1f106e52a1f1e": {
-    "describe": {
-      "columns": [],
-      "nullable": [],
->>>>>>> b0e246cb
-      "parameters": {
-        "Left": ["Uuid"]
-      }
-    },
-<<<<<<< HEAD
-    "query": "\nSELECT *\nFROM exercises\nWHERE chapter_id = $1\n  AND deleted_at IS NULL\n"
-=======
-    "query": "\nDELETE FROM course_modules\nWHERE id = $1\n"
->>>>>>> b0e246cb
   },
   "b762efb77876e893abf712da8e1568b7406c5efd2cbe92e54520b6c93558794b": {
     "describe": {
@@ -12477,63 +12198,12 @@
         true,
         false,
         false
-<<<<<<< HEAD
       ],
       "parameters": {
         "Left": ["Uuid"]
       }
     },
     "query": "\nSELECT *\nFROM exercises\nWHERE exam_id = $1\n  AND deleted_at IS NULL\n"
-  },
-  "bfdcfbd1636ce760cf858f149046a313f37b8b70b9349a7fd6fbcb32aeeb3ed9": {
-    "describe": {
-      "columns": [
-        {
-          "name": "url_path",
-          "ordinal": 0,
-          "type_info": "Varchar"
-        },
-        {
-          "name": "title",
-          "ordinal": 1,
-          "type_info": "Varchar"
-        },
-        {
-          "name": "chapter_number",
-          "ordinal": 2,
-          "type_info": "Int4"
-        },
-        {
-          "name": "chapter_id",
-          "ordinal": 3,
-          "type_info": "Uuid"
-        },
-        {
-          "name": "chapter_opens_at",
-          "ordinal": 4,
-          "type_info": "Timestamptz"
-        },
-        {
-          "name": "chapter_front_page_id",
-          "ordinal": 5,
-          "type_info": "Uuid"
-        }
-=======
->>>>>>> b0e246cb
-      ],
-      "nullable": [false, false, false, false, true, true],
-      "parameters": {
-<<<<<<< HEAD
-        "Left": ["Int4", "Uuid", "Int4"]
-      }
-    },
-    "query": "\nSELECT p.url_path as url_path,\n  p.title as title,\n  c.chapter_number as chapter_number,\n  c.id as chapter_id,\n  c.opens_at as chapter_opens_at,\n  c.front_page_id as chapter_front_page_id\nFROM pages p\n  LEFT JOIN chapters c ON p.chapter_id = c.id\nWHERE p.order_number = (\n    SELECT MIN(pa.order_number)\n    FROM pages pa\n    WHERE pa.order_number > $1\n      AND pa.deleted_at IS NULL\n  )\n  AND p.course_id = $2\n  AND c.chapter_number = $3\n  AND p.deleted_at IS NULL;\n        "
-=======
-        "Left": ["Uuid"]
-      }
-    },
-    "query": "\nSELECT *\nFROM exercises\nWHERE exam_id = $1\n  AND deleted_at IS NULL\n"
->>>>>>> b0e246cb
   },
   "c00028f92949b3e8d712a87d620c60b033e48b43583ed796d2e73d219df2931b": {
     "describe": {
@@ -13209,7 +12879,6 @@
       }
     },
     "query": "\nSELECT\nFROM user_exercise_states\nWHERE user_id = $1\n  AND exercise_id = $2\n  AND (course_instance_id = $3 OR exam_id = $4)\n"
-<<<<<<< HEAD
   },
   "d126a5e606a87f2a01cf49cf171540cd9bf604210c3eef10fa84644aa36d3120": {
     "describe": {
@@ -13300,8 +12969,6 @@
       }
     },
     "query": "\nINSERT INTO course_modules (course_id, name, order_number)\nVALUES ($1, $2, $3)\nRETURNING *\n"
-=======
->>>>>>> b0e246cb
   },
   "d13e367302b3873770dbcd15736161dd89130c0d06620cb5d337b1f7c9f230e8": {
     "describe": {
@@ -14472,11 +14139,7 @@
           "type_info": "Varchar"
         }
       ],
-<<<<<<< HEAD
-      "nullable": [true, true, true],
-=======
       "nullable": [false, null, false],
->>>>>>> b0e246cb
       "parameters": {
         "Left": ["Uuid"]
       }
@@ -15265,50 +14928,6 @@
       }
     },
     "query": "\nSELECT id,\n  created_at,\n  updated_at,\n  deleted_at,\n  exercise_slide_id,\n  user_exercise_state_id,\n  score_given,\n  grading_progress AS \"grading_progress: _\"\nFROM user_exercise_slide_states\nWHERE user_exercise_state_id = $1\n  AND exercise_slide_id = $2\n  AND deleted_at IS NULL\n        "
-<<<<<<< HEAD
-  },
-  "ef85fd3d21ab004044988f540c00b5e85e27f1639c09ee5c39441185e8b73b4b": {
-    "describe": {
-      "columns": [
-        {
-          "name": "url_path",
-          "ordinal": 0,
-          "type_info": "Varchar"
-        },
-        {
-          "name": "title",
-          "ordinal": 1,
-          "type_info": "Varchar"
-        },
-        {
-          "name": "chapter_number",
-          "ordinal": 2,
-          "type_info": "Int4"
-        },
-        {
-          "name": "chapter_id",
-          "ordinal": 3,
-          "type_info": "Uuid"
-        },
-        {
-          "name": "chapter_opens_at",
-          "ordinal": 4,
-          "type_info": "Timestamptz"
-        },
-        {
-          "name": "chapter_front_page_id",
-          "ordinal": 5,
-          "type_info": "Uuid"
-        }
-      ],
-      "nullable": [false, false, false, false, true, true],
-      "parameters": {
-        "Left": ["Int4", "Uuid", "Int4"]
-      }
-    },
-    "query": "\nSELECT p.url_path as url_path,\n  p.title as title,\n  c.chapter_number as chapter_number,\n  c.id as chapter_id,\n  c.opens_at as chapter_opens_at,\n  c.front_page_id as chapter_front_page_id\nFROM pages p\n  LEFT JOIN chapters c ON p.chapter_id = c.id\nWHERE p.order_number = (\n    SELECT MAX(pa.order_number)\n    FROM pages pa\n    WHERE pa.order_number < $1\n      AND pa.deleted_at IS NULL\n  )\n  AND p.course_id = $2\n  AND c.chapter_number = $3\n  AND p.deleted_at IS NULL;\n        "
-=======
->>>>>>> b0e246cb
   },
   "f0c80207c86e95e0dcd70759a548490be39fa00c3221c45ed27b1e00b5721624": {
     "describe": {
