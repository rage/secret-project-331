--- conflicted
+++ resolved
@@ -4514,6 +4514,47 @@
       ]
     }
   },
+  "6130cbd08bc8e2c11b00608ddbb72b6934c729c39b5a210d362cdb759379a284": {
+    "query": "\nINSERT INTO exercises(\n    id,\n    course_id,\n    name,\n    order_number,\n    page_id,\n    chapter_id,\n    exam_id,\n    score_maximum,\n    max_attempts_per_slide,\n    limit_number_of_attempts\n  )\nVALUES ($1, $2, $3, $4, $5, $6, $7, $8, $9, $10) ON CONFLICT (id) DO\nUPDATE\nSET course_id = $2,\n  name = $3,\n  order_number = $4,\n  page_id = $5,\n  chapter_id = $6,\n  exam_id = $7,\n  score_maximum = $8,\n  max_attempts_per_slide = $9,\n  limit_number_of_attempts = $10,\n  deleted_at = NULL\nRETURNING id,\n  name,\n  order_number,\n  score_maximum,\n  max_attempts_per_slide,\n  limit_number_of_attempts;\n            ",
+    "describe": {
+      "columns": [
+        {
+          "ordinal": 0,
+          "name": "id",
+          "type_info": "Uuid"
+        },
+        {
+          "ordinal": 1,
+          "name": "name",
+          "type_info": "Varchar"
+        },
+        {
+          "ordinal": 2,
+          "name": "order_number",
+          "type_info": "Int4"
+        },
+        {
+          "ordinal": 3,
+          "name": "score_maximum",
+          "type_info": "Int4"
+        },
+        {
+          "ordinal": 4,
+          "name": "max_attempts_per_slide",
+          "type_info": "Int4"
+        },
+        {
+          "ordinal": 5,
+          "name": "limit_number_of_attempts",
+          "type_info": "Bool"
+        }
+      ],
+      "parameters": {
+        "Left": ["Uuid", "Uuid", "Varchar", "Int4", "Uuid", "Uuid", "Uuid", "Int4", "Int4", "Bool"]
+      },
+      "nullable": [false, false, false, false, true, false]
+    }
+  },
   "6263426899d28575a326f3f969a391461c623bc4397d4236f1a2bf048785927d": {
     "query": "\nSELECT pages.id,\n  pages.created_at,\n  pages.updated_at,\n  pages.course_id,\n  pages.exam_id,\n  pages.chapter_id,\n  pages.url_path,\n  pages.title,\n  pages.deleted_at,\n  pages.content,\n  pages.order_number,\n  pages.copied_from\nFROM pages\nWHERE exam_id = $1\nAND pages.deleted_at IS NULL\n",
     "describe": {
@@ -4580,121 +4621,6 @@
         }
       ],
       "parameters": {
-<<<<<<< HEAD
-        "Left": ["Varchar", "Uuid", "Int4"]
-      },
-      "nullable": [false, false, false, false, false, false, true, true, true, true, true]
-    }
-  },
-  "6130cbd08bc8e2c11b00608ddbb72b6934c729c39b5a210d362cdb759379a284": {
-    "query": "\nINSERT INTO exercises(\n    id,\n    course_id,\n    name,\n    order_number,\n    page_id,\n    chapter_id,\n    exam_id,\n    score_maximum,\n    max_attempts_per_slide,\n    limit_number_of_attempts\n  )\nVALUES ($1, $2, $3, $4, $5, $6, $7, $8, $9, $10) ON CONFLICT (id) DO\nUPDATE\nSET course_id = $2,\n  name = $3,\n  order_number = $4,\n  page_id = $5,\n  chapter_id = $6,\n  exam_id = $7,\n  score_maximum = $8,\n  max_attempts_per_slide = $9,\n  limit_number_of_attempts = $10,\n  deleted_at = NULL\nRETURNING id,\n  name,\n  order_number,\n  score_maximum,\n  max_attempts_per_slide,\n  limit_number_of_attempts;\n            ",
-    "describe": {
-      "columns": [
-        {
-          "ordinal": 0,
-          "name": "id",
-          "type_info": "Uuid"
-        },
-        {
-          "ordinal": 1,
-          "name": "name",
-          "type_info": "Varchar"
-        },
-        {
-          "ordinal": 2,
-          "name": "order_number",
-          "type_info": "Int4"
-        },
-        {
-          "ordinal": 3,
-          "name": "score_maximum",
-          "type_info": "Int4"
-        },
-        {
-          "ordinal": 4,
-          "name": "max_attempts_per_slide",
-          "type_info": "Int4"
-        },
-        {
-          "ordinal": 5,
-          "name": "limit_number_of_attempts",
-          "type_info": "Bool"
-        }
-      ],
-      "parameters": {
-        "Left": ["Uuid", "Uuid", "Varchar", "Int4", "Uuid", "Uuid", "Uuid", "Int4", "Int4", "Bool"]
-      },
-      "nullable": [false, false, false, false, true, false]
-    }
-  },
-  "6263426899d28575a326f3f969a391461c623bc4397d4236f1a2bf048785927d": {
-    "query": "\nSELECT pages.id,\n  pages.created_at,\n  pages.updated_at,\n  pages.course_id,\n  pages.exam_id,\n  pages.chapter_id,\n  pages.url_path,\n  pages.title,\n  pages.deleted_at,\n  pages.content,\n  pages.order_number,\n  pages.copied_from\nFROM pages\nWHERE exam_id = $1\nAND pages.deleted_at IS NULL\n",
-    "describe": {
-      "columns": [
-        {
-          "ordinal": 0,
-          "name": "id",
-          "type_info": "Uuid"
-        },
-        {
-          "ordinal": 1,
-          "name": "created_at",
-          "type_info": "Timestamptz"
-        },
-        {
-          "ordinal": 2,
-          "name": "updated_at",
-          "type_info": "Timestamptz"
-        },
-        {
-          "ordinal": 3,
-          "name": "course_id",
-          "type_info": "Uuid"
-        },
-        {
-          "ordinal": 4,
-          "name": "exam_id",
-          "type_info": "Uuid"
-        },
-        {
-          "ordinal": 5,
-          "name": "chapter_id",
-          "type_info": "Uuid"
-        },
-        {
-          "ordinal": 6,
-          "name": "url_path",
-          "type_info": "Varchar"
-        },
-        {
-          "ordinal": 7,
-          "name": "title",
-          "type_info": "Varchar"
-        },
-        {
-          "ordinal": 8,
-          "name": "deleted_at",
-          "type_info": "Timestamptz"
-        },
-        {
-          "ordinal": 9,
-          "name": "content",
-          "type_info": "Jsonb"
-        },
-        {
-          "ordinal": 10,
-          "name": "order_number",
-          "type_info": "Int4"
-        },
-        {
-          "ordinal": 11,
-          "name": "copied_from",
-          "type_info": "Uuid"
-        }
-      ],
-      "parameters": {
-=======
->>>>>>> 8272b0c2
         "Left": ["Uuid"]
       },
       "nullable": [false, false, false, true, true, true, false, false, true, false, false, true]
