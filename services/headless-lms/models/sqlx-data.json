--- conflicted
+++ resolved
@@ -1039,76 +1039,6 @@
     }
   },
   "10c3d3f234031ec485bef8b52d36fa467e10525a73846727a5664ecdbe8f7630": {
-<<<<<<< HEAD
-    "describe": {
-      "columns": [
-        {
-          "name": "id",
-          "ordinal": 0,
-          "type_info": "Uuid"
-        },
-        {
-          "name": "name",
-          "ordinal": 1,
-          "type_info": "Varchar"
-        },
-        {
-          "name": "course_id",
-          "ordinal": 2,
-          "type_info": "Uuid"
-        },
-        {
-          "name": "chapter_number",
-          "ordinal": 3,
-          "type_info": "Int4"
-        },
-        {
-          "name": "created_at",
-          "ordinal": 4,
-          "type_info": "Timestamptz"
-        },
-        {
-          "name": "updated_at",
-          "ordinal": 5,
-          "type_info": "Timestamptz"
-        },
-        {
-          "name": "deleted_at",
-          "ordinal": 6,
-          "type_info": "Timestamptz"
-        },
-        {
-          "name": "front_page_id",
-          "ordinal": 7,
-          "type_info": "Uuid"
-        },
-        {
-          "name": "opens_at",
-          "ordinal": 8,
-          "type_info": "Timestamptz"
-        },
-        {
-          "name": "chapter_image_path",
-          "ordinal": 9,
-          "type_info": "Varchar"
-        },
-        {
-          "name": "copied_from",
-          "ordinal": 10,
-          "type_info": "Uuid"
-        },
-        {
-          "name": "deadline",
-          "ordinal": 11,
-          "type_info": "Timestamptz"
-        },
-        {
-          "name": "module",
-          "ordinal": 12,
-          "type_info": "Uuid"
-        }
-      ],
-=======
     "query": "\nSELECT c.*\nFROM chapters c,\n  pages p\nWHERE c.id = p.chapter_id\n  AND p.id = $1;\n    ",
     "describe": {
       "columns": [
@@ -1181,7 +1111,6 @@
       "parameters": {
         "Left": ["Uuid"]
       },
->>>>>>> 812bc392
       "nullable": [
         false,
         false,
@@ -1195,19 +1124,9 @@
         true,
         true,
         true,
-<<<<<<< HEAD
-        true
-      ],
-      "parameters": {
-        "Left": ["Uuid"]
-      }
-    },
-    "query": "\nSELECT c.*\nFROM chapters c,\n  pages p\nWHERE c.id = p.chapter_id\n  AND p.id = $1;\n    "
-=======
         false
       ]
     }
->>>>>>> 812bc392
   },
   "11b2b2a2b79ad45fee6f6ff02bcfaf2a79d58e7247708d1c8a50dc1c4383bc6b": {
     "query": "\nSELECT id,\n  created_at,\n  updated_at,\n  deleted_at,\n  course_id,\n  exercise_id,\n  peer_reviews_to_give,\n  peer_reviews_to_receive,\n  accepting_threshold,\n  accepting_strategy AS \"accepting_strategy: _\"\nFROM peer_reviews\nWHERE course_id = $1\n  AND exercise_id IS NULL\n  AND deleted_at IS NULL\n        ",
