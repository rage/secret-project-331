--- conflicted
+++ resolved
@@ -1524,73 +1524,6 @@
     },
     "query": "\nSELECT id,\n  created_at,\n  updated_at,\n  course_id,\n  exam_id,\n  chapter_id,\n  url_path,\n  title,\n  deleted_at,\n  content,\n  order_number,\n  copied_from\nFROM pages\nWHERE chapter_id = $1\n  AND deleted_at IS NULL\n        "
   },
-<<<<<<< HEAD
-=======
-  "16ecc41b22b60b3e86ac9a66796c7ba3e6d23381d97f31acf398194e4379e2e8": {
-    "describe": {
-      "columns": [
-        {
-          "name": "id",
-          "ordinal": 0,
-          "type_info": "Uuid"
-        },
-        {
-          "name": "user_exercise_state_id",
-          "ordinal": 1,
-          "type_info": "Uuid"
-        },
-        {
-          "name": "created_at",
-          "ordinal": 2,
-          "type_info": "Timestamptz"
-        },
-        {
-          "name": "updated_at",
-          "ordinal": 3,
-          "type_info": "Timestamptz"
-        },
-        {
-          "name": "deleted_at",
-          "ordinal": 4,
-          "type_info": "Timestamptz"
-        },
-        {
-          "name": "score_given",
-          "ordinal": 5,
-          "type_info": "Float4"
-        },
-        {
-          "name": "teacher_decision: _",
-          "ordinal": 6,
-          "type_info": {
-            "Custom": {
-              "kind": {
-                "Enum": ["full-points", "zero-points", "custom-points", "suspected-plagiarism"]
-              },
-              "name": "teacher_decision_type"
-            }
-          }
-        }
-      ],
-      "nullable": [false, false, false, false, true, false, false],
-      "parameters": {
-        "Left": [
-          "Uuid",
-          {
-            "Custom": {
-              "kind": {
-                "Enum": ["full-points", "zero-points", "custom-points", "suspected-plagiarism"]
-              },
-              "name": "teacher_decision_type"
-            }
-          },
-          "Float4"
-        ]
-      }
-    },
-    "query": "\n        INSERT INTO teacher_grading_decisions (user_exercise_state_id, teacher_decision, score_given) VALUES ($1, $2, $3)\n        RETURNING id,\n        user_exercise_state_id,\n        created_at,\n        updated_at,\n        deleted_at,\n        score_given,\n        teacher_decision AS \"teacher_decision: _\";\n        "
-  },
->>>>>>> 0d2ee9dd
   "17a169b73b18097f58673f55f404032b00da8d5fc54b35567a4ef226f022111e": {
     "describe": {
       "columns": [
@@ -10358,127 +10291,6 @@
     },
     "query": "\nUPDATE course_module_completion_registered_to_study_registries\nSET deleted_at = now()\nWHERE id = $1\n        "
   },
-<<<<<<< HEAD
-=======
-  "9cb0c8571b2fb1d5e389e3bf7d7b136b129d4433e5f7a478b3271a5da403738b": {
-    "describe": {
-      "columns": [
-        {
-          "name": "id",
-          "ordinal": 0,
-          "type_info": "Uuid"
-        },
-        {
-          "name": "user_id",
-          "ordinal": 1,
-          "type_info": "Uuid"
-        },
-        {
-          "name": "exercise_id",
-          "ordinal": 2,
-          "type_info": "Uuid"
-        },
-        {
-          "name": "course_instance_id",
-          "ordinal": 3,
-          "type_info": "Uuid"
-        },
-        {
-          "name": "exam_id",
-          "ordinal": 4,
-          "type_info": "Uuid"
-        },
-        {
-          "name": "created_at",
-          "ordinal": 5,
-          "type_info": "Timestamptz"
-        },
-        {
-          "name": "updated_at",
-          "ordinal": 6,
-          "type_info": "Timestamptz"
-        },
-        {
-          "name": "deleted_at",
-          "ordinal": 7,
-          "type_info": "Timestamptz"
-        },
-        {
-          "name": "score_given",
-          "ordinal": 8,
-          "type_info": "Float4"
-        },
-        {
-          "name": "grading_progress: _",
-          "ordinal": 9,
-          "type_info": {
-            "Custom": {
-              "kind": {
-                "Enum": ["fully-graded", "pending", "pending-manual", "failed", "not-ready"]
-              },
-              "name": "grading_progress"
-            }
-          }
-        },
-        {
-          "name": "activity_progress: _",
-          "ordinal": 10,
-          "type_info": {
-            "Custom": {
-              "kind": {
-                "Enum": ["initialized", "started", "in-progress", "submitted", "completed"]
-              },
-              "name": "activity_progress"
-            }
-          }
-        },
-        {
-          "name": "reviewing_stage: _",
-          "ordinal": 11,
-          "type_info": {
-            "Custom": {
-              "kind": {
-                "Enum": [
-                  "not_started",
-                  "peer_review",
-                  "self_review",
-                  "waiting_for_peer_reviews",
-                  "waiting_for_manual_grading",
-                  "reviewed_and_locked"
-                ]
-              },
-              "name": "reviewing_stage"
-            }
-          }
-        },
-        {
-          "name": "selected_exercise_slide_id",
-          "ordinal": 12,
-          "type_info": "Uuid"
-        }
-      ],
-      "nullable": [
-        false,
-        false,
-        false,
-        true,
-        true,
-        false,
-        false,
-        true,
-        true,
-        false,
-        false,
-        false,
-        true
-      ],
-      "parameters": {
-        "Left": ["Uuid", "Float4"]
-      }
-    },
-    "query": "\n        UPDATE user_exercise_states SET reviewing_stage='reviewed_and_locked', score_given=$2 WHERE id=$1 RETURNING\n        id,\n        user_id,\n        exercise_id,\n        course_instance_id,\n        exam_id,\n        created_at,\n        updated_at,\n        deleted_at,\n        score_given,\n        grading_progress AS \"grading_progress: _\",\n        activity_progress AS \"activity_progress: _\",\n        reviewing_stage AS \"reviewing_stage: _\",\n        selected_exercise_slide_id;\n        "
-  },
->>>>>>> 0d2ee9dd
   "9d416cedbc952296276077431345b1e2a9c97a12cc55453321585cbbaee7bbfb": {
     "describe": {
       "columns": [
