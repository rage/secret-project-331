--- conflicted
+++ resolved
@@ -4963,8 +4963,6 @@
   },
   "4a8d802ea29716b499917ce7edc7952ec5cd790cb56163aec0c02b180d54cf10": {
     "query": "\nINSERT INTO courses(id, name, description, slug, organization_id, language_code, course_language_group_id, is_draft, is_test_mode)\nVALUES($1, $2, $3, $4, $5, $6, $7, $8, $9)\nRETURNING id,\n  name,\n  created_at,\n  updated_at,\n  organization_id,\n  deleted_at,\n  slug,\n  content_search_language::text,\n  language_code,\n  copied_from,\n  course_language_group_id,\n  description,\n  is_draft,\n  is_test_mode;\n            ",
-<<<<<<< HEAD
-=======
     "describe": {
       "columns": [
         {
@@ -5071,7 +5069,6 @@
   },
   "4c1c90488e758f959a27a91a32decb1057674d9f57732a9cceef61effae80419": {
     "query": "\nUPDATE pages\nSET content = $2,\n  url_path = $3,\n  title = $4,\n  chapter_id = $5\nWHERE id = $1\nRETURNING id,\n  created_at,\n  updated_at,\n  course_id,\n  exam_id,\n  chapter_id,\n  url_path,\n  title,\n  deleted_at,\n  content,\n  order_number,\n  copied_from\n        ",
->>>>>>> 598b6001
     "describe": {
       "columns": [
         {
@@ -5570,8 +5567,6 @@
   },
   "56769774cc71f5cdd7d676f792ec6b2ad296ed3c220fcd65cae452983e2bf326": {
     "query": "\nSELECT *\nFROM peer_review_queue_entries\nWHERE exercise_id = $1\n  AND user_id <> $2\n  AND receiving_peer_reviews_exercise_slide_submission_id <> ALL($3)\n  AND deleted_at IS NULL\nORDER BY peer_review_priority DESC\nLIMIT $4\n            ",
-<<<<<<< HEAD
-=======
     "describe": {
       "columns": [
         {
@@ -5659,7 +5654,6 @@
   },
   "58dcaa938e13a0eaefd5e9a5700d674919b1bbb2f41994fd90be63da27ac68c7": {
     "query": "\nSELECT *\nFROM course_modules\nWHERE course_id = $1\n",
->>>>>>> 598b6001
     "describe": {
       "columns": [
         {
@@ -8237,137 +8231,6 @@
   },
   "82ffa049e18cf6c93894bae082e6668116f2c0587811368fb1d57edb6d4b6591": {
     "query": "\nSELECT *\nFROM course_module_completions\nWHERE course_module_id = $1\n  AND course_instance_id = $2\n  AND user_id = $3\n  AND deleted_at IS NULL\n        ",
-<<<<<<< HEAD
-    "describe": {
-      "columns": [
-        {
-          "ordinal": 0,
-          "name": "id",
-          "type_info": "Uuid"
-        },
-        {
-          "ordinal": 1,
-          "name": "created_at",
-          "type_info": "Timestamptz"
-        },
-        {
-          "ordinal": 2,
-          "name": "updated_at",
-          "type_info": "Timestamptz"
-        },
-        {
-          "ordinal": 3,
-          "name": "deleted_at",
-          "type_info": "Timestamptz"
-        },
-        {
-          "ordinal": 4,
-          "name": "course_id",
-          "type_info": "Uuid"
-        },
-        {
-          "ordinal": 5,
-          "name": "course_module_id",
-          "type_info": "Uuid"
-        },
-        {
-          "ordinal": 6,
-          "name": "user_id",
-          "type_info": "Uuid"
-        },
-        {
-          "ordinal": 7,
-          "name": "completion_date",
-          "type_info": "Timestamptz"
-        },
-        {
-          "ordinal": 8,
-          "name": "completion_registration_attempt_date",
-          "type_info": "Timestamptz"
-        },
-        {
-          "ordinal": 9,
-          "name": "completion_language",
-          "type_info": "Varchar"
-        },
-        {
-          "ordinal": 10,
-          "name": "eligible_for_ects",
-          "type_info": "Bool"
-        },
-        {
-          "ordinal": 11,
-          "name": "email",
-          "type_info": "Varchar"
-        },
-        {
-          "ordinal": 12,
-          "name": "grade",
-          "type_info": "Int4"
-        },
-        {
-          "ordinal": 13,
-          "name": "passed",
-          "type_info": "Bool"
-        },
-        {
-          "ordinal": 14,
-          "name": "course_instance_id",
-          "type_info": "Uuid"
-        }
-      ],
-      "parameters": {
-        "Left": ["Uuid", "Uuid", "Uuid"]
-      },
-      "nullable": [
-        false,
-        false,
-        false,
-        true,
-        false,
-        false,
-        false,
-        false,
-        true,
-        false,
-        false,
-        false,
-        true,
-        false,
-        false
-      ]
-    }
-  },
-  "831476e084bba9486fd435565e46067716e6738cc05f393a1dba87a68edc27f7": {
-    "query": "\nSELECT user_id,\n  exercise_id,\n  score_given\nFROM user_exercise_states\nWHERE course_instance_id = $1\nORDER BY user_id ASC\n",
-    "describe": {
-      "columns": [
-        {
-          "ordinal": 0,
-          "name": "user_id",
-          "type_info": "Uuid"
-        },
-        {
-          "ordinal": 1,
-          "name": "exercise_id",
-          "type_info": "Uuid"
-        },
-        {
-          "ordinal": 2,
-          "name": "score_given",
-          "type_info": "Float4"
-        }
-      ],
-      "parameters": {
-        "Left": ["Uuid"]
-      },
-      "nullable": [false, false, true]
-    }
-  },
-  "8418000fb3d50f52e42766c3884416520d434ea9588248e26c3b4fbfb1abae90": {
-    "query": "\nUPDATE email_templates\nSET name = $1,\n  subject = $2,\n  content = $3,\n  exercise_completions_threshold = $4,\n  points_threshold = $5\nWHERE id = $6\nRETURNING *\n  ",
-=======
->>>>>>> 598b6001
     "describe": {
       "columns": [
         {
