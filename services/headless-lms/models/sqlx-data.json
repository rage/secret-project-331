{
  "db": "PostgreSQL",
  "005c8e8610ece4e77a3e40c1f12314768b110445a5fc575323d8b9df355e3e29": {
    "describe": {
      "columns": [
        {
          "name": "id",
          "ordinal": 0,
          "type_info": "Uuid"
        },
        {
          "name": "created_at",
          "ordinal": 1,
          "type_info": "Timestamptz"
        },
        {
          "name": "updated_at",
          "ordinal": 2,
          "type_info": "Timestamptz"
        },
        {
          "name": "deleted_at",
          "ordinal": 3,
          "type_info": "Timestamptz"
        },
        {
          "name": "user_id",
          "ordinal": 4,
          "type_info": "Uuid"
        },
        {
          "name": "exercise_id",
          "ordinal": 5,
          "type_info": "Uuid"
        },
        {
          "name": "course_instance_id",
          "ordinal": 6,
          "type_info": "Uuid"
        },
        {
          "name": "receiving_peer_reviews_exercise_slide_submission_id",
          "ordinal": 7,
          "type_info": "Uuid"
        },
        {
          "name": "received_enough_peer_reviews",
          "ordinal": 8,
          "type_info": "Bool"
        },
        {
          "name": "peer_review_priority",
          "ordinal": 9,
          "type_info": "Int4"
        },
        {
          "name": "removed_from_queue_for_unusual_reason",
          "ordinal": 10,
          "type_info": "Bool"
        }
      ],
      "nullable": [false, false, false, true, false, false, false, false, false, false, false],
      "parameters": {
        "Left": ["Uuid"]
      }
    },
    "query": "\nSELECT *\nFROM peer_review_queue_entries\nWHERE id = $1\n  AND deleted_at IS NULL\n        "
  },
  "02338a196bb57a6142b16723681fba35a8369b3487ed2464480540471c0eb9b5": {
    "describe": {
      "columns": [
        {
          "name": "id",
          "ordinal": 0,
          "type_info": "Uuid"
        },
        {
          "name": "created_at",
          "ordinal": 1,
          "type_info": "Timestamptz"
        },
        {
          "name": "updated_at",
          "ordinal": 2,
          "type_info": "Timestamptz"
        },
        {
          "name": "course_id",
          "ordinal": 3,
          "type_info": "Uuid"
        },
        {
          "name": "deleted_at",
          "ordinal": 4,
          "type_info": "Timestamptz"
        },
        {
          "name": "name",
          "ordinal": 5,
          "type_info": "Varchar"
        },
        {
          "name": "deadline",
          "ordinal": 6,
          "type_info": "Timestamptz"
        },
        {
          "name": "page_id",
          "ordinal": 7,
          "type_info": "Uuid"
        },
        {
          "name": "score_maximum",
          "ordinal": 8,
          "type_info": "Int4"
        },
        {
          "name": "order_number",
          "ordinal": 9,
          "type_info": "Int4"
        },
        {
          "name": "chapter_id",
          "ordinal": 10,
          "type_info": "Uuid"
        },
        {
          "name": "copied_from",
          "ordinal": 11,
          "type_info": "Uuid"
        },
        {
          "name": "exam_id",
          "ordinal": 12,
          "type_info": "Uuid"
        },
        {
          "name": "max_tries_per_slide",
          "ordinal": 13,
          "type_info": "Int4"
        },
        {
          "name": "limit_number_of_tries",
          "ordinal": 14,
          "type_info": "Bool"
        },
        {
          "name": "needs_peer_review",
          "ordinal": 15,
          "type_info": "Bool"
        }
      ],
      "nullable": [
        false,
        false,
        false,
        true,
        true,
        false,
        true,
        false,
        false,
        false,
        true,
        true,
        true,
        true,
        false,
        false
      ],
      "parameters": {
        "Left": ["Uuid"]
      }
    },
    "query": "\nSELECT *\nFROM exercises\nWHERE course_id = (\n    SELECT course_id\n    FROM course_instances\n    WHERE id = $1\n  )\n  AND deleted_at IS NULL\nORDER BY order_number ASC\n"
  },
  "03595bec90a8dbdc483f87cfd24779991dd94f07d43c0a5fe51c8ce4972516a2": {
    "describe": {
      "columns": [
        {
          "name": "id",
          "ordinal": 0,
          "type_info": "Uuid"
        }
      ],
      "nullable": [false],
      "parameters": {
        "Left": ["Uuid", "Uuid", "Uuid"]
      }
    },
    "query": "\nINSERT INTO proposed_page_edits (course_id, page_id, user_id)\nVALUES ($1, $2, $3)\nRETURNING id\n"
  },
  "036ca022aaa61a639202afffa66f21d3ca72ad8413d1ac55fc476050c89a3dcc": {
    "describe": {
      "columns": [
        {
          "name": "id",
          "ordinal": 0,
          "type_info": "Uuid"
        },
        {
          "name": "created_at",
          "ordinal": 1,
          "type_info": "Timestamptz"
        },
        {
          "name": "updated_at",
          "ordinal": 2,
          "type_info": "Timestamptz"
        },
        {
          "name": "deleted_at",
          "ordinal": 3,
          "type_info": "Timestamptz"
        },
        {
          "name": "upstream_id",
          "ordinal": 4,
          "type_info": "Int4"
        },
        {
          "name": "email",
          "ordinal": 5,
          "type_info": "Varchar"
        },
        {
          "name": "first_name",
          "ordinal": 6,
          "type_info": "Varchar"
        },
        {
          "name": "last_name",
          "ordinal": 7,
          "type_info": "Varchar"
        }
      ],
      "nullable": [false, false, false, true, true, false, true, true],
      "parameters": {
        "Left": ["Uuid"]
      }
    },
    "query": "\nSELECT *\nFROM users\nWHERE id IN (\n    SELECT user_id\n    FROM course_instance_enrollments\n    WHERE course_instance_id = $1\n      AND deleted_at IS NULL\n  )\n"
  },
  "03f3ed8579184db44f729471638c65df2636a8e089d08bfd78c9806e7dcd0ddd": {
    "describe": {
      "columns": [
        {
          "name": "uh_course_code",
          "ordinal": 0,
          "type_info": "Varchar"
        },
        {
          "name": "created_at",
          "ordinal": 1,
          "type_info": "Timestamptz"
        },
        {
          "name": "updated_at",
          "ordinal": 2,
          "type_info": "Timestamptz"
        },
        {
          "name": "deleted_at",
          "ordinal": 3,
          "type_info": "Timestamptz"
        },
        {
          "name": "registration_link",
          "ordinal": 4,
          "type_info": "Varchar"
        }
      ],
      "nullable": [false, false, false, true, false],
      "parameters": {
        "Left": ["Varchar", "Varchar"]
      }
    },
    "query": "\nINSERT INTO open_university_registration_links (uh_course_code, registration_link)\nVALUES ($1, $2) ON CONFLICT (uh_course_code) DO\nUPDATE\nSET registration_link = $2,\n  deleted_at = NULL\nRETURNING *\n        "
  },
  "04af846484d55b34c279e32ea4c84693f927c102f56c087f559b161edf0c7413": {
    "describe": {
      "columns": [
        {
          "name": "id",
          "ordinal": 0,
          "type_info": "Uuid"
        },
        {
          "name": "created_at",
          "ordinal": 1,
          "type_info": "Timestamptz"
        },
        {
          "name": "updated_at",
          "ordinal": 2,
          "type_info": "Timestamptz"
        },
        {
          "name": "deleted_at",
          "ordinal": 3,
          "type_info": "Timestamptz"
        },
        {
          "name": "user_id",
          "ordinal": 4,
          "type_info": "Uuid"
        },
        {
          "name": "exercise_id",
          "ordinal": 5,
          "type_info": "Uuid"
        },
        {
          "name": "course_instance_id",
          "ordinal": 6,
          "type_info": "Uuid"
        },
        {
          "name": "receiving_peer_reviews_exercise_slide_submission_id",
          "ordinal": 7,
          "type_info": "Uuid"
        },
        {
          "name": "received_enough_peer_reviews",
          "ordinal": 8,
          "type_info": "Bool"
        },
        {
          "name": "peer_review_priority",
          "ordinal": 9,
          "type_info": "Int4"
        },
        {
          "name": "removed_from_queue_for_unusual_reason",
          "ordinal": 10,
          "type_info": "Bool"
        }
      ],
      "nullable": [false, false, false, true, false, false, false, false, false, false, false],
      "parameters": {
        "Left": ["Int4", "Uuid"]
      }
    },
    "query": "\nUPDATE peer_review_queue_entries\nSET peer_review_priority = $1\nWHERE id = $2\n  AND deleted_at IS NULL\nRETURNING *\n    "
  },
  "06518b02100124d605ae4cd2b84008fe94e46360284a701d60f79c7dcb117ea6": {
    "describe": {
      "columns": [
        {
          "name": "id",
          "ordinal": 0,
          "type_info": "Uuid"
        },
        {
          "name": "name",
          "ordinal": 1,
          "type_info": "Varchar"
        },
        {
          "name": "instructions",
          "ordinal": 2,
          "type_info": "Jsonb"
        },
        {
          "name": "page_id",
          "ordinal": 3,
          "type_info": "Uuid"
        },
        {
          "name": "starts_at",
          "ordinal": 4,
          "type_info": "Timestamptz"
        },
        {
          "name": "ends_at",
          "ordinal": 5,
          "type_info": "Timestamptz"
        },
        {
          "name": "time_minutes",
          "ordinal": 6,
          "type_info": "Int4"
        }
      ],
      "nullable": [false, false, false, false, true, true, false],
      "parameters": {
        "Left": ["Uuid"]
      }
    },
    "query": "\nSELECT exams.id,\n  exams.name,\n  exams.instructions,\n  pages.id AS page_id,\n  exams.starts_at,\n  exams.ends_at,\n  exams.time_minutes\nFROM exams\n  JOIN pages ON pages.exam_id = exams.id\nWHERE exams.id = $1\n"
  },
  "06dafe01a08e4b37c02ea33c13cd49fad72a2c436a52983cadf9821f0c742445": {
    "describe": {
      "columns": [
        {
          "name": "user_id",
          "ordinal": 0,
          "type_info": "Uuid"
        }
      ],
      "nullable": [false],
      "parameters": {
        "Left": ["Uuid"]
      }
    },
    "query": "\nSELECT DISTINCT user_id\nFROM user_exercise_states\nWHERE course_instance_id = $1\n  AND deleted_at IS NULL\n        "
  },
  "0705be213ba5a5e5616450968d87cbd34bdf68f5b63811e4c5b5d9836cff52e6": {
    "describe": {
      "columns": [
        {
          "name": "id",
          "ordinal": 0,
          "type_info": "Uuid"
        }
      ],
      "nullable": [false],
      "parameters": {
        "Left": ["Uuid", "Uuid", "Uuid", "Uuid", "Uuid"]
      }
    },
    "query": "\nINSERT INTO peer_review_submissions (\n    user_id,\n    exercise_id,\n    course_instance_id,\n    peer_review_id,\n    exercise_slide_submission_id\n  )\nVALUES ($1, $2, $3, $4, $5)\nRETURNING id\n        "
  },
  "072ecb29b589e56f6fc04bb0787efd82beab771ae9d87752f80b0734b16c56e4": {
    "describe": {
      "columns": [
        {
          "name": "id",
          "ordinal": 0,
          "type_info": "Uuid"
        },
        {
          "name": "created_at",
          "ordinal": 1,
          "type_info": "Timestamptz"
        },
        {
          "name": "updated_at",
          "ordinal": 2,
          "type_info": "Timestamptz"
        },
        {
          "name": "deleted_at",
          "ordinal": 3,
          "type_info": "Timestamptz"
        },
        {
          "name": "name",
          "ordinal": 4,
          "type_info": "Varchar"
        },
        {
          "name": "slug",
          "ordinal": 5,
          "type_info": "Varchar"
        },
        {
          "name": "public_url",
          "ordinal": 6,
          "type_info": "Varchar"
        },
        {
          "name": "internal_url",
          "ordinal": 7,
          "type_info": "Varchar"
        },
        {
          "name": "max_reprocessing_submissions_at_once",
          "ordinal": 8,
          "type_info": "Int4"
        }
      ],
      "nullable": [false, false, false, true, false, false, false, true, false],
      "parameters": {
        "Left": ["Varchar", "Varchar", "Varchar", "Varchar", "Int4"]
      }
    },
    "query": "\nINSERT INTO exercise_services (\n    name,\n    slug,\n    public_url,\n    internal_url,\n    max_reprocessing_submissions_at_once\n  )\nVALUES ($1, $2, $3, $4, $5)\nRETURNING *\n  "
  },
  "07d58fc96db7000b5057c5e66b12d87ec627e6f56d735a3733518ad23b6a6f0f": {
    "describe": {
      "columns": [],
      "nullable": [],
      "parameters": {
        "Left": ["Uuid", "Text", "Uuid"]
      }
    },
    "query": "INSERT INTO url_redirections(destination_page_id, old_url_path, course_id) VALUES ($1, $2, $3)"
  },
  "08936e20016cc8fb2f6825a9b53d124e7939a892578a057732dd554544aa90f6": {
    "describe": {
      "columns": [
        {
          "name": "id",
          "ordinal": 0,
          "type_info": "Uuid"
        },
        {
          "name": "instructions",
          "ordinal": 1,
          "type_info": "Jsonb"
        }
      ],
      "nullable": [false, false],
      "parameters": {
        "Left": ["Jsonb", "Uuid"]
      }
    },
    "query": "\n    UPDATE exams\n    SET instructions = $1\n    WHERE id = $2\n    RETURNING id,\n        instructions\n    "
  },
  "08ce64fd0dded18780f3307fb44b4421871c93d1f3310976430134893091d284": {
    "describe": {
      "columns": [],
      "nullable": [],
      "parameters": {
        "Left": ["Uuid", "Uuid"]
      }
    },
    "query": "\nINSERT INTO exercise_tasks (\n    id,\n    exercise_slide_id,\n    exercise_type,\n    assignment,\n    private_spec,\n    public_spec,\n    model_solution_spec,\n    order_number,\n    copied_from\n  )\nSELECT uuid_generate_v5($1, id::text),\n  uuid_generate_v5($1, exercise_slide_id::text),\n  exercise_type,\n  assignment,\n  private_spec,\n  public_spec,\n  model_solution_spec,\n  order_number,\n  id\nFROM exercise_tasks\nWHERE exercise_slide_id IN (\n    SELECT s.id\n    FROM exercise_slides s\n      JOIN exercises e ON (e.id = s.exercise_id)\n    WHERE e.course_id = $2 OR e.exam_id = $2\n    AND e.deleted_at IS NULL\n    AND s.deleted_at IS NULL\n  )\nAND deleted_at IS NULL;\n    "
  },
  "0a3ec731af676e23b67bd6eb547415800aa436639f2dfde55ad17b3ed904a27b": {
    "describe": {
      "columns": [],
      "nullable": [],
      "parameters": {
        "Left": ["Varchar", "Text", "Uuid"]
      }
    },
    "query": "\nUPDATE glossary\nSET term = $1,\n  definition = $2\nWHERE id = $3\n"
  },
  "0a7aa8e54a4730bc3a1465a2357fc1551736ffcf881ee4cb0f5fc6ecd63e6b7e": {
    "describe": {
      "columns": [],
      "nullable": [],
      "parameters": {
        "Left": ["Uuid", "Uuid"]
      }
    },
    "query": "\nUPDATE user_exercise_task_states\nSET deleted_at = now()\nWHERE exercise_task_id = $1\n  AND user_exercise_slide_state_id = $2\n    "
  },
  "0c395da11ae62743051ec6f45ac48e2a1a450c36bd37fbecf8ccb71a9fefdd7b": {
    "describe": {
      "columns": [
        {
          "name": "user_id",
          "ordinal": 0,
          "type_info": "Uuid"
        },
        {
          "name": "course_language_group_id",
          "ordinal": 1,
          "type_info": "Uuid"
        },
        {
          "name": "created_at",
          "ordinal": 2,
          "type_info": "Timestamptz"
        },
        {
          "name": "updated_at",
          "ordinal": 3,
          "type_info": "Timestamptz"
        },
        {
          "name": "deleted_at",
          "ordinal": 4,
          "type_info": "Timestamptz"
        },
        {
          "name": "current_course_id",
          "ordinal": 5,
          "type_info": "Uuid"
        },
        {
          "name": "current_course_instance_id",
          "ordinal": 6,
          "type_info": "Uuid"
        }
      ],
      "nullable": [false, false, false, false, true, false, false],
      "parameters": {
        "Left": ["Uuid", "Uuid"]
      }
    },
    "query": "\nSELECT *\nFROM user_course_settings\nWHERE user_id = $1\n  AND course_language_group_id = $2\n  AND deleted_at IS NULL;\n        "
  },
  "0c8461a6308d09d435968b157266abe5a98c2f162db755aaa129eb69ca6ec577": {
    "describe": {
      "columns": [
        {
          "name": "id",
          "ordinal": 0,
          "type_info": "Uuid"
        },
        {
          "name": "first_name",
          "ordinal": 1,
          "type_info": "Varchar"
        },
        {
          "name": "last_name",
          "ordinal": 2,
          "type_info": "Varchar"
        },
        {
          "name": "email",
          "ordinal": 3,
          "type_info": "Varchar"
        },
        {
          "name": "role: UserRole",
          "ordinal": 4,
          "type_info": {
            "Custom": {
              "kind": {
                "Enum": ["admin", "assistant", "teacher", "reviewer", "course_or_exam_creator"]
              },
              "name": "user_role"
            }
          }
        }
      ],
      "nullable": [false, true, true, false, false],
      "parameters": {
        "Left": ["Uuid"]
      }
    },
    "query": "\nSELECT users.id,\n  users.first_name,\n  users.last_name,\n  email,\n  role AS \"role: UserRole\"\nFROM users\n  JOIN roles ON users.id = roles.user_id\nWHERE roles.course_id = $1\n"
  },
  "0cad1ed88151ce17ea1b859b43de22620aaf28c6a0149937d7f865da67c19797": {
    "describe": {
      "columns": [
        {
          "name": "hashing_key",
          "ordinal": 0,
          "type_info": "Bytea"
        }
      ],
      "nullable": [false],
      "parameters": {
        "Left": ["Date"]
      }
    },
    "query": "\nSELECT hashing_key FROM page_visit_datum_daily_visit_hashing_keys\nWHERE valid_for_date = $1\n    "
  },
  "0cb6f9e6d5c8bc8f0196ec503ba5654ac5af8fc3e61746ddcadc30668bca65eb": {
    "describe": {
      "columns": [
        {
          "name": "user_id",
          "ordinal": 0,
          "type_info": "Uuid"
        },
        {
          "name": "course_id",
          "ordinal": 1,
          "type_info": "Uuid"
        },
        {
          "name": "course_instance_id",
          "ordinal": 2,
          "type_info": "Uuid"
        },
        {
          "name": "created_at",
          "ordinal": 3,
          "type_info": "Timestamptz"
        },
        {
          "name": "updated_at",
          "ordinal": 4,
          "type_info": "Timestamptz"
        },
        {
          "name": "deleted_at",
          "ordinal": 5,
          "type_info": "Timestamptz"
        }
      ],
      "nullable": [false, false, false, false, false, true],
      "parameters": {
        "Left": ["Uuid", "Uuid", "Uuid"]
      }
    },
    "query": "\nINSERT INTO course_instance_enrollments (user_id, course_id, course_instance_id)\nVALUES ($1, $2, $3)\nON CONFLICT (user_id, course_instance_id)\nDO UPDATE SET deleted_at = NULL\nRETURNING *;\n"
  },
  "0cbd2eca2e4b7731be86fdf5ed0eafe142dc9c358ecd78476bb54d407f3e6aea": {
    "describe": {
      "columns": [
        {
          "name": "exercise_name",
          "ordinal": 0,
          "type_info": "Varchar"
        },
        {
          "name": "exercise_order_number",
          "ordinal": 1,
          "type_info": "Int4"
        },
        {
          "name": "page_order_number",
          "ordinal": 2,
          "type_info": "Int4"
        },
        {
          "name": "chapter_number",
          "ordinal": 3,
          "type_info": "Int4"
        },
        {
          "name": "exercise_id",
          "ordinal": 4,
          "type_info": "Uuid"
        },
        {
          "name": "n_users_attempted",
          "ordinal": 5,
          "type_info": "Int8"
        },
        {
          "name": "n_users_with_some_points",
          "ordinal": 6,
          "type_info": "Int8"
        },
        {
          "name": "n_users_with_max_points",
          "ordinal": 7,
          "type_info": "Int8"
        }
      ],
      "nullable": [false, false, false, false, false, null, null, null],
      "parameters": {
        "Left": ["Uuid"]
      }
    },
    "query": "\nSELECT exercises.name as exercise_name,\n        exercises.order_number as exercise_order_number,\n        pages.order_number     as page_order_number,\n        chapters.chapter_number,\n        stat_data.*\n FROM (SELECT exercise_id,\n              COUNT(DISTINCT user_id) as n_users_attempted,\n              COUNT(DISTINCT user_id) FILTER ( WHERE ues.score_given IS NOT NULL and ues.score_given > 0 ) as n_users_with_some_points,\n              COUNT(DISTINCT user_id) FILTER ( WHERE ues.score_given IS NOT NULL and ues.score_given >= exercises.score_maximum ) as n_users_with_max_points\n       FROM exercises\n       JOIN user_exercise_states ues on exercises.id = ues.exercise_id\n       WHERE exercises.course_id = $1\n         AND exercises.deleted_at IS NULL\n         AND ues.deleted_at IS NULL\n       GROUP BY exercise_id) as stat_data\n        JOIN exercises ON stat_data.exercise_id = exercises.id\n        JOIN pages on exercises.page_id = pages.id\n        JOIN chapters on pages.chapter_id = chapters.id\n WHERE exercises.deleted_at IS NULL\n   AND pages.deleted_at IS NULL\n   AND chapters.deleted_at IS NULL\n          "
  },
  "0cdeea3ba0b6c8ddece5e2c1f839968e312f658ca0b0519bedc7e34c383367c0": {
    "describe": {
      "columns": [],
      "nullable": [],
      "parameters": {
        "Left": ["Uuid"]
      }
    },
    "query": "\nUPDATE course_modules\nSET deleted_at = now()\nWHERE id = $1\n"
  },
  "0eb1973f9ce1c28fdf44969a8691da1e88b58501a1eff1e236eed1310dfe2464": {
    "describe": {
      "columns": [
        {
          "name": "id",
          "ordinal": 0,
          "type_info": "Uuid"
        },
        {
          "name": "rank",
          "ordinal": 1,
          "type_info": "Float4"
        },
        {
          "name": "title_headline",
          "ordinal": 2,
          "type_info": "Text"
        },
        {
          "name": "content_headline",
          "ordinal": 3,
          "type_info": "Text"
        },
        {
          "name": "url_path",
          "ordinal": 4,
          "type_info": "Varchar"
        }
      ],
      "nullable": [false, null, null, null, false],
      "parameters": {
        "Left": [
          "Uuid",
          {
            "Custom": {
              "kind": "Simple",
              "name": "regconfig"
            }
          },
          "Text",
          "Text"
        ]
      }
    },
    "query": "\n-- common table expression for the search term tsquery so that we don't have to repeat it many times\nWITH cte as (\n    -- Converts the search term to a phrase search with phraseto_tsquery but appends ':*' to the last word so that it\n    -- becomes a prefix match. This way the search will also contain results when the last word in the search term\n    -- is only partially typed. Note that if to_tsquery($4) decides to stem the word, the replacement will be skipped.\n    SELECT ts_rewrite(\n        phraseto_tsquery($2::regconfig, $3),\n        to_tsquery($4),\n        to_tsquery($4 || ':*')\n    ) as query\n)\nSELECT id,\n    ts_rank(\n    content_search,\n    (\n        SELECT query\n        from cte\n    )\n    ) as rank,\n    ts_headline(\n    $2::regconfig,\n    title,\n    (\n        SELECT query\n        from cte\n    )\n    ) as title_headline,\n    ts_headline(\n    $2::regconfig,\n    content_search_original_text,\n    (\n        SELECT query\n        from cte\n    )\n    ) as content_headline,\n    url_path\nFROM pages\nWHERE course_id = $1\n    AND deleted_at IS NULL\n    AND content_search @@ (\n    SELECT query\n    from cte\n    )\nORDER BY rank DESC\nLIMIT 50;\n        "
  },
  "0ed1883e278007de6c43a3db3d4a14e0150bc27f462f085e2a35d861d80b680b": {
    "describe": {
      "columns": [
        {
          "name": "id",
          "ordinal": 0,
          "type_info": "Uuid"
        }
      ],
      "nullable": [false],
      "parameters": {
        "Left": [
          "Uuid",
          {
            "Custom": {
              "kind": {
                "Enum": ["admin", "assistant", "teacher", "reviewer", "course_or_exam_creator"]
              },
              "name": "user_role"
            }
          },
          "Uuid"
        ]
      }
    },
    "query": "\nINSERT INTO roles (user_id, role, course_instance_id)\nVALUES ($1, $2, $3)\nRETURNING id\n"
  },
  "0ee18402a12224a28d80876095878fdbbd48e9b4a4d210c1dbf32617f5f05cb1": {
    "describe": {
      "columns": [],
      "nullable": [],
      "parameters": {
        "Left": ["Bool", "Uuid"]
      }
    },
    "query": "\nUPDATE course_module_completions SET prerequisite_modules_completed = $1\nWHERE id = $2 AND deleted_at IS NULL\n    "
  },
  "0f6b63f522b8f92c249265dd23ee41dd2b93a7612b4619a1d112961ae8769bac": {
    "describe": {
      "columns": [
        {
          "name": "id",
          "ordinal": 0,
          "type_info": "Uuid"
        },
        {
          "name": "created_at",
          "ordinal": 1,
          "type_info": "Timestamptz"
        },
        {
          "name": "updated_at",
          "ordinal": 2,
          "type_info": "Timestamptz"
        },
        {
          "name": "name",
          "ordinal": 3,
          "type_info": "Varchar"
        },
        {
          "name": "course_id",
          "ordinal": 4,
          "type_info": "Uuid"
        },
        {
          "name": "deleted_at",
          "ordinal": 5,
          "type_info": "Timestamptz"
        },
        {
          "name": "chapter_image_path",
          "ordinal": 6,
          "type_info": "Varchar"
        },
        {
          "name": "chapter_number",
          "ordinal": 7,
          "type_info": "Int4"
        },
        {
          "name": "front_page_id",
          "ordinal": 8,
          "type_info": "Uuid"
        },
        {
          "name": "opens_at",
          "ordinal": 9,
          "type_info": "Timestamptz"
        },
        {
          "name": "copied_from",
          "ordinal": 10,
          "type_info": "Uuid"
        },
        {
          "name": "deadline",
          "ordinal": 11,
          "type_info": "Timestamptz"
        },
        {
          "name": "course_module_id",
          "ordinal": 12,
          "type_info": "Uuid"
        }
      ],
      "nullable": [
        false,
        false,
        false,
        false,
        false,
        true,
        true,
        false,
        true,
        true,
        true,
        true,
        false
      ],
      "parameters": {
        "Left": ["Uuid"]
      }
    },
    "query": "\nSELECT id,\n  created_at,\n  updated_at,\n  name,\n  course_id,\n  deleted_at,\n  chapter_image_path,\n  chapter_number,\n  front_page_id,\n  opens_at,\n  copied_from,\n  deadline,\n  course_module_id\nFROM chapters\nWHERE course_id = $1\n  AND deleted_at IS NULL;\n"
  },
  "0f8ebb278dc89487e24c2b9729baa1c012e2242bfa7b984ec77b1df0a84a6a7a": {
    "describe": {
      "columns": [],
      "nullable": [],
      "parameters": {
        "Left": ["Bool", "Uuid"]
      }
    },
    "query": "\nUPDATE feedback\nSET marked_as_read = $1\nWHERE id = $2\n"
  },
  "1043950bac244435cd2df29b5a6cc9f408476afe275b2cd71014a650d186aaf5": {
    "describe": {
      "columns": [],
      "nullable": [],
      "parameters": {
        "Left": ["Uuid", "Uuid", "Varchar", "Int4"]
      }
    },
    "query": "\nINSERT INTO block_feedback(feedback_id, block_id, block_text, order_number)\nVALUES ($1, $2, $3, $4)\n"
  },
  "10c3d3f234031ec485bef8b52d36fa467e10525a73846727a5664ecdbe8f7630": {
    "describe": {
      "columns": [
        {
          "name": "id",
          "ordinal": 0,
          "type_info": "Uuid"
        },
        {
          "name": "name",
          "ordinal": 1,
          "type_info": "Varchar"
        },
        {
          "name": "course_id",
          "ordinal": 2,
          "type_info": "Uuid"
        },
        {
          "name": "chapter_number",
          "ordinal": 3,
          "type_info": "Int4"
        },
        {
          "name": "created_at",
          "ordinal": 4,
          "type_info": "Timestamptz"
        },
        {
          "name": "updated_at",
          "ordinal": 5,
          "type_info": "Timestamptz"
        },
        {
          "name": "deleted_at",
          "ordinal": 6,
          "type_info": "Timestamptz"
        },
        {
          "name": "front_page_id",
          "ordinal": 7,
          "type_info": "Uuid"
        },
        {
          "name": "opens_at",
          "ordinal": 8,
          "type_info": "Timestamptz"
        },
        {
          "name": "chapter_image_path",
          "ordinal": 9,
          "type_info": "Varchar"
        },
        {
          "name": "copied_from",
          "ordinal": 10,
          "type_info": "Uuid"
        },
        {
          "name": "deadline",
          "ordinal": 11,
          "type_info": "Timestamptz"
        },
        {
          "name": "course_module_id",
          "ordinal": 12,
          "type_info": "Uuid"
        }
      ],
      "nullable": [
        false,
        false,
        false,
        false,
        false,
        false,
        true,
        true,
        true,
        true,
        true,
        true,
        false
      ],
      "parameters": {
        "Left": ["Uuid"]
      }
    },
    "query": "\nSELECT c.*\nFROM chapters c,\n  pages p\nWHERE c.id = p.chapter_id\n  AND p.id = $1;\n    "
  },
  "11b2b2a2b79ad45fee6f6ff02bcfaf2a79d58e7247708d1c8a50dc1c4383bc6b": {
    "describe": {
      "columns": [
        {
          "name": "id",
          "ordinal": 0,
          "type_info": "Uuid"
        },
        {
          "name": "created_at",
          "ordinal": 1,
          "type_info": "Timestamptz"
        },
        {
          "name": "updated_at",
          "ordinal": 2,
          "type_info": "Timestamptz"
        },
        {
          "name": "deleted_at",
          "ordinal": 3,
          "type_info": "Timestamptz"
        },
        {
          "name": "course_id",
          "ordinal": 4,
          "type_info": "Uuid"
        },
        {
          "name": "exercise_id",
          "ordinal": 5,
          "type_info": "Uuid"
        },
        {
          "name": "peer_reviews_to_give",
          "ordinal": 6,
          "type_info": "Int4"
        },
        {
          "name": "peer_reviews_to_receive",
          "ordinal": 7,
          "type_info": "Int4"
        },
        {
          "name": "accepting_threshold",
          "ordinal": 8,
          "type_info": "Float4"
        },
        {
          "name": "accepting_strategy: _",
          "ordinal": 9,
          "type_info": {
            "Custom": {
              "kind": {
                "Enum": [
                  "automatically_accept_or_reject_by_average",
                  "automatically_accept_or_manual_review_by_average",
                  "manual_review_everything"
                ]
              },
              "name": "peer_review_accepting_strategy"
            }
          }
        }
      ],
      "nullable": [false, false, false, true, false, true, false, false, false, false],
      "parameters": {
        "Left": ["Uuid"]
      }
    },
    "query": "\nSELECT id,\n  created_at,\n  updated_at,\n  deleted_at,\n  course_id,\n  exercise_id,\n  peer_reviews_to_give,\n  peer_reviews_to_receive,\n  accepting_threshold,\n  accepting_strategy AS \"accepting_strategy: _\"\nFROM peer_reviews\nWHERE course_id = $1\n  AND exercise_id IS NULL\n  AND deleted_at IS NULL\n        "
  },
  "12678b433a9c84513a0c100571b2d82db27fbc569e2b9c79b23e31906be0f559": {
    "describe": {
      "columns": [
        {
          "name": "id",
          "ordinal": 0,
          "type_info": "Uuid"
        },
        {
          "name": "to",
          "ordinal": 1,
          "type_info": "Uuid"
        },
        {
          "name": "subject",
          "ordinal": 2,
          "type_info": "Varchar"
        },
        {
          "name": "body",
          "ordinal": 3,
          "type_info": "Jsonb"
        }
      ],
      "nullable": [false, false, true, true],
      "parameters": {
        "Left": []
      }
    },
    "query": "\nSELECT ed.id AS id,\n  u.id AS to,\n  et.subject AS subject,\n  et.content AS body\nFROM email_deliveries ed\n  JOIN email_templates et ON et.id = ed.email_template_id\n  JOIN users u ON u.id = ed.user_id\nWHERE ed.deleted_at IS NULL\n  AND ed.sent = FALSE\n  AND ed.error IS NULL\nLIMIT 10000;\n  "
  },
  "12a3f2d81ee4d4ffd5f6b44a159b1febef51515f477b92735db44d3968493503": {
    "describe": {
      "columns": [
        {
          "name": "attempted_exercises",
          "ordinal": 0,
          "type_info": "Int8"
        },
        {
          "name": "score_given",
          "ordinal": 1,
          "type_info": "Float4"
        }
      ],
      "nullable": [null, null],
      "parameters": {
        "Left": ["UuidArray", "Uuid", "Uuid"]
      }
    },
    "query": "\nSELECT COUNT(ues.exercise_id) AS attempted_exercises,\n  COALESCE(SUM(ues.score_given), 0) AS score_given\nFROM user_exercise_states AS ues\nWHERE ues.exercise_id IN (\n    SELECT UNNEST($1::uuid [])\n  )\n  AND ues.deleted_at IS NULL\n  AND ues.activity_progress IN ('completed', 'submitted')\n  AND ues.user_id = $2\n  AND ues.course_instance_id = $3;\n                "
  },
  "12ca747f44759f66feeb79358eafa59184d090a9a37fefcc951eb221e4cebe9f": {
    "describe": {
      "columns": [
        {
          "name": "id",
          "ordinal": 0,
          "type_info": "Uuid"
        },
        {
          "name": "title",
          "ordinal": 1,
          "type_info": "Varchar"
        },
        {
          "name": "content",
          "ordinal": 2,
          "type_info": "Jsonb"
        },
        {
          "name": "created_at",
          "ordinal": 3,
          "type_info": "Timestamptz"
        },
        {
          "name": "history_change_reason: HistoryChangeReason",
          "ordinal": 4,
          "type_info": {
            "Custom": {
              "kind": {
                "Enum": ["page-saved", "history-restored"]
              },
              "name": "history_change_reason"
            }
          }
        },
        {
          "name": "restored_from_id",
          "ordinal": 5,
          "type_info": "Uuid"
        },
        {
          "name": "author_user_id",
          "ordinal": 6,
          "type_info": "Uuid"
        }
      ],
      "nullable": [false, false, false, false, false, true, false],
      "parameters": {
        "Left": ["Uuid", "Int8", "Int8"]
      }
    },
    "query": "\nSELECT id,\n  title,\n  content,\n  created_at,\n  history_change_reason as \"history_change_reason: HistoryChangeReason\",\n  restored_from_id,\n  author_user_id\nFROM page_history\nWHERE page_id = $1\nORDER BY created_at DESC, id\nLIMIT $2\nOFFSET $3\n"
  },
  "12e96d429c3352316fe4572274d06a2224691350797f4645e1c83fb7212179e7": {
    "describe": {
      "columns": [
        {
          "name": "id",
          "ordinal": 0,
          "type_info": "Uuid"
        }
      ],
      "nullable": [false],
      "parameters": {
        "Left": ["Varchar", "Uuid", "Int4", "Uuid"]
      }
    },
    "query": "\nINSERT INTO chapters (\n    name,\n    course_id,\n    chapter_number,\n    course_module_id\n  )\nVALUES ($1, $2, $3, $4)\nRETURNING id\n"
  },
  "134673cb7b1d32240f86b986fd92486db431366da97442f601a3e4817d2e5c78": {
    "describe": {
      "columns": [
        {
          "name": "id",
          "ordinal": 0,
          "type_info": "Uuid"
        },
        {
          "name": "created_at",
          "ordinal": 1,
          "type_info": "Timestamptz"
        },
        {
          "name": "updated_at",
          "ordinal": 2,
          "type_info": "Timestamptz"
        },
        {
          "name": "deleted_at",
          "ordinal": 3,
          "type_info": "Timestamptz"
        },
        {
          "name": "course_id",
          "ordinal": 4,
          "type_info": "Uuid"
        },
        {
          "name": "name",
          "ordinal": 5,
          "type_info": "Varchar"
        },
        {
          "name": "order_number",
          "ordinal": 6,
          "type_info": "Int4"
        },
        {
          "name": "copied_from",
          "ordinal": 7,
          "type_info": "Uuid"
        },
        {
          "name": "uh_course_code",
          "ordinal": 8,
          "type_info": "Varchar"
        },
        {
          "name": "automatic_completion",
          "ordinal": 9,
          "type_info": "Bool"
        },
        {
          "name": "automatic_completion_number_of_exercises_attempted_treshold",
          "ordinal": 10,
          "type_info": "Int4"
        },
        {
          "name": "automatic_completion_number_of_points_treshold",
          "ordinal": 11,
          "type_info": "Int4"
        },
        {
          "name": "ects_credits",
          "ordinal": 12,
          "type_info": "Int4"
        }
      ],
      "nullable": [
        false,
        false,
        false,
        true,
        false,
        true,
        false,
        true,
        true,
        false,
        true,
        true,
        true
      ],
      "parameters": {
        "Left": ["Uuid", "Varchar", "Int4", "Varchar", "Int4", "Bool", "Int4", "Int4"]
      }
    },
    "query": "\nINSERT INTO course_modules (course_id, name, order_number, uh_course_code, ects_credits, automatic_completion, automatic_completion_number_of_exercises_attempted_treshold, automatic_completion_number_of_points_treshold)\nVALUES ($1, $2, $3, $4, $5, $6, $7, $8)\nRETURNING *\n"
  },
  "13b0e10930d6dfb86d0ca5bf493c6741ec5faa14fd199a7c407197568f40f3f3": {
    "describe": {
      "columns": [
        {
          "name": "id",
          "ordinal": 0,
          "type_info": "Uuid"
        },
        {
          "name": "created_at",
          "ordinal": 1,
          "type_info": "Timestamptz"
        },
        {
          "name": "updated_at",
          "ordinal": 2,
          "type_info": "Timestamptz"
        },
        {
          "name": "exercise_type",
          "ordinal": 3,
          "type_info": "Varchar"
        },
        {
          "name": "assignment",
          "ordinal": 4,
          "type_info": "Jsonb"
        },
        {
          "name": "deleted_at",
          "ordinal": 5,
          "type_info": "Timestamptz"
        },
        {
          "name": "private_spec",
          "ordinal": 6,
          "type_info": "Jsonb"
        },
        {
          "name": "public_spec",
          "ordinal": 7,
          "type_info": "Jsonb"
        },
        {
          "name": "model_solution_spec",
          "ordinal": 8,
          "type_info": "Jsonb"
        },
        {
          "name": "copied_from",
          "ordinal": 9,
          "type_info": "Uuid"
        },
        {
          "name": "exercise_slide_id",
          "ordinal": 10,
          "type_info": "Uuid"
        },
        {
          "name": "order_number",
          "ordinal": 11,
          "type_info": "Int4"
        }
      ],
      "nullable": [false, false, false, false, false, true, true, true, true, true, false, false],
      "parameters": {
        "Left": ["Uuid"]
      }
    },
    "query": "\nSELECT t.*\nFROM exercise_tasks t\n  JOIN exercise_slides s ON (t.exercise_slide_id = s.id)\nWHERE s.exercise_id = $1\n  AND s.deleted_at IS NULL\n  AND t.deleted_at IS NULL;\n        "
  },
  "1444eac31a466e744847e36e887a82c97d0272b9f6d100f35ab8dd8ca166904d": {
    "describe": {
      "columns": [],
      "nullable": [],
      "parameters": {
        "Left": ["Uuid", "Uuid"]
      }
    },
    "query": "UPDATE chapters\n                SET chapter_number = floor(random() * (20000000 - 2000000 + 1) + 200000)\n                WHERE id = $1\n                  AND course_id = $2\n                  AND deleted_at IS NULL"
  },
  "1458e1d4f78cf9977b3398903abb905f861f733d2389cccb34213a92c67bfa1d": {
    "describe": {
      "columns": [
        {
          "name": "id",
          "ordinal": 0,
          "type_info": "Uuid"
        },
        {
          "name": "created_at",
          "ordinal": 1,
          "type_info": "Timestamptz"
        },
        {
          "name": "updated_at",
          "ordinal": 2,
          "type_info": "Timestamptz"
        },
        {
          "name": "deleted_at",
          "ordinal": 3,
          "type_info": "Timestamptz"
        },
        {
          "name": "course_id",
          "ordinal": 4,
          "type_info": "Uuid"
        },
        {
          "name": "exercise_id",
          "ordinal": 5,
          "type_info": "Uuid"
        },
        {
          "name": "peer_reviews_to_give",
          "ordinal": 6,
          "type_info": "Int4"
        },
        {
          "name": "peer_reviews_to_receive",
          "ordinal": 7,
          "type_info": "Int4"
        },
        {
          "name": "accepting_threshold",
          "ordinal": 8,
          "type_info": "Float4"
        },
        {
          "name": "accepting_strategy: _",
          "ordinal": 9,
          "type_info": {
            "Custom": {
              "kind": {
                "Enum": [
                  "automatically_accept_or_reject_by_average",
                  "automatically_accept_or_manual_review_by_average",
                  "manual_review_everything"
                ]
              },
              "name": "peer_review_accepting_strategy"
            }
          }
        }
      ],
      "nullable": [false, false, false, true, false, true, false, false, false, false],
      "parameters": {
        "Left": ["Uuid"]
      }
    },
    "query": "\nSELECT id,\n  created_at,\n  updated_at,\n  deleted_at,\n  course_id,\n  exercise_id,\n  peer_reviews_to_give,\n  peer_reviews_to_receive,\n  accepting_threshold,\n  accepting_strategy AS \"accepting_strategy: _\"\nFROM peer_reviews\nWHERE id = $1\n  AND deleted_at IS NULL\n        "
  },
  "14dc35fa341ba8f03c4c5ba7bf6b92f5e5135ad81b73466e061ef4307ab08340": {
    "describe": {
      "columns": [
        {
          "name": "id",
          "ordinal": 0,
          "type_info": "Uuid"
        },
        {
          "name": "created_at",
          "ordinal": 1,
          "type_info": "Timestamptz"
        },
        {
          "name": "updated_at",
          "ordinal": 2,
          "type_info": "Timestamptz"
        },
        {
          "name": "course_id",
          "ordinal": 3,
          "type_info": "Uuid"
        },
        {
          "name": "exam_id",
          "ordinal": 4,
          "type_info": "Uuid"
        },
        {
          "name": "chapter_id",
          "ordinal": 5,
          "type_info": "Uuid"
        },
        {
          "name": "url_path",
          "ordinal": 6,
          "type_info": "Varchar"
        },
        {
          "name": "title",
          "ordinal": 7,
          "type_info": "Varchar"
        },
        {
          "name": "deleted_at",
          "ordinal": 8,
          "type_info": "Timestamptz"
        },
        {
          "name": "content",
          "ordinal": 9,
          "type_info": "Jsonb"
        },
        {
          "name": "order_number",
          "ordinal": 10,
          "type_info": "Int4"
        },
        {
          "name": "copied_from",
          "ordinal": 11,
          "type_info": "Uuid"
        }
      ],
      "nullable": [false, false, false, true, true, true, false, false, true, false, false, true],
      "parameters": {
        "Left": ["Uuid"]
      }
    },
    "query": "\nSELECT id,\n  created_at,\n  updated_at,\n  course_id,\n  exam_id,\n  chapter_id,\n  url_path,\n  title,\n  deleted_at,\n  content,\n  order_number,\n  copied_from\nFROM pages\nWHERE chapter_id = $1\n  AND deleted_at IS NULL\n        "
  },
  "17a169b73b18097f58673f55f404032b00da8d5fc54b35567a4ef226f022111e": {
    "describe": {
      "columns": [
        {
          "name": "id",
          "ordinal": 0,
          "type_info": "Uuid"
        },
        {
          "name": "exercise_task_submission_id",
          "ordinal": 1,
          "type_info": "Uuid"
        },
        {
          "name": "grading_before_regrading",
          "ordinal": 2,
          "type_info": "Uuid"
        },
        {
          "name": "grading_after_regrading",
          "ordinal": 3,
          "type_info": "Uuid"
        },
        {
          "name": "regrading_id",
          "ordinal": 4,
          "type_info": "Uuid"
        }
      ],
      "nullable": [false, false, false, true, false],
      "parameters": {
        "Left": ["Uuid"]
      }
    },
    "query": "\nSELECT id,\n  exercise_task_submission_id,\n  grading_before_regrading,\n  grading_after_regrading,\n  regrading_id\nFROM exercise_task_regrading_submissions\nWHERE id = $1\n"
  },
  "17bc8217e956a003b026fa4c2a13670229d5426c0d89bb9338dcecb5068621cc": {
    "describe": {
      "columns": [
        {
          "name": "page_proposal_id!",
          "ordinal": 0,
          "type_info": "Uuid"
        },
        {
          "name": "block_proposal_id!",
          "ordinal": 1,
          "type_info": "Uuid"
        },
        {
          "name": "page_id!",
          "ordinal": 2,
          "type_info": "Uuid"
        },
        {
          "name": "user_id",
          "ordinal": 3,
          "type_info": "Uuid"
        },
        {
          "name": "block_id",
          "ordinal": 4,
          "type_info": "Uuid"
        },
        {
          "name": "original_text",
          "ordinal": 5,
          "type_info": "Text"
        },
        {
          "name": "changed_text",
          "ordinal": 6,
          "type_info": "Text"
        },
        {
          "name": "pending!",
          "ordinal": 7,
          "type_info": "Bool"
        },
        {
          "name": "block_attribute",
          "ordinal": 8,
          "type_info": "Text"
        },
        {
          "name": "block_proposal_status: ProposalStatus",
          "ordinal": 9,
          "type_info": {
            "Custom": {
              "kind": {
                "Enum": ["pending", "accepted", "rejected"]
              },
              "name": "proposal_status"
            }
          }
        },
        {
          "name": "created_at!",
          "ordinal": 10,
          "type_info": "Timestamptz"
        },
        {
          "name": "page_title!",
          "ordinal": 11,
          "type_info": "Varchar"
        },
        {
          "name": "page_url_path!",
          "ordinal": 12,
          "type_info": "Varchar"
        }
      ],
      "nullable": [
        true,
        false,
        true,
        true,
        false,
        false,
        false,
        true,
        false,
        false,
        true,
        true,
        true
      ],
      "parameters": {
        "Left": ["Uuid", "Bool", "Int8", "Int8"]
      }
    },
    "query": "\nSELECT proposed_page_edits.id AS \"page_proposal_id!\",\n  proposed_block_edits.id AS \"block_proposal_id!\",\n  page_id as \"page_id!\",\n  user_id,\n  block_id,\n  original_text,\n  changed_text,\n  proposed_page_edits.pending as \"pending!\",\n  block_attribute,\n  proposed_block_edits.status as \"block_proposal_status: ProposalStatus\",\n  proposed_page_edits.created_at as \"created_at!\",\n  pages.title as \"page_title!\",\n  pages.url_path as \"page_url_path!\"\nFROM (\n    SELECT id,\n      page_id,\n      user_id,\n      pending,\n      created_at\n    FROM proposed_page_edits\n    WHERE course_id = $1\n      AND pending = $2\n      AND deleted_at IS NULL\n    ORDER BY created_at DESC,\n      id\n    LIMIT $3 OFFSET $4\n  ) proposed_page_edits\n  LEFT JOIN proposed_block_edits ON proposed_page_edits.id = proposed_block_edits.proposal_id\n  LEFT JOIN pages ON proposed_page_edits.page_id = pages.id\nWHERE proposed_block_edits.deleted_at IS NULL\n"
  },
  "180ec2d92ccee0fd983de0a8c8476c597497bea8fec0abc3d7aeaa2712da92f0": {
    "describe": {
      "columns": [
        {
          "name": "id",
          "ordinal": 0,
          "type_info": "Uuid"
        },
        {
          "name": "created_at",
          "ordinal": 1,
          "type_info": "Timestamptz"
        },
        {
          "name": "updated_at",
          "ordinal": 2,
          "type_info": "Timestamptz"
        },
        {
          "name": "deleted_at",
          "ordinal": 3,
          "type_info": "Timestamptz"
        },
        {
          "name": "peer_review_id",
          "ordinal": 4,
          "type_info": "Uuid"
        },
        {
          "name": "order_number",
          "ordinal": 5,
          "type_info": "Int4"
        },
        {
          "name": "question",
          "ordinal": 6,
          "type_info": "Varchar"
        },
        {
          "name": "question_type: _",
          "ordinal": 7,
          "type_info": {
            "Custom": {
              "kind": {
                "Enum": ["essay", "scale"]
              },
              "name": "peer_review_question_type"
            }
          }
        },
        {
          "name": "answer_required",
          "ordinal": 8,
          "type_info": "Bool"
        }
      ],
      "nullable": [false, false, false, true, false, false, false, false, false],
      "parameters": {
        "Left": ["Uuid"]
      }
    },
    "query": "\nSELECT id,\n  created_at,\n  updated_at,\n  deleted_at,\n  peer_review_id,\n  order_number,\n  question,\n  question_type AS \"question_type: _\",\n  answer_required\nFROM peer_review_questions\nWHERE id = $1\n  AND deleted_at IS NULL;\n        "
  },
  "188a190803a27da1f4357586f0ef3b7f6997c96297c361ce47315edf031f5603": {
    "describe": {
      "columns": [
        {
          "name": "id",
          "ordinal": 0,
          "type_info": "Uuid"
        },
        {
          "name": "regrading_started_at",
          "ordinal": 1,
          "type_info": "Timestamptz"
        },
        {
          "name": "regrading_completed_at",
          "ordinal": 2,
          "type_info": "Timestamptz"
        },
        {
          "name": "total_grading_progress: _",
          "ordinal": 3,
          "type_info": {
            "Custom": {
              "kind": {
                "Enum": ["fully-graded", "pending", "pending-manual", "failed", "not-ready"]
              },
              "name": "grading_progress"
            }
          }
        },
        {
          "name": "user_points_update_strategy: _",
          "ordinal": 4,
          "type_info": {
            "Custom": {
              "kind": {
                "Enum": [
                  "can-add-points-but-cannot-remove-points",
                  "can-add-points-and-can-remove-points"
                ]
              },
              "name": "user_points_update_strategy"
            }
          }
        }
      ],
      "nullable": [false, true, true, false, false],
      "parameters": {
        "Left": ["Uuid"]
      }
    },
    "query": "\nSELECT id,\n  regrading_started_at,\n  regrading_completed_at,\n  total_grading_progress AS \"total_grading_progress: _\",\n  user_points_update_strategy AS \"user_points_update_strategy: _\"\nFROM regradings\nWHERE id = $1\n"
  },
  "18cad5d0cf2a854a36655738b9a05c4fe5376c77174239b17cdf7e21bc739b1f": {
    "describe": {
      "columns": [
        {
          "name": "id",
          "ordinal": 0,
          "type_info": "Uuid"
        },
        {
          "name": "created_at",
          "ordinal": 1,
          "type_info": "Timestamptz"
        },
        {
          "name": "updated_at",
          "ordinal": 2,
          "type_info": "Timestamptz"
        },
        {
          "name": "course_id",
          "ordinal": 3,
          "type_info": "Uuid"
        },
        {
          "name": "deleted_at",
          "ordinal": 4,
          "type_info": "Timestamptz"
        },
        {
          "name": "name",
          "ordinal": 5,
          "type_info": "Varchar"
        },
        {
          "name": "deadline",
          "ordinal": 6,
          "type_info": "Timestamptz"
        },
        {
          "name": "page_id",
          "ordinal": 7,
          "type_info": "Uuid"
        },
        {
          "name": "score_maximum",
          "ordinal": 8,
          "type_info": "Int4"
        },
        {
          "name": "order_number",
          "ordinal": 9,
          "type_info": "Int4"
        },
        {
          "name": "chapter_id",
          "ordinal": 10,
          "type_info": "Uuid"
        },
        {
          "name": "copied_from",
          "ordinal": 11,
          "type_info": "Uuid"
        },
        {
          "name": "exam_id",
          "ordinal": 12,
          "type_info": "Uuid"
        },
        {
          "name": "max_tries_per_slide",
          "ordinal": 13,
          "type_info": "Int4"
        },
        {
          "name": "limit_number_of_tries",
          "ordinal": 14,
          "type_info": "Bool"
        },
        {
          "name": "needs_peer_review",
          "ordinal": 15,
          "type_info": "Bool"
        }
      ],
      "nullable": [
        false,
        false,
        false,
        true,
        true,
        false,
        true,
        false,
        false,
        false,
        true,
        true,
        true,
        true,
        false,
        false
      ],
      "parameters": {
        "Left": ["Uuid"]
      }
    },
    "query": "\nSELECT *\nFROM exercises\nWHERE id = $1\n"
  },
  "19b82b88fdc09a5b8f4f3c197771eb838c846beb80b27f27e69eb1f5f69e9e16": {
    "describe": {
      "columns": [
        {
          "name": "date",
          "ordinal": 0,
          "type_info": "Date"
        },
        {
          "name": "count",
          "ordinal": 1,
          "type_info": "Int4"
        }
      ],
      "nullable": [null, null],
      "parameters": {
        "Left": ["Uuid"]
      }
    },
    "query": "\nSELECT DATE(created_at) date, count(*)::integer\nFROM exercise_slide_submissions\nWHERE course_id = $1\nGROUP BY date\nORDER BY date;\n          "
  },
  "1a466519782c720ea49eb0fc4fb4986acd32e545f81103d39dd9d1e3e682af02": {
    "describe": {
      "columns": [
        {
          "name": "id",
          "ordinal": 0,
          "type_info": "Uuid"
        },
        {
          "name": "created_at",
          "ordinal": 1,
          "type_info": "Timestamptz"
        },
        {
          "name": "updated_at",
          "ordinal": 2,
          "type_info": "Timestamptz"
        },
        {
          "name": "course_id",
          "ordinal": 3,
          "type_info": "Uuid"
        },
        {
          "name": "exam_id",
          "ordinal": 4,
          "type_info": "Uuid"
        },
        {
          "name": "chapter_id",
          "ordinal": 5,
          "type_info": "Uuid"
        },
        {
          "name": "url_path",
          "ordinal": 6,
          "type_info": "Varchar"
        },
        {
          "name": "title",
          "ordinal": 7,
          "type_info": "Varchar"
        },
        {
          "name": "deleted_at",
          "ordinal": 8,
          "type_info": "Timestamptz"
        },
        {
          "name": "content",
          "ordinal": 9,
          "type_info": "Jsonb"
        },
        {
          "name": "order_number",
          "ordinal": 10,
          "type_info": "Int4"
        },
        {
          "name": "copied_from",
          "ordinal": 11,
          "type_info": "Uuid"
        }
      ],
      "nullable": [false, false, false, true, true, true, false, false, true, false, false, true],
      "parameters": {
        "Left": ["Uuid"]
      }
    },
    "query": "\nSELECT id,\n  created_at,\n  updated_at,\n  course_id,\n  exam_id,\n  chapter_id,\n  url_path,\n  title,\n  deleted_at,\n  content,\n  order_number,\n  copied_from\nFROM pages\nWHERE chapter_id = $1\n  AND deleted_at IS NULL;\n        "
  },
  "1a8440c66648789d8d0291a90d460e1d31c7a1b79643eff71a63191ddabea2f1": {
    "describe": {
      "columns": [
        {
          "name": "exercise_service_id",
          "ordinal": 0,
          "type_info": "Uuid"
        },
        {
          "name": "created_at",
          "ordinal": 1,
          "type_info": "Timestamptz"
        },
        {
          "name": "updated_at",
          "ordinal": 2,
          "type_info": "Timestamptz"
        },
        {
          "name": "grade_endpoint_path",
          "ordinal": 3,
          "type_info": "Varchar"
        },
        {
          "name": "public_spec_endpoint_path",
          "ordinal": 4,
          "type_info": "Varchar"
        },
        {
          "name": "model_solution_spec_endpoint_path",
          "ordinal": 5,
          "type_info": "Varchar"
        },
        {
          "name": "user_interface_iframe_path",
          "ordinal": 6,
          "type_info": "Varchar"
        }
      ],
      "nullable": [false, false, false, false, false, false, false],
      "parameters": {
        "Left": ["Uuid", "Varchar", "Varchar", "Varchar", "Varchar"]
      }
    },
    "query": "\nINSERT INTO exercise_service_info (\n    exercise_service_id,\n    user_interface_iframe_path,\n    grade_endpoint_path,\n    public_spec_endpoint_path,\n    model_solution_spec_endpoint_path\n  )\nVALUES ($1, $2, $3, $4, $5)\nRETURNING *\n"
  },
  "1aafb5cc9aca5edc7cbe9d5018abd31d4bc7c3ff89448f1231a07de3072c3011": {
    "describe": {
      "columns": [
        {
          "name": "status: ProposalStatus",
          "ordinal": 0,
          "type_info": {
            "Custom": {
              "kind": {
                "Enum": ["pending", "accepted", "rejected"]
              },
              "name": "proposal_status"
            }
          }
        }
      ],
      "nullable": [false],
      "parameters": {
        "Left": ["Uuid"]
      }
    },
    "query": "\nSELECT status AS \"status: ProposalStatus\"\nFROM proposed_block_edits\nWHERE proposal_id = $1\nAND deleted_at IS NULL\n"
  },
  "1bd4f59437059ecaad581abd354c57e15849038d7b9138fb0894a2efc6f94576": {
    "describe": {
      "columns": [
        {
          "name": "id",
          "ordinal": 0,
          "type_info": "Uuid"
        },
        {
          "name": "private_spec",
          "ordinal": 1,
          "type_info": "Jsonb"
        },
        {
          "name": "public_spec",
          "ordinal": 2,
          "type_info": "Jsonb"
        },
        {
          "name": "model_solution_spec",
          "ordinal": 3,
          "type_info": "Jsonb"
        }
      ],
      "nullable": [false, true, true, true],
      "parameters": {
        "Left": ["UuidArray"]
      }
    },
    "query": "\nUPDATE exercise_tasks\nSET deleted_at = now()\nWHERE exercise_slide_id = ANY($1)\nRETURNING id,\n  private_spec,\n  public_spec,\n  model_solution_spec;\n        "
  },
  "1d83ed68e73caf732fb229242e040adf81019899632218153511689914e90fab": {
    "describe": {
      "columns": [],
      "nullable": [],
      "parameters": {
        "Left": ["Varchar", "Uuid"]
      }
    },
    "query": "\nUPDATE exercise_repositories SET url = $1 WHERE id = $2\n"
  },
  "1e26900e33b2a6f1baafb787523f3539beb5c20be6a2a0857d6510e597217134": {
    "describe": {
      "columns": [
        {
          "name": "id",
          "ordinal": 0,
          "type_info": "Uuid"
        },
        {
          "name": "created_at",
          "ordinal": 1,
          "type_info": "Timestamptz"
        },
        {
          "name": "updated_at",
          "ordinal": 2,
          "type_info": "Timestamptz"
        },
        {
          "name": "deleted_at",
          "ordinal": 3,
          "type_info": "Timestamptz"
        },
        {
          "name": "course_id",
          "ordinal": 4,
          "type_info": "Uuid"
        },
        {
          "name": "starts_at",
          "ordinal": 5,
          "type_info": "Timestamptz"
        },
        {
          "name": "ends_at",
          "ordinal": 6,
          "type_info": "Timestamptz"
        },
        {
          "name": "name",
          "ordinal": 7,
          "type_info": "Varchar"
        },
        {
          "name": "description",
          "ordinal": 8,
          "type_info": "Varchar"
        },
        {
          "name": "teacher_in_charge_name",
          "ordinal": 9,
          "type_info": "Varchar"
        },
        {
          "name": "teacher_in_charge_email",
          "ordinal": 10,
          "type_info": "Varchar"
        },
        {
          "name": "support_email",
          "ordinal": 11,
          "type_info": "Varchar"
        }
      ],
      "nullable": [false, false, false, true, false, true, true, true, true, false, false, true],
      "parameters": {
        "Left": []
      }
    },
    "query": "\nSELECT id,\n  created_at,\n  updated_at,\n  deleted_at,\n  course_id,\n  starts_at,\n  ends_at,\n  name,\n  description,\n  teacher_in_charge_name,\n  teacher_in_charge_email,\n  support_email\nFROM course_instances\nWHERE deleted_at IS NULL\n"
  },
  "1e72401b4ba225d0a53fff1b132fcb10bf77ab6b168c1eca7b613eb7f33a762a": {
    "describe": {
      "columns": [
        {
          "name": "id",
          "ordinal": 0,
          "type_info": "Uuid"
        },
        {
          "name": "course_id",
          "ordinal": 1,
          "type_info": "Uuid"
        },
        {
          "name": "citation_key",
          "ordinal": 2,
          "type_info": "Text"
        },
        {
          "name": "reference",
          "ordinal": 3,
          "type_info": "Text"
        },
        {
          "name": "created_at",
          "ordinal": 4,
          "type_info": "Timestamptz"
        },
        {
          "name": "updated_at",
          "ordinal": 5,
          "type_info": "Timestamptz"
        },
        {
          "name": "deleted_at",
          "ordinal": 6,
          "type_info": "Timestamptz"
        }
      ],
      "nullable": [false, false, false, false, false, false, true],
      "parameters": {
        "Left": ["Uuid"]
      }
    },
    "query": "\nSELECT *\nFROM material_references\nWHERE id = $1;\n    "
  },
  "1e7b36b82611573fc4018fc50e03c255e15ae4f8410fdced069aa422e72930ae": {
    "describe": {
      "columns": [
        {
          "name": "id",
          "ordinal": 0,
          "type_info": "Uuid"
        },
        {
          "name": "created_at",
          "ordinal": 1,
          "type_info": "Timestamptz"
        },
        {
          "name": "updated_at",
          "ordinal": 2,
          "type_info": "Timestamptz"
        },
        {
          "name": "deleted_at",
          "ordinal": 3,
          "type_info": "Timestamptz"
        },
        {
          "name": "upstream_id",
          "ordinal": 4,
          "type_info": "Int4"
        },
        {
          "name": "email",
          "ordinal": 5,
          "type_info": "Varchar"
        },
        {
          "name": "first_name",
          "ordinal": 6,
          "type_info": "Varchar"
        },
        {
          "name": "last_name",
          "ordinal": 7,
          "type_info": "Varchar"
        }
      ],
      "nullable": [false, false, false, true, true, false, true, true],
      "parameters": {
        "Left": ["Text"]
      }
    },
    "query": "\nSELECT *\nFROM users\nWHERE email = $1\n        "
  },
  "1ea91e201957ee005ad92567c1e9f36210b69a279e6435b747bec1d6580d5a5d": {
    "describe": {
      "columns": [
        {
          "name": "id",
          "ordinal": 0,
          "type_info": "Uuid"
        },
        {
          "name": "created_at",
          "ordinal": 1,
          "type_info": "Timestamptz"
        },
        {
          "name": "updated_at",
          "ordinal": 2,
          "type_info": "Timestamptz"
        },
        {
          "name": "deleted_at",
          "ordinal": 3,
          "type_info": "Timestamptz"
        },
        {
          "name": "user_id",
          "ordinal": 4,
          "type_info": "Uuid"
        },
        {
          "name": "exercise_id",
          "ordinal": 5,
          "type_info": "Uuid"
        },
        {
          "name": "course_instance_id",
          "ordinal": 6,
          "type_info": "Uuid"
        },
        {
          "name": "peer_review_id",
          "ordinal": 7,
          "type_info": "Uuid"
        },
        {
          "name": "exercise_slide_submission_id",
          "ordinal": 8,
          "type_info": "Uuid"
        }
      ],
      "nullable": [false, false, false, true, false, false, false, false, false],
      "parameters": {
        "Left": ["Uuid"]
      }
    },
    "query": "\nSELECT *\nFROM peer_review_submissions\nWHERE id = $1\n  AND deleted_at IS NULL\n        "
  },
  "20fc12ac7e010520d3a0fc268c01c6fd85802b41adc867ed79edb32b74bcbc17": {
    "describe": {
      "columns": [
        {
          "name": "id",
          "ordinal": 0,
          "type_info": "Uuid"
        },
        {
          "name": "created_at",
          "ordinal": 1,
          "type_info": "Timestamptz"
        },
        {
          "name": "updated_at",
          "ordinal": 2,
          "type_info": "Timestamptz"
        },
        {
          "name": "deleted_at",
          "ordinal": 3,
          "type_info": "Timestamptz"
        },
        {
          "name": "exercise_slide_id",
          "ordinal": 4,
          "type_info": "Uuid"
        },
        {
          "name": "course_id",
          "ordinal": 5,
          "type_info": "Uuid"
        },
        {
          "name": "course_instance_id",
          "ordinal": 6,
          "type_info": "Uuid"
        },
        {
          "name": "exam_id",
          "ordinal": 7,
          "type_info": "Uuid"
        },
        {
          "name": "exercise_id",
          "ordinal": 8,
          "type_info": "Uuid"
        },
        {
          "name": "user_id",
          "ordinal": 9,
          "type_info": "Uuid"
        },
        {
          "name": "user_points_update_strategy: _",
          "ordinal": 10,
          "type_info": {
            "Custom": {
              "kind": {
                "Enum": [
                  "can-add-points-but-cannot-remove-points",
                  "can-add-points-and-can-remove-points"
                ]
              },
              "name": "user_points_update_strategy"
            }
          }
        }
      ],
      "nullable": [false, false, false, true, false, true, true, true, false, false, false],
      "parameters": {
        "Left": ["Uuid"]
      }
    },
    "query": "\nSELECT id,\ncreated_at,\nupdated_at,\ndeleted_at,\nexercise_slide_id,\ncourse_id,\ncourse_instance_id,\nexam_id,\nexercise_id,\nuser_id,\nuser_points_update_strategy AS \"user_points_update_strategy: _\"\nFROM exercise_slide_submissions\nWHERE id = $1\n  AND deleted_at IS NULL;\n        "
  },
  "21f873be8ae7d46b9aafa8b49f108fd8fadacc2334da674241ac2a6e221b2719": {
    "describe": {
      "columns": [
        {
          "name": "id",
          "ordinal": 0,
          "type_info": "Uuid"
        },
        {
          "name": "created_at",
          "ordinal": 1,
          "type_info": "Timestamptz"
        },
        {
          "name": "updated_at",
          "ordinal": 2,
          "type_info": "Timestamptz"
        },
        {
          "name": "deleted_at",
          "ordinal": 3,
          "type_info": "Timestamptz"
        },
        {
          "name": "exercise_task_id",
          "ordinal": 4,
          "type_info": "Uuid"
        },
        {
          "name": "data_json",
          "ordinal": 5,
          "type_info": "Jsonb"
        },
        {
          "name": "exercise_task_grading_id",
          "ordinal": 6,
          "type_info": "Uuid"
        },
        {
          "name": "metadata",
          "ordinal": 7,
          "type_info": "Jsonb"
        },
        {
          "name": "exercise_slide_id",
          "ordinal": 8,
          "type_info": "Uuid"
        },
        {
          "name": "exercise_slide_submission_id",
          "ordinal": 9,
          "type_info": "Uuid"
        }
      ],
      "nullable": [false, false, false, true, false, true, true, true, false, false],
      "parameters": {
        "Left": ["Uuid"]
      }
    },
    "query": "\nSELECT *\nFROM exercise_task_submissions\nWHERE exercise_slide_submission_id = $1\n  AND deleted_at IS NULL\n        "
  },
  "224bd118478c0bf1ee79ba1e0bf2a5e1359651242a5fba089f2971a85ac7a87c": {
    "describe": {
      "columns": [
        {
          "name": "id",
          "ordinal": 0,
          "type_info": "Uuid"
        },
        {
          "name": "created_at",
          "ordinal": 1,
          "type_info": "Timestamptz"
        },
        {
          "name": "updated_at",
          "ordinal": 2,
          "type_info": "Timestamptz"
        },
        {
          "name": "deleted_at",
          "ordinal": 3,
          "type_info": "Timestamptz"
        },
        {
          "name": "user_id",
          "ordinal": 4,
          "type_info": "Uuid"
        },
        {
          "name": "exercise_id",
          "ordinal": 5,
          "type_info": "Uuid"
        },
        {
          "name": "course_instance_id",
          "ordinal": 6,
          "type_info": "Uuid"
        },
        {
          "name": "receiving_peer_reviews_exercise_slide_submission_id",
          "ordinal": 7,
          "type_info": "Uuid"
        },
        {
          "name": "received_enough_peer_reviews",
          "ordinal": 8,
          "type_info": "Bool"
        },
        {
          "name": "peer_review_priority",
          "ordinal": 9,
          "type_info": "Int4"
        },
        {
          "name": "removed_from_queue_for_unusual_reason",
          "ordinal": 10,
          "type_info": "Bool"
        }
      ],
      "nullable": [false, false, false, true, false, false, false, false, false, false, false],
      "parameters": {
        "Left": ["Uuid", "Uuid", "Uuid"]
      }
    },
    "query": "\nSELECT *\nFROM peer_review_queue_entries\nWHERE user_id = $1\n  AND exercise_id = $2\n  AND course_instance_id = $3\n  AND deleted_at IS NULL\n        "
  },
  "22f6c2c2cdd99910cb9f2095b97e3228b7e221d42b5677c8715226dbf4e886b3": {
    "describe": {
      "columns": [
        {
          "name": "id",
          "ordinal": 0,
          "type_info": "Uuid"
        }
      ],
      "nullable": [false],
      "parameters": {
        "Left": [
          "Uuid",
          {
            "Custom": {
              "kind": {
                "Enum": ["admin", "assistant", "teacher", "reviewer", "course_or_exam_creator"]
              },
              "name": "user_role"
            }
          },
          "Uuid"
        ]
      }
    },
    "query": "\nINSERT INTO roles (user_id, role, exam_id)\nVALUES ($1, $2, $3)\nRETURNING id\n"
  },
  "2327eff57553a33838e6dcdddca821ffd3cee0c0637332d1942eea2bac657834": {
    "describe": {
      "columns": [
        {
          "name": "id",
          "ordinal": 0,
          "type_info": "Uuid"
        },
        {
          "name": "created_at",
          "ordinal": 1,
          "type_info": "Timestamptz"
        },
        {
          "name": "updated_at",
          "ordinal": 2,
          "type_info": "Timestamptz"
        },
        {
          "name": "deleted_at",
          "ordinal": 3,
          "type_info": "Timestamptz"
        },
        {
          "name": "course_id",
          "ordinal": 4,
          "type_info": "Uuid"
        },
        {
          "name": "starts_at",
          "ordinal": 5,
          "type_info": "Timestamptz"
        },
        {
          "name": "ends_at",
          "ordinal": 6,
          "type_info": "Timestamptz"
        },
        {
          "name": "name",
          "ordinal": 7,
          "type_info": "Varchar"
        },
        {
          "name": "description",
          "ordinal": 8,
          "type_info": "Varchar"
        },
        {
          "name": "teacher_in_charge_name",
          "ordinal": 9,
          "type_info": "Varchar"
        },
        {
          "name": "teacher_in_charge_email",
          "ordinal": 10,
          "type_info": "Varchar"
        },
        {
          "name": "support_email",
          "ordinal": 11,
          "type_info": "Varchar"
        }
      ],
      "nullable": [false, false, false, true, false, true, true, true, true, false, false, true],
      "parameters": {
        "Left": ["Uuid"]
      }
    },
    "query": "\nSELECT id,\n  created_at,\n  updated_at,\n  deleted_at,\n  course_id,\n  starts_at,\n  ends_at,\n  name,\n  description,\n  teacher_in_charge_name,\n  teacher_in_charge_email,\n  support_email\nFROM course_instances\nWHERE id = $1\n  AND deleted_at IS NULL;\n    "
  },
  "2593cfb3820c00b89eef7987b9f14e510916882e68abbd691e970b001e7d5329": {
    "describe": {
      "columns": [
        {
          "name": "id",
          "ordinal": 0,
          "type_info": "Uuid"
        },
        {
          "name": "created_at",
          "ordinal": 1,
          "type_info": "Timestamptz"
        },
        {
          "name": "updated_at",
          "ordinal": 2,
          "type_info": "Timestamptz"
        },
        {
          "name": "course_id",
          "ordinal": 3,
          "type_info": "Uuid"
        },
        {
          "name": "exam_id",
          "ordinal": 4,
          "type_info": "Uuid"
        },
        {
          "name": "chapter_id",
          "ordinal": 5,
          "type_info": "Uuid"
        },
        {
          "name": "url_path",
          "ordinal": 6,
          "type_info": "Varchar"
        },
        {
          "name": "title",
          "ordinal": 7,
          "type_info": "Varchar"
        },
        {
          "name": "deleted_at",
          "ordinal": 8,
          "type_info": "Timestamptz"
        },
        {
          "name": "content",
          "ordinal": 9,
          "type_info": "Jsonb"
        },
        {
          "name": "order_number",
          "ordinal": 10,
          "type_info": "Int4"
        },
        {
          "name": "copied_from",
          "ordinal": 11,
          "type_info": "Uuid"
        }
      ],
      "nullable": [false, false, false, true, true, true, false, false, true, false, false, true],
      "parameters": {
        "Left": ["Uuid"]
      }
    },
    "query": "\nSELECT id,\n  created_at,\n  updated_at,\n  course_id,\n  exam_id,\n  chapter_id,\n  url_path,\n  title,\n  deleted_at,\n  content,\n  order_number,\n  copied_from\nFROM pages p\nWHERE p.chapter_id = $1\n  AND p.deleted_at IS NULL\n  AND p.id NOT IN (\n    SELECT front_page_id\n    FROM chapters c\n    WHERE c.front_page_id = p.id\n  );\n    "
  },
  "261b050648c959dca1d48033d8415f25076bb225aaa1d9c8d7b9adf96f17046b": {
    "describe": {
      "columns": [
        {
          "name": "user_id",
          "ordinal": 0,
          "type_info": "Uuid"
        },
        {
          "name": "points_for_each_chapter",
          "ordinal": 1,
          "type_info": "Jsonb"
        }
      ],
      "nullable": [false, null],
      "parameters": {
        "Left": ["Uuid"]
      }
    },
    "query": "\nSELECT user_id,\n  to_jsonb(array_agg(to_jsonb(uue) - 'email' - 'user_id')) AS points_for_each_chapter\nFROM (\n    SELECT u.email,\n      u.id AS user_id,\n      c.chapter_number,\n      COALESCE(SUM(ues.score_given), 0) AS points_for_chapter\n    FROM user_exercise_states ues\n      JOIN users u ON u.id = ues.user_id\n      JOIN exercises e ON e.id = ues.exercise_id\n      JOIN chapters c on e.chapter_id = c.id\n    WHERE ues.course_instance_id = $1\n      AND ues.deleted_at IS NULL\n      AND c.deleted_at IS NULL\n      AND u.deleted_at IS NULL\n      AND e.deleted_at IS NULL\n    GROUP BY u.email,\n      u.id,\n      c.chapter_number\n  ) as uue\nGROUP BY user_id\n\n"
  },
  "267c9d76696bc99642ad6a55744d7effbef43cdc34d12e1ad786385bad6f6a62": {
    "describe": {
      "columns": [
        {
          "name": "id",
          "ordinal": 0,
          "type_info": "Uuid"
        },
        {
          "name": "created_at",
          "ordinal": 1,
          "type_info": "Timestamptz"
        },
        {
          "name": "updated_at",
          "ordinal": 2,
          "type_info": "Timestamptz"
        },
        {
          "name": "exercise_type",
          "ordinal": 3,
          "type_info": "Varchar"
        },
        {
          "name": "assignment",
          "ordinal": 4,
          "type_info": "Jsonb"
        },
        {
          "name": "deleted_at",
          "ordinal": 5,
          "type_info": "Timestamptz"
        },
        {
          "name": "private_spec",
          "ordinal": 6,
          "type_info": "Jsonb"
        },
        {
          "name": "public_spec",
          "ordinal": 7,
          "type_info": "Jsonb"
        },
        {
          "name": "model_solution_spec",
          "ordinal": 8,
          "type_info": "Jsonb"
        },
        {
          "name": "copied_from",
          "ordinal": 9,
          "type_info": "Uuid"
        },
        {
          "name": "exercise_slide_id",
          "ordinal": 10,
          "type_info": "Uuid"
        },
        {
          "name": "order_number",
          "ordinal": 11,
          "type_info": "Int4"
        }
      ],
      "nullable": [false, false, false, false, false, true, true, true, true, true, false, false],
      "parameters": {
        "Left": ["Uuid"]
      }
    },
    "query": "\nSELECT *\nFROM exercise_tasks\nWHERE exercise_slide_id = $1\n  AND deleted_at IS NULL;\n        "
  },
  "26a30241f9021ba2d6bc24e125d3957406816b401c8b84668f28d384fc3f0a8f": {
    "describe": {
      "columns": [
        {
          "name": "id",
          "ordinal": 0,
          "type_info": "Uuid"
        },
        {
          "name": "created_at",
          "ordinal": 1,
          "type_info": "Timestamptz"
        },
        {
          "name": "updated_at",
          "ordinal": 2,
          "type_info": "Timestamptz"
        },
        {
          "name": "deleted_at",
          "ordinal": 3,
          "type_info": "Timestamptz"
        },
        {
          "name": "exercise_slide_id",
          "ordinal": 4,
          "type_info": "Uuid"
        },
        {
          "name": "course_id",
          "ordinal": 5,
          "type_info": "Uuid"
        },
        {
          "name": "course_instance_id",
          "ordinal": 6,
          "type_info": "Uuid"
        },
        {
          "name": "exam_id",
          "ordinal": 7,
          "type_info": "Uuid"
        },
        {
          "name": "exercise_id",
          "ordinal": 8,
          "type_info": "Uuid"
        },
        {
          "name": "user_id",
          "ordinal": 9,
          "type_info": "Uuid"
        },
        {
          "name": "user_points_update_strategy: _",
          "ordinal": 10,
          "type_info": {
            "Custom": {
              "kind": {
                "Enum": [
                  "can-add-points-but-cannot-remove-points",
                  "can-add-points-and-can-remove-points"
                ]
              },
              "name": "user_points_update_strategy"
            }
          }
        }
      ],
      "nullable": [false, false, false, true, false, true, true, true, false, false, false],
      "parameters": {
        "Left": ["Uuid", "UuidArray", "Uuid"]
      }
    },
    "query": "\nSELECT id,\n  created_at,\n  updated_at,\n  deleted_at,\n  exercise_slide_id,\n  course_id,\n  course_instance_id,\n  exam_id,\n  exercise_id,\n  user_id,\n  user_points_update_strategy AS \"user_points_update_strategy: _\"\nFROM exercise_slide_submissions\nWHERE exercise_id = $1\n  AND id <> ALL($2)\n  AND user_id <> $3\n  AND deleted_at IS NULL\nORDER BY random() ASC\n        "
  },
  "2747949af670b45066518efe972a7a5a01580cf78d465361330c818aa6970788": {
    "describe": {
      "columns": [
        {
          "name": "exercise_slide_submission_id",
          "ordinal": 0,
          "type_info": "Uuid"
        }
      ],
      "nullable": [false],
      "parameters": {
        "Left": ["Uuid", "Uuid", "Uuid"]
      }
    },
    "query": "\nSELECT exercise_slide_submission_id\nFROM peer_review_submissions\nWHERE user_id = $1\n  AND exercise_id = $2\n  AND course_instance_id = $3\n  AND deleted_at IS NULL\n    "
  },
  "276395c8de853f2bb8562650ed45d8c24fdff05b7d94b7955836e1bd5cf645f6": {
    "describe": {
      "columns": [
        {
          "name": "attempted_exercises",
          "ordinal": 0,
          "type_info": "Int8"
        },
        {
          "name": "score_given",
          "ordinal": 1,
          "type_info": "Float4"
        }
      ],
      "nullable": [null, null],
      "parameters": {
        "Left": ["Uuid", "Uuid", "Uuid"]
      }
    },
    "query": "\nSELECT COUNT(ues.exercise_id) AS attempted_exercises,\n  COALESCE(SUM(ues.score_given), 0) AS score_given\nFROM user_exercise_states AS ues\n  LEFT JOIN exercises ON (ues.exercise_id = exercises.id)\n  LEFT JOIN chapters ON (exercises.chapter_id = chapters.id)\nWHERE chapters.course_module_id = $1\n  AND ues.course_instance_id = $2\n  AND ues.activity_progress IN ('completed', 'submitted')\n  AND ues.user_id = $3\n  AND ues.deleted_at IS NULL\n        "
  },
  "28bfce5519da0502894a0ee396ee94c5c498958c55f4883409c9cb450b6218be": {
    "describe": {
      "columns": [],
      "nullable": [],
      "parameters": {
        "Left": [
          "Uuid",
          {
            "Custom": {
              "kind": {
                "Enum": ["admin", "assistant", "teacher", "reviewer", "course_or_exam_creator"]
              },
              "name": "user_role"
            }
          },
          "Uuid"
        ]
      }
    },
    "query": "\nDELETE FROM roles\nWHERE user_id = $1\n  AND role = $2\n  AND course_instance_id = $3\n"
  },
  "2a8d2052e1e241693b19cfc230ea0e1e087f74820b5344b333b2dbe5b3071b89": {
    "describe": {
      "columns": [
        {
          "name": "id",
          "ordinal": 0,
          "type_info": "Uuid"
        },
        {
          "name": "name",
          "ordinal": 1,
          "type_info": "Varchar"
        },
        {
          "name": "created_at",
          "ordinal": 2,
          "type_info": "Timestamptz"
        },
        {
          "name": "updated_at",
          "ordinal": 3,
          "type_info": "Timestamptz"
        },
        {
          "name": "deleted_at",
          "ordinal": 4,
          "type_info": "Timestamptz"
        },
        {
          "name": "slug",
          "ordinal": 5,
          "type_info": "Varchar"
        },
        {
          "name": "organization_image_path",
          "ordinal": 6,
          "type_info": "Varchar"
        },
        {
          "name": "description",
          "ordinal": 7,
          "type_info": "Varchar"
        }
      ],
      "nullable": [false, false, false, false, true, false, true, true],
      "parameters": {
        "Left": ["Uuid"]
      }
    },
    "query": "\nSELECT *\nfrom organizations\nwhere id = $1;"
  },
  "2abaee65f94d36fb9360d9eb3232dcb45b7aa9badbc06563c2e9fc1e2c53e357": {
    "describe": {
      "columns": [
        {
          "name": "id",
          "ordinal": 0,
          "type_info": "Uuid"
        }
      ],
      "nullable": [false],
      "parameters": {
        "Left": [
          "Uuid",
          "Varchar",
          "Jsonb",
          {
            "Custom": {
              "kind": {
                "Enum": ["page-saved", "history-restored"]
              },
              "name": "history_change_reason"
            }
          },
          "Uuid",
          "Uuid"
        ]
      }
    },
    "query": "\n  INSERT INTO page_history (\n    page_id,\n    title,\n    content,\n    history_change_reason,\n    author_user_id,\n    restored_from_id\n  )\nVALUES ($1, $2, $3, $4, $5, $6)\nRETURNING id\n"
  },
  "2be6fd20afaeeb95299a5020a8455a6fc6e7ce347a0003cca2d87441f324d422": {
    "describe": {
      "columns": [],
      "nullable": [],
      "parameters": {
        "Left": [
          "Varchar",
          "Varchar",
          "Varchar",
          "Varchar",
          "Varchar",
          "Timestamptz",
          "Timestamptz",
          "Uuid"
        ]
      }
    },
    "query": "\nUPDATE course_instances\nSET name = $1,\n  description = $2,\n  teacher_in_charge_name = $3,\n  teacher_in_charge_email = $4,\n  support_email = $5,\n  starts_at = $6,\n  ends_at = $7\nWHERE id = $8\n"
  },
  "2dc3330b399fb3d204887cd2ef29a72cc7df6b66b8ff9ba7872044c8da00bba1": {
    "describe": {
      "columns": [
        {
          "name": "id",
          "ordinal": 0,
          "type_info": "Uuid"
        }
      ],
      "nullable": [false],
      "parameters": {
        "Left": [
          "Uuid",
          {
            "Custom": {
              "kind": {
                "Enum": ["admin", "assistant", "teacher", "reviewer", "course_or_exam_creator"]
              },
              "name": "user_role"
            }
          },
          "Uuid"
        ]
      }
    },
    "query": "\nINSERT INTO roles (user_id, role, course_id)\nVALUES ($1, $2, $3)\nRETURNING id\n"
  },
  "2e2e94fc2223f01242fa594ea0cb6183aeceab3dd62b9da489a26ffc94ea274d": {
    "describe": {
      "columns": [
        {
          "name": "id",
          "ordinal": 0,
          "type_info": "Uuid"
        },
        {
          "name": "name",
          "ordinal": 1,
          "type_info": "Varchar"
        },
        {
          "name": "created_at",
          "ordinal": 2,
          "type_info": "Timestamptz"
        },
        {
          "name": "updated_at",
          "ordinal": 3,
          "type_info": "Timestamptz"
        },
        {
          "name": "deleted_at",
          "ordinal": 4,
          "type_info": "Timestamptz"
        },
        {
          "name": "slug",
          "ordinal": 5,
          "type_info": "Varchar"
        },
        {
          "name": "organization_image_path",
          "ordinal": 6,
          "type_info": "Varchar"
        },
        {
          "name": "description",
          "ordinal": 7,
          "type_info": "Varchar"
        }
      ],
      "nullable": [false, false, false, false, true, false, true, true],
      "parameters": {
        "Left": ["Text"]
      }
    },
    "query": "\nSELECT *\nFROM organizations\nWHERE slug = $1;\n        "
  },
  "2e8c7d2dd7b81803591de13bb697c898ea9a2554f47e175907398112082cd2f6": {
    "describe": {
      "columns": [
        {
          "name": "id",
          "ordinal": 0,
          "type_info": "Uuid"
        }
      ],
      "nullable": [false],
      "parameters": {
        "Left": []
      }
    },
    "query": "\nINSERT INTO course_language_groups DEFAULT\nVALUES\nRETURNING id;\n        "
  },
  "3017bc588af2b26b7c70ce4428288527aa9873e485b253fd0f35e551544efff9": {
    "describe": {
      "columns": [
        {
          "name": "id",
          "ordinal": 0,
          "type_info": "Uuid"
        }
      ],
      "nullable": [false],
      "parameters": {
        "Left": ["Uuid"]
      }
    },
    "query": "\nINSERT INTO course_language_groups (id)\nVALUES ($1)\nRETURNING id;\n        "
  },
  "3022858e7e2efda184b444d442db5141acaad7f64a6b73a3395d14cb1b98a6bf": {
    "describe": {
      "columns": [
        {
          "name": "id",
          "ordinal": 0,
          "type_info": "Uuid"
        },
        {
          "name": "user_id",
          "ordinal": 1,
          "type_info": "Uuid"
        },
        {
          "name": "exercise_id",
          "ordinal": 2,
          "type_info": "Uuid"
        },
        {
          "name": "course_instance_id",
          "ordinal": 3,
          "type_info": "Uuid"
        },
        {
          "name": "exam_id",
          "ordinal": 4,
          "type_info": "Uuid"
        },
        {
          "name": "created_at",
          "ordinal": 5,
          "type_info": "Timestamptz"
        },
        {
          "name": "updated_at",
          "ordinal": 6,
          "type_info": "Timestamptz"
        },
        {
          "name": "deleted_at",
          "ordinal": 7,
          "type_info": "Timestamptz"
        },
        {
          "name": "score_given",
          "ordinal": 8,
          "type_info": "Float4"
        },
        {
          "name": "grading_progress: _",
          "ordinal": 9,
          "type_info": {
            "Custom": {
              "kind": {
                "Enum": ["fully-graded", "pending", "pending-manual", "failed", "not-ready"]
              },
              "name": "grading_progress"
            }
          }
        },
        {
          "name": "activity_progress: _",
          "ordinal": 10,
          "type_info": {
            "Custom": {
              "kind": {
                "Enum": ["initialized", "started", "in-progress", "submitted", "completed"]
              },
              "name": "activity_progress"
            }
          }
        },
        {
          "name": "reviewing_stage: _",
          "ordinal": 11,
          "type_info": {
            "Custom": {
              "kind": {
                "Enum": [
                  "not_started",
                  "peer_review",
                  "self_review",
                  "waiting_for_peer_reviews",
                  "waiting_for_manual_grading",
                  "reviewed_and_locked"
                ]
              },
              "name": "reviewing_stage"
            }
          }
        },
        {
          "name": "selected_exercise_slide_id",
          "ordinal": 12,
          "type_info": "Uuid"
        }
      ],
      "nullable": [
        false,
        false,
        false,
        true,
        true,
        false,
        false,
        true,
        true,
        false,
        false,
        false,
        true
      ],
      "parameters": {
        "Left": ["Uuid", "Uuid", "Uuid", "Uuid"]
      }
    },
    "query": "\nSELECT id,\n  user_id,\n  exercise_id,\n  course_instance_id,\n  exam_id,\n  created_at,\n  updated_at,\n  deleted_at,\n  score_given,\n  grading_progress AS \"grading_progress: _\",\n  activity_progress AS \"activity_progress: _\",\n  reviewing_stage AS \"reviewing_stage: _\",\n  selected_exercise_slide_id\nFROM user_exercise_states\nWHERE user_id = $1\n  AND exercise_id = $2\n  AND (course_instance_id = $3 OR exam_id = $4)\n      "
  },
  "306820247b9533af5d464aa15a58f9fcde6a59b1666a3709b32bc1823ad2e970": {
    "describe": {
      "columns": [
        {
          "name": "id",
          "ordinal": 0,
          "type_info": "Uuid"
        },
        {
          "name": "created_at",
          "ordinal": 1,
          "type_info": "Timestamptz"
        },
        {
          "name": "updated_at",
          "ordinal": 2,
          "type_info": "Timestamptz"
        },
        {
          "name": "course_id",
          "ordinal": 3,
          "type_info": "Uuid"
        },
        {
          "name": "deleted_at",
          "ordinal": 4,
          "type_info": "Timestamptz"
        },
        {
          "name": "name",
          "ordinal": 5,
          "type_info": "Varchar"
        },
        {
          "name": "deadline",
          "ordinal": 6,
          "type_info": "Timestamptz"
        },
        {
          "name": "page_id",
          "ordinal": 7,
          "type_info": "Uuid"
        },
        {
          "name": "score_maximum",
          "ordinal": 8,
          "type_info": "Int4"
        },
        {
          "name": "order_number",
          "ordinal": 9,
          "type_info": "Int4"
        },
        {
          "name": "chapter_id",
          "ordinal": 10,
          "type_info": "Uuid"
        },
        {
          "name": "copied_from",
          "ordinal": 11,
          "type_info": "Uuid"
        },
        {
          "name": "exam_id",
          "ordinal": 12,
          "type_info": "Uuid"
        },
        {
          "name": "max_tries_per_slide",
          "ordinal": 13,
          "type_info": "Int4"
        },
        {
          "name": "limit_number_of_tries",
          "ordinal": 14,
          "type_info": "Bool"
        },
        {
          "name": "needs_peer_review",
          "ordinal": 15,
          "type_info": "Bool"
        }
      ],
      "nullable": [
        false,
        false,
        false,
        true,
        true,
        false,
        true,
        false,
        false,
        false,
        true,
        true,
        true,
        true,
        false,
        false
      ],
      "parameters": {
        "Left": ["Uuid"]
      }
    },
    "query": "\nSELECT *\nFROM exercises\nWHERE course_id = $1\n  AND deleted_at IS NULL\n"
  },
  "32b2e273cd76d67a815caa719ad77495b38155aac7e8fe2be06e6f15cbb63228": {
    "describe": {
      "columns": [
        {
          "name": "id",
          "ordinal": 0,
          "type_info": "Uuid"
        }
      ],
      "nullable": [false],
      "parameters": {
        "Left": ["Uuid", "Uuid", "Uuid", "Uuid"]
      }
    },
    "query": "\nINSERT INTO exercise_task_gradings (\n    exercise_task_submission_id,\n    course_id,\n    exercise_id,\n    exercise_task_id\n  )\nVALUES ($1, $2, $3, $4)\nRETURNING id\n"
  },
  "32df56efc957577fed1752ea0e95d6c7287f9eebb79fd11726c89901b3eb5982": {
    "describe": {
      "columns": [
        {
          "name": "id",
          "ordinal": 0,
          "type_info": "Uuid"
        },
        {
          "name": "created_at",
          "ordinal": 1,
          "type_info": "Timestamptz"
        },
        {
          "name": "updated_at",
          "ordinal": 2,
          "type_info": "Timestamptz"
        },
        {
          "name": "deleted_at",
          "ordinal": 3,
          "type_info": "Timestamptz"
        },
        {
          "name": "user_id",
          "ordinal": 4,
          "type_info": "Uuid"
        },
        {
          "name": "exercise_id",
          "ordinal": 5,
          "type_info": "Uuid"
        },
        {
          "name": "course_instance_id",
          "ordinal": 6,
          "type_info": "Uuid"
        },
        {
          "name": "peer_review_id",
          "ordinal": 7,
          "type_info": "Uuid"
        },
        {
          "name": "exercise_slide_submission_id",
          "ordinal": 8,
          "type_info": "Uuid"
        }
      ],
      "nullable": [false, false, false, true, false, false, false, false, false],
      "parameters": {
        "Left": ["Uuid", "Uuid", "Uuid"]
      }
    },
    "query": "\nSELECT *\nFROM peer_review_submissions\nWHERE user_id = $1\n  AND exercise_id = $3\n  AND course_instance_id = $2\n  AND deleted_at IS NULL\n    "
  },
  "33f56f379b3a6a63426f90dfec33fe0938212dba397aafd2581193b93c05dcb2": {
    "describe": {
      "columns": [
        {
          "name": "id",
          "ordinal": 0,
          "type_info": "Uuid"
        },
        {
          "name": "created_at",
          "ordinal": 1,
          "type_info": "Timestamptz"
        },
        {
          "name": "updated_at",
          "ordinal": 2,
          "type_info": "Timestamptz"
        },
        {
          "name": "deleted_at",
          "ordinal": 3,
          "type_info": "Timestamptz"
        },
        {
          "name": "course_id",
          "ordinal": 4,
          "type_info": "Uuid"
        },
        {
          "name": "course_module_id",
          "ordinal": 5,
          "type_info": "Uuid"
        },
        {
          "name": "user_id",
          "ordinal": 6,
          "type_info": "Uuid"
        },
        {
          "name": "completion_date",
          "ordinal": 7,
          "type_info": "Timestamptz"
        },
        {
          "name": "completion_registration_attempt_date",
          "ordinal": 8,
          "type_info": "Timestamptz"
        },
        {
          "name": "completion_language",
          "ordinal": 9,
          "type_info": "Varchar"
        },
        {
          "name": "eligible_for_ects",
          "ordinal": 10,
          "type_info": "Bool"
        },
        {
          "name": "email",
          "ordinal": 11,
          "type_info": "Varchar"
        },
        {
          "name": "grade",
          "ordinal": 12,
          "type_info": "Int4"
        },
        {
          "name": "passed",
          "ordinal": 13,
          "type_info": "Bool"
        },
        {
          "name": "course_instance_id",
          "ordinal": 14,
          "type_info": "Uuid"
        },
        {
          "name": "prerequisite_modules_completed",
          "ordinal": 15,
          "type_info": "Bool"
        }
      ],
      "nullable": [
        false,
        false,
        false,
        true,
        false,
        false,
        false,
        false,
        true,
        false,
        false,
        false,
        true,
        false,
        false,
        false
      ],
      "parameters": {
        "Left": ["UuidArray"]
      }
    },
    "query": "\nSELECT *\nFROM course_module_completions\nWHERE id = ANY($1)\n  AND deleted_at IS NULL\n        "
  },
  "346af2b8f77a86c90b599b24167da4aee650d1bc3694c8603c4a60fc8cdbe477": {
    "describe": {
      "columns": [
        {
          "name": "id",
          "ordinal": 0,
          "type_info": "Uuid"
        }
      ],
      "nullable": [false],
      "parameters": {
        "Left": ["Uuid", "Uuid", "Varchar", "Text", "Uuid"]
      }
    },
    "query": "\nINSERT INTO feedback(user_id, course_id, feedback_given, selected_text, page_id)\nVALUES ($1, $2, $3, $4, $5)\nRETURNING id\n"
  },
  "35113aa3e7d61c91d5f9befed9ad66e3cd72c77d21b7639dd18af3f4feb8c12f": {
    "describe": {
      "columns": [
        {
          "name": "id",
          "ordinal": 0,
          "type_info": "Uuid"
        },
        {
          "name": "name",
          "ordinal": 1,
          "type_info": "Varchar"
        },
        {
          "name": "created_at",
          "ordinal": 2,
          "type_info": "Timestamptz"
        },
        {
          "name": "updated_at",
          "ordinal": 3,
          "type_info": "Timestamptz"
        },
        {
          "name": "deleted_at",
          "ordinal": 4,
          "type_info": "Timestamptz"
        },
        {
          "name": "slug",
          "ordinal": 5,
          "type_info": "Varchar"
        },
        {
          "name": "organization_image_path",
          "ordinal": 6,
          "type_info": "Varchar"
        },
        {
          "name": "description",
          "ordinal": 7,
          "type_info": "Varchar"
        }
      ],
      "nullable": [false, false, false, false, true, false, true, true],
      "parameters": {
        "Left": ["Varchar", "Uuid"]
      }
    },
    "query": "\nUPDATE organizations\nSET organization_image_path = $1\nWHERE id = $2\nRETURNING *;"
  },
  "351fb02061a7a4e72a1197c536b8cbde04ddef1697e46dc78e32d8bdebc1af53": {
    "describe": {
      "columns": [
        {
          "name": "id",
          "ordinal": 0,
          "type_info": "Uuid"
        },
        {
          "name": "created_at",
          "ordinal": 1,
          "type_info": "Timestamptz"
        },
        {
          "name": "updated_at",
          "ordinal": 2,
          "type_info": "Timestamptz"
        },
        {
          "name": "deleted_at",
          "ordinal": 3,
          "type_info": "Timestamptz"
        },
        {
          "name": "exercise_slide_id",
          "ordinal": 4,
          "type_info": "Uuid"
        },
        {
          "name": "course_id",
          "ordinal": 5,
          "type_info": "Uuid"
        },
        {
          "name": "course_instance_id",
          "ordinal": 6,
          "type_info": "Uuid"
        },
        {
          "name": "exam_id",
          "ordinal": 7,
          "type_info": "Uuid"
        },
        {
          "name": "exercise_id",
          "ordinal": 8,
          "type_info": "Uuid"
        },
        {
          "name": "user_id",
          "ordinal": 9,
          "type_info": "Uuid"
        },
        {
          "name": "user_points_update_strategy: _",
          "ordinal": 10,
          "type_info": {
            "Custom": {
              "kind": {
                "Enum": [
                  "can-add-points-but-cannot-remove-points",
                  "can-add-points-and-can-remove-points"
                ]
              },
              "name": "user_points_update_strategy"
            }
          }
        }
      ],
      "nullable": [false, false, false, true, false, true, true, true, false, false, false],
      "parameters": {
        "Left": ["Uuid", "Int8", "Int8"]
      }
    },
    "query": "\nSELECT id,\n  created_at,\n  updated_at,\n  deleted_at,\n  exercise_slide_id,\n  course_id,\n  course_instance_id,\n  exam_id,\n  exercise_id,\n  user_id,\n  user_points_update_strategy AS \"user_points_update_strategy: _\"\nFROM exercise_slide_submissions\nWHERE exercise_id = $1\n  AND deleted_at IS NULL\nLIMIT $2 OFFSET $3\n        "
  },
  "375b467ba026680d07ba6fa844de91afd942e86b2715431e41b6788df0d2b3c0": {
    "describe": {
      "columns": [
        {
          "name": "id",
          "ordinal": 0,
          "type_info": "Uuid"
        },
        {
          "name": "created_at",
          "ordinal": 1,
          "type_info": "Timestamptz"
        },
        {
          "name": "updated_at",
          "ordinal": 2,
          "type_info": "Timestamptz"
        },
        {
          "name": "deleted_at",
          "ordinal": 3,
          "type_info": "Timestamptz"
        },
        {
          "name": "upstream_id",
          "ordinal": 4,
          "type_info": "Int4"
        },
        {
          "name": "email",
          "ordinal": 5,
          "type_info": "Varchar"
        },
        {
          "name": "first_name",
          "ordinal": 6,
          "type_info": "Varchar"
        },
        {
          "name": "last_name",
          "ordinal": 7,
          "type_info": "Varchar"
        }
      ],
      "nullable": [false, false, false, true, true, false, true, true],
      "parameters": {
        "Left": ["Int4"]
      }
    },
    "query": "SELECT * FROM users WHERE upstream_id = $1"
  },
  "37dfaa87dd74a4c1f409cd120e6997847616214878ae8a66b326699fa8633ad3": {
    "describe": {
      "columns": [
        {
          "name": "id",
          "ordinal": 0,
          "type_info": "Uuid"
        },
        {
          "name": "name",
          "ordinal": 1,
          "type_info": "Varchar"
        },
        {
          "name": "course_id",
          "ordinal": 2,
          "type_info": "Uuid"
        },
        {
          "name": "chapter_number",
          "ordinal": 3,
          "type_info": "Int4"
        },
        {
          "name": "created_at",
          "ordinal": 4,
          "type_info": "Timestamptz"
        },
        {
          "name": "updated_at",
          "ordinal": 5,
          "type_info": "Timestamptz"
        },
        {
          "name": "deleted_at",
          "ordinal": 6,
          "type_info": "Timestamptz"
        },
        {
          "name": "front_page_id",
          "ordinal": 7,
          "type_info": "Uuid"
        },
        {
          "name": "opens_at",
          "ordinal": 8,
          "type_info": "Timestamptz"
        },
        {
          "name": "chapter_image_path",
          "ordinal": 9,
          "type_info": "Varchar"
        },
        {
          "name": "copied_from",
          "ordinal": 10,
          "type_info": "Uuid"
        },
        {
          "name": "deadline",
          "ordinal": 11,
          "type_info": "Timestamptz"
        },
        {
          "name": "course_module_id",
          "ordinal": 12,
          "type_info": "Uuid"
        }
      ],
      "nullable": [
        false,
        false,
        false,
        false,
        false,
        false,
        true,
        true,
        true,
        true,
        true,
        true,
        false
      ],
      "parameters": {
        "Left": ["Uuid"]
      }
    },
    "query": "\nUPDATE chapters\nSET deleted_at = now()\nWHERE id = $1\nRETURNING *;\n"
  },
  "3907630830c5ea586310282d05fb8e8baa4e3e3d14b48da3502d88844a4407cf": {
    "describe": {
      "columns": [
        {
          "name": "url_path",
          "ordinal": 0,
          "type_info": "Varchar"
        },
        {
          "name": "title",
          "ordinal": 1,
          "type_info": "Varchar"
        },
        {
          "name": "chapter_number",
          "ordinal": 2,
          "type_info": "Int4"
        },
        {
          "name": "page_id",
          "ordinal": 3,
          "type_info": "Uuid"
        },
        {
          "name": "chapter_id",
          "ordinal": 4,
          "type_info": "Uuid"
        },
        {
          "name": "chapter_opens_at",
          "ordinal": 5,
          "type_info": "Timestamptz"
        },
        {
          "name": "chapter_front_page_id",
          "ordinal": 6,
          "type_info": "Uuid"
        }
      ],
      "nullable": [false, false, false, false, false, true, true],
      "parameters": {
        "Left": ["Int4", "Uuid", "Int4"]
      }
    },
    "query": "\nSELECT p.url_path as url_path,\n  p.title as title,\n  c.chapter_number as chapter_number,\n  p.id as page_id,\n  c.id as chapter_id,\n  c.opens_at as chapter_opens_at,\n  c.front_page_id as chapter_front_page_id\nFROM pages p\n  LEFT JOIN chapters c ON p.chapter_id = c.id\nWHERE p.order_number = (\n    SELECT MAX(pa.order_number)\n    FROM pages pa\n    WHERE pa.order_number < $1\n      AND pa.deleted_at IS NULL\n  )\n  AND p.course_id = $2\n  AND c.chapter_number = $3\n  AND p.deleted_at IS NULL;\n        "
  },
  "3924a8462c26cbf1dd766605810cc5db4b523ae7cbe412d5d07fe3c4d4944e51": {
    "describe": {
      "columns": [],
      "nullable": [],
      "parameters": {
        "Left": ["Uuid"]
      }
    },
    "query": "UPDATE pages SET deleted_at = now() WHERE chapter_id = $1;"
  },
  "398cddba416318e36683334088580e67fd4a2b995045c3ef01ed5a737194e30c": {
    "describe": {
      "columns": [],
      "nullable": [],
      "parameters": {
        "Left": ["Text", "Text", "Uuid"]
      }
    },
    "query": "\nUPDATE material_references\nSET reference = $1, citation_key = $2\nWHERE id = $3;\n"
  },
  "3a3fa537038bdbeb11c9454487111b56afaa5230c97546dc0b29554446bfa27d": {
    "describe": {
      "columns": [
        {
          "name": "score_given",
          "ordinal": 0,
          "type_info": "Float4"
        },
        {
          "name": "exercise_id",
          "ordinal": 1,
          "type_info": "Uuid"
        }
      ],
      "nullable": [null, false],
      "parameters": {
        "Left": ["UuidArray", "Uuid", "Uuid"]
      }
    },
    "query": "\nSELECT COALESCE(ues.score_given, 0) AS score_given,\n  ues.exercise_id AS exercise_id\nFROM user_exercise_states AS ues\nWHERE ues.deleted_at IS NULL\n  AND ues.exercise_id IN (\n    SELECT UNNEST($1::uuid [])\n  )\n  AND ues.course_instance_id = $2\n  AND ues.user_id = $3;\n        "
  },
  "3bb077ad577e36fde77fb49923128af173cd07b8196dceb6810c676ccd2b79ef": {
    "describe": {
      "columns": [
        {
          "name": "id",
          "ordinal": 0,
          "type_info": "Uuid"
        }
      ],
      "nullable": [false],
      "parameters": {
        "Left": [
          "Uuid",
          "Int4",
          "Varchar",
          {
            "Custom": {
              "kind": {
                "Enum": ["essay", "scale"]
              },
              "name": "peer_review_question_type"
            }
          },
          "Bool"
        ]
      }
    },
    "query": "\nINSERT INTO peer_review_questions (\n    peer_review_id,\n    order_number,\n    question,\n    question_type,\n    answer_required\n  )\nVALUES ($1, $2, $3, $4, $5)\nRETURNING id;\n        "
  },
  "3c576f07b2520e11349a9a3f0e998ee9099fc22af2ce498ef7d0bc70fc40f089": {
    "describe": {
      "columns": [
        {
          "name": "id",
          "ordinal": 0,
          "type_info": "Uuid"
        },
        {
          "name": "name",
          "ordinal": 1,
          "type_info": "Varchar"
        },
        {
          "name": "course_id",
          "ordinal": 2,
          "type_info": "Uuid"
        },
        {
          "name": "chapter_number",
          "ordinal": 3,
          "type_info": "Int4"
        },
        {
          "name": "created_at",
          "ordinal": 4,
          "type_info": "Timestamptz"
        },
        {
          "name": "updated_at",
          "ordinal": 5,
          "type_info": "Timestamptz"
        },
        {
          "name": "deleted_at",
          "ordinal": 6,
          "type_info": "Timestamptz"
        },
        {
          "name": "front_page_id",
          "ordinal": 7,
          "type_info": "Uuid"
        },
        {
          "name": "opens_at",
          "ordinal": 8,
          "type_info": "Timestamptz"
        },
        {
          "name": "chapter_image_path",
          "ordinal": 9,
          "type_info": "Varchar"
        },
        {
          "name": "copied_from",
          "ordinal": 10,
          "type_info": "Uuid"
        },
        {
          "name": "deadline",
          "ordinal": 11,
          "type_info": "Timestamptz"
        },
        {
          "name": "course_module_id",
          "ordinal": 12,
          "type_info": "Uuid"
        }
      ],
      "nullable": [
        false,
        false,
        false,
        false,
        false,
        false,
        true,
        true,
        true,
        true,
        true,
        true,
        false
      ],
      "parameters": {
        "Left": ["Uuid", "Varchar", "Timestamptz", "Timestamptz", "Uuid"]
      }
    },
    "query": "\nUPDATE chapters\nSET name = $2,\n  deadline = $3,\n  opens_at = $4,\n  course_module_id = $5\nWHERE id = $1\nRETURNING *;\n    "
  },
  "3cfa60a3aa02306a61d9a0fc8faadefde42a9c78b5c3a71b12ed35e17f7dd9f3": {
    "describe": {
      "columns": [
        {
          "name": "user_id",
          "ordinal": 0,
          "type_info": "Uuid"
        },
        {
          "name": "email",
          "ordinal": 1,
          "type_info": "Varchar"
        },
        {
          "name": "points_for_exercises",
          "ordinal": 2,
          "type_info": "Jsonb"
        }
      ],
      "nullable": [false, false, null],
      "parameters": {
        "Left": ["Uuid"]
      }
    },
    "query": "\nSELECT user_id,\n  email,\n  to_jsonb(array_agg(to_jsonb(uue) - 'email' - 'user_id')) AS points_for_exercises\nFROM (\n    SELECT u.id AS user_id,\n      u.email,\n      exercise_id,\n      COALESCE(score_given, 0) as score_given\n    FROM user_exercise_states ues\n      JOIN users u ON u.id = ues.user_id\n      JOIN exercises e ON e.id = ues.exercise_id\n    WHERE ues.exam_id = $1\n      AND ues.deleted_at IS NULL\n      AND u.deleted_at IS NULL\n      AND e.deleted_at IS NULL\n  ) as uue\nGROUP BY user_id,\n  email\n"
  },
  "3e189a978b88ac8a5b1dab804ce290499af03be8167d8e80e6f2490183abd05f": {
    "describe": {
      "columns": [
        {
          "name": "id",
          "ordinal": 0,
          "type_info": "Uuid"
        }
      ],
      "nullable": [false],
      "parameters": {
        "Left": ["Uuid"]
      }
    },
    "query": "\nUPDATE repository_exercises\nSET deleted_at = now()\nWHERE repository_id = $1\nRETURNING id\n"
  },
  "3e428bdd951fadaeac24cab7e991c4928f8c58df8dd45c61fbb8779b5ddcbe85": {
    "describe": {
      "columns": [],
      "nullable": [],
      "parameters": {
        "Left": ["Uuid", "Uuid", "Uuid"]
      }
    },
    "query": "\nINSERT INTO course_instance_enrollments (user_id, course_id, course_instance_id)\nVALUES ($1, $2, $3)\n"
  },
  "3efd7e76fe0499f93390283a55c2a211bdd97707302b31e146b85a95361a93aa": {
    "describe": {
      "columns": [
        {
          "name": "id",
          "ordinal": 0,
          "type_info": "Uuid"
        },
        {
          "name": "created_at",
          "ordinal": 1,
          "type_info": "Timestamptz"
        },
        {
          "name": "updated_at",
          "ordinal": 2,
          "type_info": "Timestamptz"
        },
        {
          "name": "exercise_task_submission_id",
          "ordinal": 3,
          "type_info": "Uuid"
        },
        {
          "name": "course_id",
          "ordinal": 4,
          "type_info": "Uuid"
        },
        {
          "name": "exam_id",
          "ordinal": 5,
          "type_info": "Uuid"
        },
        {
          "name": "exercise_id",
          "ordinal": 6,
          "type_info": "Uuid"
        },
        {
          "name": "exercise_task_id",
          "ordinal": 7,
          "type_info": "Uuid"
        },
        {
          "name": "grading_priority",
          "ordinal": 8,
          "type_info": "Int4"
        },
        {
          "name": "score_given",
          "ordinal": 9,
          "type_info": "Float4"
        },
        {
          "name": "grading_progress: _",
          "ordinal": 10,
          "type_info": {
            "Custom": {
              "kind": {
                "Enum": ["fully-graded", "pending", "pending-manual", "failed", "not-ready"]
              },
              "name": "grading_progress"
            }
          }
        },
        {
          "name": "unscaled_score_maximum",
          "ordinal": 11,
          "type_info": "Int4"
        },
        {
          "name": "unscaled_score_given",
          "ordinal": 12,
          "type_info": "Float4"
        },
        {
          "name": "grading_started_at",
          "ordinal": 13,
          "type_info": "Timestamptz"
        },
        {
          "name": "grading_completed_at",
          "ordinal": 14,
          "type_info": "Timestamptz"
        },
        {
          "name": "feedback_json",
          "ordinal": 15,
          "type_info": "Jsonb"
        },
        {
          "name": "feedback_text",
          "ordinal": 16,
          "type_info": "Text"
        },
        {
          "name": "deleted_at",
          "ordinal": 17,
          "type_info": "Timestamptz"
        }
      ],
      "nullable": [
        false,
        false,
        false,
        false,
        true,
        true,
        false,
        false,
        false,
        true,
        false,
        true,
        true,
        true,
        true,
        true,
        true,
        true
      ],
      "parameters": {
        "Left": ["Uuid"]
      }
    },
    "query": "\nSELECT id,\n  created_at,\n  updated_at,\n  exercise_task_submission_id,\n  course_id,\n  exam_id,\n  exercise_id,\n  exercise_task_id,\n  grading_priority,\n  score_given,\n  grading_progress as \"grading_progress: _\",\n  unscaled_score_maximum,\n  unscaled_score_given,\n  grading_started_at,\n  grading_completed_at,\n  feedback_json,\n  feedback_text,\n  deleted_at\nFROM exercise_task_gradings\nWHERE exercise_task_submission_id = $1\n  AND deleted_at IS NULL\n        "
  },
  "3ff0e91cf2a285227d0547aef21fa461f206f0f30e0fae1161df71136ed75971": {
    "describe": {
      "columns": [
        {
          "name": "id",
          "ordinal": 0,
          "type_info": "Uuid"
        },
        {
          "name": "created_at",
          "ordinal": 1,
          "type_info": "Timestamptz"
        },
        {
          "name": "updated_at",
          "ordinal": 2,
          "type_info": "Timestamptz"
        },
        {
          "name": "deleted_at",
          "ordinal": 3,
          "type_info": "Timestamptz"
        },
        {
          "name": "user_id",
          "ordinal": 4,
          "type_info": "Uuid"
        },
        {
          "name": "exercise_id",
          "ordinal": 5,
          "type_info": "Uuid"
        },
        {
          "name": "course_instance_id",
          "ordinal": 6,
          "type_info": "Uuid"
        },
        {
          "name": "receiving_peer_reviews_exercise_slide_submission_id",
          "ordinal": 7,
          "type_info": "Uuid"
        },
        {
          "name": "received_enough_peer_reviews",
          "ordinal": 8,
          "type_info": "Bool"
        },
        {
          "name": "peer_review_priority",
          "ordinal": 9,
          "type_info": "Int4"
        },
        {
          "name": "removed_from_queue_for_unusual_reason",
          "ordinal": 10,
          "type_info": "Bool"
        }
      ],
      "nullable": [false, false, false, true, false, false, false, false, false, false, false],
      "parameters": {
        "Left": ["Uuid", "Uuid", "Uuid", "Int4", "Uuid", "Bool"]
      }
    },
    "query": "\nINSERT INTO peer_review_queue_entries (\n    user_id,\n    exercise_id,\n    course_instance_id,\n    peer_review_priority,\n    receiving_peer_reviews_exercise_slide_submission_id,\n    received_enough_peer_reviews\n  )\nVALUES ($1, $2, $3, $4, $5, $6) ON CONFLICT (user_id, exercise_id, course_instance_id) DO\nUPDATE\nSET peer_review_priority = $4,\n  deleted_at = NULL\nRETURNING *\n        "
  },
  "415630997608804ca8202e911e5d8b51cbfdfd965a3920aea7cdaa9a793cd7e8": {
    "describe": {
      "columns": [
        {
          "name": "id",
          "ordinal": 0,
          "type_info": "Uuid"
        },
        {
          "name": "created_at",
          "ordinal": 1,
          "type_info": "Timestamptz"
        },
        {
          "name": "updated_at",
          "ordinal": 2,
          "type_info": "Timestamptz"
        },
        {
          "name": "deleted_at",
          "ordinal": 3,
          "type_info": "Timestamptz"
        },
        {
          "name": "course_id",
          "ordinal": 4,
          "type_info": "Uuid"
        },
        {
          "name": "name",
          "ordinal": 5,
          "type_info": "Varchar"
        },
        {
          "name": "order_number",
          "ordinal": 6,
          "type_info": "Int4"
        },
        {
          "name": "copied_from",
          "ordinal": 7,
          "type_info": "Uuid"
        },
        {
          "name": "uh_course_code",
          "ordinal": 8,
          "type_info": "Varchar"
        },
        {
          "name": "automatic_completion",
          "ordinal": 9,
          "type_info": "Bool"
        },
        {
          "name": "automatic_completion_number_of_exercises_attempted_treshold",
          "ordinal": 10,
          "type_info": "Int4"
        },
        {
          "name": "automatic_completion_number_of_points_treshold",
          "ordinal": 11,
          "type_info": "Int4"
        },
        {
          "name": "ects_credits",
          "ordinal": 12,
          "type_info": "Int4"
        }
      ],
      "nullable": [
        false,
        false,
        false,
        true,
        false,
        true,
        false,
        true,
        true,
        false,
        true,
        true,
        true
      ],
      "parameters": {
        "Left": ["Uuid"]
      }
    },
    "query": "\nSELECT *\nFROM course_modules\nWHERE course_id = $1\nAND deleted_at IS NULL\n"
  },
  "42788ebc1b44924d1a2fec48d2d374c6761a01819238903738e3ed94597f6bca": {
    "describe": {
      "columns": [
        {
          "name": "id",
          "ordinal": 0,
          "type_info": "Uuid"
        }
      ],
      "nullable": [false],
      "parameters": {
        "Left": ["Uuid", "Text", "Uuid"]
      }
    },
    "query": "\nINSERT INTO url_redirections (destination_page_id, old_url_path, course_id)\nSELECT $1, $2, $3\nRETURNING id\n"
  },
  "42bb90fd049adc897da8bdd2b82ab5b13af558433fae08261cecd5facb0c2f4f": {
    "describe": {
      "columns": [
        {
          "name": "count",
          "ordinal": 0,
          "type_info": "Int8"
        }
      ],
      "nullable": [null],
      "parameters": {
        "Left": ["Uuid"]
      }
    },
    "query": "\nSELECT COUNT(*) as count\nFROM exercise_slide_submissions\nWHERE exercise_id = $1\n"
  },
  "436363568885b8b7f969a542eea4f9796871c9f2a319023c5a0f12e7613a88d1": {
    "describe": {
      "columns": [],
      "nullable": [],
      "parameters": {
        "Left": ["Uuid"]
      }
    },
    "query": "\nUPDATE exercise_repositories\nSET deleted_at = now()\nWHERE id = $1\n"
  },
  "436a4b6e66a08b6449ee12211e083a2291b3665a8b580e585fb211f451bd3a15": {
    "describe": {
      "columns": [
        {
          "name": "id",
          "ordinal": 0,
          "type_info": "Uuid"
        },
        {
          "name": "name",
          "ordinal": 1,
          "type_info": "Varchar"
        },
        {
          "name": "course_id",
          "ordinal": 2,
          "type_info": "Uuid"
        },
        {
          "name": "chapter_number",
          "ordinal": 3,
          "type_info": "Int4"
        },
        {
          "name": "created_at",
          "ordinal": 4,
          "type_info": "Timestamptz"
        },
        {
          "name": "updated_at",
          "ordinal": 5,
          "type_info": "Timestamptz"
        },
        {
          "name": "deleted_at",
          "ordinal": 6,
          "type_info": "Timestamptz"
        },
        {
          "name": "front_page_id",
          "ordinal": 7,
          "type_info": "Uuid"
        },
        {
          "name": "opens_at",
          "ordinal": 8,
          "type_info": "Timestamptz"
        },
        {
          "name": "chapter_image_path",
          "ordinal": 9,
          "type_info": "Varchar"
        },
        {
          "name": "copied_from",
          "ordinal": 10,
          "type_info": "Uuid"
        },
        {
          "name": "deadline",
          "ordinal": 11,
          "type_info": "Timestamptz"
        },
        {
          "name": "course_module_id",
          "ordinal": 12,
          "type_info": "Uuid"
        }
      ],
      "nullable": [
        false,
        false,
        false,
        false,
        false,
        false,
        true,
        true,
        true,
        true,
        true,
        true,
        false
      ],
      "parameters": {
        "Left": ["Uuid", "Uuid"]
      }
    },
    "query": "\nUPDATE chapters\nSET front_page_id = $1\nWHERE id = $2\nRETURNING *;\n        "
  },
  "43857d321dfe6b676094b0de143893c351bacd10d427c8c5e04109c1f1391877": {
    "describe": {
      "columns": [
        {
          "name": "id",
          "ordinal": 0,
          "type_info": "Uuid"
        },
        {
          "name": "user_id",
          "ordinal": 1,
          "type_info": "Uuid"
        },
        {
          "name": "exercise_id",
          "ordinal": 2,
          "type_info": "Uuid"
        },
        {
          "name": "course_instance_id",
          "ordinal": 3,
          "type_info": "Uuid"
        },
        {
          "name": "exam_id",
          "ordinal": 4,
          "type_info": "Uuid"
        },
        {
          "name": "created_at",
          "ordinal": 5,
          "type_info": "Timestamptz"
        },
        {
          "name": "updated_at",
          "ordinal": 6,
          "type_info": "Timestamptz"
        },
        {
          "name": "deleted_at",
          "ordinal": 7,
          "type_info": "Timestamptz"
        },
        {
          "name": "score_given",
          "ordinal": 8,
          "type_info": "Float4"
        },
        {
          "name": "grading_progress: _",
          "ordinal": 9,
          "type_info": {
            "Custom": {
              "kind": {
                "Enum": ["fully-graded", "pending", "pending-manual", "failed", "not-ready"]
              },
              "name": "grading_progress"
            }
          }
        },
        {
          "name": "activity_progress: _",
          "ordinal": 10,
          "type_info": {
            "Custom": {
              "kind": {
                "Enum": ["initialized", "started", "in-progress", "submitted", "completed"]
              },
              "name": "activity_progress"
            }
          }
        },
        {
          "name": "reviewing_stage: _",
          "ordinal": 11,
          "type_info": {
            "Custom": {
              "kind": {
                "Enum": [
                  "not_started",
                  "peer_review",
                  "self_review",
                  "waiting_for_peer_reviews",
                  "waiting_for_manual_grading",
                  "reviewed_and_locked"
                ]
              },
              "name": "reviewing_stage"
            }
          }
        },
        {
          "name": "selected_exercise_slide_id",
          "ordinal": 12,
          "type_info": "Uuid"
        }
      ],
      "nullable": [
        false,
        false,
        false,
        true,
        true,
        false,
        false,
        true,
        true,
        false,
        false,
        false,
        true
      ],
      "parameters": {
        "Left": ["Uuid"]
      }
    },
    "query": "\nSELECT id,\n  user_id,\n  exercise_id,\n  course_instance_id,\n  exam_id,\n  created_at,\n  updated_at,\n  deleted_at,\n  score_given,\n  grading_progress AS \"grading_progress: _\",\n  activity_progress AS \"activity_progress: _\",\n  reviewing_stage AS \"reviewing_stage: _\",\n  selected_exercise_slide_id\nFROM user_exercise_states\nWHERE id = $1\n  AND deleted_at IS NULL\n        "
  },
  "438826ebe59c90f50b22e0cbd7c3599c21a2cd6f5727f077c6fa9b4f9b1aedd6": {
    "describe": {
      "columns": [],
      "nullable": [],
      "parameters": {
        "Left": ["Uuid", "Varchar", "Uuid", "Int4"]
      }
    },
    "query": "UPDATE pages SET url_path = $2, chapter_id = $3, order_number = $4 WHERE pages.id = $1"
  },
  "43bd86b52b6834f11c68bbe73feef8a34f444934be89ac77bdf9bfe6d3f0f910": {
    "describe": {
      "columns": [
        {
          "name": "id",
          "ordinal": 0,
          "type_info": "Uuid"
        },
        {
          "name": "name",
          "ordinal": 1,
          "type_info": "Varchar"
        },
        {
          "name": "course_id",
          "ordinal": 2,
          "type_info": "Uuid"
        },
        {
          "name": "chapter_number",
          "ordinal": 3,
          "type_info": "Int4"
        },
        {
          "name": "created_at",
          "ordinal": 4,
          "type_info": "Timestamptz"
        },
        {
          "name": "updated_at",
          "ordinal": 5,
          "type_info": "Timestamptz"
        },
        {
          "name": "deleted_at",
          "ordinal": 6,
          "type_info": "Timestamptz"
        },
        {
          "name": "front_page_id",
          "ordinal": 7,
          "type_info": "Uuid"
        },
        {
          "name": "opens_at",
          "ordinal": 8,
          "type_info": "Timestamptz"
        },
        {
          "name": "chapter_image_path",
          "ordinal": 9,
          "type_info": "Varchar"
        },
        {
          "name": "copied_from",
          "ordinal": 10,
          "type_info": "Uuid"
        },
        {
          "name": "deadline",
          "ordinal": 11,
          "type_info": "Timestamptz"
        },
        {
          "name": "course_module_id",
          "ordinal": 12,
          "type_info": "Uuid"
        }
      ],
      "nullable": [
        false,
        false,
        false,
        false,
        false,
        false,
        true,
        true,
        true,
        true,
        true,
        true,
        false
      ],
      "parameters": {
        "Left": ["Varchar", "Uuid"]
      }
    },
    "query": "\nUPDATE chapters\nSET chapter_image_path = $1\nWHERE id = $2\nRETURNING *;"
  },
  "43c40724758cfae808036b4d917c0278a30c17faadec53ec43d97c9f01f1551f": {
    "describe": {
      "columns": [
        {
          "name": "url_path",
          "ordinal": 0,
          "type_info": "Varchar"
        },
        {
          "name": "title",
          "ordinal": 1,
          "type_info": "Varchar"
        },
        {
          "name": "page_id",
          "ordinal": 2,
          "type_info": "Uuid"
        },
        {
          "name": "chapter_number",
          "ordinal": 3,
          "type_info": "Int4"
        },
        {
          "name": "chapter_id",
          "ordinal": 4,
          "type_info": "Uuid"
        },
        {
          "name": "chapter_opens_at",
          "ordinal": 5,
          "type_info": "Timestamptz"
        },
        {
          "name": "chapter_front_page_id",
          "ordinal": 6,
          "type_info": "Uuid"
        }
      ],
      "nullable": [false, false, false, false, false, true, true],
      "parameters": {
        "Left": ["Int4", "Uuid", "Int4"]
      }
    },
    "query": "\nSELECT p.url_path as url_path,\n  p.title as title,\n  p.id as page_id,\n  c.chapter_number as chapter_number,\n  c.id as chapter_id,\n  c.opens_at as chapter_opens_at,\n  c.front_page_id as chapter_front_page_id\nFROM pages p\n  LEFT JOIN chapters c ON p.chapter_id = c.id\nWHERE p.order_number = (\n    SELECT MIN(pa.order_number)\n    FROM pages pa\n    WHERE pa.order_number > $1\n      AND pa.deleted_at IS NULL\n  )\n  AND p.course_id = $2\n  AND c.chapter_number = $3\n  AND p.deleted_at IS NULL;\n        "
  },
  "4422d198c0e9c4502344c5b1145df37a6cf0b8a85e43390dfc3c5a1ed57549d2": {
    "describe": {
      "columns": [
        {
          "name": "id",
          "ordinal": 0,
          "type_info": "Uuid"
        },
        {
          "name": "course_id",
          "ordinal": 1,
          "type_info": "Uuid"
        },
        {
          "name": "course_name",
          "ordinal": 2,
          "type_info": "Varchar"
        },
        {
          "name": "name",
          "ordinal": 3,
          "type_info": "Varchar"
        }
      ],
      "nullable": [false, false, false, false],
      "parameters": {
        "Left": ["Uuid"]
      }
    },
    "query": "\nSELECT exams.id,\n  courses.id as course_id,\n  courses.name as course_name,\n  exams.name\nFROM exams\n  JOIN course_exams ON course_exams.exam_id = exams.id\n  JOIN courses ON courses.id = course_exams.course_id\nWHERE exams.organization_id = $1\n  AND exams.deleted_at IS NULL\n  AND courses.deleted_at IS NULL\n"
  },
  "45588a702103617d3699fa0f8bba0e9e287228116a68b6e1987ee94d48f54ef6": {
    "describe": {
      "columns": [
        {
          "name": "id",
          "ordinal": 0,
          "type_info": "Uuid"
        },
        {
          "name": "user_id",
          "ordinal": 1,
          "type_info": "Uuid"
        },
        {
          "name": "exercise_id",
          "ordinal": 2,
          "type_info": "Uuid"
        },
        {
          "name": "course_instance_id",
          "ordinal": 3,
          "type_info": "Uuid"
        },
        {
          "name": "exam_id",
          "ordinal": 4,
          "type_info": "Uuid"
        },
        {
          "name": "created_at",
          "ordinal": 5,
          "type_info": "Timestamptz"
        },
        {
          "name": "updated_at",
          "ordinal": 6,
          "type_info": "Timestamptz"
        },
        {
          "name": "deleted_at",
          "ordinal": 7,
          "type_info": "Timestamptz"
        },
        {
          "name": "score_given",
          "ordinal": 8,
          "type_info": "Float4"
        },
        {
          "name": "grading_progress: _",
          "ordinal": 9,
          "type_info": {
            "Custom": {
              "kind": {
                "Enum": ["fully-graded", "pending", "pending-manual", "failed", "not-ready"]
              },
              "name": "grading_progress"
            }
          }
        },
        {
          "name": "activity_progress: _",
          "ordinal": 10,
          "type_info": {
            "Custom": {
              "kind": {
                "Enum": ["initialized", "started", "in-progress", "submitted", "completed"]
              },
              "name": "activity_progress"
            }
          }
        },
        {
          "name": "reviewing_stage: _",
          "ordinal": 11,
          "type_info": {
            "Custom": {
              "kind": {
                "Enum": [
                  "not_started",
                  "peer_review",
                  "self_review",
                  "waiting_for_peer_reviews",
                  "waiting_for_manual_grading",
                  "reviewed_and_locked"
                ]
              },
              "name": "reviewing_stage"
            }
          }
        },
        {
          "name": "selected_exercise_slide_id",
          "ordinal": 12,
          "type_info": "Uuid"
        }
      ],
      "nullable": [
        false,
        false,
        false,
        true,
        true,
        false,
        false,
        true,
        true,
        false,
        false,
        false,
        true
      ],
      "parameters": {
        "Left": ["Uuid", "Uuid", "Uuid", "Uuid"]
      }
    },
    "query": "\nSELECT id,\n  user_id,\n  exercise_id,\n  course_instance_id,\n  exam_id,\n  created_at,\n  updated_at,\n  deleted_at,\n  score_given,\n  grading_progress AS \"grading_progress: _\",\n  activity_progress AS \"activity_progress: _\",\n  reviewing_stage AS \"reviewing_stage: _\",\n  selected_exercise_slide_id\nFROM user_exercise_states\nWHERE user_id = $1\n  AND exercise_id = $2\n  AND (course_instance_id = $3 OR exam_id = $4)\n"
  },
  "460c90473b629ef711d0f2f766626f65462782148117c4b445e841907922cb77": {
    "describe": {
      "columns": [
        {
          "name": "id",
          "ordinal": 0,
          "type_info": "Uuid"
        },
        {
          "name": "created_at",
          "ordinal": 1,
          "type_info": "Timestamptz"
        },
        {
          "name": "updated_at",
          "ordinal": 2,
          "type_info": "Timestamptz"
        },
        {
          "name": "deleted_at",
          "ordinal": 3,
          "type_info": "Timestamptz"
        },
        {
          "name": "course_id",
          "ordinal": 4,
          "type_info": "Uuid"
        },
        {
          "name": "name",
          "ordinal": 5,
          "type_info": "Varchar"
        },
        {
          "name": "order_number",
          "ordinal": 6,
          "type_info": "Int4"
        },
        {
          "name": "copied_from",
          "ordinal": 7,
          "type_info": "Uuid"
        },
        {
          "name": "uh_course_code",
          "ordinal": 8,
          "type_info": "Varchar"
        },
        {
          "name": "automatic_completion",
          "ordinal": 9,
          "type_info": "Bool"
        },
        {
          "name": "automatic_completion_number_of_exercises_attempted_treshold",
          "ordinal": 10,
          "type_info": "Int4"
        },
        {
          "name": "automatic_completion_number_of_points_treshold",
          "ordinal": 11,
          "type_info": "Int4"
        },
        {
          "name": "ects_credits",
          "ordinal": 12,
          "type_info": "Int4"
        }
      ],
      "nullable": [
        false,
        false,
        false,
        true,
        false,
        true,
        false,
        true,
        true,
        false,
        true,
        true,
        true
      ],
      "parameters": {
        "Left": ["Bool", "Int4", "Int4", "Uuid"]
      }
    },
    "query": "\nUPDATE course_modules\nSET automatic_completion = $1,\n  automatic_completion_number_of_exercises_attempted_treshold = $2,\n  automatic_completion_number_of_points_treshold = $3\nWHERE id = $4\n  AND deleted_at IS NULL\nRETURNING *\n        "
  },
  "4713ef1238437d6952f073fce7db826fac893b938edacba02855eeef03ae1133": {
    "describe": {
      "columns": [
        {
          "name": "id",
          "ordinal": 0,
          "type_info": "Uuid"
        },
        {
          "name": "course_id",
          "ordinal": 1,
          "type_info": "Uuid"
        },
        {
          "name": "citation_key",
          "ordinal": 2,
          "type_info": "Text"
        },
        {
          "name": "reference",
          "ordinal": 3,
          "type_info": "Text"
        },
        {
          "name": "created_at",
          "ordinal": 4,
          "type_info": "Timestamptz"
        },
        {
          "name": "updated_at",
          "ordinal": 5,
          "type_info": "Timestamptz"
        },
        {
          "name": "deleted_at",
          "ordinal": 6,
          "type_info": "Timestamptz"
        }
      ],
      "nullable": [false, false, false, false, false, false, true],
      "parameters": {
        "Left": ["Uuid"]
      }
    },
    "query": "\nSELECT *\nFROM material_references\nWHERE course_id = $1\n  AND deleted_at IS NULL;\n    "
  },
  "47f6263f110fb34bedaca77322fdf2da160006f60fa8b284be5e4a49bffba714": {
    "describe": {
      "columns": [],
      "nullable": [],
      "parameters": {
        "Left": ["Uuid", "Uuid"]
      }
    },
    "query": "\nINSERT INTO chapters (\n    id,\n    name,\n    course_id,\n    chapter_number,\n    front_page_id,\n    opens_at,\n    chapter_image_path,\n    copied_from,\n    course_module_id\n  )\nSELECT uuid_generate_v5($1, id::text),\n  name,\n  $1,\n  chapter_number,\n  front_page_id,\n  opens_at,\n  chapter_image_path,\n  id,\n  uuid_generate_v5($1, course_module_id::text)\nFROM chapters\nWHERE (course_id = $2)\nAND deleted_at IS NULL;\n    "
  },
  "491165ddcb5eda19402d6a439bbd5e5f167c181e58bc3d713718ec8357bd2dc2": {
    "describe": {
      "columns": [
        {
          "name": "id",
          "ordinal": 0,
          "type_info": "Uuid"
        },
        {
          "name": "repository_id",
          "ordinal": 1,
          "type_info": "Uuid"
        },
        {
          "name": "part",
          "ordinal": 2,
          "type_info": "Varchar"
        },
        {
          "name": "name",
          "ordinal": 3,
          "type_info": "Varchar"
        },
        {
          "name": "repository_url",
          "ordinal": 4,
          "type_info": "Varchar"
        },
        {
          "name": "checksum",
          "ordinal": 5,
          "type_info": "Bytea"
        },
        {
          "name": "download_url",
          "ordinal": 6,
          "type_info": "Varchar"
        }
      ],
      "nullable": [false, false, false, false, false, false, false],
      "parameters": {
        "Left": ["Uuid"]
      }
    },
    "query": "\nSELECT re.id,\ner.id AS repository_id,\n  re.part,\n  re.name,\n  er.url AS repository_url,\n  re.checksum,\n  re.download_url\nFROM repository_exercises AS re\nJOIN exercise_repositories AS er ON er.id = re.repository_id\nWHERE er.course_id = $1\n"
  },
  "4bcf93034b7f1e2a30d12f895c2e8c394094dd5b057cbbd89a5715ad9518ef9d": {
    "describe": {
      "columns": [],
      "nullable": [],
      "parameters": {
        "Left": ["Uuid"]
      }
    },
    "query": "\n  UPDATE exercises\n  SET deleted_at = now()\n  WHERE page_id = $1\n          "
  },
  "4c1c90488e758f959a27a91a32decb1057674d9f57732a9cceef61effae80419": {
    "describe": {
      "columns": [
        {
          "name": "id",
          "ordinal": 0,
          "type_info": "Uuid"
        },
        {
          "name": "created_at",
          "ordinal": 1,
          "type_info": "Timestamptz"
        },
        {
          "name": "updated_at",
          "ordinal": 2,
          "type_info": "Timestamptz"
        },
        {
          "name": "course_id",
          "ordinal": 3,
          "type_info": "Uuid"
        },
        {
          "name": "exam_id",
          "ordinal": 4,
          "type_info": "Uuid"
        },
        {
          "name": "chapter_id",
          "ordinal": 5,
          "type_info": "Uuid"
        },
        {
          "name": "url_path",
          "ordinal": 6,
          "type_info": "Varchar"
        },
        {
          "name": "title",
          "ordinal": 7,
          "type_info": "Varchar"
        },
        {
          "name": "deleted_at",
          "ordinal": 8,
          "type_info": "Timestamptz"
        },
        {
          "name": "content",
          "ordinal": 9,
          "type_info": "Jsonb"
        },
        {
          "name": "order_number",
          "ordinal": 10,
          "type_info": "Int4"
        },
        {
          "name": "copied_from",
          "ordinal": 11,
          "type_info": "Uuid"
        }
      ],
      "nullable": [false, false, false, true, true, true, false, false, true, false, false, true],
      "parameters": {
        "Left": ["Uuid", "Jsonb", "Varchar", "Varchar", "Uuid"]
      }
    },
    "query": "\nUPDATE pages\nSET content = $2,\n  url_path = $3,\n  title = $4,\n  chapter_id = $5\nWHERE id = $1\nRETURNING id,\n  created_at,\n  updated_at,\n  course_id,\n  exam_id,\n  chapter_id,\n  url_path,\n  title,\n  deleted_at,\n  content,\n  order_number,\n  copied_from\n        "
  },
  "4c7587a63fa11311dbe3b3466599276be54d129f90ce6721b7ae33c08156b83b": {
    "describe": {
      "columns": [
        {
          "name": "isodow",
          "ordinal": 0,
          "type_info": "Int4"
        },
        {
          "name": "hour",
          "ordinal": 1,
          "type_info": "Int4"
        },
        {
          "name": "count",
          "ordinal": 2,
          "type_info": "Int4"
        }
      ],
      "nullable": [null, null, null],
      "parameters": {
        "Left": ["Uuid"]
      }
    },
    "query": "\nSELECT date_part('isodow', created_at)::integer isodow,\n  date_part('hour', created_at)::integer \"hour\",\n  count(*)::integer\nFROM exercise_slide_submissions\nWHERE course_id = $1\nGROUP BY isodow,\n  \"hour\"\nORDER BY isodow,\n  hour;\n          "
  },
  "4c8deb63a67f9626f7f8c82f88241ba6e7802693940d26952c4579943b450ac2": {
    "describe": {
      "columns": [
        {
          "name": "id",
          "ordinal": 0,
          "type_info": "Uuid"
        }
      ],
      "nullable": [false],
      "parameters": {
        "Left": [
          "Uuid",
          "Uuid",
          {
            "Custom": {
              "kind": {
                "Enum": ["fully-graded", "pending", "pending-manual", "failed", "not-ready"]
              },
              "name": "grading_progress"
            }
          }
        ]
      }
    },
    "query": "\nINSERT INTO user_exercise_slide_states (\n    exercise_slide_id,\n    user_exercise_state_id,\n    grading_progress\n  )\nVALUES ($1, $2, $3)\nRETURNING id\n        "
  },
  "4d463289b30366e199adbf4801cc8a685da54990989a74b6c07e592234f41e1b": {
    "describe": {
      "columns": [],
      "nullable": [],
      "parameters": {
        "Left": ["Uuid"]
      }
    },
    "query": "UPDATE exercise_tasks SET deleted_at = now() WHERE deleted_at IS NULL AND exercise_slide_id IN (SELECT id FROM exercise_slides WHERE exercise_slides.deleted_at IS NULL AND exercise_id IN (SELECT id FROM exercises WHERE chapter_id = $1 AND exercises.deleted_at IS NULL));"
  },
  "4dd782cd803242c13bb09a513ce1b947433a940989d46a40391a4564e305dfa8": {
    "describe": {
      "columns": [
        {
          "name": "id",
          "ordinal": 0,
          "type_info": "Uuid"
        },
        {
          "name": "name",
          "ordinal": 1,
          "type_info": "Varchar"
        },
        {
          "name": "created_at",
          "ordinal": 2,
          "type_info": "Timestamptz"
        },
        {
          "name": "updated_at",
          "ordinal": 3,
          "type_info": "Timestamptz"
        },
        {
          "name": "deleted_at",
          "ordinal": 4,
          "type_info": "Timestamptz"
        },
        {
          "name": "slug",
          "ordinal": 5,
          "type_info": "Varchar"
        },
        {
          "name": "organization_image_path",
          "ordinal": 6,
          "type_info": "Varchar"
        },
        {
          "name": "description",
          "ordinal": 7,
          "type_info": "Varchar"
        }
      ],
      "nullable": [false, false, false, false, true, false, true, true],
      "parameters": {
        "Left": []
      }
    },
    "query": "SELECT * FROM organizations WHERE deleted_at IS NULL ORDER BY name;"
  },
  "4dffcac2b11a34fa08132bc4b28e097e1c150fba42f6c7b10bbb1239767997cd": {
    "describe": {
      "columns": [
        {
          "name": "exercise_task_id",
          "ordinal": 0,
          "type_info": "Uuid"
        },
        {
          "name": "user_exercise_slide_state_id",
          "ordinal": 1,
          "type_info": "Uuid"
        },
        {
          "name": "created_at",
          "ordinal": 2,
          "type_info": "Timestamptz"
        },
        {
          "name": "updated_at",
          "ordinal": 3,
          "type_info": "Timestamptz"
        },
        {
          "name": "deleted_at",
          "ordinal": 4,
          "type_info": "Timestamptz"
        },
        {
          "name": "score_given",
          "ordinal": 5,
          "type_info": "Float4"
        },
        {
          "name": "grading_progress: _",
          "ordinal": 6,
          "type_info": {
            "Custom": {
              "kind": {
                "Enum": ["fully-graded", "pending", "pending-manual", "failed", "not-ready"]
              },
              "name": "grading_progress"
            }
          }
        }
      ],
      "nullable": [false, false, false, false, true, true, false],
      "parameters": {
        "Left": ["Uuid", "Uuid"]
      }
    },
    "query": "\nSELECT exercise_task_id,\n  user_exercise_slide_state_id,\n  created_at,\n  updated_at,\n  deleted_at,\n  score_given,\n  grading_progress as \"grading_progress: _\"\nFROM user_exercise_task_states\nWHERE exercise_task_id = $1\n  AND user_exercise_slide_state_id = $2\n  AND deleted_at IS NULL\n        "
  },
  "4e0c321cdf774495ae5abb90d777362066957858b50f1da00e85dcb062f573e8": {
    "describe": {
      "columns": [
        {
          "name": "id",
          "ordinal": 0,
          "type_info": "Uuid"
        },
        {
          "name": "created_at",
          "ordinal": 1,
          "type_info": "Timestamptz"
        },
        {
          "name": "updated_at",
          "ordinal": 2,
          "type_info": "Timestamptz"
        },
        {
          "name": "course_id",
          "ordinal": 3,
          "type_info": "Uuid"
        },
        {
          "name": "exam_id",
          "ordinal": 4,
          "type_info": "Uuid"
        },
        {
          "name": "chapter_id",
          "ordinal": 5,
          "type_info": "Uuid"
        },
        {
          "name": "url_path",
          "ordinal": 6,
          "type_info": "Varchar"
        },
        {
          "name": "title",
          "ordinal": 7,
          "type_info": "Varchar"
        },
        {
          "name": "deleted_at",
          "ordinal": 8,
          "type_info": "Timestamptz"
        },
        {
          "name": "content",
          "ordinal": 9,
          "type_info": "Jsonb"
        },
        {
          "name": "order_number",
          "ordinal": 10,
          "type_info": "Int4"
        },
        {
          "name": "copied_from",
          "ordinal": 11,
          "type_info": "Uuid"
        }
      ],
      "nullable": [false, false, false, true, true, true, false, false, true, false, false, true],
      "parameters": {
        "Left": ["Uuid", "Text"]
      }
    },
    "query": "\nSELECT pages.id,\n  pages.created_at,\n  pages.updated_at,\n  pages.course_id,\n  pages.exam_id,\n  pages.chapter_id,\n  pages.url_path,\n  pages.title,\n  pages.deleted_at,\n  pages.content,\n  pages.order_number,\n  pages.copied_from\nFROM url_redirections\n  JOIN pages on pages.id = url_redirections.destination_page_id\nWHERE url_redirections.course_id = $1\n  AND old_url_path = $2\n  AND url_redirections.deleted_at IS NULL\n  AND pages.deleted_at IS NULL;\n    "
  },
  "4eca059409dad574dc860d0e4fe601568b9816153c09beec5823970bd4a21dc9": {
    "describe": {
      "columns": [
        {
          "name": "id",
          "ordinal": 0,
          "type_info": "Uuid"
        },
        {
          "name": "created_at",
          "ordinal": 1,
          "type_info": "Timestamptz"
        },
        {
          "name": "updated_at",
          "ordinal": 2,
          "type_info": "Timestamptz"
        },
        {
          "name": "deleted_at",
          "ordinal": 3,
          "type_info": "Timestamptz"
        },
        {
          "name": "user_id",
          "ordinal": 4,
          "type_info": "Uuid"
        },
        {
          "name": "exercise_id",
          "ordinal": 5,
          "type_info": "Uuid"
        },
        {
          "name": "course_instance_id",
          "ordinal": 6,
          "type_info": "Uuid"
        },
        {
          "name": "receiving_peer_reviews_exercise_slide_submission_id",
          "ordinal": 7,
          "type_info": "Uuid"
        },
        {
          "name": "received_enough_peer_reviews",
          "ordinal": 8,
          "type_info": "Bool"
        },
        {
          "name": "peer_review_priority",
          "ordinal": 9,
          "type_info": "Int4"
        },
        {
          "name": "removed_from_queue_for_unusual_reason",
          "ordinal": 10,
          "type_info": "Bool"
        }
      ],
      "nullable": [false, false, false, true, false, false, false, false, false, false, false],
      "parameters": {
        "Left": ["Uuid"]
      }
    },
    "query": "\nSELECT *\nFROM peer_review_queue_entries\nWHERE exercise_id = $1\n  AND received_enough_peer_reviews = 'false'\n  AND deleted_at IS NULL\n        "
  },
  "4f7e2b9650e10a87e8df9091b99fb43d3eb68974730a3c08dc6a63ae3ec4f92e": {
    "describe": {
      "columns": [
        {
          "name": "user_id",
          "ordinal": 0,
          "type_info": "Uuid"
        },
        {
          "name": "course_language_group_id",
          "ordinal": 1,
          "type_info": "Uuid"
        },
        {
          "name": "created_at",
          "ordinal": 2,
          "type_info": "Timestamptz"
        },
        {
          "name": "updated_at",
          "ordinal": 3,
          "type_info": "Timestamptz"
        },
        {
          "name": "deleted_at",
          "ordinal": 4,
          "type_info": "Timestamptz"
        },
        {
          "name": "current_course_id",
          "ordinal": 5,
          "type_info": "Uuid"
        },
        {
          "name": "current_course_instance_id",
          "ordinal": 6,
          "type_info": "Uuid"
        }
      ],
      "nullable": [false, false, false, false, true, false, false],
      "parameters": {
        "Left": ["Uuid", "Uuid"]
      }
    },
    "query": "\nSELECT ucs.*\nFROM courses c\n  JOIN user_course_settings ucs ON (\n    ucs.course_language_group_id = c.course_language_group_id\n  )\nWHERE c.id = $1\n  AND ucs.user_id = $2\n  AND c.deleted_at IS NULL\n  AND ucs.deleted_at IS NULL;\n        "
  },
  "50b4bf67ea475c5c88a749b74348226173feaa6a71905709ac869270ee7b4c62": {
    "describe": {
      "columns": [
        {
          "name": "language",
          "ordinal": 0,
          "type_info": "Varchar"
        },
        {
          "name": "organization_id",
          "ordinal": 1,
          "type_info": "Uuid"
        }
      ],
      "nullable": [true, false],
      "parameters": {
        "Left": ["Uuid"]
      }
    },
    "query": "SELECT language, organization_id FROM exams WHERE id = $1"
  },
  "527d742c378dfc52f5d1c999138ee8c12547442f36d8ea9b3df18405f7e526d5": {
    "describe": {
      "columns": [
        {
          "name": "id",
          "ordinal": 0,
          "type_info": "Uuid"
        },
        {
          "name": "created_at",
          "ordinal": 1,
          "type_info": "Timestamptz"
        },
        {
          "name": "updated_at",
          "ordinal": 2,
          "type_info": "Timestamptz"
        },
        {
          "name": "deleted_at",
          "ordinal": 3,
          "type_info": "Timestamptz"
        },
        {
          "name": "course_id",
          "ordinal": 4,
          "type_info": "Uuid"
        },
        {
          "name": "name",
          "ordinal": 5,
          "type_info": "Varchar"
        },
        {
          "name": "order_number",
          "ordinal": 6,
          "type_info": "Int4"
        },
        {
          "name": "copied_from",
          "ordinal": 7,
          "type_info": "Uuid"
        },
        {
          "name": "uh_course_code",
          "ordinal": 8,
          "type_info": "Varchar"
        },
        {
          "name": "automatic_completion",
          "ordinal": 9,
          "type_info": "Bool"
        },
        {
          "name": "automatic_completion_number_of_exercises_attempted_treshold",
          "ordinal": 10,
          "type_info": "Int4"
        },
        {
          "name": "automatic_completion_number_of_points_treshold",
          "ordinal": 11,
          "type_info": "Int4"
        },
        {
          "name": "ects_credits",
          "ordinal": 12,
          "type_info": "Int4"
        }
      ],
      "nullable": [
        false,
        false,
        false,
        true,
        false,
        true,
        false,
        true,
        true,
        false,
        true,
        true,
        true
      ],
      "parameters": {
        "Left": ["Varchar", "Uuid"]
      }
    },
    "query": "\nUPDATE course_modules\nSET uh_course_code = $1\nWHERE id = $2\n  AND deleted_at IS NULL\nRETURNING *\n        "
  },
  "53bfa80a5ca2c543393bbe2266c1129ea103eb4699aaf0fd1445b8daeb408cd0": {
    "describe": {
      "columns": [
        {
          "name": "organization_id",
          "ordinal": 0,
          "type_info": "Uuid"
        }
      ],
      "nullable": [false],
      "parameters": {
        "Left": ["Uuid"]
      }
    },
    "query": "\nSELECT organization_id\nFROM exams\nWHERE id = $1\n"
  },
  "56769774cc71f5cdd7d676f792ec6b2ad296ed3c220fcd65cae452983e2bf326": {
    "describe": {
      "columns": [
        {
          "name": "id",
          "ordinal": 0,
          "type_info": "Uuid"
        },
        {
          "name": "created_at",
          "ordinal": 1,
          "type_info": "Timestamptz"
        },
        {
          "name": "updated_at",
          "ordinal": 2,
          "type_info": "Timestamptz"
        },
        {
          "name": "deleted_at",
          "ordinal": 3,
          "type_info": "Timestamptz"
        },
        {
          "name": "user_id",
          "ordinal": 4,
          "type_info": "Uuid"
        },
        {
          "name": "exercise_id",
          "ordinal": 5,
          "type_info": "Uuid"
        },
        {
          "name": "course_instance_id",
          "ordinal": 6,
          "type_info": "Uuid"
        },
        {
          "name": "receiving_peer_reviews_exercise_slide_submission_id",
          "ordinal": 7,
          "type_info": "Uuid"
        },
        {
          "name": "received_enough_peer_reviews",
          "ordinal": 8,
          "type_info": "Bool"
        },
        {
          "name": "peer_review_priority",
          "ordinal": 9,
          "type_info": "Int4"
        },
        {
          "name": "removed_from_queue_for_unusual_reason",
          "ordinal": 10,
          "type_info": "Bool"
        }
      ],
      "nullable": [false, false, false, true, false, false, false, false, false, false, false],
      "parameters": {
        "Left": ["Uuid", "Uuid", "UuidArray", "Int8"]
      }
    },
    "query": "\nSELECT *\nFROM peer_review_queue_entries\nWHERE exercise_id = $1\n  AND user_id <> $2\n  AND receiving_peer_reviews_exercise_slide_submission_id <> ALL($3)\n  AND deleted_at IS NULL\nORDER BY peer_review_priority DESC\nLIMIT $4\n            "
  },
  "576035aeb9e877869815eabed2f331073438c344f65a06022c74c23592c51dd6": {
    "describe": {
      "columns": [
        {
          "name": "opens_at",
          "ordinal": 0,
          "type_info": "Timestamptz"
        }
      ],
      "nullable": [true],
      "parameters": {
        "Left": ["Uuid"]
      }
    },
    "query": "\nSELECT opens_at\nFROM chapters\nWHERE id = $1\n"
  },
  "57a1a402a879159878ad90cdf19ec95c735d634b8b5296f02cef6ce34c0a4584": {
    "describe": {
      "columns": [],
      "nullable": [],
      "parameters": {
        "Left": ["Uuid"]
      }
    },
    "query": "\nUPDATE repository_exercises\nSET deleted_at = now()\nWHERE repository_id = $1\n"
  },
  "5866622c871cf13ddcf8be4db233bc7b1773b3fc978f96b6ccee1386e6e3a48e": {
    "describe": {
      "columns": [],
      "nullable": [],
      "parameters": {
        "Left": ["Uuid", "Int4"]
      }
    },
    "query": "UPDATE pages SET order_number = $2 WHERE pages.id = $1"
  },
  "5994334eba8b775d80a31603a63fe24599b25205a00cc5de720edc14d2fd1058": {
    "describe": {
      "columns": [
        {
          "name": "id",
          "ordinal": 0,
          "type_info": "Uuid"
        },
        {
          "name": "created_at",
          "ordinal": 1,
          "type_info": "Timestamptz"
        },
        {
          "name": "updated_at",
          "ordinal": 2,
          "type_info": "Timestamptz"
        },
        {
          "name": "course_id",
          "ordinal": 3,
          "type_info": "Uuid"
        },
        {
          "name": "deleted_at",
          "ordinal": 4,
          "type_info": "Timestamptz"
        },
        {
          "name": "name",
          "ordinal": 5,
          "type_info": "Varchar"
        },
        {
          "name": "deadline",
          "ordinal": 6,
          "type_info": "Timestamptz"
        },
        {
          "name": "page_id",
          "ordinal": 7,
          "type_info": "Uuid"
        },
        {
          "name": "score_maximum",
          "ordinal": 8,
          "type_info": "Int4"
        },
        {
          "name": "order_number",
          "ordinal": 9,
          "type_info": "Int4"
        },
        {
          "name": "chapter_id",
          "ordinal": 10,
          "type_info": "Uuid"
        },
        {
          "name": "copied_from",
          "ordinal": 11,
          "type_info": "Uuid"
        },
        {
          "name": "exam_id",
          "ordinal": 12,
          "type_info": "Uuid"
        },
        {
          "name": "max_tries_per_slide",
          "ordinal": 13,
          "type_info": "Int4"
        },
        {
          "name": "limit_number_of_tries",
          "ordinal": 14,
          "type_info": "Bool"
        },
        {
          "name": "needs_peer_review",
          "ordinal": 15,
          "type_info": "Bool"
        }
      ],
      "nullable": [
        false,
        false,
        false,
        true,
        true,
        false,
        true,
        false,
        false,
        false,
        true,
        true,
        true,
        true,
        false,
        false
      ],
      "parameters": {
        "Left": ["Uuid"]
      }
    },
    "query": "\nSELECT *\nFROM exercises\nWHERE page_id = $1\n  AND deleted_at IS NULL\n"
  },
  "59c480d849f7798893ef7cc56f426216e4b7a6b33f554c7b301acae2262f7e97": {
    "describe": {
      "columns": [],
      "nullable": [],
      "parameters": {
        "Left": ["Uuid"]
      }
    },
    "query": "\nUPDATE exercise_repositories\nSET status = 'success'\nWHERE id = $1\n"
  },
  "5aa5b0629666c849e87f50b545a2f83f7bfadc42d475b3b2979f1c2507fdc551": {
    "describe": {
      "columns": [
        {
          "name": "id",
          "ordinal": 0,
          "type_info": "Uuid"
        },
        {
          "name": "created_at",
          "ordinal": 1,
          "type_info": "Timestamptz"
        },
        {
          "name": "updated_at",
          "ordinal": 2,
          "type_info": "Timestamptz"
        },
        {
          "name": "deleted_at",
          "ordinal": 3,
          "type_info": "Timestamptz"
        },
        {
          "name": "exercise_id",
          "ordinal": 4,
          "type_info": "Uuid"
        },
        {
          "name": "order_number",
          "ordinal": 5,
          "type_info": "Int4"
        }
      ],
      "nullable": [false, false, false, true, false, false],
      "parameters": {
        "Left": ["UuidArray"]
      }
    },
    "query": "\nSELECT *\nFROM exercise_slides\nWHERE exercise_id = ANY($1)\n  AND deleted_at IS NULL;\n        "
  },
  "5bf296199f464130717be2910f6d241261334a31a65e9a6911d6e795d1435d8f": {
    "describe": {
      "columns": [],
      "nullable": [],
      "parameters": {
        "Left": ["Bool", "Uuid"]
      }
    },
    "query": "\nUPDATE proposed_page_edits\nSET pending = $1\nWHERE id = $2\n"
  },
  "5bff2d6b08b954b12c31a399396e4f855f055ac3994940b626d05fbd4b415c54": {
    "describe": {
      "columns": [
        {
          "name": "course_id",
          "ordinal": 0,
          "type_info": "Uuid"
        },
        {
          "name": "exam_id",
          "ordinal": 1,
          "type_info": "Uuid"
        }
      ],
      "nullable": [true, true],
      "parameters": {
        "Left": ["Uuid"]
      }
    },
    "query": "\nSELECT course_id, exam_id\nFROM pages\nWHERE id = $1\n  AND deleted_at IS NULL;\n        "
  },
  "5c062ab38b1251a896fb94d2be365b7e4fb1cd4c5bfd9269b2c55ab501948b7d": {
    "describe": {
      "columns": [
        {
          "name": "id",
          "ordinal": 0,
          "type_info": "Uuid"
        }
      ],
      "nullable": [false],
      "parameters": {
        "Left": ["Uuid"]
      }
    },
    "query": "\nUPDATE peer_reviews\nSET deleted_at = now()\nWHERE id = $1\nRETURNING id\n    "
  },
  "5c2d00b7d8e7f5656b0c77ba75fdb90aaac7dcdafbd40bf0c6ac411ee1debeac": {
    "describe": {
      "columns": [],
      "nullable": [],
      "parameters": {
        "Left": ["Uuid"]
      }
    },
    "query": "UPDATE exercise_slides SET deleted_at = now() WHERE deleted_at IS NULL AND exercise_id IN (SELECT id FROM exercises WHERE chapter_id = $1 AND exercises.deleted_at IS NULL);"
  },
  "5ca1aa049939baf58ecd4ef69a9344cf7cf82ce93aa64f694250008a1ecd5f07": {
    "describe": {
      "columns": [
        {
          "name": "id",
          "ordinal": 0,
          "type_info": "Uuid"
        }
      ],
      "nullable": [false],
      "parameters": {
        "Left": [
          "Uuid",
          {
            "Custom": {
              "kind": {
                "Enum": ["admin", "assistant", "teacher", "reviewer", "course_or_exam_creator"]
              },
              "name": "user_role"
            }
          }
        ]
      }
    },
    "query": "\nINSERT INTO roles (user_id, role, is_global)\nVALUES ($1, $2, True)\nRETURNING id\n"
  },
  "5cf04047f64dad53b0b701fcb9e2c49da51b2d4c22944103a24f57f4bc37045f": {
    "describe": {
      "columns": [
        {
          "name": "id",
          "ordinal": 0,
          "type_info": "Uuid"
        },
        {
          "name": "created_at",
          "ordinal": 1,
          "type_info": "Timestamptz"
        },
        {
          "name": "updated_at",
          "ordinal": 2,
          "type_info": "Timestamptz"
        },
        {
          "name": "course_id",
          "ordinal": 3,
          "type_info": "Uuid"
        },
        {
          "name": "exam_id",
          "ordinal": 4,
          "type_info": "Uuid"
        },
        {
          "name": "chapter_id",
          "ordinal": 5,
          "type_info": "Uuid"
        },
        {
          "name": "url_path",
          "ordinal": 6,
          "type_info": "Varchar"
        },
        {
          "name": "title",
          "ordinal": 7,
          "type_info": "Varchar"
        },
        {
          "name": "deleted_at",
          "ordinal": 8,
          "type_info": "Timestamptz"
        },
        {
          "name": "content",
          "ordinal": 9,
          "type_info": "Jsonb"
        },
        {
          "name": "order_number",
          "ordinal": 10,
          "type_info": "Int4"
        },
        {
          "name": "copied_from",
          "ordinal": 11,
          "type_info": "Uuid"
        }
      ],
      "nullable": [false, false, false, true, true, true, false, false, true, false, false, true],
      "parameters": {
        "Left": ["Uuid"]
      }
    },
    "query": "\nSELECT id,\n  created_at,\n  updated_at,\n  course_id,\n  exam_id,\n  chapter_id,\n  url_path,\n  title,\n  deleted_at,\n  content,\n  order_number,\n  copied_from\nFROM pages\nWHERE id = $1;\n"
  },
  "5e6f1e3d2d75fb32aa31a970afedbd4a72bdc0403cff52c63478e33656dcc62d": {
    "describe": {
      "columns": [
        {
          "name": "id",
          "ordinal": 0,
          "type_info": "Uuid"
        },
        {
          "name": "name",
          "ordinal": 1,
          "type_info": "Varchar"
        },
        {
          "name": "created_at",
          "ordinal": 2,
          "type_info": "Timestamptz"
        },
        {
          "name": "updated_at",
          "ordinal": 3,
          "type_info": "Timestamptz"
        },
        {
          "name": "organization_id",
          "ordinal": 4,
          "type_info": "Uuid"
        },
        {
          "name": "deleted_at",
          "ordinal": 5,
          "type_info": "Timestamptz"
        },
        {
          "name": "slug",
          "ordinal": 6,
          "type_info": "Varchar"
        },
        {
          "name": "content_search_language",
          "ordinal": 7,
          "type_info": "Text"
        },
        {
          "name": "language_code",
          "ordinal": 8,
          "type_info": "Varchar"
        },
        {
          "name": "copied_from",
          "ordinal": 9,
          "type_info": "Uuid"
        },
        {
          "name": "course_language_group_id",
          "ordinal": 10,
          "type_info": "Uuid"
        },
        {
          "name": "description",
          "ordinal": 11,
          "type_info": "Text"
        },
        {
          "name": "is_draft",
          "ordinal": 12,
          "type_info": "Bool"
        },
        {
          "name": "is_test_mode",
          "ordinal": 13,
          "type_info": "Bool"
        },
        {
          "name": "base_module_completion_requires_n_submodule_completions",
          "ordinal": 14,
          "type_info": "Int4"
        }
      ],
      "nullable": [
        false,
        false,
        false,
        false,
        false,
        true,
        false,
        null,
        false,
        true,
        false,
        true,
        false,
        false,
        false
      ],
      "parameters": {
        "Left": ["Uuid"]
      }
    },
    "query": "\nSELECT id,\n  name,\n  created_at,\n  updated_at,\n  organization_id,\n  deleted_at,\n  slug,\n  content_search_language::text,\n  language_code,\n  copied_from,\n  course_language_group_id,\n  description,\n  is_draft,\n  is_test_mode,\n  base_module_completion_requires_n_submodule_completions\nFROM courses\nWHERE course_language_group_id = $1;\n        "
  },
  "5e92276cd35f5b56591706b2e6b9e5229aba70df37b21a2654298bf9a0caf783": {
    "describe": {
      "columns": [
        {
          "name": "id",
          "ordinal": 0,
          "type_info": "Uuid"
        }
      ],
      "nullable": [false],
      "parameters": {
        "Left": ["Uuid", "Varchar", "Varchar", "Varchar"]
      }
    },
    "query": "\nINSERT INTO organizations (id, name, slug, description)\nVALUES ($1, $2, $3, $4)\nRETURNING id\n"
  },
  "60e6d2eee33914249c9333a42070fad5105b0f818a6e492394980514e53daff5": {
    "describe": {
      "columns": [
        {
          "name": "id",
          "ordinal": 0,
          "type_info": "Uuid"
        },
        {
          "name": "created_at",
          "ordinal": 1,
          "type_info": "Timestamptz"
        },
        {
          "name": "updated_at",
          "ordinal": 2,
          "type_info": "Timestamptz"
        },
        {
          "name": "deleted_at",
          "ordinal": 3,
          "type_info": "Timestamptz"
        },
        {
          "name": "peer_review_id",
          "ordinal": 4,
          "type_info": "Uuid"
        },
        {
          "name": "order_number",
          "ordinal": 5,
          "type_info": "Int4"
        },
        {
          "name": "question",
          "ordinal": 6,
          "type_info": "Varchar"
        },
        {
          "name": "question_type: _",
          "ordinal": 7,
          "type_info": {
            "Custom": {
              "kind": {
                "Enum": ["essay", "scale"]
              },
              "name": "peer_review_question_type"
            }
          }
        },
        {
          "name": "answer_required",
          "ordinal": 8,
          "type_info": "Bool"
        }
      ],
      "nullable": [false, false, false, true, false, false, false, false, false],
      "parameters": {
        "Left": ["Uuid"]
      }
    },
    "query": "\nSELECT id,\n    created_at,\n    updated_at,\n    deleted_at,\n    peer_review_id,\n    order_number,\n    question,\n    question_type AS \"question_type: _\",\n    answer_required\nFROM peer_review_questions\nWHERE peer_review_id = $1\n    AND deleted_at IS NULL;\n        "
  },
  "6115b4ea6be3824a74f2274a9e0f5dd876b87c83517915f895038bb5ed3e155d": {
    "describe": {
      "columns": [],
      "nullable": [],
      "parameters": {
        "Left": ["Uuid"]
      }
    },
    "query": "\nUPDATE study_registry_registrars\nSET deleted_at = now()\nWHERE id = $1\n        "
  },
  "62574df67f4064d592cf971f718072cba0cc4497013af8878fc33bbe7edf58b3": {
    "describe": {
      "columns": [
        {
          "name": "id",
          "ordinal": 0,
          "type_info": "Uuid"
        },
        {
          "name": "created_at",
          "ordinal": 1,
          "type_info": "Timestamptz"
        },
        {
          "name": "updated_at",
          "ordinal": 2,
          "type_info": "Timestamptz"
        },
        {
          "name": "deleted_at",
          "ordinal": 3,
          "type_info": "Timestamptz"
        },
        {
          "name": "course_id",
          "ordinal": 4,
          "type_info": "Uuid"
        },
        {
          "name": "course_module_completion_id",
          "ordinal": 5,
          "type_info": "Uuid"
        },
        {
          "name": "course_module_id",
          "ordinal": 6,
          "type_info": "Uuid"
        },
        {
          "name": "study_registry_registrar_id",
          "ordinal": 7,
          "type_info": "Uuid"
        },
        {
          "name": "user_id",
          "ordinal": 8,
          "type_info": "Uuid"
        },
        {
          "name": "real_student_number",
          "ordinal": 9,
          "type_info": "Varchar"
        }
      ],
      "nullable": [false, false, false, true, false, false, false, false, false, false],
      "parameters": {
        "Left": ["Uuid"]
      }
    },
    "query": "\nSELECT *\nFROM course_module_completion_registered_to_study_registries\nWHERE id = $1\n  AND deleted_at IS NULL\n        "
  },
  "6263426899d28575a326f3f969a391461c623bc4397d4236f1a2bf048785927d": {
    "describe": {
      "columns": [
        {
          "name": "id",
          "ordinal": 0,
          "type_info": "Uuid"
        },
        {
          "name": "created_at",
          "ordinal": 1,
          "type_info": "Timestamptz"
        },
        {
          "name": "updated_at",
          "ordinal": 2,
          "type_info": "Timestamptz"
        },
        {
          "name": "course_id",
          "ordinal": 3,
          "type_info": "Uuid"
        },
        {
          "name": "exam_id",
          "ordinal": 4,
          "type_info": "Uuid"
        },
        {
          "name": "chapter_id",
          "ordinal": 5,
          "type_info": "Uuid"
        },
        {
          "name": "url_path",
          "ordinal": 6,
          "type_info": "Varchar"
        },
        {
          "name": "title",
          "ordinal": 7,
          "type_info": "Varchar"
        },
        {
          "name": "deleted_at",
          "ordinal": 8,
          "type_info": "Timestamptz"
        },
        {
          "name": "content",
          "ordinal": 9,
          "type_info": "Jsonb"
        },
        {
          "name": "order_number",
          "ordinal": 10,
          "type_info": "Int4"
        },
        {
          "name": "copied_from",
          "ordinal": 11,
          "type_info": "Uuid"
        }
      ],
      "nullable": [false, false, false, true, true, true, false, false, true, false, false, true],
      "parameters": {
        "Left": ["Uuid"]
      }
    },
    "query": "\nSELECT pages.id,\n  pages.created_at,\n  pages.updated_at,\n  pages.course_id,\n  pages.exam_id,\n  pages.chapter_id,\n  pages.url_path,\n  pages.title,\n  pages.deleted_at,\n  pages.content,\n  pages.order_number,\n  pages.copied_from\nFROM pages\nWHERE exam_id = $1\nAND pages.deleted_at IS NULL\n"
  },
  "62eb815d156490c85deffee0a43a04e454890fe62b07edebe2ad8b9616268ba4": {
    "describe": {
      "columns": [
        {
          "name": "page_id",
          "ordinal": 0,
          "type_info": "Uuid"
        },
        {
          "name": "page_title",
          "ordinal": 1,
          "type_info": "Varchar"
        },
        {
          "name": "course_id?",
          "ordinal": 2,
          "type_info": "Uuid"
        },
        {
          "name": "course_name?",
          "ordinal": 3,
          "type_info": "Varchar"
        },
        {
          "name": "course_slug?",
          "ordinal": 4,
          "type_info": "Varchar"
        },
        {
          "name": "organization_slug?",
          "ordinal": 5,
          "type_info": "Varchar"
        }
      ],
      "nullable": [false, false, false, false, false, false],
      "parameters": {
        "Left": ["Uuid"]
      }
    },
    "query": "\n    SELECT\n        p.id as page_id,\n        p.title as page_title,\n        c.id as \"course_id?\",\n        c.name as \"course_name?\",\n        c.slug as \"course_slug?\",\n        o.slug as \"organization_slug?\"\n    FROM pages p\n    LEFT JOIN courses c\n        on c.id = p.course_id\n    LEFT JOIN organizations o\n        on o.id = c.organization_id\n    WHERE p.id = $1;\n        "
  },
  "64fc40c3fe0f442a0fbb85a5295039374b67635e04ff6f8cb16f29ef14494cfd": {
    "describe": {
      "columns": [
        {
          "name": "id",
          "ordinal": 0,
          "type_info": "Uuid"
        },
        {
          "name": "created_at",
          "ordinal": 1,
          "type_info": "Timestamptz"
        },
        {
          "name": "updated_at",
          "ordinal": 2,
          "type_info": "Timestamptz"
        },
        {
          "name": "deleted_at",
          "ordinal": 3,
          "type_info": "Timestamptz"
        },
        {
          "name": "course_id",
          "ordinal": 4,
          "type_info": "Uuid"
        },
        {
          "name": "course_module_id",
          "ordinal": 5,
          "type_info": "Uuid"
        },
        {
          "name": "user_id",
          "ordinal": 6,
          "type_info": "Uuid"
        },
        {
          "name": "completion_date",
          "ordinal": 7,
          "type_info": "Timestamptz"
        },
        {
          "name": "completion_registration_attempt_date",
          "ordinal": 8,
          "type_info": "Timestamptz"
        },
        {
          "name": "completion_language",
          "ordinal": 9,
          "type_info": "Varchar"
        },
        {
          "name": "eligible_for_ects",
          "ordinal": 10,
          "type_info": "Bool"
        },
        {
          "name": "email",
          "ordinal": 11,
          "type_info": "Varchar"
        },
        {
          "name": "grade",
          "ordinal": 12,
          "type_info": "Int4"
        },
        {
          "name": "passed",
          "ordinal": 13,
          "type_info": "Bool"
        },
        {
          "name": "course_instance_id",
          "ordinal": 14,
          "type_info": "Uuid"
        },
        {
          "name": "prerequisite_modules_completed",
          "ordinal": 15,
          "type_info": "Bool"
        }
      ],
      "nullable": [
        false,
        false,
        false,
        true,
        false,
        false,
        false,
        false,
        true,
        false,
        false,
        false,
        true,
        false,
        false,
        false
      ],
      "parameters": {
        "Left": ["Uuid"]
      }
    },
    "query": "\nSELECT *\nFROM course_module_completions\nWHERE id = $1\n  AND deleted_at IS NULL\n        "
  },
  "64fe3f5421ad33305f9f1daef9da4fb63db3edc86b7e769e21e689b67f2d9839": {
    "describe": {
      "columns": [
        {
          "name": "id",
          "ordinal": 0,
          "type_info": "Uuid"
        },
        {
          "name": "created_at",
          "ordinal": 1,
          "type_info": "Timestamptz"
        },
        {
          "name": "updated_at",
          "ordinal": 2,
          "type_info": "Timestamptz"
        },
        {
          "name": "exercise_task_submission_id",
          "ordinal": 3,
          "type_info": "Uuid"
        },
        {
          "name": "course_id",
          "ordinal": 4,
          "type_info": "Uuid"
        },
        {
          "name": "exam_id",
          "ordinal": 5,
          "type_info": "Uuid"
        },
        {
          "name": "exercise_id",
          "ordinal": 6,
          "type_info": "Uuid"
        },
        {
          "name": "exercise_task_id",
          "ordinal": 7,
          "type_info": "Uuid"
        },
        {
          "name": "grading_priority",
          "ordinal": 8,
          "type_info": "Int4"
        },
        {
          "name": "score_given",
          "ordinal": 9,
          "type_info": "Float4"
        },
        {
          "name": "grading_progress: _",
          "ordinal": 10,
          "type_info": {
            "Custom": {
              "kind": {
                "Enum": ["fully-graded", "pending", "pending-manual", "failed", "not-ready"]
              },
              "name": "grading_progress"
            }
          }
        },
        {
          "name": "unscaled_score_given",
          "ordinal": 11,
          "type_info": "Float4"
        },
        {
          "name": "unscaled_score_maximum",
          "ordinal": 12,
          "type_info": "Int4"
        },
        {
          "name": "grading_started_at",
          "ordinal": 13,
          "type_info": "Timestamptz"
        },
        {
          "name": "grading_completed_at",
          "ordinal": 14,
          "type_info": "Timestamptz"
        },
        {
          "name": "feedback_json",
          "ordinal": 15,
          "type_info": "Jsonb"
        },
        {
          "name": "feedback_text",
          "ordinal": 16,
          "type_info": "Text"
        },
        {
          "name": "deleted_at",
          "ordinal": 17,
          "type_info": "Timestamptz"
        }
      ],
      "nullable": [
        false,
        false,
        false,
        false,
        true,
        true,
        false,
        false,
        false,
        true,
        false,
        true,
        true,
        true,
        true,
        true,
        true,
        true
      ],
      "parameters": {
        "Left": ["Uuid", "Uuid", "Uuid", "Uuid", "Uuid"]
      }
    },
    "query": "\nINSERT INTO exercise_task_gradings(\n    exercise_task_submission_id,\n    course_id,\n    exam_id,\n    exercise_id,\n    exercise_task_id,\n    grading_started_at\n  )\nVALUES($1, $2, $3, $4, $5, now())\nRETURNING id,\n  created_at,\n  updated_at,\n  exercise_task_submission_id,\n  course_id,\n  exam_id,\n  exercise_id,\n  exercise_task_id,\n  grading_priority,\n  score_given,\n  grading_progress as \"grading_progress: _\",\n  unscaled_score_given,\n  unscaled_score_maximum,\n  grading_started_at,\n  grading_completed_at,\n  feedback_json,\n  feedback_text,\n  deleted_at\n"
  },
  "65c2e4824bd1690a7ab8fcdb1125f546b9fe47ec2851ce6febc0c6aba3e9d3d0": {
    "describe": {
      "columns": [],
      "nullable": [],
      "parameters": {
        "Left": ["Uuid", "Uuid"]
      }
    },
    "query": "\nINSERT INTO course_modules (\n    id,\n    course_id,\n    name,\n    order_number,\n    copied_from\n  )\nSELECT uuid_generate_v5($1, id::text),\n  $1,\n  name,\n  order_number,\n  id\nFROM course_modules\nWHERE course_id = $2\n  AND deleted_at IS NULL\n        "
  },
  "65cc3c8d7fd2610ad86c2aec0773281029298a5165fcb245bdb10c1dfc9e73c6": {
    "describe": {
      "columns": [
        {
          "name": "cfgname",
          "ordinal": 0,
          "type_info": "Text"
        }
      ],
      "nullable": [null],
      "parameters": {
        "Left": ["Name"]
      }
    },
    "query": "SELECT cfgname::text FROM pg_ts_config WHERE cfgname = $1"
  },
  "663e31fd872e32b921b8f11fd23e23a9e06206f10edcd30d697446de9f293210": {
    "describe": {
      "columns": [
        {
          "name": "id",
          "ordinal": 0,
          "type_info": "Uuid"
        }
      ],
      "nullable": [false],
      "parameters": {
        "Left": ["Uuid", "Uuid", "Int4", "Int4"]
      }
    },
    "query": "\nINSERT INTO peer_reviews (\n    course_id,\n    exercise_id,\n    peer_reviews_to_give,\n    peer_reviews_to_receive\n  )\nVALUES ($1, $2, $3, $4)\nRETURNING id\n        "
  },
  "680c5eed3c49d67d404af7d0a2df7dc8f9391db14848e8aff877a8a117335be2": {
    "describe": {
      "columns": [
        {
          "name": "id",
          "ordinal": 0,
          "type_info": "Uuid"
        },
        {
          "name": "created_at",
          "ordinal": 1,
          "type_info": "Timestamptz"
        },
        {
          "name": "updated_at",
          "ordinal": 2,
          "type_info": "Timestamptz"
        },
        {
          "name": "course_id",
          "ordinal": 3,
          "type_info": "Uuid"
        },
        {
          "name": "deleted_at",
          "ordinal": 4,
          "type_info": "Timestamptz"
        },
        {
          "name": "name",
          "ordinal": 5,
          "type_info": "Varchar"
        },
        {
          "name": "deadline",
          "ordinal": 6,
          "type_info": "Timestamptz"
        },
        {
          "name": "page_id",
          "ordinal": 7,
          "type_info": "Uuid"
        },
        {
          "name": "score_maximum",
          "ordinal": 8,
          "type_info": "Int4"
        },
        {
          "name": "order_number",
          "ordinal": 9,
          "type_info": "Int4"
        },
        {
          "name": "chapter_id",
          "ordinal": 10,
          "type_info": "Uuid"
        },
        {
          "name": "copied_from",
          "ordinal": 11,
          "type_info": "Uuid"
        },
        {
          "name": "exam_id",
          "ordinal": 12,
          "type_info": "Uuid"
        },
        {
          "name": "max_tries_per_slide",
          "ordinal": 13,
          "type_info": "Int4"
        },
        {
          "name": "limit_number_of_tries",
          "ordinal": 14,
          "type_info": "Bool"
        },
        {
          "name": "needs_peer_review",
          "ordinal": 15,
          "type_info": "Bool"
        }
      ],
      "nullable": [
        false,
        false,
        false,
        true,
        true,
        false,
        true,
        false,
        false,
        false,
        true,
        true,
        true,
        true,
        false,
        false
      ],
      "parameters": {
        "Left": ["Uuid"]
      }
    },
    "query": "SELECT * FROM exercises WHERE id = $1;"
  },
  "683c5a50724caff2f45501c18b2dbf2e4881adf896d3b1764573c97505cc38ce": {
    "describe": {
      "columns": [
        {
          "name": "is_global",
          "ordinal": 0,
          "type_info": "Bool"
        },
        {
          "name": "organization_id",
          "ordinal": 1,
          "type_info": "Uuid"
        },
        {
          "name": "course_id",
          "ordinal": 2,
          "type_info": "Uuid"
        },
        {
          "name": "course_instance_id",
          "ordinal": 3,
          "type_info": "Uuid"
        },
        {
          "name": "exam_id",
          "ordinal": 4,
          "type_info": "Uuid"
        },
        {
          "name": "role: UserRole",
          "ordinal": 5,
          "type_info": {
            "Custom": {
              "kind": {
                "Enum": ["admin", "assistant", "teacher", "reviewer", "course_or_exam_creator"]
              },
              "name": "user_role"
            }
          }
        }
      ],
      "nullable": [false, true, true, true, true, false],
      "parameters": {
        "Left": ["Uuid"]
      }
    },
    "query": "\nSELECT is_global,\n  organization_id,\n  course_id,\n  course_instance_id,\n  exam_id,\n  role AS \"role: UserRole\"\nFROM roles\nWHERE user_id = $1\n"
  },
  "684da3248694cb9460fd8b524fc4ad1644c72671cbc1b76b144440e9f7a0a31b": {
    "describe": {
      "columns": [
        {
          "name": "id",
          "ordinal": 0,
          "type_info": "Uuid"
        },
        {
          "name": "exercise_slide_id",
          "ordinal": 1,
          "type_info": "Uuid"
        },
        {
          "name": "assignment",
          "ordinal": 2,
          "type_info": "Jsonb"
        },
        {
          "name": "exercise_type",
          "ordinal": 3,
          "type_info": "Varchar"
        },
        {
          "name": "private_spec",
          "ordinal": 4,
          "type_info": "Jsonb"
        },
        {
          "name": "order_number",
          "ordinal": 5,
          "type_info": "Int4"
        }
      ],
      "nullable": [false, false, false, false, true, false],
      "parameters": {
        "Left": ["Uuid", "Uuid", "Varchar", "Jsonb", "Jsonb", "Jsonb", "Jsonb", "Int4"]
      }
    },
    "query": "\nINSERT INTO exercise_tasks(\n    id,\n    exercise_slide_id,\n    exercise_type,\n    assignment,\n    public_spec,\n    private_spec,\n    model_solution_spec,\n    order_number\n  )\nVALUES ($1, $2, $3, $4, $5, $6, $7, $8) ON CONFLICT (id) DO\nUPDATE\nSET exercise_slide_id = $2,\n  exercise_type = $3,\n  assignment = $4,\n  public_spec = $5,\n  private_spec = $6,\n  model_solution_spec = $7,\n  order_number = $8,\n  deleted_at = NULL\nRETURNING id,\n  exercise_slide_id,\n  assignment,\n  exercise_type,\n  private_spec,\n  order_number\n                "
  },
  "695a949ba3558ee7732376d21552a497407519d4909f24c6590b20ba41445e86": {
    "describe": {
      "columns": [
        {
          "name": "id",
          "ordinal": 0,
          "type_info": "Uuid"
        },
        {
          "name": "created_at",
          "ordinal": 1,
          "type_info": "Timestamptz"
        },
        {
          "name": "updated_at",
          "ordinal": 2,
          "type_info": "Timestamptz"
        },
        {
          "name": "deleted_at",
          "ordinal": 3,
          "type_info": "Timestamptz"
        },
        {
          "name": "course_id",
          "ordinal": 4,
          "type_info": "Uuid"
        },
        {
          "name": "course_module_id",
          "ordinal": 5,
          "type_info": "Uuid"
        },
        {
          "name": "user_id",
          "ordinal": 6,
          "type_info": "Uuid"
        },
        {
          "name": "completion_date",
          "ordinal": 7,
          "type_info": "Timestamptz"
        },
        {
          "name": "completion_registration_attempt_date",
          "ordinal": 8,
          "type_info": "Timestamptz"
        },
        {
          "name": "completion_language",
          "ordinal": 9,
          "type_info": "Varchar"
        },
        {
          "name": "eligible_for_ects",
          "ordinal": 10,
          "type_info": "Bool"
        },
        {
          "name": "email",
          "ordinal": 11,
          "type_info": "Varchar"
        },
        {
          "name": "grade",
          "ordinal": 12,
          "type_info": "Int4"
        },
        {
          "name": "passed",
          "ordinal": 13,
          "type_info": "Bool"
        },
        {
          "name": "course_instance_id",
          "ordinal": 14,
          "type_info": "Uuid"
        },
        {
          "name": "prerequisite_modules_completed",
          "ordinal": 15,
          "type_info": "Bool"
        }
      ],
      "nullable": [
        false,
        false,
        false,
        true,
        false,
        false,
        false,
        false,
        true,
        false,
        false,
        false,
        true,
        false,
        false,
        false
      ],
      "parameters": {
        "Left": ["UuidArray"]
      }
    },
    "query": "\nSELECT *\nFROM course_module_completions\nWHERE course_module_id = ANY($1)\n  AND prerequisite_modules_completed\n  AND eligible_for_ects\n  AND deleted_at IS NULL\n        "
  },
  "695e8a6d471bab1f075c02369254c2a542b6a46a9d0a3bbca8d14c2af0499a5d": {
    "describe": {
      "columns": [],
      "nullable": [],
      "parameters": {
        "Left": ["Uuid", "Uuid", "Uuid"]
      }
    },
    "query": "\nUPDATE peer_review_queue_entries\nSET removed_from_queue_for_unusual_reason = TRUE\nWHERE user_id = $1\n  AND exercise_id = $2\n  AND course_instance_id = $3\n  AND deleted_at IS NULL\n    "
  },
  "69ce80ab82e60eebfbd382f16c0e5ea305457176ea0868b935835b4398e09106": {
    "describe": {
      "columns": [
        {
          "name": "score_given",
          "ordinal": 0,
          "type_info": "Float4"
        },
        {
          "name": "grading_progress: GradingProgress",
          "ordinal": 1,
          "type_info": {
            "Custom": {
              "kind": {
                "Enum": ["fully-graded", "pending", "pending-manual", "failed", "not-ready"]
              },
              "name": "grading_progress"
            }
          }
        }
      ],
      "nullable": [true, false],
      "parameters": {
        "Left": ["Uuid"]
      }
    },
    "query": "\nSELECT score_given,\n  grading_progress AS \"grading_progress: GradingProgress\"\nFROM user_exercise_task_states\nWHERE user_exercise_slide_state_id = $1\n  AND deleted_at IS NULL\n        "
  },
  "69f09958c20649684f9da3a2308530802e8590348dd0959fea8a10263b830bd4": {
    "describe": {
      "columns": [
        {
          "name": "id",
          "ordinal": 0,
          "type_info": "Uuid"
        },
        {
          "name": "user_exercise_state_id",
          "ordinal": 1,
          "type_info": "Uuid"
        },
        {
          "name": "created_at",
          "ordinal": 2,
          "type_info": "Timestamptz"
        },
        {
          "name": "updated_at",
          "ordinal": 3,
          "type_info": "Timestamptz"
        },
        {
          "name": "deleted_at",
          "ordinal": 4,
          "type_info": "Timestamptz"
        },
        {
          "name": "score_given",
          "ordinal": 5,
          "type_info": "Float4"
        },
        {
          "name": "teacher_decision: _",
          "ordinal": 6,
          "type_info": {
            "Custom": {
              "kind": {
                "Enum": ["full-points", "zero-points", "custom-points", "suspected-plagiarism"]
              },
              "name": "teacher_decision_type"
            }
          }
        }
      ],
      "nullable": [false, false, false, false, true, false, false],
      "parameters": {
        "Left": ["Uuid"]
      }
    },
    "query": "\nSELECT id,\n  user_exercise_state_id,\n  created_at,\n  updated_at,\n  deleted_at,\n  score_given,\n  teacher_decision AS \"teacher_decision: _\"\nFROM teacher_grading_decisions\nWHERE user_exercise_state_id = $1\n  AND deleted_at IS NULL\nORDER BY created_at DESC\nLIMIT 1\n      "
  },
  "6abae7185ea5e131996a7792bce21e0e1f30b0bce4bae05061259a63cfc92a01": {
    "describe": {
      "columns": [
        {
          "name": "id",
          "ordinal": 0,
          "type_info": "Uuid"
        },
        {
          "name": "created_at",
          "ordinal": 1,
          "type_info": "Timestamptz"
        },
        {
          "name": "updated_at",
          "ordinal": 2,
          "type_info": "Timestamptz"
        },
        {
          "name": "deleted_at",
          "ordinal": 3,
          "type_info": "Timestamptz"
        },
        {
          "name": "exercise_slide_id",
          "ordinal": 4,
          "type_info": "Uuid"
        },
        {
          "name": "course_id",
          "ordinal": 5,
          "type_info": "Uuid"
        },
        {
          "name": "course_instance_id",
          "ordinal": 6,
          "type_info": "Uuid"
        },
        {
          "name": "exam_id",
          "ordinal": 7,
          "type_info": "Uuid"
        },
        {
          "name": "exercise_id",
          "ordinal": 8,
          "type_info": "Uuid"
        },
        {
          "name": "user_id",
          "ordinal": 9,
          "type_info": "Uuid"
        },
        {
          "name": "user_points_update_strategy: _",
          "ordinal": 10,
          "type_info": {
            "Custom": {
              "kind": {
                "Enum": [
                  "can-add-points-but-cannot-remove-points",
                  "can-add-points-and-can-remove-points"
                ]
              },
              "name": "user_points_update_strategy"
            }
          }
        }
      ],
      "nullable": [false, false, false, true, false, true, true, true, false, false, false],
      "parameters": {
        "Left": [
          "Uuid",
          "Uuid",
          "Uuid",
          "Uuid",
          "Uuid",
          "Uuid",
          "Uuid",
          {
            "Custom": {
              "kind": {
                "Enum": [
                  "can-add-points-but-cannot-remove-points",
                  "can-add-points-and-can-remove-points"
                ]
              },
              "name": "user_points_update_strategy"
            }
          }
        ]
      }
    },
    "query": "\nINSERT INTO exercise_slide_submissions (\n    id,\n    exercise_slide_id,\n    course_id,\n    course_instance_id,\n    exam_id,\n    exercise_id,\n    user_id,\n    user_points_update_strategy\n  )\nVALUES ($1, $2, $3, $4, $5, $6, $7, $8)\nRETURNING id,\n  created_at,\n  updated_at,\n  deleted_at,\n  exercise_slide_id,\n  course_id,\n  course_instance_id,\n  exam_id,\n  exercise_id,\n  user_id,\n  user_points_update_strategy AS \"user_points_update_strategy: _\"\n        "
  },
  "6b764fb042540c04fc7a581e5e95427dbd071d439b167d5b541a5e3054110e58": {
    "describe": {
      "columns": [
        {
          "name": "id",
          "ordinal": 0,
          "type_info": "Uuid"
        },
        {
          "name": "user_id",
          "ordinal": 1,
          "type_info": "Uuid"
        },
        {
          "name": "exercise_id",
          "ordinal": 2,
          "type_info": "Uuid"
        },
        {
          "name": "course_instance_id",
          "ordinal": 3,
          "type_info": "Uuid"
        },
        {
          "name": "exam_id",
          "ordinal": 4,
          "type_info": "Uuid"
        },
        {
          "name": "created_at",
          "ordinal": 5,
          "type_info": "Timestamptz"
        },
        {
          "name": "updated_at",
          "ordinal": 6,
          "type_info": "Timestamptz"
        },
        {
          "name": "deleted_at",
          "ordinal": 7,
          "type_info": "Timestamptz"
        },
        {
          "name": "score_given",
          "ordinal": 8,
          "type_info": "Float4"
        },
        {
          "name": "grading_progress: _",
          "ordinal": 9,
          "type_info": {
            "Custom": {
              "kind": {
                "Enum": ["fully-graded", "pending", "pending-manual", "failed", "not-ready"]
              },
              "name": "grading_progress"
            }
          }
        },
        {
          "name": "activity_progress: _",
          "ordinal": 10,
          "type_info": {
            "Custom": {
              "kind": {
                "Enum": ["initialized", "started", "in-progress", "submitted", "completed"]
              },
              "name": "activity_progress"
            }
          }
        },
        {
          "name": "reviewing_stage: _",
          "ordinal": 11,
          "type_info": {
            "Custom": {
              "kind": {
                "Enum": [
                  "not_started",
                  "peer_review",
                  "self_review",
                  "waiting_for_peer_reviews",
                  "waiting_for_manual_grading",
                  "reviewed_and_locked"
                ]
              },
              "name": "reviewing_stage"
            }
          }
        },
        {
          "name": "selected_exercise_slide_id",
          "ordinal": 12,
          "type_info": "Uuid"
        }
      ],
      "nullable": [
        false,
        false,
        false,
        true,
        true,
        false,
        false,
        true,
        true,
        false,
        false,
        false,
        true
      ],
      "parameters": {
        "Left": [
          "Uuid",
          "Uuid",
          "Uuid",
          "Uuid",
          {
            "Custom": {
              "kind": {
                "Enum": [
                  "not_started",
                  "peer_review",
                  "self_review",
                  "waiting_for_peer_reviews",
                  "waiting_for_manual_grading",
                  "reviewed_and_locked"
                ]
              },
              "name": "reviewing_stage"
            }
          }
        ]
      }
    },
    "query": "\nUPDATE user_exercise_states\nSET reviewing_stage = $5\nWHERE user_id = $1\nAND (course_instance_id = $2 OR exam_id = $3)\nAND exercise_id = $4\nRETURNING id,\n  user_id,\n  exercise_id,\n  course_instance_id,\n  exam_id,\n  created_at,\n  updated_at,\n  deleted_at,\n  score_given,\n  grading_progress AS \"grading_progress: _\",\n  activity_progress AS \"activity_progress: _\",\n  reviewing_stage AS \"reviewing_stage: _\",\n  selected_exercise_slide_id\n        "
  },
  "6b8536e8f4621ec17b4b6a7aea1b2df02d5f86d70df29eaa89dd00c028aa4e67": {
    "describe": {
      "columns": [
        {
          "name": "id",
          "ordinal": 0,
          "type_info": "Uuid"
        }
      ],
      "nullable": [false],
      "parameters": {
        "Left": ["Uuid", "Uuid", "Text", "Text", "Text"]
      }
    },
    "query": "\nINSERT INTO proposed_block_edits (\n  proposal_id,\n  block_id,\n  block_attribute,\n  original_text,\n  changed_text\n)\nVALUES ($1, $2, $3, $4, $5)\nRETURNING id\n"
  },
  "6bc403d5e34e4661d2e6930c35e5d8caafea81db10220cdaf612d9be967a056b": {
    "describe": {
      "columns": [
        {
          "name": "id",
          "ordinal": 0,
          "type_info": "Uuid"
        },
        {
          "name": "created_at",
          "ordinal": 1,
          "type_info": "Timestamptz"
        },
        {
          "name": "updated_at",
          "ordinal": 2,
          "type_info": "Timestamptz"
        },
        {
          "name": "deleted_at",
          "ordinal": 3,
          "type_info": "Timestamptz"
        },
        {
          "name": "exercise_id",
          "ordinal": 4,
          "type_info": "Uuid"
        },
        {
          "name": "order_number",
          "ordinal": 5,
          "type_info": "Int4"
        }
      ],
      "nullable": [false, false, false, true, false, false],
      "parameters": {
        "Left": ["Uuid"]
      }
    },
    "query": "\nSELECT *\nFROM exercise_slides\nWHERE exercise_id = $1\n  AND deleted_at IS NULL;\n    "
  },
  "6c851f2866f37f7c17cc393acffeedaa93942e9e4f54e06428e833fedbd8ab86": {
    "describe": {
      "columns": [
        {
          "name": "course_id",
          "ordinal": 0,
          "type_info": "Uuid"
        },
        {
          "name": "exam_id",
          "ordinal": 1,
          "type_info": "Uuid"
        }
      ],
      "nullable": [true, true],
      "parameters": {
        "Left": ["Uuid"]
      }
    },
    "query": "\nSELECT\n    course_id,\n    exam_id\nFROM exercises\nWHERE id = (\n    SELECT s.exercise_id\n    FROM exercise_slides s\n      JOIN exercise_tasks t ON (s.id = t.exercise_slide_id)\n    WHERE s.deleted_at IS NULL\n      AND t.id = $1\n      AND t.deleted_at IS NULL\n  )\n"
  },
  "6d67760ed5e869f8dc268d933d039919f1d354580efddbdccc668f03f0a73289": {
    "describe": {
      "columns": [
        {
          "name": "id",
          "ordinal": 0,
          "type_info": "Uuid"
        },
        {
          "name": "name",
          "ordinal": 1,
          "type_info": "Varchar"
        },
        {
          "name": "created_at",
          "ordinal": 2,
          "type_info": "Timestamptz"
        },
        {
          "name": "updated_at",
          "ordinal": 3,
          "type_info": "Timestamptz"
        },
        {
          "name": "organization_id",
          "ordinal": 4,
          "type_info": "Uuid"
        },
        {
          "name": "deleted_at",
          "ordinal": 5,
          "type_info": "Timestamptz"
        },
        {
          "name": "slug",
          "ordinal": 6,
          "type_info": "Varchar"
        },
        {
          "name": "content_search_language",
          "ordinal": 7,
          "type_info": "Text"
        },
        {
          "name": "language_code",
          "ordinal": 8,
          "type_info": "Varchar"
        },
        {
          "name": "copied_from",
          "ordinal": 9,
          "type_info": "Uuid"
        },
        {
          "name": "course_language_group_id",
          "ordinal": 10,
          "type_info": "Uuid"
        },
        {
          "name": "description",
          "ordinal": 11,
          "type_info": "Text"
        },
        {
          "name": "is_draft",
          "ordinal": 12,
          "type_info": "Bool"
        },
        {
          "name": "is_test_mode",
          "ordinal": 13,
          "type_info": "Bool"
        },
        {
          "name": "base_module_completion_requires_n_submodule_completions",
          "ordinal": 14,
          "type_info": "Int4"
        }
      ],
      "nullable": [
        false,
        false,
        false,
        false,
        false,
        true,
        false,
        null,
        false,
        true,
        false,
        true,
        false,
        false,
        false
      ],
      "parameters": {
        "Left": ["Uuid"]
      }
    },
    "query": "\nSELECT id,\n  name,\n  created_at,\n  updated_at,\n  organization_id,\n  deleted_at,\n  slug,\n  content_search_language::text,\n  language_code,\n  copied_from,\n  course_language_group_id,\n  description,\n  is_draft,\n  is_test_mode,\n  base_module_completion_requires_n_submodule_completions\nFROM courses\nWHERE id = $1;\n    "
  },
  "6e81b9df8ac3afd88ad2dbb818bb6e59a46e257bce1a6ca1080d35f782fc934b": {
    "describe": {
      "columns": [
        {
          "name": "id",
          "ordinal": 0,
          "type_info": "Uuid"
        },
        {
          "name": "name",
          "ordinal": 1,
          "type_info": "Varchar"
        },
        {
          "name": "created_at",
          "ordinal": 2,
          "type_info": "Timestamptz"
        },
        {
          "name": "updated_at",
          "ordinal": 3,
          "type_info": "Timestamptz"
        },
        {
          "name": "organization_id",
          "ordinal": 4,
          "type_info": "Uuid"
        },
        {
          "name": "deleted_at",
          "ordinal": 5,
          "type_info": "Timestamptz"
        },
        {
          "name": "slug",
          "ordinal": 6,
          "type_info": "Varchar"
        },
        {
          "name": "content_search_language",
          "ordinal": 7,
          "type_info": "Text"
        },
        {
          "name": "language_code",
          "ordinal": 8,
          "type_info": "Varchar"
        },
        {
          "name": "copied_from",
          "ordinal": 9,
          "type_info": "Uuid"
        },
        {
          "name": "course_language_group_id",
          "ordinal": 10,
          "type_info": "Uuid"
        },
        {
          "name": "description",
          "ordinal": 11,
          "type_info": "Text"
        },
        {
          "name": "is_draft",
          "ordinal": 12,
          "type_info": "Bool"
        },
        {
          "name": "is_test_mode",
          "ordinal": 13,
          "type_info": "Bool"
        },
        {
          "name": "base_module_completion_requires_n_submodule_completions",
          "ordinal": 14,
          "type_info": "Int4"
        }
      ],
      "nullable": [
        false,
        false,
        false,
        false,
        false,
        true,
        false,
        null,
        false,
        true,
        false,
        true,
        false,
        false,
        false
      ],
      "parameters": {
        "Left": [
          "Varchar",
          "Uuid",
          "Varchar",
          {
            "Custom": {
              "kind": "Simple",
              "name": "regconfig"
            }
          },
          "Varchar",
          "Uuid",
          "Uuid",
          "Int4"
        ]
      }
    },
    "query": "\nINSERT INTO courses (\n    name,\n    organization_id,\n    slug,\n    content_search_language,\n    language_code,\n    copied_from,\n    course_language_group_id,\n    base_module_completion_requires_n_submodule_completions\n  )\nVALUES ($1, $2, $3, $4::regconfig, $5, $6, $7, $8)\nRETURNING id,\n  name,\n  created_at,\n  updated_at,\n  organization_id,\n  deleted_at,\n  slug,\n  content_search_language::text,\n  language_code,\n  copied_from,\n  course_language_group_id,\n  description,\n  is_draft,\n  is_test_mode,\n  base_module_completion_requires_n_submodule_completions\n    "
  },
  "6e839a249fbc2dbf1ff7dc7bc4c46bf6b93f0f0ff5f1ca8488e177c46490d389": {
    "describe": {
      "columns": [
        {
          "name": "id",
          "ordinal": 0,
          "type_info": "Uuid"
        },
        {
          "name": "created_at",
          "ordinal": 1,
          "type_info": "Timestamptz"
        },
        {
          "name": "updated_at",
          "ordinal": 2,
          "type_info": "Timestamptz"
        },
        {
          "name": "deleted_at",
          "ordinal": 3,
          "type_info": "Timestamptz"
        },
        {
          "name": "peer_review_question_id",
          "ordinal": 4,
          "type_info": "Uuid"
        },
        {
          "name": "peer_review_submission_id",
          "ordinal": 5,
          "type_info": "Uuid"
        },
        {
          "name": "text_data",
          "ordinal": 6,
          "type_info": "Varchar"
        },
        {
          "name": "number_data",
          "ordinal": 7,
          "type_info": "Float4"
        }
      ],
      "nullable": [false, false, false, true, false, false, true, true],
      "parameters": {
        "Left": ["Uuid"]
      }
    },
    "query": "\nSELECT prqs.*\nFROM peer_review_submissions prs\n  JOIN peer_review_question_submissions prqs on prs.id = prqs.peer_review_submission_id\nWHERE prs.exercise_slide_submission_id = $1\n  AND prs.deleted_at IS NULL\n  AND prqs.deleted_at IS NULL\n    "
  },
  "6eb06f9e457be39ce3a14caba6aaadf8bcf4590ff5c1df048d7ace1aa4087e0d": {
    "describe": {
      "columns": [
        {
          "name": "id",
          "ordinal": 0,
          "type_info": "Uuid"
        }
      ],
      "nullable": [false],
      "parameters": {
        "Left": [
          "Uuid",
          "Uuid",
          "Uuid",
          "Varchar",
          "Varchar",
          "Varchar",
          "Varchar",
          "Varchar",
          "Varchar",
          "Varchar",
          "Bool",
          "Jsonb",
          "Varchar"
        ]
      }
    },
    "query": "\nINSERT INTO page_visit_datum (course_id, exam_id, page_id, country, browser, browser_version, operating_system, operating_system_version, device_type, referrer, is_bot, utm_tags, anonymous_identifier)\nVALUES ($1, $2, $3, $4, $5, $6, $7, $8, $9, $10, $11, $12, $13)\nRETURNING id\n"
  },
  "6ec055f71048c1e451d31c648ccff19d8001aaca71fa3acf0786afb30a8f3a69": {
    "describe": {
      "columns": [
        {
          "name": "id",
          "ordinal": 0,
          "type_info": "Uuid"
        },
        {
          "name": "first_name",
          "ordinal": 1,
          "type_info": "Varchar"
        },
        {
          "name": "last_name",
          "ordinal": 2,
          "type_info": "Varchar"
        },
        {
          "name": "email",
          "ordinal": 3,
          "type_info": "Varchar"
        },
        {
          "name": "role: UserRole",
          "ordinal": 4,
          "type_info": {
            "Custom": {
              "kind": {
                "Enum": ["admin", "assistant", "teacher", "reviewer", "course_or_exam_creator"]
              },
              "name": "user_role"
            }
          }
        }
      ],
      "nullable": [false, true, true, false, false],
      "parameters": {
        "Left": ["Uuid"]
      }
    },
    "query": "\nSELECT users.id,\n  users.first_name,\n  users.last_name,\n  email,\n  role AS \"role: UserRole\"\nFROM users\n  JOIN roles ON users.id = roles.user_id\nWHERE roles.organization_id = $1\n"
  },
  "6f5ab6a5fb0636d714701ea1c4d6c01ca9b3a54efc33322c8bf81d98d356d8e6": {
    "describe": {
      "columns": [
        {
          "name": "id",
          "ordinal": 0,
          "type_info": "Uuid"
        },
        {
          "name": "created_at",
          "ordinal": 1,
          "type_info": "Timestamptz"
        },
        {
          "name": "updated_at",
          "ordinal": 2,
          "type_info": "Timestamptz"
        },
        {
          "name": "deleted_at",
          "ordinal": 3,
          "type_info": "Timestamptz"
        },
        {
          "name": "name",
          "ordinal": 4,
          "type_info": "Varchar"
        },
        {
          "name": "url",
          "ordinal": 5,
          "type_info": "Varchar"
        },
        {
          "name": "width",
          "ordinal": 6,
          "type_info": "Int4"
        },
        {
          "name": "data",
          "ordinal": 7,
          "type_info": "Jsonb"
        }
      ],
      "nullable": [false, false, false, true, false, false, false, false],
      "parameters": {
        "Left": []
      }
    },
    "query": "\nSELECT *\nfrom playground_examples\nWHERE deleted_at IS NULL;\n  "
  },
  "6f8f4d10cf21c3161689fb6679e155733244a3b133f02eec2fef880f1ba88544": {
    "describe": {
      "columns": [
        {
          "name": "id",
          "ordinal": 0,
          "type_info": "Uuid"
        }
      ],
      "nullable": [false],
      "parameters": {
        "Left": ["Uuid", "Uuid", "Uuid"]
      }
    },
    "query": "\nINSERT INTO exercise_task_regrading_submissions (\n    regrading_id,\n    exercise_task_submission_id,\n    grading_before_regrading\n  )\nVALUES ($1, $2, $3)\nRETURNING id\n"
  },
  "6f991c6fb574e712b360038802e99f87606b370f10fe37c8160388a4b087c638": {
    "describe": {
      "columns": [],
      "nullable": [],
      "parameters": {
        "Left": ["Uuid", "Int4"]
      }
    },
    "query": "UPDATE chapters SET chapter_number = $2 WHERE chapters.id = $1"
  },
  "70153b30b4c994da2fcc85853bc4a56e406477b77390a85d8d2c4436a038e67a": {
    "describe": {
      "columns": [
        {
          "name": "exercise_slide_id",
          "ordinal": 0,
          "type_info": "Uuid"
        },
        {
          "name": "count",
          "ordinal": 1,
          "type_info": "Int8"
        }
      ],
      "nullable": [false, null],
      "parameters": {
        "Left": ["Uuid", "Uuid", "Uuid"]
      }
    },
    "query": "\nSELECT exercise_slide_id,\n  COUNT(*) as count\nFROM exercise_slide_submissions\nWHERE exercise_id = $1\n  AND (course_instance_id = $2 OR exam_id = $2)\n  AND user_id = $3\n  AND deleted_at IS NULL\nGROUP BY exercise_slide_id;\n    "
  },
  "7074164915eca8a60f6f1d36ba2dfaf2df3b8b430c01f15a37b4a8ec4fd62470": {
    "describe": {
      "columns": [
        {
          "name": "id",
          "ordinal": 0,
          "type_info": "Uuid"
        },
        {
          "name": "created_at",
          "ordinal": 1,
          "type_info": "Timestamptz"
        },
        {
          "name": "updated_at",
          "ordinal": 2,
          "type_info": "Timestamptz"
        },
        {
          "name": "deleted_at",
          "ordinal": 3,
          "type_info": "Timestamptz"
        },
        {
          "name": "course_id",
          "ordinal": 4,
          "type_info": "Uuid"
        },
        {
          "name": "starts_at",
          "ordinal": 5,
          "type_info": "Timestamptz"
        },
        {
          "name": "ends_at",
          "ordinal": 6,
          "type_info": "Timestamptz"
        },
        {
          "name": "name",
          "ordinal": 7,
          "type_info": "Varchar"
        },
        {
          "name": "description",
          "ordinal": 8,
          "type_info": "Varchar"
        },
        {
          "name": "teacher_in_charge_name",
          "ordinal": 9,
          "type_info": "Varchar"
        },
        {
          "name": "teacher_in_charge_email",
          "ordinal": 10,
          "type_info": "Varchar"
        },
        {
          "name": "support_email",
          "ordinal": 11,
          "type_info": "Varchar"
        }
      ],
      "nullable": [false, false, false, true, false, true, true, true, true, false, false, true],
      "parameters": {
        "Left": ["Uuid"]
      }
    },
    "query": "\nSELECT id,\n  created_at,\n  updated_at,\n  deleted_at,\n  course_id,\n  starts_at,\n  ends_at,\n  name,\n  description,\n  teacher_in_charge_name,\n  teacher_in_charge_email,\n  support_email\nFROM course_instances\nWHERE course_id = $1\n  AND deleted_at IS NULL;\n        "
  },
  "70d9446d80cf86ae0dac235c0a2f87d600e2328fa2c2cf56686b78105694d3b5": {
    "describe": {
      "columns": [
        {
          "name": "id",
          "ordinal": 0,
          "type_info": "Uuid"
        },
        {
          "name": "created_at",
          "ordinal": 1,
          "type_info": "Timestamptz"
        },
        {
          "name": "updated_at",
          "ordinal": 2,
          "type_info": "Timestamptz"
        },
        {
          "name": "deleted_at",
          "ordinal": 3,
          "type_info": "Timestamptz"
        },
        {
          "name": "exercise_slide_id",
          "ordinal": 4,
          "type_info": "Uuid"
        },
        {
          "name": "user_exercise_state_id",
          "ordinal": 5,
          "type_info": "Uuid"
        },
        {
          "name": "score_given",
          "ordinal": 6,
          "type_info": "Float4"
        },
        {
          "name": "grading_progress: _",
          "ordinal": 7,
          "type_info": {
            "Custom": {
              "kind": {
                "Enum": ["fully-graded", "pending", "pending-manual", "failed", "not-ready"]
              },
              "name": "grading_progress"
            }
          }
        }
      ],
      "nullable": [false, false, false, true, false, false, true, false],
      "parameters": {
        "Left": ["Uuid"]
      }
    },
    "query": "\nSELECT id,\n  created_at,\n  updated_at,\n  deleted_at,\n  exercise_slide_id,\n  user_exercise_state_id,\n  score_given,\n  grading_progress AS \"grading_progress: _\"\nFROM user_exercise_slide_states\nWHERE id = $1\n  AND deleted_at IS NULL\n        "
  },
  "70e6ff26e3d7640f22ecdf62170020d22c8359c84dd2415b66d6308e147f02c7": {
    "describe": {
      "columns": [
        {
          "name": "url_path",
          "ordinal": 0,
          "type_info": "Varchar"
        },
        {
          "name": "title",
          "ordinal": 1,
          "type_info": "Varchar"
        },
        {
          "name": "page_id",
          "ordinal": 2,
          "type_info": "Uuid"
        },
        {
          "name": "chapter_number",
          "ordinal": 3,
          "type_info": "Int4"
        },
        {
          "name": "chapter_id",
          "ordinal": 4,
          "type_info": "Uuid"
        },
        {
          "name": "chapter_opens_at",
          "ordinal": 5,
          "type_info": "Timestamptz"
        },
        {
          "name": "chapter_front_page_id",
          "ordinal": 6,
          "type_info": "Uuid"
        }
      ],
      "nullable": [false, false, false, false, false, true, true],
      "parameters": {
        "Left": ["Int4", "Uuid"]
      }
    },
    "query": "\nSELECT p.url_path as url_path,\n  p.title as title,\n  p.id as page_id,\n  c.chapter_number as chapter_number,\n  c.id as chapter_id,\n  c.opens_at as chapter_opens_at,\n  c.front_page_id as chapter_front_page_id\nFROM chapters c\n  INNER JOIN pages p on c.id = p.chapter_id\nWHERE c.chapter_number = (\n    SELECT MIN(ca.chapter_number)\n    FROM chapters ca\n    WHERE ca.chapter_number > $1\n      AND ca.deleted_at IS NULL\n  )\n  AND c.course_id = $2\n  AND p.deleted_at IS NULL\nORDER BY p.order_number\nLIMIT 1;\n        "
  },
  "72ccb19101a587401452123425b5659747e50e8cd0693b33a914a4aa10875521": {
    "describe": {
      "columns": [
        {
          "name": "id",
          "ordinal": 0,
          "type_info": "Uuid"
        }
      ],
      "nullable": [false],
      "parameters": {
        "Left": ["Uuid", "Jsonb", "Varchar", "Varchar", "Int4"]
      }
    },
    "query": "\nINSERT INTO pages (\n    exam_id,\n    content,\n    url_path,\n    title,\n    order_number\n  )\nVALUES ($1, $2, $3, $4, $5)\nRETURNING id\n"
  },
  "730d9d3474c329d22e509b14cef2eca33b1fe2c99df9bce0836a8f1f4a47a1ab": {
    "describe": {
      "columns": [
        {
          "name": "id",
          "ordinal": 0,
          "type_info": "Uuid"
        }
      ],
      "nullable": [false],
      "parameters": {
        "Left": ["Uuid", "Uuid", "Uuid", "Uuid", "Jsonb"]
      }
    },
    "query": "\nINSERT INTO exercise_task_submissions (\n    id,\n    exercise_slide_submission_id,\n    exercise_slide_id,\n    exercise_task_id,\n    data_json\n  )\nVALUES ($1, $2, $3, $4, $5)\nRETURNING id\n        "
  },
  "73892fd71012ea8901dcd2d447faf4f20cc2c7c6e8d3bee7c02dd772563ed1f4": {
    "describe": {
      "columns": [],
      "nullable": [],
      "parameters": {
        "Left": ["Uuid", "Uuid"]
      }
    },
    "query": "\nUPDATE chapters\nSET course_module_id = $2\nWHERE id = $1\n"
  },
  "744d6db0137323cc6398d3dacc9a6a59866b6e23798c33e118a0683f6a58cd36": {
    "describe": {
      "columns": [
        {
          "name": "exercise_service_id",
          "ordinal": 0,
          "type_info": "Uuid"
        },
        {
          "name": "created_at",
          "ordinal": 1,
          "type_info": "Timestamptz"
        },
        {
          "name": "updated_at",
          "ordinal": 2,
          "type_info": "Timestamptz"
        },
        {
          "name": "grade_endpoint_path",
          "ordinal": 3,
          "type_info": "Varchar"
        },
        {
          "name": "public_spec_endpoint_path",
          "ordinal": 4,
          "type_info": "Varchar"
        },
        {
          "name": "model_solution_spec_endpoint_path",
          "ordinal": 5,
          "type_info": "Varchar"
        },
        {
          "name": "user_interface_iframe_path",
          "ordinal": 6,
          "type_info": "Varchar"
        }
      ],
      "nullable": [false, false, false, false, false, false, false],
      "parameters": {
        "Left": ["Uuid"]
      }
    },
    "query": "\nSELECT *\nFROM exercise_service_info\nWHERE exercise_service_id = $1\n    "
  },
  "75c86b3ca30ccd7322ac790122f61827d673c3bdce6509a9c27b2b8103c012a2": {
    "describe": {
      "columns": [
        {
          "name": "grading_progress: GradingProgress",
          "ordinal": 0,
          "type_info": {
            "Custom": {
              "kind": {
                "Enum": ["fully-graded", "pending", "pending-manual", "failed", "not-ready"]
              },
              "name": "grading_progress"
            }
          }
        }
      ],
      "nullable": [false],
      "parameters": {
        "Left": ["Uuid"]
      }
    },
    "query": "\nSELECT etg.grading_progress as \"grading_progress: GradingProgress\"\nFROM exercise_task_gradings etg\n  JOIN exercise_task_submissions ets ON etg.exercise_task_submission_id = ets.id\nWHERE ets.exercise_slide_submission_id = $1\n  AND etg.deleted_at IS NULL\n  AND ets.deleted_at IS NULL\nLIMIT 1\n    "
  },
  "76ce92c1173e95b850a803ae754c1a94af1c02eb4e5e553df48901d90eb6e923": {
    "describe": {
      "columns": [
        {
          "name": "id",
          "ordinal": 0,
          "type_info": "Uuid"
        },
        {
          "name": "created_at",
          "ordinal": 1,
          "type_info": "Timestamptz"
        },
        {
          "name": "updated_at",
          "ordinal": 2,
          "type_info": "Timestamptz"
        },
        {
          "name": "deleted_at",
          "ordinal": 3,
          "type_info": "Timestamptz"
        },
        {
          "name": "upstream_id",
          "ordinal": 4,
          "type_info": "Int4"
        },
        {
          "name": "email",
          "ordinal": 5,
          "type_info": "Varchar"
        },
        {
          "name": "first_name",
          "ordinal": 6,
          "type_info": "Varchar"
        },
        {
          "name": "last_name",
          "ordinal": 7,
          "type_info": "Varchar"
        }
      ],
      "nullable": [false, false, false, true, true, false, true, true],
      "parameters": {
        "Left": ["Uuid"]
      }
    },
    "query": "\nSELECT *\nFROM users\nWHERE id = $1\n        "
  },
  "76f8b3bfe9c901af8bc4bf83f5bafd31a8e3b27db20bbeede1f0e5453707b9b2": {
    "describe": {
      "columns": [
        {
          "name": "id",
          "ordinal": 0,
          "type_info": "Uuid"
        }
      ],
      "nullable": [false],
      "parameters": {
        "Left": ["Varchar", "Varchar", "Varchar"]
      }
    },
    "query": "\nINSERT INTO users (email, first_name, last_name)\nVALUES ($1, $2, $3)\nRETURNING id\n"
  },
  "7702ad6a77ae5593da050083a81b13dae936e3c184604d1032857a90149e0dfd": {
    "describe": {
      "columns": [
        {
          "name": "id",
          "ordinal": 0,
          "type_info": "Uuid"
        },
        {
          "name": "user_id",
          "ordinal": 1,
          "type_info": "Uuid"
        },
        {
          "name": "exercise_id",
          "ordinal": 2,
          "type_info": "Uuid"
        },
        {
          "name": "score_given",
          "ordinal": 3,
          "type_info": "Float4"
        },
        {
          "name": "grading_progress: _",
          "ordinal": 4,
          "type_info": {
            "Custom": {
              "kind": {
                "Enum": ["fully-graded", "pending", "pending-manual", "failed", "not-ready"]
              },
              "name": "grading_progress"
            }
          }
        },
        {
          "name": "data_json",
          "ordinal": 5,
          "type_info": "Jsonb"
        },
        {
          "name": "created_at",
          "ordinal": 6,
          "type_info": "Timestamptz"
        },
        {
          "name": "updated_at",
          "ordinal": 7,
          "type_info": "Timestamptz"
        },
        {
          "name": "deleted_at",
          "ordinal": 8,
          "type_info": "Timestamptz"
        },
        {
          "name": "submission_id",
          "ordinal": 9,
          "type_info": "Uuid"
        }
      ],
      "nullable": [false, false, false, true, false, true, false, false, true, false],
      "parameters": {
        "Left": ["Uuid", "Int8", "Int8"]
      }
    },
    "query": "\n        SELECT\n        us_state.id,\n        us_state.user_id,\n        us_state.exercise_id,\n        us_state.score_given,\n        us_state.grading_progress as \"grading_progress: _\",\n        t_submission.data_json,\n        s_submission.created_at,\n        s_submission.updated_at,\n        s_submission.deleted_at,\n        s_submission.id AS submission_id\n    FROM user_exercise_states AS us_state\n    JOIN exercise_task_submissions AS t_submission\n        ON us_state.selected_exercise_slide_id =\n            t_submission.exercise_slide_id\n    JOIN exercise_slide_submissions AS s_submission\n            ON t_submission.exercise_slide_submission_id =\n                s_submission.id\n    WHERE us_state.selected_exercise_slide_id =\n            t_submission.exercise_slide_id\n    AND us_state.user_id = s_submission.user_id\n    AND us_state.exercise_id = $1\n    AND us_state.reviewing_stage = 'waiting_for_manual_grading'\n    AND us_state.deleted_at IS NULL\n    ORDER BY t_submission.updated_at\n    LIMIT $2 OFFSET $3;"
  },
  "79a997ae3e7010fc4411554484753bc5f48823c4142a410d09e4ba93310e2596": {
    "describe": {
      "columns": [],
      "nullable": [],
      "parameters": {
        "Left": ["Uuid", "Uuid", "Uuid", "Uuid", "Uuid"]
      }
    },
    "query": "\nUPDATE user_exercise_states\nSET selected_exercise_slide_id = $4\nWHERE user_id = $1\n  AND exercise_id = $2\n  AND (course_instance_id = $3 OR exam_id = $5)\n    "
  },
  "79d611ab409e1fbe46dbccf7e84f714de76138f0c71d2f43b59da2a6a98f2d88": {
    "describe": {
      "columns": [
        {
          "name": "id",
          "ordinal": 0,
          "type_info": "Uuid"
        }
      ],
      "nullable": [false],
      "parameters": {
        "Left": ["Uuid", "Varchar", "Uuid", "Uuid", "Int4"]
      }
    },
    "query": "\nINSERT INTO exercises (course_id, name, page_id, chapter_id, order_number)\nVALUES ($1, $2, $3, $4, $5)\nRETURNING id\n"
  },
  "7a76df8c10629d8afcfc6863e2ada85d9108c74ccae8ffe4f5e2fd7c6a36432a": {
    "describe": {
      "columns": [
        {
          "name": "id",
          "ordinal": 0,
          "type_info": "Uuid"
        }
      ],
      "nullable": [false],
      "parameters": {
        "Left": ["UuidArray"]
      }
    },
    "query": "\nUPDATE exercise_slides\nSET deleted_at = now()\nWHERE exercise_id = ANY($1)\nRETURNING id;\n        "
  },
  "7ac092aa73f25fe5f40a136af9ce3f9ff9b370f2b118be04b49c3f4a5fa8dafd": {
    "describe": {
      "columns": [
        {
          "name": "course_module_id",
          "ordinal": 0,
          "type_info": "Uuid"
        },
        {
          "name": "attempted_exercises",
          "ordinal": 1,
          "type_info": "Int8"
        },
        {
          "name": "score_given",
          "ordinal": 2,
          "type_info": "Float4"
        }
      ],
      "nullable": [false, null, null],
      "parameters": {
        "Left": ["Uuid", "Uuid"]
      }
    },
    "query": "\nSELECT chapters.course_module_id,\n  COUNT(ues.exercise_id) AS attempted_exercises,\n  COALESCE(SUM(ues.score_given), 0) AS score_given\nFROM user_exercise_states AS ues\n  LEFT JOIN exercises ON (ues.exercise_id = exercises.id)\n  LEFT JOIN chapters ON (exercises.chapter_id = chapters.id)\nWHERE ues.course_instance_id = $1\n  AND ues.activity_progress IN ('completed', 'submitted')\n  AND ues.user_id = $2\n  AND ues.deleted_at IS NULL\nGROUP BY chapters.course_module_id;\n        "
  },
  "7afc90f9381a04e4c0390b627468f4e98af77da0570168747ef9fb7cc3c86042": {
    "describe": {
      "columns": [
        {
          "name": "id",
          "ordinal": 0,
          "type_info": "Uuid"
        },
        {
          "name": "copied_from",
          "ordinal": 1,
          "type_info": "Uuid"
        }
      ],
      "nullable": [false, true],
      "parameters": {
        "Left": ["Uuid", "Uuid"]
      }
    },
    "query": "\n        INSERT INTO exercises (\n            id,\n            course_id,\n            name,\n            deadline,\n            page_id,\n            score_maximum,\n            order_number,\n            chapter_id,\n            copied_from\n          )\n        SELECT uuid_generate_v5($1, id::text),\n          $1,\n          name,\n          deadline,\n          uuid_generate_v5($1, page_id::text),\n          score_maximum,\n          order_number,\n          chapter_id,\n          id\n        FROM exercises\n        WHERE course_id = $2\n        AND deleted_at IS NULL\n        RETURNING id,\n          copied_from;\n            "
  },
  "7b20a0607bcc9030593d45c58002b5adf794d5956f57c4262ef3868b443e2a35": {
    "describe": {
      "columns": [],
      "nullable": [],
      "parameters": {
        "Left": ["Uuid", "Uuid"]
      }
    },
    "query": "\nUPDATE exercise_task_regrading_submissions\nSET grading_after_regrading = $1\nWHERE id = $2\n"
  },
  "7bc526c7d60f33c9469b085d6ff8d19dcc8fb6d16659593fe77e816569693d8f": {
    "describe": {
      "columns": [
        {
          "name": "id",
          "ordinal": 0,
          "type_info": "Uuid"
        },
        {
          "name": "term",
          "ordinal": 1,
          "type_info": "Varchar"
        },
        {
          "name": "definition",
          "ordinal": 2,
          "type_info": "Text"
        }
      ],
      "nullable": [false, false, false],
      "parameters": {
        "Left": ["Uuid"]
      }
    },
    "query": "\nSELECT glossary.id,\n  glossary.term,\n  glossary.definition\nFROM glossary\nWHERE glossary.course_id = $1\n"
  },
  "7e8a1529d1b3f6ab629888c8382b9d78c79a31e3c71271a44e43698ad3335791": {
    "describe": {
      "columns": [
        {
          "name": "exercise_service_id",
          "ordinal": 0,
          "type_info": "Uuid"
        },
        {
          "name": "created_at",
          "ordinal": 1,
          "type_info": "Timestamptz"
        },
        {
          "name": "updated_at",
          "ordinal": 2,
          "type_info": "Timestamptz"
        },
        {
          "name": "grade_endpoint_path",
          "ordinal": 3,
          "type_info": "Varchar"
        },
        {
          "name": "public_spec_endpoint_path",
          "ordinal": 4,
          "type_info": "Varchar"
        },
        {
          "name": "model_solution_spec_endpoint_path",
          "ordinal": 5,
          "type_info": "Varchar"
        },
        {
          "name": "user_interface_iframe_path",
          "ordinal": 6,
          "type_info": "Varchar"
        }
      ],
      "nullable": [false, false, false, false, false, false, false],
      "parameters": {
        "Left": ["Uuid", "Varchar", "Varchar", "Varchar", "Varchar"]
      }
    },
    "query": "\nINSERT INTO exercise_service_info(\n    exercise_service_id,\n    user_interface_iframe_path,\n    grade_endpoint_path,\n    public_spec_endpoint_path,\n    model_solution_spec_endpoint_path\n  )\nVALUES ($1, $2, $3, $4, $5)\nON CONFLICT(exercise_service_id) DO UPDATE\nSET user_interface_iframe_path = $2,\n  grade_endpoint_path = $3,\n  public_spec_endpoint_path = $4,\n  model_solution_spec_endpoint_path = $5\nRETURNING *\n    "
  },
  "7f1cb8b1bbc4ed001fa4fc6dcbbc90e30e0d509e64de0d75461ae1c82a285268": {
    "describe": {
      "columns": [],
      "nullable": [],
      "parameters": {
        "Left": ["Timestamptz", "Uuid"]
      }
    },
    "query": "UPDATE chapters SET opens_at = $1 WHERE id = $2"
  },
  "807eb957eaf6e64d2fe1ac94e264d40350c98aec2dd19bf2e422cd13ef0c17dc": {
    "describe": {
      "columns": [
        {
          "name": "id",
          "ordinal": 0,
          "type_info": "Uuid"
        },
        {
          "name": "name",
          "ordinal": 1,
          "type_info": "Varchar"
        },
        {
          "name": "order_number",
          "ordinal": 2,
          "type_info": "Int4"
        },
        {
          "name": "score_maximum",
          "ordinal": 3,
          "type_info": "Int4"
        },
        {
          "name": "max_tries_per_slide",
          "ordinal": 4,
          "type_info": "Int4"
        },
        {
          "name": "limit_number_of_tries",
          "ordinal": 5,
          "type_info": "Bool"
        },
        {
          "name": "deadline",
          "ordinal": 6,
          "type_info": "Timestamptz"
        },
        {
          "name": "needs_peer_review",
          "ordinal": 7,
          "type_info": "Bool"
        }
      ],
      "nullable": [false, false, false, false, true, false, true, false],
      "parameters": {
        "Left": [
          "Uuid",
          "Uuid",
          "Varchar",
          "Int4",
          "Uuid",
          "Uuid",
          "Uuid",
          "Int4",
          "Int4",
          "Bool",
          "Timestamptz",
          "Bool"
        ]
      }
    },
    "query": "\nINSERT INTO exercises(\n    id,\n    course_id,\n    name,\n    order_number,\n    page_id,\n    chapter_id,\n    exam_id,\n    score_maximum,\n    max_tries_per_slide,\n    limit_number_of_tries,\n    deadline,\n    needs_peer_review\n  )\nVALUES (\n    $1,\n    $2,\n    $3,\n    $4,\n    $5,\n    $6,\n    $7,\n    $8,\n    $9,\n    $10,\n    $11,\n    $12\n  ) ON CONFLICT (id) DO\nUPDATE\nSET course_id = $2,\n  name = $3,\n  order_number = $4,\n  page_id = $5,\n  chapter_id = $6,\n  exam_id = $7,\n  score_maximum = $8,\n  max_tries_per_slide = $9,\n  limit_number_of_tries = $10,\n  deadline = $11,\n  needs_peer_review = $12,\n  deleted_at = NULL\nRETURNING id,\n  name,\n  order_number,\n  score_maximum,\n  max_tries_per_slide,\n  limit_number_of_tries,\n  deadline,\n  needs_peer_review\n            "
  },
  "814b64d8d02dc308fe81f4d5608f698d8dfb5ea72049fd321754feb1c1104626": {
    "describe": {
      "columns": [
        {
          "name": "id",
          "ordinal": 0,
          "type_info": "Uuid"
        },
        {
          "name": "created_at",
          "ordinal": 1,
          "type_info": "Timestamptz"
        },
        {
          "name": "updated_at",
          "ordinal": 2,
          "type_info": "Timestamptz"
        },
        {
          "name": "deleted_at",
          "ordinal": 3,
          "type_info": "Timestamptz"
        },
        {
          "name": "name",
          "ordinal": 4,
          "type_info": "Varchar"
        },
        {
          "name": "slug",
          "ordinal": 5,
          "type_info": "Varchar"
        },
        {
          "name": "public_url",
          "ordinal": 6,
          "type_info": "Varchar"
        },
        {
          "name": "internal_url",
          "ordinal": 7,
          "type_info": "Varchar"
        },
        {
          "name": "max_reprocessing_submissions_at_once",
          "ordinal": 8,
          "type_info": "Int4"
        }
      ],
      "nullable": [false, false, false, true, false, false, false, true, false],
      "parameters": {
        "Left": ["Uuid"]
      }
    },
    "query": "\nUPDATE exercise_services\n    SET deleted_at = now()\nWHERE id = $1\n    RETURNING *\n        "
  },
  "817fdeb83f68f4e75de5d6f3f2450064bde871114232f113c7f7a6900ac06b25": {
    "describe": {
      "columns": [
        {
          "name": "id",
          "ordinal": 0,
          "type_info": "Uuid"
        },
        {
          "name": "name",
          "ordinal": 1,
          "type_info": "Varchar"
        },
        {
          "name": "created_at",
          "ordinal": 2,
          "type_info": "Timestamptz"
        },
        {
          "name": "updated_at",
          "ordinal": 3,
          "type_info": "Timestamptz"
        },
        {
          "name": "organization_id",
          "ordinal": 4,
          "type_info": "Uuid"
        },
        {
          "name": "deleted_at",
          "ordinal": 5,
          "type_info": "Timestamptz"
        },
        {
          "name": "slug",
          "ordinal": 6,
          "type_info": "Varchar"
        },
        {
          "name": "content_search_language",
          "ordinal": 7,
          "type_info": "Text"
        },
        {
          "name": "language_code",
          "ordinal": 8,
          "type_info": "Varchar"
        },
        {
          "name": "copied_from",
          "ordinal": 9,
          "type_info": "Uuid"
        },
        {
          "name": "course_language_group_id",
          "ordinal": 10,
          "type_info": "Uuid"
        },
        {
          "name": "description",
          "ordinal": 11,
          "type_info": "Text"
        },
        {
          "name": "is_draft",
          "ordinal": 12,
          "type_info": "Bool"
        },
        {
          "name": "is_test_mode",
          "ordinal": 13,
          "type_info": "Bool"
        },
        {
          "name": "base_module_completion_requires_n_submodule_completions",
          "ordinal": 14,
          "type_info": "Int4"
        }
      ],
      "nullable": [
        false,
        false,
        false,
        false,
        false,
        true,
        false,
        null,
        false,
        true,
        false,
        true,
        false,
        false,
        false
      ],
      "parameters": {
        "Left": ["Uuid", "Uuid", "Int8", "Int8"]
      }
    },
    "query": "\nSELECT courses.id,\n  courses.name,\n  courses.created_at,\n  courses.updated_at,\n  courses.organization_id,\n  courses.deleted_at,\n  courses.slug,\n  courses.content_search_language::text,\n  courses.language_code,\n  courses.copied_from,\n  courses.course_language_group_id,\n  courses.description,\n  courses.is_draft,\n  courses.is_test_mode,\n  base_module_completion_requires_n_submodule_completions\nFROM courses\nWHERE courses.organization_id = $1\n  AND (\n    courses.is_draft IS FALSE\n    OR EXISTS (\n      SELECT id\n      FROM roles\n      WHERE user_id = $2\n        AND (\n          course_id = courses.id\n          OR roles.organization_id = courses.organization_id\n          OR roles.is_global IS TRUE\n        )\n    )\n  )\n  AND courses.deleted_at IS NULL\nORDER BY courses.name\nLIMIT $3 OFFSET $4;\n"
  },
  "8198f7adf5e5c8c71a7d632e7ccc1e8d139d30af2e410b57d710321fad7e18ba": {
    "describe": {
      "columns": [
        {
          "name": "id",
          "ordinal": 0,
          "type_info": "Uuid"
        },
        {
          "name": "created_at",
          "ordinal": 1,
          "type_info": "Timestamptz"
        },
        {
          "name": "updated_at",
          "ordinal": 2,
          "type_info": "Timestamptz"
        },
        {
          "name": "deleted_at",
          "ordinal": 3,
          "type_info": "Timestamptz"
        },
        {
          "name": "exercise_id",
          "ordinal": 4,
          "type_info": "Uuid"
        },
        {
          "name": "order_number",
          "ordinal": 5,
          "type_info": "Int4"
        }
      ],
      "nullable": [false, false, false, true, false, false],
      "parameters": {
        "Left": ["Uuid"]
      }
    },
    "query": "\nSELECT *\nFROM exercise_slides\nWHERE exercise_id = $1\n  AND deleted_at IS NULL\nORDER BY random()\nLIMIT 1;\n        "
  },
  "82ffa049e18cf6c93894bae082e6668116f2c0587811368fb1d57edb6d4b6591": {
    "describe": {
      "columns": [
        {
          "name": "id",
          "ordinal": 0,
          "type_info": "Uuid"
        },
        {
          "name": "created_at",
          "ordinal": 1,
          "type_info": "Timestamptz"
        },
        {
          "name": "updated_at",
          "ordinal": 2,
          "type_info": "Timestamptz"
        },
        {
          "name": "deleted_at",
          "ordinal": 3,
          "type_info": "Timestamptz"
        },
        {
          "name": "course_id",
          "ordinal": 4,
          "type_info": "Uuid"
        },
        {
          "name": "course_module_id",
          "ordinal": 5,
          "type_info": "Uuid"
        },
        {
          "name": "user_id",
          "ordinal": 6,
          "type_info": "Uuid"
        },
        {
          "name": "completion_date",
          "ordinal": 7,
          "type_info": "Timestamptz"
        },
        {
          "name": "completion_registration_attempt_date",
          "ordinal": 8,
          "type_info": "Timestamptz"
        },
        {
          "name": "completion_language",
          "ordinal": 9,
          "type_info": "Varchar"
        },
        {
          "name": "eligible_for_ects",
          "ordinal": 10,
          "type_info": "Bool"
        },
        {
          "name": "email",
          "ordinal": 11,
          "type_info": "Varchar"
        },
        {
          "name": "grade",
          "ordinal": 12,
          "type_info": "Int4"
        },
        {
          "name": "passed",
          "ordinal": 13,
          "type_info": "Bool"
        },
        {
          "name": "course_instance_id",
          "ordinal": 14,
          "type_info": "Uuid"
        },
        {
          "name": "prerequisite_modules_completed",
          "ordinal": 15,
          "type_info": "Bool"
        }
      ],
      "nullable": [
        false,
        false,
        false,
        true,
        false,
        false,
        false,
        false,
        true,
        false,
        false,
        false,
        true,
        false,
        false,
        false
      ],
      "parameters": {
        "Left": ["Uuid", "Uuid", "Uuid"]
      }
    },
    "query": "\nSELECT *\nFROM course_module_completions\nWHERE course_module_id = $1\n  AND course_instance_id = $2\n  AND user_id = $3\n  AND deleted_at IS NULL\n        "
  },
  "831476e084bba9486fd435565e46067716e6738cc05f393a1dba87a68edc27f7": {
    "describe": {
      "columns": [
        {
          "name": "user_id",
          "ordinal": 0,
          "type_info": "Uuid"
        },
        {
          "name": "exercise_id",
          "ordinal": 1,
          "type_info": "Uuid"
        },
        {
          "name": "score_given",
          "ordinal": 2,
          "type_info": "Float4"
        }
      ],
      "nullable": [false, false, true],
      "parameters": {
        "Left": ["Uuid"]
      }
    },
    "query": "\nSELECT user_id,\n  exercise_id,\n  score_given\nFROM user_exercise_states\nWHERE course_instance_id = $1\nORDER BY user_id ASC\n"
  },
  "8359aee706ee7461e8bf4896f78a9bbde8cf436a8cd497797964868173c5df09": {
    "describe": {
      "columns": [
        {
          "name": "id",
          "ordinal": 0,
          "type_info": "Uuid"
        },
        {
          "name": "url",
          "ordinal": 1,
          "type_info": "Varchar"
        },
        {
          "name": "course_id",
          "ordinal": 2,
          "type_info": "Uuid"
        },
        {
          "name": "exam_id",
          "ordinal": 3,
          "type_info": "Uuid"
        },
        {
          "name": "status: ExerciseRepositoryStatus",
          "ordinal": 4,
          "type_info": {
            "Custom": {
              "kind": {
                "Enum": ["pending", "success", "failure"]
              },
              "name": "exercise_repository_status"
            }
          }
        },
        {
          "name": "error_message",
          "ordinal": 5,
          "type_info": "Text"
        }
      ],
      "nullable": [false, false, true, true, false, true],
      "parameters": {
        "Left": ["Uuid"]
      }
    },
    "query": "\nSELECT id,\n  url,\n  course_id,\n  exam_id,\n  status AS \"status: ExerciseRepositoryStatus\",\n  error_message\nFROM exercise_repositories\nWHERE id = $1\n  AND deleted_at IS NULL\n"
  },
  "8418000fb3d50f52e42766c3884416520d434ea9588248e26c3b4fbfb1abae90": {
    "describe": {
      "columns": [
        {
          "name": "id",
          "ordinal": 0,
          "type_info": "Uuid"
        },
        {
          "name": "created_at",
          "ordinal": 1,
          "type_info": "Timestamptz"
        },
        {
          "name": "updated_at",
          "ordinal": 2,
          "type_info": "Timestamptz"
        },
        {
          "name": "deleted_at",
          "ordinal": 3,
          "type_info": "Timestamptz"
        },
        {
          "name": "content",
          "ordinal": 4,
          "type_info": "Jsonb"
        },
        {
          "name": "name",
          "ordinal": 5,
          "type_info": "Varchar"
        },
        {
          "name": "subject",
          "ordinal": 6,
          "type_info": "Varchar"
        },
        {
          "name": "exercise_completions_threshold",
          "ordinal": 7,
          "type_info": "Int4"
        },
        {
          "name": "points_threshold",
          "ordinal": 8,
          "type_info": "Int4"
        },
        {
          "name": "course_instance_id",
          "ordinal": 9,
          "type_info": "Uuid"
        }
      ],
      "nullable": [false, false, false, true, true, false, true, true, true, false],
      "parameters": {
        "Left": ["Varchar", "Varchar", "Jsonb", "Int4", "Int4", "Uuid"]
      }
    },
    "query": "\nUPDATE email_templates\nSET name = $1,\n  subject = $2,\n  content = $3,\n  exercise_completions_threshold = $4,\n  points_threshold = $5\nWHERE id = $6\nRETURNING *\n  "
  },
  "847259eb536964b60b3e3f63e8f17953c122882180424f85dc800e6eab2eca2f": {
    "describe": {
      "columns": [],
      "nullable": [],
      "parameters": {
        "Left": ["Uuid"]
      }
    },
    "query": "\n\nUPDATE course_module_completions\nSET deleted_at = now()\nWHERE id = $1\n        "
  },
  "8492979938e25727c88d0aa43f2def59b6d913247be736fd18d03ba7e9a7973a": {
    "describe": {
      "columns": [],
      "nullable": [],
      "parameters": {
        "Left": ["Uuid"]
      }
    },
    "query": "\nUPDATE exercise_slides\nSET deleted_at = now()\nWHERE exercise_id IN (\n    SELECT id\n    FROM exercises\n    WHERE page_id = $1\n  );\n        "
  },
  "84ed121289ad070f6f78698fbf408aff79602d7c059567fc5c94c3f85f777a19": {
    "describe": {
      "columns": [
        {
          "name": "id",
          "ordinal": 0,
          "type_info": "Uuid"
        },
        {
          "name": "user_id",
          "ordinal": 1,
          "type_info": "Uuid"
        },
        {
          "name": "exercise_id",
          "ordinal": 2,
          "type_info": "Uuid"
        },
        {
          "name": "course_instance_id",
          "ordinal": 3,
          "type_info": "Uuid"
        },
        {
          "name": "exam_id",
          "ordinal": 4,
          "type_info": "Uuid"
        },
        {
          "name": "created_at",
          "ordinal": 5,
          "type_info": "Timestamptz"
        },
        {
          "name": "updated_at",
          "ordinal": 6,
          "type_info": "Timestamptz"
        },
        {
          "name": "deleted_at",
          "ordinal": 7,
          "type_info": "Timestamptz"
        },
        {
          "name": "score_given",
          "ordinal": 8,
          "type_info": "Float4"
        },
        {
          "name": "grading_progress: _",
          "ordinal": 9,
          "type_info": {
            "Custom": {
              "kind": {
                "Enum": ["fully-graded", "pending", "pending-manual", "failed", "not-ready"]
              },
              "name": "grading_progress"
            }
          }
        },
        {
          "name": "activity_progress: _",
          "ordinal": 10,
          "type_info": {
            "Custom": {
              "kind": {
                "Enum": ["initialized", "started", "in-progress", "submitted", "completed"]
              },
              "name": "activity_progress"
            }
          }
        },
        {
          "name": "reviewing_stage: _",
          "ordinal": 11,
          "type_info": {
            "Custom": {
              "kind": {
                "Enum": [
                  "not_started",
                  "peer_review",
                  "self_review",
                  "waiting_for_peer_reviews",
                  "waiting_for_manual_grading",
                  "reviewed_and_locked"
                ]
              },
              "name": "reviewing_stage"
            }
          }
        },
        {
          "name": "selected_exercise_slide_id",
          "ordinal": 12,
          "type_info": "Uuid"
        }
      ],
      "nullable": [
        false,
        false,
        false,
        true,
        true,
        false,
        false,
        true,
        true,
        false,
        false,
        false,
        true
      ],
      "parameters": {
        "Left": [
          {
            "Custom": {
              "kind": {
                "Enum": [
                  "not_started",
                  "peer_review",
                  "self_review",
                  "waiting_for_peer_reviews",
                  "waiting_for_manual_grading",
                  "reviewed_and_locked"
                ]
              },
              "name": "reviewing_stage"
            }
          },
          "Uuid"
        ]
      }
    },
    "query": "\nUPDATE user_exercise_states\nSET reviewing_stage = $1\nWHERE id = $2\n  AND deleted_at IS NULL\nRETURNING id,\n  user_id,\n  exercise_id,\n  course_instance_id,\n  exam_id,\n  created_at,\n  updated_at,\n  deleted_at,\n  score_given,\n  grading_progress AS \"grading_progress: _\",\n  activity_progress AS \"activity_progress: _\",\n  reviewing_stage AS \"reviewing_stage: _\",\n  selected_exercise_slide_id\n        "
  },
  "84f4e609ee774821c19ffe693d79e6175066c745aa7ac8a3d947cd7ef04fdc0e": {
    "describe": {
      "columns": [
        {
          "name": "id",
          "ordinal": 0,
          "type_info": "Uuid"
        }
      ],
      "nullable": [false],
      "parameters": {
        "Left": [
          {
            "Custom": {
              "kind": {
                "Enum": [
                  "can-add-points-but-cannot-remove-points",
                  "can-add-points-and-can-remove-points"
                ]
              },
              "name": "user_points_update_strategy"
            }
          }
        ]
      }
    },
    "query": "\nINSERT INTO regradings (user_points_update_strategy)\nVALUES ($1)\nRETURNING id\n        "
  },
  "852a2e8b28b656b8e676b846827ea1244ca82ff1dfe59676b8933ed03022924f": {
    "describe": {
      "columns": [
        {
          "name": "count",
          "ordinal": 0,
          "type_info": "Int8"
        }
      ],
      "nullable": [null],
      "parameters": {
        "Left": ["Uuid"]
      }
    },
    "query": "\nSELECT COUNT(*) AS count\nFROM page_history\nWHERE page_id = $1\n"
  },
  "85d460d9a14e12b66d387b3cdf0caf930e42725cd706c38a85d02613ae14130e": {
    "describe": {
      "columns": [
        {
          "name": "id",
          "ordinal": 0,
          "type_info": "Uuid"
        },
        {
          "name": "created_at",
          "ordinal": 1,
          "type_info": "Timestamptz"
        },
        {
          "name": "updated_at",
          "ordinal": 2,
          "type_info": "Timestamptz"
        },
        {
          "name": "deleted_at",
          "ordinal": 3,
          "type_info": "Timestamptz"
        },
        {
          "name": "exercise_id",
          "ordinal": 4,
          "type_info": "Uuid"
        },
        {
          "name": "order_number",
          "ordinal": 5,
          "type_info": "Int4"
        }
      ],
      "nullable": [false, false, false, true, false, false],
      "parameters": {
        "Left": []
      }
    },
    "query": "\nSELECT *\nFROM exercise_slides\nWHERE deleted_at IS NULL;\n    "
  },
  "85e47523e7b4b49b41f59c9683ebe4d279bd3f18957a4e156bbd9ac639222755": {
    "describe": {
      "columns": [
        {
          "name": "id",
          "ordinal": 0,
          "type_info": "Uuid"
        }
      ],
      "nullable": [false],
      "parameters": {
        "Left": ["Uuid", "Uuid", "Uuid", "Jsonb"]
      }
    },
    "query": "\nINSERT INTO exercise_task_submissions (\n    exercise_slide_submission_id,\n    exercise_slide_id,\n    exercise_task_id,\n    data_json\n  )\n  VALUES ($1, $2, $3, $4)\n  RETURNING id\n"
  },
  "8698ccb5049f1ab2e0d9e0d4e5922dc8bbf6dae00c9d9320a7a42097be0fe315": {
    "describe": {
      "columns": [
        {
          "name": "user_id",
          "ordinal": 0,
          "type_info": "Uuid"
        },
        {
          "name": "exam_id",
          "ordinal": 1,
          "type_info": "Uuid"
        },
        {
          "name": "started_at",
          "ordinal": 2,
          "type_info": "Timestamptz"
        }
      ],
      "nullable": [false, false, false],
      "parameters": {
        "Left": ["Uuid", "Uuid"]
      }
    },
    "query": "\nSELECT user_id,\n  exam_id,\n  started_at\nFROM exam_enrollments\nWHERE exam_id = $1\n  AND user_id = $2\n"
  },
  "87848a65cafd33187ebbc6ed99b0a6eaaff44a09d3efb17759ee3604fc39f49c": {
    "describe": {
      "columns": [
        {
          "name": "id",
          "ordinal": 0,
          "type_info": "Uuid"
        },
        {
          "name": "rank",
          "ordinal": 1,
          "type_info": "Float4"
        },
        {
          "name": "title_headline",
          "ordinal": 2,
          "type_info": "Text"
        },
        {
          "name": "content_headline",
          "ordinal": 3,
          "type_info": "Text"
        },
        {
          "name": "url_path",
          "ordinal": 4,
          "type_info": "Varchar"
        }
      ],
      "nullable": [false, null, null, null, false],
      "parameters": {
        "Left": [
          "Uuid",
          {
            "Custom": {
              "kind": "Simple",
              "name": "regconfig"
            }
          },
          "Text",
          "Text"
        ]
      }
    },
    "query": "\n-- common table expression for the search term tsquery so that we don't have to repeat it many times\nWITH cte as (\n    -- Converts the search term to a word search with ands between the words with plainto_tsquery but appends ':*' to the\n    -- last word so that it  becomes a prefix match. This way the search will also contain results when the last word in\n    -- the search term is only partially typed. Note that if to_tsquery($4) decides to stem the word, the replacement\n    -- will be skipped.\n    SELECT ts_rewrite(\n        plainto_tsquery($2::regconfig, $3),\n        to_tsquery($4),\n        to_tsquery($4 || ':*')\n    ) as query\n)\nSELECT id,\n    ts_rank(\n    content_search,\n    (\n        SELECT query\n        from cte\n    )\n    ) as rank,\n    ts_headline(\n    $2::regconfig,\n    title,\n    (\n        SELECT query\n        from cte\n    )\n    ) as title_headline,\n    ts_headline(\n    $2::regconfig,\n    content_search_original_text,\n    (\n        SELECT query\n        from cte\n    )\n    ) as content_headline,\n    url_path\nFROM pages\nWHERE course_id = $1\n    AND deleted_at IS NULL\n    AND content_search @@ (\n    SELECT query\n    from cte\n    )\nORDER BY rank DESC\nLIMIT 50;\n        "
  },
  "882525a929728d222af1a0946c0c6d0291a891d67d8fc81e2c8400cf400baeef": {
    "describe": {
      "columns": [],
      "nullable": [],
      "parameters": {
        "Left": ["Uuid", "Uuid"]
      }
    },
    "query": "\nINSERT INTO course_exams (course_id, exam_id)\nVALUES ($1, $2)\n"
  },
  "886ce1402b7ffe6cffd8db5fb2e0e6486d9aa6ba52db7183f76d009069ade7be": {
    "describe": {
      "columns": [
        {
          "name": "exercise_task_id",
          "ordinal": 0,
          "type_info": "Uuid"
        },
        {
          "name": "user_exercise_slide_state_id",
          "ordinal": 1,
          "type_info": "Uuid"
        },
        {
          "name": "created_at",
          "ordinal": 2,
          "type_info": "Timestamptz"
        },
        {
          "name": "updated_at",
          "ordinal": 3,
          "type_info": "Timestamptz"
        },
        {
          "name": "deleted_at",
          "ordinal": 4,
          "type_info": "Timestamptz"
        },
        {
          "name": "score_given",
          "ordinal": 5,
          "type_info": "Float4"
        },
        {
          "name": "grading_progress: _",
          "ordinal": 6,
          "type_info": {
            "Custom": {
              "kind": {
                "Enum": ["fully-graded", "pending", "pending-manual", "failed", "not-ready"]
              },
              "name": "grading_progress"
            }
          }
        }
      ],
      "nullable": [false, false, false, false, true, true, false],
      "parameters": {
        "Left": [
          "Uuid",
          "Uuid",
          "Float4",
          {
            "Custom": {
              "kind": {
                "Enum": ["fully-graded", "pending", "pending-manual", "failed", "not-ready"]
              },
              "name": "grading_progress"
            }
          }
        ]
      }
    },
    "query": "\nINSERT INTO user_exercise_task_states (\n    exercise_task_id,\n    user_exercise_slide_state_id,\n    score_given,\n    grading_progress\n  )\nVALUES ($1, $2, $3, $4) ON CONFLICT (exercise_task_id, user_exercise_slide_state_id) DO\nUPDATE\nSET deleted_at = NULL,\n  score_given = $3,\n  grading_progress = $4\nRETURNING exercise_task_id,\n  user_exercise_slide_state_id,\n  created_at,\n  updated_at,\n  deleted_at,\n  score_given,\n  grading_progress as \"grading_progress: _\"\n    "
  },
  "88890869dabe25130451185ec231260f8cdc6121649923e7209346dded7d0014": {
    "describe": {
      "columns": [
        {
          "name": "organization_id",
          "ordinal": 0,
          "type_info": "Uuid"
        }
      ],
      "nullable": [false],
      "parameters": {
        "Left": ["Uuid"]
      }
    },
    "query": "SELECT organization_id FROM courses WHERE id = $1"
  },
  "89042c2cdd2a99289a3cc9e493f47ee914734c7af0e53ae63206bbf62fc02df0": {
    "describe": {
      "columns": [
        {
          "name": "id",
          "ordinal": 0,
          "type_info": "Uuid"
        }
      ],
      "nullable": [false],
      "parameters": {
        "Left": ["Uuid", "Varchar", "Varchar", "Varchar"]
      }
    },
    "query": "\nINSERT INTO users (id, email, first_name, last_name)\nVALUES ($1, $2, $3, $4)\nRETURNING id\n"
  },
  "89089e691171de510f8629313e0ed9cfd0b6908f4fa30e826480a2eb97168d16": {
    "describe": {
      "columns": [
        {
          "name": "id",
          "ordinal": 0,
          "type_info": "Uuid"
        },
        {
          "name": "created_at",
          "ordinal": 1,
          "type_info": "Timestamptz"
        },
        {
          "name": "updated_at",
          "ordinal": 2,
          "type_info": "Timestamptz"
        },
        {
          "name": "deleted_at",
          "ordinal": 3,
          "type_info": "Timestamptz"
        },
        {
          "name": "user_id",
          "ordinal": 4,
          "type_info": "Uuid"
        },
        {
          "name": "exercise_id",
          "ordinal": 5,
          "type_info": "Uuid"
        },
        {
          "name": "course_instance_id",
          "ordinal": 6,
          "type_info": "Uuid"
        },
        {
          "name": "receiving_peer_reviews_exercise_slide_submission_id",
          "ordinal": 7,
          "type_info": "Uuid"
        },
        {
          "name": "received_enough_peer_reviews",
          "ordinal": 8,
          "type_info": "Bool"
        },
        {
          "name": "peer_review_priority",
          "ordinal": 9,
          "type_info": "Int4"
        },
        {
          "name": "removed_from_queue_for_unusual_reason",
          "ordinal": 10,
          "type_info": "Bool"
        }
      ],
      "nullable": [false, false, false, true, false, false, false, false, false, false, false],
      "parameters": {
        "Left": ["Uuid", "Uuid"]
      }
    },
    "query": "\nSELECT *\nFROM peer_review_queue_entries\nWHERE receiving_peer_reviews_exercise_slide_submission_id = $1\n  AND course_instance_id = $2\n  AND deleted_at IS NULL\n    "
  },
  "8982dd7ad769a58dfd56e0708966859fd25470ee150bb536d4fb6ee52e99d109": {
    "describe": {
      "columns": [
        {
          "name": "id",
          "ordinal": 0,
          "type_info": "Uuid"
        },
        {
          "name": "created_at",
          "ordinal": 1,
          "type_info": "Timestamptz"
        },
        {
          "name": "updated_at",
          "ordinal": 2,
          "type_info": "Timestamptz"
        },
        {
          "name": "course_id",
          "ordinal": 3,
          "type_info": "Uuid"
        },
        {
          "name": "exam_id",
          "ordinal": 4,
          "type_info": "Uuid"
        },
        {
          "name": "chapter_id",
          "ordinal": 5,
          "type_info": "Uuid"
        },
        {
          "name": "url_path",
          "ordinal": 6,
          "type_info": "Varchar"
        },
        {
          "name": "title",
          "ordinal": 7,
          "type_info": "Varchar"
        },
        {
          "name": "deleted_at",
          "ordinal": 8,
          "type_info": "Timestamptz"
        },
        {
          "name": "content",
          "ordinal": 9,
          "type_info": "Jsonb"
        },
        {
          "name": "order_number",
          "ordinal": 10,
          "type_info": "Int4"
        },
        {
          "name": "copied_from",
          "ordinal": 11,
          "type_info": "Uuid"
        }
      ],
      "nullable": [false, false, false, true, true, true, false, false, true, false, false, true],
      "parameters": {
        "Left": ["Uuid"]
      }
    },
    "query": "\nSELECT id,\n  created_at,\n  updated_at,\n  course_id,\n  exam_id,\n  chapter_id,\n  url_path,\n  title,\n  deleted_at,\n  content,\n  order_number,\n  copied_from\nFROM pages p\nWHERE p.chapter_id = $1\n  AND p.deleted_at IS NULL;\n    "
  },
  "8996c28a928545504a3741a926ceb7831d752406f9f3c6871854343bb7b1aa4b": {
    "describe": {
      "columns": [
        {
          "name": "id",
          "ordinal": 0,
          "type_info": "Uuid"
        },
        {
          "name": "created_at",
          "ordinal": 1,
          "type_info": "Timestamptz"
        },
        {
          "name": "updated_at",
          "ordinal": 2,
          "type_info": "Timestamptz"
        },
        {
          "name": "deleted_at",
          "ordinal": 3,
          "type_info": "Timestamptz"
        },
        {
          "name": "exercise_id",
          "ordinal": 4,
          "type_info": "Uuid"
        },
        {
          "name": "order_number",
          "ordinal": 5,
          "type_info": "Int4"
        }
      ],
      "nullable": [false, false, false, true, false, false],
      "parameters": {
        "Left": ["Uuid", "Int4"]
      }
    },
    "query": "\nINSERT INTO exercise_slides (exercise_id, order_number)\nVALUES ($1, $2)\nRETURNING *;\n    "
  },
  "8aa2929ece3e236aa14649c45da2a6d7fe15787fda833ad97628c86b001fb790": {
    "describe": {
      "columns": [
        {
          "name": "count",
          "ordinal": 0,
          "type_info": "Int8"
        }
      ],
      "nullable": [null],
      "parameters": {
        "Left": ["Uuid"]
      }
    },
    "query": "\nSELECT\n    COUNT(DISTINCT c.id) as count\nFROM courses as c\n    LEFT JOIN course_instances as ci on c.id = ci.course_id\nWHERE\n    c.organization_id = $1 AND\n    ci.starts_at < NOW() AND ci.ends_at > NOW() AND\n    c.deleted_at IS NULL AND ci.deleted_at IS NULL;\n        "
  },
  "8cc039e70b30221cc7c05ccac3d0db3c4b304ba90d3eea8be6c94666e9bd383b": {
    "describe": {
      "columns": [
        {
          "name": "user_id",
          "ordinal": 0,
          "type_info": "Uuid"
        },
        {
          "name": "course_language_group_id",
          "ordinal": 1,
          "type_info": "Uuid"
        },
        {
          "name": "created_at",
          "ordinal": 2,
          "type_info": "Timestamptz"
        },
        {
          "name": "updated_at",
          "ordinal": 3,
          "type_info": "Timestamptz"
        },
        {
          "name": "deleted_at",
          "ordinal": 4,
          "type_info": "Timestamptz"
        },
        {
          "name": "current_course_id",
          "ordinal": 5,
          "type_info": "Uuid"
        },
        {
          "name": "current_course_instance_id",
          "ordinal": 6,
          "type_info": "Uuid"
        }
      ],
      "nullable": [false, false, false, false, true, false, false],
      "parameters": {
        "Left": ["Uuid", "Uuid", "Uuid"]
      }
    },
    "query": "\nINSERT INTO user_course_settings (\n    user_id,\n    course_language_group_id,\n    current_course_id,\n    current_course_instance_id\n  )\nSELECT $1,\n  course_language_group_id,\n  $2,\n  $3\nFROM courses\nWHERE id = $2\n  AND deleted_at IS NULL ON CONFLICT (user_id, course_language_group_id) DO\nUPDATE\nSET current_course_id = $2,\n  current_course_instance_id = $3\nRETURNING *;\n        "
  },
  "8ccdf9e32ae384f6124487d607971e09c002db1bbc7ba5fa895cdd58c919c76f": {
    "describe": {
      "columns": [
        {
          "name": "id",
          "ordinal": 0,
          "type_info": "Uuid"
        }
      ],
      "nullable": [false],
      "parameters": {
        "Left": ["Uuid"]
      }
    },
    "query": "\nUPDATE exercises\nSET deleted_at = now()\nWHERE page_id = $1\nRETURNING id;\n        "
  },
  "8db74ac0f9b12b45233fec8e0bf8e9f76d90085c4a8c766f784a1aca3c370662": {
    "describe": {
      "columns": [],
      "nullable": [],
      "parameters": {
        "Left": [
          {
            "Custom": {
              "kind": {
                "Enum": ["fully-graded", "pending", "pending-manual", "failed", "not-ready"]
              },
              "name": "grading_progress"
            }
          },
          "Uuid"
        ]
      }
    },
    "query": "\nUPDATE exercise_task_gradings\nSET grading_progress = $1\nWHERE id = $2\n"
  },
  "9042f4a78140ea8061a5d2f7ea3f6d8ae53b484871e869ebd0dd4cb31da6d9fb": {
    "describe": {
      "columns": [],
      "nullable": [],
      "parameters": {
        "Left": ["Int4", "Uuid"]
      }
    },
    "query": "UPDATE pages\nSET order_number = floor(random() * (2000000 -200000 + 1) + 200000)\nWHERE pages.order_number = $1\n  AND pages.chapter_id = $2\n  AND deleted_at IS NULL"
  },
  "9113a9bb47f4075916056074ed25a1138e57765d6020b94687a8fee84934d501": {
    "describe": {
      "columns": [
        {
          "name": "count",
          "ordinal": 0,
          "type_info": "Int8"
        }
      ],
      "nullable": [null],
      "parameters": {
        "Left": ["Uuid", "Uuid", "Uuid"]
      }
    },
    "query": "\nSELECT COUNT(*) AS count\nFROM peer_review_submissions\nWHERE user_id = $1\n  AND exercise_id = $2\n  AND course_instance_id = $3\n  AND deleted_at IS NULL\n        "
  },
  "9306546d3c8ca209c7fbc0ed7d85d6e347b974550d51e9dabc288a687fe6c8c2": {
    "describe": {
      "columns": [
        {
          "name": "id",
          "ordinal": 0,
          "type_info": "Uuid"
        }
      ],
      "nullable": [false],
      "parameters": {
        "Left": ["Uuid"]
      }
    },
    "query": "\nUPDATE user_exercise_slide_states\nSET deleted_at = now()\nWHERE id = $1\nRETURNING id\n    "
  },
  "93a182f7fc32e82990af03dbda3d31cd678d99869b3bd5d4b75831d5cc96e0f7": {
    "describe": {
      "columns": [
        {
          "name": "id",
          "ordinal": 0,
          "type_info": "Uuid"
        },
        {
          "name": "created_at",
          "ordinal": 1,
          "type_info": "Timestamptz"
        },
        {
          "name": "updated_at",
          "ordinal": 2,
          "type_info": "Timestamptz"
        },
        {
          "name": "course_id",
          "ordinal": 3,
          "type_info": "Uuid"
        },
        {
          "name": "exam_id",
          "ordinal": 4,
          "type_info": "Uuid"
        },
        {
          "name": "chapter_id",
          "ordinal": 5,
          "type_info": "Uuid"
        },
        {
          "name": "url_path",
          "ordinal": 6,
          "type_info": "Varchar"
        },
        {
          "name": "title",
          "ordinal": 7,
          "type_info": "Varchar"
        },
        {
          "name": "deleted_at",
          "ordinal": 8,
          "type_info": "Timestamptz"
        },
        {
          "name": "content",
          "ordinal": 9,
          "type_info": "Jsonb"
        },
        {
          "name": "order_number",
          "ordinal": 10,
          "type_info": "Int4"
        },
        {
          "name": "copied_from",
          "ordinal": 11,
          "type_info": "Uuid"
        }
      ],
      "nullable": [false, false, false, true, true, true, false, false, true, false, false, true],
      "parameters": {
        "Left": ["Uuid"]
      }
    },
    "query": "\nSELECT id,\n  created_at,\n  updated_at,\n  course_id,\n  exam_id,\n  chapter_id,\n  url_path,\n  title,\n  deleted_at,\n  content,\n  order_number,\n  copied_from\nFROM pages\nWHERE course_id = $1\n  AND deleted_at IS NULL;\n        "
  },
<<<<<<< HEAD
  "93c2e3211959ed31352093a516a5ed006ea1d9a14d923d902c9fb8afdb02337b": {
    "describe": {
      "columns": [],
      "nullable": [],
      "parameters": {
        "Left": ["Uuid", "Varchar"]
      }
    },
    "query": "UPDATE pages SET url_path = $2, id = $1"
  },
  "9402c08bf8bb1eb9824787cbd5c4ef09479412448f1cbf9f359c9e45b1e3c557": {
    "describe": {
      "columns": [
        {
          "name": "id",
          "ordinal": 0,
          "type_info": "Uuid"
        },
        {
          "name": "user_exercise_state_id",
          "ordinal": 1,
          "type_info": "Uuid"
        },
        {
          "name": "created_at",
          "ordinal": 2,
          "type_info": "Timestamptz"
        },
        {
          "name": "updated_at",
          "ordinal": 3,
          "type_info": "Timestamptz"
        },
        {
          "name": "deleted_at",
          "ordinal": 4,
          "type_info": "Timestamptz"
        },
        {
          "name": "score_given",
          "ordinal": 5,
          "type_info": "Float4"
        },
        {
          "name": "teacher_decision: _",
          "ordinal": 6,
          "type_info": {
            "Custom": {
              "kind": {
                "Enum": ["full-points", "zero-points", "custom-points", "suspected-plagiarism"]
              },
              "name": "teacher_decision_type"
            }
          }
        }
      ],
      "nullable": [false, false, false, false, true, false, false],
      "parameters": {
        "Left": [
          "Uuid",
          {
            "Custom": {
              "kind": {
                "Enum": ["full-points", "zero-points", "custom-points", "suspected-plagiarism"]
              },
              "name": "teacher_decision_type"
            }
          },
          "Float4"
        ]
      }
    },
    "query": "\nINSERT INTO teacher_grading_decisions (\n    user_exercise_state_id,\n    teacher_decision,\n    score_given\n  )\nVALUES ($1, $2, $3)\nRETURNING id,\n  user_exercise_state_id,\n  created_at,\n  updated_at,\n  deleted_at,\n  score_given,\n  teacher_decision AS \"teacher_decision: _\";\n      "
  },
=======
>>>>>>> 054d7d42
  "95507d06c93371645624282c196546afb39b428df76d978d7d87a8595f4bed05": {
    "describe": {
      "columns": [
        {
          "name": "registration_link",
          "ordinal": 0,
          "type_info": "Varchar"
        }
      ],
      "nullable": [false],
      "parameters": {
        "Left": ["Text"]
      }
    },
    "query": "\nSELECT registration_link\nFROM open_university_registration_links\nWHERE uh_course_code = $1\n  AND deleted_at IS NULL\n        "
  },
  "9652669420679dc10d0189abe8ae6aa4b91651089117194ffc941cfcc3156572": {
    "describe": {
      "columns": [
        {
          "name": "id",
          "ordinal": 0,
          "type_info": "Uuid"
        },
        {
          "name": "created_at",
          "ordinal": 1,
          "type_info": "Timestamptz"
        },
        {
          "name": "updated_at",
          "ordinal": 2,
          "type_info": "Timestamptz"
        },
        {
          "name": "deleted_at",
          "ordinal": 3,
          "type_info": "Timestamptz"
        },
        {
          "name": "course_id",
          "ordinal": 4,
          "type_info": "Uuid"
        },
        {
          "name": "exercise_id",
          "ordinal": 5,
          "type_info": "Uuid"
        },
        {
          "name": "peer_reviews_to_give",
          "ordinal": 6,
          "type_info": "Int4"
        },
        {
          "name": "peer_reviews_to_receive",
          "ordinal": 7,
          "type_info": "Int4"
        },
        {
          "name": "accepting_threshold",
          "ordinal": 8,
          "type_info": "Float4"
        },
        {
          "name": "accepting_strategy: _",
          "ordinal": 9,
          "type_info": {
            "Custom": {
              "kind": {
                "Enum": [
                  "automatically_accept_or_reject_by_average",
                  "automatically_accept_or_manual_review_by_average",
                  "manual_review_everything"
                ]
              },
              "name": "peer_review_accepting_strategy"
            }
          }
        }
      ],
      "nullable": [false, false, false, true, false, true, false, false, false, false],
      "parameters": {
        "Left": ["Uuid"]
      }
    },
    "query": "\nSELECT id,\n  created_at,\n  updated_at,\n  deleted_at,\n  course_id,\n  exercise_id,\n  peer_reviews_to_give,\n  peer_reviews_to_receive,\n  accepting_threshold,\n  accepting_strategy AS \"accepting_strategy: _\"\nFROM peer_reviews\nWHERE exercise_id = $1\n  AND deleted_at IS NULL\n        "
  },
  "96da5277fd4080bc5aaf2f5342cd69a1de9554ea86dba517219cdd9dc2913091": {
    "describe": {
      "columns": [
        {
          "name": "id",
          "ordinal": 0,
          "type_info": "Uuid"
        },
        {
          "name": "created_at",
          "ordinal": 1,
          "type_info": "Timestamptz"
        },
        {
          "name": "updated_at",
          "ordinal": 2,
          "type_info": "Timestamptz"
        },
        {
          "name": "deleted_at",
          "ordinal": 3,
          "type_info": "Timestamptz"
        },
        {
          "name": "user_id",
          "ordinal": 4,
          "type_info": "Uuid"
        },
        {
          "name": "exercise_id",
          "ordinal": 5,
          "type_info": "Uuid"
        },
        {
          "name": "course_instance_id",
          "ordinal": 6,
          "type_info": "Uuid"
        },
        {
          "name": "receiving_peer_reviews_exercise_slide_submission_id",
          "ordinal": 7,
          "type_info": "Uuid"
        },
        {
          "name": "received_enough_peer_reviews",
          "ordinal": 8,
          "type_info": "Bool"
        },
        {
          "name": "peer_review_priority",
          "ordinal": 9,
          "type_info": "Int4"
        },
        {
          "name": "removed_from_queue_for_unusual_reason",
          "ordinal": 10,
          "type_info": "Bool"
        }
      ],
      "nullable": [false, false, false, true, false, false, false, false, false, false, false],
      "parameters": {
        "Left": ["Uuid", "Timestamptz"]
      }
    },
    "query": "\nSELECT *\nFROM peer_review_queue_entries\nWHERE course_instance_id = $1\n  AND received_enough_peer_reviews = FALSE\n  AND removed_from_queue_for_unusual_reason = FALSE\n  AND created_at < $2;\n    "
  },
  "9725efd61b9041c572a3a1cfe81bbbf6ac6497b62d3c9194757cf3f9e423977c": {
    "describe": {
      "columns": [
        {
          "name": "id",
          "ordinal": 0,
          "type_info": "Uuid"
        },
        {
          "name": "created_at",
          "ordinal": 1,
          "type_info": "Timestamptz"
        },
        {
          "name": "updated_at",
          "ordinal": 2,
          "type_info": "Timestamptz"
        },
        {
          "name": "exercise_task_submission_id",
          "ordinal": 3,
          "type_info": "Uuid"
        },
        {
          "name": "course_id",
          "ordinal": 4,
          "type_info": "Uuid"
        },
        {
          "name": "exam_id",
          "ordinal": 5,
          "type_info": "Uuid"
        },
        {
          "name": "exercise_id",
          "ordinal": 6,
          "type_info": "Uuid"
        },
        {
          "name": "exercise_task_id",
          "ordinal": 7,
          "type_info": "Uuid"
        },
        {
          "name": "grading_priority",
          "ordinal": 8,
          "type_info": "Int4"
        },
        {
          "name": "score_given",
          "ordinal": 9,
          "type_info": "Float4"
        },
        {
          "name": "grading_progress: _",
          "ordinal": 10,
          "type_info": {
            "Custom": {
              "kind": {
                "Enum": ["fully-graded", "pending", "pending-manual", "failed", "not-ready"]
              },
              "name": "grading_progress"
            }
          }
        },
        {
          "name": "unscaled_score_given",
          "ordinal": 11,
          "type_info": "Float4"
        },
        {
          "name": "unscaled_score_maximum",
          "ordinal": 12,
          "type_info": "Int4"
        },
        {
          "name": "grading_started_at",
          "ordinal": 13,
          "type_info": "Timestamptz"
        },
        {
          "name": "grading_completed_at",
          "ordinal": 14,
          "type_info": "Timestamptz"
        },
        {
          "name": "feedback_json",
          "ordinal": 15,
          "type_info": "Jsonb"
        },
        {
          "name": "feedback_text",
          "ordinal": 16,
          "type_info": "Text"
        },
        {
          "name": "deleted_at",
          "ordinal": 17,
          "type_info": "Timestamptz"
        }
      ],
      "nullable": [
        false,
        false,
        false,
        false,
        true,
        true,
        false,
        false,
        false,
        true,
        false,
        true,
        true,
        true,
        true,
        true,
        true,
        true
      ],
      "parameters": {
        "Left": [
          "Uuid",
          {
            "Custom": {
              "kind": {
                "Enum": ["fully-graded", "pending", "pending-manual", "failed", "not-ready"]
              },
              "name": "grading_progress"
            }
          },
          "Float4",
          "Int4",
          "Text",
          "Jsonb",
          "Timestamptz",
          "Float4"
        ]
      }
    },
    "query": "\nUPDATE exercise_task_gradings\nSET grading_progress = $2,\n  unscaled_score_given = $3,\n  unscaled_score_maximum = $4,\n  feedback_text = $5,\n  feedback_json = $6,\n  grading_completed_at = $7,\n  score_given = $8\nWHERE id = $1\nRETURNING id,\n  created_at,\n  updated_at,\n  exercise_task_submission_id,\n  course_id,\n  exam_id,\n  exercise_id,\n  exercise_task_id,\n  grading_priority,\n  score_given,\n  grading_progress as \"grading_progress: _\",\n  unscaled_score_given,\n  unscaled_score_maximum,\n  grading_started_at,\n  grading_completed_at,\n  feedback_json,\n  feedback_text,\n  deleted_at\n"
  },
  "974f0fff32d5d42aa0aa4d4f9e52ebe1b69c95cc677bdb0fce4f8bfd7b519639": {
    "describe": {
      "columns": [],
      "nullable": [],
      "parameters": {
        "Left": [
          {
            "Custom": {
              "kind": {
                "Enum": ["fully-graded", "pending", "pending-manual", "failed", "not-ready"]
              },
              "name": "grading_progress"
            }
          },
          "Uuid"
        ]
      }
    },
    "query": "\nUPDATE regradings\nSET total_grading_progress = $1\nWHERE id = $2\n"
  },
  "97725b48f6343a99acc51e520470f6b76e84bd60b6c9444bf49005bcece5e97e": {
    "describe": {
      "columns": [],
      "nullable": [],
      "parameters": {
        "Left": ["Uuid"]
      }
    },
    "query": "\nUPDATE course_instances\nSET deleted_at = now()\nWHERE id = $1\n"
  },
  "97863f3295349de9881d18e705ef461353c7bbca65e2f0c65c43c6a4bb1365ee": {
    "describe": {
      "columns": [
        {
          "name": "id",
          "ordinal": 0,
          "type_info": "Uuid"
        },
        {
          "name": "created_at",
          "ordinal": 1,
          "type_info": "Timestamptz"
        },
        {
          "name": "updated_at",
          "ordinal": 2,
          "type_info": "Timestamptz"
        },
        {
          "name": "deleted_at",
          "ordinal": 3,
          "type_info": "Timestamptz"
        },
        {
          "name": "name",
          "ordinal": 4,
          "type_info": "Varchar"
        },
        {
          "name": "slug",
          "ordinal": 5,
          "type_info": "Varchar"
        },
        {
          "name": "public_url",
          "ordinal": 6,
          "type_info": "Varchar"
        },
        {
          "name": "internal_url",
          "ordinal": 7,
          "type_info": "Varchar"
        },
        {
          "name": "max_reprocessing_submissions_at_once",
          "ordinal": 8,
          "type_info": "Int4"
        }
      ],
      "nullable": [false, false, false, true, false, false, false, true, false],
      "parameters": {
        "Left": ["TextArray"]
      }
    },
    "query": "\nSELECT *\nFROM exercise_services\nWHERE slug = ANY($1);"
  },
  "9926983716d96fd291a81fa728ed1ce1ba268570fee21794fa8a406332c8384d": {
    "describe": {
      "columns": [
        {
          "name": "id",
          "ordinal": 0,
          "type_info": "Uuid"
        }
      ],
      "nullable": [false],
      "parameters": {
        "Left": ["Uuid", "Uuid", "Uuid", "Int4", "Int4"]
      }
    },
    "query": "\nINSERT INTO peer_reviews (\n    id,\n    course_id,\n    exercise_id,\n    peer_reviews_to_give,\n    peer_reviews_to_receive\n  )\nVALUES ($1, $2, $3, $4, $5)\nRETURNING id\n        "
  },
  "9aeaf84e5391677bf292f14ac56f8de4bb0a8d9f69401e157fef552e613435a8": {
    "describe": {
      "columns": [],
      "nullable": [],
      "parameters": {
        "Left": ["Uuid", "Uuid", "Varchar", "Varchar", "Bytea", "Varchar"]
      }
    },
    "query": "\nINSERT INTO repository_exercises (id, repository_id, part, name, checksum, download_url)\nVALUES ($1, $2, $3, $4, $5, $6)\n"
  },
  "9b22240e7ed6238509fccd2191dfed47215d59363003b204f7f666a587d34a48": {
    "describe": {
      "columns": [
        {
          "name": "id",
          "ordinal": 0,
          "type_info": "Uuid"
        },
        {
          "name": "created_at",
          "ordinal": 1,
          "type_info": "Timestamptz"
        },
        {
          "name": "updated_at",
          "ordinal": 2,
          "type_info": "Timestamptz"
        },
        {
          "name": "deleted_at",
          "ordinal": 3,
          "type_info": "Timestamptz"
        },
        {
          "name": "user_id",
          "ordinal": 4,
          "type_info": "Uuid"
        },
        {
          "name": "exercise_id",
          "ordinal": 5,
          "type_info": "Uuid"
        },
        {
          "name": "course_instance_id",
          "ordinal": 6,
          "type_info": "Uuid"
        },
        {
          "name": "receiving_peer_reviews_exercise_slide_submission_id",
          "ordinal": 7,
          "type_info": "Uuid"
        },
        {
          "name": "received_enough_peer_reviews",
          "ordinal": 8,
          "type_info": "Bool"
        },
        {
          "name": "peer_review_priority",
          "ordinal": 9,
          "type_info": "Int4"
        },
        {
          "name": "removed_from_queue_for_unusual_reason",
          "ordinal": 10,
          "type_info": "Bool"
        }
      ],
      "nullable": [false, false, false, true, false, false, false, false, false, false, false],
      "parameters": {
        "Left": ["Uuid", "Int4", "Uuid"]
      }
    },
    "query": "\nUPDATE peer_review_queue_entries\nSET receiving_peer_reviews_exercise_slide_submission_id = $1,\n  peer_review_priority = $2\nWHERE id = $3\nRETURNING *\n    "
  },
  "9b49a1a2d7f0ba69c11599bcf459f7c8a0b39c49ce86f5c211c62fa09a0dfedc": {
    "describe": {
      "columns": [
        {
          "name": "id",
          "ordinal": 0,
          "type_info": "Uuid"
        },
        {
          "name": "name",
          "ordinal": 1,
          "type_info": "Varchar"
        },
        {
          "name": "created_at",
          "ordinal": 2,
          "type_info": "Timestamptz"
        },
        {
          "name": "updated_at",
          "ordinal": 3,
          "type_info": "Timestamptz"
        },
        {
          "name": "organization_id",
          "ordinal": 4,
          "type_info": "Uuid"
        },
        {
          "name": "deleted_at",
          "ordinal": 5,
          "type_info": "Timestamptz"
        },
        {
          "name": "slug",
          "ordinal": 6,
          "type_info": "Varchar"
        },
        {
          "name": "content_search_language",
          "ordinal": 7,
          "type_info": "Text"
        },
        {
          "name": "language_code",
          "ordinal": 8,
          "type_info": "Varchar"
        },
        {
          "name": "copied_from",
          "ordinal": 9,
          "type_info": "Uuid"
        },
        {
          "name": "course_language_group_id",
          "ordinal": 10,
          "type_info": "Uuid"
        },
        {
          "name": "description",
          "ordinal": 11,
          "type_info": "Text"
        },
        {
          "name": "is_draft",
          "ordinal": 12,
          "type_info": "Bool"
        },
        {
          "name": "is_test_mode",
          "ordinal": 13,
          "type_info": "Bool"
        },
        {
          "name": "base_module_completion_requires_n_submodule_completions",
          "ordinal": 14,
          "type_info": "Int4"
        }
      ],
      "nullable": [
        false,
        false,
        false,
        false,
        false,
        true,
        false,
        null,
        false,
        true,
        false,
        true,
        false,
        false,
        false
      ],
      "parameters": {
        "Left": ["Text"]
      }
    },
    "query": "\nSELECT id,\n  name,\n  created_at,\n  updated_at,\n  organization_id,\n  deleted_at,\n  slug,\n  content_search_language::text,\n  language_code,\n  copied_from,\n  course_language_group_id,\n  description,\n  is_draft,\n  is_test_mode,\n  base_module_completion_requires_n_submodule_completions\nFROM courses\nWHERE slug = $1\n  AND deleted_at IS NULL\n"
  },
  "9bb97ffe80fa21b7ad33c0f2ae7f70d3bb1ea9157b2bd9c3835fa9d324862c72": {
    "describe": {
      "columns": [
        {
          "name": "id",
          "ordinal": 0,
          "type_info": "Uuid"
        },
        {
          "name": "name",
          "ordinal": 1,
          "type_info": "Varchar"
        },
        {
          "name": "course_id",
          "ordinal": 2,
          "type_info": "Uuid"
        },
        {
          "name": "chapter_number",
          "ordinal": 3,
          "type_info": "Int4"
        },
        {
          "name": "created_at",
          "ordinal": 4,
          "type_info": "Timestamptz"
        },
        {
          "name": "updated_at",
          "ordinal": 5,
          "type_info": "Timestamptz"
        },
        {
          "name": "deleted_at",
          "ordinal": 6,
          "type_info": "Timestamptz"
        },
        {
          "name": "front_page_id",
          "ordinal": 7,
          "type_info": "Uuid"
        },
        {
          "name": "opens_at",
          "ordinal": 8,
          "type_info": "Timestamptz"
        },
        {
          "name": "chapter_image_path",
          "ordinal": 9,
          "type_info": "Varchar"
        },
        {
          "name": "copied_from",
          "ordinal": 10,
          "type_info": "Uuid"
        },
        {
          "name": "deadline",
          "ordinal": 11,
          "type_info": "Timestamptz"
        },
        {
          "name": "course_module_id",
          "ordinal": 12,
          "type_info": "Uuid"
        }
      ],
      "nullable": [
        false,
        false,
        false,
        false,
        false,
        false,
        true,
        true,
        true,
        true,
        true,
        true,
        false
      ],
      "parameters": {
        "Left": ["Varchar", "Uuid", "Int4", "Timestamptz", "Timestamptz", "Uuid"]
      }
    },
    "query": "\nINSERT INTO chapters(\n    name,\n    course_id,\n    chapter_number,\n    deadline,\n    opens_at,\n    course_module_id\n  )\nVALUES($1, $2, $3, $4, $5, $6)\nRETURNING *;\n"
  },
  "9bc0b3ae6672ff787250bbbfbf353634b598e814cb2e3b8ca26235466b22ee63": {
    "describe": {
      "columns": [
        {
          "name": "course_id",
          "ordinal": 0,
          "type_info": "Uuid"
        }
      ],
      "nullable": [false],
      "parameters": {
        "Left": ["Uuid"]
      }
    },
    "query": "\nSELECT course_id\nFROM course_instances\nWHERE id = $1\n"
  },
  "9bd2d846e48026343f943674185a77f014043fa8bca6960f49ddde168e69b04e": {
    "describe": {
      "columns": [
        {
          "name": "id",
          "ordinal": 0,
          "type_info": "Uuid"
        }
      ],
      "nullable": [false],
      "parameters": {
        "Left": ["Uuid", "Uuid", "Int4"]
      }
    },
    "query": "\nINSERT INTO exercise_slides (id, exercise_id, order_number)\nVALUES ($1, $2, $3)\nRETURNING id;\n"
  },
  "9c6243474cc02c99f6974e143c88dde690c982125071ddc69df713350de1f875": {
    "describe": {
      "columns": [
        {
          "name": "id",
          "ordinal": 0,
          "type_info": "Uuid"
        },
        {
          "name": "created_at",
          "ordinal": 1,
          "type_info": "Timestamptz"
        },
        {
          "name": "updated_at",
          "ordinal": 2,
          "type_info": "Timestamptz"
        },
        {
          "name": "exercise_type",
          "ordinal": 3,
          "type_info": "Varchar"
        },
        {
          "name": "assignment",
          "ordinal": 4,
          "type_info": "Jsonb"
        },
        {
          "name": "deleted_at",
          "ordinal": 5,
          "type_info": "Timestamptz"
        },
        {
          "name": "private_spec",
          "ordinal": 6,
          "type_info": "Jsonb"
        },
        {
          "name": "public_spec",
          "ordinal": 7,
          "type_info": "Jsonb"
        },
        {
          "name": "model_solution_spec",
          "ordinal": 8,
          "type_info": "Jsonb"
        },
        {
          "name": "copied_from",
          "ordinal": 9,
          "type_info": "Uuid"
        },
        {
          "name": "exercise_slide_id",
          "ordinal": 10,
          "type_info": "Uuid"
        },
        {
          "name": "order_number",
          "ordinal": 11,
          "type_info": "Int4"
        }
      ],
      "nullable": [false, false, false, false, false, true, true, true, true, true, false, false],
      "parameters": {
        "Left": ["Uuid"]
      }
    },
    "query": "SELECT * FROM exercise_tasks WHERE id = $1;"
  },
  "9c85b99d223ec35dd6a3d00598117fba6db802ec315cd2d1c38012b577d270bb": {
    "describe": {
      "columns": [
        {
          "name": "id",
          "ordinal": 0,
          "type_info": "Uuid"
        },
        {
          "name": "created_at",
          "ordinal": 1,
          "type_info": "Timestamptz"
        },
        {
          "name": "updated_at",
          "ordinal": 2,
          "type_info": "Timestamptz"
        },
        {
          "name": "course_id",
          "ordinal": 3,
          "type_info": "Uuid"
        },
        {
          "name": "deleted_at",
          "ordinal": 4,
          "type_info": "Timestamptz"
        },
        {
          "name": "name",
          "ordinal": 5,
          "type_info": "Varchar"
        },
        {
          "name": "deadline",
          "ordinal": 6,
          "type_info": "Timestamptz"
        },
        {
          "name": "page_id",
          "ordinal": 7,
          "type_info": "Uuid"
        },
        {
          "name": "score_maximum",
          "ordinal": 8,
          "type_info": "Int4"
        },
        {
          "name": "order_number",
          "ordinal": 9,
          "type_info": "Int4"
        },
        {
          "name": "chapter_id",
          "ordinal": 10,
          "type_info": "Uuid"
        },
        {
          "name": "copied_from",
          "ordinal": 11,
          "type_info": "Uuid"
        },
        {
          "name": "exam_id",
          "ordinal": 12,
          "type_info": "Uuid"
        },
        {
          "name": "max_tries_per_slide",
          "ordinal": 13,
          "type_info": "Int4"
        },
        {
          "name": "limit_number_of_tries",
          "ordinal": 14,
          "type_info": "Bool"
        },
        {
          "name": "needs_peer_review",
          "ordinal": 15,
          "type_info": "Bool"
        }
      ],
      "nullable": [
        false,
        false,
        false,
        true,
        true,
        false,
        true,
        false,
        false,
        false,
        true,
        true,
        true,
        true,
        false,
        false
      ],
      "parameters": {
        "Left": ["UuidArray"]
      }
    },
    "query": "\nSELECT *\nFROM exercises\nWHERE page_id IN (\n    SELECT UNNEST($1::uuid [])\n  )\n  AND deleted_at IS NULL\n        "
  },
  "9c9fe2a99244830594405a490b42ac70e1bc5c7a51d81f4808b5a81ef27a2e54": {
    "describe": {
      "columns": [],
      "nullable": [],
      "parameters": {
        "Left": ["Uuid"]
      }
    },
    "query": "\nUPDATE course_module_completion_registered_to_study_registries\nSET deleted_at = now()\nWHERE id = $1\n        "
  },
  "9d416cedbc952296276077431345b1e2a9c97a12cc55453321585cbbaee7bbfb": {
    "describe": {
      "columns": [
        {
          "name": "id",
          "ordinal": 0,
          "type_info": "Uuid"
        }
      ],
      "nullable": [false],
      "parameters": {
        "Left": [
          "Uuid",
          "Uuid",
          "Int4",
          "Varchar",
          {
            "Custom": {
              "kind": {
                "Enum": ["essay", "scale"]
              },
              "name": "peer_review_question_type"
            }
          },
          "Bool"
        ]
      }
    },
    "query": "\nINSERT INTO peer_review_questions (\n    id,\n    peer_review_id,\n    order_number,\n    question,\n    question_type,\n    answer_required\n  )\nVALUES ($1, $2, $3, $4, $5, $6)\nRETURNING id;\n        "
  },
  "9e77b192694c3af4cf6ab696e5b43a1e1f28dab7af08beb2e38eccbe0282b01a": {
    "describe": {
      "columns": [
        {
          "name": "id",
          "ordinal": 0,
          "type_info": "Uuid"
        },
        {
          "name": "created_at",
          "ordinal": 1,
          "type_info": "Timestamptz"
        },
        {
          "name": "updated_at",
          "ordinal": 2,
          "type_info": "Timestamptz"
        },
        {
          "name": "deleted_at",
          "ordinal": 3,
          "type_info": "Timestamptz"
        },
        {
          "name": "name",
          "ordinal": 4,
          "type_info": "Varchar"
        },
        {
          "name": "slug",
          "ordinal": 5,
          "type_info": "Varchar"
        },
        {
          "name": "public_url",
          "ordinal": 6,
          "type_info": "Varchar"
        },
        {
          "name": "internal_url",
          "ordinal": 7,
          "type_info": "Varchar"
        },
        {
          "name": "max_reprocessing_submissions_at_once",
          "ordinal": 8,
          "type_info": "Int4"
        }
      ],
      "nullable": [false, false, false, true, false, false, false, true, false],
      "parameters": {
        "Left": ["Text"]
      }
    },
    "query": "\nSELECT *\nFROM exercise_services\nWHERE slug = $1\n  "
  },
  "9f31d0d3d1943980f58b78597e60339681c9f451b85a34d67c8bc64ba71c790d": {
    "describe": {
      "columns": [
        {
          "name": "id",
          "ordinal": 0,
          "type_info": "Uuid"
        },
        {
          "name": "course_id",
          "ordinal": 1,
          "type_info": "Uuid"
        },
        {
          "name": "course_name",
          "ordinal": 2,
          "type_info": "Varchar"
        },
        {
          "name": "name",
          "ordinal": 3,
          "type_info": "Varchar"
        }
      ],
      "nullable": [false, false, false, false],
      "parameters": {
        "Left": ["Uuid"]
      }
    },
    "query": "\nSELECT exams.id,\n  courses.id as course_id,\n  courses.name as course_name,\n  exams.name\nFROM exams\n  JOIN course_exams ON course_id = $1\n  JOIN courses ON courses.id = $1\n  AND exams.deleted_at IS NULL\n  AND courses.deleted_at IS NULL\n"
  },
  "a034dee244e1330c8c79e833f718afbe34df340690b20293155eefb513b315d9": {
    "describe": {
      "columns": [
        {
          "name": "id",
          "ordinal": 0,
          "type_info": "Uuid"
        },
        {
          "name": "created_at",
          "ordinal": 1,
          "type_info": "Timestamptz"
        },
        {
          "name": "updated_at",
          "ordinal": 2,
          "type_info": "Timestamptz"
        },
        {
          "name": "deleted_at",
          "ordinal": 3,
          "type_info": "Timestamptz"
        },
        {
          "name": "organization_id",
          "ordinal": 4,
          "type_info": "Uuid"
        },
        {
          "name": "name",
          "ordinal": 5,
          "type_info": "Varchar"
        },
        {
          "name": "starts_at",
          "ordinal": 6,
          "type_info": "Timestamptz"
        },
        {
          "name": "ends_at",
          "ordinal": 7,
          "type_info": "Timestamptz"
        },
        {
          "name": "language",
          "ordinal": 8,
          "type_info": "Varchar"
        },
        {
          "name": "time_minutes",
          "ordinal": 9,
          "type_info": "Int4"
        },
        {
          "name": "instructions",
          "ordinal": 10,
          "type_info": "Jsonb"
        }
      ],
      "nullable": [false, false, false, true, false, false, true, true, true, false, false],
      "parameters": {
        "Left": ["Varchar", "Uuid", "Jsonb", "Timestamptz", "Timestamptz", "Varchar", "Int4"]
      }
    },
    "query": "\n    INSERT INTO exams(\n        name,\n        organization_id,\n        instructions,\n        starts_at,\n        ends_at,\n        language,\n        time_minutes\n      )\n    VALUES ($1, $2, $3, $4, $5, $6, $7)\n    RETURNING *;\n        "
  },
  "a0506edd480e7dec860a33702092c243a207450909a69db5a44ad6fcb72b2fb2": {
    "describe": {
      "columns": [],
      "nullable": [],
      "parameters": {
        "Left": ["Uuid", "Uuid"]
      }
    },
    "query": "\nINSERT INTO exam_enrollments (exam_id, user_id)\nVALUES ($1, $2)\n"
  },
  "a19f57e81e5e7d1c9496088a4de630d0d939ebf8229c409525d0224808dfb9ae": {
    "describe": {
      "columns": [
        {
          "name": "url_path",
          "ordinal": 0,
          "type_info": "Varchar"
        },
        {
          "name": "title",
          "ordinal": 1,
          "type_info": "Varchar"
        },
        {
          "name": "page_id",
          "ordinal": 2,
          "type_info": "Uuid"
        },
        {
          "name": "chapter_number",
          "ordinal": 3,
          "type_info": "Int4"
        },
        {
          "name": "chapter_id",
          "ordinal": 4,
          "type_info": "Uuid"
        },
        {
          "name": "chapter_opens_at",
          "ordinal": 5,
          "type_info": "Timestamptz"
        },
        {
          "name": "chapter_front_page_id",
          "ordinal": 6,
          "type_info": "Uuid"
        }
      ],
      "nullable": [false, false, false, false, false, true, true],
      "parameters": {
        "Left": ["Int4", "Uuid"]
      }
    },
    "query": "\nSELECT p.url_path as url_path,\n  p.title as title,\n  p.id as page_id,\n  c.chapter_number as chapter_number,\n  c.id as chapter_id,\n  c.opens_at as chapter_opens_at,\n  c.front_page_id as chapter_front_page_id\nFROM chapters c\n  INNER JOIN pages p on c.id = p.chapter_id\nWHERE c.chapter_number = (\n    SELECT MAX(ca.chapter_number)\n    FROM chapters ca\n    WHERE ca.chapter_number < $1\n      AND ca.deleted_at IS NULL\n  )\n  AND c.course_id = $2\n  AND p.deleted_at IS NULL\nORDER BY p.order_number\nLIMIT 1;\n        "
  },
  "a31f19aeb82cb164528744c6ca787c1c69bcab7575494559728a80de5ad5231a": {
    "describe": {
      "columns": [],
      "nullable": [],
      "parameters": {
        "Left": ["Uuid", "Uuid"]
      }
    },
    "query": "\nDELETE FROM course_exams\nWHERE exam_id = $1\n  AND course_id = $2\n"
  },
  "a32343d6d6a1285b5d0c8f47e31e1731f2bbfed3df606357f158067ec7ed4033": {
    "describe": {
      "columns": [
        {
          "name": "id",
          "ordinal": 0,
          "type_info": "Uuid"
        },
        {
          "name": "user_id",
          "ordinal": 1,
          "type_info": "Uuid"
        },
        {
          "name": "exercise_id",
          "ordinal": 2,
          "type_info": "Uuid"
        },
        {
          "name": "course_instance_id",
          "ordinal": 3,
          "type_info": "Uuid"
        },
        {
          "name": "exam_id",
          "ordinal": 4,
          "type_info": "Uuid"
        },
        {
          "name": "created_at",
          "ordinal": 5,
          "type_info": "Timestamptz"
        },
        {
          "name": "updated_at",
          "ordinal": 6,
          "type_info": "Timestamptz"
        },
        {
          "name": "deleted_at",
          "ordinal": 7,
          "type_info": "Timestamptz"
        },
        {
          "name": "score_given",
          "ordinal": 8,
          "type_info": "Float4"
        },
        {
          "name": "grading_progress: _",
          "ordinal": 9,
          "type_info": {
            "Custom": {
              "kind": {
                "Enum": ["fully-graded", "pending", "pending-manual", "failed", "not-ready"]
              },
              "name": "grading_progress"
            }
          }
        },
        {
          "name": "activity_progress: _",
          "ordinal": 10,
          "type_info": {
            "Custom": {
              "kind": {
                "Enum": ["initialized", "started", "in-progress", "submitted", "completed"]
              },
              "name": "activity_progress"
            }
          }
        },
        {
          "name": "reviewing_stage: _",
          "ordinal": 11,
          "type_info": {
            "Custom": {
              "kind": {
                "Enum": [
                  "not_started",
                  "peer_review",
                  "self_review",
                  "waiting_for_peer_reviews",
                  "waiting_for_manual_grading",
                  "reviewed_and_locked"
                ]
              },
              "name": "reviewing_stage"
            }
          }
        },
        {
          "name": "selected_exercise_slide_id",
          "ordinal": 12,
          "type_info": "Uuid"
        }
      ],
      "nullable": [
        false,
        false,
        false,
        true,
        true,
        false,
        false,
        true,
        true,
        false,
        false,
        false,
        true
      ],
      "parameters": {
        "Left": [
          "Float4",
          {
            "Custom": {
              "kind": {
                "Enum": ["initialized", "started", "in-progress", "submitted", "completed"]
              },
              "name": "activity_progress"
            }
          },
          {
            "Custom": {
              "kind": {
                "Enum": [
                  "not_started",
                  "peer_review",
                  "self_review",
                  "waiting_for_peer_reviews",
                  "waiting_for_manual_grading",
                  "reviewed_and_locked"
                ]
              },
              "name": "reviewing_stage"
            }
          },
          {
            "Custom": {
              "kind": {
                "Enum": ["fully-graded", "pending", "pending-manual", "failed", "not-ready"]
              },
              "name": "grading_progress"
            }
          },
          "Uuid"
        ]
      }
    },
    "query": "\nUPDATE user_exercise_states\nSET score_given = $1,\n  activity_progress = $2,\n  reviewing_stage = $3,\n  grading_progress = $4\nWHERE id = $5\n  AND deleted_at IS NULL\nRETURNING id,\n  user_id,\n  exercise_id,\n  course_instance_id,\n  exam_id,\n  created_at,\n  updated_at,\n  deleted_at,\n  score_given,\n  grading_progress AS \"grading_progress: _\",\n  activity_progress AS \"activity_progress: _\",\n  reviewing_stage AS \"reviewing_stage: _\",\n  selected_exercise_slide_id\n        "
  },
  "a379554670b6a21848d7ce7ef170224105b8378aa5907eba65bd1ee110f24ca0": {
    "describe": {
      "columns": [
        {
          "name": "id",
          "ordinal": 0,
          "type_info": "Uuid"
        }
      ],
      "nullable": [false],
      "parameters": {
        "Left": ["Uuid", "Varchar", "Jsonb", "Jsonb", "Jsonb", "Jsonb", "Int4"]
      }
    },
    "query": "\nINSERT INTO exercise_tasks (\n    exercise_slide_id,\n    exercise_type,\n    assignment,\n    private_spec,\n    public_spec,\n    model_solution_spec,\n    order_number\n  )\nVALUES ($1, $2, $3, $4, $5, $6, $7)\nRETURNING id\n"
  },
  "a670b7eda0b82b828d1dfb15b504fc15365649b5e69aa07eaa96cd3c9de0d302": {
    "describe": {
      "columns": [],
      "nullable": [],
      "parameters": {
        "Left": ["Varchar", "Int4", "Uuid"]
      }
    },
    "query": "\nUPDATE course_modules\nSET name = COALESCE($1, name),\n  order_number = $2\nWHERE id = $3\n"
  },
  "a76579e426500a1f99f9e02cf2c523658f58d86dcb036aef2aa3bdf71d8a563e": {
    "describe": {
      "columns": [],
      "nullable": [],
      "parameters": {
        "Left": ["Uuid"]
      }
    },
    "query": "\nUPDATE regradings\nSET regrading_completed_at = now(),\n  total_grading_progress = 'fully-graded'\nWHERE id = $1\n"
  },
  "a7ce881fdb0ab29c0bb212aab7a8ee4da3c99fef64c8c1e041af74edd888e1d5": {
    "describe": {
      "columns": [],
      "nullable": [],
      "parameters": {
        "Left": ["Bytea", "Uuid"]
      }
    },
    "query": "\nUPDATE repository_exercises\nSET checksum = $1\nWHERE id = $2\n"
  },
  "a80adc88f16d5ce7df3ab0724d59ba485ee56323fef9d6e89cde588994a2ee63": {
    "describe": {
      "columns": [
        {
          "name": "id",
          "ordinal": 0,
          "type_info": "Uuid"
        },
        {
          "name": "created_at",
          "ordinal": 1,
          "type_info": "Timestamptz"
        },
        {
          "name": "updated_at",
          "ordinal": 2,
          "type_info": "Timestamptz"
        },
        {
          "name": "deleted_at",
          "ordinal": 3,
          "type_info": "Timestamptz"
        },
        {
          "name": "exercise_slide_id",
          "ordinal": 4,
          "type_info": "Uuid"
        },
        {
          "name": "course_id",
          "ordinal": 5,
          "type_info": "Uuid"
        },
        {
          "name": "course_instance_id",
          "ordinal": 6,
          "type_info": "Uuid"
        },
        {
          "name": "exam_id",
          "ordinal": 7,
          "type_info": "Uuid"
        },
        {
          "name": "exercise_id",
          "ordinal": 8,
          "type_info": "Uuid"
        },
        {
          "name": "user_id",
          "ordinal": 9,
          "type_info": "Uuid"
        },
        {
          "name": "user_points_update_strategy: _",
          "ordinal": 10,
          "type_info": {
            "Custom": {
              "kind": {
                "Enum": [
                  "can-add-points-but-cannot-remove-points",
                  "can-add-points-and-can-remove-points"
                ]
              },
              "name": "user_points_update_strategy"
            }
          }
        }
      ],
      "nullable": [false, false, false, true, false, true, true, true, false, false, false],
      "parameters": {
        "Left": [
          "Uuid",
          "Uuid",
          "Uuid",
          "Uuid",
          "Uuid",
          "Uuid",
          {
            "Custom": {
              "kind": {
                "Enum": [
                  "can-add-points-but-cannot-remove-points",
                  "can-add-points-and-can-remove-points"
                ]
              },
              "name": "user_points_update_strategy"
            }
          }
        ]
      }
    },
    "query": "\nINSERT INTO exercise_slide_submissions (\n    exercise_slide_id,\n    course_id,\n    course_instance_id,\n    exam_id,\n    exercise_id,\n    user_id,\n    user_points_update_strategy\n  )\nVALUES ($1, $2, $3, $4, $5, $6, $7)\nRETURNING id,\n  created_at,\n  updated_at,\n  deleted_at,\n  exercise_slide_id,\n  course_id,\n  course_instance_id,\n  exam_id,\n  exercise_id,\n  user_id,\n  user_points_update_strategy AS \"user_points_update_strategy: _\"\n        "
  },
  "a84c3dbddf4bce77929cf8522694fd1d4d7ff5e8a95afb9d4590c2d1b6ba6841": {
    "describe": {
      "columns": [
        {
          "name": "id",
          "ordinal": 0,
          "type_info": "Uuid"
        },
        {
          "name": "created_at",
          "ordinal": 1,
          "type_info": "Timestamptz"
        },
        {
          "name": "updated_at",
          "ordinal": 2,
          "type_info": "Timestamptz"
        },
        {
          "name": "exercise_task_submission_id",
          "ordinal": 3,
          "type_info": "Uuid"
        },
        {
          "name": "course_id",
          "ordinal": 4,
          "type_info": "Uuid"
        },
        {
          "name": "exam_id",
          "ordinal": 5,
          "type_info": "Uuid"
        },
        {
          "name": "exercise_id",
          "ordinal": 6,
          "type_info": "Uuid"
        },
        {
          "name": "exercise_task_id",
          "ordinal": 7,
          "type_info": "Uuid"
        },
        {
          "name": "grading_priority",
          "ordinal": 8,
          "type_info": "Int4"
        },
        {
          "name": "score_given",
          "ordinal": 9,
          "type_info": "Float4"
        },
        {
          "name": "grading_progress: _",
          "ordinal": 10,
          "type_info": {
            "Custom": {
              "kind": {
                "Enum": ["fully-graded", "pending", "pending-manual", "failed", "not-ready"]
              },
              "name": "grading_progress"
            }
          }
        },
        {
          "name": "unscaled_score_given",
          "ordinal": 11,
          "type_info": "Float4"
        },
        {
          "name": "unscaled_score_maximum",
          "ordinal": 12,
          "type_info": "Int4"
        },
        {
          "name": "grading_started_at",
          "ordinal": 13,
          "type_info": "Timestamptz"
        },
        {
          "name": "grading_completed_at",
          "ordinal": 14,
          "type_info": "Timestamptz"
        },
        {
          "name": "feedback_json",
          "ordinal": 15,
          "type_info": "Jsonb"
        },
        {
          "name": "feedback_text",
          "ordinal": 16,
          "type_info": "Text"
        },
        {
          "name": "deleted_at",
          "ordinal": 17,
          "type_info": "Timestamptz"
        }
      ],
      "nullable": [
        false,
        false,
        false,
        false,
        true,
        true,
        false,
        false,
        false,
        true,
        false,
        true,
        true,
        true,
        true,
        true,
        true,
        true
      ],
      "parameters": {
        "Left": ["Uuid"]
      }
    },
    "query": "\nSELECT id,\ncreated_at,\nupdated_at,\nexercise_task_submission_id,\ncourse_id,\nexam_id,\nexercise_id,\nexercise_task_id,\ngrading_priority,\nscore_given,\ngrading_progress as \"grading_progress: _\",\nunscaled_score_given,\nunscaled_score_maximum,\ngrading_started_at,\ngrading_completed_at,\nfeedback_json,\nfeedback_text,\ndeleted_at\nFROM exercise_task_gradings\nWHERE deleted_at IS NULL\n  AND exercise_task_submission_id IN (\n    SELECT id\n    FROM exercise_task_submissions\n    WHERE exercise_slide_submission_id = $1\n  )\n"
  },
  "a963c734bc1f9c48be192fa5c8537d461c9ded7412268b17b64085e4f44b174a": {
    "describe": {
      "columns": [
        {
          "name": "id",
          "ordinal": 0,
          "type_info": "Uuid"
        },
        {
          "name": "created_at",
          "ordinal": 1,
          "type_info": "Timestamptz"
        },
        {
          "name": "updated_at",
          "ordinal": 2,
          "type_info": "Timestamptz"
        },
        {
          "name": "deleted_at",
          "ordinal": 3,
          "type_info": "Timestamptz"
        },
        {
          "name": "exercise_id",
          "ordinal": 4,
          "type_info": "Uuid"
        },
        {
          "name": "order_number",
          "ordinal": 5,
          "type_info": "Int4"
        }
      ],
      "nullable": [false, false, false, true, false, false],
      "parameters": {
        "Left": ["Uuid"]
      }
    },
    "query": "\nSELECT *\nFROM exercise_slides\nWHERE id = $1\n  AND deleted_at IS NULL;\n    "
  },
  "a9e6bf7e1afec5191482ce2cfaca22c670d50759540e166270fa2881e5db1dc4": {
    "describe": {
      "columns": [
        {
          "name": "id",
          "ordinal": 0,
          "type_info": "Uuid"
        },
        {
          "name": "created_at",
          "ordinal": 1,
          "type_info": "Timestamptz"
        },
        {
          "name": "updated_at",
          "ordinal": 2,
          "type_info": "Timestamptz"
        },
        {
          "name": "deleted_at",
          "ordinal": 3,
          "type_info": "Timestamptz"
        },
        {
          "name": "course_id",
          "ordinal": 4,
          "type_info": "Uuid"
        },
        {
          "name": "starts_at",
          "ordinal": 5,
          "type_info": "Timestamptz"
        },
        {
          "name": "ends_at",
          "ordinal": 6,
          "type_info": "Timestamptz"
        },
        {
          "name": "name",
          "ordinal": 7,
          "type_info": "Varchar"
        },
        {
          "name": "description",
          "ordinal": 8,
          "type_info": "Varchar"
        },
        {
          "name": "teacher_in_charge_name",
          "ordinal": 9,
          "type_info": "Varchar"
        },
        {
          "name": "teacher_in_charge_email",
          "ordinal": 10,
          "type_info": "Varchar"
        },
        {
          "name": "support_email",
          "ordinal": 11,
          "type_info": "Varchar"
        }
      ],
      "nullable": [false, false, false, true, false, true, true, true, true, false, false, true],
      "parameters": {
        "Left": ["Uuid", "Uuid"]
      }
    },
    "query": "\nSELECT i.id,\n  i.created_at,\n  i.updated_at,\n  i.deleted_at,\n  i.course_id,\n  i.starts_at,\n  i.ends_at,\n  i.name,\n  i.description,\n  i.teacher_in_charge_name,\n  i.teacher_in_charge_email,\n  i.support_email\nFROM course_instances i\n  JOIN course_instance_enrollments ie ON (i.id = ie.course_id)\nWHERE i.course_id = $1\n  AND i.deleted_at IS NULL\n  AND ie.user_id = $2\n  AND ie.deleted_at IS NULL\nORDER BY ie.created_at DESC;\n    "
  },
  "aa9924d72b1c9e79c2f8c0bda30aa0648f61d89745649ae936f27df392250363": {
    "describe": {
      "columns": [
        {
          "name": "count",
          "ordinal": 0,
          "type_info": "Int8"
        }
      ],
      "nullable": [null],
      "parameters": {
        "Left": ["Uuid"]
      }
    },
    "query": "\n        SELECT\n        COUNT(*) as count\n    FROM user_exercise_states AS us_state\n    JOIN exercise_task_submissions AS t_submission\n        ON us_state.selected_exercise_slide_id =\n            t_submission.exercise_slide_id\n    JOIN exercise_slide_submissions AS s_submission\n            ON t_submission.exercise_slide_submission_id =\n                s_submission.id\n    WHERE us_state.selected_exercise_slide_id =\n            t_submission.exercise_slide_id\n    AND us_state.user_id = s_submission.user_id\n    AND us_state.exercise_id = $1\n    AND us_state.reviewing_stage = 'waiting_for_manual_grading'\n    AND us_state.deleted_at IS NULL;"
  },
  "aabbcdc5984f0c7fc03acf0c2f53ebb8f0ff5f2b8993a81bd988be4bbf240a70": {
    "describe": {
      "columns": [
        {
          "name": "id",
          "ordinal": 0,
          "type_info": "Uuid"
        }
      ],
      "nullable": [false],
      "parameters": {
        "Left": ["Uuid", "Uuid", "Int4"]
      }
    },
    "query": "\nINSERT INTO exercise_slides (id, exercise_id, order_number)\nVALUES ($1, $2, $3) ON CONFLICT (id) DO\nUPDATE\nSET exercise_id = $2,\n    order_number = $3,\n    deleted_at = NULL\nRETURNING id;\n    "
  },
  "aadc81fd1c59e2292dfdf9e8f80d435c894afe80817ac28da9c868f5337de1e4": {
    "describe": {
      "columns": [
        {
          "name": "chapter_id",
          "ordinal": 0,
          "type_info": "Uuid"
        },
        {
          "name": "chapter_name",
          "ordinal": 1,
          "type_info": "Varchar"
        },
        {
          "name": "chapter_front_page_id",
          "ordinal": 2,
          "type_info": "Uuid"
        }
      ],
      "nullable": [false, false, true],
      "parameters": {
        "Left": ["Uuid", "Uuid"]
      }
    },
    "query": "\n        SELECT\n            c.id as chapter_id,\n            c.name as chapter_name,\n            c.front_page_id as chapter_front_page_id\n        FROM chapters c\n        WHERE c.id = $1\n        AND c.course_id = $2\n            AND c.deleted_at IS NULL;\n        "
  },
  "ab512d5393d172dfdeb96e097b1214c65f66cededf3a2ca08c10fdb3759c8c2a": {
    "describe": {
      "columns": [
        {
          "name": "id",
          "ordinal": 0,
          "type_info": "Uuid"
        }
      ],
      "nullable": [false],
      "parameters": {
        "Left": ["Uuid", "Varchar", "Jsonb", "Timestamptz", "Timestamptz", "Int4", "Uuid"]
      }
    },
    "query": "\nINSERT INTO exams (\n    id,\n    name,\n    instructions,\n    starts_at,\n    ends_at,\n    time_minutes,\n    organization_id\n  )\nVALUES (COALESCE($1, uuid_generate_v4()), $2, $3, $4, $5, $6, $7)\nRETURNING id\n"
  },
  "abc0210de7968d0ccb49bd0a87e73d0cd22194379982298739789ada0a84bfe8": {
    "describe": {
      "columns": [
        {
          "name": "id",
          "ordinal": 0,
          "type_info": "Uuid"
        },
        {
          "name": "is_test_mode",
          "ordinal": 1,
          "type_info": "Bool"
        }
      ],
      "nullable": [false, false],
      "parameters": {
        "Left": ["Text"]
      }
    },
    "query": "SELECT id, is_test_mode FROM courses WHERE slug = $1 AND deleted_at IS NULL"
  },
  "ad05712486467ad76850b5d365d57b87a302263d16b4bdc830f02e8a1092e6cc": {
    "describe": {
      "columns": [
        {
          "name": "sum",
          "ordinal": 0,
          "type_info": "Float4"
        }
      ],
      "nullable": [null],
      "parameters": {
        "Left": ["Uuid"]
      }
    },
    "query": "\nSELECT SUM(COALESCE(etg.score_given, 0))::real\nFROM exercise_task_gradings etg\n  JOIN exercise_task_submissions ets ON etg.exercise_task_submission_id = ets.id\nWHERE ets.exercise_slide_submission_id = $1\n  AND etg.deleted_at IS NULL\n  AND ets.deleted_at IS NULL\n        "
  },
  "ad44e66896540a92d76d8b584ae7142955baf3641d83702179e92fe60f8e3836": {
    "describe": {
      "columns": [
        {
          "name": "id",
          "ordinal": 0,
          "type_info": "Uuid"
        },
        {
          "name": "created_at",
          "ordinal": 1,
          "type_info": "Timestamptz"
        },
        {
          "name": "updated_at",
          "ordinal": 2,
          "type_info": "Timestamptz"
        },
        {
          "name": "deleted_at",
          "ordinal": 3,
          "type_info": "Timestamptz"
        },
        {
          "name": "course_id",
          "ordinal": 4,
          "type_info": "Uuid"
        },
        {
          "name": "starts_at",
          "ordinal": 5,
          "type_info": "Timestamptz"
        },
        {
          "name": "ends_at",
          "ordinal": 6,
          "type_info": "Timestamptz"
        },
        {
          "name": "name",
          "ordinal": 7,
          "type_info": "Varchar"
        },
        {
          "name": "description",
          "ordinal": 8,
          "type_info": "Varchar"
        },
        {
          "name": "teacher_in_charge_name",
          "ordinal": 9,
          "type_info": "Varchar"
        },
        {
          "name": "teacher_in_charge_email",
          "ordinal": 10,
          "type_info": "Varchar"
        },
        {
          "name": "support_email",
          "ordinal": 11,
          "type_info": "Varchar"
        }
      ],
      "nullable": [false, false, false, true, false, true, true, true, true, false, false, true],
      "parameters": {
        "Left": ["Uuid", "Uuid", "Varchar", "Varchar", "Varchar", "Varchar", "Varchar"]
      }
    },
    "query": "\nINSERT INTO course_instances (\n    id,\n    course_id,\n    name,\n    description,\n    teacher_in_charge_name,\n    teacher_in_charge_email,\n    support_email\n  )\nVALUES ($1, $2, $3, $4, $5, $6, $7)\nRETURNING id,\n  created_at,\n  updated_at,\n  deleted_at,\n  course_id,\n  starts_at,\n  ends_at,\n  name,\n  description,\n  teacher_in_charge_name,\n  teacher_in_charge_email,\n  support_email\n"
  },
  "ae5e6d194efc6456c5e2a947cc5b06593591685838ff6bcf74204d13edcff4b3": {
    "describe": {
      "columns": [
        {
          "name": "id",
          "ordinal": 0,
          "type_info": "Uuid"
        },
        {
          "name": "count",
          "ordinal": 1,
          "type_info": "Int4"
        },
        {
          "name": "order_number",
          "ordinal": 2,
          "type_info": "Int4"
        },
        {
          "name": "name",
          "ordinal": 3,
          "type_info": "Varchar"
        },
        {
          "name": "page_id",
          "ordinal": 4,
          "type_info": "Uuid"
        },
        {
          "name": "chapter_id",
          "ordinal": 5,
          "type_info": "Uuid"
        }
      ],
      "nullable": [false, null, false, false, false, true],
      "parameters": {
        "Left": ["Uuid"]
      }
    },
    "query": "\n        SELECT\n        exercises.id,         (SELECT COUNT(us_state.id)::integer as count\n                FROM exercises AS exercises2\n                LEFT JOIN user_exercise_states AS us_state ON us_state.exercise_id = exercises2.id\n                LEFT JOIN exercise_slide_submissions AS s_submission ON us_state.selected_exercise_slide_id = s_submission.exercise_slide_id\n                LEFT JOIN exercise_task_submissions AS t_submission ON s_submission.id = t_submission.exercise_slide_submission_id\n                WHERE us_state.selected_exercise_slide_id = t_submission.exercise_slide_id\n                AND us_state.user_id = s_submission.user_id\n                AND us_state.reviewing_stage = 'waiting_for_manual_grading'\n                AND us_state.deleted_at IS NULL\n                AND exercises2.course_id = $1\n                AND exercises.id = exercises2.id\n                GROUP BY exercises2.id),\n                exercises.order_number,\n                exercises.name,\n                exercises.page_id,\n                exercises.chapter_id\n            FROM exercises\n            WHERE exercises.course_id = $1\n            GROUP BY exercises.id;"
  },
  "aee1ac79f9af758cf20f1b486a12b0f07ced3949ab6f2256bc792291ed7424b5": {
    "describe": {
      "columns": [
        {
          "name": "course_id",
          "ordinal": 0,
          "type_info": "Uuid"
        },
        {
          "name": "exam_id",
          "ordinal": 1,
          "type_info": "Uuid"
        }
      ],
      "nullable": [true, true],
      "parameters": {
        "Left": ["Uuid"]
      }
    },
    "query": "\nSELECT course_id,\n  exam_id\nFROM exercise_slide_submissions\nWHERE id = $1\n  AND deleted_at IS NULL\n        "
  },
  "af86245330f55f4771e41e635d60ba19a00c9170f775429caa4af0c9c4372ffe": {
    "describe": {
      "columns": [
        {
          "name": "count",
          "ordinal": 0,
          "type_info": "Int8"
        }
      ],
      "nullable": [null],
      "parameters": {
        "Left": ["Uuid"]
      }
    },
    "query": "\nSELECT\n    COUNT(DISTINCT id) as count\nFROM courses\nWHERE organization_id = $1\n    AND deleted_at IS NULL;\n        "
  },
  "b071b7164ccc528dc6f1eb0c23b8de2057612836eec60ab6de5d1418f03b5b00": {
    "describe": {
      "columns": [],
      "nullable": [],
      "parameters": {
        "Left": ["Varchar", "Uuid"]
      }
    },
    "query": "\nUPDATE course_modules\nSET name = $1\nWHERE id = $2\n"
  },
  "b1df8260d01f98fc33b24144e0f6414c49242ff5de2f130c2a7649201decbc0b": {
    "describe": {
      "columns": [
        {
          "name": "id",
          "ordinal": 0,
          "type_info": "Uuid"
        },
        {
          "name": "created_at",
          "ordinal": 1,
          "type_info": "Timestamptz"
        },
        {
          "name": "updated_at",
          "ordinal": 2,
          "type_info": "Timestamptz"
        },
        {
          "name": "course_id",
          "ordinal": 3,
          "type_info": "Uuid"
        },
        {
          "name": "exam_id",
          "ordinal": 4,
          "type_info": "Uuid"
        },
        {
          "name": "chapter_id",
          "ordinal": 5,
          "type_info": "Uuid"
        },
        {
          "name": "url_path",
          "ordinal": 6,
          "type_info": "Varchar"
        },
        {
          "name": "title",
          "ordinal": 7,
          "type_info": "Varchar"
        },
        {
          "name": "deleted_at",
          "ordinal": 8,
          "type_info": "Timestamptz"
        },
        {
          "name": "content",
          "ordinal": 9,
          "type_info": "Jsonb"
        },
        {
          "name": "order_number",
          "ordinal": 10,
          "type_info": "Int4"
        },
        {
          "name": "copied_from",
          "ordinal": 11,
          "type_info": "Uuid"
        }
      ],
      "nullable": [false, false, false, true, true, true, false, false, true, false, false, true],
      "parameters": {
        "Left": ["Uuid", "Text"]
      }
    },
    "query": "\nSELECT pages.id,\n  pages.created_at,\n  pages.updated_at,\n  pages.course_id,\n  pages.exam_id,\n  pages.chapter_id,\n  pages.url_path,\n  pages.title,\n  pages.deleted_at,\n  pages.content,\n  pages.order_number,\n  pages.copied_from\nFROM pages\nWHERE pages.course_id = $1\n  AND url_path = $2\n  AND pages.deleted_at IS NULL;\n        "
  },
  "b358b51e902904c15f43a08b5452d4bc5362737b8ac87f5abdeaf810c53dc12a": {
    "describe": {
      "columns": [],
      "nullable": [],
      "parameters": {
        "Left": ["Uuid", "Text"]
      }
    },
    "query": "\nUPDATE exercise_repositories\nSET status = 'failure',\n  error_message = $2\nWHERE id = $1\n"
  },
  "b3594457d4aea521525b2348f2f95336c0bfa761cf13b7878ca3a9691ded8ce9": {
    "describe": {
      "columns": [
        {
          "name": "id",
          "ordinal": 0,
          "type_info": "Uuid"
        },
        {
          "name": "instructions",
          "ordinal": 1,
          "type_info": "Jsonb"
        }
      ],
      "nullable": [false, false],
      "parameters": {
        "Left": ["Uuid"]
      }
    },
    "query": "\nSELECT id, instructions\nFROM exams\nWHERE id = $1;\n"
  },
  "b39dda257f5f1f2db1905fdb6616a93c5d587d89c51ca1c1ca67152d7677de65": {
    "describe": {
      "columns": [
        {
          "name": "id",
          "ordinal": 0,
          "type_info": "Uuid"
        },
        {
          "name": "created_at",
          "ordinal": 1,
          "type_info": "Timestamptz"
        },
        {
          "name": "updated_at",
          "ordinal": 2,
          "type_info": "Timestamptz"
        },
        {
          "name": "deleted_at",
          "ordinal": 3,
          "type_info": "Timestamptz"
        },
        {
          "name": "name",
          "ordinal": 4,
          "type_info": "Varchar"
        },
        {
          "name": "url",
          "ordinal": 5,
          "type_info": "Varchar"
        },
        {
          "name": "width",
          "ordinal": 6,
          "type_info": "Int4"
        },
        {
          "name": "data",
          "ordinal": 7,
          "type_info": "Jsonb"
        }
      ],
      "nullable": [false, false, false, true, false, false, false, false],
      "parameters": {
        "Left": ["Uuid"]
      }
    },
    "query": "\nUPDATE playground_examples\nSET deleted_at = now()\nWHERE id = $1\nRETURNING *;\n  "
  },
  "b41487fa1202843faad2ed61acd3c377c6ee5fd68b0d81abfd4dc70a0ddc601f": {
    "describe": {
      "columns": [
        {
          "name": "chapter_name?",
          "ordinal": 0,
          "type_info": "Varchar"
        },
        {
          "name": "chapter_number?",
          "ordinal": 1,
          "type_info": "Int4"
        },
        {
          "name": "course_name?",
          "ordinal": 2,
          "type_info": "Varchar"
        },
        {
          "name": "course_slug?",
          "ordinal": 3,
          "type_info": "Varchar"
        },
        {
          "name": "chapter_front_page_id?",
          "ordinal": 4,
          "type_info": "Uuid"
        },
        {
          "name": "chapter_front_page_url_path?",
          "ordinal": 5,
          "type_info": "Varchar"
        },
        {
          "name": "organization_slug",
          "ordinal": 6,
          "type_info": "Varchar"
        }
      ],
      "nullable": [false, false, false, false, true, false, false],
      "parameters": {
        "Left": ["Uuid"]
      }
    },
    "query": "\nSELECT chapters.name as \"chapter_name?\",\n  chapters.chapter_number as \"chapter_number?\",\n  courses.name as \"course_name?\",\n  courses.slug as \"course_slug?\",\n  chapters.front_page_id as \"chapter_front_page_id?\",\n  p2.url_path as \"chapter_front_page_url_path?\",\n  organizations.slug as organization_slug\nFROM pages\n  LEFT JOIN chapters on pages.chapter_id = chapters.id\n  LEFT JOIN courses on pages.course_id = courses.id\n  LEFT JOIN pages p2 ON chapters.front_page_id = p2.id\n  LEFT JOIN organizations on courses.organization_id = organizations.id\nWHERE pages.id = $1\n"
  },
  "b4aa488f4f835c2b3900955ae54fd4bdff8818c3c2935c88aa89848bb276dea6": {
    "describe": {
      "columns": [
        {
          "name": "id",
          "ordinal": 0,
          "type_info": "Uuid"
        },
        {
          "name": "created_at",
          "ordinal": 1,
          "type_info": "Timestamptz"
        },
        {
          "name": "updated_at",
          "ordinal": 2,
          "type_info": "Timestamptz"
        },
        {
          "name": "exercise_type",
          "ordinal": 3,
          "type_info": "Varchar"
        },
        {
          "name": "assignment",
          "ordinal": 4,
          "type_info": "Jsonb"
        },
        {
          "name": "deleted_at",
          "ordinal": 5,
          "type_info": "Timestamptz"
        },
        {
          "name": "private_spec",
          "ordinal": 6,
          "type_info": "Jsonb"
        },
        {
          "name": "public_spec",
          "ordinal": 7,
          "type_info": "Jsonb"
        },
        {
          "name": "model_solution_spec",
          "ordinal": 8,
          "type_info": "Jsonb"
        },
        {
          "name": "copied_from",
          "ordinal": 9,
          "type_info": "Uuid"
        },
        {
          "name": "exercise_slide_id",
          "ordinal": 10,
          "type_info": "Uuid"
        },
        {
          "name": "order_number",
          "ordinal": 11,
          "type_info": "Int4"
        }
      ],
      "nullable": [false, false, false, false, false, true, true, true, true, true, false, false],
      "parameters": {
        "Left": ["Uuid"]
      }
    },
    "query": "\nSELECT *\nFROM exercise_tasks et\nWHERE et.id = $1;\n    "
  },
  "b52cac8cc5563abf837991f96ecda33e14de41999b3b6fbb78203634035162e1": {
    "describe": {
      "columns": [
        {
          "name": "id!",
          "ordinal": 0,
          "type_info": "Uuid"
        },
        {
          "name": "user_id",
          "ordinal": 1,
          "type_info": "Uuid"
        },
        {
          "name": "course_id!",
          "ordinal": 2,
          "type_info": "Uuid"
        },
        {
          "name": "page_id",
          "ordinal": 3,
          "type_info": "Uuid"
        },
        {
          "name": "feedback_given!",
          "ordinal": 4,
          "type_info": "Varchar"
        },
        {
          "name": "selected_text",
          "ordinal": 5,
          "type_info": "Text"
        },
        {
          "name": "marked_as_read!",
          "ordinal": 6,
          "type_info": "Bool"
        },
        {
          "name": "created_at!",
          "ordinal": 7,
          "type_info": "Timestamptz"
        },
        {
          "name": "block_ids: Vec<Uuid>",
          "ordinal": 8,
          "type_info": "UuidArray"
        },
        {
          "name": "block_texts: Vec<Option<String>>",
          "ordinal": 9,
          "type_info": "VarcharArray"
        },
        {
          "name": "block_order_numbers: Vec<Option<i32>>",
          "ordinal": 10,
          "type_info": "Int4Array"
        },
        {
          "name": "page_title",
          "ordinal": 11,
          "type_info": "Varchar"
        },
        {
          "name": "page_url_path",
          "ordinal": 12,
          "type_info": "Varchar"
        }
      ],
      "nullable": [
        false,
        true,
        true,
        true,
        false,
        true,
        false,
        false,
        null,
        null,
        null,
        false,
        false
      ],
      "parameters": {
        "Left": ["Uuid", "Bool", "Int8", "Int8"]
      }
    },
    "query": "\nSELECT fb.*,\n  pages.title as \"page_title\",\n  pages.url_path as \"page_url_path\"\nFROM (\n    SELECT feedback.id as \"id!\",\n      feedback.user_id,\n      feedback.course_id as \"course_id!\",\n      feedback.page_id,\n      feedback.feedback_given as \"feedback_given!\",\n      feedback.selected_text,\n      feedback.marked_as_read as \"marked_as_read!\",\n      feedback.created_at as \"created_at!\",\n      array_agg(block_feedback.block_id) filter (\n        where block_feedback.block_id IS NOT NULL\n      ) AS \"block_ids: Vec<Uuid>\",\n      array_agg(block_feedback.block_text) filter (\n        where block_feedback.block_id IS NOT NULL\n      ) AS \"block_texts: Vec<Option<String>>\",\n      array_agg(block_feedback.order_number) filter (\n        where block_feedback.block_id IS NOT NULL\n      ) AS \"block_order_numbers: Vec<Option<i32>>\"\n    FROM feedback\n      LEFT JOIN block_feedback ON block_feedback.feedback_id = feedback.id\n    WHERE course_id = $1\n      AND feedback.marked_as_read = $2\n      AND feedback.deleted_at IS NULL\n      AND block_feedback.deleted_at IS NULL\n    GROUP BY feedback.id,\n      feedback.user_id,\n      feedback.course_id,\n      feedback.feedback_given,\n      feedback.marked_as_read,\n      feedback.created_at\n    ORDER BY feedback.created_at DESC,\n      feedback.id\n    LIMIT $3 OFFSET $4\n  ) fb\n  JOIN pages on pages.id = fb.page_id\n"
  },
  "b534f245c3ae4841e86ae3315c5edd76923f74e4e6f9f04c2367c92ba3191952": {
    "describe": {
      "columns": [
        {
          "name": "id",
          "ordinal": 0,
          "type_info": "Uuid"
        },
        {
          "name": "slug",
          "ordinal": 1,
          "type_info": "Varchar"
        },
        {
          "name": "created_at",
          "ordinal": 2,
          "type_info": "Timestamptz"
        },
        {
          "name": "updated_at",
          "ordinal": 3,
          "type_info": "Timestamptz"
        },
        {
          "name": "name",
          "ordinal": 4,
          "type_info": "Varchar"
        },
        {
          "name": "description",
          "ordinal": 5,
          "type_info": "Text"
        },
        {
          "name": "organization_id",
          "ordinal": 6,
          "type_info": "Uuid"
        },
        {
          "name": "deleted_at",
          "ordinal": 7,
          "type_info": "Timestamptz"
        },
        {
          "name": "language_code",
          "ordinal": 8,
          "type_info": "Varchar"
        },
        {
          "name": "copied_from",
          "ordinal": 9,
          "type_info": "Uuid"
        },
        {
          "name": "content_search_language",
          "ordinal": 10,
          "type_info": "Text"
        },
        {
          "name": "course_language_group_id",
          "ordinal": 11,
          "type_info": "Uuid"
        },
        {
          "name": "is_draft",
          "ordinal": 12,
          "type_info": "Bool"
        },
        {
          "name": "is_test_mode",
          "ordinal": 13,
          "type_info": "Bool"
        },
        {
          "name": "base_module_completion_requires_n_submodule_completions",
          "ordinal": 14,
          "type_info": "Int4"
        }
      ],
      "nullable": [
        false,
        false,
        false,
        false,
        false,
        true,
        false,
        true,
        false,
        true,
        null,
        false,
        false,
        false,
        false
      ],
      "parameters": {
        "Left": ["Uuid"]
      }
    },
    "query": "\nSELECT id,\n  slug,\n  created_at,\n  updated_at,\n  name,\n  description,\n  organization_id,\n  deleted_at,\n  language_code,\n  copied_from,\n  content_search_language::text,\n  course_language_group_id,\n  is_draft,\n  is_test_mode,\n  base_module_completion_requires_n_submodule_completions\nFROM courses\n  JOIN course_exams ON courses.id = course_exams.course_id\nWHERE course_exams.exam_id = $1\n"
  },
  "b57648f4d24a296f9fe2491db7162c90974400f3d523df699448dadde9c660d7": {
    "describe": {
      "columns": [
        {
          "name": "count",
          "ordinal": 0,
          "type_info": "Int8"
        }
      ],
      "nullable": [null],
      "parameters": {
        "Left": ["Uuid"]
      }
    },
    "query": "\nSELECT COUNT(*) AS count\nFROM peer_review_submissions\nWHERE exercise_slide_submission_id = $1\n  AND deleted_at IS NULL\n        "
  },
  "b5f1ec1669cfc199d6b65c0d841eba7c1bdf11241cba798728ef4bb290a4ba47": {
    "describe": {
      "columns": [
        {
          "name": "id!",
          "ordinal": 0,
          "type_info": "Uuid"
        },
        {
          "name": "first_name",
          "ordinal": 1,
          "type_info": "Varchar"
        },
        {
          "name": "last_name",
          "ordinal": 2,
          "type_info": "Varchar"
        },
        {
          "name": "email!",
          "ordinal": 3,
          "type_info": "Varchar"
        },
        {
          "name": "role!: UserRole",
          "ordinal": 4,
          "type_info": {
            "Custom": {
              "kind": {
                "Enum": ["admin", "assistant", "teacher", "reviewer", "course_or_exam_creator"]
              },
              "name": "user_role"
            }
          }
        }
      ],
      "nullable": [false, true, true, false, false],
      "parameters": {
        "Left": []
      }
    },
    "query": "\nSELECT users.id AS \"id!\",\n  users.first_name,\n  users.last_name,\n  email AS \"email!\",\n  role AS \"role!: UserRole\"\nFROM users\n  JOIN roles ON users.id = roles.user_id\nWHERE is_global = TRUE\n"
  },
  "b6def96f6973719237ce93811fd8a9215bf24529cab71d262f22f11d13ddf526": {
    "describe": {
      "columns": [
        {
          "name": "id",
          "ordinal": 0,
          "type_info": "Uuid"
        },
        {
          "name": "created_at",
          "ordinal": 1,
          "type_info": "Timestamptz"
        },
        {
          "name": "updated_at",
          "ordinal": 2,
          "type_info": "Timestamptz"
        },
        {
          "name": "course_id",
          "ordinal": 3,
          "type_info": "Uuid"
        },
        {
          "name": "deleted_at",
          "ordinal": 4,
          "type_info": "Timestamptz"
        },
        {
          "name": "name",
          "ordinal": 5,
          "type_info": "Varchar"
        },
        {
          "name": "deadline",
          "ordinal": 6,
          "type_info": "Timestamptz"
        },
        {
          "name": "page_id",
          "ordinal": 7,
          "type_info": "Uuid"
        },
        {
          "name": "score_maximum",
          "ordinal": 8,
          "type_info": "Int4"
        },
        {
          "name": "order_number",
          "ordinal": 9,
          "type_info": "Int4"
        },
        {
          "name": "chapter_id",
          "ordinal": 10,
          "type_info": "Uuid"
        },
        {
          "name": "copied_from",
          "ordinal": 11,
          "type_info": "Uuid"
        },
        {
          "name": "exam_id",
          "ordinal": 12,
          "type_info": "Uuid"
        },
        {
          "name": "max_tries_per_slide",
          "ordinal": 13,
          "type_info": "Int4"
        },
        {
          "name": "limit_number_of_tries",
          "ordinal": 14,
          "type_info": "Bool"
        },
        {
          "name": "needs_peer_review",
          "ordinal": 15,
          "type_info": "Bool"
        }
      ],
      "nullable": [
        false,
        false,
        false,
        true,
        true,
        false,
        true,
        false,
        false,
        false,
        true,
        true,
        true,
        true,
        false,
        false
      ],
      "parameters": {
        "Left": ["Uuid"]
      }
    },
    "query": "\nSELECT *\nFROM exercises\nWHERE chapter_id = $1\n  AND deleted_at IS NULL\n"
  },
  "b762efb77876e893abf712da8e1568b7406c5efd2cbe92e54520b6c93558794b": {
    "describe": {
      "columns": [
        {
          "name": "course_id",
          "ordinal": 0,
          "type_info": "Uuid"
        }
      ],
      "nullable": [true],
      "parameters": {
        "Left": ["Uuid"]
      }
    },
    "query": "\nSELECT course_id\nfrom exercise_task_gradings\nwhere id = $1\n        "
  },
  "b9159ddd17dc391f0bd7b726633dff02d1530aa2b0b270b4947d749442850451": {
    "describe": {
      "columns": [],
      "nullable": [],
      "parameters": {
        "Left": ["Uuid", "Uuid"]
      }
    },
    "query": "UPDATE chapters SET front_page_id = $1 WHERE id = $2"
  },
  "bbbcc64b65c0d85fb03ea621ddf0f38e043229bc9dddb560047aaeeb72301d4d": {
    "describe": {
      "columns": [
        {
          "name": "id",
          "ordinal": 0,
          "type_info": "Uuid"
        },
        {
          "name": "created_at",
          "ordinal": 1,
          "type_info": "Timestamptz"
        },
        {
          "name": "updated_at",
          "ordinal": 2,
          "type_info": "Timestamptz"
        },
        {
          "name": "course_id",
          "ordinal": 3,
          "type_info": "Uuid"
        },
        {
          "name": "exam_id",
          "ordinal": 4,
          "type_info": "Uuid"
        },
        {
          "name": "chapter_id",
          "ordinal": 5,
          "type_info": "Uuid"
        },
        {
          "name": "url_path",
          "ordinal": 6,
          "type_info": "Varchar"
        },
        {
          "name": "title",
          "ordinal": 7,
          "type_info": "Varchar"
        },
        {
          "name": "deleted_at",
          "ordinal": 8,
          "type_info": "Timestamptz"
        },
        {
          "name": "content",
          "ordinal": 9,
          "type_info": "Jsonb"
        },
        {
          "name": "order_number",
          "ordinal": 10,
          "type_info": "Int4"
        },
        {
          "name": "copied_from",
          "ordinal": 11,
          "type_info": "Uuid"
        }
      ],
      "nullable": [false, false, false, true, true, true, false, false, true, false, false, true],
      "parameters": {
        "Left": ["Jsonb", "Uuid"]
      }
    },
    "query": "\nUPDATE pages\nSET content = $1\nWHERE id = $2\nRETURNING id,\n  created_at,\n  updated_at,\n  course_id,\n  exam_id,\n  chapter_id,\n  url_path,\n  title,\n  deleted_at,\n  content,\n  order_number,\n  copied_from;\n        "
  },
  "bc4390dec143c0bbc96fdebad02b5673dc9037d1115322b71620583fd9f1b82b": {
    "describe": {
      "columns": [
        {
          "name": "id",
          "ordinal": 0,
          "type_info": "Uuid"
        },
        {
          "name": "created_at",
          "ordinal": 1,
          "type_info": "Timestamptz"
        },
        {
          "name": "updated_at",
          "ordinal": 2,
          "type_info": "Timestamptz"
        },
        {
          "name": "course_id",
          "ordinal": 3,
          "type_info": "Uuid"
        },
        {
          "name": "exam_id",
          "ordinal": 4,
          "type_info": "Uuid"
        },
        {
          "name": "chapter_id",
          "ordinal": 5,
          "type_info": "Uuid"
        },
        {
          "name": "url_path",
          "ordinal": 6,
          "type_info": "Varchar"
        },
        {
          "name": "title",
          "ordinal": 7,
          "type_info": "Varchar"
        },
        {
          "name": "deleted_at",
          "ordinal": 8,
          "type_info": "Timestamptz"
        },
        {
          "name": "content",
          "ordinal": 9,
          "type_info": "Jsonb"
        },
        {
          "name": "order_number",
          "ordinal": 10,
          "type_info": "Int4"
        },
        {
          "name": "copied_from",
          "ordinal": 11,
          "type_info": "Uuid"
        }
      ],
      "nullable": [false, false, false, true, true, true, false, false, true, false, false, true],
      "parameters": {
        "Left": [
          "Uuid",
          "Uuid",
          "Jsonb",
          "Varchar",
          "Varchar",
          "Int4",
          "Uuid",
          {
            "Custom": {
              "kind": "Simple",
              "name": "regconfig"
            }
          }
        ]
      }
    },
    "query": "\nINSERT INTO pages(\n    course_id,\n    exam_id,\n    content,\n    url_path,\n    title,\n    order_number,\n    chapter_id,\n    content_search_language\n  )\nVALUES($1, $2, $3, $4, $5, $6, $7, $8::regconfig)\nRETURNING id,\n  created_at,\n  updated_at,\n  course_id,\n  exam_id,\n  chapter_id,\n  url_path,\n  title,\n  deleted_at,\n  content,\n  order_number,\n  copied_from\n          "
  },
  "bc9ec84596a94fb96cb6efa0bc1ea8e7b99add5da3e67ec659365c02623a770c": {
    "describe": {
      "columns": [
        {
          "name": "id",
          "ordinal": 0,
          "type_info": "Uuid"
        },
        {
          "name": "created_at",
          "ordinal": 1,
          "type_info": "Timestamptz"
        },
        {
          "name": "updated_at",
          "ordinal": 2,
          "type_info": "Timestamptz"
        },
        {
          "name": "deleted_at",
          "ordinal": 3,
          "type_info": "Timestamptz"
        },
        {
          "name": "exercise_slide_id",
          "ordinal": 4,
          "type_info": "Uuid"
        },
        {
          "name": "user_exercise_state_id",
          "ordinal": 5,
          "type_info": "Uuid"
        },
        {
          "name": "score_given",
          "ordinal": 6,
          "type_info": "Float4"
        },
        {
          "name": "grading_progress: _",
          "ordinal": 7,
          "type_info": {
            "Custom": {
              "kind": {
                "Enum": ["fully-graded", "pending", "pending-manual", "failed", "not-ready"]
              },
              "name": "grading_progress"
            }
          }
        }
      ],
      "nullable": [false, false, false, true, false, false, true, false],
      "parameters": {
        "Left": ["Uuid"]
      }
    },
    "query": "\nSELECT id,\n  created_at,\n  updated_at,\n  deleted_at,\n  exercise_slide_id,\n  user_exercise_state_id,\n  score_given,\n  grading_progress AS \"grading_progress: _\"\nFROM user_exercise_slide_states\nWHERE user_exercise_state_id = $1\n  AND deleted_at IS NULL\n        "
  },
  "bcacf1d604f43d60c9edebe3db12a5a0c66402ae2f76268bd261aa102bba0cec": {
    "describe": {
      "columns": [
        {
          "name": "id",
          "ordinal": 0,
          "type_info": "Uuid"
        },
        {
          "name": "url",
          "ordinal": 1,
          "type_info": "Varchar"
        },
        {
          "name": "course_id",
          "ordinal": 2,
          "type_info": "Uuid"
        },
        {
          "name": "exam_id",
          "ordinal": 3,
          "type_info": "Uuid"
        },
        {
          "name": "status: ExerciseRepositoryStatus",
          "ordinal": 4,
          "type_info": {
            "Custom": {
              "kind": {
                "Enum": ["pending", "success", "failure"]
              },
              "name": "exercise_repository_status"
            }
          }
        },
        {
          "name": "error_message",
          "ordinal": 5,
          "type_info": "Text"
        }
      ],
      "nullable": [false, false, true, true, false, true],
      "parameters": {
        "Left": ["Uuid", "Uuid"]
      }
    },
    "query": "\nSELECT id,\n  url,\n  course_id,\n  exam_id,\n  status AS \"status: ExerciseRepositoryStatus\",\n  error_message\nFROM exercise_repositories\nWHERE (\n    course_id = $1\n    OR exam_id = $2\n  )\n  AND deleted_at IS NULL\n"
  },
  "bd0d6dbc44d2430327d775796d4ab1ec8a2c6eb29d27592fe5cffbfd9dc98213": {
    "describe": {
      "columns": [
        {
          "name": "course_id",
          "ordinal": 0,
          "type_info": "Uuid"
        },
        {
          "name": "exam_id",
          "ordinal": 1,
          "type_info": "Uuid"
        }
      ],
      "nullable": [true, true],
      "parameters": {
        "Left": ["Uuid"]
      }
    },
    "query": "\nSELECT course_id,\n  exam_id\nfrom exercise_task_gradings\nwhere id = $1\n"
  },
  "bd8b8be4b273f284397a59f15b1dd90c29ced3a5eab514f5ea1bd176fcd87ff2": {
    "describe": {
      "columns": [
        {
          "name": "id",
          "ordinal": 0,
          "type_info": "Uuid"
        },
        {
          "name": "name",
          "ordinal": 1,
          "type_info": "Varchar"
        },
        {
          "name": "created_at",
          "ordinal": 2,
          "type_info": "Timestamptz"
        },
        {
          "name": "updated_at",
          "ordinal": 3,
          "type_info": "Timestamptz"
        },
        {
          "name": "organization_id",
          "ordinal": 4,
          "type_info": "Uuid"
        },
        {
          "name": "deleted_at",
          "ordinal": 5,
          "type_info": "Timestamptz"
        },
        {
          "name": "slug",
          "ordinal": 6,
          "type_info": "Varchar"
        },
        {
          "name": "content_search_language",
          "ordinal": 7,
          "type_info": "Text"
        },
        {
          "name": "language_code",
          "ordinal": 8,
          "type_info": "Varchar"
        },
        {
          "name": "copied_from",
          "ordinal": 9,
          "type_info": "Uuid"
        },
        {
          "name": "course_language_group_id",
          "ordinal": 10,
          "type_info": "Uuid"
        },
        {
          "name": "description",
          "ordinal": 11,
          "type_info": "Text"
        },
        {
          "name": "is_draft",
          "ordinal": 12,
          "type_info": "Bool"
        },
        {
          "name": "is_test_mode",
          "ordinal": 13,
          "type_info": "Bool"
        },
        {
          "name": "base_module_completion_requires_n_submodule_completions",
          "ordinal": 14,
          "type_info": "Int4"
        }
      ],
      "nullable": [
        false,
        false,
        false,
        false,
        false,
        true,
        false,
        null,
        false,
        true,
        false,
        true,
        false,
        false,
        false
      ],
      "parameters": {
        "Left": ["Uuid", "Int8", "Int8"]
      }
    },
    "query": "\nSELECT\n    DISTINCT(c.id),\n    c.name,\n    c.created_at,\n    c.updated_at,\n    c.organization_id,\n    c.deleted_at,\n    c.slug,\n    c.content_search_language::text,\n    c.language_code,\n    c.copied_from,\n    c.course_language_group_id,\n    c.description,\n    c.is_draft,\n    c.is_test_mode,\n    c.base_module_completion_requires_n_submodule_completions\nFROM courses as c\n    LEFT JOIN course_instances as ci on c.id = ci.course_id\nWHERE\n    c.organization_id = $1 AND\n    ci.starts_at < NOW() AND ci.ends_at > NOW() AND\n    c.deleted_at IS NULL AND ci.deleted_at IS NULL\n    LIMIT $2 OFFSET $3;\n        "
  },
  "bf72e4f9ddb0fde913ffd9dbc6031cf822382d1bad16b900e6fbb347b3d329a6": {
    "describe": {
      "columns": [
        {
          "name": "id",
          "ordinal": 0,
          "type_info": "Uuid"
        }
      ],
      "nullable": [false],
      "parameters": {
        "Left": ["Varchar", "Text", "Uuid"]
      }
    },
    "query": "\nINSERT INTO glossary (term, definition, course_id)\nSELECT $1, $2, $3\nRETURNING id\n"
  },
  "bfa02fde6602f70bb732851aaa2e194cdff03a3562341959cc4b2791bc5176fb": {
    "describe": {
      "columns": [
        {
          "name": "id",
          "ordinal": 0,
          "type_info": "Uuid"
        },
        {
          "name": "created_at",
          "ordinal": 1,
          "type_info": "Timestamptz"
        },
        {
          "name": "updated_at",
          "ordinal": 2,
          "type_info": "Timestamptz"
        },
        {
          "name": "course_id",
          "ordinal": 3,
          "type_info": "Uuid"
        },
        {
          "name": "deleted_at",
          "ordinal": 4,
          "type_info": "Timestamptz"
        },
        {
          "name": "name",
          "ordinal": 5,
          "type_info": "Varchar"
        },
        {
          "name": "deadline",
          "ordinal": 6,
          "type_info": "Timestamptz"
        },
        {
          "name": "page_id",
          "ordinal": 7,
          "type_info": "Uuid"
        },
        {
          "name": "score_maximum",
          "ordinal": 8,
          "type_info": "Int4"
        },
        {
          "name": "order_number",
          "ordinal": 9,
          "type_info": "Int4"
        },
        {
          "name": "chapter_id",
          "ordinal": 10,
          "type_info": "Uuid"
        },
        {
          "name": "copied_from",
          "ordinal": 11,
          "type_info": "Uuid"
        },
        {
          "name": "exam_id",
          "ordinal": 12,
          "type_info": "Uuid"
        },
        {
          "name": "max_tries_per_slide",
          "ordinal": 13,
          "type_info": "Int4"
        },
        {
          "name": "limit_number_of_tries",
          "ordinal": 14,
          "type_info": "Bool"
        },
        {
          "name": "needs_peer_review",
          "ordinal": 15,
          "type_info": "Bool"
        }
      ],
      "nullable": [
        false,
        false,
        false,
        true,
        true,
        false,
        true,
        false,
        false,
        false,
        true,
        true,
        true,
        true,
        false,
        false
      ],
      "parameters": {
        "Left": ["Uuid"]
      }
    },
    "query": "\nSELECT *\nFROM exercises\nWHERE exam_id = $1\n  AND deleted_at IS NULL\n"
  },
  "c00028f92949b3e8d712a87d620c60b033e48b43583ed796d2e73d219df2931b": {
    "describe": {
      "columns": [
        {
          "name": "pending",
          "ordinal": 0,
          "type_info": "Int8"
        },
        {
          "name": "handled",
          "ordinal": 1,
          "type_info": "Int8"
        }
      ],
      "nullable": [null, null],
      "parameters": {
        "Left": ["Uuid"]
      }
    },
    "query": "\nSELECT COUNT(*) filter (\n  where proposed_page_edits.pending = true\n) AS pending,\nCOUNT(*) filter (\n  where proposed_page_edits.pending = false\n) AS handled\nFROM proposed_page_edits\nWHERE proposed_page_edits.course_id = $1\nAND proposed_page_edits.deleted_at IS NULL\n"
  },
  "c0b9a180c35f5891305a61ef57a65bceba00f6e0190612ad7348ad7185ca89f2": {
    "describe": {
      "columns": [],
      "nullable": [],
      "parameters": {
        "Left": ["Uuid"]
      }
    },
    "query": "\nUPDATE material_references\nSET deleted_at = now()\nWHERE material_references.id = $1;\n        "
  },
  "c0e77b688094cd88143669d7562d1412e2cb9c49374c1a95c75419f3ff7ac8cc": {
    "describe": {
      "columns": [],
      "nullable": [],
      "parameters": {
        "Left": [
          "Uuid",
          {
            "Custom": {
              "kind": {
                "Enum": ["admin", "assistant", "teacher", "reviewer", "course_or_exam_creator"]
              },
              "name": "user_role"
            }
          },
          "Uuid"
        ]
      }
    },
    "query": "\nDELETE FROM roles\nWHERE user_id = $1\n  AND role = $2\n  AND course_id = $3\n"
  },
  "c0f24a805cf0a59c92963d7c37909c123b95498c27f5e32c9332cfa4f9b5ec22": {
    "describe": {
      "columns": [
        {
          "name": "is_draft",
          "ordinal": 0,
          "type_info": "Bool"
        }
      ],
      "nullable": [false],
      "parameters": {
        "Left": ["Uuid"]
      }
    },
    "query": "\nSELECT is_draft\nFROM courses\nWHERE id = $1\n"
  },
  "c1077b721fbdb17d2e726008507f9ddb90eb026821339890bdda90e4de4f68d2": {
    "describe": {
      "columns": [],
      "nullable": [],
      "parameters": {
        "Left": ["Uuid"]
      }
    },
    "query": "\nUPDATE proposed_block_edits\nSET status = 'rejected'\nWHERE id = $1\n"
  },
  "c254df041126909f459c2117eac7dd7a85456bbc698956b67f0c0090eaf4b878": {
    "describe": {
      "columns": [],
      "nullable": [],
      "parameters": {
        "Left": ["Uuid"]
      }
    },
    "query": "\nUPDATE exercise_tasks\nSET deleted_at = now()\nWHERE exercise_slide_id IN (\n    SELECT s.id\n    FROM exercise_slides s\n      JOIN exercises e ON (s.exercise_id = e.id)\n    WHERE e.page_id = $1\n  );\n            "
  },
  "c2e755ac4f0fe429d46f15c303e97a6feea1a7c4aa6c5a1ee7d758407c3385c6": {
    "describe": {
      "columns": [
        {
          "name": "id",
          "ordinal": 0,
          "type_info": "Uuid"
        }
      ],
      "nullable": [false],
      "parameters": {
        "Left": [
          "Uuid",
          "Uuid",
          "Uuid",
          {
            "Custom": {
              "kind": {
                "Enum": ["fully-graded", "pending", "pending-manual", "failed", "not-ready"]
              },
              "name": "grading_progress"
            }
          }
        ]
      }
    },
    "query": "\nINSERT INTO user_exercise_slide_states (\n    id,\n    exercise_slide_id,\n    user_exercise_state_id,\n    grading_progress\n  )\nVALUES ($1, $2, $3, $4)\nRETURNING id\n        "
  },
  "c41883ff57f67f01814525030af67d4a3bc472010ee6871a3191dcd0ee3e8f53": {
    "describe": {
      "columns": [
        {
          "name": "block_id",
          "ordinal": 0,
          "type_info": "Uuid"
        },
        {
          "name": "block_attribute",
          "ordinal": 1,
          "type_info": "Text"
        },
        {
          "name": "original_text",
          "ordinal": 2,
          "type_info": "Text"
        },
        {
          "name": "changed_text",
          "ordinal": 3,
          "type_info": "Text"
        }
      ],
      "nullable": [false, false, false, false],
      "parameters": {
        "Left": ["Uuid"]
      }
    },
    "query": "\nUPDATE proposed_block_edits\nSET status = 'accepted'\nWHERE id = $1\nRETURNING block_id,\n    block_attribute,\n    original_text,\n    changed_text\n"
  },
  "c4db451cf0d08b2fca14976798e0883a3961533b35d7dd4d5057e1662d482592": {
    "describe": {
      "columns": [
        {
          "name": "id",
          "ordinal": 0,
          "type_info": "Uuid"
        },
        {
          "name": "created_at",
          "ordinal": 1,
          "type_info": "Timestamptz"
        },
        {
          "name": "updated_at",
          "ordinal": 2,
          "type_info": "Timestamptz"
        },
        {
          "name": "deleted_at",
          "ordinal": 3,
          "type_info": "Timestamptz"
        },
        {
          "name": "content",
          "ordinal": 4,
          "type_info": "Jsonb"
        },
        {
          "name": "name",
          "ordinal": 5,
          "type_info": "Varchar"
        },
        {
          "name": "subject",
          "ordinal": 6,
          "type_info": "Varchar"
        },
        {
          "name": "exercise_completions_threshold",
          "ordinal": 7,
          "type_info": "Int4"
        },
        {
          "name": "points_threshold",
          "ordinal": 8,
          "type_info": "Int4"
        },
        {
          "name": "course_instance_id",
          "ordinal": 9,
          "type_info": "Uuid"
        }
      ],
      "nullable": [false, false, false, true, true, false, true, true, true, false],
      "parameters": {
        "Left": ["Uuid"]
      }
    },
    "query": "SELECT *\nFROM email_templates\nWHERE course_instance_id = $1\n  AND deleted_at IS NULL"
  },
  "c515ee82610c997f53c83f72ddf8426145e47cf0d9476d2281506c139af86cb6": {
    "describe": {
      "columns": [],
      "nullable": [],
      "parameters": {
        "Left": ["Jsonb", "Uuid"]
      }
    },
    "query": "\nUPDATE pages\nSET content = $1\nWHERE id = $2;\n"
  },
  "c5c02778029045a48b32567f114b8fbd441b01ac1e0908eca4e02a067327036e": {
    "describe": {
      "columns": [],
      "nullable": [],
      "parameters": {
        "Left": ["Uuid", "Varchar", "Timestamptz", "Timestamptz", "Int4"]
      }
    },
    "query": "\nUPDATE exams\nSET name = COALESCE($2, name),\n  starts_at = $3,\n  ends_at = $4,\n  time_minutes = $5\nWHERE id = $1\n"
  },
  "c621b6ffa2f217244e02b155b36b55aae80dbec02f5d5640f74ce202478009e3": {
    "describe": {
      "columns": [
        {
          "name": "uh_course_code",
          "ordinal": 0,
          "type_info": "Varchar"
        }
      ],
      "nullable": [true],
      "parameters": {
        "Left": []
      }
    },
    "query": "\nSELECT DISTINCT uh_course_code\nFROM course_modules\nWHERE uh_course_code IS NOT NULL\n  AND deleted_at IS NULL\n"
  },
  "c6d5ffed3573883c9e69529464b8f96325fbbf5c4ea893ae9e7352d3ce48a70d": {
    "describe": {
      "columns": [],
      "nullable": [],
      "parameters": {
        "Left": ["Text", "Uuid"]
      }
    },
    "query": "\nUPDATE regradings\nSET error_message = $1\nWHERE id = $2\n"
  },
  "c7daf8cc30d789c375e99d7f2c9f2b81f993d85dbd9d0e7642f7eb8fc068581c": {
    "describe": {
      "columns": [
        {
          "name": "id",
          "ordinal": 0,
          "type_info": "Uuid"
        }
      ],
      "nullable": [false],
      "parameters": {
        "Left": [
          "Uuid",
          "Uuid",
          "Uuid",
          "Uuid",
          "Uuid",
          "Timestamptz",
          "Timestamptz",
          "Varchar",
          "Bool",
          "Varchar",
          "Int4",
          "Bool"
        ]
      }
    },
    "query": "\nINSERT INTO course_module_completions (\n    id,\n    course_id,\n    course_instance_id,\n    course_module_id,\n    user_id,\n    completion_date,\n    completion_registration_attempt_date,\n    completion_language,\n    eligible_for_ects,\n    email,\n    grade,\n    passed\n  )\nVALUES (\n    COALESCE($1, uuid_generate_v4()),\n    $2,\n    $3,\n    $4,\n    $5,\n    $6,\n    $7,\n    $8,\n    $9,\n    $10,\n    $11,\n    $12\n  )\nRETURNING id\n        "
  },
  "c7f82dee6a7b89c0de8c1195e8dd7f3c0e909e140c3fb6b65692a95497022bf5": {
    "describe": {
      "columns": [],
      "nullable": [],
      "parameters": {
        "Left": ["Uuid"]
      }
    },
    "query": "\nDELETE FROM glossary\nWHERE id = $1\n"
  },
  "c8d4077884e92fe70dd43055ec6864244539abb25e65e7dad57f5dfaf7477754": {
    "describe": {
      "columns": [
        {
          "name": "id",
          "ordinal": 0,
          "type_info": "Uuid"
        },
        {
          "name": "first_name",
          "ordinal": 1,
          "type_info": "Varchar"
        },
        {
          "name": "last_name",
          "ordinal": 2,
          "type_info": "Varchar"
        },
        {
          "name": "email",
          "ordinal": 3,
          "type_info": "Varchar"
        },
        {
          "name": "role: UserRole",
          "ordinal": 4,
          "type_info": {
            "Custom": {
              "kind": {
                "Enum": ["admin", "assistant", "teacher", "reviewer", "course_or_exam_creator"]
              },
              "name": "user_role"
            }
          }
        }
      ],
      "nullable": [false, true, true, false, false],
      "parameters": {
        "Left": ["Uuid"]
      }
    },
    "query": "\nSELECT users.id,\n  users.first_name,\n  users.last_name,\n  email,\n  role AS \"role: UserRole\"\nFROM users\n  JOIN roles ON users.id = roles.user_id\nWHERE roles.course_instance_id = $1\n"
  },
  "c9f9f907994a0773a19e94bee68daac50ef95bed3921b84db058b9e44f05436a": {
    "describe": {
      "columns": [
        {
          "name": "id",
          "ordinal": 0,
          "type_info": "Uuid"
        },
        {
          "name": "created_at",
          "ordinal": 1,
          "type_info": "Timestamptz"
        },
        {
          "name": "updated_at",
          "ordinal": 2,
          "type_info": "Timestamptz"
        },
        {
          "name": "deleted_at",
          "ordinal": 3,
          "type_info": "Timestamptz"
        },
        {
          "name": "secret_key",
          "ordinal": 4,
          "type_info": "Varchar"
        },
        {
          "name": "name",
          "ordinal": 5,
          "type_info": "Varchar"
        }
      ],
      "nullable": [false, false, false, true, false, false],
      "parameters": {
        "Left": ["Uuid"]
      }
    },
    "query": "\nSELECT *\nFROM study_registry_registrars\nWHERE id = $1\n  AND deleted_at IS NULL\n        "
  },
  "cb4274ae34447c4c5f7629ca692a91b49faea0db90cc160062b393fca15537b1": {
    "describe": {
      "columns": [
        {
          "name": "id",
          "ordinal": 0,
          "type_info": "Uuid"
        },
        {
          "name": "user_id",
          "ordinal": 1,
          "type_info": "Uuid"
        },
        {
          "name": "created_at",
          "ordinal": 2,
          "type_info": "Timestamptz"
        },
        {
          "name": "exercise_id",
          "ordinal": 3,
          "type_info": "Uuid"
        },
        {
          "name": "exercise_task_id",
          "ordinal": 4,
          "type_info": "Uuid"
        },
        {
          "name": "score_given",
          "ordinal": 5,
          "type_info": "Float4"
        },
        {
          "name": "data_json",
          "ordinal": 6,
          "type_info": "Jsonb"
        }
      ],
      "nullable": [false, false, false, false, false, true, true],
      "parameters": {
        "Left": ["Uuid"]
      }
    },
    "query": "\nSELECT exercise_task_submissions.id,\n  user_id,\n  exercise_task_submissions.created_at,\n  exercise_slide_submissions.exercise_id,\n  exercise_task_submissions.exercise_task_id,\n  exercise_task_gradings.score_given,\n  exercise_task_submissions.data_json\nFROM exercise_task_submissions\n  JOIN exercise_slide_submissions ON exercise_task_submissions.exercise_slide_submission_id = exercise_slide_submissions.id\n  JOIN exercise_task_gradings on exercise_task_submissions.exercise_task_grading_id = exercise_task_gradings.id\n  JOIN exercises on exercise_slide_submissions.exercise_id = exercises.id\nWHERE exercise_slide_submissions.exam_id = $1\n  AND exercise_task_submissions.deleted_at IS NULL\n  AND exercise_task_gradings.deleted_at IS NULL\n  AND exercises.deleted_at IS NULL;\n        "
  },
  "cb67a9dfb5be8ec9ba7cf67b4dd511093fc64f0556f4ffdae15c3286ba70d83d": {
    "describe": {
      "columns": [],
      "nullable": [],
      "parameters": {
        "Left": ["Date"]
      }
    },
    "query": "\nDELETE FROM page_visit_datum_daily_visit_hashing_keys WHERE valid_for_date < $1\n    "
  },
  "cbe5322e580b9612ae14b75c27f8012cea260ba0bc542c3f2dc6eb2ea7b2cff4": {
    "describe": {
      "columns": [
        {
          "name": "id",
          "ordinal": 0,
          "type_info": "Uuid"
        },
        {
          "name": "content",
          "ordinal": 1,
          "type_info": "Jsonb"
        }
      ],
      "nullable": [false, false],
      "parameters": {
        "Left": ["Uuid", "Uuid"]
      }
    },
    "query": "\n    INSERT INTO pages (\n        id,\n        exam_id,\n        content,\n        url_path,\n        title,\n        chapter_id,\n        order_number,\n        copied_from,\n        content_search_language\n      )\n    SELECT uuid_generate_v5($1, id::text),\n      $1,\n      content,\n      url_path,\n      title,\n      uuid_generate_v5($1, chapter_id::text),\n      order_number,\n      id,\n      content_search_language\n    FROM pages\n    WHERE (exam_id = $2)\n    AND deleted_at IS NULL\n    RETURNING id,\n      content;\n        "
  },
  "ccdcf7ce3537744686b4a00dc74692d8c5b333e058fcf54fed5891ec2c527d60": {
    "describe": {
      "columns": [
        {
          "name": "id",
          "ordinal": 0,
          "type_info": "Uuid"
        },
        {
          "name": "created_at",
          "ordinal": 1,
          "type_info": "Timestamptz"
        },
        {
          "name": "updated_at",
          "ordinal": 2,
          "type_info": "Timestamptz"
        },
        {
          "name": "deleted_at",
          "ordinal": 3,
          "type_info": "Timestamptz"
        },
        {
          "name": "name",
          "ordinal": 4,
          "type_info": "Varchar"
        },
        {
          "name": "slug",
          "ordinal": 5,
          "type_info": "Varchar"
        },
        {
          "name": "public_url",
          "ordinal": 6,
          "type_info": "Varchar"
        },
        {
          "name": "internal_url",
          "ordinal": 7,
          "type_info": "Varchar"
        },
        {
          "name": "max_reprocessing_submissions_at_once",
          "ordinal": 8,
          "type_info": "Int4"
        }
      ],
      "nullable": [false, false, false, true, false, false, false, true, false],
      "parameters": {
        "Left": ["Varchar", "Varchar", "Varchar", "Varchar", "Int4", "Uuid"]
      }
    },
    "query": "\nUPDATE exercise_services\n    SET name=$1, slug=$2, public_url=$3, internal_url=$4, max_reprocessing_submissions_at_once=$5\nWHERE id=$6\n    RETURNING *\n        "
  },
  "ccefb55e5d76ed7eb3cf16329d1bfb4d9559069c775b27c6e5b5e4c87459c828": {
    "describe": {
      "columns": [
        {
          "name": "id",
          "ordinal": 0,
          "type_info": "Uuid"
        },
        {
          "name": "user_exercise_state_id",
          "ordinal": 1,
          "type_info": "Uuid"
        },
        {
          "name": "created_at",
          "ordinal": 2,
          "type_info": "Timestamptz"
        },
        {
          "name": "updated_at",
          "ordinal": 3,
          "type_info": "Timestamptz"
        },
        {
          "name": "deleted_at",
          "ordinal": 4,
          "type_info": "Timestamptz"
        },
        {
          "name": "score_given",
          "ordinal": 5,
          "type_info": "Float4"
        },
        {
          "name": "teacher_decision: _",
          "ordinal": 6,
          "type_info": {
            "Custom": {
              "kind": {
                "Enum": ["full-points", "zero-points", "custom-points", "suspected-plagiarism"]
              },
              "name": "teacher_decision_type"
            }
          }
        }
      ],
      "nullable": [false, false, false, false, true, false, false],
      "parameters": {
        "Left": [
          "Uuid",
          {
            "Custom": {
              "kind": {
                "Enum": ["full-points", "zero-points", "custom-points", "suspected-plagiarism"]
              },
              "name": "teacher_decision_type"
            }
          },
          "Float4",
          "Uuid"
        ]
      }
    },
    "query": "\nINSERT INTO teacher_grading_decisions (\n    user_exercise_state_id,\n    teacher_decision,\n    score_given,\n    user_id\n  )\nVALUES ($1, $2, $3, $4)\nRETURNING id,\n  user_exercise_state_id,\n  created_at,\n  updated_at,\n  deleted_at,\n  score_given,\n  teacher_decision AS \"teacher_decision: _\";\n      "
  },
  "cd3b491d6ba8e90f68bc92547628e63003efaf17d7d6df44778658e914427261": {
    "describe": {
      "columns": [
        {
          "name": "id",
          "ordinal": 0,
          "type_info": "Uuid"
        },
        {
          "name": "name",
          "ordinal": 1,
          "type_info": "Varchar"
        },
        {
          "name": "created_at",
          "ordinal": 2,
          "type_info": "Timestamptz"
        },
        {
          "name": "updated_at",
          "ordinal": 3,
          "type_info": "Timestamptz"
        },
        {
          "name": "organization_id",
          "ordinal": 4,
          "type_info": "Uuid"
        },
        {
          "name": "deleted_at",
          "ordinal": 5,
          "type_info": "Timestamptz"
        },
        {
          "name": "slug",
          "ordinal": 6,
          "type_info": "Varchar"
        },
        {
          "name": "content_search_language",
          "ordinal": 7,
          "type_info": "Text"
        },
        {
          "name": "language_code",
          "ordinal": 8,
          "type_info": "Varchar"
        },
        {
          "name": "copied_from",
          "ordinal": 9,
          "type_info": "Uuid"
        },
        {
          "name": "course_language_group_id",
          "ordinal": 10,
          "type_info": "Uuid"
        },
        {
          "name": "description",
          "ordinal": 11,
          "type_info": "Text"
        },
        {
          "name": "is_draft",
          "ordinal": 12,
          "type_info": "Bool"
        },
        {
          "name": "is_test_mode",
          "ordinal": 13,
          "type_info": "Bool"
        },
        {
          "name": "base_module_completion_requires_n_submodule_completions",
          "ordinal": 14,
          "type_info": "Int4"
        }
      ],
      "nullable": [
        false,
        false,
        false,
        false,
        false,
        true,
        false,
        null,
        false,
        true,
        false,
        true,
        false,
        false,
        false
      ],
      "parameters": {
        "Left": []
      }
    },
    "query": "\nSELECT id,\n  name,\n  created_at,\n  updated_at,\n  organization_id,\n  deleted_at,\n  slug,\n  content_search_language::text,\n  language_code,\n  copied_from,\n  course_language_group_id,\n  description,\n  is_draft,\n  is_test_mode,\n  base_module_completion_requires_n_submodule_completions\nFROM courses\nWHERE deleted_at IS NULL;\n"
  },
  "cdb8d8f63e7ba458f01b559fe4f0571a47ccac7eda5c84ab415e227d76ebca7e": {
    "describe": {
      "columns": [],
      "nullable": [],
      "parameters": {
        "Left": [
          "Uuid",
          {
            "Custom": {
              "kind": {
                "Enum": ["admin", "assistant", "teacher", "reviewer", "course_or_exam_creator"]
              },
              "name": "user_role"
            }
          },
          "Uuid"
        ]
      }
    },
    "query": "\nDELETE FROM roles\nWHERE user_id = $1\n  AND role = $2\n  AND exam_id = $3\n"
  },
  "ce086e7dd1040f7a6ee53042c7e8686dfc52ef7058bfd379d6ae0d00a4ffac24": {
    "describe": {
      "columns": [
        {
          "name": "id",
          "ordinal": 0,
          "type_info": "Uuid"
        },
        {
          "name": "created_at",
          "ordinal": 1,
          "type_info": "Timestamptz"
        },
        {
          "name": "updated_at",
          "ordinal": 2,
          "type_info": "Timestamptz"
        },
        {
          "name": "deleted_at",
          "ordinal": 3,
          "type_info": "Timestamptz"
        },
        {
          "name": "user_id",
          "ordinal": 4,
          "type_info": "Uuid"
        },
        {
          "name": "exercise_id",
          "ordinal": 5,
          "type_info": "Uuid"
        },
        {
          "name": "course_instance_id",
          "ordinal": 6,
          "type_info": "Uuid"
        },
        {
          "name": "receiving_peer_reviews_exercise_slide_submission_id",
          "ordinal": 7,
          "type_info": "Uuid"
        },
        {
          "name": "received_enough_peer_reviews",
          "ordinal": 8,
          "type_info": "Bool"
        },
        {
          "name": "peer_review_priority",
          "ordinal": 9,
          "type_info": "Int4"
        },
        {
          "name": "removed_from_queue_for_unusual_reason",
          "ordinal": 10,
          "type_info": "Bool"
        }
      ],
      "nullable": [false, false, false, true, false, false, false, false, false, false, false],
      "parameters": {
        "Left": ["Uuid"]
      }
    },
    "query": "\nUPDATE peer_review_queue_entries\nSET removed_from_queue_for_unusual_reason = TRUE\nWHERE id = $1\nRETURNING *\n    "
  },
  "cfbcaeb25e71b8cd1791ff95aa89e4fa44b627abc938c02650af5906ddf1f9e0": {
    "describe": {
      "columns": [
        {
          "name": "page_id",
          "ordinal": 0,
          "type_info": "Uuid"
        }
      ],
      "nullable": [false],
      "parameters": {
        "Left": ["Uuid"]
      }
    },
    "query": "SELECT id AS page_id FROM pages WHERE exam_id = $1;"
  },
  "d0037081bdb7d84526483a12e5070037392d36867f011134e611cfab8753b6e3": {
    "describe": {
      "columns": [
        {
          "name": "organization_id",
          "ordinal": 0,
          "type_info": "Uuid"
        }
      ],
      "nullable": [false],
      "parameters": {
        "Left": ["Uuid"]
      }
    },
    "query": "\nSELECT courses.organization_id\nFROM course_instances\n  JOIN courses ON courses.id = course_instances.course_id\nWHERE course_instances.id = $1\n"
  },
  "d0362064383044fd4696b44c87594e64ea8ec4c3b4905d39a3464a756454eaf5": {
    "describe": {
      "columns": [],
      "nullable": [],
      "parameters": {
        "Left": ["Uuid", "Uuid", "Uuid", "Uuid"]
      }
    },
    "query": "\nSELECT\nFROM user_exercise_states\nWHERE user_id = $1\n  AND exercise_id = $2\n  AND (course_instance_id = $3 OR exam_id = $4)\n"
  },
  "d126a5e606a87f2a01cf49cf171540cd9bf604210c3eef10fa84644aa36d3120": {
    "describe": {
      "columns": [
        {
          "name": "id",
          "ordinal": 0,
          "type_info": "Uuid"
        },
        {
          "name": "created_at",
          "ordinal": 1,
          "type_info": "Timestamptz"
        },
        {
          "name": "updated_at",
          "ordinal": 2,
          "type_info": "Timestamptz"
        },
        {
          "name": "deleted_at",
          "ordinal": 3,
          "type_info": "Timestamptz"
        },
        {
          "name": "course_id",
          "ordinal": 4,
          "type_info": "Uuid"
        },
        {
          "name": "name",
          "ordinal": 5,
          "type_info": "Varchar"
        },
        {
          "name": "order_number",
          "ordinal": 6,
          "type_info": "Int4"
        },
        {
          "name": "copied_from",
          "ordinal": 7,
          "type_info": "Uuid"
        },
        {
          "name": "uh_course_code",
          "ordinal": 8,
          "type_info": "Varchar"
        },
        {
          "name": "automatic_completion",
          "ordinal": 9,
          "type_info": "Bool"
        },
        {
          "name": "automatic_completion_number_of_exercises_attempted_treshold",
          "ordinal": 10,
          "type_info": "Int4"
        },
        {
          "name": "automatic_completion_number_of_points_treshold",
          "ordinal": 11,
          "type_info": "Int4"
        },
        {
          "name": "ects_credits",
          "ordinal": 12,
          "type_info": "Int4"
        }
      ],
      "nullable": [
        false,
        false,
        false,
        true,
        false,
        true,
        false,
        true,
        true,
        false,
        true,
        true,
        true
      ],
      "parameters": {
        "Left": ["Uuid", "Varchar", "Int4"]
      }
    },
    "query": "\nINSERT INTO course_modules (course_id, name, order_number)\nVALUES ($1, $2, $3)\nRETURNING *\n"
  },
  "d13e367302b3873770dbcd15736161dd89130c0d06620cb5d337b1f7c9f230e8": {
    "describe": {
      "columns": [],
      "nullable": [],
      "parameters": {
        "Left": ["Uuid", "Uuid"]
      }
    },
    "query": "UPDATE pages SET chapter_id = $1 WHERE id = $2"
  },
  "d167d84ecde8f5bfc9b573de74cc7674a5b8649d68ac086320b592e539d7d1c8": {
    "describe": {
      "columns": [
        {
          "name": "id",
          "ordinal": 0,
          "type_info": "Uuid"
        },
        {
          "name": "created_at",
          "ordinal": 1,
          "type_info": "Timestamptz"
        },
        {
          "name": "updated_at",
          "ordinal": 2,
          "type_info": "Timestamptz"
        },
        {
          "name": "deleted_at",
          "ordinal": 3,
          "type_info": "Timestamptz"
        },
        {
          "name": "exercise_task_id",
          "ordinal": 4,
          "type_info": "Uuid"
        },
        {
          "name": "data_json",
          "ordinal": 5,
          "type_info": "Jsonb"
        },
        {
          "name": "exercise_task_grading_id",
          "ordinal": 6,
          "type_info": "Uuid"
        },
        {
          "name": "metadata",
          "ordinal": 7,
          "type_info": "Jsonb"
        },
        {
          "name": "exercise_slide_id",
          "ordinal": 8,
          "type_info": "Uuid"
        },
        {
          "name": "exercise_slide_submission_id",
          "ordinal": 9,
          "type_info": "Uuid"
        }
      ],
      "nullable": [false, false, false, true, false, true, true, true, false, false],
      "parameters": {
        "Left": ["Uuid"]
      }
    },
    "query": "\nSELECT *\nFROM exercise_task_submissions\nWHERE exercise_slide_submission_id = $1\n  AND deleted_at IS NULL\n            "
  },
  "d1b9e023f5c44a5e7d40094eabe5441cc88db7fb1fd77a72062f2884aab2ac6a": {
    "describe": {
      "columns": [
        {
          "name": "read",
          "ordinal": 0,
          "type_info": "Int8"
        },
        {
          "name": "unread",
          "ordinal": 1,
          "type_info": "Int8"
        }
      ],
      "nullable": [null, null],
      "parameters": {
        "Left": ["Uuid"]
      }
    },
    "query": "\nSELECT COUNT(*) filter (\n    where marked_as_read\n  ) AS read,\n  COUNT(*) filter (\n    where not(marked_as_read)\n  ) AS unread\nFROM feedback\nWHERE course_id = $1\n  AND feedback.deleted_at IS NULL\n"
  },
  "d21fdc6eb89bf28c479b64ee9a5fff8dbb67f4c8bb02b25779e672187fed4fd7": {
    "describe": {
      "columns": [],
      "nullable": [],
      "parameters": {
        "Left": ["Uuid", "Uuid", "Uuid", "Uuid", "Uuid"]
      }
    },
    "query": "\n    INSERT INTO user_exercise_states (\n        user_id,\n        exercise_id,\n        course_instance_id,\n        selected_exercise_slide_id,\n        exam_id\n      )\n    VALUES ($1, $2, $3, $4, $5)\n    "
  },
  "d309be59564d69ecad6e11cc6976649092966ea2236abd7c8ca72e64f78f8fcc": {
    "describe": {
      "columns": [],
      "nullable": [],
      "parameters": {
        "Left": ["Uuid"]
      }
    },
    "query": "\nupdate email_deliveries\nset sent = TRUE\nwhere id = $1;\n    "
  },
  "d48d9b81b38a4343e78f69da6a5d6ab468c847703eeb822c0dee49da773c6885": {
    "describe": {
      "columns": [
        {
          "name": "date",
          "ordinal": 0,
          "type_info": "Date"
        },
        {
          "name": "count",
          "ordinal": 1,
          "type_info": "Int4"
        }
      ],
      "nullable": [null, null],
      "parameters": {
        "Left": ["Uuid"]
      }
    },
    "query": "\nSELECT DATE(created_at) date, count(DISTINCT user_id)::integer\nFROM exercise_slide_submissions\nWHERE course_id = $1\nGROUP BY date\nORDER BY date;\n          "
  },
  "d565b3ca168a0beb24ee0a58c078fd031a52cd26a807c348bdb3fac1849bd456": {
    "describe": {
      "columns": [
        {
          "name": "id",
          "ordinal": 0,
          "type_info": "Uuid"
        }
      ],
      "nullable": [false],
      "parameters": {
        "Left": ["Uuid"]
      }
    },
    "query": "\nSELECT organizations.id\nFROM pages\n  LEFT OUTER JOIN courses ON courses.id = pages.course_id\n  LEFT OUTER JOIN exams ON exams.id = pages.exam_id\n  JOIN organizations ON organizations.id = courses.organization_id\n  OR organizations.id = exams.organization_id\nWHERE pages.id = $1\n"
  },
  "d5e8f94a3f8fe2b9acbd2beccb38d03d4c6e7d1f0f5c4c0cfb642da2422445a9": {
    "describe": {
      "columns": [
        {
          "name": "id",
          "ordinal": 0,
          "type_info": "Uuid"
        }
      ],
      "nullable": [false],
      "parameters": {
        "Left": ["Uuid", "Varchar", "Varchar"]
      }
    },
    "query": "\nINSERT INTO study_registry_registrars (id, name, secret_key)\nVALUES (COALESCE($1, uuid_generate_v4()), $2, $3)\nRETURNING id\n    "
  },
  "d649285a0c9cf46bdad2303ee6d7793ff5d1a7ce58f402e070c69f7187b57085": {
    "describe": {
      "columns": [],
      "nullable": [],
      "parameters": {
        "Left": ["Uuid", "Uuid"]
      }
    },
    "query": "\n    INSERT INTO exercise_slides (\n        id, exercise_id, order_number\n    )\n    SELECT uuid_generate_v5($1, id::text),\n        uuid_generate_v5($1, exercise_id::text),\n        order_number\n    FROM exercise_slides\n    WHERE exercise_id IN (SELECT id FROM exercises WHERE course_id = $2 OR exam_id = $2 AND deleted_at IS NULL)\n    AND deleted_at IS NULL;\n            "
  },
  "d67631e6ddcdf17214fc75f0c9f760507d1fdce3c948f1524b5668403e197de3": {
    "describe": {
      "columns": [
        {
          "name": "id",
          "ordinal": 0,
          "type_info": "Uuid"
        },
        {
          "name": "created_at",
          "ordinal": 1,
          "type_info": "Timestamptz"
        },
        {
          "name": "updated_at",
          "ordinal": 2,
          "type_info": "Timestamptz"
        },
        {
          "name": "deleted_at",
          "ordinal": 3,
          "type_info": "Timestamptz"
        },
        {
          "name": "name",
          "ordinal": 4,
          "type_info": "Varchar"
        },
        {
          "name": "url",
          "ordinal": 5,
          "type_info": "Varchar"
        },
        {
          "name": "width",
          "ordinal": 6,
          "type_info": "Int4"
        },
        {
          "name": "data",
          "ordinal": 7,
          "type_info": "Jsonb"
        }
      ],
      "nullable": [false, false, false, true, false, false, false, false],
      "parameters": {
        "Left": ["Varchar", "Varchar", "Int4", "Jsonb"]
      }
    },
    "query": "\nINSERT INTO playground_examples (name, url, width, data)\nVALUES ($1, $2, $3, $4)\nRETURNING *;\n  "
  },
  "d684fcc4ad0942b8fa8bdc4afb1ed171ef2ba003a6ece945a16289222083345f": {
    "describe": {
      "columns": [
        {
          "name": "id",
          "ordinal": 0,
          "type_info": "Uuid"
        },
        {
          "name": "created_at",
          "ordinal": 1,
          "type_info": "Timestamptz"
        },
        {
          "name": "updated_at",
          "ordinal": 2,
          "type_info": "Timestamptz"
        },
        {
          "name": "deleted_at",
          "ordinal": 3,
          "type_info": "Timestamptz"
        },
        {
          "name": "user_id",
          "ordinal": 4,
          "type_info": "Uuid"
        },
        {
          "name": "exercise_id",
          "ordinal": 5,
          "type_info": "Uuid"
        },
        {
          "name": "course_instance_id",
          "ordinal": 6,
          "type_info": "Uuid"
        },
        {
          "name": "receiving_peer_reviews_exercise_slide_submission_id",
          "ordinal": 7,
          "type_info": "Uuid"
        },
        {
          "name": "received_enough_peer_reviews",
          "ordinal": 8,
          "type_info": "Bool"
        },
        {
          "name": "peer_review_priority",
          "ordinal": 9,
          "type_info": "Int4"
        },
        {
          "name": "removed_from_queue_for_unusual_reason",
          "ordinal": 10,
          "type_info": "Bool"
        }
      ],
      "nullable": [false, false, false, true, false, false, false, false, false, false, false],
      "parameters": {
        "Left": ["Bool", "Uuid"]
      }
    },
    "query": "\nUPDATE peer_review_queue_entries\nSET received_enough_peer_reviews = $1\nWHERE id = $2\n  AND deleted_at IS NULL\nRETURNING *;\n        "
  },
  "d724f9b31998cfc4677cf3f3a006ab15dd17bdad59b2b290e47d648e9e03d03d": {
    "describe": {
      "columns": [
        {
          "name": "id",
          "ordinal": 0,
          "type_info": "Uuid"
        },
        {
          "name": "created_at",
          "ordinal": 1,
          "type_info": "Timestamptz"
        },
        {
          "name": "updated_at",
          "ordinal": 2,
          "type_info": "Timestamptz"
        },
        {
          "name": "exercise_task_submission_id",
          "ordinal": 3,
          "type_info": "Uuid"
        },
        {
          "name": "course_id",
          "ordinal": 4,
          "type_info": "Uuid"
        },
        {
          "name": "exam_id",
          "ordinal": 5,
          "type_info": "Uuid"
        },
        {
          "name": "exercise_id",
          "ordinal": 6,
          "type_info": "Uuid"
        },
        {
          "name": "exercise_task_id",
          "ordinal": 7,
          "type_info": "Uuid"
        },
        {
          "name": "grading_priority",
          "ordinal": 8,
          "type_info": "Int4"
        },
        {
          "name": "score_given",
          "ordinal": 9,
          "type_info": "Float4"
        },
        {
          "name": "grading_progress: _",
          "ordinal": 10,
          "type_info": {
            "Custom": {
              "kind": {
                "Enum": ["fully-graded", "pending", "pending-manual", "failed", "not-ready"]
              },
              "name": "grading_progress"
            }
          }
        },
        {
          "name": "unscaled_score_maximum",
          "ordinal": 11,
          "type_info": "Int4"
        },
        {
          "name": "unscaled_score_given",
          "ordinal": 12,
          "type_info": "Float4"
        },
        {
          "name": "grading_started_at",
          "ordinal": 13,
          "type_info": "Timestamptz"
        },
        {
          "name": "grading_completed_at",
          "ordinal": 14,
          "type_info": "Timestamptz"
        },
        {
          "name": "feedback_json",
          "ordinal": 15,
          "type_info": "Jsonb"
        },
        {
          "name": "feedback_text",
          "ordinal": 16,
          "type_info": "Text"
        },
        {
          "name": "deleted_at",
          "ordinal": 17,
          "type_info": "Timestamptz"
        }
      ],
      "nullable": [
        false,
        false,
        false,
        false,
        true,
        true,
        false,
        false,
        false,
        true,
        false,
        true,
        true,
        true,
        true,
        true,
        true,
        true
      ],
      "parameters": {
        "Left": ["Uuid"]
      }
    },
    "query": "\nSELECT id,\n  created_at,\n  updated_at,\n  exercise_task_submission_id,\n  course_id,\n  exam_id,\n  exercise_id,\n  exercise_task_id,\n  grading_priority,\n  score_given,\n  grading_progress as \"grading_progress: _\",\n  unscaled_score_maximum,\n  unscaled_score_given,\n  grading_started_at,\n  grading_completed_at,\n  feedback_json,\n  feedback_text,\n  deleted_at\nFROM exercise_task_gradings\nWHERE id = $1\n"
  },
  "d7c2e87b32f5a87fa4595464a6449ce402745887d29b981da6b44cc419aad59c": {
    "describe": {
      "columns": [
        {
          "name": "id",
          "ordinal": 0,
          "type_info": "Uuid"
        },
        {
          "name": "name",
          "ordinal": 1,
          "type_info": "Varchar"
        },
        {
          "name": "created_at",
          "ordinal": 2,
          "type_info": "Timestamptz"
        },
        {
          "name": "updated_at",
          "ordinal": 3,
          "type_info": "Timestamptz"
        },
        {
          "name": "organization_id",
          "ordinal": 4,
          "type_info": "Uuid"
        },
        {
          "name": "deleted_at",
          "ordinal": 5,
          "type_info": "Timestamptz"
        },
        {
          "name": "slug",
          "ordinal": 6,
          "type_info": "Varchar"
        },
        {
          "name": "content_search_language",
          "ordinal": 7,
          "type_info": "Text"
        },
        {
          "name": "language_code",
          "ordinal": 8,
          "type_info": "Varchar"
        },
        {
          "name": "copied_from",
          "ordinal": 9,
          "type_info": "Uuid"
        },
        {
          "name": "course_language_group_id",
          "ordinal": 10,
          "type_info": "Uuid"
        },
        {
          "name": "description",
          "ordinal": 11,
          "type_info": "Text"
        },
        {
          "name": "is_draft",
          "ordinal": 12,
          "type_info": "Bool"
        },
        {
          "name": "is_test_mode",
          "ordinal": 13,
          "type_info": "Bool"
        },
        {
          "name": "base_module_completion_requires_n_submodule_completions",
          "ordinal": 14,
          "type_info": "Int4"
        }
      ],
      "nullable": [
        false,
        false,
        false,
        false,
        false,
        true,
        false,
        null,
        false,
        true,
        false,
        true,
        false,
        false,
        false
      ],
      "parameters": {
        "Left": ["Uuid"]
      }
    },
    "query": "\nUPDATE courses\nSET deleted_at = now()\nWHERE id = $1\nRETURNING id,\n  name,\n  created_at,\n  updated_at,\n  organization_id,\n  deleted_at,\n  slug,\n  content_search_language::text,\n  language_code,\n  copied_from,\n  course_language_group_id,\n  description,\n  is_draft,\n  is_test_mode,\n  base_module_completion_requires_n_submodule_completions\n    "
  },
  "d972ea4bdedc2b6d93055c4c244a579960ff3a65213ed3e78f21d641c8d800c7": {
    "describe": {
      "columns": [],
      "nullable": [],
      "parameters": {
        "Left": ["Uuid", "Text", "Text"]
      }
    },
    "query": "\n    INSERT INTO material_references(course_id, citation_key, reference)\n    VALUES ($1, $2, $3)\n    "
  },
  "d9b9672a30ff30810ac269307fa33154ced5dcc064a05d69a0440113713d3573": {
    "describe": {
      "columns": [
        {
          "name": "id",
          "ordinal": 0,
          "type_info": "Uuid"
        },
        {
          "name": "created_at",
          "ordinal": 1,
          "type_info": "Timestamptz"
        },
        {
          "name": "updated_at",
          "ordinal": 2,
          "type_info": "Timestamptz"
        },
        {
          "name": "deleted_at",
          "ordinal": 3,
          "type_info": "Timestamptz"
        },
        {
          "name": "exercise_slide_id",
          "ordinal": 4,
          "type_info": "Uuid"
        },
        {
          "name": "course_id",
          "ordinal": 5,
          "type_info": "Uuid"
        },
        {
          "name": "course_instance_id",
          "ordinal": 6,
          "type_info": "Uuid"
        },
        {
          "name": "exam_id",
          "ordinal": 7,
          "type_info": "Uuid"
        },
        {
          "name": "exercise_id",
          "ordinal": 8,
          "type_info": "Uuid"
        },
        {
          "name": "user_id",
          "ordinal": 9,
          "type_info": "Uuid"
        },
        {
          "name": "user_points_update_strategy: _",
          "ordinal": 10,
          "type_info": {
            "Custom": {
              "kind": {
                "Enum": [
                  "can-add-points-but-cannot-remove-points",
                  "can-add-points-and-can-remove-points"
                ]
              },
              "name": "user_points_update_strategy"
            }
          }
        }
      ],
      "nullable": [false, false, false, true, false, true, true, true, false, false, false],
      "parameters": {
        "Left": ["Uuid", "Uuid"]
      }
    },
    "query": "\nSELECT id,\n  created_at,\n  updated_at,\n  deleted_at,\n  exercise_slide_id,\n  course_id,\n  course_instance_id,\n  exam_id,\n  exercise_id,\n  user_id,\n  user_points_update_strategy AS \"user_points_update_strategy: _\"\nFROM exercise_slide_submissions\nWHERE exercise_slide_id = $1\n  AND user_id = $2\n  AND deleted_at IS NULL\nORDER BY created_at DESC\nLIMIT 1\n        "
  },
  "d9ccd78266e9036f2ebe16fc1b3ed95b4053a76496a0eef5fe7dd0561c86d5f0": {
    "describe": {
      "columns": [
        {
          "name": "id",
          "ordinal": 0,
          "type_info": "Uuid"
        },
        {
          "name": "created_at",
          "ordinal": 1,
          "type_info": "Timestamptz"
        },
        {
          "name": "updated_at",
          "ordinal": 2,
          "type_info": "Timestamptz"
        },
        {
          "name": "name",
          "ordinal": 3,
          "type_info": "Varchar"
        },
        {
          "name": "course_id",
          "ordinal": 4,
          "type_info": "Uuid"
        },
        {
          "name": "deleted_at",
          "ordinal": 5,
          "type_info": "Timestamptz"
        },
        {
          "name": "chapter_image_path",
          "ordinal": 6,
          "type_info": "Varchar"
        },
        {
          "name": "chapter_number",
          "ordinal": 7,
          "type_info": "Int4"
        },
        {
          "name": "front_page_id",
          "ordinal": 8,
          "type_info": "Uuid"
        },
        {
          "name": "opens_at",
          "ordinal": 9,
          "type_info": "Timestamptz"
        },
        {
          "name": "copied_from",
          "ordinal": 10,
          "type_info": "Uuid"
        },
        {
          "name": "deadline",
          "ordinal": 11,
          "type_info": "Timestamptz"
        },
        {
          "name": "course_module_id",
          "ordinal": 12,
          "type_info": "Uuid"
        }
      ],
      "nullable": [
        false,
        false,
        false,
        false,
        false,
        true,
        true,
        false,
        true,
        true,
        true,
        true,
        false
      ],
      "parameters": {
        "Left": ["Uuid"]
      }
    },
    "query": "\nSELECT id,\n  created_at,\n  updated_at,\n  name,\n  course_id,\n  deleted_at,\n  chapter_image_path,\n  chapter_number,\n  front_page_id,\n  opens_at,\n  copied_from,\n  deadline,\n  course_module_id\nFROM chapters\nWHERE course_id = (SELECT course_id FROM course_instances WHERE id = $1)\n  AND deleted_at IS NULL;\n"
  },
  "d9d04909a35ed8edd343a0be75ee10041e50a42d8ca3547d001672a9557b6d9d": {
    "describe": {
      "columns": [],
      "nullable": [],
      "parameters": {
        "Left": ["Jsonb", "Uuid"]
      }
    },
    "query": "\nUPDATE pages\nSET content = $1\nWHERE id = $2;\n                "
  },
  "d9d230419fb264ebddeaa022bc8ac0061d8caa8bf83e3a5742a140bd056f3005": {
    "describe": {
      "columns": [],
      "nullable": [],
      "parameters": {
        "Left": ["Varchar", "Uuid"]
      }
    },
    "query": "\nupdate email_deliveries\nset sent = FALSE,\n  error = $1\nwhere id = $2;\n    "
  },
  "da2f334d21855b3fe0513f95ed5e9fb65331bcae85f935928559c420dfa15a3b": {
    "describe": {
      "columns": [
        {
          "name": "id",
          "ordinal": 0,
          "type_info": "Uuid"
        },
        {
          "name": "created_at",
          "ordinal": 1,
          "type_info": "Timestamptz"
        },
        {
          "name": "updated_at",
          "ordinal": 2,
          "type_info": "Timestamptz"
        },
        {
          "name": "deleted_at",
          "ordinal": 3,
          "type_info": "Timestamptz"
        },
        {
          "name": "upstream_id",
          "ordinal": 4,
          "type_info": "Int4"
        },
        {
          "name": "email",
          "ordinal": 5,
          "type_info": "Varchar"
        },
        {
          "name": "first_name",
          "ordinal": 6,
          "type_info": "Varchar"
        },
        {
          "name": "last_name",
          "ordinal": 7,
          "type_info": "Varchar"
        }
      ],
      "nullable": [false, false, false, true, true, false, true, true],
      "parameters": {
        "Left": ["Uuid", "Varchar", "Varchar", "Varchar", "Int4"]
      }
    },
    "query": "\nINSERT INTO\n  users (id, email, first_name, last_name, upstream_id)\nVALUES ($1, $2, $3, $4, $5)\nRETURNING *;\n          "
  },
  "db5cd5b4719b69e217948320994bd8f3f6ae513f1378eb76d2fe6391acf179fc": {
    "describe": {
      "columns": [
        {
          "name": "page_id",
          "ordinal": 0,
          "type_info": "Uuid"
        },
        {
          "name": "order_number",
          "ordinal": 1,
          "type_info": "Int4"
        },
        {
          "name": "course_id",
          "ordinal": 2,
          "type_info": "Uuid"
        },
        {
          "name": "exam_id",
          "ordinal": 3,
          "type_info": "Uuid"
        },
        {
          "name": "chapter_id?",
          "ordinal": 4,
          "type_info": "Uuid"
        },
        {
          "name": "chapter_number?",
          "ordinal": 5,
          "type_info": "Int4"
        }
      ],
      "nullable": [false, false, true, true, false, false],
      "parameters": {
        "Left": ["Uuid"]
      }
    },
    "query": "\nSELECT p.id as page_id,\n  p.order_number as order_number,\n  p.course_id as course_id,\n  p.exam_id as exam_id,\n  c.id as \"chapter_id?\",\n  c.chapter_number as \"chapter_number?\"\nFROM pages p\n  LEFT JOIN chapters c ON p.chapter_id = c.id\nWHERE p.id = $1;\n"
  },
  "db64bea6f7dc10dd47f4c41c5efa78c95cf5b6d97fcfcefda66847c20861ac56": {
    "describe": {
      "columns": [
        {
          "name": "id",
          "ordinal": 0,
          "type_info": "Uuid"
        }
      ],
      "nullable": [false],
      "parameters": {
        "Left": ["Uuid", "Jsonb", "Varchar", "Varchar", "Int4"]
      }
    },
    "query": "\nINSERT INTO pages (\n    course_id,\n    content,\n    url_path,\n    title,\n    order_number\n  )\nVALUES ($1, $2, $3, $4, $5)\nRETURNING id\n"
  },
  "dc6a94949ce20d11fa55e247dc706fdc88018bf1ba528487fcd0ef02f5c40ca7": {
    "describe": {
      "columns": [
        {
          "name": "id",
          "ordinal": 0,
          "type_info": "Uuid"
        },
        {
          "name": "created_at",
          "ordinal": 1,
          "type_info": "Timestamptz"
        },
        {
          "name": "updated_at",
          "ordinal": 2,
          "type_info": "Timestamptz"
        },
        {
          "name": "deleted_at",
          "ordinal": 3,
          "type_info": "Timestamptz"
        },
        {
          "name": "content",
          "ordinal": 4,
          "type_info": "Jsonb"
        },
        {
          "name": "name",
          "ordinal": 5,
          "type_info": "Varchar"
        },
        {
          "name": "subject",
          "ordinal": 6,
          "type_info": "Varchar"
        },
        {
          "name": "exercise_completions_threshold",
          "ordinal": 7,
          "type_info": "Int4"
        },
        {
          "name": "points_threshold",
          "ordinal": 8,
          "type_info": "Int4"
        },
        {
          "name": "course_instance_id",
          "ordinal": 9,
          "type_info": "Uuid"
        }
      ],
      "nullable": [false, false, false, true, true, false, true, true, true, false],
      "parameters": {
        "Left": ["Uuid"]
      }
    },
    "query": "\nUPDATE email_templates\nSET deleted_at = now()\nWHERE id = $1\nRETURNING *\n  "
  },
  "dca9962cde61fb16b1beda03b37bdae5bf72f2a6f6e68636ea4d90e8c8f060f1": {
    "describe": {
      "columns": [
        {
          "name": "id",
          "ordinal": 0,
          "type_info": "Uuid"
        }
      ],
      "nullable": [false],
      "parameters": {
        "Left": ["Uuid", "Uuid", "Varchar", "Float4"]
      }
    },
    "query": "\nINSERT INTO peer_review_question_submissions (\n    peer_review_question_id,\n    peer_review_submission_id,\n    text_data,\n    number_data\n  )\nVALUES ($1, $2, $3, $4)\nRETURNING id\n        "
  },
  "dd98dd1240aa56bb5ba42647e870c187d85c5ab801c6f0cca33757734a97df5b": {
    "describe": {
      "columns": [
        {
          "name": "course_id",
          "ordinal": 0,
          "type_info": "Uuid"
        },
        {
          "name": "exam_id",
          "ordinal": 1,
          "type_info": "Uuid"
        }
      ],
      "nullable": [true, true],
      "parameters": {
        "Left": ["Uuid"]
      }
    },
    "query": "\nSELECT course_id,\n  exam_id\nFROM exercises\nWHERE id = $1\n"
  },
  "ddf7fa1dca876b806f407c7bdd5b40d3318c7d01e3664399accedb2bd5856855": {
    "describe": {
      "columns": [
        {
          "name": "id",
          "ordinal": 0,
          "type_info": "Uuid"
        },
        {
          "name": "created_at",
          "ordinal": 1,
          "type_info": "Timestamptz"
        },
        {
          "name": "updated_at",
          "ordinal": 2,
          "type_info": "Timestamptz"
        },
        {
          "name": "deleted_at",
          "ordinal": 3,
          "type_info": "Timestamptz"
        },
        {
          "name": "exercise_id",
          "ordinal": 4,
          "type_info": "Uuid"
        },
        {
          "name": "order_number",
          "ordinal": 5,
          "type_info": "Int4"
        }
      ],
      "nullable": [false, false, false, true, false, false],
      "parameters": {
        "Left": ["Uuid"]
      }
    },
    "query": "\nSELECT s.*\nFROM exercise_slides s\n  JOIN exercise_tasks t ON (s.id = t.exercise_slide_id)\nWHERE t.id = $1\n  AND t.deleted_at IS NULL\n  AND s.deleted_at IS NULL;\n    "
  },
  "debb71ad011d9e3973c03668f6f2e738f672314b7b0b12d11e7ac338652b79f5": {
    "describe": {
      "columns": [
        {
          "name": "course_id",
          "ordinal": 0,
          "type_info": "Uuid"
        },
        {
          "name": "exam_id",
          "ordinal": 1,
          "type_info": "Uuid"
        }
      ],
      "nullable": [true, true],
      "parameters": {
        "Left": ["Uuid"]
      }
    },
    "query": "\nSELECT ess.course_id,\n  ess.exam_id\nFROM exercise_task_submissions ets\n  JOIN exercise_slide_submissions ess ON ets.exercise_slide_submission_id = ess.id\nWHERE ets.id = $1\n  AND ets.deleted_at IS NULL\n  AND ess.deleted_at IS NULL\n        "
  },
  "e2fe96906db5d05fa1a8b0aabc25e9027c386b349f11d4c26bcf7db1864af6cf": {
    "describe": {
      "columns": [
        {
          "name": "order_number",
          "ordinal": 0,
          "type_info": "Int4"
        }
      ],
      "nullable": [null],
      "parameters": {
        "Left": ["Uuid"]
      }
    },
    "query": "\nselect max(p.order_number) as order_number\nfrom pages p\nwhere p.chapter_id = $1\n  and p.deleted_at is null;\n"
  },
  "e3c6cc19ea36187a8e99b3ccb88eceedaf4e65d67406df70be92017971b74d7c": {
    "describe": {
      "columns": [],
      "nullable": [],
      "parameters": {
        "Left": ["Uuid"]
      }
    },
    "query": "\n    UPDATE chapters\n    SET front_page_id = uuid_generate_v5(course_id, front_page_id::text)\n    WHERE course_id = $1\n        AND front_page_id IS NOT NULL;\n            "
  },
  "e4e5ef6ef0bbf4a234110b8dc2616b1a0483f511e0c6b9b04b9d7440486c3e07": {
    "describe": {
      "columns": [
        {
          "name": "id",
          "ordinal": 0,
          "type_info": "Uuid"
        },
        {
          "name": "created_at",
          "ordinal": 1,
          "type_info": "Timestamptz"
        },
        {
          "name": "updated_at",
          "ordinal": 2,
          "type_info": "Timestamptz"
        },
        {
          "name": "deleted_at",
          "ordinal": 3,
          "type_info": "Timestamptz"
        },
        {
          "name": "name",
          "ordinal": 4,
          "type_info": "Varchar"
        },
        {
          "name": "slug",
          "ordinal": 5,
          "type_info": "Varchar"
        },
        {
          "name": "public_url",
          "ordinal": 6,
          "type_info": "Varchar"
        },
        {
          "name": "internal_url",
          "ordinal": 7,
          "type_info": "Varchar"
        },
        {
          "name": "max_reprocessing_submissions_at_once",
          "ordinal": 8,
          "type_info": "Int4"
        }
      ],
      "nullable": [false, false, false, true, false, false, false, true, false],
      "parameters": {
        "Left": []
      }
    },
    "query": "\nSELECT *\nFROM exercise_services\nWHERE deleted_at IS NULL\n"
  },
  "e50a489e4b63d0ccb43c85b02a0b085c7ba0d5d9e54d073df9ddc679010bf1d7": {
    "describe": {
      "columns": [
        {
          "name": "course_module_id",
          "ordinal": 0,
          "type_info": "Uuid"
        },
        {
          "name": "total_exercises",
          "ordinal": 1,
          "type_info": "Int8"
        },
        {
          "name": "score_maximum",
          "ordinal": 2,
          "type_info": "Int8"
        }
      ],
      "nullable": [false, null, null],
      "parameters": {
        "Left": ["Uuid"]
      }
    },
    "query": "\nSELECT chapters.course_module_id,\n  COUNT(exercises.id) AS total_exercises,\n  SUM(exercises.score_maximum) AS score_maximum\nFROM course_instances\n  LEFT JOIN exercises ON (course_instances.course_id = exercises.course_id)\n  LEFT JOIN chapters ON (exercises.chapter_id = chapters.id)\nWHERE exercises.deleted_at IS NULL\n  AND course_instances.id = $1\nGROUP BY chapters.course_module_id\n        "
  },
  "e51930274913bb5238ab3d9bead1b6a2747b38ab840e9ec51397e26162e0d6c2": {
    "describe": {
      "columns": [
        {
          "name": "id",
          "ordinal": 0,
          "type_info": "Uuid"
        },
        {
          "name": "exercise_task_submission_id",
          "ordinal": 1,
          "type_info": "Uuid"
        },
        {
          "name": "grading_before_regrading",
          "ordinal": 2,
          "type_info": "Uuid"
        },
        {
          "name": "grading_after_regrading",
          "ordinal": 3,
          "type_info": "Uuid"
        },
        {
          "name": "regrading_id",
          "ordinal": 4,
          "type_info": "Uuid"
        }
      ],
      "nullable": [false, false, false, true, false],
      "parameters": {
        "Left": ["Uuid"]
      }
    },
    "query": "\nSELECT id,\n  exercise_task_submission_id,\n  grading_before_regrading,\n  grading_after_regrading,\n  regrading_id\nFROM exercise_task_regrading_submissions\nWHERE regrading_id = $1\n"
  },
  "e5c1c53b9d9439e3f552f486c3a9916ea8e8a5bce4678d7515a6e24cd9d0f19e": {
    "describe": {
      "columns": [
        {
          "name": "id",
          "ordinal": 0,
          "type_info": "Uuid"
        },
        {
          "name": "content",
          "ordinal": 1,
          "type_info": "Jsonb"
        }
      ],
      "nullable": [false, false],
      "parameters": {
        "Left": ["Uuid", "Uuid"]
      }
    },
    "query": "\n    INSERT INTO pages (\n        id,\n        course_id,\n        content,\n        url_path,\n        title,\n        chapter_id,\n        order_number,\n        copied_from,\n        content_search_language\n      )\n    SELECT uuid_generate_v5($1, id::text),\n      $1,\n      content,\n      url_path,\n      title,\n      uuid_generate_v5($1, chapter_id::text),\n      order_number,\n      id,\n      content_search_language\n    FROM pages\n    WHERE (course_id = $2)\n    AND deleted_at IS NULL\n    RETURNING id,\n      content;\n        "
  },
  "e5db6a3bd6793923334f9a040d99b022099caf632357702ffb1be47602ec4820": {
    "describe": {
      "columns": [
        {
          "name": "id",
          "ordinal": 0,
          "type_info": "Uuid"
        },
        {
          "name": "exercise_id",
          "ordinal": 1,
          "type_info": "Uuid"
        },
        {
          "name": "order_number",
          "ordinal": 2,
          "type_info": "Int4"
        }
      ],
      "nullable": [false, false, false],
      "parameters": {
        "Left": ["Uuid", "Uuid", "Int4"]
      }
    },
    "query": "\nINSERT INTO exercise_slides (id, exercise_id, order_number)\nVALUES ($1, $2, $3) ON CONFLICT (id) DO\nUPDATE\nSET exercise_id = $2,\n  order_number = $3,\n  deleted_at = NULL\nRETURNING id,\n  exercise_id,\n  order_number;\n            "
  },
  "e5e90260825ef39797acd231ed10db86eb9dbaf18d7eb6a2d5004971e5de2a23": {
    "describe": {
      "columns": [
        {
          "name": "exercise_id",
          "ordinal": 0,
          "type_info": "Uuid"
        },
        {
          "name": "count",
          "ordinal": 1,
          "type_info": "Int4"
        },
        {
          "name": "exercise_name",
          "ordinal": 2,
          "type_info": "Varchar"
        }
      ],
      "nullable": [false, null, false],
      "parameters": {
        "Left": ["Uuid"]
      }
    },
    "query": "\nSELECT counts.*, exercises.name exercise_name\n    FROM (\n        SELECT exercise_id, count(*)::integer count\n        FROM exercise_slide_submissions\n        WHERE course_id = $1\n        GROUP BY exercise_id\n    ) counts\n    JOIN exercises ON (counts.exercise_id = exercises.id);\n          "
  },
  "e65d6596514988223d01d65d8e4f8edb6132170649516dfb8fb848df6798baaa": {
    "describe": {
      "columns": [
        {
          "name": "id",
          "ordinal": 0,
          "type_info": "Uuid"
        },
        {
          "name": "created_at",
          "ordinal": 1,
          "type_info": "Timestamptz"
        },
        {
          "name": "updated_at",
          "ordinal": 2,
          "type_info": "Timestamptz"
        },
        {
          "name": "deleted_at",
          "ordinal": 3,
          "type_info": "Timestamptz"
        },
        {
          "name": "course_id",
          "ordinal": 4,
          "type_info": "Uuid"
        },
        {
          "name": "name",
          "ordinal": 5,
          "type_info": "Varchar"
        },
        {
          "name": "order_number",
          "ordinal": 6,
          "type_info": "Int4"
        },
        {
          "name": "copied_from",
          "ordinal": 7,
          "type_info": "Uuid"
        },
        {
          "name": "uh_course_code",
          "ordinal": 8,
          "type_info": "Varchar"
        },
        {
          "name": "automatic_completion",
          "ordinal": 9,
          "type_info": "Bool"
        },
        {
          "name": "automatic_completion_number_of_exercises_attempted_treshold",
          "ordinal": 10,
          "type_info": "Int4"
        },
        {
          "name": "automatic_completion_number_of_points_treshold",
          "ordinal": 11,
          "type_info": "Int4"
        },
        {
          "name": "ects_credits",
          "ordinal": 12,
          "type_info": "Int4"
        }
      ],
      "nullable": [
        false,
        false,
        false,
        true,
        false,
        true,
        false,
        true,
        true,
        false,
        true,
        true,
        true
      ],
      "parameters": {
        "Left": ["Uuid"]
      }
    },
    "query": "\nSELECT course_modules.*\nFROM exercises\n  LEFT JOIN chapters ON (exercises.chapter_id = chapters.id)\n  LEFT JOIN course_modules ON (chapters.course_module_id = course_modules.id)\nWHERE exercises.id = $1\n        "
  },
  "e6868d99cf844aba2f2ce20f7efcd9558a525b4c69023e6d365ed0a6d9e3f907": {
    "describe": {
      "columns": [],
      "nullable": [],
      "parameters": {
        "Left": ["Varchar", "Int4", "Uuid", "Varchar", "Int4", "Bool", "Int4", "Int4"]
      }
    },
    "query": "\nUPDATE course_modules\nSET name = COALESCE($1, name),\n  order_number = $2,\n  uh_course_code = $4,\n  ects_credits = $5,\n  automatic_completion = $6,\n  automatic_completion_number_of_exercises_attempted_treshold = $7,\n  automatic_completion_number_of_points_treshold = $8\nWHERE id = $3\n"
  },
  "e6f687f777bbf1f390fd79b39ebe2f71adc27844198a74a5370382ba150abb44": {
    "describe": {
      "columns": [
        {
          "name": "id",
          "ordinal": 0,
          "type_info": "Uuid"
        }
      ],
      "nullable": [false],
      "parameters": {
        "Left": []
      }
    },
    "query": "\nUPDATE regradings\nSET regrading_started_at = CASE\n    WHEN regrading_started_at IS NULL THEN now()\n    ELSE regrading_started_at\n  END\nWHERE regrading_completed_at IS NULL\n  AND deleted_at IS NULL\nRETURNING id\n"
  },
  "e773a4e49ae87843f5be6fdcbed0d32c2bd87c20f4b47ff30c5a8c632c4d230d": {
    "describe": {
      "columns": [
        {
          "name": "id",
          "ordinal": 0,
          "type_info": "Uuid"
        },
        {
          "name": "name",
          "ordinal": 1,
          "type_info": "Varchar"
        },
        {
          "name": "created_at",
          "ordinal": 2,
          "type_info": "Timestamptz"
        },
        {
          "name": "updated_at",
          "ordinal": 3,
          "type_info": "Timestamptz"
        },
        {
          "name": "organization_id",
          "ordinal": 4,
          "type_info": "Uuid"
        },
        {
          "name": "deleted_at",
          "ordinal": 5,
          "type_info": "Timestamptz"
        },
        {
          "name": "slug",
          "ordinal": 6,
          "type_info": "Varchar"
        },
        {
          "name": "content_search_language",
          "ordinal": 7,
          "type_info": "Text"
        },
        {
          "name": "language_code",
          "ordinal": 8,
          "type_info": "Varchar"
        },
        {
          "name": "copied_from",
          "ordinal": 9,
          "type_info": "Uuid"
        },
        {
          "name": "course_language_group_id",
          "ordinal": 10,
          "type_info": "Uuid"
        },
        {
          "name": "description",
          "ordinal": 11,
          "type_info": "Text"
        },
        {
          "name": "is_draft",
          "ordinal": 12,
          "type_info": "Bool"
        },
        {
          "name": "is_test_mode",
          "ordinal": 13,
          "type_info": "Bool"
        },
        {
          "name": "base_module_completion_requires_n_submodule_completions",
          "ordinal": 14,
          "type_info": "Int4"
        }
      ],
      "nullable": [
        false,
        false,
        false,
        false,
        false,
        true,
        false,
        null,
        false,
        true,
        false,
        true,
        false,
        false,
        false
      ],
      "parameters": {
        "Left": ["Varchar", "Text", "Bool", "Bool", "Uuid"]
      }
    },
    "query": "\nUPDATE courses\nSET name = $1,\n  description = $2,\n  is_draft = $3,\n  is_test_mode = $4\nWHERE id = $5\nRETURNING id,\n  name,\n  created_at,\n  updated_at,\n  organization_id,\n  deleted_at,\n  slug,\n  content_search_language::text,\n  language_code,\n  copied_from,\n  course_language_group_id,\n  description,\n  is_draft,\n  is_test_mode,\n  base_module_completion_requires_n_submodule_completions\n    "
  },
  "e81f68320c722d60ef526f006e39003a1349551bacebb0fc4907f93a26b0411b": {
    "describe": {
      "columns": [
        {
          "name": "id",
          "ordinal": 0,
          "type_info": "Uuid"
        },
        {
          "name": "name",
          "ordinal": 1,
          "type_info": "Varchar"
        },
        {
          "name": "instructions",
          "ordinal": 2,
          "type_info": "Jsonb"
        },
        {
          "name": "starts_at",
          "ordinal": 3,
          "type_info": "Timestamptz"
        },
        {
          "name": "ends_at",
          "ordinal": 4,
          "type_info": "Timestamptz"
        },
        {
          "name": "time_minutes",
          "ordinal": 5,
          "type_info": "Int4"
        },
        {
          "name": "organization_id",
          "ordinal": 6,
          "type_info": "Uuid"
        }
      ],
      "nullable": [false, false, false, true, true, false, false],
      "parameters": {
        "Left": ["Uuid"]
      }
    },
    "query": "\nSELECT id,\n  name,\n  instructions,\n  starts_at,\n  ends_at,\n  time_minutes,\n  organization_id\nFROM exams\nWHERE exams.organization_id = $1\n  AND exams.deleted_at IS NULL\n"
  },
  "e966783963c11d6fa57df792d1bfff0dccf163f9cf5f474c1f3c724972229d4e": {
    "describe": {
      "columns": [
        {
          "name": "id",
          "ordinal": 0,
          "type_info": "Uuid"
        },
        {
          "name": "name",
          "ordinal": 1,
          "type_info": "Varchar"
        },
        {
          "name": "course_id",
          "ordinal": 2,
          "type_info": "Uuid"
        },
        {
          "name": "chapter_number",
          "ordinal": 3,
          "type_info": "Int4"
        },
        {
          "name": "created_at",
          "ordinal": 4,
          "type_info": "Timestamptz"
        },
        {
          "name": "updated_at",
          "ordinal": 5,
          "type_info": "Timestamptz"
        },
        {
          "name": "deleted_at",
          "ordinal": 6,
          "type_info": "Timestamptz"
        },
        {
          "name": "front_page_id",
          "ordinal": 7,
          "type_info": "Uuid"
        },
        {
          "name": "opens_at",
          "ordinal": 8,
          "type_info": "Timestamptz"
        },
        {
          "name": "chapter_image_path",
          "ordinal": 9,
          "type_info": "Varchar"
        },
        {
          "name": "copied_from",
          "ordinal": 10,
          "type_info": "Uuid"
        },
        {
          "name": "deadline",
          "ordinal": 11,
          "type_info": "Timestamptz"
        },
        {
          "name": "course_module_id",
          "ordinal": 12,
          "type_info": "Uuid"
        }
      ],
      "nullable": [
        false,
        false,
        false,
        false,
        false,
        false,
        true,
        true,
        true,
        true,
        true,
        true,
        false
      ],
      "parameters": {
        "Left": ["Uuid"]
      }
    },
    "query": "\nSELECT *\nfrom chapters\nwhere id = $1;"
  },
  "e97b7627a33c165766da68105443ef4478bd1ed1b440f20f52172993cc8e85ae": {
    "describe": {
      "columns": [
        {
          "name": "id",
          "ordinal": 0,
          "type_info": "Uuid"
        },
        {
          "name": "created_at",
          "ordinal": 1,
          "type_info": "Timestamptz"
        },
        {
          "name": "updated_at",
          "ordinal": 2,
          "type_info": "Timestamptz"
        },
        {
          "name": "course_id",
          "ordinal": 3,
          "type_info": "Uuid"
        },
        {
          "name": "exam_id",
          "ordinal": 4,
          "type_info": "Uuid"
        },
        {
          "name": "chapter_id",
          "ordinal": 5,
          "type_info": "Uuid"
        },
        {
          "name": "url_path",
          "ordinal": 6,
          "type_info": "Varchar"
        },
        {
          "name": "title",
          "ordinal": 7,
          "type_info": "Varchar"
        },
        {
          "name": "deleted_at",
          "ordinal": 8,
          "type_info": "Timestamptz"
        },
        {
          "name": "content",
          "ordinal": 9,
          "type_info": "Jsonb"
        },
        {
          "name": "order_number",
          "ordinal": 10,
          "type_info": "Int4"
        },
        {
          "name": "copied_from",
          "ordinal": 11,
          "type_info": "Uuid"
        }
      ],
      "nullable": [false, false, false, true, true, true, false, false, true, false, false, true],
      "parameters": {
        "Left": ["Uuid"]
      }
    },
    "query": "\nSELECT id,\n  created_at,\n  updated_at,\n  course_id,\n  exam_id,\n  chapter_id,\n  url_path,\n  title,\n  deleted_at,\n  content,\n  order_number,\n  copied_from\nFROM pages p\nWHERE p.chapter_id IS NULL\n  AND p.deleted_at IS NULL\n  AND course_id = $1\n  AND p.url_path != '/'\n  ORDER BY order_number DESC;\n    "
  },
  "ea1cf40426369528975ef35ee1410e8288388f7d392b0464945dc2add9e2787f": {
    "describe": {
      "columns": [
        {
          "name": "score_given",
          "ordinal": 0,
          "type_info": "Float4"
        },
        {
          "name": "grading_progress: GradingProgress",
          "ordinal": 1,
          "type_info": {
            "Custom": {
              "kind": {
                "Enum": ["fully-graded", "pending", "pending-manual", "failed", "not-ready"]
              },
              "name": "grading_progress"
            }
          }
        }
      ],
      "nullable": [true, false],
      "parameters": {
        "Left": ["Uuid"]
      }
    },
    "query": "\nSELECT score_given,\n  grading_progress AS \"grading_progress: GradingProgress\"\nFROM user_exercise_slide_states\nWHERE user_exercise_state_id = $1\n  AND deleted_at IS NULL\n        "
  },
  "ea9d08bf76031e4623c82bb7ec98c5cbb01d838675c3eb081532b1580d6f94c5": {
    "describe": {
      "columns": [
        {
          "name": "content",
          "ordinal": 0,
          "type_info": "Jsonb"
        },
        {
          "name": "title",
          "ordinal": 1,
          "type_info": "Varchar"
        },
        {
          "name": "exam_id",
          "ordinal": 2,
          "type_info": "Uuid"
        }
      ],
      "nullable": [false, false, true],
      "parameters": {
        "Left": ["Uuid"]
      }
    },
    "query": "\nSELECT page_history.content,\n  page_history.title,\n  pages.exam_id\nFROM page_history\n  JOIN pages ON pages.id = page_history.page_id\nWHERE page_history.id = $1\n  AND pages.deleted_at IS NULL\n  AND page_history.deleted_at IS NULL\n        "
  },
  "eb5c16a276498ed4260c1b31fcd67d79dfcb0e517003bc8d8b5b5732646d44e3": {
    "describe": {
      "columns": [],
      "nullable": [],
      "parameters": {
        "Left": [
          "Float4",
          {
            "Custom": {
              "kind": {
                "Enum": ["fully-graded", "pending", "pending-manual", "failed", "not-ready"]
              },
              "name": "grading_progress"
            }
          },
          "Uuid"
        ]
      }
    },
    "query": "\nUPDATE user_exercise_slide_states\nSET score_given = $1,\n  grading_progress = $2\nWHERE id = $3\n  AND deleted_at IS NULL\n        "
  },
  "ed7c776d9fcc896386fd70d3da41c7d99eaa2b483f536a6fbbf5a47414ef8562": {
    "describe": {
      "columns": [
        {
          "name": "id",
          "ordinal": 0,
          "type_info": "Uuid"
        },
        {
          "name": "name",
          "ordinal": 1,
          "type_info": "Varchar"
        },
        {
          "name": "created_at",
          "ordinal": 2,
          "type_info": "Timestamptz"
        },
        {
          "name": "updated_at",
          "ordinal": 3,
          "type_info": "Timestamptz"
        },
        {
          "name": "organization_id",
          "ordinal": 4,
          "type_info": "Uuid"
        },
        {
          "name": "deleted_at",
          "ordinal": 5,
          "type_info": "Timestamptz"
        },
        {
          "name": "slug",
          "ordinal": 6,
          "type_info": "Varchar"
        },
        {
          "name": "content_search_language",
          "ordinal": 7,
          "type_info": "Text"
        },
        {
          "name": "language_code",
          "ordinal": 8,
          "type_info": "Varchar"
        },
        {
          "name": "copied_from",
          "ordinal": 9,
          "type_info": "Uuid"
        },
        {
          "name": "course_language_group_id",
          "ordinal": 10,
          "type_info": "Uuid"
        },
        {
          "name": "description",
          "ordinal": 11,
          "type_info": "Text"
        },
        {
          "name": "is_draft",
          "ordinal": 12,
          "type_info": "Bool"
        },
        {
          "name": "is_test_mode",
          "ordinal": 13,
          "type_info": "Bool"
        },
        {
          "name": "base_module_completion_requires_n_submodule_completions",
          "ordinal": 14,
          "type_info": "Int4"
        }
      ],
      "nullable": [
        false,
        false,
        false,
        false,
        false,
        true,
        false,
        null,
        false,
        true,
        false,
        true,
        false,
        false,
        false
      ],
      "parameters": {
        "Left": ["Uuid", "Varchar", "Text", "Varchar", "Uuid", "Varchar", "Uuid", "Bool", "Bool"]
      }
    },
    "query": "\nINSERT INTO courses(id, name, description, slug, organization_id, language_code, course_language_group_id, is_draft, is_test_mode)\nVALUES($1, $2, $3, $4, $5, $6, $7, $8, $9)\nRETURNING id,\n  name,\n  created_at,\n  updated_at,\n  organization_id,\n  deleted_at,\n  slug,\n  content_search_language::text,\n  language_code,\n  copied_from,\n  course_language_group_id,\n  description,\n  is_draft,\n  is_test_mode,\n  base_module_completion_requires_n_submodule_completions\n            "
  },
  "edb8b86eadb9983d736300c28314c5b8e3f5a4b0ba1c4756d088118871018aa7": {
    "describe": {
      "columns": [
        {
          "name": "id",
          "ordinal": 0,
          "type_info": "Uuid"
        },
        {
          "name": "first_name",
          "ordinal": 1,
          "type_info": "Varchar"
        },
        {
          "name": "last_name",
          "ordinal": 2,
          "type_info": "Varchar"
        },
        {
          "name": "email",
          "ordinal": 3,
          "type_info": "Varchar"
        },
        {
          "name": "role: UserRole",
          "ordinal": 4,
          "type_info": {
            "Custom": {
              "kind": {
                "Enum": ["admin", "assistant", "teacher", "reviewer", "course_or_exam_creator"]
              },
              "name": "user_role"
            }
          }
        }
      ],
      "nullable": [false, true, true, false, false],
      "parameters": {
        "Left": ["Uuid"]
      }
    },
    "query": "\nSELECT users.id,\n  users.first_name,\n  users.last_name,\n  email,\n  role AS \"role: UserRole\"\nFROM users\n  JOIN roles ON users.id = roles.user_id\nWHERE roles.exam_id = $1\n"
  },
  "ee186fc1b8fd129fbfc96ede2df1eb0513d4d0e5c2f5bf5a17cdc088f8d3af1b": {
    "describe": {
      "columns": [
        {
          "name": "id",
          "ordinal": 0,
          "type_info": "Uuid"
        },
        {
          "name": "created_at",
          "ordinal": 1,
          "type_info": "Timestamptz"
        },
        {
          "name": "updated_at",
          "ordinal": 2,
          "type_info": "Timestamptz"
        },
        {
          "name": "deleted_at",
          "ordinal": 3,
          "type_info": "Timestamptz"
        },
        {
          "name": "course_id",
          "ordinal": 4,
          "type_info": "Uuid"
        },
        {
          "name": "name",
          "ordinal": 5,
          "type_info": "Varchar"
        },
        {
          "name": "order_number",
          "ordinal": 6,
          "type_info": "Int4"
        },
        {
          "name": "copied_from",
          "ordinal": 7,
          "type_info": "Uuid"
        },
        {
          "name": "uh_course_code",
          "ordinal": 8,
          "type_info": "Varchar"
        },
        {
          "name": "automatic_completion",
          "ordinal": 9,
          "type_info": "Bool"
        },
        {
          "name": "automatic_completion_number_of_exercises_attempted_treshold",
          "ordinal": 10,
          "type_info": "Int4"
        },
        {
          "name": "automatic_completion_number_of_points_treshold",
          "ordinal": 11,
          "type_info": "Int4"
        },
        {
          "name": "ects_credits",
          "ordinal": 12,
          "type_info": "Int4"
        }
      ],
      "nullable": [
        false,
        false,
        false,
        true,
        false,
        true,
        false,
        true,
        true,
        false,
        true,
        true,
        true
      ],
      "parameters": {
        "Left": ["Uuid"]
      }
    },
    "query": "\nSELECT *\nFROM course_modules\nWHERE course_id = $1\n  AND name IS NULL\n  AND order_number = 0\n  AND deleted_at IS NULL\n        "
  },
  "ee7145229275ac980ffb6c1f156e3bd4e793b17a5c28c5eda9549fdb68eb6187": {
    "describe": {
      "columns": [
        {
          "name": "id",
          "ordinal": 0,
          "type_info": "Uuid"
        },
        {
          "name": "created_at",
          "ordinal": 1,
          "type_info": "Timestamptz"
        },
        {
          "name": "updated_at",
          "ordinal": 2,
          "type_info": "Timestamptz"
        },
        {
          "name": "deleted_at",
          "ordinal": 3,
          "type_info": "Timestamptz"
        },
        {
          "name": "exercise_slide_id",
          "ordinal": 4,
          "type_info": "Uuid"
        },
        {
          "name": "user_exercise_state_id",
          "ordinal": 5,
          "type_info": "Uuid"
        },
        {
          "name": "score_given",
          "ordinal": 6,
          "type_info": "Float4"
        },
        {
          "name": "grading_progress: _",
          "ordinal": 7,
          "type_info": {
            "Custom": {
              "kind": {
                "Enum": ["fully-graded", "pending", "pending-manual", "failed", "not-ready"]
              },
              "name": "grading_progress"
            }
          }
        }
      ],
      "nullable": [false, false, false, true, false, false, true, false],
      "parameters": {
        "Left": ["Uuid", "Uuid"]
      }
    },
    "query": "\nSELECT id,\n  created_at,\n  updated_at,\n  deleted_at,\n  exercise_slide_id,\n  user_exercise_state_id,\n  score_given,\n  grading_progress AS \"grading_progress: _\"\nFROM user_exercise_slide_states\nWHERE user_exercise_state_id = $1\n  AND exercise_slide_id = $2\n  AND deleted_at IS NULL\n        "
  },
  "f0c80207c86e95e0dcd70759a548490be39fa00c3221c45ed27b1e00b5721624": {
    "describe": {
      "columns": [],
      "nullable": [],
      "parameters": {
        "Left": ["Date"]
      }
    },
    "query": "\nINSERT INTO page_visit_datum_daily_visit_hashing_keys(valid_for_date)\nVALUES ($1)\nON CONFLICT (valid_for_date) DO NOTHING\n    "
  },
  "f0f97d1ed0cb831152deb37dc09cd70dba84aae7b211e181d1225e14a01047d5": {
    "describe": {
      "columns": [],
      "nullable": [],
      "parameters": {
        "Left": [
          "Uuid",
          {
            "Custom": {
              "kind": {
                "Enum": ["admin", "assistant", "teacher", "reviewer", "course_or_exam_creator"]
              },
              "name": "user_role"
            }
          },
          "Uuid"
        ]
      }
    },
    "query": "\nDELETE FROM roles\nWHERE user_id = $1\n  AND role = $2\n  AND organization_id = $3\n"
  },
  "f21c96c64d0bf9550cd3cd8b51a1090200ead72843ce423169401549eadb5790": {
    "describe": {
      "columns": [
        {
          "name": "id",
          "ordinal": 0,
          "type_info": "Uuid"
        },
        {
          "name": "copied_from",
          "ordinal": 1,
          "type_info": "Uuid"
        }
      ],
      "nullable": [false, true],
      "parameters": {
        "Left": ["Uuid", "Uuid"]
      }
    },
    "query": "\n        INSERT INTO exercises (\n            id,\n            exam_id,\n            name,\n            deadline,\n            page_id,\n            score_maximum,\n            order_number,\n            chapter_id,\n            copied_from\n          )\n        SELECT uuid_generate_v5($1, id::text),\n          $1,\n          name,\n          deadline,\n          uuid_generate_v5($1, page_id::text),\n          score_maximum,\n          order_number,\n          chapter_id,\n          id\n        FROM exercises\n        WHERE exam_id = $2\n        AND deleted_at IS NULL\n        RETURNING id,\n          copied_from;\n            "
  },
  "f277300b53e828732168d2b58bdab1746b112ad732a2fef2b78487102b674c9c": {
    "describe": {
      "columns": [
        {
          "name": "id",
          "ordinal": 0,
          "type_info": "Uuid"
        },
        {
          "name": "created_at",
          "ordinal": 1,
          "type_info": "Timestamptz"
        },
        {
          "name": "updated_at",
          "ordinal": 2,
          "type_info": "Timestamptz"
        },
        {
          "name": "deleted_at",
          "ordinal": 3,
          "type_info": "Timestamptz"
        },
        {
          "name": "course_id",
          "ordinal": 4,
          "type_info": "Uuid"
        },
        {
          "name": "course_module_id",
          "ordinal": 5,
          "type_info": "Uuid"
        },
        {
          "name": "user_id",
          "ordinal": 6,
          "type_info": "Uuid"
        },
        {
          "name": "completion_date",
          "ordinal": 7,
          "type_info": "Timestamptz"
        },
        {
          "name": "completion_registration_attempt_date",
          "ordinal": 8,
          "type_info": "Timestamptz"
        },
        {
          "name": "completion_language",
          "ordinal": 9,
          "type_info": "Varchar"
        },
        {
          "name": "eligible_for_ects",
          "ordinal": 10,
          "type_info": "Bool"
        },
        {
          "name": "email",
          "ordinal": 11,
          "type_info": "Varchar"
        },
        {
          "name": "grade",
          "ordinal": 12,
          "type_info": "Int4"
        },
        {
          "name": "passed",
          "ordinal": 13,
          "type_info": "Bool"
        },
        {
          "name": "course_instance_id",
          "ordinal": 14,
          "type_info": "Uuid"
        },
        {
          "name": "prerequisite_modules_completed",
          "ordinal": 15,
          "type_info": "Bool"
        }
      ],
      "nullable": [
        false,
        false,
        false,
        true,
        false,
        false,
        false,
        false,
        true,
        false,
        false,
        false,
        true,
        false,
        false,
        false
      ],
      "parameters": {
        "Left": ["Uuid", "Uuid"]
      }
    },
    "query": "\nSELECT *\nFROM course_module_completions\nWHERE course_instance_id = $1\n  AND user_id = $2\n  AND deleted_at IS NULL\n        "
  },
  "f2beb11b5e6318b712b0af9bd4fde454472ce8eda3612295b788958148a376b5": {
    "describe": {
      "columns": [
        {
          "name": "id",
          "ordinal": 0,
          "type_info": "Uuid"
        },
        {
          "name": "created_at",
          "ordinal": 1,
          "type_info": "Timestamptz"
        },
        {
          "name": "updated_at",
          "ordinal": 2,
          "type_info": "Timestamptz"
        },
        {
          "name": "deleted_at",
          "ordinal": 3,
          "type_info": "Timestamptz"
        },
        {
          "name": "content",
          "ordinal": 4,
          "type_info": "Jsonb"
        },
        {
          "name": "name",
          "ordinal": 5,
          "type_info": "Varchar"
        },
        {
          "name": "subject",
          "ordinal": 6,
          "type_info": "Varchar"
        },
        {
          "name": "exercise_completions_threshold",
          "ordinal": 7,
          "type_info": "Int4"
        },
        {
          "name": "points_threshold",
          "ordinal": 8,
          "type_info": "Int4"
        },
        {
          "name": "course_instance_id",
          "ordinal": 9,
          "type_info": "Uuid"
        }
      ],
      "nullable": [false, false, false, true, true, false, true, true, true, false],
      "parameters": {
        "Left": ["Uuid"]
      }
    },
    "query": "SELECT *\nFROM email_templates\nWHERE id = $1\n  AND deleted_at IS NULL"
  },
  "f36ea5144aa29804cc5347ec25157505a9caf51d01441a43b56e7d1ef20bc75b": {
    "describe": {
      "columns": [],
      "nullable": [],
      "parameters": {
        "Left": ["Varchar", "Varchar", "Uuid"]
      }
    },
    "query": "\nUPDATE repository_exercises\nSET part = $1,\n  name = $2\nWHERE id = $3\n"
  },
  "f392496c5e42f99455c285c47a3e67145732fe51fae5db78928576a399a639e3": {
    "describe": {
      "columns": [],
      "nullable": [],
      "parameters": {
        "Left": ["Uuid", "Uuid", "Uuid", "Varchar", "Varchar"]
      }
    },
    "query": "\nINSERT INTO exercise_repositories (id, course_id, exam_id, url, deploy_key)\nVALUES ($1, $2, $3, $4, $5)\n"
  },
  "f3ac0ff191c33364eb12bef118fed4c6afa634fab2a65a85b19752d5e995b516": {
    "describe": {
      "columns": [
        {
          "name": "id",
          "ordinal": 0,
          "type_info": "Uuid"
        },
        {
          "name": "created_at",
          "ordinal": 1,
          "type_info": "Timestamptz"
        },
        {
          "name": "updated_at",
          "ordinal": 2,
          "type_info": "Timestamptz"
        },
        {
          "name": "deleted_at",
          "ordinal": 3,
          "type_info": "Timestamptz"
        },
        {
          "name": "exercise_task_id",
          "ordinal": 4,
          "type_info": "Uuid"
        },
        {
          "name": "data_json",
          "ordinal": 5,
          "type_info": "Jsonb"
        },
        {
          "name": "exercise_task_grading_id",
          "ordinal": 6,
          "type_info": "Uuid"
        },
        {
          "name": "metadata",
          "ordinal": 7,
          "type_info": "Jsonb"
        },
        {
          "name": "exercise_slide_id",
          "ordinal": 8,
          "type_info": "Uuid"
        },
        {
          "name": "exercise_slide_submission_id",
          "ordinal": 9,
          "type_info": "Uuid"
        }
      ],
      "nullable": [false, false, false, true, false, true, true, true, false, false],
      "parameters": {
        "Left": ["Uuid", "Uuid"]
      }
    },
    "query": "\nUPDATE exercise_task_submissions\nSET exercise_task_grading_id = $1\nWHERE id = $2\nRETURNING *\n"
  },
  "f3b0334549648445a49ba006091a3c14401a9fce0ef0edc49b4dbc2c7df7d1be": {
    "describe": {
      "columns": [],
      "nullable": [],
      "parameters": {
        "Left": [
          "Uuid",
          "Uuid",
          {
            "Custom": {
              "kind": {
                "Enum": ["fully-graded", "pending", "pending-manual", "failed", "not-ready"]
              },
              "name": "grading_progress"
            }
          }
        ]
      }
    },
    "query": "\nINSERT INTO user_exercise_task_states (\n    exercise_task_id,\n    user_exercise_slide_state_id,\n    grading_progress\n  )\nVALUES ($1, $2, $3)\n        "
  },
  "f3c50d3ee90f67f0195297e40aa65e836cae2eaa96a5e56381ad2e0b47681052": {
    "describe": {
      "columns": [],
      "nullable": [],
      "parameters": {
        "Left": ["Uuid"]
      }
    },
    "query": "UPDATE exercises SET deleted_at = now() WHERE deleted_at IS NULL AND chapter_id = $1;"
  },
  "f3e5eccb66e0e605625aaee3055e5e850eebfb781a13516a9894e28befa91e89": {
    "describe": {
      "columns": [
        {
          "name": "id",
          "ordinal": 0,
          "type_info": "Uuid"
        },
        {
          "name": "user_id",
          "ordinal": 1,
          "type_info": "Uuid"
        },
        {
          "name": "exercise_id",
          "ordinal": 2,
          "type_info": "Uuid"
        },
        {
          "name": "course_instance_id",
          "ordinal": 3,
          "type_info": "Uuid"
        },
        {
          "name": "exam_id",
          "ordinal": 4,
          "type_info": "Uuid"
        },
        {
          "name": "created_at",
          "ordinal": 5,
          "type_info": "Timestamptz"
        },
        {
          "name": "updated_at",
          "ordinal": 6,
          "type_info": "Timestamptz"
        },
        {
          "name": "deleted_at",
          "ordinal": 7,
          "type_info": "Timestamptz"
        },
        {
          "name": "score_given",
          "ordinal": 8,
          "type_info": "Float4"
        },
        {
          "name": "grading_progress: _",
          "ordinal": 9,
          "type_info": {
            "Custom": {
              "kind": {
                "Enum": ["fully-graded", "pending", "pending-manual", "failed", "not-ready"]
              },
              "name": "grading_progress"
            }
          }
        },
        {
          "name": "activity_progress: _",
          "ordinal": 10,
          "type_info": {
            "Custom": {
              "kind": {
                "Enum": ["initialized", "started", "in-progress", "submitted", "completed"]
              },
              "name": "activity_progress"
            }
          }
        },
        {
          "name": "reviewing_stage: _",
          "ordinal": 11,
          "type_info": {
            "Custom": {
              "kind": {
                "Enum": [
                  "not_started",
                  "peer_review",
                  "self_review",
                  "waiting_for_peer_reviews",
                  "waiting_for_manual_grading",
                  "reviewed_and_locked"
                ]
              },
              "name": "reviewing_stage"
            }
          }
        },
        {
          "name": "selected_exercise_slide_id",
          "ordinal": 12,
          "type_info": "Uuid"
        }
      ],
      "nullable": [
        false,
        false,
        false,
        true,
        true,
        false,
        false,
        true,
        true,
        false,
        false,
        false,
        true
      ],
      "parameters": {
        "Left": ["Uuid", "Uuid", "Uuid", "Uuid"]
      }
    },
    "query": "\n    INSERT INTO user_exercise_states (user_id, exercise_id, course_instance_id, exam_id)\n    VALUES ($1, $2, $3, $4)\n    RETURNING id,\n      user_id,\n      exercise_id,\n      course_instance_id,\n      exam_id,\n      created_at,\n      updated_at,\n      deleted_at,\n      score_given,\n      grading_progress as \"grading_progress: _\",\n      activity_progress as \"activity_progress: _\",\n      reviewing_stage AS \"reviewing_stage: _\",\n      selected_exercise_slide_id\n      "
  },
  "f3f3e8495dec5e25c2fd668203c389a0a92ee1a49cf6f6a48b5208743e1f2ccf": {
    "describe": {
      "columns": [
        {
          "name": "id",
          "ordinal": 0,
          "type_info": "Uuid"
        },
        {
          "name": "created_at",
          "ordinal": 1,
          "type_info": "Timestamptz"
        },
        {
          "name": "updated_at",
          "ordinal": 2,
          "type_info": "Timestamptz"
        },
        {
          "name": "deleted_at",
          "ordinal": 3,
          "type_info": "Timestamptz"
        },
        {
          "name": "user_id",
          "ordinal": 4,
          "type_info": "Uuid"
        },
        {
          "name": "exercise_id",
          "ordinal": 5,
          "type_info": "Uuid"
        },
        {
          "name": "course_instance_id",
          "ordinal": 6,
          "type_info": "Uuid"
        },
        {
          "name": "receiving_peer_reviews_exercise_slide_submission_id",
          "ordinal": 7,
          "type_info": "Uuid"
        },
        {
          "name": "received_enough_peer_reviews",
          "ordinal": 8,
          "type_info": "Bool"
        },
        {
          "name": "peer_review_priority",
          "ordinal": 9,
          "type_info": "Int4"
        },
        {
          "name": "removed_from_queue_for_unusual_reason",
          "ordinal": 10,
          "type_info": "Bool"
        }
      ],
      "nullable": [false, false, false, true, false, false, false, false, false, false, false],
      "parameters": {
        "Left": ["Uuid", "Uuid", "UuidArray", "Int8"]
      }
    },
    "query": "\nSELECT *\nFROM peer_review_queue_entries\nWHERE exercise_id = $1\n  AND user_id <> $2\n  AND receiving_peer_reviews_exercise_slide_submission_id <> ALL($3)\n  AND received_enough_peer_reviews = 'false'\n  AND removed_from_queue_for_unusual_reason = 'false'\n  AND deleted_at IS NULL\nORDER BY peer_review_priority DESC\nLIMIT $4\n        "
  },
  "f4027fdbb6bf446e8c75423168c3c97e5509c4e44d2246e9894494a96e8f752d": {
    "describe": {
      "columns": [
        {
          "name": "id",
          "ordinal": 0,
          "type_info": "Uuid"
        }
      ],
      "nullable": [false],
      "parameters": {
        "Left": [
          "Uuid",
          {
            "Custom": {
              "kind": {
                "Enum": ["admin", "assistant", "teacher", "reviewer", "course_or_exam_creator"]
              },
              "name": "user_role"
            }
          },
          "Uuid"
        ]
      }
    },
    "query": "\nINSERT INTO roles (user_id, role, organization_id)\nVALUES ($1, $2, $3)\nRETURNING id\n"
  },
  "f4975555bb0c4f1063c0f8f89e371c9b94a48a69c5e1ec92473db99adfce7601": {
    "describe": {
      "columns": [
        {
          "name": "starts_at",
          "ordinal": 0,
          "type_info": "Timestamptz"
        }
      ],
      "nullable": [true],
      "parameters": {
        "Left": ["Uuid"]
      }
    },
    "query": "\nSELECT starts_at\nFROM course_instances\nWHERE id = $1\n"
  },
  "f4a5e376a7cec68e07e871efd0817d60abfea336e24c5fa060c5dc1c981aaf76": {
    "describe": {
      "columns": [
        {
          "name": "id",
          "ordinal": 0,
          "type_info": "Uuid"
        }
      ],
      "nullable": [false],
      "parameters": {
        "Left": ["Text"]
      }
    },
    "query": "\nSELECT course_modules.id\nFROM course_modules\n  LEFT JOIN courses ON (course_modules.course_id = courses.id)\nWHERE (\n    course_modules.uh_course_code = $1\n    OR courses.slug = $1\n  )\n  AND course_modules.deleted_at IS NULL\n        "
  },
  "f4c732597c3cdf6484a20f41348183e56353ecdafbd4da0b6544f356e50e2424": {
    "describe": {
      "columns": [
        {
          "name": "id",
          "ordinal": 0,
          "type_info": "Uuid"
        },
        {
          "name": "created_at",
          "ordinal": 1,
          "type_info": "Timestamptz"
        },
        {
          "name": "updated_at",
          "ordinal": 2,
          "type_info": "Timestamptz"
        },
        {
          "name": "course_id",
          "ordinal": 3,
          "type_info": "Uuid"
        },
        {
          "name": "exam_id",
          "ordinal": 4,
          "type_info": "Uuid"
        },
        {
          "name": "chapter_id",
          "ordinal": 5,
          "type_info": "Uuid"
        },
        {
          "name": "url_path",
          "ordinal": 6,
          "type_info": "Varchar"
        },
        {
          "name": "title",
          "ordinal": 7,
          "type_info": "Varchar"
        },
        {
          "name": "deleted_at",
          "ordinal": 8,
          "type_info": "Timestamptz"
        },
        {
          "name": "content",
          "ordinal": 9,
          "type_info": "Jsonb"
        },
        {
          "name": "order_number",
          "ordinal": 10,
          "type_info": "Int4"
        },
        {
          "name": "copied_from",
          "ordinal": 11,
          "type_info": "Uuid"
        }
      ],
      "nullable": [false, false, false, true, true, true, false, false, true, false, false, true],
      "parameters": {
        "Left": ["Uuid"]
      }
    },
    "query": "\nUPDATE pages\nSET deleted_at = now()\nWHERE id = $1\nRETURNING id,\n  created_at,\n  updated_at,\n  course_id,\n  exam_id,\n  chapter_id,\n  url_path,\n  title,\n  deleted_at,\n  content,\n  order_number,\n  copied_from\n          "
  },
  "f4dfbd49766b87036e450b1ec67c42af7b0ddfd27420630d6d60a0284ffd5d82": {
    "describe": {
      "columns": [
        {
          "name": "id",
          "ordinal": 0,
          "type_info": "Uuid"
        }
      ],
      "nullable": [false],
      "parameters": {
        "Left": ["Uuid", "Int4"]
      }
    },
    "query": "\nINSERT INTO exercise_slides (exercise_id, order_number)\nVALUES ($1, $2)\nRETURNING id;\n    "
  },
  "f4f6c13de771e2521337c4b144e9909899288d7986a559b1752ca2622888e8be": {
    "describe": {
      "columns": [],
      "nullable": [],
      "parameters": {
        "Left": [
          "Uuid",
          {
            "Custom": {
              "kind": {
                "Enum": ["admin", "assistant", "teacher", "reviewer", "course_or_exam_creator"]
              },
              "name": "user_role"
            }
          }
        ]
      }
    },
    "query": "\nDELETE FROM roles\nWHERE user_id = $1\n  AND role = $2\n"
  },
  "f5433a51465291a5dfe643100be0591d5de7b1537e60288fc92ac534d3242f16": {
    "describe": {
      "columns": [],
      "nullable": [],
      "parameters": {
        "Left": ["Int4", "Uuid"]
      }
    },
    "query": "\nUPDATE courses\nSET base_module_completion_requires_n_submodule_completions = $1\nWHERE id = $2\n  AND deleted_at IS NULL\n        "
  },
  "f5eee3722c97003bd8de1b9e8aa5e0d72916aa364eed13a63efecde48ae9f4a8": {
    "describe": {
      "columns": [
        {
          "name": "id",
          "ordinal": 0,
          "type_info": "Uuid"
        },
        {
          "name": "created_at",
          "ordinal": 1,
          "type_info": "Timestamptz"
        },
        {
          "name": "updated_at",
          "ordinal": 2,
          "type_info": "Timestamptz"
        },
        {
          "name": "deleted_at",
          "ordinal": 3,
          "type_info": "Timestamptz"
        },
        {
          "name": "exercise_task_id",
          "ordinal": 4,
          "type_info": "Uuid"
        },
        {
          "name": "data_json",
          "ordinal": 5,
          "type_info": "Jsonb"
        },
        {
          "name": "exercise_task_grading_id",
          "ordinal": 6,
          "type_info": "Uuid"
        },
        {
          "name": "metadata",
          "ordinal": 7,
          "type_info": "Jsonb"
        },
        {
          "name": "exercise_slide_id",
          "ordinal": 8,
          "type_info": "Uuid"
        },
        {
          "name": "exercise_slide_submission_id",
          "ordinal": 9,
          "type_info": "Uuid"
        }
      ],
      "nullable": [false, false, false, true, false, true, true, true, false, false],
      "parameters": {
        "Left": ["Uuid"]
      }
    },
    "query": "\nSELECT *\nFROM exercise_task_submissions\nWHERE id = $1\n"
  },
  "f5f6f6ee7f41b785b8b8b4bdd59d6d82338f119d2099cdb332bc2c89a7778721": {
    "describe": {
      "columns": [
        {
          "name": "count",
          "ordinal": 0,
          "type_info": "Int8"
        }
      ],
      "nullable": [null],
      "parameters": {
        "Left": ["Uuid", "Uuid", "Uuid"]
      }
    },
    "query": "\nSELECT COUNT(*)\nFROM peer_review_submissions\nWHERE user_id = $1\n  AND exercise_id = $3\n  AND course_instance_id = $2\n  AND deleted_at IS NULL\n    "
  },
  "f75a47ca2444e4cbaade9a44f7104ede569c4660c573e5fa4034805f1597c361": {
    "describe": {
      "columns": [
        {
          "name": "id",
          "ordinal": 0,
          "type_info": "Uuid"
        }
      ],
      "nullable": [false],
      "parameters": {
        "Left": ["UuidArray"]
      }
    },
    "query": "\nUPDATE exercise_tasks\nSET deleted_at = now()\nWHERE exercise_slide_id = ANY($1)\nRETURNING id;\n        "
  },
  "f77ffcd219ba62cc8de4e29e1f496ed3941efb5ec57d0c8b96ad1e48d6bae075": {
    "describe": {
      "columns": [
        {
          "name": "id",
          "ordinal": 0,
          "type_info": "Uuid"
        }
      ],
      "nullable": [false],
      "parameters": {
        "Left": ["Uuid", "Uuid", "Uuid", "Uuid", "Int4"]
      }
    },
    "query": "\nINSERT INTO peer_review_queue_entries (\n    user_id,\n    exercise_id,\n    course_instance_id,\n    receiving_peer_reviews_exercise_slide_submission_id,\n    peer_review_priority\n  )\nVALUES ($1, $2, $3, $4, $5)\nRETURNING id\n        "
  },
  "f7841567b90206f7d7aba83b520e1cb7933c33d203d9a1df88e3db961ab83681": {
    "describe": {
      "columns": [
        {
          "name": "id",
          "ordinal": 0,
          "type_info": "Uuid"
        },
        {
          "name": "created_at",
          "ordinal": 1,
          "type_info": "Timestamptz"
        },
        {
          "name": "updated_at",
          "ordinal": 2,
          "type_info": "Timestamptz"
        },
        {
          "name": "deleted_at",
          "ordinal": 3,
          "type_info": "Timestamptz"
        },
        {
          "name": "content",
          "ordinal": 4,
          "type_info": "Jsonb"
        },
        {
          "name": "name",
          "ordinal": 5,
          "type_info": "Varchar"
        },
        {
          "name": "subject",
          "ordinal": 6,
          "type_info": "Varchar"
        },
        {
          "name": "exercise_completions_threshold",
          "ordinal": 7,
          "type_info": "Int4"
        },
        {
          "name": "points_threshold",
          "ordinal": 8,
          "type_info": "Int4"
        },
        {
          "name": "course_instance_id",
          "ordinal": 9,
          "type_info": "Uuid"
        }
      ],
      "nullable": [false, false, false, true, true, false, true, true, true, false],
      "parameters": {
        "Left": ["Varchar", "Uuid", "Varchar"]
      }
    },
    "query": "\nINSERT INTO email_templates (name, course_instance_id, subject)\nVALUES ($1, $2, $3)\nRETURNING *\n"
  },
  "f801f26dc4e64a8b5d153887f13f858752e27b44b003ccbb2e539e7958d39875": {
    "describe": {
      "columns": [
        {
          "name": "id",
          "ordinal": 0,
          "type_info": "Uuid"
        },
        {
          "name": "created_at",
          "ordinal": 1,
          "type_info": "Timestamptz"
        },
        {
          "name": "updated_at",
          "ordinal": 2,
          "type_info": "Timestamptz"
        },
        {
          "name": "deleted_at",
          "ordinal": 3,
          "type_info": "Timestamptz"
        },
        {
          "name": "exercise_slide_id",
          "ordinal": 4,
          "type_info": "Uuid"
        },
        {
          "name": "course_id",
          "ordinal": 5,
          "type_info": "Uuid"
        },
        {
          "name": "course_instance_id",
          "ordinal": 6,
          "type_info": "Uuid"
        },
        {
          "name": "exam_id",
          "ordinal": 7,
          "type_info": "Uuid"
        },
        {
          "name": "exercise_id",
          "ordinal": 8,
          "type_info": "Uuid"
        },
        {
          "name": "user_id",
          "ordinal": 9,
          "type_info": "Uuid"
        },
        {
          "name": "user_points_update_strategy: _",
          "ordinal": 10,
          "type_info": {
            "Custom": {
              "kind": {
                "Enum": [
                  "can-add-points-but-cannot-remove-points",
                  "can-add-points-and-can-remove-points"
                ]
              },
              "name": "user_points_update_strategy"
            }
          }
        }
      ],
      "nullable": [false, false, false, true, false, true, true, true, false, false, false],
      "parameters": {
        "Left": ["Uuid", "Int8", "Int8"]
      }
    },
    "query": "\nSELECT id,\n  created_at,\n  updated_at,\n  deleted_at,\n  exercise_slide_id,\n  course_id,\n  course_instance_id,\n  exam_id,\n  exercise_id,\n  user_id,\n  user_points_update_strategy AS \"user_points_update_strategy: _\"\nFROM exercise_slide_submissions\nWHERE exercise_id = $1\n  AND deleted_at IS NULL\nLIMIT $2 OFFSET $3;\n        "
  },
  "f8ef09f81ca6d7912306640c0789b9aa8eee7fcf682c433b782e42582c362f0b": {
    "describe": {
      "columns": [
        {
          "name": "id",
          "ordinal": 0,
          "type_info": "Uuid"
        },
        {
          "name": "created_at",
          "ordinal": 1,
          "type_info": "Timestamptz"
        },
        {
          "name": "updated_at",
          "ordinal": 2,
          "type_info": "Timestamptz"
        },
        {
          "name": "deleted_at",
          "ordinal": 3,
          "type_info": "Timestamptz"
        },
        {
          "name": "name",
          "ordinal": 4,
          "type_info": "Varchar"
        },
        {
          "name": "slug",
          "ordinal": 5,
          "type_info": "Varchar"
        },
        {
          "name": "public_url",
          "ordinal": 6,
          "type_info": "Varchar"
        },
        {
          "name": "internal_url",
          "ordinal": 7,
          "type_info": "Varchar"
        },
        {
          "name": "max_reprocessing_submissions_at_once",
          "ordinal": 8,
          "type_info": "Int4"
        }
      ],
      "nullable": [false, false, false, true, false, false, false, true, false],
      "parameters": {
        "Left": ["Uuid"]
      }
    },
    "query": "\nSELECT *\nFROM exercise_services\nWHERE id = $1\n  "
  },
  "f98e5dd605bf2af26247fe679593413d3cf6058abf8ff5296bc4f52b1b2b8a08": {
    "describe": {
      "columns": [
        {
          "name": "id",
          "ordinal": 0,
          "type_info": "Uuid"
        }
      ],
      "nullable": [false],
      "parameters": {
        "Left": ["Uuid", "Uuid", "Uuid", "Uuid", "Uuid", "Uuid", "Varchar"]
      }
    },
    "query": "\nINSERT INTO course_module_completion_registered_to_study_registries (\n    id,\n    course_id,\n    course_module_completion_id,\n    course_module_id,\n    study_registry_registrar_id,\n    user_id,\n    real_student_number\n  )\nVALUES (\n    COALESCE($1, uuid_generate_v4()),\n    $2,\n    $3,\n    $4,\n    $5,\n    $6,\n    $7\n  )\nRETURNING id\n        "
  },
  "f9f28081a3acd033a648a9e80a8db64a0810eb2f93e59842b32d44ed8e2767dc": {
    "describe": {
      "columns": [],
      "nullable": [],
      "parameters": {
        "Left": ["Timestamptz", "Uuid"]
      }
    },
    "query": "\nUPDATE course_module_completions\nSET completion_registration_attempt_date = $1\nWHERE id = $2\n  AND deleted_at IS NULL\n        "
  },
  "fb18b61c85778ef2bffb9dc1d388e1f5d1a7f53af4ffbe102a731c39a353afe8": {
    "describe": {
      "columns": [
        {
          "name": "id",
          "ordinal": 0,
          "type_info": "Uuid"
        },
        {
          "name": "created_at",
          "ordinal": 1,
          "type_info": "Timestamptz"
        },
        {
          "name": "updated_at",
          "ordinal": 2,
          "type_info": "Timestamptz"
        },
        {
          "name": "deleted_at",
          "ordinal": 3,
          "type_info": "Timestamptz"
        },
        {
          "name": "course_id",
          "ordinal": 4,
          "type_info": "Uuid"
        },
        {
          "name": "starts_at",
          "ordinal": 5,
          "type_info": "Timestamptz"
        },
        {
          "name": "ends_at",
          "ordinal": 6,
          "type_info": "Timestamptz"
        },
        {
          "name": "name",
          "ordinal": 7,
          "type_info": "Varchar"
        },
        {
          "name": "description",
          "ordinal": 8,
          "type_info": "Varchar"
        },
        {
          "name": "teacher_in_charge_name",
          "ordinal": 9,
          "type_info": "Varchar"
        },
        {
          "name": "teacher_in_charge_email",
          "ordinal": 10,
          "type_info": "Varchar"
        },
        {
          "name": "support_email",
          "ordinal": 11,
          "type_info": "Varchar"
        }
      ],
      "nullable": [false, false, false, true, false, true, true, true, true, false, false, true],
      "parameters": {
        "Left": ["Uuid", "Uuid"]
      }
    },
    "query": "\nSELECT i.id,\n  i.created_at,\n  i.updated_at,\n  i.deleted_at,\n  i.course_id,\n  i.starts_at,\n  i.ends_at,\n  i.name,\n  i.description,\n  i.teacher_in_charge_name,\n  i.teacher_in_charge_email,\n  i.support_email\nFROM user_course_settings ucs\n  JOIN course_instances i ON (ucs.current_course_instance_id = i.id)\nWHERE ucs.user_id = $1\n  AND ucs.current_course_id = $2\n  AND ucs.deleted_at IS NULL;\n    "
  },
  "fb1c36eae2a48e8ef2f7717978ae00fe3f27a7f3b1bf0d967d52532755b795f2": {
    "describe": {
      "columns": [
        {
          "name": "id",
          "ordinal": 0,
          "type_info": "Uuid"
        },
        {
          "name": "repository_id",
          "ordinal": 1,
          "type_info": "Uuid"
        },
        {
          "name": "part",
          "ordinal": 2,
          "type_info": "Varchar"
        },
        {
          "name": "name",
          "ordinal": 3,
          "type_info": "Varchar"
        },
        {
          "name": "repository_url",
          "ordinal": 4,
          "type_info": "Varchar"
        },
        {
          "name": "checksum",
          "ordinal": 5,
          "type_info": "Bytea"
        },
        {
          "name": "download_url",
          "ordinal": 6,
          "type_info": "Varchar"
        }
      ],
      "nullable": [false, false, false, false, false, false, false],
      "parameters": {
        "Left": ["Uuid"]
      }
    },
    "query": "\nSELECT re.id,\n  er.id AS repository_id,\n  re.part,\n  re.name,\n  er.url AS repository_url,\n  re.checksum,\n  re.download_url\nFROM repository_exercises AS re\nJOIN exercise_repositories AS er ON er.id = re.repository_id\nWHERE repository_id = $1\n"
  },
  "fc3411dc016ab2ff4cff7bc8032262ed4383920feacfab27b719c6747fce6056": {
    "describe": {
      "columns": [
        {
          "name": "id",
          "ordinal": 0,
          "type_info": "Uuid"
        },
        {
          "name": "created_at",
          "ordinal": 1,
          "type_info": "Timestamptz"
        },
        {
          "name": "updated_at",
          "ordinal": 2,
          "type_info": "Timestamptz"
        },
        {
          "name": "deleted_at",
          "ordinal": 3,
          "type_info": "Timestamptz"
        },
        {
          "name": "course_id",
          "ordinal": 4,
          "type_info": "Uuid"
        },
        {
          "name": "name",
          "ordinal": 5,
          "type_info": "Varchar"
        },
        {
          "name": "order_number",
          "ordinal": 6,
          "type_info": "Int4"
        },
        {
          "name": "copied_from",
          "ordinal": 7,
          "type_info": "Uuid"
        },
        {
          "name": "uh_course_code",
          "ordinal": 8,
          "type_info": "Varchar"
        },
        {
          "name": "automatic_completion",
          "ordinal": 9,
          "type_info": "Bool"
        },
        {
          "name": "automatic_completion_number_of_exercises_attempted_treshold",
          "ordinal": 10,
          "type_info": "Int4"
        },
        {
          "name": "automatic_completion_number_of_points_treshold",
          "ordinal": 11,
          "type_info": "Int4"
        },
        {
          "name": "ects_credits",
          "ordinal": 12,
          "type_info": "Int4"
        }
      ],
      "nullable": [
        false,
        false,
        false,
        true,
        false,
        true,
        false,
        true,
        true,
        false,
        true,
        true,
        true
      ],
      "parameters": {
        "Left": ["Uuid"]
      }
    },
    "query": "\nSELECT *\nFROM course_modules\nWHERE id = $1\n  AND deleted_at IS NULL\n        "
  },
  "fca8672f757656db6332543f9d4351224a1218c4387310e9447e70dad48af7cf": {
    "describe": {
      "columns": [
        {
          "name": "course_id",
          "ordinal": 0,
          "type_info": "Uuid"
        }
      ],
      "nullable": [false],
      "parameters": {
        "Left": ["Uuid"]
      }
    },
    "query": "SELECT course_id from chapters where id = $1"
  },
  "fce50f511ee8a013e02c795b44957e2c4abe50884268fa7b95c50fb18a4af669": {
    "describe": {
      "columns": [
        {
          "name": "id",
          "ordinal": 0,
          "type_info": "Uuid"
        },
        {
          "name": "created_at",
          "ordinal": 1,
          "type_info": "Timestamptz"
        },
        {
          "name": "updated_at",
          "ordinal": 2,
          "type_info": "Timestamptz"
        },
        {
          "name": "deleted_at",
          "ordinal": 3,
          "type_info": "Timestamptz"
        },
        {
          "name": "secret_key",
          "ordinal": 4,
          "type_info": "Varchar"
        },
        {
          "name": "name",
          "ordinal": 5,
          "type_info": "Varchar"
        }
      ],
      "nullable": [false, false, false, true, false, false],
      "parameters": {
        "Left": ["Text"]
      }
    },
    "query": "\nSELECT *\nFROM study_registry_registrars\nWHERE secret_key = $1\n  AND deleted_at IS NULL\n    "
  },
  "fefaaa5c5e1de08eb78712713351fe1623b3a9b9a9e416bfd8135c4d571cb4fb": {
    "describe": {
      "columns": [
        {
          "name": "order_number",
          "ordinal": 0,
          "type_info": "Int4"
        }
      ],
      "nullable": [null],
      "parameters": {
        "Left": ["Uuid"]
      }
    },
    "query": "\nselect max(p.order_number) as order_number\nfrom pages p\nwhere p.course_id = $1\n  and p.chapter_id is null\n  and p.deleted_at is null;\n"
  },
  "ff112be03d6a199c5c9fcab4b918b6950efcdb5e0a970c6cdf0faca52639465c": {
    "describe": {
      "columns": [
        {
          "name": "id",
          "ordinal": 0,
          "type_info": "Uuid"
        }
      ],
      "nullable": [false],
      "parameters": {
        "Left": ["Uuid"]
      }
    },
    "query": "\nSELECT id\nFROM chapters\nWHERE course_module_id = $1\n"
  },
  "ffceb3f0780f56e249bcc6983105d897534b65d8fc362fc56ea275d45661e617": {
    "describe": {
      "columns": [
        {
          "name": "id",
          "ordinal": 0,
          "type_info": "Uuid"
        },
        {
          "name": "created_at",
          "ordinal": 1,
          "type_info": "Timestamptz"
        },
        {
          "name": "updated_at",
          "ordinal": 2,
          "type_info": "Timestamptz"
        },
        {
          "name": "deleted_at",
          "ordinal": 3,
          "type_info": "Timestamptz"
        },
        {
          "name": "name",
          "ordinal": 4,
          "type_info": "Varchar"
        },
        {
          "name": "url",
          "ordinal": 5,
          "type_info": "Varchar"
        },
        {
          "name": "width",
          "ordinal": 6,
          "type_info": "Int4"
        },
        {
          "name": "data",
          "ordinal": 7,
          "type_info": "Jsonb"
        }
      ],
      "nullable": [false, false, false, true, false, false, false, false],
      "parameters": {
        "Left": ["Varchar", "Varchar", "Int4", "Jsonb", "Uuid"]
      }
    },
    "query": "\nUPDATE playground_examples\nSET updated_at = now(),\n  name = $1,\n  url = $2,\n  width = $3,\n  data = $4\nWHERE id = $5\nRETURNING *;\n    "
  },
  "ffdcee66fc7df1125bb7f1fe5e05367efcef5525207938af4b7d69fc784f2396": {
    "describe": {
      "columns": [
        {
          "name": "id",
          "ordinal": 0,
          "type_info": "Uuid"
        },
        {
          "name": "created_at",
          "ordinal": 1,
          "type_info": "Timestamptz"
        },
        {
          "name": "updated_at",
          "ordinal": 2,
          "type_info": "Timestamptz"
        },
        {
          "name": "exercise_type",
          "ordinal": 3,
          "type_info": "Varchar"
        },
        {
          "name": "assignment",
          "ordinal": 4,
          "type_info": "Jsonb"
        },
        {
          "name": "deleted_at",
          "ordinal": 5,
          "type_info": "Timestamptz"
        },
        {
          "name": "private_spec",
          "ordinal": 6,
          "type_info": "Jsonb"
        },
        {
          "name": "public_spec",
          "ordinal": 7,
          "type_info": "Jsonb"
        },
        {
          "name": "model_solution_spec",
          "ordinal": 8,
          "type_info": "Jsonb"
        },
        {
          "name": "copied_from",
          "ordinal": 9,
          "type_info": "Uuid"
        },
        {
          "name": "exercise_slide_id",
          "ordinal": 10,
          "type_info": "Uuid"
        },
        {
          "name": "order_number",
          "ordinal": 11,
          "type_info": "Int4"
        }
      ],
      "nullable": [false, false, false, false, false, true, true, true, true, true, false, false],
      "parameters": {
        "Left": ["UuidArray"]
      }
    },
    "query": "\nSELECT *\nFROM exercise_tasks\nWHERE exercise_slide_id = ANY($1)\n  AND deleted_at IS NULL;\n        "
  }
}<|MERGE_RESOLUTION|>--- conflicted
+++ resolved
@@ -9787,83 +9787,6 @@
     },
     "query": "\nSELECT id,\n  created_at,\n  updated_at,\n  course_id,\n  exam_id,\n  chapter_id,\n  url_path,\n  title,\n  deleted_at,\n  content,\n  order_number,\n  copied_from\nFROM pages\nWHERE course_id = $1\n  AND deleted_at IS NULL;\n        "
   },
-<<<<<<< HEAD
-  "93c2e3211959ed31352093a516a5ed006ea1d9a14d923d902c9fb8afdb02337b": {
-    "describe": {
-      "columns": [],
-      "nullable": [],
-      "parameters": {
-        "Left": ["Uuid", "Varchar"]
-      }
-    },
-    "query": "UPDATE pages SET url_path = $2, id = $1"
-  },
-  "9402c08bf8bb1eb9824787cbd5c4ef09479412448f1cbf9f359c9e45b1e3c557": {
-    "describe": {
-      "columns": [
-        {
-          "name": "id",
-          "ordinal": 0,
-          "type_info": "Uuid"
-        },
-        {
-          "name": "user_exercise_state_id",
-          "ordinal": 1,
-          "type_info": "Uuid"
-        },
-        {
-          "name": "created_at",
-          "ordinal": 2,
-          "type_info": "Timestamptz"
-        },
-        {
-          "name": "updated_at",
-          "ordinal": 3,
-          "type_info": "Timestamptz"
-        },
-        {
-          "name": "deleted_at",
-          "ordinal": 4,
-          "type_info": "Timestamptz"
-        },
-        {
-          "name": "score_given",
-          "ordinal": 5,
-          "type_info": "Float4"
-        },
-        {
-          "name": "teacher_decision: _",
-          "ordinal": 6,
-          "type_info": {
-            "Custom": {
-              "kind": {
-                "Enum": ["full-points", "zero-points", "custom-points", "suspected-plagiarism"]
-              },
-              "name": "teacher_decision_type"
-            }
-          }
-        }
-      ],
-      "nullable": [false, false, false, false, true, false, false],
-      "parameters": {
-        "Left": [
-          "Uuid",
-          {
-            "Custom": {
-              "kind": {
-                "Enum": ["full-points", "zero-points", "custom-points", "suspected-plagiarism"]
-              },
-              "name": "teacher_decision_type"
-            }
-          },
-          "Float4"
-        ]
-      }
-    },
-    "query": "\nINSERT INTO teacher_grading_decisions (\n    user_exercise_state_id,\n    teacher_decision,\n    score_given\n  )\nVALUES ($1, $2, $3)\nRETURNING id,\n  user_exercise_state_id,\n  created_at,\n  updated_at,\n  deleted_at,\n  score_given,\n  teacher_decision AS \"teacher_decision: _\";\n      "
-  },
-=======
->>>>>>> 054d7d42
   "95507d06c93371645624282c196546afb39b428df76d978d7d87a8595f4bed05": {
     "describe": {
       "columns": [
