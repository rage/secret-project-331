{
  "db": "PostgreSQL",
  "003aaa33eabe8108221375d0a45b87f1e908134d5a2a011623383fb8c8b3a90a": {
    "query": "\nSELECT COALESCE(SUM(ues.score_given), 0) AS score_given\nFROM user_exercise_states AS ues\nWHERE ues.exercise_id IN (\n    SELECT UNNEST($1::uuid [])\n  )\n  AND ues.deleted_at IS NULL\n  AND ues.user_id = $2\n  AND ues.course_instance_id = $3;\n                ",
    "describe": {
      "columns": [
        {
          "ordinal": 0,
          "name": "score_given",
          "type_info": "Float4"
        }
      ],
      "parameters": {
        "Left": ["UuidArray", "Uuid", "Uuid"]
      },
      "nullable": [null]
    }
  },
  "02338a196bb57a6142b16723681fba35a8369b3487ed2464480540471c0eb9b5": {
    "query": "\nSELECT *\nFROM exercises\nWHERE course_id = (\n    SELECT course_id\n    FROM course_instances\n    WHERE id = $1\n  )\n  AND deleted_at IS NULL\nORDER BY order_number ASC\n",
    "describe": {
      "columns": [
        {
          "ordinal": 0,
          "name": "id",
          "type_info": "Uuid"
        },
        {
          "ordinal": 1,
          "name": "created_at",
          "type_info": "Timestamptz"
        },
        {
          "ordinal": 2,
          "name": "updated_at",
          "type_info": "Timestamptz"
        },
        {
          "ordinal": 3,
          "name": "course_id",
          "type_info": "Uuid"
        },
        {
          "ordinal": 4,
          "name": "deleted_at",
          "type_info": "Timestamptz"
        },
        {
          "ordinal": 5,
          "name": "name",
          "type_info": "Varchar"
        },
        {
          "ordinal": 6,
          "name": "deadline",
          "type_info": "Timestamptz"
        },
        {
          "ordinal": 7,
          "name": "page_id",
          "type_info": "Uuid"
        },
        {
          "ordinal": 8,
          "name": "score_maximum",
          "type_info": "Int4"
        },
        {
          "ordinal": 9,
          "name": "order_number",
          "type_info": "Int4"
        },
        {
          "ordinal": 10,
          "name": "chapter_id",
          "type_info": "Uuid"
        },
        {
          "ordinal": 11,
          "name": "copied_from",
          "type_info": "Uuid"
        },
        {
          "ordinal": 12,
          "name": "exam_id",
          "type_info": "Uuid"
        }
      ],
      "parameters": {
        "Left": ["Uuid"]
      },
      "nullable": [
        false,
        false,
        false,
        true,
        true,
        false,
        true,
        false,
        false,
        false,
        true,
        true,
        true
      ]
    }
  },
  "03595bec90a8dbdc483f87cfd24779991dd94f07d43c0a5fe51c8ce4972516a2": {
    "query": "\nINSERT INTO proposed_page_edits (course_id, page_id, user_id)\nVALUES ($1, $2, $3)\nRETURNING id\n",
    "describe": {
      "columns": [
        {
          "ordinal": 0,
          "name": "id",
          "type_info": "Uuid"
        }
      ],
      "parameters": {
        "Left": ["Uuid", "Uuid", "Uuid"]
      },
      "nullable": [false]
    }
  },
  "036ca022aaa61a639202afffa66f21d3ca72ad8413d1ac55fc476050c89a3dcc": {
    "query": "\nSELECT *\nFROM users\nWHERE id IN (\n    SELECT user_id\n    FROM course_instance_enrollments\n    WHERE course_instance_id = $1\n      AND deleted_at IS NULL\n  )\n",
    "describe": {
      "columns": [
        {
          "ordinal": 0,
          "name": "id",
          "type_info": "Uuid"
        },
        {
          "ordinal": 1,
          "name": "created_at",
          "type_info": "Timestamptz"
        },
        {
          "ordinal": 2,
          "name": "updated_at",
          "type_info": "Timestamptz"
        },
        {
          "ordinal": 3,
          "name": "deleted_at",
          "type_info": "Timestamptz"
        },
        {
          "ordinal": 4,
          "name": "upstream_id",
          "type_info": "Int4"
        },
        {
          "ordinal": 5,
          "name": "email",
          "type_info": "Varchar"
        },
        {
          "ordinal": 6,
          "name": "first_name",
          "type_info": "Varchar"
        },
        {
          "ordinal": 7,
          "name": "last_name",
          "type_info": "Varchar"
        }
      ],
      "parameters": {
        "Left": ["Uuid"]
      },
      "nullable": [false, false, false, true, true, false, true, true]
    }
  },
  "054314b5158a6e88f7dd504aad96ca35c0efd3f4bca8d874071bd40415927b8e": {
    "query": "\nSELECT user_id,\n  to_jsonb(array_agg(to_jsonb(uue) - 'email' - 'user_id')) AS points_for_each_chapter\nFROM (\n    SELECT u.email,\n      u.id AS user_id,\n      c.chapter_number,\n      SUM(ues.score_given) AS points_for_chapter\n    FROM user_exercise_states ues\n      JOIN users u ON u.id = ues.user_id\n      JOIN exercises e ON e.id = ues.exercise_id\n      JOIN chapters c on e.chapter_id = c.id\n    WHERE ues.course_instance_id = $1\n      AND ues.deleted_at IS NULL\n      AND c.deleted_at IS NULL\n      AND u.deleted_at IS NULL\n      AND e.deleted_at IS NULL\n    GROUP BY u.email,\n      u.id,\n      c.chapter_number\n  ) as uue\nGROUP BY user_id\n\n",
    "describe": {
      "columns": [
        {
          "ordinal": 0,
          "name": "user_id",
          "type_info": "Uuid"
        },
        {
          "ordinal": 1,
          "name": "points_for_each_chapter",
          "type_info": "Jsonb"
        }
      ],
      "parameters": {
        "Left": ["Uuid"]
      },
      "nullable": [false, null]
    }
  },
  "06518b02100124d605ae4cd2b84008fe94e46360284a701d60f79c7dcb117ea6": {
    "query": "\nSELECT exams.id,\n  exams.name,\n  exams.instructions,\n  pages.id AS page_id,\n  exams.starts_at,\n  exams.ends_at,\n  exams.time_minutes\nFROM exams\n  JOIN pages ON pages.exam_id = exams.id\nWHERE exams.id = $1\n",
    "describe": {
      "columns": [
        {
          "ordinal": 0,
          "name": "id",
          "type_info": "Uuid"
        },
        {
          "ordinal": 1,
          "name": "name",
          "type_info": "Varchar"
        },
        {
          "ordinal": 2,
          "name": "instructions",
          "type_info": "Jsonb"
        },
        {
          "ordinal": 3,
          "name": "page_id",
          "type_info": "Uuid"
        },
        {
          "ordinal": 4,
          "name": "starts_at",
          "type_info": "Timestamptz"
        },
        {
          "ordinal": 5,
          "name": "ends_at",
          "type_info": "Timestamptz"
        },
        {
          "ordinal": 6,
          "name": "time_minutes",
          "type_info": "Int4"
        }
      ],
      "parameters": {
        "Left": ["Uuid"]
      },
      "nullable": [false, false, false, false, true, true, false]
    }
  },
  "072ecb29b589e56f6fc04bb0787efd82beab771ae9d87752f80b0734b16c56e4": {
    "query": "\nINSERT INTO exercise_services (\n    name,\n    slug,\n    public_url,\n    internal_url,\n    max_reprocessing_submissions_at_once\n  )\nVALUES ($1, $2, $3, $4, $5)\nRETURNING *\n  ",
    "describe": {
      "columns": [
        {
          "ordinal": 0,
          "name": "id",
          "type_info": "Uuid"
        },
        {
          "ordinal": 1,
          "name": "created_at",
          "type_info": "Timestamptz"
        },
        {
          "ordinal": 2,
          "name": "updated_at",
          "type_info": "Timestamptz"
        },
        {
          "ordinal": 3,
          "name": "deleted_at",
          "type_info": "Timestamptz"
        },
        {
          "ordinal": 4,
          "name": "name",
          "type_info": "Varchar"
        },
        {
          "ordinal": 5,
          "name": "slug",
          "type_info": "Varchar"
        },
        {
          "ordinal": 6,
          "name": "public_url",
          "type_info": "Varchar"
        },
        {
          "ordinal": 7,
          "name": "internal_url",
          "type_info": "Varchar"
        },
        {
          "ordinal": 8,
          "name": "max_reprocessing_submissions_at_once",
          "type_info": "Int4"
        }
      ],
      "parameters": {
        "Left": ["Varchar", "Varchar", "Varchar", "Varchar", "Int4"]
      },
      "nullable": [false, false, false, true, false, false, false, true, false]
    }
  },
  "07d58fc96db7000b5057c5e66b12d87ec627e6f56d735a3733518ad23b6a6f0f": {
    "query": "INSERT INTO url_redirections(destination_page_id, old_url_path, course_id) VALUES ($1, $2, $3)",
    "describe": {
      "columns": [],
      "parameters": {
        "Left": ["Uuid", "Text", "Uuid"]
      },
      "nullable": []
    }
  },
  "08936e20016cc8fb2f6825a9b53d124e7939a892578a057732dd554544aa90f6": {
    "query": "\n    UPDATE exams\n    SET instructions = $1\n    WHERE id = $2\n    RETURNING id,\n        instructions\n    ",
    "describe": {
      "columns": [
        {
          "ordinal": 0,
          "name": "id",
          "type_info": "Uuid"
        },
        {
          "ordinal": 1,
          "name": "instructions",
          "type_info": "Jsonb"
        }
      ],
      "parameters": {
        "Left": ["Jsonb", "Uuid"]
      },
      "nullable": [false, false]
    }
  },
  "0a3ec731af676e23b67bd6eb547415800aa436639f2dfde55ad17b3ed904a27b": {
    "query": "\nUPDATE glossary\nSET term = $1,\n  definition = $2\nWHERE id = $3\n",
    "describe": {
      "columns": [],
      "parameters": {
        "Left": ["Varchar", "Text", "Uuid"]
      },
      "nullable": []
    }
  },
  "0abf4ceadb65c21805f0bdb6bed8b664a5442776880ab24eed295d6d88797ec0": {
    "query": "\nINSERT INTO exercises(\n    id,\n    course_id,\n    name,\n    order_number,\n    page_id,\n    chapter_id,\n    exam_id\n  )\nVALUES ($1, $2, $3, $4, $5, $6, $7) ON CONFLICT (id) DO\nUPDATE\nSET course_id = $2,\n  name = $3,\n  order_number = $4,\n  page_id = $5,\n  chapter_id = $6,\n  exam_id = $7,\n  deleted_at = NULL\nRETURNING id,\n  name,\n  order_number;\n            ",
    "describe": {
      "columns": [
        {
          "ordinal": 0,
          "name": "id",
          "type_info": "Uuid"
        },
        {
          "ordinal": 1,
          "name": "name",
          "type_info": "Varchar"
        },
        {
          "ordinal": 2,
          "name": "order_number",
          "type_info": "Int4"
        }
      ],
      "parameters": {
        "Left": ["Uuid", "Uuid", "Varchar", "Int4", "Uuid", "Uuid", "Uuid"]
      },
      "nullable": [false, false, false]
    }
  },
  "0b8c4705a77d9ac8cca192ce62f98cddf054bcb9b067715f25ded813bddaf3c9": {
    "query": "\nINSERT INTO chapters (\n    id,\n    name,\n    course_id,\n    chapter_number,\n    front_page_id,\n    opens_at,\n    chapter_image_path,\n    copied_from\n  )\nSELECT uuid_generate_v5($1, id::text),\n  name,\n  $1,\n  chapter_number,\n  front_page_id,\n  opens_at,\n  chapter_image_path,\n  id\nFROM chapters\nWHERE (course_id = $2);\n    ",
    "describe": {
      "columns": [],
      "parameters": {
        "Left": ["Uuid", "Uuid"]
      },
      "nullable": []
    }
  },
  "0c395da11ae62743051ec6f45ac48e2a1a450c36bd37fbecf8ccb71a9fefdd7b": {
    "query": "\nSELECT *\nFROM user_course_settings\nWHERE user_id = $1\n  AND course_language_group_id = $2\n  AND deleted_at IS NULL;\n        ",
    "describe": {
      "columns": [
        {
          "ordinal": 0,
          "name": "user_id",
          "type_info": "Uuid"
        },
        {
          "ordinal": 1,
          "name": "course_language_group_id",
          "type_info": "Uuid"
        },
        {
          "ordinal": 2,
          "name": "created_at",
          "type_info": "Timestamptz"
        },
        {
          "ordinal": 3,
          "name": "updated_at",
          "type_info": "Timestamptz"
        },
        {
          "ordinal": 4,
          "name": "deleted_at",
          "type_info": "Timestamptz"
        },
        {
          "ordinal": 5,
          "name": "current_course_id",
          "type_info": "Uuid"
        },
        {
          "ordinal": 6,
          "name": "current_course_instance_id",
          "type_info": "Uuid"
        }
      ],
      "parameters": {
        "Left": ["Uuid", "Uuid"]
      },
      "nullable": [false, false, false, false, true, false, false]
    }
  },
  "0c8461a6308d09d435968b157266abe5a98c2f162db755aaa129eb69ca6ec577": {
    "query": "\nSELECT users.id,\n  users.first_name,\n  users.last_name,\n  email,\n  role AS \"role: UserRole\"\nFROM users\n  JOIN roles ON users.id = roles.user_id\nWHERE roles.course_id = $1\n",
    "describe": {
      "columns": [
        {
          "ordinal": 0,
          "name": "id",
          "type_info": "Uuid"
        },
        {
          "ordinal": 1,
          "name": "first_name",
          "type_info": "Varchar"
        },
        {
          "ordinal": 2,
          "name": "last_name",
          "type_info": "Varchar"
        },
        {
          "ordinal": 3,
          "name": "email",
          "type_info": "Varchar"
        },
        {
          "ordinal": 4,
          "name": "role: UserRole",
          "type_info": {
            "Custom": {
              "name": "user_role",
              "kind": {
                "Enum": ["admin", "assistant", "teacher", "reviewer"]
              }
            }
          }
        }
      ],
      "parameters": {
        "Left": ["Uuid"]
      },
      "nullable": [false, true, true, false, false]
    }
  },
  "0cb6f9e6d5c8bc8f0196ec503ba5654ac5af8fc3e61746ddcadc30668bca65eb": {
    "query": "\nINSERT INTO course_instance_enrollments (user_id, course_id, course_instance_id)\nVALUES ($1, $2, $3)\nON CONFLICT (user_id, course_instance_id)\nDO UPDATE SET deleted_at = NULL\nRETURNING *;\n",
    "describe": {
      "columns": [
        {
          "ordinal": 0,
          "name": "user_id",
          "type_info": "Uuid"
        },
        {
          "ordinal": 1,
          "name": "course_id",
          "type_info": "Uuid"
        },
        {
          "ordinal": 2,
          "name": "course_instance_id",
          "type_info": "Uuid"
        },
        {
          "ordinal": 3,
          "name": "created_at",
          "type_info": "Timestamptz"
        },
        {
          "ordinal": 4,
          "name": "updated_at",
          "type_info": "Timestamptz"
        },
        {
          "ordinal": 5,
          "name": "deleted_at",
          "type_info": "Timestamptz"
        }
      ],
      "parameters": {
        "Left": ["Uuid", "Uuid", "Uuid"]
      },
      "nullable": [false, false, false, false, false, true]
    }
  },
  "0cbd2eca2e4b7731be86fdf5ed0eafe142dc9c358ecd78476bb54d407f3e6aea": {
    "query": "\nSELECT exercises.name as exercise_name,\n        exercises.order_number as exercise_order_number,\n        pages.order_number     as page_order_number,\n        chapters.chapter_number,\n        stat_data.*\n FROM (SELECT exercise_id,\n              COUNT(DISTINCT user_id) as n_users_attempted,\n              COUNT(DISTINCT user_id) FILTER ( WHERE ues.score_given IS NOT NULL and ues.score_given > 0 ) as n_users_with_some_points,\n              COUNT(DISTINCT user_id) FILTER ( WHERE ues.score_given IS NOT NULL and ues.score_given >= exercises.score_maximum ) as n_users_with_max_points\n       FROM exercises\n       JOIN user_exercise_states ues on exercises.id = ues.exercise_id\n       WHERE exercises.course_id = $1\n         AND exercises.deleted_at IS NULL\n         AND ues.deleted_at IS NULL\n       GROUP BY exercise_id) as stat_data\n        JOIN exercises ON stat_data.exercise_id = exercises.id\n        JOIN pages on exercises.page_id = pages.id\n        JOIN chapters on pages.chapter_id = chapters.id\n WHERE exercises.deleted_at IS NULL\n   AND pages.deleted_at IS NULL\n   AND chapters.deleted_at IS NULL\n          ",
    "describe": {
      "columns": [
        {
          "ordinal": 0,
          "name": "exercise_name",
          "type_info": "Varchar"
        },
        {
          "ordinal": 1,
          "name": "exercise_order_number",
          "type_info": "Int4"
        },
        {
          "ordinal": 2,
          "name": "page_order_number",
          "type_info": "Int4"
        },
        {
          "ordinal": 3,
          "name": "chapter_number",
          "type_info": "Int4"
        },
        {
          "ordinal": 4,
          "name": "exercise_id",
          "type_info": "Uuid"
        },
        {
          "ordinal": 5,
          "name": "n_users_attempted",
          "type_info": "Int8"
        },
        {
          "ordinal": 6,
          "name": "n_users_with_some_points",
          "type_info": "Int8"
        },
        {
          "ordinal": 7,
          "name": "n_users_with_max_points",
          "type_info": "Int8"
        }
      ],
      "parameters": {
        "Left": ["Uuid"]
      },
      "nullable": [true, true, true, true, true, true, true, true]
    }
  },
  "0e24a6e481a244c75f7ba954faccec0c5e6ae04dd0c5c53963ec63cefb9e2b83": {
    "query": "\nSELECT id,\n  name,\n  created_at,\n  updated_at,\n  organization_id,\n  deleted_at,\n  slug,\n  content_search_language::text,\n  language_code,\n  copied_from,\n  course_language_group_id,\n  description,\n  is_draft\nFROM courses\nWHERE deleted_at IS NULL;\n",
    "describe": {
      "columns": [
        {
          "ordinal": 0,
          "name": "id",
          "type_info": "Uuid"
        },
        {
          "ordinal": 1,
          "name": "name",
          "type_info": "Varchar"
        },
        {
          "ordinal": 2,
          "name": "created_at",
          "type_info": "Timestamptz"
        },
        {
          "ordinal": 3,
          "name": "updated_at",
          "type_info": "Timestamptz"
        },
        {
          "ordinal": 4,
          "name": "organization_id",
          "type_info": "Uuid"
        },
        {
          "ordinal": 5,
          "name": "deleted_at",
          "type_info": "Timestamptz"
        },
        {
          "ordinal": 6,
          "name": "slug",
          "type_info": "Varchar"
        },
        {
          "ordinal": 7,
          "name": "content_search_language",
          "type_info": "Text"
        },
        {
          "ordinal": 8,
          "name": "language_code",
          "type_info": "Varchar"
        },
        {
          "ordinal": 9,
          "name": "copied_from",
          "type_info": "Uuid"
        },
        {
          "ordinal": 10,
          "name": "course_language_group_id",
          "type_info": "Uuid"
        },
        {
          "ordinal": 11,
          "name": "description",
          "type_info": "Text"
        },
        {
          "ordinal": 12,
          "name": "is_draft",
          "type_info": "Bool"
        }
      ],
      "parameters": {
        "Left": []
      },
      "nullable": [
        false,
        false,
        false,
        false,
        false,
        true,
        false,
        null,
        false,
        true,
        false,
        true,
        false
      ]
    }
  },
  "0eb1973f9ce1c28fdf44969a8691da1e88b58501a1eff1e236eed1310dfe2464": {
    "query": "\n-- common table expression for the search term tsquery so that we don't have to repeat it many times\nWITH cte as (\n    -- Converts the search term to a phrase search with phraseto_tsquery but appends ':*' to the last word so that it\n    -- becomes a prefix match. This way the search will also contain results when the last word in the search term\n    -- is only partially typed. Note that if to_tsquery($4) decides to stem the word, the replacement will be skipped.\n    SELECT ts_rewrite(\n        phraseto_tsquery($2::regconfig, $3),\n        to_tsquery($4),\n        to_tsquery($4 || ':*')\n    ) as query\n)\nSELECT id,\n    ts_rank(\n    content_search,\n    (\n        SELECT query\n        from cte\n    )\n    ) as rank,\n    ts_headline(\n    $2::regconfig,\n    title,\n    (\n        SELECT query\n        from cte\n    )\n    ) as title_headline,\n    ts_headline(\n    $2::regconfig,\n    content_search_original_text,\n    (\n        SELECT query\n        from cte\n    )\n    ) as content_headline,\n    url_path\nFROM pages\nWHERE course_id = $1\n    AND deleted_at IS NULL\n    AND content_search @@ (\n    SELECT query\n    from cte\n    )\nORDER BY rank DESC\nLIMIT 50;\n        ",
    "describe": {
      "columns": [
        {
          "ordinal": 0,
          "name": "id",
          "type_info": "Uuid"
        },
        {
          "ordinal": 1,
          "name": "rank",
          "type_info": "Float4"
        },
        {
          "ordinal": 2,
          "name": "title_headline",
          "type_info": "Text"
        },
        {
          "ordinal": 3,
          "name": "content_headline",
          "type_info": "Text"
        },
        {
          "ordinal": 4,
          "name": "url_path",
          "type_info": "Varchar"
        }
      ],
      "parameters": {
        "Left": [
          "Uuid",
          {
            "Custom": {
              "name": "regconfig",
              "kind": "Simple"
            }
          },
          "Text",
          "Text"
        ]
      },
      "nullable": [false, null, null, null, false]
    }
  },
  "0ed1883e278007de6c43a3db3d4a14e0150bc27f462f085e2a35d861d80b680b": {
    "query": "\nINSERT INTO roles (user_id, role, course_instance_id)\nVALUES ($1, $2, $3)\nRETURNING id\n",
    "describe": {
      "columns": [
        {
          "ordinal": 0,
          "name": "id",
          "type_info": "Uuid"
        }
      ],
      "parameters": {
        "Left": [
          "Uuid",
          {
            "Custom": {
              "name": "user_role",
              "kind": {
                "Enum": ["admin", "assistant", "teacher", "reviewer"]
              }
            }
          },
          "Uuid"
        ]
      },
      "nullable": [false]
    }
  },
  "0f8ebb278dc89487e24c2b9729baa1c012e2242bfa7b984ec77b1df0a84a6a7a": {
    "query": "\nUPDATE feedback\nSET marked_as_read = $1\nWHERE id = $2\n",
    "describe": {
      "columns": [],
      "parameters": {
        "Left": ["Bool", "Uuid"]
      },
      "nullable": []
    }
  },
  "0fc48ba3701692d249a54c2c59a5d283a38461905de271c3076b209ddd0eb82f": {
    "query": "\nSELECT id,\n  name,\n  created_at,\n  updated_at,\n  organization_id,\n  deleted_at,\n  slug,\n  content_search_language::text,\n  language_code,\n  copied_from,\n  course_language_group_id,\n  description,\n  is_draft\nFROM courses\nWHERE id = $1;\n    ",
    "describe": {
      "columns": [
        {
          "ordinal": 0,
          "name": "id",
          "type_info": "Uuid"
        },
        {
          "ordinal": 1,
          "name": "name",
          "type_info": "Varchar"
        },
        {
          "ordinal": 2,
          "name": "created_at",
          "type_info": "Timestamptz"
        },
        {
          "ordinal": 3,
          "name": "updated_at",
          "type_info": "Timestamptz"
        },
        {
          "ordinal": 4,
          "name": "organization_id",
          "type_info": "Uuid"
        },
        {
          "ordinal": 5,
          "name": "deleted_at",
          "type_info": "Timestamptz"
        },
        {
          "ordinal": 6,
          "name": "slug",
          "type_info": "Varchar"
        },
        {
          "ordinal": 7,
          "name": "content_search_language",
          "type_info": "Text"
        },
        {
          "ordinal": 8,
          "name": "language_code",
          "type_info": "Varchar"
        },
        {
          "ordinal": 9,
          "name": "copied_from",
          "type_info": "Uuid"
        },
        {
          "ordinal": 10,
          "name": "course_language_group_id",
          "type_info": "Uuid"
        },
        {
          "ordinal": 11,
          "name": "description",
          "type_info": "Text"
        },
        {
          "ordinal": 12,
          "name": "is_draft",
          "type_info": "Bool"
        }
      ],
      "parameters": {
        "Left": ["Uuid"]
      },
      "nullable": [
        false,
        false,
        false,
        false,
        false,
        true,
        false,
        null,
        false,
        true,
        false,
        true,
        false
      ]
    }
  },
  "1043950bac244435cd2df29b5a6cc9f408476afe275b2cd71014a650d186aaf5": {
    "query": "\nINSERT INTO block_feedback(feedback_id, block_id, block_text, order_number)\nVALUES ($1, $2, $3, $4)\n",
    "describe": {
      "columns": [],
      "parameters": {
        "Left": ["Uuid", "Uuid", "Varchar", "Int4"]
      },
      "nullable": []
    }
  },
  "12678b433a9c84513a0c100571b2d82db27fbc569e2b9c79b23e31906be0f559": {
    "query": "\nSELECT ed.id AS id,\n  u.id AS to,\n  et.subject AS subject,\n  et.content AS body\nFROM email_deliveries ed\n  JOIN email_templates et ON et.id = ed.email_template_id\n  JOIN users u ON u.id = ed.user_id\nWHERE ed.deleted_at IS NULL\n  AND ed.sent = FALSE\n  AND ed.error IS NULL\nLIMIT 10000;\n  ",
    "describe": {
      "columns": [
        {
          "ordinal": 0,
          "name": "id",
          "type_info": "Uuid"
        },
        {
          "ordinal": 1,
          "name": "to",
          "type_info": "Uuid"
        },
        {
          "ordinal": 2,
          "name": "subject",
          "type_info": "Varchar"
        },
        {
          "ordinal": 3,
          "name": "body",
          "type_info": "Jsonb"
        }
      ],
      "parameters": {
        "Left": []
      },
      "nullable": [false, false, true, true]
    }
  },
  "12ca747f44759f66feeb79358eafa59184d090a9a37fefcc951eb221e4cebe9f": {
    "query": "\nSELECT id,\n  title,\n  content,\n  created_at,\n  history_change_reason as \"history_change_reason: HistoryChangeReason\",\n  restored_from_id,\n  author_user_id\nFROM page_history\nWHERE page_id = $1\nORDER BY created_at DESC, id\nLIMIT $2\nOFFSET $3\n",
    "describe": {
      "columns": [
        {
          "ordinal": 0,
          "name": "id",
          "type_info": "Uuid"
        },
        {
          "ordinal": 1,
          "name": "title",
          "type_info": "Varchar"
        },
        {
          "ordinal": 2,
          "name": "content",
          "type_info": "Jsonb"
        },
        {
          "ordinal": 3,
          "name": "created_at",
          "type_info": "Timestamptz"
        },
        {
          "ordinal": 4,
          "name": "history_change_reason: HistoryChangeReason",
          "type_info": {
            "Custom": {
              "name": "history_change_reason",
              "kind": {
                "Enum": ["page-saved", "history-restored"]
              }
            }
          }
        },
        {
          "ordinal": 5,
          "name": "restored_from_id",
          "type_info": "Uuid"
        },
        {
          "ordinal": 6,
          "name": "author_user_id",
          "type_info": "Uuid"
        }
      ],
      "parameters": {
        "Left": ["Uuid", "Int8", "Int8"]
      },
      "nullable": [false, false, false, false, false, true, false]
    }
  },
  "13b0e10930d6dfb86d0ca5bf493c6741ec5faa14fd199a7c407197568f40f3f3": {
    "query": "\nSELECT t.*\nFROM exercise_tasks t\n  JOIN exercise_slides s ON (t.exercise_slide_id = s.id)\nWHERE s.exercise_id = $1\n  AND s.deleted_at IS NULL\n  AND t.deleted_at IS NULL;\n        ",
    "describe": {
      "columns": [
        {
          "ordinal": 0,
          "name": "id",
          "type_info": "Uuid"
        },
        {
          "ordinal": 1,
          "name": "created_at",
          "type_info": "Timestamptz"
        },
        {
          "ordinal": 2,
          "name": "updated_at",
          "type_info": "Timestamptz"
        },
        {
          "ordinal": 3,
          "name": "exercise_type",
          "type_info": "Varchar"
        },
        {
          "ordinal": 4,
          "name": "assignment",
          "type_info": "Jsonb"
        },
        {
          "ordinal": 5,
          "name": "deleted_at",
          "type_info": "Timestamptz"
        },
        {
          "ordinal": 6,
          "name": "private_spec",
          "type_info": "Jsonb"
        },
        {
          "ordinal": 7,
          "name": "spec_file_id",
          "type_info": "Uuid"
        },
        {
          "ordinal": 8,
          "name": "public_spec",
          "type_info": "Jsonb"
        },
        {
          "ordinal": 9,
          "name": "model_solution_spec",
          "type_info": "Jsonb"
        },
        {
          "ordinal": 10,
          "name": "copied_from",
          "type_info": "Uuid"
        },
        {
          "ordinal": 11,
          "name": "exercise_slide_id",
          "type_info": "Uuid"
        }
      ],
      "parameters": {
        "Left": ["Uuid"]
      },
      "nullable": [false, false, false, false, false, true, true, true, true, true, true, false]
    }
  },
  "14dc35fa341ba8f03c4c5ba7bf6b92f5e5135ad81b73466e061ef4307ab08340": {
    "query": "\nSELECT id,\n  created_at,\n  updated_at,\n  course_id,\n  exam_id,\n  chapter_id,\n  url_path,\n  title,\n  deleted_at,\n  content,\n  order_number,\n  copied_from\nFROM pages\nWHERE chapter_id = $1\n  AND deleted_at IS NULL\n        ",
    "describe": {
      "columns": [
        {
          "ordinal": 0,
          "name": "id",
          "type_info": "Uuid"
        },
        {
          "ordinal": 1,
          "name": "created_at",
          "type_info": "Timestamptz"
        },
        {
          "ordinal": 2,
          "name": "updated_at",
          "type_info": "Timestamptz"
        },
        {
          "ordinal": 3,
          "name": "course_id",
          "type_info": "Uuid"
        },
        {
          "ordinal": 4,
          "name": "exam_id",
          "type_info": "Uuid"
        },
        {
          "ordinal": 5,
          "name": "chapter_id",
          "type_info": "Uuid"
        },
        {
          "ordinal": 6,
          "name": "url_path",
          "type_info": "Varchar"
        },
        {
          "ordinal": 7,
          "name": "title",
          "type_info": "Varchar"
        },
        {
          "ordinal": 8,
          "name": "deleted_at",
          "type_info": "Timestamptz"
        },
        {
          "ordinal": 9,
          "name": "content",
          "type_info": "Jsonb"
        },
        {
          "ordinal": 10,
          "name": "order_number",
          "type_info": "Int4"
        },
        {
          "ordinal": 11,
          "name": "copied_from",
          "type_info": "Uuid"
        }
      ],
      "parameters": {
        "Left": ["Uuid"]
      },
      "nullable": [false, false, false, true, true, true, false, false, true, false, false, true]
    }
  },
  "16b065cfb0e856a2342f72bbd8ca7f4343fb69600a939047f4e2f31040239b74": {
    "query": "\nUPDATE exercise_task_submissions\nSET exercise_task_grading_id = $1\nWHERE id = $2\n",
    "describe": {
      "columns": [],
      "parameters": {
        "Left": ["Uuid", "Uuid"]
      },
      "nullable": []
    }
  },
  "1755101ef02ef55fc7a4f62b23d63942128ce26c424e88b1703b563a92e0cad2": {
    "query": "\nUPDATE chapters\nSET name = $2,\n  deadline = $3,\n  opens_at = $4\nWHERE id = $1\nRETURNING *;\n    ",
    "describe": {
      "columns": [
        {
          "ordinal": 0,
          "name": "id",
          "type_info": "Uuid"
        },
        {
          "ordinal": 1,
          "name": "name",
          "type_info": "Varchar"
        },
        {
          "ordinal": 2,
          "name": "course_id",
          "type_info": "Uuid"
        },
        {
          "ordinal": 3,
          "name": "chapter_number",
          "type_info": "Int4"
        },
        {
          "ordinal": 4,
          "name": "created_at",
          "type_info": "Timestamptz"
        },
        {
          "ordinal": 5,
          "name": "updated_at",
          "type_info": "Timestamptz"
        },
        {
          "ordinal": 6,
          "name": "deleted_at",
          "type_info": "Timestamptz"
        },
        {
          "ordinal": 7,
          "name": "front_page_id",
          "type_info": "Uuid"
        },
        {
          "ordinal": 8,
          "name": "opens_at",
          "type_info": "Timestamptz"
        },
        {
          "ordinal": 9,
          "name": "chapter_image_path",
          "type_info": "Varchar"
        },
        {
          "ordinal": 10,
          "name": "copied_from",
          "type_info": "Uuid"
        },
        {
          "ordinal": 11,
          "name": "deadline",
          "type_info": "Timestamptz"
        }
      ],
      "parameters": {
        "Left": ["Uuid", "Varchar", "Timestamptz", "Timestamptz"]
      },
      "nullable": [false, false, false, false, false, false, true, true, true, true, true, true]
    }
  },
  "17ac831ff424d02bd7609c76c190768ef00265bf144ab61459e11f1b7179b660": {
    "query": "SELECT * FROM organizations WHERE deleted_at IS NULL;",
    "describe": {
      "columns": [
        {
          "ordinal": 0,
          "name": "id",
          "type_info": "Uuid"
        },
        {
          "ordinal": 1,
          "name": "name",
          "type_info": "Varchar"
        },
        {
          "ordinal": 2,
          "name": "created_at",
          "type_info": "Timestamptz"
        },
        {
          "ordinal": 3,
          "name": "updated_at",
          "type_info": "Timestamptz"
        },
        {
          "ordinal": 4,
          "name": "deleted_at",
          "type_info": "Timestamptz"
        },
        {
          "ordinal": 5,
          "name": "slug",
          "type_info": "Varchar"
        },
        {
          "ordinal": 6,
          "name": "organization_image_path",
          "type_info": "Varchar"
        },
        {
          "ordinal": 7,
          "name": "description",
          "type_info": "Varchar"
        }
      ],
      "parameters": {
        "Left": []
      },
      "nullable": [false, false, false, false, true, false, true, true]
    }
  },
  "17bc8217e956a003b026fa4c2a13670229d5426c0d89bb9338dcecb5068621cc": {
    "query": "\nSELECT proposed_page_edits.id AS \"page_proposal_id!\",\n  proposed_block_edits.id AS \"block_proposal_id!\",\n  page_id as \"page_id!\",\n  user_id,\n  block_id,\n  original_text,\n  changed_text,\n  proposed_page_edits.pending as \"pending!\",\n  block_attribute,\n  proposed_block_edits.status as \"block_proposal_status: ProposalStatus\",\n  proposed_page_edits.created_at as \"created_at!\",\n  pages.title as \"page_title!\",\n  pages.url_path as \"page_url_path!\"\nFROM (\n    SELECT id,\n      page_id,\n      user_id,\n      pending,\n      created_at\n    FROM proposed_page_edits\n    WHERE course_id = $1\n      AND pending = $2\n      AND deleted_at IS NULL\n    ORDER BY created_at DESC,\n      id\n    LIMIT $3 OFFSET $4\n  ) proposed_page_edits\n  LEFT JOIN proposed_block_edits ON proposed_page_edits.id = proposed_block_edits.proposal_id\n  LEFT JOIN pages ON proposed_page_edits.page_id = pages.id\nWHERE proposed_block_edits.deleted_at IS NULL\n",
    "describe": {
      "columns": [
        {
          "ordinal": 0,
          "name": "page_proposal_id!",
          "type_info": "Uuid"
        },
        {
          "ordinal": 1,
          "name": "block_proposal_id!",
          "type_info": "Uuid"
        },
        {
          "ordinal": 2,
          "name": "page_id!",
          "type_info": "Uuid"
        },
        {
          "ordinal": 3,
          "name": "user_id",
          "type_info": "Uuid"
        },
        {
          "ordinal": 4,
          "name": "block_id",
          "type_info": "Uuid"
        },
        {
          "ordinal": 5,
          "name": "original_text",
          "type_info": "Text"
        },
        {
          "ordinal": 6,
          "name": "changed_text",
          "type_info": "Text"
        },
        {
          "ordinal": 7,
          "name": "pending!",
          "type_info": "Bool"
        },
        {
          "ordinal": 8,
          "name": "block_attribute",
          "type_info": "Text"
        },
        {
          "ordinal": 9,
          "name": "block_proposal_status: ProposalStatus",
          "type_info": {
            "Custom": {
              "name": "proposal_status",
              "kind": {
                "Enum": ["pending", "accepted", "rejected"]
              }
            }
          }
        },
        {
          "ordinal": 10,
          "name": "created_at!",
          "type_info": "Timestamptz"
        },
        {
          "ordinal": 11,
          "name": "page_title!",
          "type_info": "Varchar"
        },
        {
          "ordinal": 12,
          "name": "page_url_path!",
          "type_info": "Varchar"
        }
      ],
      "parameters": {
        "Left": ["Uuid", "Bool", "Int8", "Int8"]
      },
      "nullable": [
        true,
        false,
        true,
        true,
        false,
        false,
        false,
        true,
        false,
        false,
        true,
        true,
        true
      ]
    }
  },
  "18cad5d0cf2a854a36655738b9a05c4fe5376c77174239b17cdf7e21bc739b1f": {
    "query": "\nSELECT *\nFROM exercises\nWHERE id = $1\n",
    "describe": {
      "columns": [
        {
          "ordinal": 0,
          "name": "id",
          "type_info": "Uuid"
        },
        {
          "ordinal": 1,
          "name": "created_at",
          "type_info": "Timestamptz"
        },
        {
          "ordinal": 2,
          "name": "updated_at",
          "type_info": "Timestamptz"
        },
        {
          "ordinal": 3,
          "name": "course_id",
          "type_info": "Uuid"
        },
        {
          "ordinal": 4,
          "name": "deleted_at",
          "type_info": "Timestamptz"
        },
        {
          "ordinal": 5,
          "name": "name",
          "type_info": "Varchar"
        },
        {
          "ordinal": 6,
          "name": "deadline",
          "type_info": "Timestamptz"
        },
        {
          "ordinal": 7,
          "name": "page_id",
          "type_info": "Uuid"
        },
        {
          "ordinal": 8,
          "name": "score_maximum",
          "type_info": "Int4"
        },
        {
          "ordinal": 9,
          "name": "order_number",
          "type_info": "Int4"
        },
        {
          "ordinal": 10,
          "name": "chapter_id",
          "type_info": "Uuid"
        },
        {
          "ordinal": 11,
          "name": "copied_from",
          "type_info": "Uuid"
        },
        {
          "ordinal": 12,
          "name": "exam_id",
          "type_info": "Uuid"
        }
      ],
      "parameters": {
        "Left": ["Uuid"]
      },
      "nullable": [
        false,
        false,
        false,
        true,
        true,
        false,
        true,
        false,
        false,
        false,
        true,
        true,
        true
      ]
    }
  },
  "18f64f885751669664bc19f59dd1b38f26dee8453199e07395c707bd5b3033a4": {
    "query": "\nSELECT etg.grading_progress as \"grading_progress: GradingProgress\",\n  etg.user_points_update_strategy as \"user_points_update_strategy: UserPointsUpdateStrategy\"\nFROM exercise_task_gradings etg\n  JOIN exercise_task_submissions ets ON etg.exercise_task_submission_id = ets.id\nWHERE ets.exercise_slide_submission_id = $1\n  AND etg.deleted_at IS NULL\n  AND ets.deleted_at IS NULL\nLIMIT 1\n    ",
    "describe": {
      "columns": [
        {
          "ordinal": 0,
          "name": "grading_progress: GradingProgress",
          "type_info": {
            "Custom": {
              "name": "grading_progress",
              "kind": {
                "Enum": ["fully-graded", "pending", "pending-manual", "failed", "not-ready"]
              }
            }
          }
        },
        {
          "ordinal": 1,
          "name": "user_points_update_strategy: UserPointsUpdateStrategy",
          "type_info": {
            "Custom": {
              "name": "user_points_update_strategy",
              "kind": {
                "Enum": [
                  "can-add-points-but-cannot-remove-points",
                  "can-add-points-and-can-remove-points"
                ]
              }
            }
          }
        }
      ],
      "parameters": {
        "Left": ["Uuid"]
      },
      "nullable": [false, false]
    }
  },
  "19a6e3aaaddd659eb5cee0d7361c6ce7b72a8f77a14561cb51427fb4490fa36b": {
    "query": "\nINSERT INTO chapters (name, course_id, chapter_number)\nVALUES ($1, $2, $3)\nRETURNING id\n",
    "describe": {
      "columns": [
        {
          "ordinal": 0,
          "name": "id",
          "type_info": "Uuid"
        }
      ],
      "parameters": {
        "Left": ["Varchar", "Uuid", "Int4"]
      },
      "nullable": [false]
    }
  },
  "19b82b88fdc09a5b8f4f3c197771eb838c846beb80b27f27e69eb1f5f69e9e16": {
    "query": "\nSELECT DATE(created_at) date, count(*)::integer\nFROM exercise_slide_submissions\nWHERE course_id = $1\nGROUP BY date\nORDER BY date;\n          ",
    "describe": {
      "columns": [
        {
          "ordinal": 0,
          "name": "date",
          "type_info": "Date"
        },
        {
          "ordinal": 1,
          "name": "count",
          "type_info": "Int4"
        }
      ],
      "parameters": {
        "Left": ["Uuid"]
      },
      "nullable": [null, null]
    }
  },
  "1a466519782c720ea49eb0fc4fb4986acd32e545f81103d39dd9d1e3e682af02": {
    "query": "\nSELECT id,\n  created_at,\n  updated_at,\n  course_id,\n  exam_id,\n  chapter_id,\n  url_path,\n  title,\n  deleted_at,\n  content,\n  order_number,\n  copied_from\nFROM pages\nWHERE chapter_id = $1\n  AND deleted_at IS NULL;\n        ",
    "describe": {
      "columns": [
        {
          "ordinal": 0,
          "name": "id",
          "type_info": "Uuid"
        },
        {
          "ordinal": 1,
          "name": "created_at",
          "type_info": "Timestamptz"
        },
        {
          "ordinal": 2,
          "name": "updated_at",
          "type_info": "Timestamptz"
        },
        {
          "ordinal": 3,
          "name": "course_id",
          "type_info": "Uuid"
        },
        {
          "ordinal": 4,
          "name": "exam_id",
          "type_info": "Uuid"
        },
        {
          "ordinal": 5,
          "name": "chapter_id",
          "type_info": "Uuid"
        },
        {
          "ordinal": 6,
          "name": "url_path",
          "type_info": "Varchar"
        },
        {
          "ordinal": 7,
          "name": "title",
          "type_info": "Varchar"
        },
        {
          "ordinal": 8,
          "name": "deleted_at",
          "type_info": "Timestamptz"
        },
        {
          "ordinal": 9,
          "name": "content",
          "type_info": "Jsonb"
        },
        {
          "ordinal": 10,
          "name": "order_number",
          "type_info": "Int4"
        },
        {
          "ordinal": 11,
          "name": "copied_from",
          "type_info": "Uuid"
        }
      ],
      "parameters": {
        "Left": ["Uuid"]
      },
      "nullable": [false, false, false, true, true, true, false, false, true, false, false, true]
    }
  },
  "1aafb5cc9aca5edc7cbe9d5018abd31d4bc7c3ff89448f1231a07de3072c3011": {
    "query": "\nSELECT status AS \"status: ProposalStatus\"\nFROM proposed_block_edits\nWHERE proposal_id = $1\nAND deleted_at IS NULL\n",
    "describe": {
      "columns": [
        {
          "ordinal": 0,
          "name": "status: ProposalStatus",
          "type_info": {
            "Custom": {
              "name": "proposal_status",
              "kind": {
                "Enum": ["pending", "accepted", "rejected"]
              }
            }
          }
        }
      ],
      "parameters": {
        "Left": ["Uuid"]
      },
      "nullable": [false]
    }
  },
  "1bd4f59437059ecaad581abd354c57e15849038d7b9138fb0894a2efc6f94576": {
    "query": "\nUPDATE exercise_tasks\nSET deleted_at = now()\nWHERE exercise_slide_id = ANY($1)\nRETURNING id,\n  private_spec,\n  public_spec,\n  model_solution_spec;\n        ",
    "describe": {
      "columns": [
        {
          "ordinal": 0,
          "name": "id",
          "type_info": "Uuid"
        },
        {
          "ordinal": 1,
          "name": "private_spec",
          "type_info": "Jsonb"
        },
        {
          "ordinal": 2,
          "name": "public_spec",
          "type_info": "Jsonb"
        },
        {
          "ordinal": 3,
          "name": "model_solution_spec",
          "type_info": "Jsonb"
        }
      ],
      "parameters": {
        "Left": ["UuidArray"]
      },
      "nullable": [false, true, true, true]
    }
  },
  "1e26900e33b2a6f1baafb787523f3539beb5c20be6a2a0857d6510e597217134": {
    "query": "\nSELECT id,\n  created_at,\n  updated_at,\n  deleted_at,\n  course_id,\n  starts_at,\n  ends_at,\n  name,\n  description,\n  teacher_in_charge_name,\n  teacher_in_charge_email,\n  support_email\nFROM course_instances\nWHERE deleted_at IS NULL\n",
    "describe": {
      "columns": [
        {
          "ordinal": 0,
          "name": "id",
          "type_info": "Uuid"
        },
        {
          "ordinal": 1,
          "name": "created_at",
          "type_info": "Timestamptz"
        },
        {
          "ordinal": 2,
          "name": "updated_at",
          "type_info": "Timestamptz"
        },
        {
          "ordinal": 3,
          "name": "deleted_at",
          "type_info": "Timestamptz"
        },
        {
          "ordinal": 4,
          "name": "course_id",
          "type_info": "Uuid"
        },
        {
          "ordinal": 5,
          "name": "starts_at",
          "type_info": "Timestamptz"
        },
        {
          "ordinal": 6,
          "name": "ends_at",
          "type_info": "Timestamptz"
        },
        {
          "ordinal": 7,
          "name": "name",
          "type_info": "Varchar"
        },
        {
          "ordinal": 8,
          "name": "description",
          "type_info": "Varchar"
        },
        {
          "ordinal": 9,
          "name": "teacher_in_charge_name",
          "type_info": "Varchar"
        },
        {
          "ordinal": 10,
          "name": "teacher_in_charge_email",
          "type_info": "Varchar"
        },
        {
          "ordinal": 11,
          "name": "support_email",
          "type_info": "Varchar"
        }
      ],
      "parameters": {
        "Left": []
      },
      "nullable": [false, false, false, true, false, true, true, true, true, false, false, true]
    }
  },
  "1e7b36b82611573fc4018fc50e03c255e15ae4f8410fdced069aa422e72930ae": {
    "query": "\nSELECT *\nFROM users\nWHERE email = $1\n        ",
    "describe": {
      "columns": [
        {
          "ordinal": 0,
          "name": "id",
          "type_info": "Uuid"
        },
        {
          "ordinal": 1,
          "name": "created_at",
          "type_info": "Timestamptz"
        },
        {
          "ordinal": 2,
          "name": "updated_at",
          "type_info": "Timestamptz"
        },
        {
          "ordinal": 3,
          "name": "deleted_at",
          "type_info": "Timestamptz"
        },
        {
          "ordinal": 4,
          "name": "upstream_id",
          "type_info": "Int4"
        },
        {
          "ordinal": 5,
          "name": "email",
          "type_info": "Varchar"
        },
        {
          "ordinal": 6,
          "name": "first_name",
          "type_info": "Varchar"
        },
        {
          "ordinal": 7,
          "name": "last_name",
          "type_info": "Varchar"
        }
      ],
      "parameters": {
        "Left": ["Text"]
      },
      "nullable": [false, false, false, true, true, false, true, true]
    }
  },
  "21f873be8ae7d46b9aafa8b49f108fd8fadacc2334da674241ac2a6e221b2719": {
    "query": "\nSELECT *\nFROM exercise_task_submissions\nWHERE exercise_slide_submission_id = $1\n  AND deleted_at IS NULL\n        ",
    "describe": {
      "columns": [
        {
          "ordinal": 0,
          "name": "id",
          "type_info": "Uuid"
        },
        {
          "ordinal": 1,
          "name": "created_at",
          "type_info": "Timestamptz"
        },
        {
          "ordinal": 2,
          "name": "updated_at",
          "type_info": "Timestamptz"
        },
        {
          "ordinal": 3,
          "name": "deleted_at",
          "type_info": "Timestamptz"
        },
        {
          "ordinal": 4,
          "name": "exercise_task_id",
          "type_info": "Uuid"
        },
        {
          "ordinal": 5,
          "name": "data_json",
          "type_info": "Jsonb"
        },
        {
          "ordinal": 6,
          "name": "exercise_task_grading_id",
          "type_info": "Uuid"
        },
        {
          "ordinal": 7,
          "name": "metadata",
          "type_info": "Jsonb"
        },
        {
          "ordinal": 8,
          "name": "exercise_slide_id",
          "type_info": "Uuid"
        },
        {
          "ordinal": 9,
          "name": "exercise_slide_submission_id",
          "type_info": "Uuid"
        }
      ],
      "parameters": {
        "Left": ["Uuid"]
      },
      "nullable": [false, false, false, true, false, true, true, true, false, false]
    }
  },
  "22f6c2c2cdd99910cb9f2095b97e3228b7e221d42b5677c8715226dbf4e886b3": {
    "query": "\nINSERT INTO roles (user_id, role, exam_id)\nVALUES ($1, $2, $3)\nRETURNING id\n",
    "describe": {
      "columns": [
        {
          "ordinal": 0,
          "name": "id",
          "type_info": "Uuid"
        }
      ],
      "parameters": {
        "Left": [
          "Uuid",
          {
            "Custom": {
              "name": "user_role",
              "kind": {
                "Enum": ["admin", "assistant", "teacher", "reviewer"]
              }
            }
          },
          "Uuid"
        ]
      },
      "nullable": [false]
    }
  },
  "2327eff57553a33838e6dcdddca821ffd3cee0c0637332d1942eea2bac657834": {
    "query": "\nSELECT id,\n  created_at,\n  updated_at,\n  deleted_at,\n  course_id,\n  starts_at,\n  ends_at,\n  name,\n  description,\n  teacher_in_charge_name,\n  teacher_in_charge_email,\n  support_email\nFROM course_instances\nWHERE id = $1\n  AND deleted_at IS NULL;\n    ",
    "describe": {
      "columns": [
        {
          "ordinal": 0,
          "name": "id",
          "type_info": "Uuid"
        },
        {
          "ordinal": 1,
          "name": "created_at",
          "type_info": "Timestamptz"
        },
        {
          "ordinal": 2,
          "name": "updated_at",
          "type_info": "Timestamptz"
        },
        {
          "ordinal": 3,
          "name": "deleted_at",
          "type_info": "Timestamptz"
        },
        {
          "ordinal": 4,
          "name": "course_id",
          "type_info": "Uuid"
        },
        {
          "ordinal": 5,
          "name": "starts_at",
          "type_info": "Timestamptz"
        },
        {
          "ordinal": 6,
          "name": "ends_at",
          "type_info": "Timestamptz"
        },
        {
          "ordinal": 7,
          "name": "name",
          "type_info": "Varchar"
        },
        {
          "ordinal": 8,
          "name": "description",
          "type_info": "Varchar"
        },
        {
          "ordinal": 9,
          "name": "teacher_in_charge_name",
          "type_info": "Varchar"
        },
        {
          "ordinal": 10,
          "name": "teacher_in_charge_email",
          "type_info": "Varchar"
        },
        {
          "ordinal": 11,
          "name": "support_email",
          "type_info": "Varchar"
        }
      ],
      "parameters": {
        "Left": ["Uuid"]
      },
      "nullable": [false, false, false, true, false, true, true, true, true, false, false, true]
    }
  },
  "24e90b426456d039b87c68d068c9322a12f846153dc4279fb4d655f8d2c9c4bc": {
    "query": "\nINSERT INTO exercise_slide_submissions (\n    id,\n    exercise_slide_id,\n    course_id,\n    course_instance_id,\n    exam_id,\n    exercise_id,\n    user_id\n  )\nVALUES ($1, $2, $3, $4, $5, $6, $7)\nRETURNING *\n        ",
    "describe": {
      "columns": [
        {
          "ordinal": 0,
          "name": "id",
          "type_info": "Uuid"
        },
        {
          "ordinal": 1,
          "name": "created_at",
          "type_info": "Timestamptz"
        },
        {
          "ordinal": 2,
          "name": "updated_at",
          "type_info": "Timestamptz"
        },
        {
          "ordinal": 3,
          "name": "deleted_at",
          "type_info": "Timestamptz"
        },
        {
          "ordinal": 4,
          "name": "exercise_slide_id",
          "type_info": "Uuid"
        },
        {
          "ordinal": 5,
          "name": "course_id",
          "type_info": "Uuid"
        },
        {
          "ordinal": 6,
          "name": "course_instance_id",
          "type_info": "Uuid"
        },
        {
          "ordinal": 7,
          "name": "exam_id",
          "type_info": "Uuid"
        },
        {
          "ordinal": 8,
          "name": "exercise_id",
          "type_info": "Uuid"
        },
        {
          "ordinal": 9,
          "name": "user_id",
          "type_info": "Uuid"
        }
      ],
      "parameters": {
        "Left": ["Uuid", "Uuid", "Uuid", "Uuid", "Uuid", "Uuid", "Uuid"]
      },
      "nullable": [false, false, false, true, false, true, true, true, false, false]
    }
  },
  "2593cfb3820c00b89eef7987b9f14e510916882e68abbd691e970b001e7d5329": {
    "query": "\nSELECT id,\n  created_at,\n  updated_at,\n  course_id,\n  exam_id,\n  chapter_id,\n  url_path,\n  title,\n  deleted_at,\n  content,\n  order_number,\n  copied_from\nFROM pages p\nWHERE p.chapter_id = $1\n  AND p.deleted_at IS NULL\n  AND p.id NOT IN (\n    SELECT front_page_id\n    FROM chapters c\n    WHERE c.front_page_id = p.id\n  );\n    ",
    "describe": {
      "columns": [
        {
          "ordinal": 0,
          "name": "id",
          "type_info": "Uuid"
        },
        {
          "ordinal": 1,
          "name": "created_at",
          "type_info": "Timestamptz"
        },
        {
          "ordinal": 2,
          "name": "updated_at",
          "type_info": "Timestamptz"
        },
        {
          "ordinal": 3,
          "name": "course_id",
          "type_info": "Uuid"
        },
        {
          "ordinal": 4,
          "name": "exam_id",
          "type_info": "Uuid"
        },
        {
          "ordinal": 5,
          "name": "chapter_id",
          "type_info": "Uuid"
        },
        {
          "ordinal": 6,
          "name": "url_path",
          "type_info": "Varchar"
        },
        {
          "ordinal": 7,
          "name": "title",
          "type_info": "Varchar"
        },
        {
          "ordinal": 8,
          "name": "deleted_at",
          "type_info": "Timestamptz"
        },
        {
          "ordinal": 9,
          "name": "content",
          "type_info": "Jsonb"
        },
        {
          "ordinal": 10,
          "name": "order_number",
          "type_info": "Int4"
        },
        {
          "ordinal": 11,
          "name": "copied_from",
          "type_info": "Uuid"
        }
      ],
      "parameters": {
        "Left": ["Uuid"]
      },
      "nullable": [false, false, false, true, true, true, false, false, true, false, false, true]
    }
  },
  "267c9d76696bc99642ad6a55744d7effbef43cdc34d12e1ad786385bad6f6a62": {
    "query": "\nSELECT *\nFROM exercise_tasks\nWHERE exercise_slide_id = $1\n  AND deleted_at IS NULL;\n        ",
    "describe": {
      "columns": [
        {
          "ordinal": 0,
          "name": "id",
          "type_info": "Uuid"
        },
        {
          "ordinal": 1,
          "name": "created_at",
          "type_info": "Timestamptz"
        },
        {
          "ordinal": 2,
          "name": "updated_at",
          "type_info": "Timestamptz"
        },
        {
          "ordinal": 3,
          "name": "exercise_type",
          "type_info": "Varchar"
        },
        {
          "ordinal": 4,
          "name": "assignment",
          "type_info": "Jsonb"
        },
        {
          "ordinal": 5,
          "name": "deleted_at",
          "type_info": "Timestamptz"
        },
        {
          "ordinal": 6,
          "name": "private_spec",
          "type_info": "Jsonb"
        },
        {
          "ordinal": 7,
          "name": "spec_file_id",
          "type_info": "Uuid"
        },
        {
          "ordinal": 8,
          "name": "public_spec",
          "type_info": "Jsonb"
        },
        {
          "ordinal": 9,
          "name": "model_solution_spec",
          "type_info": "Jsonb"
        },
        {
          "ordinal": 10,
          "name": "copied_from",
          "type_info": "Uuid"
        },
        {
          "ordinal": 11,
          "name": "exercise_slide_id",
          "type_info": "Uuid"
        }
      ],
      "parameters": {
        "Left": ["Uuid"]
      },
      "nullable": [false, false, false, false, false, true, true, true, true, true, true, false]
    }
  },
  "28365215d09d3e7510798b6a617a21e4691743963f9ed92d5fc0c5f9cda7a559": {
    "query": "\nSELECT\n    DISTINCT(c.id),\n    c.name,\n    c.created_at,\n    c.updated_at,\n    c.organization_id,\n    c.deleted_at,\n    c.slug,\n    c.content_search_language::text,\n    c.language_code,\n    c.copied_from,\n    c.course_language_group_id,\n    c.description,\n    c.is_draft\nFROM courses as c\n    LEFT JOIN course_instances as ci on c.id = ci.course_id\nWHERE\n    c.organization_id = $1 AND\n    ci.starts_at < NOW() AND ci.ends_at > NOW() AND\n    c.deleted_at IS NULL AND ci.deleted_at IS NULL\n    LIMIT $2 OFFSET $3;\n        ",
    "describe": {
      "columns": [
        {
          "ordinal": 0,
          "name": "id",
          "type_info": "Uuid"
        },
        {
          "ordinal": 1,
          "name": "name",
          "type_info": "Varchar"
        },
        {
          "ordinal": 2,
          "name": "created_at",
          "type_info": "Timestamptz"
        },
        {
          "ordinal": 3,
          "name": "updated_at",
          "type_info": "Timestamptz"
        },
        {
          "ordinal": 4,
          "name": "organization_id",
          "type_info": "Uuid"
        },
        {
          "ordinal": 5,
          "name": "deleted_at",
          "type_info": "Timestamptz"
        },
        {
          "ordinal": 6,
          "name": "slug",
          "type_info": "Varchar"
        },
        {
          "ordinal": 7,
          "name": "content_search_language",
          "type_info": "Text"
        },
        {
          "ordinal": 8,
          "name": "language_code",
          "type_info": "Varchar"
        },
        {
          "ordinal": 9,
          "name": "copied_from",
          "type_info": "Uuid"
        },
        {
          "ordinal": 10,
          "name": "course_language_group_id",
          "type_info": "Uuid"
        },
        {
          "ordinal": 11,
          "name": "description",
          "type_info": "Text"
        },
        {
          "ordinal": 12,
          "name": "is_draft",
          "type_info": "Bool"
        }
      ],
      "parameters": {
        "Left": ["Uuid", "Int8", "Int8"]
      },
      "nullable": [
        false,
        false,
        false,
        false,
        false,
        true,
        false,
        null,
        false,
        true,
        false,
        true,
        false
      ]
    }
  },
  "28bfce5519da0502894a0ee396ee94c5c498958c55f4883409c9cb450b6218be": {
    "query": "\nDELETE FROM roles\nWHERE user_id = $1\n  AND role = $2\n  AND course_instance_id = $3\n",
    "describe": {
      "columns": [],
      "parameters": {
        "Left": [
          "Uuid",
          {
            "Custom": {
              "name": "user_role",
              "kind": {
                "Enum": ["admin", "assistant", "teacher", "reviewer"]
              }
            }
          },
          "Uuid"
        ]
      },
      "nullable": []
    }
  },
  "2a8d2052e1e241693b19cfc230ea0e1e087f74820b5344b333b2dbe5b3071b89": {
    "query": "\nSELECT *\nfrom organizations\nwhere id = $1;",
    "describe": {
      "columns": [
        {
          "ordinal": 0,
          "name": "id",
          "type_info": "Uuid"
        },
        {
          "ordinal": 1,
          "name": "name",
          "type_info": "Varchar"
        },
        {
          "ordinal": 2,
          "name": "created_at",
          "type_info": "Timestamptz"
        },
        {
          "ordinal": 3,
          "name": "updated_at",
          "type_info": "Timestamptz"
        },
        {
          "ordinal": 4,
          "name": "deleted_at",
          "type_info": "Timestamptz"
        },
        {
          "ordinal": 5,
          "name": "slug",
          "type_info": "Varchar"
        },
        {
          "ordinal": 6,
          "name": "organization_image_path",
          "type_info": "Varchar"
        },
        {
          "ordinal": 7,
          "name": "description",
          "type_info": "Varchar"
        }
      ],
      "parameters": {
        "Left": ["Uuid"]
      },
      "nullable": [false, false, false, false, true, false, true, true]
    }
  },
  "2abaee65f94d36fb9360d9eb3232dcb45b7aa9badbc06563c2e9fc1e2c53e357": {
    "query": "\n  INSERT INTO page_history (\n    page_id,\n    title,\n    content,\n    history_change_reason,\n    author_user_id,\n    restored_from_id\n  )\nVALUES ($1, $2, $3, $4, $5, $6)\nRETURNING id\n",
    "describe": {
      "columns": [
        {
          "ordinal": 0,
          "name": "id",
          "type_info": "Uuid"
        }
      ],
      "parameters": {
        "Left": [
          "Uuid",
          "Varchar",
          "Jsonb",
          {
            "Custom": {
              "name": "history_change_reason",
              "kind": {
                "Enum": ["page-saved", "history-restored"]
              }
            }
          },
          "Uuid",
          "Uuid"
        ]
      },
      "nullable": [false]
    }
  },
  "2b8baf4e767a3e3d591a65f5b99bfe8f1a44e8dce3d446800c8ae7ae5a3717a5": {
    "query": "\nSELECT p.url_path as url_path,\n  p.title as title,\n  c.chapter_number as chapter_number,\n  c.id as chapter_id,\n  c.opens_at as chapter_opens_at,\n  c.front_page_id as chapter_front_page_id\nFROM chapters c\n  INNER JOIN pages p on c.id = p.chapter_id\nWHERE c.chapter_number = (\n    SELECT MIN(ca.chapter_number)\n    FROM chapters ca\n    WHERE ca.chapter_number > $1\n      AND ca.deleted_at IS NULL\n  )\n  AND c.course_id = $2\n  AND p.deleted_at IS NULL\nORDER BY p.order_number\nLIMIT 1;\n        ",
    "describe": {
      "columns": [
        {
          "ordinal": 0,
          "name": "url_path",
          "type_info": "Varchar"
        },
        {
          "ordinal": 1,
          "name": "title",
          "type_info": "Varchar"
        },
        {
          "ordinal": 2,
          "name": "chapter_number",
          "type_info": "Int4"
        },
        {
          "ordinal": 3,
          "name": "chapter_id",
          "type_info": "Uuid"
        },
        {
          "ordinal": 4,
          "name": "chapter_opens_at",
          "type_info": "Timestamptz"
        },
        {
          "ordinal": 5,
          "name": "chapter_front_page_id",
          "type_info": "Uuid"
        }
      ],
      "parameters": {
        "Left": ["Int4", "Uuid"]
      },
      "nullable": [false, false, false, false, true, true]
    }
  },
  "2be6fd20afaeeb95299a5020a8455a6fc6e7ce347a0003cca2d87441f324d422": {
    "query": "\nUPDATE course_instances\nSET name = $1,\n  description = $2,\n  teacher_in_charge_name = $3,\n  teacher_in_charge_email = $4,\n  support_email = $5,\n  starts_at = $6,\n  ends_at = $7\nWHERE id = $8\n",
    "describe": {
      "columns": [],
      "parameters": {
        "Left": [
          "Varchar",
          "Varchar",
          "Varchar",
          "Varchar",
          "Varchar",
          "Timestamptz",
          "Timestamptz",
          "Uuid"
        ]
      },
      "nullable": []
    }
  },
<<<<<<< HEAD
  "2c44e4720cee0531728b1919710aecdfb9d910929d6a8f7cbde3c142fc394e47": {
    "query": "\n        INSERT INTO exercises (\n            id,\n            exam_id,\n            name,\n            deadline,\n            page_id,\n            score_maximum,\n            order_number,\n            chapter_id,\n            copied_from\n          )\n        SELECT uuid_generate_v5($1, id::text),\n          $1,\n          name,\n          deadline,\n          uuid_generate_v5($1, page_id::text),\n          score_maximum,\n          order_number,\n          chapter_id,\n          id\n        FROM exercises\n        WHERE exam_id = $2\n        RETURNING id,\n          copied_from;\n            ",
    "describe": {
      "columns": [
        {
          "ordinal": 0,
          "name": "id",
          "type_info": "Uuid"
        },
        {
          "ordinal": 1,
          "name": "copied_from",
          "type_info": "Uuid"
        }
      ],
      "parameters": {
        "Left": ["Uuid", "Uuid"]
      },
      "nullable": [false, true]
    }
  },
  "2d0f359cfd58eaf7e3784045e5916c4740c4991001f39c7f7c28863874ba0252": {
    "query": "\nSELECT i.id,\n  i.created_at,\n  i.updated_at,\n  i.deleted_at,\n  i.course_id,\n  i.starts_at,\n  i.ends_at,\n  i.name,\n  i.description,\n  i.variant_status AS \"variant_status: VariantStatus\",\n  i.teacher_in_charge_name,\n  i.teacher_in_charge_email,\n  i.support_email\nFROM course_instances i\n  JOIN course_instance_enrollments ie ON (i.id = ie.course_id)\nWHERE i.course_id = $1\n  AND i.deleted_at IS NULL\n  AND ie.user_id = $2\n  AND ie.deleted_at IS NULL\nORDER BY ie.created_at DESC;\n    ",
    "describe": {
      "columns": [
        {
          "ordinal": 0,
          "name": "id",
          "type_info": "Uuid"
        },
        {
          "ordinal": 1,
          "name": "created_at",
          "type_info": "Timestamptz"
        },
        {
          "ordinal": 2,
          "name": "updated_at",
          "type_info": "Timestamptz"
        },
        {
          "ordinal": 3,
          "name": "deleted_at",
          "type_info": "Timestamptz"
        },
        {
          "ordinal": 4,
          "name": "course_id",
          "type_info": "Uuid"
        },
        {
          "ordinal": 5,
          "name": "starts_at",
          "type_info": "Timestamptz"
        },
        {
          "ordinal": 6,
          "name": "ends_at",
          "type_info": "Timestamptz"
        },
        {
          "ordinal": 7,
          "name": "name",
          "type_info": "Varchar"
        },
        {
          "ordinal": 8,
          "name": "description",
          "type_info": "Varchar"
        },
        {
          "ordinal": 9,
          "name": "variant_status: VariantStatus",
          "type_info": {
            "Custom": {
              "name": "variant_status",
              "kind": {
                "Enum": ["draft", "upcoming", "active", "ended"]
              }
            }
          }
        },
        {
          "ordinal": 10,
          "name": "teacher_in_charge_name",
          "type_info": "Varchar"
        },
        {
          "ordinal": 11,
          "name": "teacher_in_charge_email",
          "type_info": "Varchar"
        },
        {
          "ordinal": 12,
          "name": "support_email",
          "type_info": "Varchar"
        }
      ],
      "parameters": {
        "Left": ["Uuid", "Uuid"]
      },
      "nullable": [
        false,
        false,
        false,
        true,
        false,
        true,
        true,
        true,
        true,
        false,
        false,
        false,
        true
      ]
    }
  },
=======
>>>>>>> c94328a6
  "2dc3330b399fb3d204887cd2ef29a72cc7df6b66b8ff9ba7872044c8da00bba1": {
    "query": "\nINSERT INTO roles (user_id, role, course_id)\nVALUES ($1, $2, $3)\nRETURNING id\n",
    "describe": {
      "columns": [
        {
          "ordinal": 0,
          "name": "id",
          "type_info": "Uuid"
        }
      ],
      "parameters": {
        "Left": [
          "Uuid",
          {
            "Custom": {
              "name": "user_role",
              "kind": {
                "Enum": ["admin", "assistant", "teacher", "reviewer"]
              }
            }
          },
          "Uuid"
        ]
      },
      "nullable": [false]
    }
  },
  "2e2e94fc2223f01242fa594ea0cb6183aeceab3dd62b9da489a26ffc94ea274d": {
    "query": "\nSELECT *\nFROM organizations\nWHERE slug = $1;\n        ",
    "describe": {
      "columns": [
        {
          "ordinal": 0,
          "name": "id",
          "type_info": "Uuid"
        },
        {
          "ordinal": 1,
          "name": "name",
          "type_info": "Varchar"
        },
        {
          "ordinal": 2,
          "name": "created_at",
          "type_info": "Timestamptz"
        },
        {
          "ordinal": 3,
          "name": "updated_at",
          "type_info": "Timestamptz"
        },
        {
          "ordinal": 4,
          "name": "deleted_at",
          "type_info": "Timestamptz"
        },
        {
          "ordinal": 5,
          "name": "slug",
          "type_info": "Varchar"
        },
        {
          "ordinal": 6,
          "name": "organization_image_path",
          "type_info": "Varchar"
        },
        {
          "ordinal": 7,
          "name": "description",
          "type_info": "Varchar"
        }
      ],
      "parameters": {
        "Left": ["Text"]
      },
      "nullable": [false, false, false, false, true, false, true, true]
    }
  },
  "2e8c7d2dd7b81803591de13bb697c898ea9a2554f47e175907398112082cd2f6": {
    "query": "\nINSERT INTO course_language_groups DEFAULT\nVALUES\nRETURNING id;\n        ",
    "describe": {
      "columns": [
        {
          "ordinal": 0,
          "name": "id",
          "type_info": "Uuid"
        }
      ],
      "parameters": {
        "Left": []
      },
      "nullable": [false]
    }
  },
  "3017bc588af2b26b7c70ce4428288527aa9873e485b253fd0f35e551544efff9": {
    "query": "\nINSERT INTO course_language_groups (id)\nVALUES ($1)\nRETURNING id;\n        ",
    "describe": {
      "columns": [
        {
          "ordinal": 0,
          "name": "id",
          "type_info": "Uuid"
        }
      ],
      "parameters": {
        "Left": ["Uuid"]
      },
      "nullable": [false]
    }
  },
  "306820247b9533af5d464aa15a58f9fcde6a59b1666a3709b32bc1823ad2e970": {
    "query": "\nSELECT *\nFROM exercises\nWHERE course_id = $1\n  AND deleted_at IS NULL\n",
    "describe": {
      "columns": [
        {
          "ordinal": 0,
          "name": "id",
          "type_info": "Uuid"
        },
        {
          "ordinal": 1,
          "name": "created_at",
          "type_info": "Timestamptz"
        },
        {
          "ordinal": 2,
          "name": "updated_at",
          "type_info": "Timestamptz"
        },
        {
          "ordinal": 3,
          "name": "course_id",
          "type_info": "Uuid"
        },
        {
          "ordinal": 4,
          "name": "deleted_at",
          "type_info": "Timestamptz"
        },
        {
          "ordinal": 5,
          "name": "name",
          "type_info": "Varchar"
        },
        {
          "ordinal": 6,
          "name": "deadline",
          "type_info": "Timestamptz"
        },
        {
          "ordinal": 7,
          "name": "page_id",
          "type_info": "Uuid"
        },
        {
          "ordinal": 8,
          "name": "score_maximum",
          "type_info": "Int4"
        },
        {
          "ordinal": 9,
          "name": "order_number",
          "type_info": "Int4"
        },
        {
          "ordinal": 10,
          "name": "chapter_id",
          "type_info": "Uuid"
        },
        {
          "ordinal": 11,
          "name": "copied_from",
          "type_info": "Uuid"
        },
        {
          "ordinal": 12,
          "name": "exam_id",
          "type_info": "Uuid"
        }
      ],
      "parameters": {
        "Left": ["Uuid"]
      },
      "nullable": [
        false,
        false,
        false,
        true,
        true,
        false,
        true,
        false,
        false,
        false,
        true,
        true,
        true
      ]
    }
  },
  "32b2e273cd76d67a815caa719ad77495b38155aac7e8fe2be06e6f15cbb63228": {
    "query": "\nINSERT INTO exercise_task_gradings (\n    exercise_task_submission_id,\n    course_id,\n    exercise_id,\n    exercise_task_id\n  )\nVALUES ($1, $2, $3, $4)\nRETURNING id\n",
    "describe": {
      "columns": [
        {
          "ordinal": 0,
          "name": "id",
          "type_info": "Uuid"
        }
      ],
      "parameters": {
        "Left": ["Uuid", "Uuid", "Uuid", "Uuid"]
      },
      "nullable": [false]
    }
  },
  "346af2b8f77a86c90b599b24167da4aee650d1bc3694c8603c4a60fc8cdbe477": {
    "query": "\nINSERT INTO feedback(user_id, course_id, feedback_given, selected_text, page_id)\nVALUES ($1, $2, $3, $4, $5)\nRETURNING id\n",
    "describe": {
      "columns": [
        {
          "ordinal": 0,
          "name": "id",
          "type_info": "Uuid"
        }
      ],
      "parameters": {
        "Left": ["Uuid", "Uuid", "Varchar", "Text", "Uuid"]
      },
      "nullable": [false]
    }
  },
  "35113aa3e7d61c91d5f9befed9ad66e3cd72c77d21b7639dd18af3f4feb8c12f": {
    "query": "\nUPDATE organizations\nSET organization_image_path = $1\nWHERE id = $2\nRETURNING *;",
    "describe": {
      "columns": [
        {
          "ordinal": 0,
          "name": "id",
          "type_info": "Uuid"
        },
        {
          "ordinal": 1,
          "name": "name",
          "type_info": "Varchar"
        },
        {
          "ordinal": 2,
          "name": "created_at",
          "type_info": "Timestamptz"
        },
        {
          "ordinal": 3,
          "name": "updated_at",
          "type_info": "Timestamptz"
        },
        {
          "ordinal": 4,
          "name": "deleted_at",
          "type_info": "Timestamptz"
        },
        {
          "ordinal": 5,
          "name": "slug",
          "type_info": "Varchar"
        },
        {
          "ordinal": 6,
          "name": "organization_image_path",
          "type_info": "Varchar"
        },
        {
          "ordinal": 7,
          "name": "description",
          "type_info": "Varchar"
        }
      ],
      "parameters": {
        "Left": ["Varchar", "Uuid"]
      },
      "nullable": [false, false, false, false, true, false, true, true]
    }
  },
<<<<<<< HEAD
  "374b3dbc3de1cd99ad57a60ce6c6a22b34c291b77b95006d50fbae7949dc5a81": {
    "query": "\n    INSERT INTO pages (\n        id,\n        course_id,\n        content,\n        url_path,\n        title,\n        chapter_id,\n        order_number,\n        copied_from,\n        content_search_language\n      )\n    SELECT uuid_generate_v5($1, id::text),\n      $1,\n      content,\n      url_path,\n      title,\n      uuid_generate_v5($1, chapter_id::text),\n      order_number,\n      id,\n      content_search_language\n    FROM pages\n    WHERE (course_id = $2)\n    RETURNING id,\n      content;\n        ",
    "describe": {
      "columns": [
        {
          "ordinal": 0,
          "name": "id",
          "type_info": "Uuid"
        },
        {
          "ordinal": 1,
          "name": "content",
          "type_info": "Jsonb"
        }
      ],
      "parameters": {
        "Left": ["Uuid", "Uuid"]
      },
      "nullable": [false, false]
    }
  },
  "375b467ba026680d07ba6fa844de91afd942e86b2715431e41b6788df0d2b3c0": {
    "query": "SELECT * FROM users WHERE upstream_id = $1",
=======
  "372bcb80e46222ec87affb245247c9bbc6f44f2a4c5de331e9a66d0652f86710": {
    "query": "\nUPDATE courses\nSET name = $1,\n  is_draft = $2\nWHERE id = $3\nRETURNING id,\n  name,\n  created_at,\n  updated_at,\n  organization_id,\n  deleted_at,\n  slug,\n  content_search_language::text,\n  language_code,\n  copied_from,\n  course_language_group_id,\n  description,\n  is_draft\n    ",
>>>>>>> c94328a6
    "describe": {
      "columns": [
        {
          "ordinal": 0,
          "name": "id",
          "type_info": "Uuid"
        },
        {
          "ordinal": 1,
          "name": "name",
          "type_info": "Varchar"
        },
        {
          "ordinal": 2,
          "name": "created_at",
          "type_info": "Timestamptz"
        },
        {
          "ordinal": 3,
          "name": "updated_at",
          "type_info": "Timestamptz"
        },
        {
          "ordinal": 4,
          "name": "organization_id",
          "type_info": "Uuid"
        },
        {
          "ordinal": 5,
          "name": "deleted_at",
          "type_info": "Timestamptz"
        },
        {
          "ordinal": 6,
          "name": "slug",
          "type_info": "Varchar"
        },
        {
          "ordinal": 7,
          "name": "content_search_language",
          "type_info": "Text"
        },
        {
          "ordinal": 8,
          "name": "language_code",
          "type_info": "Varchar"
        },
        {
          "ordinal": 9,
          "name": "copied_from",
          "type_info": "Uuid"
        },
        {
          "ordinal": 10,
          "name": "course_language_group_id",
          "type_info": "Uuid"
        },
        {
          "ordinal": 11,
          "name": "description",
          "type_info": "Text"
        },
        {
          "ordinal": 12,
          "name": "is_draft",
          "type_info": "Bool"
        }
      ],
      "parameters": {
        "Left": ["Varchar", "Bool", "Uuid"]
      },
      "nullable": [
        false,
        false,
        false,
        false,
        false,
        true,
        false,
        null,
        false,
        true,
        false,
        true,
        false
      ]
    }
  },
  "375b467ba026680d07ba6fa844de91afd942e86b2715431e41b6788df0d2b3c0": {
    "query": "SELECT * FROM users WHERE upstream_id = $1",
    "describe": {
      "columns": [
        {
          "ordinal": 0,
          "name": "id",
          "type_info": "Uuid"
        },
        {
          "ordinal": 1,
          "name": "created_at",
          "type_info": "Timestamptz"
        },
        {
          "ordinal": 2,
          "name": "updated_at",
          "type_info": "Timestamptz"
        },
        {
          "ordinal": 3,
          "name": "deleted_at",
          "type_info": "Timestamptz"
        },
        {
          "ordinal": 4,
          "name": "upstream_id",
          "type_info": "Int4"
        },
        {
          "ordinal": 5,
          "name": "email",
          "type_info": "Varchar"
        },
        {
          "ordinal": 6,
          "name": "first_name",
          "type_info": "Varchar"
        },
        {
          "ordinal": 7,
          "name": "last_name",
          "type_info": "Varchar"
        }
      ],
      "parameters": {
        "Left": ["Int4"]
      },
      "nullable": [false, false, false, true, true, false, true, true]
    }
  },
  "37dfaa87dd74a4c1f409cd120e6997847616214878ae8a66b326699fa8633ad3": {
    "query": "\nUPDATE chapters\nSET deleted_at = now()\nWHERE id = $1\nRETURNING *;\n",
    "describe": {
      "columns": [
        {
          "ordinal": 0,
          "name": "id",
          "type_info": "Uuid"
        },
        {
          "ordinal": 1,
          "name": "name",
          "type_info": "Varchar"
        },
        {
          "ordinal": 2,
          "name": "course_id",
          "type_info": "Uuid"
        },
        {
          "ordinal": 3,
          "name": "chapter_number",
          "type_info": "Int4"
        },
        {
          "ordinal": 4,
          "name": "created_at",
          "type_info": "Timestamptz"
        },
        {
          "ordinal": 5,
          "name": "updated_at",
          "type_info": "Timestamptz"
        },
        {
          "ordinal": 6,
          "name": "deleted_at",
          "type_info": "Timestamptz"
        },
        {
          "ordinal": 7,
          "name": "front_page_id",
          "type_info": "Uuid"
        },
        {
          "ordinal": 8,
          "name": "opens_at",
          "type_info": "Timestamptz"
        },
        {
          "ordinal": 9,
          "name": "chapter_image_path",
          "type_info": "Varchar"
        },
        {
          "ordinal": 10,
          "name": "copied_from",
          "type_info": "Uuid"
        },
        {
          "ordinal": 11,
          "name": "deadline",
          "type_info": "Timestamptz"
        }
      ],
      "parameters": {
        "Left": ["Uuid"]
      },
      "nullable": [false, false, false, false, false, false, true, true, true, true, true, true]
    }
  },
  "3924a8462c26cbf1dd766605810cc5db4b523ae7cbe412d5d07fe3c4d4944e51": {
    "query": "UPDATE pages SET deleted_at = now() WHERE chapter_id = $1;",
    "describe": {
      "columns": [],
      "parameters": {
        "Left": ["Uuid"]
      },
      "nullable": []
    }
  },
  "3a3fa537038bdbeb11c9454487111b56afaa5230c97546dc0b29554446bfa27d": {
    "query": "\nSELECT COALESCE(ues.score_given, 0) AS score_given,\n  ues.exercise_id AS exercise_id\nFROM user_exercise_states AS ues\nWHERE ues.deleted_at IS NULL\n  AND ues.exercise_id IN (\n    SELECT UNNEST($1::uuid [])\n  )\n  AND ues.course_instance_id = $2\n  AND ues.user_id = $3;\n        ",
    "describe": {
      "columns": [
        {
          "ordinal": 0,
          "name": "score_given",
          "type_info": "Float4"
        },
        {
          "ordinal": 1,
          "name": "exercise_id",
          "type_info": "Uuid"
        }
      ],
      "parameters": {
        "Left": ["UuidArray", "Uuid", "Uuid"]
      },
      "nullable": [null, false]
    }
  },
  "3cfa60a3aa02306a61d9a0fc8faadefde42a9c78b5c3a71b12ed35e17f7dd9f3": {
    "query": "\nSELECT user_id,\n  email,\n  to_jsonb(array_agg(to_jsonb(uue) - 'email' - 'user_id')) AS points_for_exercises\nFROM (\n    SELECT u.id AS user_id,\n      u.email,\n      exercise_id,\n      COALESCE(score_given, 0) as score_given\n    FROM user_exercise_states ues\n      JOIN users u ON u.id = ues.user_id\n      JOIN exercises e ON e.id = ues.exercise_id\n    WHERE ues.exam_id = $1\n      AND ues.deleted_at IS NULL\n      AND u.deleted_at IS NULL\n      AND e.deleted_at IS NULL\n  ) as uue\nGROUP BY user_id,\n  email\n",
    "describe": {
      "columns": [
        {
          "ordinal": 0,
          "name": "user_id",
          "type_info": "Uuid"
        },
        {
          "ordinal": 1,
          "name": "email",
          "type_info": "Varchar"
        },
        {
          "ordinal": 2,
          "name": "points_for_exercises",
          "type_info": "Jsonb"
        }
      ],
      "parameters": {
        "Left": ["Uuid"]
      },
      "nullable": [false, false, null]
    }
  },
  "3e428bdd951fadaeac24cab7e991c4928f8c58df8dd45c61fbb8779b5ddcbe85": {
    "query": "\nINSERT INTO course_instance_enrollments (user_id, course_id, course_instance_id)\nVALUES ($1, $2, $3)\n",
    "describe": {
      "columns": [],
      "parameters": {
        "Left": ["Uuid", "Uuid", "Uuid"]
      },
      "nullable": []
    }
  },
  "41bfc1ec883c1c478816ca6963cb741eaf78ec415adb22708e1cd1fee2b60126": {
    "query": "\nSELECT user_id,\n  exercise_id,\n  course_instance_id,\n  exam_id,\n  created_at,\n  updated_at,\n  deleted_at,\n  score_given,\n  grading_progress as \"grading_progress: _\",\n  activity_progress as \"activity_progress: _\",\n  selected_exercise_slide_id\nFROM user_exercise_states\nWHERE user_id = $1\n  AND exercise_id = $2\n  AND (course_instance_id = $3 OR exam_id = $4)\n      ",
    "describe": {
      "columns": [
        {
          "ordinal": 0,
          "name": "user_id",
          "type_info": "Uuid"
        },
        {
          "ordinal": 1,
          "name": "exercise_id",
          "type_info": "Uuid"
        },
        {
          "ordinal": 2,
          "name": "course_instance_id",
          "type_info": "Uuid"
        },
        {
          "ordinal": 3,
          "name": "exam_id",
          "type_info": "Uuid"
        },
        {
          "ordinal": 4,
          "name": "created_at",
          "type_info": "Timestamptz"
        },
        {
          "ordinal": 5,
          "name": "updated_at",
          "type_info": "Timestamptz"
        },
        {
          "ordinal": 6,
          "name": "deleted_at",
          "type_info": "Timestamptz"
        },
        {
          "ordinal": 7,
          "name": "score_given",
          "type_info": "Float4"
        },
        {
          "ordinal": 8,
          "name": "grading_progress: _",
          "type_info": {
            "Custom": {
              "name": "grading_progress",
              "kind": {
                "Enum": ["fully-graded", "pending", "pending-manual", "failed", "not-ready"]
              }
            }
          }
        },
        {
          "ordinal": 9,
          "name": "activity_progress: _",
          "type_info": {
            "Custom": {
              "name": "activity_progress",
              "kind": {
                "Enum": ["initialized", "started", "in-progress", "submitted", "completed"]
              }
            }
          }
        },
        {
          "ordinal": 10,
          "name": "selected_exercise_slide_id",
          "type_info": "Uuid"
        }
      ],
      "parameters": {
        "Left": ["Uuid", "Uuid", "Uuid", "Uuid"]
      },
      "nullable": [false, false, true, true, false, false, true, true, false, false, true]
    }
  },
  "4259ec089db3e3a1025b9558604253650202334b42ec60eb22a9d9359b87fc18": {
    "query": "\nSELECT id,\n  created_at,\n  updated_at,\n  exercise_task_submission_id,\n  course_id,\n  exam_id,\n  exercise_id,\n  exercise_task_id,\n  grading_priority,\n  score_given,\n  grading_progress as \"grading_progress: _\",\n  user_points_update_strategy as \"user_points_update_strategy: _\",\n  unscaled_score_maximum,\n  unscaled_score_given,\n  grading_started_at,\n  grading_completed_at,\n  feedback_json,\n  feedback_text,\n  deleted_at\nFROM exercise_task_gradings\nWHERE exercise_task_submission_id = $1\n  AND deleted_at IS NULL\n        ",
    "describe": {
      "columns": [
        {
          "ordinal": 0,
          "name": "id",
          "type_info": "Uuid"
        },
        {
          "ordinal": 1,
          "name": "created_at",
          "type_info": "Timestamptz"
        },
        {
          "ordinal": 2,
          "name": "updated_at",
          "type_info": "Timestamptz"
        },
        {
          "ordinal": 3,
          "name": "exercise_task_submission_id",
          "type_info": "Uuid"
        },
        {
          "ordinal": 4,
          "name": "course_id",
          "type_info": "Uuid"
        },
        {
          "ordinal": 5,
          "name": "exam_id",
          "type_info": "Uuid"
        },
        {
          "ordinal": 6,
          "name": "exercise_id",
          "type_info": "Uuid"
        },
        {
          "ordinal": 7,
          "name": "exercise_task_id",
          "type_info": "Uuid"
        },
        {
          "ordinal": 8,
          "name": "grading_priority",
          "type_info": "Int4"
        },
        {
          "ordinal": 9,
          "name": "score_given",
          "type_info": "Float4"
        },
        {
          "ordinal": 10,
          "name": "grading_progress: _",
          "type_info": {
            "Custom": {
              "name": "grading_progress",
              "kind": {
                "Enum": ["fully-graded", "pending", "pending-manual", "failed", "not-ready"]
              }
            }
          }
        },
        {
          "ordinal": 11,
          "name": "user_points_update_strategy: _",
          "type_info": {
            "Custom": {
              "name": "user_points_update_strategy",
              "kind": {
                "Enum": [
                  "can-add-points-but-cannot-remove-points",
                  "can-add-points-and-can-remove-points"
                ]
              }
            }
          }
        },
        {
          "ordinal": 12,
          "name": "unscaled_score_maximum",
          "type_info": "Int4"
        },
        {
          "ordinal": 13,
          "name": "unscaled_score_given",
          "type_info": "Float4"
        },
        {
          "ordinal": 14,
          "name": "grading_started_at",
          "type_info": "Timestamptz"
        },
        {
          "ordinal": 15,
          "name": "grading_completed_at",
          "type_info": "Timestamptz"
        },
        {
          "ordinal": 16,
          "name": "feedback_json",
          "type_info": "Jsonb"
        },
        {
          "ordinal": 17,
          "name": "feedback_text",
          "type_info": "Text"
        },
        {
          "ordinal": 18,
          "name": "deleted_at",
          "type_info": "Timestamptz"
        }
      ],
      "parameters": {
        "Left": ["Uuid"]
      },
      "nullable": [
        false,
        false,
        false,
        false,
        true,
        true,
        false,
        false,
        false,
        true,
        false,
        false,
        true,
        true,
        true,
        true,
        true,
        true,
        true
      ]
    }
  },
  "42788ebc1b44924d1a2fec48d2d374c6761a01819238903738e3ed94597f6bca": {
    "query": "\nINSERT INTO url_redirections (destination_page_id, old_url_path, course_id)\nSELECT $1, $2, $3\nRETURNING id\n",
    "describe": {
      "columns": [
        {
          "ordinal": 0,
          "name": "id",
          "type_info": "Uuid"
        }
      ],
      "parameters": {
        "Left": ["Uuid", "Text", "Uuid"]
      },
      "nullable": [false]
    }
  },
  "42bb90fd049adc897da8bdd2b82ab5b13af558433fae08261cecd5facb0c2f4f": {
    "query": "\nSELECT COUNT(*) as count\nFROM exercise_slide_submissions\nWHERE exercise_id = $1\n",
    "describe": {
      "columns": [
        {
          "ordinal": 0,
          "name": "count",
          "type_info": "Int8"
        }
      ],
      "parameters": {
        "Left": ["Uuid"]
      },
      "nullable": [null]
    }
  },
  "436a4b6e66a08b6449ee12211e083a2291b3665a8b580e585fb211f451bd3a15": {
    "query": "\nUPDATE chapters\nSET front_page_id = $1\nWHERE id = $2\nRETURNING *;\n        ",
    "describe": {
      "columns": [
        {
          "ordinal": 0,
          "name": "id",
          "type_info": "Uuid"
        },
        {
          "ordinal": 1,
          "name": "name",
          "type_info": "Varchar"
        },
        {
          "ordinal": 2,
          "name": "course_id",
          "type_info": "Uuid"
        },
        {
          "ordinal": 3,
          "name": "chapter_number",
          "type_info": "Int4"
        },
        {
          "ordinal": 4,
          "name": "created_at",
          "type_info": "Timestamptz"
        },
        {
          "ordinal": 5,
          "name": "updated_at",
          "type_info": "Timestamptz"
        },
        {
          "ordinal": 6,
          "name": "deleted_at",
          "type_info": "Timestamptz"
        },
        {
          "ordinal": 7,
          "name": "front_page_id",
          "type_info": "Uuid"
        },
        {
          "ordinal": 8,
          "name": "opens_at",
          "type_info": "Timestamptz"
        },
        {
          "ordinal": 9,
          "name": "chapter_image_path",
          "type_info": "Varchar"
        },
        {
          "ordinal": 10,
          "name": "copied_from",
          "type_info": "Uuid"
        },
        {
          "ordinal": 11,
          "name": "deadline",
          "type_info": "Timestamptz"
        }
      ],
      "parameters": {
        "Left": ["Uuid", "Uuid"]
      },
      "nullable": [false, false, false, false, false, false, true, true, true, true, true, true]
    }
  },
  "438826ebe59c90f50b22e0cbd7c3599c21a2cd6f5727f077c6fa9b4f9b1aedd6": {
    "query": "UPDATE pages SET url_path = $2, chapter_id = $3, order_number = $4 WHERE pages.id = $1",
    "describe": {
      "columns": [],
      "parameters": {
        "Left": ["Uuid", "Varchar", "Uuid", "Int4"]
      },
      "nullable": []
    }
  },
  "43bd86b52b6834f11c68bbe73feef8a34f444934be89ac77bdf9bfe6d3f0f910": {
    "query": "\nUPDATE chapters\nSET chapter_image_path = $1\nWHERE id = $2\nRETURNING *;",
    "describe": {
      "columns": [
        {
          "ordinal": 0,
          "name": "id",
          "type_info": "Uuid"
        },
        {
          "ordinal": 1,
          "name": "name",
          "type_info": "Varchar"
        },
        {
          "ordinal": 2,
          "name": "course_id",
          "type_info": "Uuid"
        },
        {
          "ordinal": 3,
          "name": "chapter_number",
          "type_info": "Int4"
        },
        {
          "ordinal": 4,
          "name": "created_at",
          "type_info": "Timestamptz"
        },
        {
          "ordinal": 5,
          "name": "updated_at",
          "type_info": "Timestamptz"
        },
        {
          "ordinal": 6,
          "name": "deleted_at",
          "type_info": "Timestamptz"
        },
        {
          "ordinal": 7,
          "name": "front_page_id",
          "type_info": "Uuid"
        },
        {
          "ordinal": 8,
          "name": "opens_at",
          "type_info": "Timestamptz"
        },
        {
          "ordinal": 9,
          "name": "chapter_image_path",
          "type_info": "Varchar"
        },
        {
          "ordinal": 10,
          "name": "copied_from",
          "type_info": "Uuid"
        },
        {
          "ordinal": 11,
          "name": "deadline",
          "type_info": "Timestamptz"
        }
      ],
      "parameters": {
        "Left": ["Varchar", "Uuid"]
      },
      "nullable": [false, false, false, false, false, false, true, true, true, true, true, true]
    }
  },
  "4422d198c0e9c4502344c5b1145df37a6cf0b8a85e43390dfc3c5a1ed57549d2": {
    "query": "\nSELECT exams.id,\n  courses.id as course_id,\n  courses.name as course_name,\n  exams.name\nFROM exams\n  JOIN course_exams ON course_exams.exam_id = exams.id\n  JOIN courses ON courses.id = course_exams.course_id\nWHERE exams.organization_id = $1\n  AND exams.deleted_at IS NULL\n  AND courses.deleted_at IS NULL\n",
    "describe": {
      "columns": [
        {
          "ordinal": 0,
          "name": "id",
          "type_info": "Uuid"
        },
        {
          "ordinal": 1,
          "name": "course_id",
          "type_info": "Uuid"
        },
        {
          "ordinal": 2,
          "name": "course_name",
          "type_info": "Varchar"
        },
        {
          "ordinal": 3,
          "name": "name",
          "type_info": "Varchar"
        }
      ],
      "parameters": {
        "Left": ["Uuid"]
      },
      "nullable": [false, false, false, false]
    }
  },
  "445c9198fd7adf664578f0c13c4e1c9f99198771c7d0fac8dd75f54e1875dc8e": {
    "query": "\nINSERT INTO exercise_slide_submissions (\n    exercise_slide_id,\n    course_id,\n    course_instance_id,\n    exam_id,\n    exercise_id,\n    user_id\n  )\nVALUES ($1, $2, $3, $4, $5, $6)\nRETURNING *\n        ",
    "describe": {
      "columns": [
        {
          "ordinal": 0,
          "name": "id",
          "type_info": "Uuid"
        },
        {
          "ordinal": 1,
          "name": "created_at",
          "type_info": "Timestamptz"
        },
        {
          "ordinal": 2,
          "name": "updated_at",
          "type_info": "Timestamptz"
        },
        {
          "ordinal": 3,
          "name": "deleted_at",
          "type_info": "Timestamptz"
        },
        {
          "ordinal": 4,
          "name": "exercise_slide_id",
          "type_info": "Uuid"
        },
        {
          "ordinal": 5,
          "name": "course_id",
          "type_info": "Uuid"
        },
        {
          "ordinal": 6,
          "name": "course_instance_id",
          "type_info": "Uuid"
        },
        {
          "ordinal": 7,
          "name": "exam_id",
          "type_info": "Uuid"
        },
        {
          "ordinal": 8,
          "name": "exercise_id",
          "type_info": "Uuid"
        },
        {
          "ordinal": 9,
          "name": "user_id",
          "type_info": "Uuid"
        }
      ],
      "parameters": {
        "Left": ["Uuid", "Uuid", "Uuid", "Uuid", "Uuid", "Uuid"]
      },
      "nullable": [false, false, false, true, false, true, true, true, false, false]
    }
  },
  "4bcf93034b7f1e2a30d12f895c2e8c394094dd5b057cbbd89a5715ad9518ef9d": {
    "query": "\n  UPDATE exercises\n  SET deleted_at = now()\n  WHERE page_id = $1\n          ",
    "describe": {
      "columns": [],
      "parameters": {
        "Left": ["Uuid"]
      },
      "nullable": []
    }
  },
  "4c1c90488e758f959a27a91a32decb1057674d9f57732a9cceef61effae80419": {
    "query": "\nUPDATE pages\nSET content = $2,\n  url_path = $3,\n  title = $4,\n  chapter_id = $5\nWHERE id = $1\nRETURNING id,\n  created_at,\n  updated_at,\n  course_id,\n  exam_id,\n  chapter_id,\n  url_path,\n  title,\n  deleted_at,\n  content,\n  order_number,\n  copied_from\n        ",
    "describe": {
      "columns": [
        {
          "ordinal": 0,
          "name": "id",
          "type_info": "Uuid"
        },
        {
          "ordinal": 1,
          "name": "created_at",
          "type_info": "Timestamptz"
        },
        {
          "ordinal": 2,
          "name": "updated_at",
          "type_info": "Timestamptz"
        },
        {
          "ordinal": 3,
          "name": "course_id",
          "type_info": "Uuid"
        },
        {
          "ordinal": 4,
          "name": "exam_id",
          "type_info": "Uuid"
        },
        {
          "ordinal": 5,
          "name": "chapter_id",
          "type_info": "Uuid"
        },
        {
          "ordinal": 6,
          "name": "url_path",
          "type_info": "Varchar"
        },
        {
          "ordinal": 7,
          "name": "title",
          "type_info": "Varchar"
        },
        {
          "ordinal": 8,
          "name": "deleted_at",
          "type_info": "Timestamptz"
        },
        {
          "ordinal": 9,
          "name": "content",
          "type_info": "Jsonb"
        },
        {
          "ordinal": 10,
          "name": "order_number",
          "type_info": "Int4"
        },
        {
          "ordinal": 11,
          "name": "copied_from",
          "type_info": "Uuid"
        }
      ],
      "parameters": {
        "Left": ["Uuid", "Jsonb", "Varchar", "Varchar", "Uuid"]
      },
      "nullable": [false, false, false, true, true, true, false, false, true, false, false, true]
    }
  },
  "4c7587a63fa11311dbe3b3466599276be54d129f90ce6721b7ae33c08156b83b": {
    "query": "\nSELECT date_part('isodow', created_at)::integer isodow,\n  date_part('hour', created_at)::integer \"hour\",\n  count(*)::integer\nFROM exercise_slide_submissions\nWHERE course_id = $1\nGROUP BY isodow,\n  \"hour\"\nORDER BY isodow,\n  hour;\n          ",
    "describe": {
      "columns": [
        {
          "ordinal": 0,
          "name": "isodow",
          "type_info": "Int4"
        },
        {
          "ordinal": 1,
          "name": "hour",
          "type_info": "Int4"
        },
        {
          "ordinal": 2,
          "name": "count",
          "type_info": "Int4"
        }
      ],
      "parameters": {
        "Left": ["Uuid"]
      },
      "nullable": [null, null, null]
    }
  },
  "4d463289b30366e199adbf4801cc8a685da54990989a74b6c07e592234f41e1b": {
    "query": "UPDATE exercise_tasks SET deleted_at = now() WHERE deleted_at IS NULL AND exercise_slide_id IN (SELECT id FROM exercise_slides WHERE exercise_slides.deleted_at IS NULL AND exercise_id IN (SELECT id FROM exercises WHERE chapter_id = $1 AND exercises.deleted_at IS NULL));",
    "describe": {
      "columns": [],
      "parameters": {
        "Left": ["Uuid"]
      },
      "nullable": []
    }
  },
  "4e0c321cdf774495ae5abb90d777362066957858b50f1da00e85dcb062f573e8": {
    "query": "\nSELECT pages.id,\n  pages.created_at,\n  pages.updated_at,\n  pages.course_id,\n  pages.exam_id,\n  pages.chapter_id,\n  pages.url_path,\n  pages.title,\n  pages.deleted_at,\n  pages.content,\n  pages.order_number,\n  pages.copied_from\nFROM url_redirections\n  JOIN pages on pages.id = url_redirections.destination_page_id\nWHERE url_redirections.course_id = $1\n  AND old_url_path = $2\n  AND url_redirections.deleted_at IS NULL\n  AND pages.deleted_at IS NULL;\n    ",
    "describe": {
      "columns": [
        {
          "ordinal": 0,
          "name": "id",
          "type_info": "Uuid"
        },
        {
          "ordinal": 1,
          "name": "created_at",
          "type_info": "Timestamptz"
        },
        {
          "ordinal": 2,
          "name": "updated_at",
          "type_info": "Timestamptz"
        },
        {
          "ordinal": 3,
          "name": "course_id",
          "type_info": "Uuid"
        },
        {
          "ordinal": 4,
          "name": "exam_id",
          "type_info": "Uuid"
        },
        {
          "ordinal": 5,
          "name": "chapter_id",
          "type_info": "Uuid"
        },
        {
          "ordinal": 6,
          "name": "url_path",
          "type_info": "Varchar"
        },
        {
          "ordinal": 7,
          "name": "title",
          "type_info": "Varchar"
        },
        {
          "ordinal": 8,
          "name": "deleted_at",
          "type_info": "Timestamptz"
        },
        {
          "ordinal": 9,
          "name": "content",
          "type_info": "Jsonb"
        },
        {
          "ordinal": 10,
          "name": "order_number",
          "type_info": "Int4"
        },
        {
          "ordinal": 11,
          "name": "copied_from",
          "type_info": "Uuid"
        }
      ],
      "parameters": {
        "Left": ["Uuid", "Text"]
      },
      "nullable": [false, false, false, true, true, true, false, false, true, false, false, true]
    }
  },
  "4f7e2b9650e10a87e8df9091b99fb43d3eb68974730a3c08dc6a63ae3ec4f92e": {
    "query": "\nSELECT ucs.*\nFROM courses c\n  JOIN user_course_settings ucs ON (\n    ucs.course_language_group_id = c.course_language_group_id\n  )\nWHERE c.id = $1\n  AND ucs.user_id = $2\n  AND c.deleted_at IS NULL\n  AND ucs.deleted_at IS NULL;\n        ",
    "describe": {
      "columns": [
        {
          "ordinal": 0,
          "name": "user_id",
          "type_info": "Uuid"
        },
        {
          "ordinal": 1,
          "name": "course_language_group_id",
          "type_info": "Uuid"
        },
        {
          "ordinal": 2,
          "name": "created_at",
          "type_info": "Timestamptz"
        },
        {
          "ordinal": 3,
          "name": "updated_at",
          "type_info": "Timestamptz"
        },
        {
          "ordinal": 4,
          "name": "deleted_at",
          "type_info": "Timestamptz"
        },
        {
          "ordinal": 5,
          "name": "current_course_id",
          "type_info": "Uuid"
        },
        {
          "ordinal": 6,
          "name": "current_course_instance_id",
          "type_info": "Uuid"
        }
      ],
      "parameters": {
        "Left": ["Uuid", "Uuid"]
      },
      "nullable": [false, false, false, false, true, false, false]
    }
  },
<<<<<<< HEAD
  "507a53e18ca6049226d9116d1fec7503f8a07c1d45ddc9f1283aafdc322eb879": {
    "query": "\nSELECT\n    DISTINCT(c.id),\n    c.name,\n    c.created_at,\n    c.updated_at,\n    c.organization_id,\n    c.deleted_at,\n    c.slug,\n    c.content_search_language::text,\n    c.language_code,\n    c.copied_from,\n    c.course_language_group_id,\n    c.description\nFROM courses as c\n    LEFT JOIN course_instances as ci on c.id = ci.course_id\nWHERE\n    c.organization_id = $1 AND\n    ci.starts_at < NOW() AND ci.ends_at > NOW() AND\n    c.deleted_at IS NULL AND ci.deleted_at IS NULL\n    LIMIT $2 OFFSET $3;\n        ",
    "describe": {
      "columns": [
        {
          "ordinal": 0,
          "name": "id",
          "type_info": "Uuid"
        },
        {
          "ordinal": 1,
          "name": "name",
          "type_info": "Varchar"
        },
        {
          "ordinal": 2,
          "name": "created_at",
          "type_info": "Timestamptz"
        },
        {
          "ordinal": 3,
          "name": "updated_at",
          "type_info": "Timestamptz"
        },
        {
          "ordinal": 4,
          "name": "organization_id",
          "type_info": "Uuid"
        },
        {
          "ordinal": 5,
          "name": "deleted_at",
          "type_info": "Timestamptz"
        },
        {
          "ordinal": 6,
          "name": "slug",
          "type_info": "Varchar"
        },
        {
          "ordinal": 7,
          "name": "content_search_language",
          "type_info": "Text"
        },
        {
          "ordinal": 8,
          "name": "language_code",
          "type_info": "Varchar"
        },
        {
          "ordinal": 9,
          "name": "copied_from",
          "type_info": "Uuid"
        },
        {
          "ordinal": 10,
          "name": "course_language_group_id",
          "type_info": "Uuid"
        },
        {
          "ordinal": 11,
          "name": "description",
          "type_info": "Text"
        }
      ],
      "parameters": {
        "Left": ["Uuid", "Int8", "Int8"]
      },
      "nullable": [false, false, false, false, false, true, false, null, false, true, false, true]
    }
  },
  "50b4bf67ea475c5c88a749b74348226173feaa6a71905709ac869270ee7b4c62": {
    "query": "SELECT language, organization_id FROM exams WHERE id = $1",
    "describe": {
      "columns": [
        {
          "ordinal": 0,
          "name": "language",
          "type_info": "Varchar"
        },
        {
          "ordinal": 1,
          "name": "organization_id",
          "type_info": "Uuid"
        }
      ],
      "parameters": {
        "Left": ["Uuid"]
      },
      "nullable": [true, false]
    }
  },
=======
>>>>>>> c94328a6
  "526638aeba291dfa86178ed122d1e4d1ce8f48f75744fce5618fbd989d8cdbb2": {
    "query": "\nSELECT user_id,\n  exercise_id,\n  course_instance_id,\n  exam_id,\n  created_at,\n  updated_at,\n  deleted_at,\n  score_given,\n  grading_progress as \"grading_progress: _\",\n  activity_progress as \"activity_progress: _\",\n  selected_exercise_slide_id\nFROM user_exercise_states\nWHERE user_id = $1\n  AND exercise_id = $2\n  AND (course_instance_id = $3 OR exam_id = $4)\n",
    "describe": {
      "columns": [
        {
          "ordinal": 0,
          "name": "user_id",
          "type_info": "Uuid"
        },
        {
          "ordinal": 1,
          "name": "exercise_id",
          "type_info": "Uuid"
        },
        {
          "ordinal": 2,
          "name": "course_instance_id",
          "type_info": "Uuid"
        },
        {
          "ordinal": 3,
          "name": "exam_id",
          "type_info": "Uuid"
        },
        {
          "ordinal": 4,
          "name": "created_at",
          "type_info": "Timestamptz"
        },
        {
          "ordinal": 5,
          "name": "updated_at",
          "type_info": "Timestamptz"
        },
        {
          "ordinal": 6,
          "name": "deleted_at",
          "type_info": "Timestamptz"
        },
        {
          "ordinal": 7,
          "name": "score_given",
          "type_info": "Float4"
        },
        {
          "ordinal": 8,
          "name": "grading_progress: _",
          "type_info": {
            "Custom": {
              "name": "grading_progress",
              "kind": {
                "Enum": ["fully-graded", "pending", "pending-manual", "failed", "not-ready"]
              }
            }
          }
        },
        {
          "ordinal": 9,
          "name": "activity_progress: _",
          "type_info": {
            "Custom": {
              "name": "activity_progress",
              "kind": {
                "Enum": ["initialized", "started", "in-progress", "submitted", "completed"]
              }
            }
          }
        },
        {
          "ordinal": 10,
          "name": "selected_exercise_slide_id",
          "type_info": "Uuid"
        }
      ],
      "parameters": {
        "Left": ["Uuid", "Uuid", "Uuid", "Uuid"]
      },
      "nullable": [false, false, true, true, false, false, true, true, false, false, true]
    }
  },
  "53bfa80a5ca2c543393bbe2266c1129ea103eb4699aaf0fd1445b8daeb408cd0": {
    "query": "\nSELECT organization_id\nFROM exams\nWHERE id = $1\n",
    "describe": {
      "columns": [
        {
          "ordinal": 0,
          "name": "organization_id",
          "type_info": "Uuid"
        }
      ],
      "parameters": {
        "Left": ["Uuid"]
      },
      "nullable": [false]
    }
  },
  "53e26910f60193f83389cea5ba2197fb520a0733034ed9fb423dd1f1edccdc90": {
    "query": "\nINSERT INTO exercises (\n    id,\n    course_id,\n    name,\n    deadline,\n    page_id,\n    score_maximum,\n    order_number,\n    chapter_id,\n    copied_from\n  )\nSELECT uuid_generate_v5($1, id::text),\n  $1,\n  name,\n  deadline,\n  uuid_generate_v5($1, page_id::text),\n  score_maximum,\n  order_number,\n  chapter_id,\n  id\nFROM exercises\nWHERE course_id = $2\nRETURNING id,\n  copied_from;\n    ",
    "describe": {
      "columns": [
        {
          "ordinal": 0,
          "name": "id",
          "type_info": "Uuid"
        },
        {
          "ordinal": 1,
          "name": "copied_from",
          "type_info": "Uuid"
        }
      ],
      "parameters": {
        "Left": ["Uuid", "Uuid"]
      },
      "nullable": [false, true]
    }
  },
  "55d2baac7d8ce3670047a6388219d46faaac72bb6f7f6769b28fa320d601652c": {
    "query": "\nINSERT INTO exercise_service_info (\n    exercise_service_id,\n    exercise_type_specific_user_interface_iframe,\n    grade_endpoint_path,\n    public_spec_endpoint_path,\n    model_solution_path\n  )\nVALUES ($1, $2, $3, $4, $5)\nRETURNING *\n",
    "describe": {
      "columns": [
        {
          "ordinal": 0,
          "name": "exercise_service_id",
          "type_info": "Uuid"
        },
        {
          "ordinal": 1,
          "name": "created_at",
          "type_info": "Timestamptz"
        },
        {
          "ordinal": 2,
          "name": "updated_at",
          "type_info": "Timestamptz"
        },
        {
          "ordinal": 3,
          "name": "grade_endpoint_path",
          "type_info": "Varchar"
        },
        {
          "ordinal": 4,
          "name": "public_spec_endpoint_path",
          "type_info": "Varchar"
        },
        {
          "ordinal": 5,
          "name": "model_solution_path",
          "type_info": "Varchar"
        },
        {
          "ordinal": 6,
          "name": "exercise_type_specific_user_interface_iframe",
          "type_info": "Varchar"
        }
      ],
      "parameters": {
        "Left": ["Uuid", "Varchar", "Varchar", "Varchar", "Varchar"]
      },
      "nullable": [false, false, false, false, false, false, false]
    }
  },
  "56037e53515928c3ab579d20987fe6deb1242ef64aeced8a27a75e9082821b09": {
    "query": "\nINSERT INTO exercise_task_gradings(\n    exercise_task_submission_id,\n    course_id,\n    exam_id,\n    exercise_id,\n    exercise_task_id,\n    user_points_update_strategy,\n    grading_started_at\n  )\nVALUES($1, $2, $3, $4, $5, $6, now())\nRETURNING id,\n  created_at,\n  updated_at,\n  exercise_task_submission_id,\n  course_id,\n  exam_id,\n  exercise_id,\n  exercise_task_id,\n  grading_priority,\n  score_given,\n  grading_progress as \"grading_progress: _\",\n  user_points_update_strategy as \"user_points_update_strategy: _\",\n  unscaled_score_given,\n  unscaled_score_maximum,\n  grading_started_at,\n  grading_completed_at,\n  feedback_json,\n  feedback_text,\n  deleted_at\n",
    "describe": {
      "columns": [
        {
          "ordinal": 0,
          "name": "id",
          "type_info": "Uuid"
        },
        {
          "ordinal": 1,
          "name": "created_at",
          "type_info": "Timestamptz"
        },
        {
          "ordinal": 2,
          "name": "updated_at",
          "type_info": "Timestamptz"
        },
        {
          "ordinal": 3,
          "name": "exercise_task_submission_id",
          "type_info": "Uuid"
        },
        {
          "ordinal": 4,
          "name": "course_id",
          "type_info": "Uuid"
        },
        {
          "ordinal": 5,
          "name": "exam_id",
          "type_info": "Uuid"
        },
        {
          "ordinal": 6,
          "name": "exercise_id",
          "type_info": "Uuid"
        },
        {
          "ordinal": 7,
          "name": "exercise_task_id",
          "type_info": "Uuid"
        },
        {
          "ordinal": 8,
          "name": "grading_priority",
          "type_info": "Int4"
        },
        {
          "ordinal": 9,
          "name": "score_given",
          "type_info": "Float4"
        },
        {
          "ordinal": 10,
          "name": "grading_progress: _",
          "type_info": {
            "Custom": {
              "name": "grading_progress",
              "kind": {
                "Enum": ["fully-graded", "pending", "pending-manual", "failed", "not-ready"]
              }
            }
          }
        },
        {
          "ordinal": 11,
          "name": "user_points_update_strategy: _",
          "type_info": {
            "Custom": {
              "name": "user_points_update_strategy",
              "kind": {
                "Enum": [
                  "can-add-points-but-cannot-remove-points",
                  "can-add-points-and-can-remove-points"
                ]
              }
            }
          }
        },
        {
          "ordinal": 12,
          "name": "unscaled_score_given",
          "type_info": "Float4"
        },
        {
          "ordinal": 13,
          "name": "unscaled_score_maximum",
          "type_info": "Int4"
        },
        {
          "ordinal": 14,
          "name": "grading_started_at",
          "type_info": "Timestamptz"
        },
        {
          "ordinal": 15,
          "name": "grading_completed_at",
          "type_info": "Timestamptz"
        },
        {
          "ordinal": 16,
          "name": "feedback_json",
          "type_info": "Jsonb"
        },
        {
          "ordinal": 17,
          "name": "feedback_text",
          "type_info": "Text"
        },
        {
          "ordinal": 18,
          "name": "deleted_at",
          "type_info": "Timestamptz"
        }
      ],
      "parameters": {
        "Left": [
          "Uuid",
          "Uuid",
          "Uuid",
          "Uuid",
          "Uuid",
          {
            "Custom": {
              "name": "user_points_update_strategy",
              "kind": {
                "Enum": [
                  "can-add-points-but-cannot-remove-points",
                  "can-add-points-and-can-remove-points"
                ]
              }
            }
          }
        ]
      },
      "nullable": [
        false,
        false,
        false,
        false,
        true,
        true,
        false,
        false,
        false,
        true,
        false,
        false,
        true,
        true,
        true,
        true,
        true,
        true,
        true
      ]
    }
  },
  "576035aeb9e877869815eabed2f331073438c344f65a06022c74c23592c51dd6": {
    "query": "\nSELECT opens_at\nFROM chapters\nWHERE id = $1\n",
    "describe": {
      "columns": [
        {
          "ordinal": 0,
          "name": "opens_at",
          "type_info": "Timestamptz"
        }
      ],
      "parameters": {
        "Left": ["Uuid"]
      },
      "nullable": [true]
    }
  },
  "57a68927ab9190576b02daf32cbc02bfa23f175cb50f50dd599c24c4337da79b": {
    "query": "\nSELECT id,\n  name,\n  created_at,\n  updated_at,\n  organization_id,\n  deleted_at,\n  slug,\n  content_search_language::text,\n  language_code,\n  copied_from,\n  course_language_group_id,\n  description,\n  is_draft\nFROM courses\nWHERE slug = $1\n  AND deleted_at IS NULL\n",
    "describe": {
      "columns": [
        {
          "ordinal": 0,
          "name": "id",
          "type_info": "Uuid"
        },
        {
          "ordinal": 1,
          "name": "name",
          "type_info": "Varchar"
        },
        {
          "ordinal": 2,
          "name": "created_at",
          "type_info": "Timestamptz"
        },
        {
          "ordinal": 3,
          "name": "updated_at",
          "type_info": "Timestamptz"
        },
        {
          "ordinal": 4,
          "name": "organization_id",
          "type_info": "Uuid"
        },
        {
          "ordinal": 5,
          "name": "deleted_at",
          "type_info": "Timestamptz"
        },
        {
          "ordinal": 6,
          "name": "slug",
          "type_info": "Varchar"
        },
        {
          "ordinal": 7,
          "name": "content_search_language",
          "type_info": "Text"
        },
        {
          "ordinal": 8,
          "name": "language_code",
          "type_info": "Varchar"
        },
        {
          "ordinal": 9,
          "name": "copied_from",
          "type_info": "Uuid"
        },
        {
          "ordinal": 10,
          "name": "course_language_group_id",
          "type_info": "Uuid"
        },
        {
          "ordinal": 11,
          "name": "description",
          "type_info": "Text"
        },
        {
          "ordinal": 12,
          "name": "is_draft",
          "type_info": "Bool"
        }
      ],
      "parameters": {
        "Left": ["Text"]
      },
      "nullable": [
        false,
        false,
        false,
        false,
        false,
        true,
        false,
        null,
        false,
        true,
        false,
        true,
        false
      ]
    }
  },
  "5866622c871cf13ddcf8be4db233bc7b1773b3fc978f96b6ccee1386e6e3a48e": {
    "query": "UPDATE pages SET order_number = $2 WHERE pages.id = $1",
    "describe": {
      "columns": [],
      "parameters": {
        "Left": ["Uuid", "Int4"]
      },
      "nullable": []
    }
  },
  "5994334eba8b775d80a31603a63fe24599b25205a00cc5de720edc14d2fd1058": {
    "query": "\nSELECT *\nFROM exercises\nWHERE page_id = $1\n  AND deleted_at IS NULL\n",
    "describe": {
      "columns": [
        {
          "ordinal": 0,
          "name": "id",
          "type_info": "Uuid"
        },
        {
          "ordinal": 1,
          "name": "created_at",
          "type_info": "Timestamptz"
        },
        {
          "ordinal": 2,
          "name": "updated_at",
          "type_info": "Timestamptz"
        },
        {
          "ordinal": 3,
          "name": "course_id",
          "type_info": "Uuid"
        },
        {
          "ordinal": 4,
          "name": "deleted_at",
          "type_info": "Timestamptz"
        },
        {
          "ordinal": 5,
          "name": "name",
          "type_info": "Varchar"
        },
        {
          "ordinal": 6,
          "name": "deadline",
          "type_info": "Timestamptz"
        },
        {
          "ordinal": 7,
          "name": "page_id",
          "type_info": "Uuid"
        },
        {
          "ordinal": 8,
          "name": "score_maximum",
          "type_info": "Int4"
        },
        {
          "ordinal": 9,
          "name": "order_number",
          "type_info": "Int4"
        },
        {
          "ordinal": 10,
          "name": "chapter_id",
          "type_info": "Uuid"
        },
        {
          "ordinal": 11,
          "name": "copied_from",
          "type_info": "Uuid"
        },
        {
          "ordinal": 12,
          "name": "exam_id",
          "type_info": "Uuid"
        }
      ],
      "parameters": {
        "Left": ["Uuid"]
      },
      "nullable": [
        false,
        false,
        false,
        true,
        true,
        false,
        true,
        false,
        false,
        false,
        true,
        true,
        true
      ]
    }
  },
  "5aa5b0629666c849e87f50b545a2f83f7bfadc42d475b3b2979f1c2507fdc551": {
    "query": "\nSELECT *\nFROM exercise_slides\nWHERE exercise_id = ANY($1)\n  AND deleted_at IS NULL;\n        ",
    "describe": {
      "columns": [
        {
          "ordinal": 0,
          "name": "id",
          "type_info": "Uuid"
        },
        {
          "ordinal": 1,
          "name": "created_at",
          "type_info": "Timestamptz"
        },
        {
          "ordinal": 2,
          "name": "updated_at",
          "type_info": "Timestamptz"
        },
        {
          "ordinal": 3,
          "name": "deleted_at",
          "type_info": "Timestamptz"
        },
        {
          "ordinal": 4,
          "name": "exercise_id",
          "type_info": "Uuid"
        },
        {
          "ordinal": 5,
          "name": "order_number",
          "type_info": "Int4"
        }
      ],
      "parameters": {
        "Left": ["UuidArray"]
      },
      "nullable": [false, false, false, true, false, false]
    }
  },
  "5bf296199f464130717be2910f6d241261334a31a65e9a6911d6e795d1435d8f": {
    "query": "\nUPDATE proposed_page_edits\nSET pending = $1\nWHERE id = $2\n",
    "describe": {
      "columns": [],
      "parameters": {
        "Left": ["Bool", "Uuid"]
      },
      "nullable": []
    }
  },
  "5bff2d6b08b954b12c31a399396e4f855f055ac3994940b626d05fbd4b415c54": {
    "query": "\nSELECT course_id, exam_id\nFROM pages\nWHERE id = $1\n  AND deleted_at IS NULL;\n        ",
    "describe": {
      "columns": [
        {
          "ordinal": 0,
          "name": "course_id",
          "type_info": "Uuid"
        },
        {
          "ordinal": 1,
          "name": "exam_id",
          "type_info": "Uuid"
        }
      ],
      "parameters": {
        "Left": ["Uuid"]
      },
      "nullable": [true, true]
    }
  },
  "5c2d00b7d8e7f5656b0c77ba75fdb90aaac7dcdafbd40bf0c6ac411ee1debeac": {
    "query": "UPDATE exercise_slides SET deleted_at = now() WHERE deleted_at IS NULL AND exercise_id IN (SELECT id FROM exercises WHERE chapter_id = $1 AND exercises.deleted_at IS NULL);",
    "describe": {
      "columns": [],
      "parameters": {
        "Left": ["Uuid"]
      },
      "nullable": []
    }
  },
  "5ca1aa049939baf58ecd4ef69a9344cf7cf82ce93aa64f694250008a1ecd5f07": {
    "query": "\nINSERT INTO roles (user_id, role, is_global)\nVALUES ($1, $2, True)\nRETURNING id\n",
    "describe": {
      "columns": [
        {
          "ordinal": 0,
          "name": "id",
          "type_info": "Uuid"
        }
      ],
      "parameters": {
        "Left": [
          "Uuid",
          {
            "Custom": {
              "name": "user_role",
              "kind": {
                "Enum": ["admin", "assistant", "teacher", "reviewer"]
              }
            }
          }
        ]
      },
      "nullable": [false]
    }
  },
  "5cf04047f64dad53b0b701fcb9e2c49da51b2d4c22944103a24f57f4bc37045f": {
    "query": "\nSELECT id,\n  created_at,\n  updated_at,\n  course_id,\n  exam_id,\n  chapter_id,\n  url_path,\n  title,\n  deleted_at,\n  content,\n  order_number,\n  copied_from\nFROM pages\nWHERE id = $1;\n",
    "describe": {
      "columns": [
        {
          "ordinal": 0,
          "name": "id",
          "type_info": "Uuid"
        },
        {
          "ordinal": 1,
          "name": "created_at",
          "type_info": "Timestamptz"
        },
        {
          "ordinal": 2,
          "name": "updated_at",
          "type_info": "Timestamptz"
        },
        {
          "ordinal": 3,
          "name": "course_id",
          "type_info": "Uuid"
        },
        {
          "ordinal": 4,
          "name": "exam_id",
          "type_info": "Uuid"
        },
        {
          "ordinal": 5,
          "name": "chapter_id",
          "type_info": "Uuid"
        },
        {
          "ordinal": 6,
          "name": "url_path",
          "type_info": "Varchar"
        },
        {
          "ordinal": 7,
          "name": "title",
          "type_info": "Varchar"
        },
        {
          "ordinal": 8,
          "name": "deleted_at",
          "type_info": "Timestamptz"
        },
        {
          "ordinal": 9,
          "name": "content",
          "type_info": "Jsonb"
        },
        {
          "ordinal": 10,
          "name": "order_number",
          "type_info": "Int4"
        },
        {
          "ordinal": 11,
          "name": "copied_from",
          "type_info": "Uuid"
        }
      ],
      "parameters": {
        "Left": ["Uuid"]
      },
      "nullable": [false, false, false, true, true, true, false, false, true, false, false, true]
    }
  },
  "5d140cca9ac7dcde6b42a377d76fd26a780bf2250e3e586a7e75ba97a13e1b1e": {
    "query": "\nSELECT *\nFROM exercise_slide_submissions\nWHERE id = $1\n  AND deleted_at IS NULL;\n        ",
    "describe": {
      "columns": [
        {
          "ordinal": 0,
          "name": "id",
          "type_info": "Uuid"
        },
        {
          "ordinal": 1,
          "name": "created_at",
          "type_info": "Timestamptz"
        },
        {
          "ordinal": 2,
          "name": "updated_at",
          "type_info": "Timestamptz"
        },
        {
          "ordinal": 3,
          "name": "deleted_at",
          "type_info": "Timestamptz"
        },
        {
          "ordinal": 4,
          "name": "exercise_slide_id",
          "type_info": "Uuid"
        },
        {
          "ordinal": 5,
          "name": "course_id",
          "type_info": "Uuid"
        },
        {
          "ordinal": 6,
          "name": "course_instance_id",
          "type_info": "Uuid"
        },
        {
          "ordinal": 7,
          "name": "exam_id",
          "type_info": "Uuid"
        },
        {
          "ordinal": 8,
          "name": "exercise_id",
          "type_info": "Uuid"
        },
        {
          "ordinal": 9,
          "name": "user_id",
          "type_info": "Uuid"
        }
      ],
      "parameters": {
        "Left": ["Uuid"]
      },
      "nullable": [false, false, false, true, false, true, true, true, false, false]
    }
  },
  "5e92276cd35f5b56591706b2e6b9e5229aba70df37b21a2654298bf9a0caf783": {
    "query": "\nINSERT INTO organizations (id, name, slug, description)\nVALUES ($1, $2, $3, $4)\nRETURNING id\n",
    "describe": {
      "columns": [
        {
          "ordinal": 0,
          "name": "id",
          "type_info": "Uuid"
        }
      ],
      "parameters": {
        "Left": ["Uuid", "Varchar", "Varchar", "Varchar"]
      },
      "nullable": [false]
    }
  },
  "601f25b4d5af63d986f8cb60234464da750ba326d5ef63d2448df1d546fe2e1d": {
    "query": "\nINSERT INTO courses (\n    name,\n    organization_id,\n    slug,\n    content_search_language,\n    language_code,\n    copied_from,\n    course_language_group_id,\n    is_draft\n  )\nVALUES ($1, $2, $3, $4::regconfig, $5, $6, $7, $8)\nRETURNING id,\n  name,\n  created_at,\n  updated_at,\n  organization_id,\n  deleted_at,\n  slug,\n  content_search_language::text,\n  language_code,\n  copied_from,\n  course_language_group_id,\n  description,\n  is_draft;\n    ",
    "describe": {
      "columns": [
        {
          "ordinal": 0,
          "name": "id",
          "type_info": "Uuid"
        },
        {
          "ordinal": 1,
          "name": "name",
          "type_info": "Varchar"
        },
        {
          "ordinal": 2,
          "name": "created_at",
          "type_info": "Timestamptz"
        },
        {
          "ordinal": 3,
          "name": "updated_at",
          "type_info": "Timestamptz"
        },
        {
          "ordinal": 4,
          "name": "organization_id",
          "type_info": "Uuid"
        },
        {
          "ordinal": 5,
          "name": "deleted_at",
          "type_info": "Timestamptz"
        },
        {
          "ordinal": 6,
          "name": "slug",
          "type_info": "Varchar"
        },
        {
          "ordinal": 7,
          "name": "content_search_language",
          "type_info": "Text"
        },
        {
          "ordinal": 8,
          "name": "language_code",
          "type_info": "Varchar"
        },
        {
          "ordinal": 9,
          "name": "copied_from",
          "type_info": "Uuid"
        },
        {
          "ordinal": 10,
          "name": "course_language_group_id",
          "type_info": "Uuid"
        },
        {
          "ordinal": 11,
          "name": "description",
          "type_info": "Text"
        },
        {
          "ordinal": 12,
          "name": "is_draft",
          "type_info": "Bool"
        }
      ],
      "parameters": {
        "Left": [
          "Varchar",
          "Uuid",
          "Varchar",
          {
            "Custom": {
              "name": "regconfig",
              "kind": "Simple"
            }
          },
          "Varchar",
          "Uuid",
          "Uuid",
          "Bool"
        ]
      },
      "nullable": [
        false,
        false,
        false,
        false,
        false,
        true,
        false,
        null,
        false,
        true,
        false,
        true,
        false
      ]
    }
  },
  "6263426899d28575a326f3f969a391461c623bc4397d4236f1a2bf048785927d": {
    "query": "\nSELECT pages.id,\n  pages.created_at,\n  pages.updated_at,\n  pages.course_id,\n  pages.exam_id,\n  pages.chapter_id,\n  pages.url_path,\n  pages.title,\n  pages.deleted_at,\n  pages.content,\n  pages.order_number,\n  pages.copied_from\nFROM pages\nWHERE exam_id = $1\nAND pages.deleted_at IS NULL\n",
    "describe": {
      "columns": [
        {
          "ordinal": 0,
          "name": "id",
          "type_info": "Uuid"
        },
        {
          "ordinal": 1,
          "name": "created_at",
          "type_info": "Timestamptz"
        },
        {
          "ordinal": 2,
          "name": "updated_at",
          "type_info": "Timestamptz"
        },
        {
          "ordinal": 3,
          "name": "course_id",
          "type_info": "Uuid"
        },
        {
          "ordinal": 4,
          "name": "exam_id",
          "type_info": "Uuid"
        },
        {
          "ordinal": 5,
          "name": "chapter_id",
          "type_info": "Uuid"
        },
        {
          "ordinal": 6,
          "name": "url_path",
          "type_info": "Varchar"
        },
        {
          "ordinal": 7,
          "name": "title",
          "type_info": "Varchar"
        },
        {
          "ordinal": 8,
          "name": "deleted_at",
          "type_info": "Timestamptz"
        },
        {
          "ordinal": 9,
          "name": "content",
          "type_info": "Jsonb"
        },
        {
          "ordinal": 10,
          "name": "order_number",
          "type_info": "Int4"
        },
        {
          "ordinal": 11,
          "name": "copied_from",
          "type_info": "Uuid"
        }
      ],
      "parameters": {
        "Left": ["Uuid"]
      },
      "nullable": [false, false, false, true, true, true, false, false, true, false, false, true]
    }
  },
  "62779c7c02d779b2b442c239dfe0eae28dc1695daa32481c8c69993a313edd2e": {
    "query": "\nSELECT id,\n  exercise_task_submission_id,\n  grading_before_regrading,\n  grading_after_regrading\nFROM exercise_task_regrading_submissions\nWHERE id = $1\n",
    "describe": {
      "columns": [
        {
          "ordinal": 0,
          "name": "id",
          "type_info": "Uuid"
        },
        {
          "ordinal": 1,
          "name": "exercise_task_submission_id",
          "type_info": "Uuid"
        },
        {
          "ordinal": 2,
          "name": "grading_before_regrading",
          "type_info": "Uuid"
        },
        {
          "ordinal": 3,
          "name": "grading_after_regrading",
          "type_info": "Uuid"
        }
      ],
      "parameters": {
        "Left": ["Uuid"]
      },
      "nullable": [false, false, false, true]
    }
  },
  "65cc3c8d7fd2610ad86c2aec0773281029298a5165fcb245bdb10c1dfc9e73c6": {
    "query": "SELECT cfgname::text FROM pg_ts_config WHERE cfgname = $1",
    "describe": {
      "columns": [
        {
          "ordinal": 0,
          "name": "cfgname",
          "type_info": "Text"
        }
      ],
      "parameters": {
        "Left": ["Name"]
      },
      "nullable": [null]
    }
  },
  "680c5eed3c49d67d404af7d0a2df7dc8f9391db14848e8aff877a8a117335be2": {
    "query": "SELECT * FROM exercises WHERE id = $1;",
    "describe": {
      "columns": [
        {
          "ordinal": 0,
          "name": "id",
          "type_info": "Uuid"
        },
        {
          "ordinal": 1,
          "name": "created_at",
          "type_info": "Timestamptz"
        },
        {
          "ordinal": 2,
          "name": "updated_at",
          "type_info": "Timestamptz"
        },
        {
          "ordinal": 3,
          "name": "course_id",
          "type_info": "Uuid"
        },
        {
          "ordinal": 4,
          "name": "deleted_at",
          "type_info": "Timestamptz"
        },
        {
          "ordinal": 5,
          "name": "name",
          "type_info": "Varchar"
        },
        {
          "ordinal": 6,
          "name": "deadline",
          "type_info": "Timestamptz"
        },
        {
          "ordinal": 7,
          "name": "page_id",
          "type_info": "Uuid"
        },
        {
          "ordinal": 8,
          "name": "score_maximum",
          "type_info": "Int4"
        },
        {
          "ordinal": 9,
          "name": "order_number",
          "type_info": "Int4"
        },
        {
          "ordinal": 10,
          "name": "chapter_id",
          "type_info": "Uuid"
        },
        {
          "ordinal": 11,
          "name": "copied_from",
          "type_info": "Uuid"
        },
        {
          "ordinal": 12,
          "name": "exam_id",
          "type_info": "Uuid"
        }
      ],
      "parameters": {
        "Left": ["Uuid"]
      },
      "nullable": [
        false,
        false,
        false,
        true,
        true,
        false,
        true,
        false,
        false,
        false,
        true,
        true,
        true
      ]
    }
  },
  "683c5a50724caff2f45501c18b2dbf2e4881adf896d3b1764573c97505cc38ce": {
    "query": "\nSELECT is_global,\n  organization_id,\n  course_id,\n  course_instance_id,\n  exam_id,\n  role AS \"role: UserRole\"\nFROM roles\nWHERE user_id = $1\n",
    "describe": {
      "columns": [
        {
          "ordinal": 0,
          "name": "is_global",
          "type_info": "Bool"
        },
        {
          "ordinal": 1,
          "name": "organization_id",
          "type_info": "Uuid"
        },
        {
          "ordinal": 2,
          "name": "course_id",
          "type_info": "Uuid"
        },
        {
          "ordinal": 3,
          "name": "course_instance_id",
          "type_info": "Uuid"
        },
        {
          "ordinal": 4,
          "name": "exam_id",
          "type_info": "Uuid"
        },
        {
          "ordinal": 5,
          "name": "role: UserRole",
          "type_info": {
            "Custom": {
              "name": "user_role",
              "kind": {
                "Enum": ["admin", "assistant", "teacher", "reviewer"]
              }
            }
          }
        }
      ],
      "parameters": {
        "Left": ["Uuid"]
      },
      "nullable": [false, true, true, true, true, false]
    }
  },
  "6b8536e8f4621ec17b4b6a7aea1b2df02d5f86d70df29eaa89dd00c028aa4e67": {
    "query": "\nINSERT INTO proposed_block_edits (\n  proposal_id,\n  block_id,\n  block_attribute,\n  original_text,\n  changed_text\n)\nVALUES ($1, $2, $3, $4, $5)\nRETURNING id\n",
    "describe": {
      "columns": [
        {
          "ordinal": 0,
          "name": "id",
          "type_info": "Uuid"
        }
      ],
      "parameters": {
        "Left": ["Uuid", "Uuid", "Text", "Text", "Text"]
      },
      "nullable": [false]
    }
  },
  "6bc403d5e34e4661d2e6930c35e5d8caafea81db10220cdaf612d9be967a056b": {
    "query": "\nSELECT *\nFROM exercise_slides\nWHERE exercise_id = $1\n  AND deleted_at IS NULL;\n    ",
    "describe": {
      "columns": [
        {
          "ordinal": 0,
          "name": "id",
          "type_info": "Uuid"
        },
        {
          "ordinal": 1,
          "name": "created_at",
          "type_info": "Timestamptz"
        },
        {
          "ordinal": 2,
          "name": "updated_at",
          "type_info": "Timestamptz"
        },
        {
          "ordinal": 3,
          "name": "deleted_at",
          "type_info": "Timestamptz"
        },
        {
          "ordinal": 4,
          "name": "exercise_id",
          "type_info": "Uuid"
        },
        {
          "ordinal": 5,
          "name": "order_number",
          "type_info": "Int4"
        }
      ],
      "parameters": {
        "Left": ["Uuid"]
      },
      "nullable": [false, false, false, true, false, false]
    }
  },
  "6c851f2866f37f7c17cc393acffeedaa93942e9e4f54e06428e833fedbd8ab86": {
    "query": "\nSELECT\n    course_id,\n    exam_id\nFROM exercises\nWHERE id = (\n    SELECT s.exercise_id\n    FROM exercise_slides s\n      JOIN exercise_tasks t ON (s.id = t.exercise_slide_id)\n    WHERE s.deleted_at IS NULL\n      AND t.id = $1\n      AND t.deleted_at IS NULL\n  )\n",
    "describe": {
      "columns": [
        {
          "ordinal": 0,
          "name": "course_id",
          "type_info": "Uuid"
        },
        {
          "ordinal": 1,
          "name": "exam_id",
          "type_info": "Uuid"
        }
      ],
      "parameters": {
        "Left": ["Uuid"]
      },
      "nullable": [true, true]
    }
  },
  "6ec055f71048c1e451d31c648ccff19d8001aaca71fa3acf0786afb30a8f3a69": {
    "query": "\nSELECT users.id,\n  users.first_name,\n  users.last_name,\n  email,\n  role AS \"role: UserRole\"\nFROM users\n  JOIN roles ON users.id = roles.user_id\nWHERE roles.organization_id = $1\n",
    "describe": {
      "columns": [
        {
          "ordinal": 0,
          "name": "id",
          "type_info": "Uuid"
        },
        {
          "ordinal": 1,
          "name": "first_name",
          "type_info": "Varchar"
        },
        {
          "ordinal": 2,
          "name": "last_name",
          "type_info": "Varchar"
        },
        {
          "ordinal": 3,
          "name": "email",
          "type_info": "Varchar"
        },
        {
          "ordinal": 4,
          "name": "role: UserRole",
          "type_info": {
            "Custom": {
              "name": "user_role",
              "kind": {
                "Enum": ["admin", "assistant", "teacher", "reviewer"]
              }
            }
          }
        }
      ],
      "parameters": {
        "Left": ["Uuid"]
      },
      "nullable": [false, true, true, false, false]
    }
  },
  "6f5ab6a5fb0636d714701ea1c4d6c01ca9b3a54efc33322c8bf81d98d356d8e6": {
    "query": "\nSELECT *\nfrom playground_examples\nWHERE deleted_at IS NULL;\n  ",
    "describe": {
      "columns": [
        {
          "ordinal": 0,
          "name": "id",
          "type_info": "Uuid"
        },
        {
          "ordinal": 1,
          "name": "created_at",
          "type_info": "Timestamptz"
        },
        {
          "ordinal": 2,
          "name": "updated_at",
          "type_info": "Timestamptz"
        },
        {
          "ordinal": 3,
          "name": "deleted_at",
          "type_info": "Timestamptz"
        },
        {
          "ordinal": 4,
          "name": "name",
          "type_info": "Varchar"
        },
        {
          "ordinal": 5,
          "name": "url",
          "type_info": "Varchar"
        },
        {
          "ordinal": 6,
          "name": "width",
          "type_info": "Int4"
        },
        {
          "ordinal": 7,
          "name": "data",
          "type_info": "Jsonb"
        }
      ],
      "parameters": {
        "Left": []
      },
      "nullable": [false, false, false, true, false, false, false, false]
    }
  },
  "6f8f4d10cf21c3161689fb6679e155733244a3b133f02eec2fef880f1ba88544": {
    "query": "\nINSERT INTO exercise_task_regrading_submissions (\n    regrading_id,\n    exercise_task_submission_id,\n    grading_before_regrading\n  )\nVALUES ($1, $2, $3)\nRETURNING id\n",
    "describe": {
      "columns": [
        {
          "ordinal": 0,
          "name": "id",
          "type_info": "Uuid"
        }
      ],
      "parameters": {
        "Left": ["Uuid", "Uuid", "Uuid"]
      },
      "nullable": [false]
    }
  },
  "7074164915eca8a60f6f1d36ba2dfaf2df3b8b430c01f15a37b4a8ec4fd62470": {
    "query": "\nSELECT id,\n  created_at,\n  updated_at,\n  deleted_at,\n  course_id,\n  starts_at,\n  ends_at,\n  name,\n  description,\n  teacher_in_charge_name,\n  teacher_in_charge_email,\n  support_email\nFROM course_instances\nWHERE course_id = $1\n  AND deleted_at IS NULL;\n        ",
    "describe": {
      "columns": [
        {
          "ordinal": 0,
          "name": "id",
          "type_info": "Uuid"
        },
        {
          "ordinal": 1,
          "name": "created_at",
          "type_info": "Timestamptz"
        },
        {
          "ordinal": 2,
          "name": "updated_at",
          "type_info": "Timestamptz"
        },
        {
          "ordinal": 3,
          "name": "deleted_at",
          "type_info": "Timestamptz"
        },
        {
          "ordinal": 4,
          "name": "course_id",
          "type_info": "Uuid"
        },
        {
          "ordinal": 5,
          "name": "starts_at",
          "type_info": "Timestamptz"
        },
        {
          "ordinal": 6,
          "name": "ends_at",
          "type_info": "Timestamptz"
        },
        {
          "ordinal": 7,
          "name": "name",
          "type_info": "Varchar"
        },
        {
          "ordinal": 8,
          "name": "description",
          "type_info": "Varchar"
        },
        {
          "ordinal": 9,
          "name": "teacher_in_charge_name",
          "type_info": "Varchar"
        },
        {
          "ordinal": 10,
          "name": "teacher_in_charge_email",
          "type_info": "Varchar"
        },
        {
          "ordinal": 11,
          "name": "support_email",
          "type_info": "Varchar"
        }
      ],
      "parameters": {
        "Left": ["Uuid"]
      },
      "nullable": [false, false, false, true, false, true, true, true, true, false, false, true]
    }
  },
  "730d9d3474c329d22e509b14cef2eca33b1fe2c99df9bce0836a8f1f4a47a1ab": {
    "query": "\nINSERT INTO exercise_task_submissions (\n    id,\n    exercise_slide_submission_id,\n    exercise_slide_id,\n    exercise_task_id,\n    data_json\n  )\nVALUES ($1, $2, $3, $4, $5)\nRETURNING id\n        ",
    "describe": {
      "columns": [
        {
          "ordinal": 0,
          "name": "id",
          "type_info": "Uuid"
        }
      ],
      "parameters": {
        "Left": ["Uuid", "Uuid", "Uuid", "Uuid", "Jsonb"]
      },
      "nullable": [false]
    }
  },
  "744d6db0137323cc6398d3dacc9a6a59866b6e23798c33e118a0683f6a58cd36": {
    "query": "\nSELECT *\nFROM exercise_service_info\nWHERE exercise_service_id = $1\n    ",
    "describe": {
      "columns": [
        {
          "ordinal": 0,
          "name": "exercise_service_id",
          "type_info": "Uuid"
        },
        {
          "ordinal": 1,
          "name": "created_at",
          "type_info": "Timestamptz"
        },
        {
          "ordinal": 2,
          "name": "updated_at",
          "type_info": "Timestamptz"
        },
        {
          "ordinal": 3,
          "name": "grade_endpoint_path",
          "type_info": "Varchar"
        },
        {
          "ordinal": 4,
          "name": "public_spec_endpoint_path",
          "type_info": "Varchar"
        },
        {
          "ordinal": 5,
          "name": "model_solution_path",
          "type_info": "Varchar"
        },
        {
          "ordinal": 6,
          "name": "exercise_type_specific_user_interface_iframe",
          "type_info": "Varchar"
        }
      ],
      "parameters": {
        "Left": ["Uuid"]
      },
      "nullable": [false, false, false, false, false, false, false]
    }
  },
  "76ce92c1173e95b850a803ae754c1a94af1c02eb4e5e553df48901d90eb6e923": {
    "query": "\nSELECT *\nFROM users\nWHERE id = $1\n        ",
    "describe": {
      "columns": [
        {
          "ordinal": 0,
          "name": "id",
          "type_info": "Uuid"
        },
        {
          "ordinal": 1,
          "name": "created_at",
          "type_info": "Timestamptz"
        },
        {
          "ordinal": 2,
          "name": "updated_at",
          "type_info": "Timestamptz"
        },
        {
          "ordinal": 3,
          "name": "deleted_at",
          "type_info": "Timestamptz"
        },
        {
          "ordinal": 4,
          "name": "upstream_id",
          "type_info": "Int4"
        },
        {
          "ordinal": 5,
          "name": "email",
          "type_info": "Varchar"
        },
        {
          "ordinal": 6,
          "name": "first_name",
          "type_info": "Varchar"
        },
        {
          "ordinal": 7,
          "name": "last_name",
          "type_info": "Varchar"
        }
      ],
      "parameters": {
        "Left": ["Uuid"]
      },
      "nullable": [false, false, false, true, true, false, true, true]
    }
  },
  "76f8b3bfe9c901af8bc4bf83f5bafd31a8e3b27db20bbeede1f0e5453707b9b2": {
    "query": "\nINSERT INTO users (email, first_name, last_name)\nVALUES ($1, $2, $3)\nRETURNING id\n",
    "describe": {
      "columns": [
        {
          "ordinal": 0,
          "name": "id",
          "type_info": "Uuid"
        }
      ],
      "parameters": {
        "Left": ["Varchar", "Varchar", "Varchar"]
      },
      "nullable": [false]
    }
  },
  "79a997ae3e7010fc4411554484753bc5f48823c4142a410d09e4ba93310e2596": {
    "query": "\nUPDATE user_exercise_states\nSET selected_exercise_slide_id = $4\nWHERE user_id = $1\n  AND exercise_id = $2\n  AND (course_instance_id = $3 OR exam_id = $5)\n    ",
    "describe": {
      "columns": [],
      "parameters": {
        "Left": ["Uuid", "Uuid", "Uuid", "Uuid", "Uuid"]
      },
      "nullable": []
    }
  },
  "79d611ab409e1fbe46dbccf7e84f714de76138f0c71d2f43b59da2a6a98f2d88": {
    "query": "\nINSERT INTO exercises (course_id, name, page_id, chapter_id, order_number)\nVALUES ($1, $2, $3, $4, $5)\nRETURNING id\n",
    "describe": {
      "columns": [
        {
          "ordinal": 0,
          "name": "id",
          "type_info": "Uuid"
        }
      ],
      "parameters": {
        "Left": ["Uuid", "Varchar", "Uuid", "Uuid", "Int4"]
      },
      "nullable": [false]
    }
  },
  "7a76df8c10629d8afcfc6863e2ada85d9108c74ccae8ffe4f5e2fd7c6a36432a": {
    "query": "\nUPDATE exercise_slides\nSET deleted_at = now()\nWHERE exercise_id = ANY($1)\nRETURNING id;\n        ",
    "describe": {
      "columns": [
        {
          "ordinal": 0,
          "name": "id",
          "type_info": "Uuid"
        }
      ],
      "parameters": {
        "Left": ["UuidArray"]
      },
      "nullable": [false]
    }
  },
  "7b20a0607bcc9030593d45c58002b5adf794d5956f57c4262ef3868b443e2a35": {
    "query": "\nUPDATE exercise_task_regrading_submissions\nSET grading_after_regrading = $1\nWHERE id = $2\n",
    "describe": {
      "columns": [],
      "parameters": {
        "Left": ["Uuid", "Uuid"]
      },
      "nullable": []
    }
  },
  "7bc526c7d60f33c9469b085d6ff8d19dcc8fb6d16659593fe77e816569693d8f": {
    "query": "\nSELECT glossary.id,\n  glossary.term,\n  glossary.definition\nFROM glossary\nWHERE glossary.course_id = $1\n",
    "describe": {
      "columns": [
        {
          "ordinal": 0,
          "name": "id",
          "type_info": "Uuid"
        },
        {
          "ordinal": 1,
          "name": "term",
          "type_info": "Varchar"
        },
        {
          "ordinal": 2,
          "name": "definition",
          "type_info": "Text"
        }
      ],
      "parameters": {
        "Left": ["Uuid"]
      },
      "nullable": [false, false, false]
    }
  },
  "7f1cb8b1bbc4ed001fa4fc6dcbbc90e30e0d509e64de0d75461ae1c82a285268": {
    "query": "UPDATE chapters SET opens_at = $1 WHERE id = $2",
    "describe": {
      "columns": [],
      "parameters": {
        "Left": ["Timestamptz", "Uuid"]
      },
      "nullable": []
    }
  },
  "7fedc4a472392c49c0359bcce69ecf584382cb08531ffd45f0d39eeb3bdb657d": {
    "query": "\nSELECT *\nFROM exercise_slide_submissions\nWHERE exercise_id = $1\n  AND deleted_at IS NULL\nLIMIT $2\nOFFSET $3;\n        ",
    "describe": {
      "columns": [
        {
          "ordinal": 0,
          "name": "id",
          "type_info": "Uuid"
        },
        {
          "ordinal": 1,
          "name": "created_at",
          "type_info": "Timestamptz"
        },
        {
          "ordinal": 2,
          "name": "updated_at",
          "type_info": "Timestamptz"
        },
        {
          "ordinal": 3,
          "name": "deleted_at",
          "type_info": "Timestamptz"
        },
        {
          "ordinal": 4,
          "name": "exercise_slide_id",
          "type_info": "Uuid"
        },
        {
          "ordinal": 5,
          "name": "course_id",
          "type_info": "Uuid"
        },
        {
          "ordinal": 6,
          "name": "course_instance_id",
          "type_info": "Uuid"
        },
        {
          "ordinal": 7,
          "name": "exam_id",
          "type_info": "Uuid"
        },
        {
          "ordinal": 8,
          "name": "exercise_id",
          "type_info": "Uuid"
        },
        {
          "ordinal": 9,
          "name": "user_id",
          "type_info": "Uuid"
        }
      ],
      "parameters": {
        "Left": ["Uuid", "Int8", "Int8"]
      },
      "nullable": [false, false, false, true, false, true, true, true, false, false]
    }
  },
  "809b33b329ee730d5ae24494c9fda8cff94e1e6fe8a9de5a585f8ac05c6119d7": {
    "query": "\n    INSERT INTO pages (\n        id,\n        exam_id,\n        content,\n        url_path,\n        title,\n        chapter_id,\n        order_number,\n        copied_from,\n        content_search_language\n      )\n    SELECT uuid_generate_v5($1, id::text),\n      $1,\n      content,\n      url_path,\n      title,\n      uuid_generate_v5($1, chapter_id::text),\n      order_number,\n      id,\n      content_search_language\n    FROM pages\n    WHERE (exam_id = $2)\n    RETURNING id,\n      content;\n        ",
    "describe": {
      "columns": [
        {
          "ordinal": 0,
          "name": "id",
          "type_info": "Uuid"
        },
        {
          "ordinal": 1,
          "name": "content",
          "type_info": "Jsonb"
        }
      ],
      "parameters": {
        "Left": ["Uuid", "Uuid"]
      },
      "nullable": [false, false]
    }
  },
  "80f7868413d8874e45915bf980f553f4e9e09b8a17f9043bbdbe7d81f85c817c": {
    "query": "\nINSERT INTO pages (\n    id,\n    course_id,\n    content,\n    url_path,\n    title,\n    chapter_id,\n    order_number,\n    copied_from,\n    content_search_language\n  )\nSELECT uuid_generate_v5($1, id::text),\n  $1,\n  content,\n  url_path,\n  title,\n  uuid_generate_v5($1, chapter_id::text),\n  order_number,\n  id,\n  content_search_language\nFROM pages\nWHERE (course_id = $2)\nRETURNING id,\n  content;\n    ",
    "describe": {
      "columns": [
        {
          "ordinal": 0,
          "name": "id",
          "type_info": "Uuid"
        },
        {
          "ordinal": 1,
          "name": "content",
          "type_info": "Jsonb"
        }
      ],
      "parameters": {
        "Left": ["Uuid", "Uuid"]
      },
      "nullable": [false, false]
    }
  },
  "814b64d8d02dc308fe81f4d5608f698d8dfb5ea72049fd321754feb1c1104626": {
    "query": "\nUPDATE exercise_services\n    SET deleted_at = now()\nWHERE id = $1\n    RETURNING *\n        ",
    "describe": {
      "columns": [
        {
          "ordinal": 0,
          "name": "id",
          "type_info": "Uuid"
        },
        {
          "ordinal": 1,
          "name": "created_at",
          "type_info": "Timestamptz"
        },
        {
          "ordinal": 2,
          "name": "updated_at",
          "type_info": "Timestamptz"
        },
        {
          "ordinal": 3,
          "name": "deleted_at",
          "type_info": "Timestamptz"
        },
        {
          "ordinal": 4,
          "name": "name",
          "type_info": "Varchar"
        },
        {
          "ordinal": 5,
          "name": "slug",
          "type_info": "Varchar"
        },
        {
          "ordinal": 6,
          "name": "public_url",
          "type_info": "Varchar"
        },
        {
          "ordinal": 7,
          "name": "internal_url",
          "type_info": "Varchar"
        },
        {
          "ordinal": 8,
          "name": "max_reprocessing_submissions_at_once",
          "type_info": "Int4"
        }
      ],
      "parameters": {
        "Left": ["Uuid"]
      },
      "nullable": [false, false, false, true, false, false, false, true, false]
    }
  },
  "8198f7adf5e5c8c71a7d632e7ccc1e8d139d30af2e410b57d710321fad7e18ba": {
    "query": "\nSELECT *\nFROM exercise_slides\nWHERE exercise_id = $1\n  AND deleted_at IS NULL\nORDER BY random()\nLIMIT 1;\n        ",
    "describe": {
      "columns": [
        {
          "ordinal": 0,
          "name": "id",
          "type_info": "Uuid"
        },
        {
          "ordinal": 1,
          "name": "created_at",
          "type_info": "Timestamptz"
        },
        {
          "ordinal": 2,
          "name": "updated_at",
          "type_info": "Timestamptz"
        },
        {
          "ordinal": 3,
          "name": "deleted_at",
          "type_info": "Timestamptz"
        },
        {
          "ordinal": 4,
          "name": "exercise_id",
          "type_info": "Uuid"
        },
        {
          "ordinal": 5,
          "name": "order_number",
          "type_info": "Int4"
        }
      ],
      "parameters": {
        "Left": ["Uuid"]
      },
      "nullable": [false, false, false, true, false, false]
    }
  },
  "831476e084bba9486fd435565e46067716e6738cc05f393a1dba87a68edc27f7": {
    "query": "\nSELECT user_id,\n  exercise_id,\n  score_given\nFROM user_exercise_states\nWHERE course_instance_id = $1\nORDER BY user_id ASC\n",
    "describe": {
      "columns": [
        {
          "ordinal": 0,
          "name": "user_id",
          "type_info": "Uuid"
        },
        {
          "ordinal": 1,
          "name": "exercise_id",
          "type_info": "Uuid"
        },
        {
          "ordinal": 2,
          "name": "score_given",
          "type_info": "Float4"
        }
      ],
      "parameters": {
        "Left": ["Uuid"]
      },
      "nullable": [false, false, true]
    }
  },
  "8355f2e2500598d1b6fb129f1c7876b2415df0f4235a164a98b0414f8445c84b": {
    "query": "\nSELECT id,\n  regrading_started_at,\n  regrading_completed_at,\n  total_grading_progress AS \"total_grading_progress: _\"\nFROM regradings\nWHERE id = $1\n",
    "describe": {
      "columns": [
        {
          "ordinal": 0,
          "name": "id",
          "type_info": "Uuid"
        },
        {
          "ordinal": 1,
          "name": "regrading_started_at",
          "type_info": "Timestamptz"
        },
        {
          "ordinal": 2,
          "name": "regrading_completed_at",
          "type_info": "Timestamptz"
        },
        {
          "ordinal": 3,
          "name": "total_grading_progress: _",
          "type_info": {
            "Custom": {
              "name": "grading_progress",
              "kind": {
                "Enum": ["fully-graded", "pending", "pending-manual", "failed", "not-ready"]
              }
            }
          }
        }
      ],
      "parameters": {
        "Left": ["Uuid"]
      },
      "nullable": [false, true, true, false]
    }
  },
  "8418000fb3d50f52e42766c3884416520d434ea9588248e26c3b4fbfb1abae90": {
    "query": "\nUPDATE email_templates\nSET name = $1,\n  subject = $2,\n  content = $3,\n  exercise_completions_threshold = $4,\n  points_threshold = $5\nWHERE id = $6\nRETURNING *\n  ",
    "describe": {
      "columns": [
        {
          "ordinal": 0,
          "name": "id",
          "type_info": "Uuid"
        },
        {
          "ordinal": 1,
          "name": "created_at",
          "type_info": "Timestamptz"
        },
        {
          "ordinal": 2,
          "name": "updated_at",
          "type_info": "Timestamptz"
        },
        {
          "ordinal": 3,
          "name": "deleted_at",
          "type_info": "Timestamptz"
        },
        {
          "ordinal": 4,
          "name": "content",
          "type_info": "Jsonb"
        },
        {
          "ordinal": 5,
          "name": "name",
          "type_info": "Varchar"
        },
        {
          "ordinal": 6,
          "name": "subject",
          "type_info": "Varchar"
        },
        {
          "ordinal": 7,
          "name": "exercise_completions_threshold",
          "type_info": "Int4"
        },
        {
          "ordinal": 8,
          "name": "points_threshold",
          "type_info": "Int4"
        },
        {
          "ordinal": 9,
          "name": "course_instance_id",
          "type_info": "Uuid"
        }
      ],
      "parameters": {
        "Left": ["Varchar", "Varchar", "Jsonb", "Int4", "Int4", "Uuid"]
      },
      "nullable": [false, false, false, true, true, false, true, true, true, false]
    }
  },
  "8492979938e25727c88d0aa43f2def59b6d913247be736fd18d03ba7e9a7973a": {
    "query": "\nUPDATE exercise_slides\nSET deleted_at = now()\nWHERE exercise_id IN (\n    SELECT id\n    FROM exercises\n    WHERE page_id = $1\n  );\n        ",
    "describe": {
      "columns": [],
      "parameters": {
        "Left": ["Uuid"]
      },
      "nullable": []
    }
  },
  "852a2e8b28b656b8e676b846827ea1244ca82ff1dfe59676b8933ed03022924f": {
    "query": "\nSELECT COUNT(*) AS count\nFROM page_history\nWHERE page_id = $1\n",
    "describe": {
      "columns": [
        {
          "ordinal": 0,
          "name": "count",
          "type_info": "Int8"
        }
      ],
      "parameters": {
        "Left": ["Uuid"]
      },
      "nullable": [null]
    }
  },
  "85d460d9a14e12b66d387b3cdf0caf930e42725cd706c38a85d02613ae14130e": {
    "query": "\nSELECT *\nFROM exercise_slides\nWHERE deleted_at IS NULL;\n    ",
    "describe": {
      "columns": [
        {
          "ordinal": 0,
          "name": "id",
          "type_info": "Uuid"
        },
        {
          "ordinal": 1,
          "name": "created_at",
          "type_info": "Timestamptz"
        },
        {
          "ordinal": 2,
          "name": "updated_at",
          "type_info": "Timestamptz"
        },
        {
          "ordinal": 3,
          "name": "deleted_at",
          "type_info": "Timestamptz"
        },
        {
          "ordinal": 4,
          "name": "exercise_id",
          "type_info": "Uuid"
        },
        {
          "ordinal": 5,
          "name": "order_number",
          "type_info": "Int4"
        }
      ],
      "parameters": {
        "Left": []
      },
      "nullable": [false, false, false, true, false, false]
    }
  },
  "85e47523e7b4b49b41f59c9683ebe4d279bd3f18957a4e156bbd9ac639222755": {
    "query": "\nINSERT INTO exercise_task_submissions (\n    exercise_slide_submission_id,\n    exercise_slide_id,\n    exercise_task_id,\n    data_json\n  )\n  VALUES ($1, $2, $3, $4)\n  RETURNING id\n",
    "describe": {
      "columns": [
        {
          "ordinal": 0,
          "name": "id",
          "type_info": "Uuid"
        }
      ],
      "parameters": {
        "Left": ["Uuid", "Uuid", "Uuid", "Jsonb"]
      },
      "nullable": [false]
    }
  },
  "862f07aafadb5dd995ce1d74b63b30d83e2c109fb286641795a61726c009ff04": {
    "query": "\nINSERT INTO exercise_tasks (\n    exercise_slide_id,\n    exercise_type,\n    assignment,\n    private_spec,\n    public_spec,\n    model_solution_spec\n  )\nVALUES ($1, $2, $3, $4, $5, $6)\nRETURNING id\n",
    "describe": {
      "columns": [
        {
          "ordinal": 0,
          "name": "id",
          "type_info": "Uuid"
        }
      ],
      "parameters": {
        "Left": ["Uuid", "Varchar", "Jsonb", "Jsonb", "Jsonb", "Jsonb"]
      },
      "nullable": [false]
    }
  },
  "8698ccb5049f1ab2e0d9e0d4e5922dc8bbf6dae00c9d9320a7a42097be0fe315": {
    "query": "\nSELECT user_id,\n  exam_id,\n  started_at\nFROM exam_enrollments\nWHERE exam_id = $1\n  AND user_id = $2\n",
    "describe": {
      "columns": [
        {
          "ordinal": 0,
          "name": "user_id",
          "type_info": "Uuid"
        },
        {
          "ordinal": 1,
          "name": "exam_id",
          "type_info": "Uuid"
        },
        {
          "ordinal": 2,
          "name": "started_at",
          "type_info": "Timestamptz"
        }
      ],
      "parameters": {
        "Left": ["Uuid", "Uuid"]
      },
      "nullable": [false, false, false]
    }
  },
  "87848a65cafd33187ebbc6ed99b0a6eaaff44a09d3efb17759ee3604fc39f49c": {
    "query": "\n-- common table expression for the search term tsquery so that we don't have to repeat it many times\nWITH cte as (\n    -- Converts the search term to a word search with ands between the words with plainto_tsquery but appends ':*' to the\n    -- last word so that it  becomes a prefix match. This way the search will also contain results when the last word in\n    -- the search term is only partially typed. Note that if to_tsquery($4) decides to stem the word, the replacement\n    -- will be skipped.\n    SELECT ts_rewrite(\n        plainto_tsquery($2::regconfig, $3),\n        to_tsquery($4),\n        to_tsquery($4 || ':*')\n    ) as query\n)\nSELECT id,\n    ts_rank(\n    content_search,\n    (\n        SELECT query\n        from cte\n    )\n    ) as rank,\n    ts_headline(\n    $2::regconfig,\n    title,\n    (\n        SELECT query\n        from cte\n    )\n    ) as title_headline,\n    ts_headline(\n    $2::regconfig,\n    content_search_original_text,\n    (\n        SELECT query\n        from cte\n    )\n    ) as content_headline,\n    url_path\nFROM pages\nWHERE course_id = $1\n    AND deleted_at IS NULL\n    AND content_search @@ (\n    SELECT query\n    from cte\n    )\nORDER BY rank DESC\nLIMIT 50;\n        ",
    "describe": {
      "columns": [
        {
          "ordinal": 0,
          "name": "id",
          "type_info": "Uuid"
        },
        {
          "ordinal": 1,
          "name": "rank",
          "type_info": "Float4"
        },
        {
          "ordinal": 2,
          "name": "title_headline",
          "type_info": "Text"
        },
        {
          "ordinal": 3,
          "name": "content_headline",
          "type_info": "Text"
        },
        {
          "ordinal": 4,
          "name": "url_path",
          "type_info": "Varchar"
        }
      ],
      "parameters": {
        "Left": [
          "Uuid",
          {
            "Custom": {
              "name": "regconfig",
              "kind": "Simple"
            }
          },
          "Text",
          "Text"
        ]
      },
      "nullable": [false, null, null, null, false]
    }
  },
  "882525a929728d222af1a0946c0c6d0291a891d67d8fc81e2c8400cf400baeef": {
    "query": "\nINSERT INTO course_exams (course_id, exam_id)\nVALUES ($1, $2)\n",
    "describe": {
      "columns": [],
      "parameters": {
        "Left": ["Uuid", "Uuid"]
      },
      "nullable": []
    }
  },
  "88890869dabe25130451185ec231260f8cdc6121649923e7209346dded7d0014": {
    "query": "SELECT organization_id FROM courses WHERE id = $1",
    "describe": {
      "columns": [
        {
          "ordinal": 0,
          "name": "organization_id",
          "type_info": "Uuid"
        }
      ],
      "parameters": {
        "Left": ["Uuid"]
      },
      "nullable": [false]
    }
  },
  "89042c2cdd2a99289a3cc9e493f47ee914734c7af0e53ae63206bbf62fc02df0": {
    "query": "\nINSERT INTO users (id, email, first_name, last_name)\nVALUES ($1, $2, $3, $4)\nRETURNING id\n",
    "describe": {
      "columns": [
        {
          "ordinal": 0,
          "name": "id",
          "type_info": "Uuid"
        }
      ],
      "parameters": {
        "Left": ["Uuid", "Varchar", "Varchar", "Varchar"]
      },
      "nullable": [false]
    }
  },
  "8996c28a928545504a3741a926ceb7831d752406f9f3c6871854343bb7b1aa4b": {
    "query": "\nINSERT INTO exercise_slides (exercise_id, order_number)\nVALUES ($1, $2)\nRETURNING *;\n    ",
    "describe": {
      "columns": [
        {
          "ordinal": 0,
          "name": "id",
          "type_info": "Uuid"
        },
        {
          "ordinal": 1,
          "name": "created_at",
          "type_info": "Timestamptz"
        },
        {
          "ordinal": 2,
          "name": "updated_at",
          "type_info": "Timestamptz"
        },
        {
          "ordinal": 3,
          "name": "deleted_at",
          "type_info": "Timestamptz"
        },
        {
          "ordinal": 4,
          "name": "exercise_id",
          "type_info": "Uuid"
        },
        {
          "ordinal": 5,
          "name": "order_number",
          "type_info": "Int4"
        }
      ],
      "parameters": {
        "Left": ["Uuid", "Int4"]
      },
      "nullable": [false, false, false, true, false, false]
    }
  },
  "8aa2929ece3e236aa14649c45da2a6d7fe15787fda833ad97628c86b001fb790": {
    "query": "\nSELECT\n    COUNT(DISTINCT c.id) as count\nFROM courses as c\n    LEFT JOIN course_instances as ci on c.id = ci.course_id\nWHERE\n    c.organization_id = $1 AND\n    ci.starts_at < NOW() AND ci.ends_at > NOW() AND\n    c.deleted_at IS NULL AND ci.deleted_at IS NULL;\n        ",
    "describe": {
      "columns": [
        {
          "ordinal": 0,
          "name": "count",
          "type_info": "Int8"
        }
      ],
      "parameters": {
        "Left": ["Uuid"]
      },
      "nullable": [null]
    }
  },
  "8cc039e70b30221cc7c05ccac3d0db3c4b304ba90d3eea8be6c94666e9bd383b": {
    "query": "\nINSERT INTO user_course_settings (\n    user_id,\n    course_language_group_id,\n    current_course_id,\n    current_course_instance_id\n  )\nSELECT $1,\n  course_language_group_id,\n  $2,\n  $3\nFROM courses\nWHERE id = $2\n  AND deleted_at IS NULL ON CONFLICT (user_id, course_language_group_id) DO\nUPDATE\nSET current_course_id = $2,\n  current_course_instance_id = $3\nRETURNING *;\n        ",
    "describe": {
      "columns": [
        {
          "ordinal": 0,
          "name": "user_id",
          "type_info": "Uuid"
        },
        {
          "ordinal": 1,
          "name": "course_language_group_id",
          "type_info": "Uuid"
        },
        {
          "ordinal": 2,
          "name": "created_at",
          "type_info": "Timestamptz"
        },
        {
          "ordinal": 3,
          "name": "updated_at",
          "type_info": "Timestamptz"
        },
        {
          "ordinal": 4,
          "name": "deleted_at",
          "type_info": "Timestamptz"
        },
        {
          "ordinal": 5,
          "name": "current_course_id",
          "type_info": "Uuid"
        },
        {
          "ordinal": 6,
          "name": "current_course_instance_id",
          "type_info": "Uuid"
        }
      ],
      "parameters": {
        "Left": ["Uuid", "Uuid", "Uuid"]
      },
      "nullable": [false, false, false, false, true, false, false]
    }
  },
  "8ccdf9e32ae384f6124487d607971e09c002db1bbc7ba5fa895cdd58c919c76f": {
    "query": "\nUPDATE exercises\nSET deleted_at = now()\nWHERE page_id = $1\nRETURNING id;\n        ",
    "describe": {
      "columns": [
        {
          "ordinal": 0,
          "name": "id",
          "type_info": "Uuid"
        }
      ],
      "parameters": {
        "Left": ["Uuid"]
      },
      "nullable": [false]
    }
  },
  "8db74ac0f9b12b45233fec8e0bf8e9f76d90085c4a8c766f784a1aca3c370662": {
    "query": "\nUPDATE exercise_task_gradings\nSET grading_progress = $1\nWHERE id = $2\n",
    "describe": {
      "columns": [],
      "parameters": {
        "Left": [
          {
            "Custom": {
              "name": "grading_progress",
              "kind": {
                "Enum": ["fully-graded", "pending", "pending-manual", "failed", "not-ready"]
              }
            }
          },
          "Uuid"
        ]
      },
      "nullable": []
    }
  },
  "8ffb37dd4b5c472eb626c543ede5fd5a495095d9fb9b4d8a5f2861e3fe3af7f8": {
    "query": "\n    INSERT INTO exercise_slides (\n        id, exercise_id, order_number\n    )\n    SELECT uuid_generate_v5($1, id::text),\n        uuid_generate_v5($1, exercise_id::text),\n        order_number\n    FROM exercise_slides\n    WHERE exercise_id IN (SELECT id FROM exercises WHERE course_id = $2);\n            ",
    "describe": {
      "columns": [],
      "parameters": {
        "Left": ["Uuid", "Uuid"]
      },
      "nullable": []
    }
  },
  "902398ca29a18eb7bce969348d7d90eb0b3cb8a95cbdd228f89df0eaa7cf5eff": {
    "query": "\nINSERT INTO regradings DEFAULT\nVALUES\nRETURNING id\n",
    "describe": {
      "columns": [
        {
          "ordinal": 0,
          "name": "id",
          "type_info": "Uuid"
        }
      ],
      "parameters": {
        "Left": []
      },
      "nullable": [false]
    }
  },
  "9042f4a78140ea8061a5d2f7ea3f6d8ae53b484871e869ebd0dd4cb31da6d9fb": {
    "query": "UPDATE pages\nSET order_number = floor(random() * (2000000 -200000 + 1) + 200000)\nWHERE pages.order_number = $1\n  AND pages.chapter_id = $2\n  AND deleted_at IS NULL",
    "describe": {
      "columns": [],
      "parameters": {
        "Left": ["Int4", "Uuid"]
      },
      "nullable": []
    }
  },
  "93a182f7fc32e82990af03dbda3d31cd678d99869b3bd5d4b75831d5cc96e0f7": {
    "query": "\nSELECT id,\n  created_at,\n  updated_at,\n  course_id,\n  exam_id,\n  chapter_id,\n  url_path,\n  title,\n  deleted_at,\n  content,\n  order_number,\n  copied_from\nFROM pages\nWHERE course_id = $1\n  AND deleted_at IS NULL;\n        ",
    "describe": {
      "columns": [
        {
          "ordinal": 0,
          "name": "id",
          "type_info": "Uuid"
        },
        {
          "ordinal": 1,
          "name": "created_at",
          "type_info": "Timestamptz"
        },
        {
          "ordinal": 2,
          "name": "updated_at",
          "type_info": "Timestamptz"
        },
        {
          "ordinal": 3,
          "name": "course_id",
          "type_info": "Uuid"
        },
        {
          "ordinal": 4,
          "name": "exam_id",
          "type_info": "Uuid"
        },
        {
          "ordinal": 5,
          "name": "chapter_id",
          "type_info": "Uuid"
        },
        {
          "ordinal": 6,
          "name": "url_path",
          "type_info": "Varchar"
        },
        {
          "ordinal": 7,
          "name": "title",
          "type_info": "Varchar"
        },
        {
          "ordinal": 8,
          "name": "deleted_at",
          "type_info": "Timestamptz"
        },
        {
          "ordinal": 9,
          "name": "content",
          "type_info": "Jsonb"
        },
        {
          "ordinal": 10,
          "name": "order_number",
          "type_info": "Int4"
        },
        {
          "ordinal": 11,
          "name": "copied_from",
          "type_info": "Uuid"
        }
      ],
      "parameters": {
        "Left": ["Uuid"]
      },
      "nullable": [false, false, false, true, true, true, false, false, true, false, false, true]
    }
  },
  "953a7a6c530a84cb10466c75502f14177a8e2bc1dfefded26185e0802115bd77": {
    "query": "\nSELECT id,\n  created_at,\n  updated_at,\n  name,\n  course_id,\n  deleted_at,\n  chapter_image_path,\n  chapter_number,\n  front_page_id,\n  opens_at,\n  copied_from,\n  deadline\nFROM chapters\nWHERE course_id = $1\n  AND deleted_at IS NULL;\n",
    "describe": {
      "columns": [
        {
          "ordinal": 0,
          "name": "id",
          "type_info": "Uuid"
        },
        {
          "ordinal": 1,
          "name": "created_at",
          "type_info": "Timestamptz"
        },
        {
          "ordinal": 2,
          "name": "updated_at",
          "type_info": "Timestamptz"
        },
        {
          "ordinal": 3,
          "name": "name",
          "type_info": "Varchar"
        },
        {
          "ordinal": 4,
          "name": "course_id",
          "type_info": "Uuid"
        },
        {
          "ordinal": 5,
          "name": "deleted_at",
          "type_info": "Timestamptz"
        },
        {
          "ordinal": 6,
          "name": "chapter_image_path",
          "type_info": "Varchar"
        },
        {
          "ordinal": 7,
          "name": "chapter_number",
          "type_info": "Int4"
        },
        {
          "ordinal": 8,
          "name": "front_page_id",
          "type_info": "Uuid"
        },
        {
          "ordinal": 9,
          "name": "opens_at",
          "type_info": "Timestamptz"
        },
        {
          "ordinal": 10,
          "name": "copied_from",
          "type_info": "Uuid"
        },
        {
          "ordinal": 11,
          "name": "deadline",
          "type_info": "Timestamptz"
        }
      ],
      "parameters": {
        "Left": ["Uuid"]
      },
      "nullable": [false, false, false, false, false, true, true, false, true, true, true, true]
    }
  },
  "95cd532d3cf66f58ae74382c3c8572c9841be6557ec3285add31609f08d6b7f7": {
    "query": "\nINSERT INTO chapters(name, course_id, chapter_number, deadline, opens_at)\nVALUES($1, $2, $3, $4, $5)\nRETURNING *;\n",
    "describe": {
      "columns": [
        {
          "ordinal": 0,
          "name": "id",
          "type_info": "Uuid"
        },
        {
          "ordinal": 1,
          "name": "name",
          "type_info": "Varchar"
        },
        {
          "ordinal": 2,
          "name": "course_id",
          "type_info": "Uuid"
        },
        {
          "ordinal": 3,
          "name": "chapter_number",
          "type_info": "Int4"
        },
        {
          "ordinal": 4,
          "name": "created_at",
          "type_info": "Timestamptz"
        },
        {
          "ordinal": 5,
          "name": "updated_at",
          "type_info": "Timestamptz"
        },
        {
          "ordinal": 6,
          "name": "deleted_at",
          "type_info": "Timestamptz"
        },
        {
          "ordinal": 7,
          "name": "front_page_id",
          "type_info": "Uuid"
        },
        {
          "ordinal": 8,
          "name": "opens_at",
          "type_info": "Timestamptz"
        },
        {
          "ordinal": 9,
          "name": "chapter_image_path",
          "type_info": "Varchar"
        },
        {
          "ordinal": 10,
          "name": "copied_from",
          "type_info": "Uuid"
        },
        {
          "ordinal": 11,
          "name": "deadline",
          "type_info": "Timestamptz"
        }
      ],
      "parameters": {
        "Left": ["Varchar", "Uuid", "Int4", "Timestamptz", "Timestamptz"]
      },
      "nullable": [false, false, false, false, false, false, true, true, true, true, true, true]
    }
  },
  "974f0fff32d5d42aa0aa4d4f9e52ebe1b69c95cc677bdb0fce4f8bfd7b519639": {
    "query": "\nUPDATE regradings\nSET total_grading_progress = $1\nWHERE id = $2\n",
    "describe": {
      "columns": [],
      "parameters": {
        "Left": [
          {
            "Custom": {
              "name": "grading_progress",
              "kind": {
                "Enum": ["fully-graded", "pending", "pending-manual", "failed", "not-ready"]
              }
            }
          },
          "Uuid"
        ]
      },
      "nullable": []
    }
  },
  "97725b48f6343a99acc51e520470f6b76e84bd60b6c9444bf49005bcece5e97e": {
    "query": "\nUPDATE course_instances\nSET deleted_at = now()\nWHERE id = $1\n",
    "describe": {
      "columns": [],
      "parameters": {
        "Left": ["Uuid"]
      },
      "nullable": []
    }
  },
  "97863f3295349de9881d18e705ef461353c7bbca65e2f0c65c43c6a4bb1365ee": {
    "query": "\nSELECT *\nFROM exercise_services\nWHERE slug = ANY($1);",
    "describe": {
      "columns": [
        {
          "ordinal": 0,
          "name": "id",
          "type_info": "Uuid"
        },
        {
          "ordinal": 1,
          "name": "created_at",
          "type_info": "Timestamptz"
        },
        {
          "ordinal": 2,
          "name": "updated_at",
          "type_info": "Timestamptz"
        },
        {
          "ordinal": 3,
          "name": "deleted_at",
          "type_info": "Timestamptz"
        },
        {
          "ordinal": 4,
          "name": "name",
          "type_info": "Varchar"
        },
        {
          "ordinal": 5,
          "name": "slug",
          "type_info": "Varchar"
        },
        {
          "ordinal": 6,
          "name": "public_url",
          "type_info": "Varchar"
        },
        {
          "ordinal": 7,
          "name": "internal_url",
          "type_info": "Varchar"
        },
        {
          "ordinal": 8,
          "name": "max_reprocessing_submissions_at_once",
          "type_info": "Int4"
        }
      ],
      "parameters": {
        "Left": ["TextArray"]
      },
      "nullable": [false, false, false, true, false, false, false, true, false]
    }
  },
  "9bc0b3ae6672ff787250bbbfbf353634b598e814cb2e3b8ca26235466b22ee63": {
    "query": "\nSELECT course_id\nFROM course_instances\nWHERE id = $1\n",
    "describe": {
      "columns": [
        {
          "ordinal": 0,
          "name": "course_id",
          "type_info": "Uuid"
        }
      ],
      "parameters": {
        "Left": ["Uuid"]
      },
      "nullable": [false]
    }
  },
  "9bd2d846e48026343f943674185a77f014043fa8bca6960f49ddde168e69b04e": {
    "query": "\nINSERT INTO exercise_slides (id, exercise_id, order_number)\nVALUES ($1, $2, $3)\nRETURNING id;\n",
    "describe": {
      "columns": [
        {
          "ordinal": 0,
          "name": "id",
          "type_info": "Uuid"
        }
      ],
      "parameters": {
        "Left": ["Uuid", "Uuid", "Int4"]
      },
      "nullable": [false]
    }
  },
  "9c6243474cc02c99f6974e143c88dde690c982125071ddc69df713350de1f875": {
    "query": "SELECT * FROM exercise_tasks WHERE id = $1;",
    "describe": {
      "columns": [
        {
          "ordinal": 0,
          "name": "id",
          "type_info": "Uuid"
        },
        {
          "ordinal": 1,
          "name": "created_at",
          "type_info": "Timestamptz"
        },
        {
          "ordinal": 2,
          "name": "updated_at",
          "type_info": "Timestamptz"
        },
        {
          "ordinal": 3,
          "name": "exercise_type",
          "type_info": "Varchar"
        },
        {
          "ordinal": 4,
          "name": "assignment",
          "type_info": "Jsonb"
        },
        {
          "ordinal": 5,
          "name": "deleted_at",
          "type_info": "Timestamptz"
        },
        {
          "ordinal": 6,
          "name": "private_spec",
          "type_info": "Jsonb"
        },
        {
          "ordinal": 7,
          "name": "spec_file_id",
          "type_info": "Uuid"
        },
        {
          "ordinal": 8,
          "name": "public_spec",
          "type_info": "Jsonb"
        },
        {
          "ordinal": 9,
          "name": "model_solution_spec",
          "type_info": "Jsonb"
        },
        {
          "ordinal": 10,
          "name": "copied_from",
          "type_info": "Uuid"
        },
        {
          "ordinal": 11,
          "name": "exercise_slide_id",
          "type_info": "Uuid"
        }
      ],
      "parameters": {
        "Left": ["Uuid"]
      },
      "nullable": [false, false, false, false, false, true, true, true, true, true, true, false]
    }
  },
  "9c85b99d223ec35dd6a3d00598117fba6db802ec315cd2d1c38012b577d270bb": {
    "query": "\nSELECT *\nFROM exercises\nWHERE page_id IN (\n    SELECT UNNEST($1::uuid [])\n  )\n  AND deleted_at IS NULL\n        ",
    "describe": {
      "columns": [
        {
          "ordinal": 0,
          "name": "id",
          "type_info": "Uuid"
        },
        {
          "ordinal": 1,
          "name": "created_at",
          "type_info": "Timestamptz"
        },
        {
          "ordinal": 2,
          "name": "updated_at",
          "type_info": "Timestamptz"
        },
        {
          "ordinal": 3,
          "name": "course_id",
          "type_info": "Uuid"
        },
        {
          "ordinal": 4,
          "name": "deleted_at",
          "type_info": "Timestamptz"
        },
        {
          "ordinal": 5,
          "name": "name",
          "type_info": "Varchar"
        },
        {
          "ordinal": 6,
          "name": "deadline",
          "type_info": "Timestamptz"
        },
        {
          "ordinal": 7,
          "name": "page_id",
          "type_info": "Uuid"
        },
        {
          "ordinal": 8,
          "name": "score_maximum",
          "type_info": "Int4"
        },
        {
          "ordinal": 9,
          "name": "order_number",
          "type_info": "Int4"
        },
        {
          "ordinal": 10,
          "name": "chapter_id",
          "type_info": "Uuid"
        },
        {
          "ordinal": 11,
          "name": "copied_from",
          "type_info": "Uuid"
        },
        {
          "ordinal": 12,
          "name": "exam_id",
          "type_info": "Uuid"
        }
      ],
      "parameters": {
        "Left": ["UuidArray"]
      },
      "nullable": [
        false,
        false,
        false,
        true,
        true,
        false,
        true,
        false,
        false,
        false,
        true,
        true,
        true
      ]
    }
  },
  "9c8fb5ab7c565479f38ffde751dee85049da24ee2de7f71f2690c4fe454e68e4": {
    "query": "\nINSERT INTO exercise_slides (\n    id, exercise_id, order_number\n)\nSELECT uuid_generate_v5($1, id::text),\n    uuid_generate_v5($1, exercise_id::text),\n    order_number\nFROM exercise_slides\nWHERE exercise_id IN (SELECT id FROM exercises WHERE course_id = $2);\n        ",
    "describe": {
      "columns": [],
      "parameters": {
        "Left": ["Uuid", "Uuid"]
      },
      "nullable": []
    }
  },
  "9e77b192694c3af4cf6ab696e5b43a1e1f28dab7af08beb2e38eccbe0282b01a": {
    "query": "\nSELECT *\nFROM exercise_services\nWHERE slug = $1\n  ",
    "describe": {
      "columns": [
        {
          "ordinal": 0,
          "name": "id",
          "type_info": "Uuid"
        },
        {
          "ordinal": 1,
          "name": "created_at",
          "type_info": "Timestamptz"
        },
        {
          "ordinal": 2,
          "name": "updated_at",
          "type_info": "Timestamptz"
        },
        {
          "ordinal": 3,
          "name": "deleted_at",
          "type_info": "Timestamptz"
        },
        {
          "ordinal": 4,
          "name": "name",
          "type_info": "Varchar"
        },
        {
          "ordinal": 5,
          "name": "slug",
          "type_info": "Varchar"
        },
        {
          "ordinal": 6,
          "name": "public_url",
          "type_info": "Varchar"
        },
        {
          "ordinal": 7,
          "name": "internal_url",
          "type_info": "Varchar"
        },
        {
          "ordinal": 8,
          "name": "max_reprocessing_submissions_at_once",
          "type_info": "Int4"
        }
      ],
      "parameters": {
        "Left": ["Text"]
      },
      "nullable": [false, false, false, true, false, false, false, true, false]
    }
  },
  "9f31d0d3d1943980f58b78597e60339681c9f451b85a34d67c8bc64ba71c790d": {
    "query": "\nSELECT exams.id,\n  courses.id as course_id,\n  courses.name as course_name,\n  exams.name\nFROM exams\n  JOIN course_exams ON course_id = $1\n  JOIN courses ON courses.id = $1\n  AND exams.deleted_at IS NULL\n  AND courses.deleted_at IS NULL\n",
    "describe": {
      "columns": [
        {
          "ordinal": 0,
          "name": "id",
          "type_info": "Uuid"
        },
        {
          "ordinal": 1,
          "name": "course_id",
          "type_info": "Uuid"
        },
        {
          "ordinal": 2,
          "name": "course_name",
          "type_info": "Varchar"
        },
        {
          "ordinal": 3,
          "name": "name",
          "type_info": "Varchar"
        }
      ],
      "parameters": {
        "Left": ["Uuid"]
      },
      "nullable": [false, false, false, false]
    }
  },
  "a034dee244e1330c8c79e833f718afbe34df340690b20293155eefb513b315d9": {
    "query": "\n    INSERT INTO exams(\n        name,\n        organization_id,\n        instructions,\n        starts_at,\n        ends_at,\n        language,\n        time_minutes\n      )\n    VALUES ($1, $2, $3, $4, $5, $6, $7)\n    RETURNING *;\n        ",
    "describe": {
      "columns": [
        {
          "ordinal": 0,
          "name": "id",
          "type_info": "Uuid"
        },
        {
          "ordinal": 1,
          "name": "created_at",
          "type_info": "Timestamptz"
        },
        {
          "ordinal": 2,
          "name": "updated_at",
          "type_info": "Timestamptz"
        },
        {
          "ordinal": 3,
          "name": "deleted_at",
          "type_info": "Timestamptz"
        },
        {
          "ordinal": 4,
          "name": "organization_id",
          "type_info": "Uuid"
        },
        {
          "ordinal": 5,
          "name": "name",
          "type_info": "Varchar"
        },
        {
          "ordinal": 6,
          "name": "instructions",
          "type_info": "Text"
        },
        {
          "ordinal": 7,
          "name": "starts_at",
          "type_info": "Timestamptz"
        },
        {
          "ordinal": 8,
          "name": "ends_at",
          "type_info": "Timestamptz"
        },
        {
          "ordinal": 9,
          "name": "language",
          "type_info": "Varchar"
        },
        {
          "ordinal": 10,
          "name": "time_minutes",
          "type_info": "Int4"
        }
      ],
      "parameters": {
        "Left": ["Varchar", "Uuid", "Text", "Timestamptz", "Timestamptz", "Varchar", "Int4"]
      },
      "nullable": [false, false, false, true, false, false, false, true, true, true, false]
    }
  },
  "a0506edd480e7dec860a33702092c243a207450909a69db5a44ad6fcb72b2fb2": {
    "query": "\nINSERT INTO exam_enrollments (exam_id, user_id)\nVALUES ($1, $2)\n",
    "describe": {
      "columns": [],
      "parameters": {
        "Left": ["Uuid", "Uuid"]
      },
      "nullable": []
    }
  },
  "a130fc35cc63e879d55ea01d83b474d05802636b4cbabe913f2f12a82be24d0d": {
    "query": "\nSELECT id,\n  exercise_task_submission_id,\n  grading_before_regrading,\n  grading_after_regrading\nFROM exercise_task_regrading_submissions\nWHERE regrading_id = $1\n",
    "describe": {
      "columns": [
        {
          "ordinal": 0,
          "name": "id",
          "type_info": "Uuid"
        },
        {
          "ordinal": 1,
          "name": "exercise_task_submission_id",
          "type_info": "Uuid"
        },
        {
          "ordinal": 2,
          "name": "grading_before_regrading",
          "type_info": "Uuid"
        },
        {
          "ordinal": 3,
          "name": "grading_after_regrading",
          "type_info": "Uuid"
        }
      ],
      "parameters": {
        "Left": ["Uuid"]
      },
      "nullable": [false, false, false, true]
    }
  },
  "a30dd050694b11436fa9f039719f4f0817460468c40fe0649880ff7f7023bdcc": {
    "query": "\nSELECT id,\n  created_at,\n  updated_at,\n  name,\n  course_id,\n  deleted_at,\n  chapter_image_path,\n  chapter_number,\n  front_page_id,\n  opens_at,\n  copied_from,\n  deadline\nFROM chapters\nWHERE course_id = (SELECT course_id FROM course_instances WHERE id = $1)\n  AND deleted_at IS NULL;\n",
    "describe": {
      "columns": [
        {
          "ordinal": 0,
          "name": "id",
          "type_info": "Uuid"
        },
        {
          "ordinal": 1,
          "name": "created_at",
          "type_info": "Timestamptz"
        },
        {
          "ordinal": 2,
          "name": "updated_at",
          "type_info": "Timestamptz"
        },
        {
          "ordinal": 3,
          "name": "name",
          "type_info": "Varchar"
        },
        {
          "ordinal": 4,
          "name": "course_id",
          "type_info": "Uuid"
        },
        {
          "ordinal": 5,
          "name": "deleted_at",
          "type_info": "Timestamptz"
        },
        {
          "ordinal": 6,
          "name": "chapter_image_path",
          "type_info": "Varchar"
        },
        {
          "ordinal": 7,
          "name": "chapter_number",
          "type_info": "Int4"
        },
        {
          "ordinal": 8,
          "name": "front_page_id",
          "type_info": "Uuid"
        },
        {
          "ordinal": 9,
          "name": "opens_at",
          "type_info": "Timestamptz"
        },
        {
          "ordinal": 10,
          "name": "copied_from",
          "type_info": "Uuid"
        },
        {
          "ordinal": 11,
          "name": "deadline",
          "type_info": "Timestamptz"
        }
      ],
      "parameters": {
        "Left": ["Uuid"]
      },
      "nullable": [false, false, false, false, false, true, true, false, true, true, true, true]
    }
  },
  "a31f19aeb82cb164528744c6ca787c1c69bcab7575494559728a80de5ad5231a": {
    "query": "\nDELETE FROM course_exams\nWHERE exam_id = $1\n  AND course_id = $2\n",
    "describe": {
      "columns": [],
      "parameters": {
        "Left": ["Uuid", "Uuid"]
      },
      "nullable": []
    }
  },
  "a32cb420d68dfadde2c823ba68434462107d7845a9c90e0ce8e1dd15f2a24487": {
    "query": "\n        INSERT INTO exercises (\n            id,\n            course_id,\n            name,\n            deadline,\n            page_id,\n            score_maximum,\n            order_number,\n            chapter_id,\n            copied_from\n          )\n        SELECT uuid_generate_v5($1, id::text),\n          $1,\n          name,\n          deadline,\n          uuid_generate_v5($1, page_id::text),\n          score_maximum,\n          order_number,\n          chapter_id,\n          id\n        FROM exercises\n        WHERE course_id = $2\n        RETURNING id,\n          copied_from;\n            ",
    "describe": {
      "columns": [
        {
          "ordinal": 0,
          "name": "id",
          "type_info": "Uuid"
        },
        {
          "ordinal": 1,
          "name": "copied_from",
          "type_info": "Uuid"
        }
      ],
      "parameters": {
        "Left": ["Uuid", "Uuid"]
      },
      "nullable": [false, true]
    }
  },
  "a3752e5a87b4ce3da83996bee95c34a6addfed46a69b54112655e4e8d4734314": {
    "query": "\nINSERT INTO exercise_tasks (\n    id,\n    exercise_slide_id,\n    exercise_type,\n    assignment,\n    private_spec,\n    spec_file_id,\n    public_spec,\n    model_solution_spec,\n    copied_from\n  )\nSELECT uuid_generate_v5($1, id::text),\n  uuid_generate_v5($1, exercise_slide_id::text),\n  exercise_type,\n  assignment,\n  private_spec,\n  spec_file_id,\n  public_spec,\n  model_solution_spec,\n  id\nFROM exercise_tasks\nWHERE exercise_slide_id IN (\n    SELECT s.id\n    FROM exercise_slides s\n      JOIN exercises e ON (e.id = s.exercise_id)\n    WHERE e.course_id = $2\n  );\n    ",
    "describe": {
      "columns": [],
      "parameters": {
        "Left": ["Uuid", "Uuid"]
      },
      "nullable": []
    }
  },
  "a564b4d932be98839ba4902d318c21812fbf46b9e97c8e097a3a28fc4d10d682": {
    "query": "\nUPDATE chapters\nSET front_page_id = uuid_generate_v5(course_id, front_page_id::text)\nWHERE course_id = $1\n    AND front_page_id IS NOT NULL;\n        ",
    "describe": {
      "columns": [],
      "parameters": {
        "Left": ["Uuid"]
      },
      "nullable": []
    }
  },
  "a76579e426500a1f99f9e02cf2c523658f58d86dcb036aef2aa3bdf71d8a563e": {
    "query": "\nUPDATE regradings\nSET regrading_completed_at = now(),\n  total_grading_progress = 'fully-graded'\nWHERE id = $1\n",
    "describe": {
      "columns": [],
      "parameters": {
        "Left": ["Uuid"]
      },
      "nullable": []
    }
  },
  "a963c734bc1f9c48be192fa5c8537d461c9ded7412268b17b64085e4f44b174a": {
    "query": "\nSELECT *\nFROM exercise_slides\nWHERE id = $1\n  AND deleted_at IS NULL;\n    ",
    "describe": {
      "columns": [
        {
          "ordinal": 0,
          "name": "id",
          "type_info": "Uuid"
        },
        {
          "ordinal": 1,
          "name": "created_at",
          "type_info": "Timestamptz"
        },
        {
          "ordinal": 2,
          "name": "updated_at",
          "type_info": "Timestamptz"
        },
        {
          "ordinal": 3,
          "name": "deleted_at",
          "type_info": "Timestamptz"
        },
        {
          "ordinal": 4,
          "name": "exercise_id",
          "type_info": "Uuid"
        },
        {
          "ordinal": 5,
          "name": "order_number",
          "type_info": "Int4"
        }
      ],
      "parameters": {
        "Left": ["Uuid"]
      },
      "nullable": [false, false, false, true, false, false]
    }
  },
  "a9e6bf7e1afec5191482ce2cfaca22c670d50759540e166270fa2881e5db1dc4": {
    "query": "\nSELECT i.id,\n  i.created_at,\n  i.updated_at,\n  i.deleted_at,\n  i.course_id,\n  i.starts_at,\n  i.ends_at,\n  i.name,\n  i.description,\n  i.teacher_in_charge_name,\n  i.teacher_in_charge_email,\n  i.support_email\nFROM course_instances i\n  JOIN course_instance_enrollments ie ON (i.id = ie.course_id)\nWHERE i.course_id = $1\n  AND i.deleted_at IS NULL\n  AND ie.user_id = $2\n  AND ie.deleted_at IS NULL\nORDER BY ie.created_at DESC;\n    ",
    "describe": {
      "columns": [
        {
          "ordinal": 0,
          "name": "id",
          "type_info": "Uuid"
        },
        {
          "ordinal": 1,
          "name": "created_at",
          "type_info": "Timestamptz"
        },
        {
          "ordinal": 2,
          "name": "updated_at",
          "type_info": "Timestamptz"
        },
        {
          "ordinal": 3,
          "name": "deleted_at",
          "type_info": "Timestamptz"
        },
        {
          "ordinal": 4,
          "name": "course_id",
          "type_info": "Uuid"
        },
        {
          "ordinal": 5,
          "name": "starts_at",
          "type_info": "Timestamptz"
        },
        {
          "ordinal": 6,
          "name": "ends_at",
          "type_info": "Timestamptz"
        },
        {
          "ordinal": 7,
          "name": "name",
          "type_info": "Varchar"
        },
        {
          "ordinal": 8,
          "name": "description",
          "type_info": "Varchar"
        },
        {
          "ordinal": 9,
          "name": "teacher_in_charge_name",
          "type_info": "Varchar"
        },
        {
          "ordinal": 10,
          "name": "teacher_in_charge_email",
          "type_info": "Varchar"
        },
        {
          "ordinal": 11,
          "name": "support_email",
          "type_info": "Varchar"
        }
      ],
      "parameters": {
        "Left": ["Uuid", "Uuid"]
      },
      "nullable": [false, false, false, true, false, true, true, true, true, false, false, true]
    }
  },
  "aa3d589f5ad62e428553c37b3629fbe81b79261e73cebbe2e70bed882c5c39d8": {
    "query": "\nINSERT INTO exams (\n    id,\n    name,\n    instructions,\n    starts_at,\n    ends_at,\n    time_minutes,\n    organization_id\n  )\nVALUES ($1, $2, $3, $4, $5, $6, $7)\n",
    "describe": {
      "columns": [],
      "parameters": {
        "Left": ["Uuid", "Varchar", "Jsonb", "Timestamptz", "Timestamptz", "Int4", "Uuid"]
      },
      "nullable": []
    }
  },
  "aabbcdc5984f0c7fc03acf0c2f53ebb8f0ff5f2b8993a81bd988be4bbf240a70": {
    "query": "\nINSERT INTO exercise_slides (id, exercise_id, order_number)\nVALUES ($1, $2, $3) ON CONFLICT (id) DO\nUPDATE\nSET exercise_id = $2,\n    order_number = $3,\n    deleted_at = NULL\nRETURNING id;\n    ",
    "describe": {
      "columns": [
        {
          "ordinal": 0,
          "name": "id",
          "type_info": "Uuid"
        }
      ],
      "parameters": {
        "Left": ["Uuid", "Uuid", "Int4"]
      },
      "nullable": [false]
    }
  },
  "ad05712486467ad76850b5d365d57b87a302263d16b4bdc830f02e8a1092e6cc": {
    "query": "\nSELECT SUM(COALESCE(etg.score_given, 0))::real\nFROM exercise_task_gradings etg\n  JOIN exercise_task_submissions ets ON etg.exercise_task_submission_id = ets.id\nWHERE ets.exercise_slide_submission_id = $1\n  AND etg.deleted_at IS NULL\n  AND ets.deleted_at IS NULL\n        ",
    "describe": {
      "columns": [
        {
          "ordinal": 0,
          "name": "sum",
          "type_info": "Float4"
        }
      ],
      "parameters": {
        "Left": ["Uuid"]
      },
      "nullable": [null]
    }
  },
  "ad44e66896540a92d76d8b584ae7142955baf3641d83702179e92fe60f8e3836": {
    "query": "\nINSERT INTO course_instances (\n    id,\n    course_id,\n    name,\n    description,\n    teacher_in_charge_name,\n    teacher_in_charge_email,\n    support_email\n  )\nVALUES ($1, $2, $3, $4, $5, $6, $7)\nRETURNING id,\n  created_at,\n  updated_at,\n  deleted_at,\n  course_id,\n  starts_at,\n  ends_at,\n  name,\n  description,\n  teacher_in_charge_name,\n  teacher_in_charge_email,\n  support_email\n",
    "describe": {
      "columns": [
        {
          "ordinal": 0,
          "name": "id",
          "type_info": "Uuid"
        },
        {
          "ordinal": 1,
          "name": "created_at",
          "type_info": "Timestamptz"
        },
        {
          "ordinal": 2,
          "name": "updated_at",
          "type_info": "Timestamptz"
        },
        {
          "ordinal": 3,
          "name": "deleted_at",
          "type_info": "Timestamptz"
        },
        {
          "ordinal": 4,
          "name": "course_id",
          "type_info": "Uuid"
        },
        {
          "ordinal": 5,
          "name": "starts_at",
          "type_info": "Timestamptz"
        },
        {
          "ordinal": 6,
          "name": "ends_at",
          "type_info": "Timestamptz"
        },
        {
          "ordinal": 7,
          "name": "name",
          "type_info": "Varchar"
        },
        {
          "ordinal": 8,
          "name": "description",
          "type_info": "Varchar"
        },
        {
          "ordinal": 9,
          "name": "teacher_in_charge_name",
          "type_info": "Varchar"
        },
        {
          "ordinal": 10,
          "name": "teacher_in_charge_email",
          "type_info": "Varchar"
        },
        {
          "ordinal": 11,
          "name": "support_email",
          "type_info": "Varchar"
        }
      ],
      "parameters": {
        "Left": ["Uuid", "Uuid", "Varchar", "Varchar", "Varchar", "Varchar", "Varchar"]
      },
      "nullable": [false, false, false, true, false, true, true, true, true, false, false, true]
    }
  },
  "aee1ac79f9af758cf20f1b486a12b0f07ced3949ab6f2256bc792291ed7424b5": {
    "query": "\nSELECT course_id,\n  exam_id\nFROM exercise_slide_submissions\nWHERE id = $1\n  AND deleted_at IS NULL\n        ",
    "describe": {
      "columns": [
        {
          "ordinal": 0,
          "name": "course_id",
          "type_info": "Uuid"
        },
        {
          "ordinal": 1,
          "name": "exam_id",
          "type_info": "Uuid"
        }
      ],
      "parameters": {
        "Left": ["Uuid"]
      },
      "nullable": [true, true]
    }
  },
  "af86245330f55f4771e41e635d60ba19a00c9170f775429caa4af0c9c4372ffe": {
    "query": "\nSELECT\n    COUNT(DISTINCT id) as count\nFROM courses\nWHERE organization_id = $1\n    AND deleted_at IS NULL;\n        ",
    "describe": {
      "columns": [
        {
          "ordinal": 0,
          "name": "count",
          "type_info": "Int8"
        }
      ],
      "parameters": {
        "Left": ["Uuid"]
      },
      "nullable": [null]
    }
  },
  "b1430a5abcad2d809dcc2a14d15ecdd336fdaf01097ed76912be4b396c3c9fc3": {
    "query": "\nSELECT id,\n  created_at,\n  updated_at,\n  exercise_task_submission_id,\n  course_id,\n  exam_id,\n  exercise_id,\n  exercise_task_id,\n  grading_priority,\n  score_given,\n  grading_progress as \"grading_progress: _\",\n  user_points_update_strategy as \"user_points_update_strategy: _\",\n  unscaled_score_maximum,\n  unscaled_score_given,\n  grading_started_at,\n  grading_completed_at,\n  feedback_json,\n  feedback_text,\n  deleted_at\nFROM exercise_task_gradings\nWHERE id = $1\n",
    "describe": {
      "columns": [
        {
          "ordinal": 0,
          "name": "id",
          "type_info": "Uuid"
        },
        {
          "ordinal": 1,
          "name": "created_at",
          "type_info": "Timestamptz"
        },
        {
          "ordinal": 2,
          "name": "updated_at",
          "type_info": "Timestamptz"
        },
        {
          "ordinal": 3,
          "name": "exercise_task_submission_id",
          "type_info": "Uuid"
        },
        {
          "ordinal": 4,
          "name": "course_id",
          "type_info": "Uuid"
        },
        {
          "ordinal": 5,
          "name": "exam_id",
          "type_info": "Uuid"
        },
        {
          "ordinal": 6,
          "name": "exercise_id",
          "type_info": "Uuid"
        },
        {
          "ordinal": 7,
          "name": "exercise_task_id",
          "type_info": "Uuid"
        },
        {
          "ordinal": 8,
          "name": "grading_priority",
          "type_info": "Int4"
        },
        {
          "ordinal": 9,
          "name": "score_given",
          "type_info": "Float4"
        },
        {
          "ordinal": 10,
          "name": "grading_progress: _",
          "type_info": {
            "Custom": {
              "name": "grading_progress",
              "kind": {
                "Enum": ["fully-graded", "pending", "pending-manual", "failed", "not-ready"]
              }
            }
          }
        },
        {
          "ordinal": 11,
          "name": "user_points_update_strategy: _",
          "type_info": {
            "Custom": {
              "name": "user_points_update_strategy",
              "kind": {
                "Enum": [
                  "can-add-points-but-cannot-remove-points",
                  "can-add-points-and-can-remove-points"
                ]
              }
            }
          }
        },
        {
          "ordinal": 12,
          "name": "unscaled_score_maximum",
          "type_info": "Int4"
        },
        {
          "ordinal": 13,
          "name": "unscaled_score_given",
          "type_info": "Float4"
        },
        {
          "ordinal": 14,
          "name": "grading_started_at",
          "type_info": "Timestamptz"
        },
        {
          "ordinal": 15,
          "name": "grading_completed_at",
          "type_info": "Timestamptz"
        },
        {
          "ordinal": 16,
          "name": "feedback_json",
          "type_info": "Jsonb"
        },
        {
          "ordinal": 17,
          "name": "feedback_text",
          "type_info": "Text"
        },
        {
          "ordinal": 18,
          "name": "deleted_at",
          "type_info": "Timestamptz"
        }
      ],
      "parameters": {
        "Left": ["Uuid"]
      },
      "nullable": [
        false,
        false,
        false,
        false,
        true,
        true,
        false,
        false,
        false,
        true,
        false,
        false,
        true,
        true,
        true,
        true,
        true,
        true,
        true
      ]
    }
  },
  "b1df8260d01f98fc33b24144e0f6414c49242ff5de2f130c2a7649201decbc0b": {
    "query": "\nSELECT pages.id,\n  pages.created_at,\n  pages.updated_at,\n  pages.course_id,\n  pages.exam_id,\n  pages.chapter_id,\n  pages.url_path,\n  pages.title,\n  pages.deleted_at,\n  pages.content,\n  pages.order_number,\n  pages.copied_from\nFROM pages\nWHERE pages.course_id = $1\n  AND url_path = $2\n  AND pages.deleted_at IS NULL;\n        ",
    "describe": {
      "columns": [
        {
          "ordinal": 0,
          "name": "id",
          "type_info": "Uuid"
        },
        {
          "ordinal": 1,
          "name": "created_at",
          "type_info": "Timestamptz"
        },
        {
          "ordinal": 2,
          "name": "updated_at",
          "type_info": "Timestamptz"
        },
        {
          "ordinal": 3,
          "name": "course_id",
          "type_info": "Uuid"
        },
        {
          "ordinal": 4,
          "name": "exam_id",
          "type_info": "Uuid"
        },
        {
          "ordinal": 5,
          "name": "chapter_id",
          "type_info": "Uuid"
        },
        {
          "ordinal": 6,
          "name": "url_path",
          "type_info": "Varchar"
        },
        {
          "ordinal": 7,
          "name": "title",
          "type_info": "Varchar"
        },
        {
          "ordinal": 8,
          "name": "deleted_at",
          "type_info": "Timestamptz"
        },
        {
          "ordinal": 9,
          "name": "content",
          "type_info": "Jsonb"
        },
        {
          "ordinal": 10,
          "name": "order_number",
          "type_info": "Int4"
        },
        {
          "ordinal": 11,
          "name": "copied_from",
          "type_info": "Uuid"
        }
      ],
      "parameters": {
        "Left": ["Uuid", "Text"]
      },
      "nullable": [false, false, false, true, true, true, false, false, true, false, false, true]
    }
  },
  "b3594457d4aea521525b2348f2f95336c0bfa761cf13b7878ca3a9691ded8ce9": {
    "query": "\nSELECT id, instructions\nFROM exams\nWHERE id = $1;\n",
    "describe": {
      "columns": [
        {
          "ordinal": 0,
          "name": "id",
          "type_info": "Uuid"
        },
        {
          "ordinal": 1,
          "name": "instructions",
          "type_info": "Jsonb"
        }
      ],
      "parameters": {
        "Left": ["Uuid"]
      },
      "nullable": [false, false]
    }
  },
  "b39dda257f5f1f2db1905fdb6616a93c5d587d89c51ca1c1ca67152d7677de65": {
    "query": "\nUPDATE playground_examples\nSET deleted_at = now()\nWHERE id = $1\nRETURNING *;\n  ",
    "describe": {
      "columns": [
        {
          "ordinal": 0,
          "name": "id",
          "type_info": "Uuid"
        },
        {
          "ordinal": 1,
          "name": "created_at",
          "type_info": "Timestamptz"
        },
        {
          "ordinal": 2,
          "name": "updated_at",
          "type_info": "Timestamptz"
        },
        {
          "ordinal": 3,
          "name": "deleted_at",
          "type_info": "Timestamptz"
        },
        {
          "ordinal": 4,
          "name": "name",
          "type_info": "Varchar"
        },
        {
          "ordinal": 5,
          "name": "url",
          "type_info": "Varchar"
        },
        {
          "ordinal": 6,
          "name": "width",
          "type_info": "Int4"
        },
        {
          "ordinal": 7,
          "name": "data",
          "type_info": "Jsonb"
        }
      ],
      "parameters": {
        "Left": ["Uuid"]
      },
      "nullable": [false, false, false, true, false, false, false, false]
    }
  },
  "b41487fa1202843faad2ed61acd3c377c6ee5fd68b0d81abfd4dc70a0ddc601f": {
    "query": "\nSELECT chapters.name as \"chapter_name?\",\n  chapters.chapter_number as \"chapter_number?\",\n  courses.name as \"course_name?\",\n  courses.slug as \"course_slug?\",\n  chapters.front_page_id as \"chapter_front_page_id?\",\n  p2.url_path as \"chapter_front_page_url_path?\",\n  organizations.slug as organization_slug\nFROM pages\n  LEFT JOIN chapters on pages.chapter_id = chapters.id\n  LEFT JOIN courses on pages.course_id = courses.id\n  LEFT JOIN pages p2 ON chapters.front_page_id = p2.id\n  LEFT JOIN organizations on courses.organization_id = organizations.id\nWHERE pages.id = $1\n",
    "describe": {
      "columns": [
        {
          "ordinal": 0,
          "name": "chapter_name?",
          "type_info": "Varchar"
        },
        {
          "ordinal": 1,
          "name": "chapter_number?",
          "type_info": "Int4"
        },
        {
          "ordinal": 2,
          "name": "course_name?",
          "type_info": "Varchar"
        },
        {
          "ordinal": 3,
          "name": "course_slug?",
          "type_info": "Varchar"
        },
        {
          "ordinal": 4,
          "name": "chapter_front_page_id?",
          "type_info": "Uuid"
        },
        {
          "ordinal": 5,
          "name": "chapter_front_page_url_path?",
          "type_info": "Varchar"
        },
        {
          "ordinal": 6,
          "name": "organization_slug",
          "type_info": "Varchar"
        }
      ],
      "parameters": {
        "Left": ["Uuid"]
      },
      "nullable": [false, false, false, false, true, false, false]
    }
  },
  "b4aa488f4f835c2b3900955ae54fd4bdff8818c3c2935c88aa89848bb276dea6": {
    "query": "\nSELECT *\nFROM exercise_tasks et\nWHERE et.id = $1;\n    ",
    "describe": {
      "columns": [
        {
          "ordinal": 0,
          "name": "id",
          "type_info": "Uuid"
        },
        {
          "ordinal": 1,
          "name": "created_at",
          "type_info": "Timestamptz"
        },
        {
          "ordinal": 2,
          "name": "updated_at",
          "type_info": "Timestamptz"
        },
        {
          "ordinal": 3,
          "name": "exercise_type",
          "type_info": "Varchar"
        },
        {
          "ordinal": 4,
          "name": "assignment",
          "type_info": "Jsonb"
        },
        {
          "ordinal": 5,
          "name": "deleted_at",
          "type_info": "Timestamptz"
        },
        {
          "ordinal": 6,
          "name": "private_spec",
          "type_info": "Jsonb"
        },
        {
          "ordinal": 7,
          "name": "spec_file_id",
          "type_info": "Uuid"
        },
        {
          "ordinal": 8,
          "name": "public_spec",
          "type_info": "Jsonb"
        },
        {
          "ordinal": 9,
          "name": "model_solution_spec",
          "type_info": "Jsonb"
        },
        {
          "ordinal": 10,
          "name": "copied_from",
          "type_info": "Uuid"
        },
        {
          "ordinal": 11,
          "name": "exercise_slide_id",
          "type_info": "Uuid"
        }
      ],
      "parameters": {
        "Left": ["Uuid"]
      },
      "nullable": [false, false, false, false, false, true, true, true, true, true, true, false]
    }
  },
  "b4d12f09eb6fa6d8b9381f1f2c0bc7451683f3695eb0b4329ed8984adcb345c4": {
    "query": "\nSELECT COUNT(ues.exercise_id) AS completed_exercises,\n  COALESCE(SUM(ues.score_given), 0) AS score_given\nFROM user_exercise_states AS ues\nWHERE ues.course_instance_id = $1\n  AND ues.user_id = $2\n  AND ues.deleted_at IS NULL;\n        ",
    "describe": {
      "columns": [
        {
          "ordinal": 0,
          "name": "completed_exercises",
          "type_info": "Int8"
        },
        {
          "ordinal": 1,
          "name": "score_given",
          "type_info": "Float4"
        }
      ],
      "parameters": {
        "Left": ["Uuid", "Uuid"]
      },
      "nullable": [null, null]
    }
  },
  "b52cac8cc5563abf837991f96ecda33e14de41999b3b6fbb78203634035162e1": {
    "query": "\nSELECT fb.*,\n  pages.title as \"page_title\",\n  pages.url_path as \"page_url_path\"\nFROM (\n    SELECT feedback.id as \"id!\",\n      feedback.user_id,\n      feedback.course_id as \"course_id!\",\n      feedback.page_id,\n      feedback.feedback_given as \"feedback_given!\",\n      feedback.selected_text,\n      feedback.marked_as_read as \"marked_as_read!\",\n      feedback.created_at as \"created_at!\",\n      array_agg(block_feedback.block_id) filter (\n        where block_feedback.block_id IS NOT NULL\n      ) AS \"block_ids: Vec<Uuid>\",\n      array_agg(block_feedback.block_text) filter (\n        where block_feedback.block_id IS NOT NULL\n      ) AS \"block_texts: Vec<Option<String>>\",\n      array_agg(block_feedback.order_number) filter (\n        where block_feedback.block_id IS NOT NULL\n      ) AS \"block_order_numbers: Vec<Option<i32>>\"\n    FROM feedback\n      LEFT JOIN block_feedback ON block_feedback.feedback_id = feedback.id\n    WHERE course_id = $1\n      AND feedback.marked_as_read = $2\n      AND feedback.deleted_at IS NULL\n      AND block_feedback.deleted_at IS NULL\n    GROUP BY feedback.id,\n      feedback.user_id,\n      feedback.course_id,\n      feedback.feedback_given,\n      feedback.marked_as_read,\n      feedback.created_at\n    ORDER BY feedback.created_at DESC,\n      feedback.id\n    LIMIT $3 OFFSET $4\n  ) fb\n  JOIN pages on pages.id = fb.page_id\n",
    "describe": {
      "columns": [
        {
          "ordinal": 0,
          "name": "id!",
          "type_info": "Uuid"
        },
        {
          "ordinal": 1,
          "name": "user_id",
          "type_info": "Uuid"
        },
        {
          "ordinal": 2,
          "name": "course_id!",
          "type_info": "Uuid"
        },
        {
          "ordinal": 3,
          "name": "page_id",
          "type_info": "Uuid"
        },
        {
          "ordinal": 4,
          "name": "feedback_given!",
          "type_info": "Varchar"
        },
        {
          "ordinal": 5,
          "name": "selected_text",
          "type_info": "Text"
        },
        {
          "ordinal": 6,
          "name": "marked_as_read!",
          "type_info": "Bool"
        },
        {
          "ordinal": 7,
          "name": "created_at!",
          "type_info": "Timestamptz"
        },
        {
          "ordinal": 8,
          "name": "block_ids: Vec<Uuid>",
          "type_info": "UuidArray"
        },
        {
          "ordinal": 9,
          "name": "block_texts: Vec<Option<String>>",
          "type_info": "VarcharArray"
        },
        {
          "ordinal": 10,
          "name": "block_order_numbers: Vec<Option<i32>>",
          "type_info": "Int4Array"
        },
        {
          "ordinal": 11,
          "name": "page_title",
          "type_info": "Varchar"
        },
        {
          "ordinal": 12,
          "name": "page_url_path",
          "type_info": "Varchar"
        }
      ],
      "parameters": {
        "Left": ["Uuid", "Bool", "Int8", "Int8"]
      },
      "nullable": [true, true, true, true, true, true, true, true, true, true, true, true, true]
    }
  },
  "b5f1ec1669cfc199d6b65c0d841eba7c1bdf11241cba798728ef4bb290a4ba47": {
    "query": "\nSELECT users.id AS \"id!\",\n  users.first_name,\n  users.last_name,\n  email AS \"email!\",\n  role AS \"role!: UserRole\"\nFROM users\n  JOIN roles ON users.id = roles.user_id\nWHERE is_global = TRUE\n",
    "describe": {
      "columns": [
        {
          "ordinal": 0,
          "name": "id!",
          "type_info": "Uuid"
        },
        {
          "ordinal": 1,
          "name": "first_name",
          "type_info": "Varchar"
        },
        {
          "ordinal": 2,
          "name": "last_name",
          "type_info": "Varchar"
        },
        {
          "ordinal": 3,
          "name": "email!",
          "type_info": "Varchar"
        },
        {
          "ordinal": 4,
          "name": "role!: UserRole",
          "type_info": {
            "Custom": {
              "name": "user_role",
              "kind": {
                "Enum": ["admin", "assistant", "teacher", "reviewer"]
              }
            }
          }
        }
      ],
      "parameters": {
        "Left": []
      },
      "nullable": [true, true, true, true, true]
    }
  },
  "b6def96f6973719237ce93811fd8a9215bf24529cab71d262f22f11d13ddf526": {
    "query": "\nSELECT *\nFROM exercises\nWHERE chapter_id = $1\n  AND deleted_at IS NULL\n",
    "describe": {
      "columns": [
        {
          "ordinal": 0,
          "name": "id",
          "type_info": "Uuid"
        },
        {
          "ordinal": 1,
          "name": "created_at",
          "type_info": "Timestamptz"
        },
        {
          "ordinal": 2,
          "name": "updated_at",
          "type_info": "Timestamptz"
        },
        {
          "ordinal": 3,
          "name": "course_id",
          "type_info": "Uuid"
        },
        {
          "ordinal": 4,
          "name": "deleted_at",
          "type_info": "Timestamptz"
        },
        {
          "ordinal": 5,
          "name": "name",
          "type_info": "Varchar"
        },
        {
          "ordinal": 6,
          "name": "deadline",
          "type_info": "Timestamptz"
        },
        {
          "ordinal": 7,
          "name": "page_id",
          "type_info": "Uuid"
        },
        {
          "ordinal": 8,
          "name": "score_maximum",
          "type_info": "Int4"
        },
        {
          "ordinal": 9,
          "name": "order_number",
          "type_info": "Int4"
        },
        {
          "ordinal": 10,
          "name": "chapter_id",
          "type_info": "Uuid"
        },
        {
          "ordinal": 11,
          "name": "copied_from",
          "type_info": "Uuid"
        },
        {
          "ordinal": 12,
          "name": "exam_id",
          "type_info": "Uuid"
        }
      ],
      "parameters": {
        "Left": ["Uuid"]
      },
      "nullable": [
        false,
        false,
        false,
        true,
        true,
        false,
        true,
        false,
        false,
        false,
        true,
        true,
        true
      ]
    }
  },
  "b762efb77876e893abf712da8e1568b7406c5efd2cbe92e54520b6c93558794b": {
    "query": "\nSELECT course_id\nfrom exercise_task_gradings\nwhere id = $1\n        ",
    "describe": {
      "columns": [
        {
          "ordinal": 0,
          "name": "course_id",
          "type_info": "Uuid"
        }
      ],
      "parameters": {
        "Left": ["Uuid"]
      },
      "nullable": [true]
    }
  },
  "b9159ddd17dc391f0bd7b726633dff02d1530aa2b0b270b4947d749442850451": {
    "query": "UPDATE chapters SET front_page_id = $1 WHERE id = $2",
    "describe": {
      "columns": [],
      "parameters": {
        "Left": ["Uuid", "Uuid"]
      },
      "nullable": []
    }
  },
  "bbbcc64b65c0d85fb03ea621ddf0f38e043229bc9dddb560047aaeeb72301d4d": {
    "query": "\nUPDATE pages\nSET content = $1\nWHERE id = $2\nRETURNING id,\n  created_at,\n  updated_at,\n  course_id,\n  exam_id,\n  chapter_id,\n  url_path,\n  title,\n  deleted_at,\n  content,\n  order_number,\n  copied_from;\n        ",
    "describe": {
      "columns": [
        {
          "ordinal": 0,
          "name": "id",
          "type_info": "Uuid"
        },
        {
          "ordinal": 1,
          "name": "created_at",
          "type_info": "Timestamptz"
        },
        {
          "ordinal": 2,
          "name": "updated_at",
          "type_info": "Timestamptz"
        },
        {
          "ordinal": 3,
          "name": "course_id",
          "type_info": "Uuid"
        },
        {
          "ordinal": 4,
          "name": "exam_id",
          "type_info": "Uuid"
        },
        {
          "ordinal": 5,
          "name": "chapter_id",
          "type_info": "Uuid"
        },
        {
          "ordinal": 6,
          "name": "url_path",
          "type_info": "Varchar"
        },
        {
          "ordinal": 7,
          "name": "title",
          "type_info": "Varchar"
        },
        {
          "ordinal": 8,
          "name": "deleted_at",
          "type_info": "Timestamptz"
        },
        {
          "ordinal": 9,
          "name": "content",
          "type_info": "Jsonb"
        },
        {
          "ordinal": 10,
          "name": "order_number",
          "type_info": "Int4"
        },
        {
          "ordinal": 11,
          "name": "copied_from",
          "type_info": "Uuid"
        }
      ],
      "parameters": {
        "Left": ["Jsonb", "Uuid"]
      },
      "nullable": [false, false, false, true, true, true, false, false, true, false, false, true]
    }
  },
  "bc4390dec143c0bbc96fdebad02b5673dc9037d1115322b71620583fd9f1b82b": {
    "query": "\nINSERT INTO pages(\n    course_id,\n    exam_id,\n    content,\n    url_path,\n    title,\n    order_number,\n    chapter_id,\n    content_search_language\n  )\nVALUES($1, $2, $3, $4, $5, $6, $7, $8::regconfig)\nRETURNING id,\n  created_at,\n  updated_at,\n  course_id,\n  exam_id,\n  chapter_id,\n  url_path,\n  title,\n  deleted_at,\n  content,\n  order_number,\n  copied_from\n          ",
    "describe": {
      "columns": [
        {
          "ordinal": 0,
          "name": "id",
          "type_info": "Uuid"
        },
        {
          "ordinal": 1,
          "name": "created_at",
          "type_info": "Timestamptz"
        },
        {
          "ordinal": 2,
          "name": "updated_at",
          "type_info": "Timestamptz"
        },
        {
          "ordinal": 3,
          "name": "course_id",
          "type_info": "Uuid"
        },
        {
          "ordinal": 4,
          "name": "exam_id",
          "type_info": "Uuid"
        },
        {
          "ordinal": 5,
          "name": "chapter_id",
          "type_info": "Uuid"
        },
        {
          "ordinal": 6,
          "name": "url_path",
          "type_info": "Varchar"
        },
        {
          "ordinal": 7,
          "name": "title",
          "type_info": "Varchar"
        },
        {
          "ordinal": 8,
          "name": "deleted_at",
          "type_info": "Timestamptz"
        },
        {
          "ordinal": 9,
          "name": "content",
          "type_info": "Jsonb"
        },
        {
          "ordinal": 10,
          "name": "order_number",
          "type_info": "Int4"
        },
        {
          "ordinal": 11,
          "name": "copied_from",
          "type_info": "Uuid"
        }
      ],
      "parameters": {
        "Left": [
          "Uuid",
          "Uuid",
          "Jsonb",
          "Varchar",
          "Varchar",
          "Int4",
          "Uuid",
          {
            "Custom": {
              "name": "regconfig",
              "kind": "Simple"
            }
          }
        ]
      },
      "nullable": [false, false, false, true, true, true, false, false, true, false, false, true]
    }
  },
  "bc6724f3491c0d8adfd9edb573cac3ab55c26859d41488c30b71c019a2de103a": {
    "query": "\n    INSERT INTO user_exercise_states (user_id, exercise_id, course_instance_id, exam_id)\n    VALUES ($1, $2, $3, $4)\n    RETURNING user_id,\n      exercise_id,\n      course_instance_id,\n      exam_id,\n      created_at,\n      updated_at,\n      deleted_at,\n      score_given,\n      grading_progress as \"grading_progress: _\",\n      activity_progress as \"activity_progress: _\",\n      selected_exercise_slide_id;\n      ",
    "describe": {
      "columns": [
        {
          "ordinal": 0,
          "name": "user_id",
          "type_info": "Uuid"
        },
        {
          "ordinal": 1,
          "name": "exercise_id",
          "type_info": "Uuid"
        },
        {
          "ordinal": 2,
          "name": "course_instance_id",
          "type_info": "Uuid"
        },
        {
          "ordinal": 3,
          "name": "exam_id",
          "type_info": "Uuid"
        },
        {
          "ordinal": 4,
          "name": "created_at",
          "type_info": "Timestamptz"
        },
        {
          "ordinal": 5,
          "name": "updated_at",
          "type_info": "Timestamptz"
        },
        {
          "ordinal": 6,
          "name": "deleted_at",
          "type_info": "Timestamptz"
        },
        {
          "ordinal": 7,
          "name": "score_given",
          "type_info": "Float4"
        },
        {
          "ordinal": 8,
          "name": "grading_progress: _",
          "type_info": {
            "Custom": {
              "name": "grading_progress",
              "kind": {
                "Enum": ["fully-graded", "pending", "pending-manual", "failed", "not-ready"]
              }
            }
          }
        },
        {
          "ordinal": 9,
          "name": "activity_progress: _",
          "type_info": {
            "Custom": {
              "name": "activity_progress",
              "kind": {
                "Enum": ["initialized", "started", "in-progress", "submitted", "completed"]
              }
            }
          }
        },
        {
          "ordinal": 10,
          "name": "selected_exercise_slide_id",
          "type_info": "Uuid"
        }
      ],
      "parameters": {
        "Left": ["Uuid", "Uuid", "Uuid", "Uuid"]
      },
      "nullable": [false, false, true, true, false, false, true, true, false, false, true]
    }
  },
  "bd0d6dbc44d2430327d775796d4ab1ec8a2c6eb29d27592fe5cffbfd9dc98213": {
    "query": "\nSELECT course_id,\n  exam_id\nfrom exercise_task_gradings\nwhere id = $1\n",
    "describe": {
      "columns": [
        {
          "ordinal": 0,
          "name": "course_id",
          "type_info": "Uuid"
        },
        {
          "ordinal": 1,
          "name": "exam_id",
          "type_info": "Uuid"
        }
      ],
      "parameters": {
        "Left": ["Uuid"]
      },
      "nullable": [true, true]
    }
  },
  "bf72e4f9ddb0fde913ffd9dbc6031cf822382d1bad16b900e6fbb347b3d329a6": {
    "query": "\nINSERT INTO glossary (term, definition, course_id)\nSELECT $1, $2, $3\nRETURNING id\n",
    "describe": {
      "columns": [
        {
          "ordinal": 0,
          "name": "id",
          "type_info": "Uuid"
        }
      ],
      "parameters": {
        "Left": ["Varchar", "Text", "Uuid"]
      },
      "nullable": [false]
    }
  },
  "bfa02fde6602f70bb732851aaa2e194cdff03a3562341959cc4b2791bc5176fb": {
    "query": "\nSELECT *\nFROM exercises\nWHERE exam_id = $1\n  AND deleted_at IS NULL\n",
    "describe": {
      "columns": [
        {
          "ordinal": 0,
          "name": "id",
          "type_info": "Uuid"
        },
        {
          "ordinal": 1,
          "name": "created_at",
          "type_info": "Timestamptz"
        },
        {
          "ordinal": 2,
          "name": "updated_at",
          "type_info": "Timestamptz"
        },
        {
          "ordinal": 3,
          "name": "course_id",
          "type_info": "Uuid"
        },
        {
          "ordinal": 4,
          "name": "deleted_at",
          "type_info": "Timestamptz"
        },
        {
          "ordinal": 5,
          "name": "name",
          "type_info": "Varchar"
        },
        {
          "ordinal": 6,
          "name": "deadline",
          "type_info": "Timestamptz"
        },
        {
          "ordinal": 7,
          "name": "page_id",
          "type_info": "Uuid"
        },
        {
          "ordinal": 8,
          "name": "score_maximum",
          "type_info": "Int4"
        },
        {
          "ordinal": 9,
          "name": "order_number",
          "type_info": "Int4"
        },
        {
          "ordinal": 10,
          "name": "chapter_id",
          "type_info": "Uuid"
        },
        {
          "ordinal": 11,
          "name": "copied_from",
          "type_info": "Uuid"
        },
        {
          "ordinal": 12,
          "name": "exam_id",
          "type_info": "Uuid"
        }
      ],
      "parameters": {
        "Left": ["Uuid"]
      },
      "nullable": [
        false,
        false,
        false,
        true,
        true,
        false,
        true,
        false,
        false,
        false,
        true,
        true,
        true
      ]
    }
  },
  "bfdcfbd1636ce760cf858f149046a313f37b8b70b9349a7fd6fbcb32aeeb3ed9": {
    "query": "\nSELECT p.url_path as url_path,\n  p.title as title,\n  c.chapter_number as chapter_number,\n  c.id as chapter_id,\n  c.opens_at as chapter_opens_at,\n  c.front_page_id as chapter_front_page_id\nFROM pages p\n  LEFT JOIN chapters c ON p.chapter_id = c.id\nWHERE p.order_number = (\n    SELECT MIN(pa.order_number)\n    FROM pages pa\n    WHERE pa.order_number > $1\n      AND pa.deleted_at IS NULL\n  )\n  AND p.course_id = $2\n  AND c.chapter_number = $3\n  AND p.deleted_at IS NULL;\n        ",
    "describe": {
      "columns": [
        {
          "ordinal": 0,
          "name": "url_path",
          "type_info": "Varchar"
        },
        {
          "ordinal": 1,
          "name": "title",
          "type_info": "Varchar"
        },
        {
          "ordinal": 2,
          "name": "chapter_number",
          "type_info": "Int4"
        },
        {
          "ordinal": 3,
          "name": "chapter_id",
          "type_info": "Uuid"
        },
        {
          "ordinal": 4,
          "name": "chapter_opens_at",
          "type_info": "Timestamptz"
        },
        {
          "ordinal": 5,
          "name": "chapter_front_page_id",
          "type_info": "Uuid"
        }
      ],
      "parameters": {
        "Left": ["Int4", "Uuid", "Int4"]
      },
      "nullable": [false, false, false, false, true, true]
    }
  },
  "c00028f92949b3e8d712a87d620c60b033e48b43583ed796d2e73d219df2931b": {
    "query": "\nSELECT COUNT(*) filter (\n  where proposed_page_edits.pending = true\n) AS pending,\nCOUNT(*) filter (\n  where proposed_page_edits.pending = false\n) AS handled\nFROM proposed_page_edits\nWHERE proposed_page_edits.course_id = $1\nAND proposed_page_edits.deleted_at IS NULL\n",
    "describe": {
      "columns": [
        {
          "ordinal": 0,
          "name": "pending",
          "type_info": "Int8"
        },
        {
          "ordinal": 1,
          "name": "handled",
          "type_info": "Int8"
        }
      ],
      "parameters": {
        "Left": ["Uuid"]
      },
      "nullable": [null, null]
    }
  },
  "c0e77b688094cd88143669d7562d1412e2cb9c49374c1a95c75419f3ff7ac8cc": {
    "query": "\nDELETE FROM roles\nWHERE user_id = $1\n  AND role = $2\n  AND course_id = $3\n",
    "describe": {
      "columns": [],
      "parameters": {
        "Left": [
          "Uuid",
          {
            "Custom": {
              "name": "user_role",
              "kind": {
                "Enum": ["admin", "assistant", "teacher", "reviewer"]
              }
            }
          },
          "Uuid"
        ]
      },
      "nullable": []
    }
  },
  "c0f24a805cf0a59c92963d7c37909c123b95498c27f5e32c9332cfa4f9b5ec22": {
    "query": "\nSELECT is_draft\nFROM courses\nWHERE id = $1\n",
    "describe": {
      "columns": [
        {
          "ordinal": 0,
          "name": "is_draft",
          "type_info": "Bool"
        }
      ],
      "parameters": {
        "Left": ["Uuid"]
      },
      "nullable": [false]
    }
  },
  "c1077b721fbdb17d2e726008507f9ddb90eb026821339890bdda90e4de4f68d2": {
    "query": "\nUPDATE proposed_block_edits\nSET status = 'rejected'\nWHERE id = $1\n",
    "describe": {
      "columns": [],
      "parameters": {
        "Left": ["Uuid"]
      },
      "nullable": []
    }
  },
  "c254df041126909f459c2117eac7dd7a85456bbc698956b67f0c0090eaf4b878": {
    "query": "\nUPDATE exercise_tasks\nSET deleted_at = now()\nWHERE exercise_slide_id IN (\n    SELECT s.id\n    FROM exercise_slides s\n      JOIN exercises e ON (s.exercise_id = e.id)\n    WHERE e.page_id = $1\n  );\n            ",
    "describe": {
      "columns": [],
      "parameters": {
        "Left": ["Uuid"]
      },
      "nullable": []
    }
  },
  "c41883ff57f67f01814525030af67d4a3bc472010ee6871a3191dcd0ee3e8f53": {
    "query": "\nUPDATE proposed_block_edits\nSET status = 'accepted'\nWHERE id = $1\nRETURNING block_id,\n    block_attribute,\n    original_text,\n    changed_text\n",
    "describe": {
      "columns": [
        {
          "ordinal": 0,
          "name": "block_id",
          "type_info": "Uuid"
        },
        {
          "ordinal": 1,
          "name": "block_attribute",
          "type_info": "Text"
        },
        {
          "ordinal": 2,
          "name": "original_text",
          "type_info": "Text"
        },
        {
          "ordinal": 3,
          "name": "changed_text",
          "type_info": "Text"
        }
      ],
      "parameters": {
        "Left": ["Uuid"]
      },
      "nullable": [false, false, false, false]
    }
  },
  "c428db7d8bd4ffe91fab20b3f6615bd8143c283745ab8c04a9c654504c723204": {
    "query": "\nSELECT *\nFROM exercise_slide_submissions\nWHERE exercise_slide_id = $1\n  AND user_id = $2\n  AND deleted_at IS NULL\nORDER BY created_at DESC\nLIMIT 1\n    ",
    "describe": {
      "columns": [
        {
          "ordinal": 0,
          "name": "id",
          "type_info": "Uuid"
        },
        {
          "ordinal": 1,
          "name": "created_at",
          "type_info": "Timestamptz"
        },
        {
          "ordinal": 2,
          "name": "updated_at",
          "type_info": "Timestamptz"
        },
        {
          "ordinal": 3,
          "name": "deleted_at",
          "type_info": "Timestamptz"
        },
        {
          "ordinal": 4,
          "name": "exercise_slide_id",
          "type_info": "Uuid"
        },
        {
          "ordinal": 5,
          "name": "course_id",
          "type_info": "Uuid"
        },
        {
          "ordinal": 6,
          "name": "course_instance_id",
          "type_info": "Uuid"
        },
        {
          "ordinal": 7,
          "name": "exam_id",
          "type_info": "Uuid"
        },
        {
          "ordinal": 8,
          "name": "exercise_id",
          "type_info": "Uuid"
        },
        {
          "ordinal": 9,
          "name": "user_id",
          "type_info": "Uuid"
        }
      ],
      "parameters": {
        "Left": ["Uuid", "Uuid"]
      },
      "nullable": [false, false, false, true, false, true, true, true, false, false]
    }
  },
  "c4db451cf0d08b2fca14976798e0883a3961533b35d7dd4d5057e1662d482592": {
    "query": "SELECT *\nFROM email_templates\nWHERE course_instance_id = $1\n  AND deleted_at IS NULL",
    "describe": {
      "columns": [
        {
          "ordinal": 0,
          "name": "id",
          "type_info": "Uuid"
        },
        {
          "ordinal": 1,
          "name": "created_at",
          "type_info": "Timestamptz"
        },
        {
          "ordinal": 2,
          "name": "updated_at",
          "type_info": "Timestamptz"
        },
        {
          "ordinal": 3,
          "name": "deleted_at",
          "type_info": "Timestamptz"
        },
        {
          "ordinal": 4,
          "name": "content",
          "type_info": "Jsonb"
        },
        {
          "ordinal": 5,
          "name": "name",
          "type_info": "Varchar"
        },
        {
          "ordinal": 6,
          "name": "subject",
          "type_info": "Varchar"
        },
        {
          "ordinal": 7,
          "name": "exercise_completions_threshold",
          "type_info": "Int4"
        },
        {
          "ordinal": 8,
          "name": "points_threshold",
          "type_info": "Int4"
        },
        {
          "ordinal": 9,
          "name": "course_instance_id",
          "type_info": "Uuid"
        }
      ],
      "parameters": {
        "Left": ["Uuid"]
      },
      "nullable": [false, false, false, true, true, false, true, true, true, false]
    }
  },
  "c50665dd8a1d79db9c17472c71ae34e34c8b51fac261959d30f58e93abf2a689": {
    "query": "\nINSERT INTO exercise_tasks(\n    id,\n    exercise_slide_id,\n    exercise_type,\n    assignment,\n    public_spec,\n    private_spec,\n    model_solution_spec\n  )\nVALUES ($1, $2, $3, $4, $5, $6, $7) ON CONFLICT (id) DO\nUPDATE\nSET exercise_slide_id = $2,\n  exercise_type = $3,\n  assignment = $4,\n  public_spec = $5,\n  private_spec = $6,\n  model_solution_spec = $7,\n  deleted_at = NULL\nRETURNING id,\n  exercise_slide_id,\n  assignment,\n  exercise_type,\n  private_spec;\n                ",
    "describe": {
      "columns": [
        {
          "ordinal": 0,
          "name": "id",
          "type_info": "Uuid"
        },
        {
          "ordinal": 1,
          "name": "exercise_slide_id",
          "type_info": "Uuid"
        },
        {
          "ordinal": 2,
          "name": "assignment",
          "type_info": "Jsonb"
        },
        {
          "ordinal": 3,
          "name": "exercise_type",
          "type_info": "Varchar"
        },
        {
          "ordinal": 4,
          "name": "private_spec",
          "type_info": "Jsonb"
        }
      ],
      "parameters": {
        "Left": ["Uuid", "Uuid", "Varchar", "Jsonb", "Jsonb", "Jsonb", "Jsonb"]
      },
      "nullable": [false, false, false, false, true]
    }
  },
  "c515ee82610c997f53c83f72ddf8426145e47cf0d9476d2281506c139af86cb6": {
    "query": "\nUPDATE pages\nSET content = $1\nWHERE id = $2;\n",
    "describe": {
      "columns": [],
      "parameters": {
        "Left": ["Jsonb", "Uuid"]
      },
      "nullable": []
    }
  },
  "c548268a559d792335f79a83486aaf2d31f0ff19924548519e6da2cc4c3c3ea3": {
    "query": "\nSELECT id,\n  slug,\n  created_at,\n  updated_at,\n  name,\n  description,\n  organization_id,\n  deleted_at,\n  language_code,\n  copied_from,\n  content_search_language::text,\n  course_language_group_id,\n  is_draft\nFROM courses\n  JOIN course_exams ON courses.id = course_exams.course_id\nWHERE course_exams.exam_id = $1\n",
    "describe": {
      "columns": [
        {
          "ordinal": 0,
          "name": "id",
          "type_info": "Uuid"
        },
        {
          "ordinal": 1,
          "name": "slug",
          "type_info": "Varchar"
        },
        {
          "ordinal": 2,
          "name": "created_at",
          "type_info": "Timestamptz"
        },
        {
          "ordinal": 3,
          "name": "updated_at",
          "type_info": "Timestamptz"
        },
        {
          "ordinal": 4,
          "name": "name",
          "type_info": "Varchar"
        },
        {
          "ordinal": 5,
          "name": "description",
          "type_info": "Text"
        },
        {
          "ordinal": 6,
          "name": "organization_id",
          "type_info": "Uuid"
        },
        {
          "ordinal": 7,
          "name": "deleted_at",
          "type_info": "Timestamptz"
        },
        {
          "ordinal": 8,
          "name": "language_code",
          "type_info": "Varchar"
        },
        {
          "ordinal": 9,
          "name": "copied_from",
          "type_info": "Uuid"
        },
        {
          "ordinal": 10,
          "name": "content_search_language",
          "type_info": "Text"
        },
        {
          "ordinal": 11,
          "name": "course_language_group_id",
          "type_info": "Uuid"
        },
        {
          "ordinal": 12,
          "name": "is_draft",
          "type_info": "Bool"
        }
      ],
      "parameters": {
        "Left": ["Uuid"]
      },
      "nullable": [
        false,
        false,
        false,
        false,
        false,
        true,
        false,
        true,
        false,
        true,
        null,
        false,
        false
      ]
    }
  },
  "c5c02778029045a48b32567f114b8fbd441b01ac1e0908eca4e02a067327036e": {
    "query": "\nUPDATE exams\nSET name = COALESCE($2, name),\n  starts_at = $3,\n  ends_at = $4,\n  time_minutes = $5\nWHERE id = $1\n",
    "describe": {
      "columns": [],
      "parameters": {
        "Left": ["Uuid", "Varchar", "Timestamptz", "Timestamptz", "Int4"]
      },
      "nullable": []
    }
  },
  "c6d5ffed3573883c9e69529464b8f96325fbbf5c4ea893ae9e7352d3ce48a70d": {
    "query": "\nUPDATE regradings\nSET error_message = $1\nWHERE id = $2\n",
    "describe": {
      "columns": [],
      "parameters": {
        "Left": ["Text", "Uuid"]
      },
      "nullable": []
    }
  },
  "c7f82dee6a7b89c0de8c1195e8dd7f3c0e909e140c3fb6b65692a95497022bf5": {
    "query": "\nDELETE FROM glossary\nWHERE id = $1\n",
    "describe": {
      "columns": [],
      "parameters": {
        "Left": ["Uuid"]
      },
      "nullable": []
    }
  },
  "c85d59816ba48fd18b9a248f608f7f8239e1b6b94018caeb800bb5fdabf9d205": {
    "query": "\nUPDATE exercise_task_submissions\nSET exercise_task_grading_id = $1\nWHERE id = $2\nRETURNING *;\n        ",
    "describe": {
      "columns": [
        {
          "ordinal": 0,
          "name": "id",
          "type_info": "Uuid"
        },
        {
          "ordinal": 1,
          "name": "created_at",
          "type_info": "Timestamptz"
        },
        {
          "ordinal": 2,
          "name": "updated_at",
          "type_info": "Timestamptz"
        },
        {
          "ordinal": 3,
          "name": "deleted_at",
          "type_info": "Timestamptz"
        },
        {
          "ordinal": 4,
          "name": "exercise_task_id",
          "type_info": "Uuid"
        },
        {
          "ordinal": 5,
          "name": "data_json",
          "type_info": "Jsonb"
        },
        {
          "ordinal": 6,
          "name": "exercise_task_grading_id",
          "type_info": "Uuid"
        },
        {
          "ordinal": 7,
          "name": "metadata",
          "type_info": "Jsonb"
        },
        {
          "ordinal": 8,
          "name": "exercise_slide_id",
          "type_info": "Uuid"
        },
        {
          "ordinal": 9,
          "name": "exercise_slide_submission_id",
          "type_info": "Uuid"
        }
      ],
      "parameters": {
        "Left": ["Uuid", "Uuid"]
      },
      "nullable": [false, false, false, true, false, true, true, true, false, false]
    }
  },
  "c8d4077884e92fe70dd43055ec6864244539abb25e65e7dad57f5dfaf7477754": {
    "query": "\nSELECT users.id,\n  users.first_name,\n  users.last_name,\n  email,\n  role AS \"role: UserRole\"\nFROM users\n  JOIN roles ON users.id = roles.user_id\nWHERE roles.course_instance_id = $1\n",
    "describe": {
      "columns": [
        {
          "ordinal": 0,
          "name": "id",
          "type_info": "Uuid"
        },
        {
          "ordinal": 1,
          "name": "first_name",
          "type_info": "Varchar"
        },
        {
          "ordinal": 2,
          "name": "last_name",
          "type_info": "Varchar"
        },
        {
          "ordinal": 3,
          "name": "email",
          "type_info": "Varchar"
        },
        {
          "ordinal": 4,
          "name": "role: UserRole",
          "type_info": {
            "Custom": {
              "name": "user_role",
              "kind": {
                "Enum": ["admin", "assistant", "teacher", "reviewer"]
              }
            }
          }
        }
      ],
      "parameters": {
        "Left": ["Uuid"]
      },
      "nullable": [false, true, true, false, false]
    }
  },
  "cb4274ae34447c4c5f7629ca692a91b49faea0db90cc160062b393fca15537b1": {
    "query": "\nSELECT exercise_task_submissions.id,\n  user_id,\n  exercise_task_submissions.created_at,\n  exercise_slide_submissions.exercise_id,\n  exercise_task_submissions.exercise_task_id,\n  exercise_task_gradings.score_given,\n  exercise_task_submissions.data_json\nFROM exercise_task_submissions\n  JOIN exercise_slide_submissions ON exercise_task_submissions.exercise_slide_submission_id = exercise_slide_submissions.id\n  JOIN exercise_task_gradings on exercise_task_submissions.exercise_task_grading_id = exercise_task_gradings.id\n  JOIN exercises on exercise_slide_submissions.exercise_id = exercises.id\nWHERE exercise_slide_submissions.exam_id = $1\n  AND exercise_task_submissions.deleted_at IS NULL\n  AND exercise_task_gradings.deleted_at IS NULL\n  AND exercises.deleted_at IS NULL;\n        ",
    "describe": {
      "columns": [
        {
          "ordinal": 0,
          "name": "id",
          "type_info": "Uuid"
        },
        {
          "ordinal": 1,
          "name": "user_id",
          "type_info": "Uuid"
        },
        {
          "ordinal": 2,
          "name": "created_at",
          "type_info": "Timestamptz"
        },
        {
          "ordinal": 3,
          "name": "exercise_id",
          "type_info": "Uuid"
        },
        {
          "ordinal": 4,
          "name": "exercise_task_id",
          "type_info": "Uuid"
        },
        {
          "ordinal": 5,
          "name": "score_given",
          "type_info": "Float4"
        },
        {
          "ordinal": 6,
          "name": "data_json",
          "type_info": "Jsonb"
        }
      ],
      "parameters": {
        "Left": ["Uuid"]
      },
      "nullable": [false, false, false, false, false, true, true]
    }
  },
  "ccdcf7ce3537744686b4a00dc74692d8c5b333e058fcf54fed5891ec2c527d60": {
    "query": "\nUPDATE exercise_services\n    SET name=$1, slug=$2, public_url=$3, internal_url=$4, max_reprocessing_submissions_at_once=$5\nWHERE id=$6\n    RETURNING *\n        ",
    "describe": {
      "columns": [
        {
          "ordinal": 0,
          "name": "id",
          "type_info": "Uuid"
        },
        {
          "ordinal": 1,
          "name": "created_at",
          "type_info": "Timestamptz"
        },
        {
          "ordinal": 2,
          "name": "updated_at",
          "type_info": "Timestamptz"
        },
        {
          "ordinal": 3,
          "name": "deleted_at",
          "type_info": "Timestamptz"
        },
        {
          "ordinal": 4,
          "name": "name",
          "type_info": "Varchar"
        },
        {
          "ordinal": 5,
          "name": "slug",
          "type_info": "Varchar"
        },
        {
          "ordinal": 6,
          "name": "public_url",
          "type_info": "Varchar"
        },
        {
          "ordinal": 7,
          "name": "internal_url",
          "type_info": "Varchar"
        },
        {
          "ordinal": 8,
          "name": "max_reprocessing_submissions_at_once",
          "type_info": "Int4"
        }
      ],
      "parameters": {
        "Left": ["Varchar", "Varchar", "Varchar", "Varchar", "Int4", "Uuid"]
      },
      "nullable": [false, false, false, true, false, false, false, true, false]
    }
  },
  "cd164322172664ffeaa230f6a70607a5ed2f292caae393b75f0640e84a0cc28f": {
    "query": "\nUPDATE courses\nSET deleted_at = now()\nWHERE id = $1\nRETURNING id,\n  name,\n  created_at,\n  updated_at,\n  organization_id,\n  deleted_at,\n  slug,\n  content_search_language::text,\n  language_code,\n  copied_from,\n  course_language_group_id,\n  description,\n  is_draft\n    ",
    "describe": {
      "columns": [
        {
          "ordinal": 0,
          "name": "id",
          "type_info": "Uuid"
        },
        {
          "ordinal": 1,
          "name": "name",
          "type_info": "Varchar"
        },
        {
          "ordinal": 2,
          "name": "created_at",
          "type_info": "Timestamptz"
        },
        {
          "ordinal": 3,
          "name": "updated_at",
          "type_info": "Timestamptz"
        },
        {
          "ordinal": 4,
          "name": "organization_id",
          "type_info": "Uuid"
        },
        {
          "ordinal": 5,
          "name": "deleted_at",
          "type_info": "Timestamptz"
        },
        {
          "ordinal": 6,
          "name": "slug",
          "type_info": "Varchar"
        },
        {
          "ordinal": 7,
          "name": "content_search_language",
          "type_info": "Text"
        },
        {
          "ordinal": 8,
          "name": "language_code",
          "type_info": "Varchar"
        },
        {
          "ordinal": 9,
          "name": "copied_from",
          "type_info": "Uuid"
        },
        {
          "ordinal": 10,
          "name": "course_language_group_id",
          "type_info": "Uuid"
        },
        {
          "ordinal": 11,
          "name": "description",
          "type_info": "Text"
        },
        {
          "ordinal": 12,
          "name": "is_draft",
          "type_info": "Bool"
        }
      ],
      "parameters": {
        "Left": ["Uuid"]
      },
      "nullable": [
        false,
        false,
        false,
        false,
        false,
        true,
        false,
        null,
        false,
        true,
        false,
        true,
        false
      ]
    }
  },
  "cdb8d8f63e7ba458f01b559fe4f0571a47ccac7eda5c84ab415e227d76ebca7e": {
    "query": "\nDELETE FROM roles\nWHERE user_id = $1\n  AND role = $2\n  AND exam_id = $3\n",
    "describe": {
      "columns": [],
      "parameters": {
        "Left": [
          "Uuid",
          {
            "Custom": {
              "name": "user_role",
              "kind": {
                "Enum": ["admin", "assistant", "teacher", "reviewer"]
              }
            }
          },
          "Uuid"
        ]
      },
      "nullable": []
    }
  },
  "cfbcaeb25e71b8cd1791ff95aa89e4fa44b627abc938c02650af5906ddf1f9e0": {
    "query": "SELECT id AS page_id FROM pages WHERE exam_id = $1;",
    "describe": {
      "columns": [
        {
          "ordinal": 0,
          "name": "page_id",
          "type_info": "Uuid"
        }
      ],
      "parameters": {
        "Left": ["Uuid"]
      },
      "nullable": [false]
    }
  },
  "d0037081bdb7d84526483a12e5070037392d36867f011134e611cfab8753b6e3": {
    "query": "\nSELECT courses.organization_id\nFROM course_instances\n  JOIN courses ON courses.id = course_instances.course_id\nWHERE course_instances.id = $1\n",
    "describe": {
      "columns": [
        {
          "ordinal": 0,
          "name": "organization_id",
          "type_info": "Uuid"
        }
      ],
      "parameters": {
        "Left": ["Uuid"]
      },
      "nullable": [false]
    }
  },
  "d0362064383044fd4696b44c87594e64ea8ec4c3b4905d39a3464a756454eaf5": {
    "query": "\nSELECT\nFROM user_exercise_states\nWHERE user_id = $1\n  AND exercise_id = $2\n  AND (course_instance_id = $3 OR exam_id = $4)\n",
    "describe": {
      "columns": [],
      "parameters": {
        "Left": ["Uuid", "Uuid", "Uuid", "Uuid"]
      },
      "nullable": []
    }
  },
  "d13e367302b3873770dbcd15736161dd89130c0d06620cb5d337b1f7c9f230e8": {
    "query": "UPDATE pages SET chapter_id = $1 WHERE id = $2",
    "describe": {
      "columns": [],
      "parameters": {
        "Left": ["Uuid", "Uuid"]
      },
      "nullable": []
    }
  },
  "d167d84ecde8f5bfc9b573de74cc7674a5b8649d68ac086320b592e539d7d1c8": {
    "query": "\nSELECT *\nFROM exercise_task_submissions\nWHERE exercise_slide_submission_id = $1\n  AND deleted_at IS NULL\n            ",
    "describe": {
      "columns": [
        {
          "ordinal": 0,
          "name": "id",
          "type_info": "Uuid"
        },
        {
          "ordinal": 1,
          "name": "created_at",
          "type_info": "Timestamptz"
        },
        {
          "ordinal": 2,
          "name": "updated_at",
          "type_info": "Timestamptz"
        },
        {
          "ordinal": 3,
          "name": "deleted_at",
          "type_info": "Timestamptz"
        },
        {
          "ordinal": 4,
          "name": "exercise_task_id",
          "type_info": "Uuid"
        },
        {
          "ordinal": 5,
          "name": "data_json",
          "type_info": "Jsonb"
        },
        {
          "ordinal": 6,
          "name": "exercise_task_grading_id",
          "type_info": "Uuid"
        },
        {
          "ordinal": 7,
          "name": "metadata",
          "type_info": "Jsonb"
        },
        {
          "ordinal": 8,
          "name": "exercise_slide_id",
          "type_info": "Uuid"
        },
        {
          "ordinal": 9,
          "name": "exercise_slide_submission_id",
          "type_info": "Uuid"
        }
      ],
      "parameters": {
        "Left": ["Uuid"]
      },
      "nullable": [false, false, false, true, false, true, true, true, false, false]
    }
  },
  "d1b9e023f5c44a5e7d40094eabe5441cc88db7fb1fd77a72062f2884aab2ac6a": {
    "query": "\nSELECT COUNT(*) filter (\n    where marked_as_read\n  ) AS read,\n  COUNT(*) filter (\n    where not(marked_as_read)\n  ) AS unread\nFROM feedback\nWHERE course_id = $1\n  AND feedback.deleted_at IS NULL\n",
    "describe": {
      "columns": [
        {
          "ordinal": 0,
          "name": "read",
          "type_info": "Int8"
        },
        {
          "ordinal": 1,
          "name": "unread",
          "type_info": "Int8"
        }
      ],
      "parameters": {
        "Left": ["Uuid"]
      },
      "nullable": [null, null]
    }
  },
  "d21fdc6eb89bf28c479b64ee9a5fff8dbb67f4c8bb02b25779e672187fed4fd7": {
    "query": "\n    INSERT INTO user_exercise_states (\n        user_id,\n        exercise_id,\n        course_instance_id,\n        selected_exercise_slide_id,\n        exam_id\n      )\n    VALUES ($1, $2, $3, $4, $5)\n    ",
    "describe": {
      "columns": [],
      "parameters": {
        "Left": ["Uuid", "Uuid", "Uuid", "Uuid", "Uuid"]
      },
      "nullable": []
    }
  },
  "d309be59564d69ecad6e11cc6976649092966ea2236abd7c8ca72e64f78f8fcc": {
    "query": "\nupdate email_deliveries\nset sent = TRUE\nwhere id = $1;\n    ",
    "describe": {
      "columns": [],
      "parameters": {
        "Left": ["Uuid"]
      },
      "nullable": []
    }
  },
  "d565b3ca168a0beb24ee0a58c078fd031a52cd26a807c348bdb3fac1849bd456": {
    "query": "\nSELECT organizations.id\nFROM pages\n  LEFT OUTER JOIN courses ON courses.id = pages.course_id\n  LEFT OUTER JOIN exams ON exams.id = pages.exam_id\n  JOIN organizations ON organizations.id = courses.organization_id\n  OR organizations.id = exams.organization_id\nWHERE pages.id = $1\n",
    "describe": {
      "columns": [
        {
          "ordinal": 0,
          "name": "id",
          "type_info": "Uuid"
        }
      ],
      "parameters": {
        "Left": ["Uuid"]
      },
      "nullable": [false]
    }
  },
  "d67631e6ddcdf17214fc75f0c9f760507d1fdce3c948f1524b5668403e197de3": {
    "query": "\nINSERT INTO playground_examples (name, url, width, data)\nVALUES ($1, $2, $3, $4)\nRETURNING *;\n  ",
    "describe": {
      "columns": [
        {
          "ordinal": 0,
          "name": "id",
          "type_info": "Uuid"
        },
        {
          "ordinal": 1,
          "name": "created_at",
          "type_info": "Timestamptz"
        },
        {
          "ordinal": 2,
          "name": "updated_at",
          "type_info": "Timestamptz"
        },
        {
          "ordinal": 3,
          "name": "deleted_at",
          "type_info": "Timestamptz"
        },
        {
          "ordinal": 4,
          "name": "name",
          "type_info": "Varchar"
        },
        {
          "ordinal": 5,
          "name": "url",
          "type_info": "Varchar"
        },
        {
          "ordinal": 6,
          "name": "width",
          "type_info": "Int4"
        },
        {
          "ordinal": 7,
          "name": "data",
          "type_info": "Jsonb"
        }
      ],
      "parameters": {
        "Left": ["Varchar", "Varchar", "Int4", "Jsonb"]
      },
      "nullable": [false, false, false, true, false, false, false, false]
    }
  },
  "d829f685ac7c3f6c8979c72fbc8be293678212294cd5f41c08dcf9d53fc25f7a": {
    "query": "\nINSERT INTO courses(id, name, slug, organization_id, language_code, course_language_group_id, is_draft)\nVALUES($1, $2, $3, $4, $5, $6, $7)\nRETURNING id,\n  name,\n  created_at,\n  updated_at,\n  organization_id,\n  deleted_at,\n  slug,\n  content_search_language::text,\n  language_code,\n  copied_from,\n  course_language_group_id,\n  description,\n  is_draft;\n            ",
    "describe": {
      "columns": [
        {
          "ordinal": 0,
          "name": "id",
          "type_info": "Uuid"
        },
        {
          "ordinal": 1,
          "name": "name",
          "type_info": "Varchar"
        },
        {
          "ordinal": 2,
          "name": "created_at",
          "type_info": "Timestamptz"
        },
        {
          "ordinal": 3,
          "name": "updated_at",
          "type_info": "Timestamptz"
        },
        {
          "ordinal": 4,
          "name": "organization_id",
          "type_info": "Uuid"
        },
        {
          "ordinal": 5,
          "name": "deleted_at",
          "type_info": "Timestamptz"
        },
        {
          "ordinal": 6,
          "name": "slug",
          "type_info": "Varchar"
        },
        {
          "ordinal": 7,
          "name": "content_search_language",
          "type_info": "Text"
        },
        {
          "ordinal": 8,
          "name": "language_code",
          "type_info": "Varchar"
        },
        {
          "ordinal": 9,
          "name": "copied_from",
          "type_info": "Uuid"
        },
        {
          "ordinal": 10,
          "name": "course_language_group_id",
          "type_info": "Uuid"
        },
        {
          "ordinal": 11,
          "name": "description",
          "type_info": "Text"
        },
        {
          "ordinal": 12,
          "name": "is_draft",
          "type_info": "Bool"
        }
      ],
      "parameters": {
        "Left": ["Uuid", "Varchar", "Varchar", "Uuid", "Varchar", "Uuid", "Bool"]
      },
      "nullable": [
        false,
        false,
        false,
        false,
        false,
        true,
        false,
        null,
        false,
        true,
        false,
        true,
        false
      ]
    }
  },
  "d9d04909a35ed8edd343a0be75ee10041e50a42d8ca3547d001672a9557b6d9d": {
    "query": "\nUPDATE pages\nSET content = $1\nWHERE id = $2;\n                ",
    "describe": {
      "columns": [],
      "parameters": {
        "Left": ["Jsonb", "Uuid"]
      },
      "nullable": []
    }
  },
  "d9d230419fb264ebddeaa022bc8ac0061d8caa8bf83e3a5742a140bd056f3005": {
    "query": "\nupdate email_deliveries\nset sent = FALSE,\n  error = $1\nwhere id = $2;\n    ",
    "describe": {
      "columns": [],
      "parameters": {
        "Left": ["Varchar", "Uuid"]
      },
      "nullable": []
    }
  },
  "da2f334d21855b3fe0513f95ed5e9fb65331bcae85f935928559c420dfa15a3b": {
    "query": "\nINSERT INTO\n  users (id, email, first_name, last_name, upstream_id)\nVALUES ($1, $2, $3, $4, $5)\nRETURNING *;\n          ",
    "describe": {
      "columns": [
        {
          "ordinal": 0,
          "name": "id",
          "type_info": "Uuid"
        },
        {
          "ordinal": 1,
          "name": "created_at",
          "type_info": "Timestamptz"
        },
        {
          "ordinal": 2,
          "name": "updated_at",
          "type_info": "Timestamptz"
        },
        {
          "ordinal": 3,
          "name": "deleted_at",
          "type_info": "Timestamptz"
        },
        {
          "ordinal": 4,
          "name": "upstream_id",
          "type_info": "Int4"
        },
        {
          "ordinal": 5,
          "name": "email",
          "type_info": "Varchar"
        },
        {
          "ordinal": 6,
          "name": "first_name",
          "type_info": "Varchar"
        },
        {
          "ordinal": 7,
          "name": "last_name",
          "type_info": "Varchar"
        }
      ],
      "parameters": {
        "Left": ["Uuid", "Varchar", "Varchar", "Varchar", "Int4"]
      },
      "nullable": [false, false, false, true, true, false, true, true]
    }
  },
  "db5cd5b4719b69e217948320994bd8f3f6ae513f1378eb76d2fe6391acf179fc": {
    "query": "\nSELECT p.id as page_id,\n  p.order_number as order_number,\n  p.course_id as course_id,\n  p.exam_id as exam_id,\n  c.id as \"chapter_id?\",\n  c.chapter_number as \"chapter_number?\"\nFROM pages p\n  LEFT JOIN chapters c ON p.chapter_id = c.id\nWHERE p.id = $1;\n",
    "describe": {
      "columns": [
        {
          "ordinal": 0,
          "name": "page_id",
          "type_info": "Uuid"
        },
        {
          "ordinal": 1,
          "name": "order_number",
          "type_info": "Int4"
        },
        {
          "ordinal": 2,
          "name": "course_id",
          "type_info": "Uuid"
        },
        {
          "ordinal": 3,
          "name": "exam_id",
          "type_info": "Uuid"
        },
        {
          "ordinal": 4,
          "name": "chapter_id?",
          "type_info": "Uuid"
        },
        {
          "ordinal": 5,
          "name": "chapter_number?",
          "type_info": "Int4"
        }
      ],
      "parameters": {
        "Left": ["Uuid"]
      },
      "nullable": [false, false, true, true, false, false]
    }
  },
  "db64bea6f7dc10dd47f4c41c5efa78c95cf5b6d97fcfcefda66847c20861ac56": {
    "query": "\nINSERT INTO pages (\n    course_id,\n    content,\n    url_path,\n    title,\n    order_number\n  )\nVALUES ($1, $2, $3, $4, $5)\nRETURNING id\n",
    "describe": {
      "columns": [
        {
          "ordinal": 0,
          "name": "id",
          "type_info": "Uuid"
        }
      ],
      "parameters": {
        "Left": ["Uuid", "Jsonb", "Varchar", "Varchar", "Int4"]
      },
      "nullable": [false]
    }
  },
  "dc6a94949ce20d11fa55e247dc706fdc88018bf1ba528487fcd0ef02f5c40ca7": {
    "query": "\nUPDATE email_templates\nSET deleted_at = now()\nWHERE id = $1\nRETURNING *\n  ",
    "describe": {
      "columns": [
        {
          "ordinal": 0,
          "name": "id",
          "type_info": "Uuid"
        },
        {
          "ordinal": 1,
          "name": "created_at",
          "type_info": "Timestamptz"
        },
        {
          "ordinal": 2,
          "name": "updated_at",
          "type_info": "Timestamptz"
        },
        {
          "ordinal": 3,
          "name": "deleted_at",
          "type_info": "Timestamptz"
        },
        {
          "ordinal": 4,
          "name": "content",
          "type_info": "Jsonb"
        },
        {
          "ordinal": 5,
          "name": "name",
          "type_info": "Varchar"
        },
        {
          "ordinal": 6,
          "name": "subject",
          "type_info": "Varchar"
        },
        {
          "ordinal": 7,
          "name": "exercise_completions_threshold",
          "type_info": "Int4"
        },
        {
          "ordinal": 8,
          "name": "points_threshold",
          "type_info": "Int4"
        },
        {
          "ordinal": 9,
          "name": "course_instance_id",
          "type_info": "Uuid"
        }
      ],
      "parameters": {
        "Left": ["Uuid"]
      },
      "nullable": [false, false, false, true, true, false, true, true, true, false]
    }
  },
  "dd70ef843075de799d00db0f1a924c2d6c0e92179ee25e5cdb31f0ef2b26d0f6": {
    "query": "\nUPDATE exercise_task_gradings\nSET grading_progress = $2,\n  unscaled_score_given = $3,\n  unscaled_score_maximum = $4,\n  feedback_text = $5,\n  feedback_json = $6,\n  grading_completed_at = $7,\n  score_given = $8\nWHERE id = $1\nRETURNING id,\n  created_at,\n  updated_at,\n  exercise_task_submission_id,\n  course_id,\n  exam_id,\n  exercise_id,\n  exercise_task_id,\n  grading_priority,\n  score_given,\n  grading_progress as \"grading_progress: _\",\n  user_points_update_strategy as \"user_points_update_strategy: _\",\n  unscaled_score_given,\n  unscaled_score_maximum,\n  grading_started_at,\n  grading_completed_at,\n  feedback_json,\n  feedback_text,\n  deleted_at\n",
    "describe": {
      "columns": [
        {
          "ordinal": 0,
          "name": "id",
          "type_info": "Uuid"
        },
        {
          "ordinal": 1,
          "name": "created_at",
          "type_info": "Timestamptz"
        },
        {
          "ordinal": 2,
          "name": "updated_at",
          "type_info": "Timestamptz"
        },
        {
          "ordinal": 3,
          "name": "exercise_task_submission_id",
          "type_info": "Uuid"
        },
        {
          "ordinal": 4,
          "name": "course_id",
          "type_info": "Uuid"
        },
        {
          "ordinal": 5,
          "name": "exam_id",
          "type_info": "Uuid"
        },
        {
          "ordinal": 6,
          "name": "exercise_id",
          "type_info": "Uuid"
        },
        {
          "ordinal": 7,
          "name": "exercise_task_id",
          "type_info": "Uuid"
        },
        {
          "ordinal": 8,
          "name": "grading_priority",
          "type_info": "Int4"
        },
        {
          "ordinal": 9,
          "name": "score_given",
          "type_info": "Float4"
        },
        {
          "ordinal": 10,
          "name": "grading_progress: _",
          "type_info": {
            "Custom": {
              "name": "grading_progress",
              "kind": {
                "Enum": ["fully-graded", "pending", "pending-manual", "failed", "not-ready"]
              }
            }
          }
        },
        {
          "ordinal": 11,
          "name": "user_points_update_strategy: _",
          "type_info": {
            "Custom": {
              "name": "user_points_update_strategy",
              "kind": {
                "Enum": [
                  "can-add-points-but-cannot-remove-points",
                  "can-add-points-and-can-remove-points"
                ]
              }
            }
          }
        },
        {
          "ordinal": 12,
          "name": "unscaled_score_given",
          "type_info": "Float4"
        },
        {
          "ordinal": 13,
          "name": "unscaled_score_maximum",
          "type_info": "Int4"
        },
        {
          "ordinal": 14,
          "name": "grading_started_at",
          "type_info": "Timestamptz"
        },
        {
          "ordinal": 15,
          "name": "grading_completed_at",
          "type_info": "Timestamptz"
        },
        {
          "ordinal": 16,
          "name": "feedback_json",
          "type_info": "Jsonb"
        },
        {
          "ordinal": 17,
          "name": "feedback_text",
          "type_info": "Text"
        },
        {
          "ordinal": 18,
          "name": "deleted_at",
          "type_info": "Timestamptz"
        }
      ],
      "parameters": {
        "Left": [
          "Uuid",
          {
            "Custom": {
              "name": "grading_progress",
              "kind": {
                "Enum": ["fully-graded", "pending", "pending-manual", "failed", "not-ready"]
              }
            }
          },
          "Float4",
          "Int4",
          "Text",
          "Jsonb",
          "Timestamptz",
          "Float4"
        ]
      },
      "nullable": [
        false,
        false,
        false,
        false,
        true,
        true,
        false,
        false,
        false,
        true,
        false,
        false,
        true,
        true,
        true,
        true,
        true,
        true,
        true
      ]
    }
  },
  "dd98dd1240aa56bb5ba42647e870c187d85c5ab801c6f0cca33757734a97df5b": {
    "query": "\nSELECT course_id,\n  exam_id\nFROM exercises\nWHERE id = $1\n",
    "describe": {
      "columns": [
        {
          "ordinal": 0,
          "name": "course_id",
          "type_info": "Uuid"
        },
        {
          "ordinal": 1,
          "name": "exam_id",
          "type_info": "Uuid"
        }
      ],
      "parameters": {
        "Left": ["Uuid"]
      },
      "nullable": [true, true]
    }
  },
  "ddf7fa1dca876b806f407c7bdd5b40d3318c7d01e3664399accedb2bd5856855": {
    "query": "\nSELECT s.*\nFROM exercise_slides s\n  JOIN exercise_tasks t ON (s.id = t.exercise_slide_id)\nWHERE t.id = $1\n  AND t.deleted_at IS NULL\n  AND s.deleted_at IS NULL;\n    ",
    "describe": {
      "columns": [
        {
          "ordinal": 0,
          "name": "id",
          "type_info": "Uuid"
        },
        {
          "ordinal": 1,
          "name": "created_at",
          "type_info": "Timestamptz"
        },
        {
          "ordinal": 2,
          "name": "updated_at",
          "type_info": "Timestamptz"
        },
        {
          "ordinal": 3,
          "name": "deleted_at",
          "type_info": "Timestamptz"
        },
        {
          "ordinal": 4,
          "name": "exercise_id",
          "type_info": "Uuid"
        },
        {
          "ordinal": 5,
          "name": "order_number",
          "type_info": "Int4"
        }
      ],
      "parameters": {
        "Left": ["Uuid"]
      },
      "nullable": [false, false, false, true, false, false]
    }
  },
  "debb71ad011d9e3973c03668f6f2e738f672314b7b0b12d11e7ac338652b79f5": {
    "query": "\nSELECT ess.course_id,\n  ess.exam_id\nFROM exercise_task_submissions ets\n  JOIN exercise_slide_submissions ess ON ets.exercise_slide_submission_id = ess.id\nWHERE ets.id = $1\n  AND ets.deleted_at IS NULL\n  AND ess.deleted_at IS NULL\n        ",
    "describe": {
      "columns": [
        {
          "ordinal": 0,
          "name": "course_id",
          "type_info": "Uuid"
        },
        {
          "ordinal": 1,
          "name": "exam_id",
          "type_info": "Uuid"
        }
      ],
      "parameters": {
        "Left": ["Uuid"]
      },
      "nullable": [true, true]
    }
  },
  "dfa4e9b76019dafad1dd35f2fbdd2fe83c403e50647303d54eae55a6fd3af517": {
    "query": "SELECT id FROM courses WHERE slug = $1 AND deleted_at IS NULL",
    "describe": {
      "columns": [
        {
          "ordinal": 0,
          "name": "id",
          "type_info": "Uuid"
        }
      ],
      "parameters": {
        "Left": ["Text"]
      },
      "nullable": [false]
    }
  },
  "e2fe96906db5d05fa1a8b0aabc25e9027c386b349f11d4c26bcf7db1864af6cf": {
    "query": "\nselect max(p.order_number) as order_number\nfrom pages p\nwhere p.chapter_id = $1\n  and p.deleted_at is null;\n",
    "describe": {
      "columns": [
        {
          "ordinal": 0,
          "name": "order_number",
          "type_info": "Int4"
        }
      ],
      "parameters": {
        "Left": ["Uuid"]
      },
      "nullable": [null]
    }
  },
  "e398cd25e0ebe20fbc1cb9bd3d525aacadb8604da50269598f265f9e2f099d49": {
    "query": "\nSELECT COUNT(e.id) AS total_exercises,\n  SUM(e.score_maximum) AS score_maximum\nFROM course_instances AS ci\n  LEFT JOIN exercises AS e ON ci.course_id = e.course_id\nWHERE e.deleted_at IS NULL\n  AND ci.id = $1;\n        ",
    "describe": {
      "columns": [
        {
          "ordinal": 0,
          "name": "total_exercises",
          "type_info": "Int8"
        },
        {
          "ordinal": 1,
          "name": "score_maximum",
          "type_info": "Int8"
        }
      ],
      "parameters": {
        "Left": ["Uuid"]
      },
      "nullable": [null, null]
    }
  },
  "e3c6cc19ea36187a8e99b3ccb88eceedaf4e65d67406df70be92017971b74d7c": {
    "query": "\n    UPDATE chapters\n    SET front_page_id = uuid_generate_v5(course_id, front_page_id::text)\n    WHERE course_id = $1\n        AND front_page_id IS NOT NULL;\n            ",
    "describe": {
      "columns": [],
      "parameters": {
        "Left": ["Uuid"]
      },
      "nullable": []
    }
  },
  "e4e5ef6ef0bbf4a234110b8dc2616b1a0483f511e0c6b9b04b9d7440486c3e07": {
    "query": "\nSELECT *\nFROM exercise_services\nWHERE deleted_at IS NULL\n",
    "describe": {
      "columns": [
        {
          "ordinal": 0,
          "name": "id",
          "type_info": "Uuid"
        },
        {
          "ordinal": 1,
          "name": "created_at",
          "type_info": "Timestamptz"
        },
        {
          "ordinal": 2,
          "name": "updated_at",
          "type_info": "Timestamptz"
        },
        {
          "ordinal": 3,
          "name": "deleted_at",
          "type_info": "Timestamptz"
        },
        {
          "ordinal": 4,
          "name": "name",
          "type_info": "Varchar"
        },
        {
          "ordinal": 5,
          "name": "slug",
          "type_info": "Varchar"
        },
        {
          "ordinal": 6,
          "name": "public_url",
          "type_info": "Varchar"
        },
        {
          "ordinal": 7,
          "name": "internal_url",
          "type_info": "Varchar"
        },
        {
          "ordinal": 8,
          "name": "max_reprocessing_submissions_at_once",
          "type_info": "Int4"
        }
      ],
      "parameters": {
        "Left": []
      },
      "nullable": [false, false, false, true, false, false, false, true, false]
    }
  },
  "e579b39acffdcb76d174340755962a875f7dad304bb6c6a1bbaab61674296024": {
    "query": "\nINSERT INTO exercise_service_info(\n    exercise_service_id,\n    exercise_type_specific_user_interface_iframe,\n    grade_endpoint_path,\n    public_spec_endpoint_path,\n    model_solution_path\n  )\nVALUES ($1, $2, $3, $4, $5)\nON CONFLICT(exercise_service_id) DO UPDATE\nSET exercise_type_specific_user_interface_iframe = $2,\n  grade_endpoint_path = $3,\n  public_spec_endpoint_path = $4,\n  model_solution_path = $5\nRETURNING *\n    ",
    "describe": {
      "columns": [
        {
          "ordinal": 0,
          "name": "exercise_service_id",
          "type_info": "Uuid"
        },
        {
          "ordinal": 1,
          "name": "created_at",
          "type_info": "Timestamptz"
        },
        {
          "ordinal": 2,
          "name": "updated_at",
          "type_info": "Timestamptz"
        },
        {
          "ordinal": 3,
          "name": "grade_endpoint_path",
          "type_info": "Varchar"
        },
        {
          "ordinal": 4,
          "name": "public_spec_endpoint_path",
          "type_info": "Varchar"
        },
        {
          "ordinal": 5,
          "name": "model_solution_path",
          "type_info": "Varchar"
        },
        {
          "ordinal": 6,
          "name": "exercise_type_specific_user_interface_iframe",
          "type_info": "Varchar"
        }
      ],
      "parameters": {
        "Left": ["Uuid", "Varchar", "Varchar", "Varchar", "Varchar"]
      },
      "nullable": [false, false, false, false, false, false, false]
    }
  },
  "e5db6a3bd6793923334f9a040d99b022099caf632357702ffb1be47602ec4820": {
    "query": "\nINSERT INTO exercise_slides (id, exercise_id, order_number)\nVALUES ($1, $2, $3) ON CONFLICT (id) DO\nUPDATE\nSET exercise_id = $2,\n  order_number = $3,\n  deleted_at = NULL\nRETURNING id,\n  exercise_id,\n  order_number;\n            ",
    "describe": {
      "columns": [
        {
          "ordinal": 0,
          "name": "id",
          "type_info": "Uuid"
        },
        {
          "ordinal": 1,
          "name": "exercise_id",
          "type_info": "Uuid"
        },
        {
          "ordinal": 2,
          "name": "order_number",
          "type_info": "Int4"
        }
      ],
      "parameters": {
        "Left": ["Uuid", "Uuid", "Int4"]
      },
      "nullable": [false, false, false]
    }
  },
  "e5e90260825ef39797acd231ed10db86eb9dbaf18d7eb6a2d5004971e5de2a23": {
    "query": "\nSELECT counts.*, exercises.name exercise_name\n    FROM (\n        SELECT exercise_id, count(*)::integer count\n        FROM exercise_slide_submissions\n        WHERE course_id = $1\n        GROUP BY exercise_id\n    ) counts\n    JOIN exercises ON (counts.exercise_id = exercises.id);\n          ",
    "describe": {
      "columns": [
        {
          "ordinal": 0,
          "name": "exercise_id",
          "type_info": "Uuid"
        },
        {
          "ordinal": 1,
          "name": "count",
          "type_info": "Int4"
        },
        {
          "ordinal": 2,
          "name": "exercise_name",
          "type_info": "Varchar"
        }
      ],
      "parameters": {
        "Left": ["Uuid"]
      },
      "nullable": [true, true, true]
    }
  },
  "e6f687f777bbf1f390fd79b39ebe2f71adc27844198a74a5370382ba150abb44": {
    "query": "\nUPDATE regradings\nSET regrading_started_at = CASE\n    WHEN regrading_started_at IS NULL THEN now()\n    ELSE regrading_started_at\n  END\nWHERE regrading_completed_at IS NULL\n  AND deleted_at IS NULL\nRETURNING id\n",
    "describe": {
      "columns": [
        {
          "ordinal": 0,
          "name": "id",
          "type_info": "Uuid"
        }
      ],
      "parameters": {
        "Left": []
      },
      "nullable": [false]
    }
  },
  "e81f68320c722d60ef526f006e39003a1349551bacebb0fc4907f93a26b0411b": {
    "query": "\nSELECT id,\n  name,\n  instructions,\n  starts_at,\n  ends_at,\n  time_minutes,\n  organization_id\nFROM exams\nWHERE exams.organization_id = $1\n  AND exams.deleted_at IS NULL\n",
    "describe": {
      "columns": [
        {
          "ordinal": 0,
          "name": "id",
          "type_info": "Uuid"
        },
        {
          "ordinal": 1,
          "name": "name",
          "type_info": "Varchar"
        },
        {
          "ordinal": 2,
          "name": "instructions",
          "type_info": "Text"
        },
        {
          "ordinal": 3,
          "name": "starts_at",
          "type_info": "Timestamptz"
        },
        {
          "ordinal": 4,
          "name": "ends_at",
          "type_info": "Timestamptz"
        },
        {
          "ordinal": 5,
          "name": "time_minutes",
          "type_info": "Int4"
        },
        {
          "ordinal": 6,
          "name": "organization_id",
          "type_info": "Uuid"
        }
      ],
      "parameters": {
        "Left": ["Uuid"]
      },
      "nullable": [false, false, false, true, true, false, false]
    }
  },
  "e966783963c11d6fa57df792d1bfff0dccf163f9cf5f474c1f3c724972229d4e": {
    "query": "\nSELECT *\nfrom chapters\nwhere id = $1;",
    "describe": {
      "columns": [
        {
          "ordinal": 0,
          "name": "id",
          "type_info": "Uuid"
        },
        {
          "ordinal": 1,
          "name": "name",
          "type_info": "Varchar"
        },
        {
          "ordinal": 2,
          "name": "course_id",
          "type_info": "Uuid"
        },
        {
          "ordinal": 3,
          "name": "chapter_number",
          "type_info": "Int4"
        },
        {
          "ordinal": 4,
          "name": "created_at",
          "type_info": "Timestamptz"
        },
        {
          "ordinal": 5,
          "name": "updated_at",
          "type_info": "Timestamptz"
        },
        {
          "ordinal": 6,
          "name": "deleted_at",
          "type_info": "Timestamptz"
        },
        {
          "ordinal": 7,
          "name": "front_page_id",
          "type_info": "Uuid"
        },
        {
          "ordinal": 8,
          "name": "opens_at",
          "type_info": "Timestamptz"
        },
        {
          "ordinal": 9,
          "name": "chapter_image_path",
          "type_info": "Varchar"
        },
        {
          "ordinal": 10,
          "name": "copied_from",
          "type_info": "Uuid"
        },
        {
          "ordinal": 11,
          "name": "deadline",
          "type_info": "Timestamptz"
        }
      ],
      "parameters": {
        "Left": ["Uuid"]
      },
      "nullable": [false, false, false, false, false, false, true, true, true, true, true, true]
    }
  },
  "ea9d08bf76031e4623c82bb7ec98c5cbb01d838675c3eb081532b1580d6f94c5": {
    "query": "\nSELECT page_history.content,\n  page_history.title,\n  pages.exam_id\nFROM page_history\n  JOIN pages ON pages.id = page_history.page_id\nWHERE page_history.id = $1\n  AND pages.deleted_at IS NULL\n  AND page_history.deleted_at IS NULL\n        ",
    "describe": {
      "columns": [
        {
          "ordinal": 0,
          "name": "content",
          "type_info": "Jsonb"
        },
        {
          "ordinal": 1,
          "name": "title",
          "type_info": "Varchar"
        },
        {
          "ordinal": 2,
          "name": "exam_id",
          "type_info": "Uuid"
        }
      ],
      "parameters": {
        "Left": ["Uuid"]
      },
      "nullable": [false, false, true]
    }
  },
  "edb8b86eadb9983d736300c28314c5b8e3f5a4b0ba1c4756d088118871018aa7": {
    "query": "\nSELECT users.id,\n  users.first_name,\n  users.last_name,\n  email,\n  role AS \"role: UserRole\"\nFROM users\n  JOIN roles ON users.id = roles.user_id\nWHERE roles.exam_id = $1\n",
    "describe": {
      "columns": [
        {
          "ordinal": 0,
          "name": "id",
          "type_info": "Uuid"
        },
        {
          "ordinal": 1,
          "name": "first_name",
          "type_info": "Varchar"
        },
        {
          "ordinal": 2,
          "name": "last_name",
          "type_info": "Varchar"
        },
        {
          "ordinal": 3,
          "name": "email",
          "type_info": "Varchar"
        },
        {
          "ordinal": 4,
          "name": "role: UserRole",
          "type_info": {
            "Custom": {
              "name": "user_role",
              "kind": {
                "Enum": ["admin", "assistant", "teacher", "reviewer"]
              }
            }
          }
        }
      ],
      "parameters": {
        "Left": ["Uuid"]
      },
      "nullable": [false, true, true, false, false]
    }
  },
  "f00a84a1428c15f025e04c7e850e4a4e903ecd90986dd6fb61cb474733c2a637": {
    "query": "\nSELECT courses.id,\n  courses.name,\n  courses.created_at,\n  courses.updated_at,\n  courses.organization_id,\n  courses.deleted_at,\n  courses.slug,\n  courses.content_search_language::text,\n  courses.language_code,\n  courses.copied_from,\n  courses.course_language_group_id,\n  courses.description,\n  courses.is_draft\nFROM courses\nWHERE courses.organization_id = $1\n  AND (\n    courses.is_draft IS FALSE\n    OR EXISTS (\n      SELECT id\n      FROM roles\n      WHERE user_id = $2\n        AND (\n          course_id = courses.id\n          OR roles.organization_id = courses.organization_id\n          OR roles.is_global IS TRUE\n        )\n    )\n  )\n  AND courses.deleted_at IS NULL\nLIMIT $3 OFFSET $4;\n",
    "describe": {
      "columns": [
        {
          "ordinal": 0,
          "name": "id",
          "type_info": "Uuid"
        },
        {
          "ordinal": 1,
          "name": "name",
          "type_info": "Varchar"
        },
        {
          "ordinal": 2,
          "name": "created_at",
          "type_info": "Timestamptz"
        },
        {
          "ordinal": 3,
          "name": "updated_at",
          "type_info": "Timestamptz"
        },
        {
          "ordinal": 4,
          "name": "organization_id",
          "type_info": "Uuid"
        },
        {
          "ordinal": 5,
          "name": "deleted_at",
          "type_info": "Timestamptz"
        },
        {
          "ordinal": 6,
          "name": "slug",
          "type_info": "Varchar"
        },
        {
          "ordinal": 7,
          "name": "content_search_language",
          "type_info": "Text"
        },
        {
          "ordinal": 8,
          "name": "language_code",
          "type_info": "Varchar"
        },
        {
          "ordinal": 9,
          "name": "copied_from",
          "type_info": "Uuid"
        },
        {
          "ordinal": 10,
          "name": "course_language_group_id",
          "type_info": "Uuid"
        },
        {
          "ordinal": 11,
          "name": "description",
          "type_info": "Text"
        },
        {
          "ordinal": 12,
          "name": "is_draft",
          "type_info": "Bool"
        }
      ],
      "parameters": {
        "Left": ["Uuid", "Uuid", "Int8", "Int8"]
      },
      "nullable": [
        false,
        false,
        false,
        false,
        false,
        true,
        false,
        null,
        false,
        true,
        false,
        true,
        false
      ]
    }
  },
  "f0f97d1ed0cb831152deb37dc09cd70dba84aae7b211e181d1225e14a01047d5": {
    "query": "\nDELETE FROM roles\nWHERE user_id = $1\n  AND role = $2\n  AND organization_id = $3\n",
    "describe": {
      "columns": [],
      "parameters": {
        "Left": [
          "Uuid",
          {
            "Custom": {
              "name": "user_role",
              "kind": {
                "Enum": ["admin", "assistant", "teacher", "reviewer"]
              }
            }
          },
          "Uuid"
        ]
      },
      "nullable": []
    }
  },
  "f29eba29edd8906d86798a425e40d4fc635d79981e1d963fd8f450d296cb3c2f": {
    "query": "\nSELECT id,\n  name,\n  created_at,\n  updated_at,\n  organization_id,\n  deleted_at,\n  slug,\n  content_search_language::text,\n  language_code,\n  copied_from,\n  course_language_group_id,\n  description,\n  is_draft\nFROM courses\nWHERE course_language_group_id = $1;\n        ",
    "describe": {
      "columns": [
        {
          "ordinal": 0,
          "name": "id",
          "type_info": "Uuid"
        },
        {
          "ordinal": 1,
          "name": "name",
          "type_info": "Varchar"
        },
        {
          "ordinal": 2,
          "name": "created_at",
          "type_info": "Timestamptz"
        },
        {
          "ordinal": 3,
          "name": "updated_at",
          "type_info": "Timestamptz"
        },
        {
          "ordinal": 4,
          "name": "organization_id",
          "type_info": "Uuid"
        },
        {
          "ordinal": 5,
          "name": "deleted_at",
          "type_info": "Timestamptz"
        },
        {
          "ordinal": 6,
          "name": "slug",
          "type_info": "Varchar"
        },
        {
          "ordinal": 7,
          "name": "content_search_language",
          "type_info": "Text"
        },
        {
          "ordinal": 8,
          "name": "language_code",
          "type_info": "Varchar"
        },
        {
          "ordinal": 9,
          "name": "copied_from",
          "type_info": "Uuid"
        },
        {
          "ordinal": 10,
          "name": "course_language_group_id",
          "type_info": "Uuid"
        },
        {
          "ordinal": 11,
          "name": "description",
          "type_info": "Text"
        },
        {
          "ordinal": 12,
          "name": "is_draft",
          "type_info": "Bool"
        }
      ],
      "parameters": {
        "Left": ["Uuid"]
      },
      "nullable": [
        false,
        false,
        false,
        false,
        false,
        true,
        false,
        null,
        false,
        true,
        false,
        true,
        false
      ]
    }
  },
  "f2beb11b5e6318b712b0af9bd4fde454472ce8eda3612295b788958148a376b5": {
    "query": "SELECT *\nFROM email_templates\nWHERE id = $1\n  AND deleted_at IS NULL",
    "describe": {
      "columns": [
        {
          "ordinal": 0,
          "name": "id",
          "type_info": "Uuid"
        },
        {
          "ordinal": 1,
          "name": "created_at",
          "type_info": "Timestamptz"
        },
        {
          "ordinal": 2,
          "name": "updated_at",
          "type_info": "Timestamptz"
        },
        {
          "ordinal": 3,
          "name": "deleted_at",
          "type_info": "Timestamptz"
        },
        {
          "ordinal": 4,
          "name": "content",
          "type_info": "Jsonb"
        },
        {
          "ordinal": 5,
          "name": "name",
          "type_info": "Varchar"
        },
        {
          "ordinal": 6,
          "name": "subject",
          "type_info": "Varchar"
        },
        {
          "ordinal": 7,
          "name": "exercise_completions_threshold",
          "type_info": "Int4"
        },
        {
          "ordinal": 8,
          "name": "points_threshold",
          "type_info": "Int4"
        },
        {
          "ordinal": 9,
          "name": "course_instance_id",
          "type_info": "Uuid"
        }
      ],
      "parameters": {
        "Left": ["Uuid"]
      },
      "nullable": [false, false, false, true, true, false, true, true, true, false]
    }
  },
  "f3c50d3ee90f67f0195297e40aa65e836cae2eaa96a5e56381ad2e0b47681052": {
    "query": "UPDATE exercises SET deleted_at = now() WHERE deleted_at IS NULL AND chapter_id = $1;",
    "describe": {
      "columns": [],
      "parameters": {
        "Left": ["Uuid"]
      },
      "nullable": []
    }
  },
  "f4027fdbb6bf446e8c75423168c3c97e5509c4e44d2246e9894494a96e8f752d": {
    "query": "\nINSERT INTO roles (user_id, role, organization_id)\nVALUES ($1, $2, $3)\nRETURNING id\n",
    "describe": {
      "columns": [
        {
          "ordinal": 0,
          "name": "id",
          "type_info": "Uuid"
        }
      ],
      "parameters": {
        "Left": [
          "Uuid",
          {
            "Custom": {
              "name": "user_role",
              "kind": {
                "Enum": ["admin", "assistant", "teacher", "reviewer"]
              }
            }
          },
          "Uuid"
        ]
      },
      "nullable": [false]
    }
  },
  "f4975555bb0c4f1063c0f8f89e371c9b94a48a69c5e1ec92473db99adfce7601": {
    "query": "\nSELECT starts_at\nFROM course_instances\nWHERE id = $1\n",
    "describe": {
      "columns": [
        {
          "ordinal": 0,
          "name": "starts_at",
          "type_info": "Timestamptz"
        }
      ],
      "parameters": {
        "Left": ["Uuid"]
      },
      "nullable": [true]
    }
  },
  "f4c732597c3cdf6484a20f41348183e56353ecdafbd4da0b6544f356e50e2424": {
    "query": "\nUPDATE pages\nSET deleted_at = now()\nWHERE id = $1\nRETURNING id,\n  created_at,\n  updated_at,\n  course_id,\n  exam_id,\n  chapter_id,\n  url_path,\n  title,\n  deleted_at,\n  content,\n  order_number,\n  copied_from\n          ",
    "describe": {
      "columns": [
        {
          "ordinal": 0,
          "name": "id",
          "type_info": "Uuid"
        },
        {
          "ordinal": 1,
          "name": "created_at",
          "type_info": "Timestamptz"
        },
        {
          "ordinal": 2,
          "name": "updated_at",
          "type_info": "Timestamptz"
        },
        {
          "ordinal": 3,
          "name": "course_id",
          "type_info": "Uuid"
        },
        {
          "ordinal": 4,
          "name": "exam_id",
          "type_info": "Uuid"
        },
        {
          "ordinal": 5,
          "name": "chapter_id",
          "type_info": "Uuid"
        },
        {
          "ordinal": 6,
          "name": "url_path",
          "type_info": "Varchar"
        },
        {
          "ordinal": 7,
          "name": "title",
          "type_info": "Varchar"
        },
        {
          "ordinal": 8,
          "name": "deleted_at",
          "type_info": "Timestamptz"
        },
        {
          "ordinal": 9,
          "name": "content",
          "type_info": "Jsonb"
        },
        {
          "ordinal": 10,
          "name": "order_number",
          "type_info": "Int4"
        },
        {
          "ordinal": 11,
          "name": "copied_from",
          "type_info": "Uuid"
        }
      ],
      "parameters": {
        "Left": ["Uuid"]
      },
      "nullable": [false, false, false, true, true, true, false, false, true, false, false, true]
    }
  },
  "f4dfbd49766b87036e450b1ec67c42af7b0ddfd27420630d6d60a0284ffd5d82": {
    "query": "\nINSERT INTO exercise_slides (exercise_id, order_number)\nVALUES ($1, $2)\nRETURNING id;\n    ",
    "describe": {
      "columns": [
        {
          "ordinal": 0,
          "name": "id",
          "type_info": "Uuid"
        }
      ],
      "parameters": {
        "Left": ["Uuid", "Int4"]
      },
      "nullable": [false]
    }
  },
  "f4f6c13de771e2521337c4b144e9909899288d7986a559b1752ca2622888e8be": {
    "query": "\nDELETE FROM roles\nWHERE user_id = $1\n  AND role = $2\n",
    "describe": {
      "columns": [],
      "parameters": {
        "Left": [
          "Uuid",
          {
            "Custom": {
              "name": "user_role",
              "kind": {
                "Enum": ["admin", "assistant", "teacher", "reviewer"]
              }
            }
          }
        ]
      },
      "nullable": []
    }
  },
  "f5598a7dd7590d5ce5b9cfac3e661e49c14b5a0b242d7e3b670e3a606f67d129": {
    "query": "\nUPDATE user_exercise_states\nSET score_given = $4, grading_progress = $5, activity_progress = $6\nWHERE user_id = $1\nAND exercise_id = $2\nAND (course_instance_id = $3 OR exam_id = $7)\nRETURNING user_id,\n  exercise_id,\n  course_instance_id,\n  exam_id,\n  created_at,\n  updated_at,\n  deleted_at,\n  score_given,\n  grading_progress as \"grading_progress: _\",\n  activity_progress as \"activity_progress: _\",\n  selected_exercise_slide_id;\n    ",
    "describe": {
      "columns": [
        {
          "ordinal": 0,
          "name": "user_id",
          "type_info": "Uuid"
        },
        {
          "ordinal": 1,
          "name": "exercise_id",
          "type_info": "Uuid"
        },
        {
          "ordinal": 2,
          "name": "course_instance_id",
          "type_info": "Uuid"
        },
        {
          "ordinal": 3,
          "name": "exam_id",
          "type_info": "Uuid"
        },
        {
          "ordinal": 4,
          "name": "created_at",
          "type_info": "Timestamptz"
        },
        {
          "ordinal": 5,
          "name": "updated_at",
          "type_info": "Timestamptz"
        },
        {
          "ordinal": 6,
          "name": "deleted_at",
          "type_info": "Timestamptz"
        },
        {
          "ordinal": 7,
          "name": "score_given",
          "type_info": "Float4"
        },
        {
          "ordinal": 8,
          "name": "grading_progress: _",
          "type_info": {
            "Custom": {
              "name": "grading_progress",
              "kind": {
                "Enum": ["fully-graded", "pending", "pending-manual", "failed", "not-ready"]
              }
            }
          }
        },
        {
          "ordinal": 9,
          "name": "activity_progress: _",
          "type_info": {
            "Custom": {
              "name": "activity_progress",
              "kind": {
                "Enum": ["initialized", "started", "in-progress", "submitted", "completed"]
              }
            }
          }
        },
        {
          "ordinal": 10,
          "name": "selected_exercise_slide_id",
          "type_info": "Uuid"
        }
      ],
      "parameters": {
        "Left": [
          "Uuid",
          "Uuid",
          "Uuid",
          "Float4",
          {
            "Custom": {
              "name": "grading_progress",
              "kind": {
                "Enum": ["fully-graded", "pending", "pending-manual", "failed", "not-ready"]
              }
            }
          },
          {
            "Custom": {
              "name": "activity_progress",
              "kind": {
                "Enum": ["initialized", "started", "in-progress", "submitted", "completed"]
              }
            }
          },
          "Uuid"
        ]
      },
      "nullable": [false, false, true, true, false, false, true, true, false, false, true]
    }
  },
  "f5eee3722c97003bd8de1b9e8aa5e0d72916aa364eed13a63efecde48ae9f4a8": {
    "query": "\nSELECT *\nFROM exercise_task_submissions\nWHERE id = $1\n",
    "describe": {
      "columns": [
        {
          "ordinal": 0,
          "name": "id",
          "type_info": "Uuid"
        },
        {
          "ordinal": 1,
          "name": "created_at",
          "type_info": "Timestamptz"
        },
        {
          "ordinal": 2,
          "name": "updated_at",
          "type_info": "Timestamptz"
        },
        {
          "ordinal": 3,
          "name": "deleted_at",
          "type_info": "Timestamptz"
        },
        {
          "ordinal": 4,
          "name": "exercise_task_id",
          "type_info": "Uuid"
        },
        {
          "ordinal": 5,
          "name": "data_json",
          "type_info": "Jsonb"
        },
        {
          "ordinal": 6,
          "name": "exercise_task_grading_id",
          "type_info": "Uuid"
        },
        {
          "ordinal": 7,
          "name": "metadata",
          "type_info": "Jsonb"
        },
        {
          "ordinal": 8,
          "name": "exercise_slide_id",
          "type_info": "Uuid"
        },
        {
          "ordinal": 9,
          "name": "exercise_slide_submission_id",
          "type_info": "Uuid"
        }
      ],
      "parameters": {
        "Left": ["Uuid"]
      },
      "nullable": [false, false, false, true, false, true, true, true, false, false]
    }
  },
  "f75a47ca2444e4cbaade9a44f7104ede569c4660c573e5fa4034805f1597c361": {
    "query": "\nUPDATE exercise_tasks\nSET deleted_at = now()\nWHERE exercise_slide_id = ANY($1)\nRETURNING id;\n        ",
    "describe": {
      "columns": [
        {
          "ordinal": 0,
          "name": "id",
          "type_info": "Uuid"
        }
      ],
      "parameters": {
        "Left": ["UuidArray"]
      },
      "nullable": [false]
    }
  },
  "f7841567b90206f7d7aba83b520e1cb7933c33d203d9a1df88e3db961ab83681": {
    "query": "\nINSERT INTO email_templates (name, course_instance_id, subject)\nVALUES ($1, $2, $3)\nRETURNING *\n",
    "describe": {
      "columns": [
        {
          "ordinal": 0,
          "name": "id",
          "type_info": "Uuid"
        },
        {
          "ordinal": 1,
          "name": "created_at",
          "type_info": "Timestamptz"
        },
        {
          "ordinal": 2,
          "name": "updated_at",
          "type_info": "Timestamptz"
        },
        {
          "ordinal": 3,
          "name": "deleted_at",
          "type_info": "Timestamptz"
        },
        {
          "ordinal": 4,
          "name": "content",
          "type_info": "Jsonb"
        },
        {
          "ordinal": 5,
          "name": "name",
          "type_info": "Varchar"
        },
        {
          "ordinal": 6,
          "name": "subject",
          "type_info": "Varchar"
        },
        {
          "ordinal": 7,
          "name": "exercise_completions_threshold",
          "type_info": "Int4"
        },
        {
          "ordinal": 8,
          "name": "points_threshold",
          "type_info": "Int4"
        },
        {
          "ordinal": 9,
          "name": "course_instance_id",
          "type_info": "Uuid"
        }
      ],
      "parameters": {
        "Left": ["Varchar", "Uuid", "Varchar"]
      },
      "nullable": [false, false, false, true, true, false, true, true, true, false]
    }
  },
  "f836790570d4e43a2791d9c58bddec413da251643dc49f756076e83a0a2521d8": {
    "query": "\nINSERT INTO exercise_task_submissions(\n    exercise_slide_submission_id,\n    exercise_slide_id,\n    exercise_task_id,\n    data_json\n  )\nVALUES ($1, $2, $3, $4)\nRETURNING *\n        ",
    "describe": {
      "columns": [
        {
          "ordinal": 0,
          "name": "id",
          "type_info": "Uuid"
        },
        {
          "ordinal": 1,
          "name": "created_at",
          "type_info": "Timestamptz"
        },
        {
          "ordinal": 2,
          "name": "updated_at",
          "type_info": "Timestamptz"
        },
        {
          "ordinal": 3,
          "name": "deleted_at",
          "type_info": "Timestamptz"
        },
        {
          "ordinal": 4,
          "name": "exercise_task_id",
          "type_info": "Uuid"
        },
        {
          "ordinal": 5,
          "name": "data_json",
          "type_info": "Jsonb"
        },
        {
          "ordinal": 6,
          "name": "exercise_task_grading_id",
          "type_info": "Uuid"
        },
        {
          "ordinal": 7,
          "name": "metadata",
          "type_info": "Jsonb"
        },
        {
          "ordinal": 8,
          "name": "exercise_slide_id",
          "type_info": "Uuid"
        },
        {
          "ordinal": 9,
          "name": "exercise_slide_submission_id",
          "type_info": "Uuid"
        }
      ],
      "parameters": {
        "Left": ["Uuid", "Uuid", "Uuid", "Jsonb"]
      },
      "nullable": [false, false, false, true, false, true, true, true, false, false]
    }
  },
  "f8ef09f81ca6d7912306640c0789b9aa8eee7fcf682c433b782e42582c362f0b": {
    "query": "\nSELECT *\nFROM exercise_services\nWHERE id = $1\n  ",
    "describe": {
      "columns": [
        {
          "ordinal": 0,
          "name": "id",
          "type_info": "Uuid"
        },
        {
          "ordinal": 1,
          "name": "created_at",
          "type_info": "Timestamptz"
        },
        {
          "ordinal": 2,
          "name": "updated_at",
          "type_info": "Timestamptz"
        },
        {
          "ordinal": 3,
          "name": "deleted_at",
          "type_info": "Timestamptz"
        },
        {
          "ordinal": 4,
          "name": "name",
          "type_info": "Varchar"
        },
        {
          "ordinal": 5,
          "name": "slug",
          "type_info": "Varchar"
        },
        {
          "ordinal": 6,
          "name": "public_url",
          "type_info": "Varchar"
        },
        {
          "ordinal": 7,
          "name": "internal_url",
          "type_info": "Varchar"
        },
        {
          "ordinal": 8,
          "name": "max_reprocessing_submissions_at_once",
          "type_info": "Int4"
        }
      ],
      "parameters": {
        "Left": ["Uuid"]
      },
      "nullable": [false, false, false, true, false, false, false, true, false]
    }
  },
  "fb18b61c85778ef2bffb9dc1d388e1f5d1a7f53af4ffbe102a731c39a353afe8": {
    "query": "\nSELECT i.id,\n  i.created_at,\n  i.updated_at,\n  i.deleted_at,\n  i.course_id,\n  i.starts_at,\n  i.ends_at,\n  i.name,\n  i.description,\n  i.teacher_in_charge_name,\n  i.teacher_in_charge_email,\n  i.support_email\nFROM user_course_settings ucs\n  JOIN course_instances i ON (ucs.current_course_instance_id = i.id)\nWHERE ucs.user_id = $1\n  AND ucs.current_course_id = $2\n  AND ucs.deleted_at IS NULL;\n    ",
    "describe": {
      "columns": [
        {
          "ordinal": 0,
          "name": "id",
          "type_info": "Uuid"
        },
        {
          "ordinal": 1,
          "name": "created_at",
          "type_info": "Timestamptz"
        },
        {
          "ordinal": 2,
          "name": "updated_at",
          "type_info": "Timestamptz"
        },
        {
          "ordinal": 3,
          "name": "deleted_at",
          "type_info": "Timestamptz"
        },
        {
          "ordinal": 4,
          "name": "course_id",
          "type_info": "Uuid"
        },
        {
          "ordinal": 5,
          "name": "starts_at",
          "type_info": "Timestamptz"
        },
        {
          "ordinal": 6,
          "name": "ends_at",
          "type_info": "Timestamptz"
        },
        {
          "ordinal": 7,
          "name": "name",
          "type_info": "Varchar"
        },
        {
          "ordinal": 8,
          "name": "description",
          "type_info": "Varchar"
        },
        {
          "ordinal": 9,
          "name": "teacher_in_charge_name",
          "type_info": "Varchar"
        },
        {
          "ordinal": 10,
          "name": "teacher_in_charge_email",
          "type_info": "Varchar"
        },
        {
          "ordinal": 11,
          "name": "support_email",
          "type_info": "Varchar"
        }
      ],
      "parameters": {
        "Left": ["Uuid", "Uuid"]
      },
      "nullable": [false, false, false, true, false, true, true, true, true, false, false, true]
    }
  },
  "fca8672f757656db6332543f9d4351224a1218c4387310e9447e70dad48af7cf": {
    "query": "SELECT course_id from chapters where id = $1",
    "describe": {
      "columns": [
        {
          "ordinal": 0,
          "name": "course_id",
          "type_info": "Uuid"
        }
      ],
      "parameters": {
        "Left": ["Uuid"]
      },
      "nullable": [false]
    }
  },
  "fefaaa5c5e1de08eb78712713351fe1623b3a9b9a9e416bfd8135c4d571cb4fb": {
    "query": "\nselect max(p.order_number) as order_number\nfrom pages p\nwhere p.course_id = $1\n  and p.chapter_id is null\n  and p.deleted_at is null;\n",
    "describe": {
      "columns": [
        {
          "ordinal": 0,
          "name": "order_number",
          "type_info": "Int4"
        }
      ],
      "parameters": {
        "Left": ["Uuid"]
      },
      "nullable": [null]
    }
  },
  "ffceb3f0780f56e249bcc6983105d897534b65d8fc362fc56ea275d45661e617": {
    "query": "\nUPDATE playground_examples\nSET updated_at = now(),\n  name = $1,\n  url = $2,\n  width = $3,\n  data = $4\nWHERE id = $5\nRETURNING *;\n    ",
    "describe": {
      "columns": [
        {
          "ordinal": 0,
          "name": "id",
          "type_info": "Uuid"
        },
        {
          "ordinal": 1,
          "name": "created_at",
          "type_info": "Timestamptz"
        },
        {
          "ordinal": 2,
          "name": "updated_at",
          "type_info": "Timestamptz"
        },
        {
          "ordinal": 3,
          "name": "deleted_at",
          "type_info": "Timestamptz"
        },
        {
          "ordinal": 4,
          "name": "name",
          "type_info": "Varchar"
        },
        {
          "ordinal": 5,
          "name": "url",
          "type_info": "Varchar"
        },
        {
          "ordinal": 6,
          "name": "width",
          "type_info": "Int4"
        },
        {
          "ordinal": 7,
          "name": "data",
          "type_info": "Jsonb"
        }
      ],
      "parameters": {
        "Left": ["Varchar", "Varchar", "Int4", "Jsonb", "Uuid"]
      },
      "nullable": [false, false, false, true, false, false, false, false]
    }
  },
  "ffdcee66fc7df1125bb7f1fe5e05367efcef5525207938af4b7d69fc784f2396": {
    "query": "\nSELECT *\nFROM exercise_tasks\nWHERE exercise_slide_id = ANY($1)\n  AND deleted_at IS NULL;\n        ",
    "describe": {
      "columns": [
        {
          "ordinal": 0,
          "name": "id",
          "type_info": "Uuid"
        },
        {
          "ordinal": 1,
          "name": "created_at",
          "type_info": "Timestamptz"
        },
        {
          "ordinal": 2,
          "name": "updated_at",
          "type_info": "Timestamptz"
        },
        {
          "ordinal": 3,
          "name": "exercise_type",
          "type_info": "Varchar"
        },
        {
          "ordinal": 4,
          "name": "assignment",
          "type_info": "Jsonb"
        },
        {
          "ordinal": 5,
          "name": "deleted_at",
          "type_info": "Timestamptz"
        },
        {
          "ordinal": 6,
          "name": "private_spec",
          "type_info": "Jsonb"
        },
        {
          "ordinal": 7,
          "name": "spec_file_id",
          "type_info": "Uuid"
        },
        {
          "ordinal": 8,
          "name": "public_spec",
          "type_info": "Jsonb"
        },
        {
          "ordinal": 9,
          "name": "model_solution_spec",
          "type_info": "Jsonb"
        },
        {
          "ordinal": 10,
          "name": "copied_from",
          "type_info": "Uuid"
        },
        {
          "ordinal": 11,
          "name": "exercise_slide_id",
          "type_info": "Uuid"
        }
      ],
      "parameters": {
        "Left": ["UuidArray"]
      },
      "nullable": [false, false, false, false, false, true, true, true, true, true, true, false]
    }
  }
}<|MERGE_RESOLUTION|>--- conflicted
+++ resolved
@@ -2308,7 +2308,6 @@
       "nullable": []
     }
   },
-<<<<<<< HEAD
   "2c44e4720cee0531728b1919710aecdfb9d910929d6a8f7cbde3c142fc394e47": {
     "query": "\n        INSERT INTO exercises (\n            id,\n            exam_id,\n            name,\n            deadline,\n            page_id,\n            score_maximum,\n            order_number,\n            chapter_id,\n            copied_from\n          )\n        SELECT uuid_generate_v5($1, id::text),\n          $1,\n          name,\n          deadline,\n          uuid_generate_v5($1, page_id::text),\n          score_maximum,\n          order_number,\n          chapter_id,\n          id\n        FROM exercises\n        WHERE exam_id = $2\n        RETURNING id,\n          copied_from;\n            ",
     "describe": {
@@ -2330,105 +2329,6 @@
       "nullable": [false, true]
     }
   },
-  "2d0f359cfd58eaf7e3784045e5916c4740c4991001f39c7f7c28863874ba0252": {
-    "query": "\nSELECT i.id,\n  i.created_at,\n  i.updated_at,\n  i.deleted_at,\n  i.course_id,\n  i.starts_at,\n  i.ends_at,\n  i.name,\n  i.description,\n  i.variant_status AS \"variant_status: VariantStatus\",\n  i.teacher_in_charge_name,\n  i.teacher_in_charge_email,\n  i.support_email\nFROM course_instances i\n  JOIN course_instance_enrollments ie ON (i.id = ie.course_id)\nWHERE i.course_id = $1\n  AND i.deleted_at IS NULL\n  AND ie.user_id = $2\n  AND ie.deleted_at IS NULL\nORDER BY ie.created_at DESC;\n    ",
-    "describe": {
-      "columns": [
-        {
-          "ordinal": 0,
-          "name": "id",
-          "type_info": "Uuid"
-        },
-        {
-          "ordinal": 1,
-          "name": "created_at",
-          "type_info": "Timestamptz"
-        },
-        {
-          "ordinal": 2,
-          "name": "updated_at",
-          "type_info": "Timestamptz"
-        },
-        {
-          "ordinal": 3,
-          "name": "deleted_at",
-          "type_info": "Timestamptz"
-        },
-        {
-          "ordinal": 4,
-          "name": "course_id",
-          "type_info": "Uuid"
-        },
-        {
-          "ordinal": 5,
-          "name": "starts_at",
-          "type_info": "Timestamptz"
-        },
-        {
-          "ordinal": 6,
-          "name": "ends_at",
-          "type_info": "Timestamptz"
-        },
-        {
-          "ordinal": 7,
-          "name": "name",
-          "type_info": "Varchar"
-        },
-        {
-          "ordinal": 8,
-          "name": "description",
-          "type_info": "Varchar"
-        },
-        {
-          "ordinal": 9,
-          "name": "variant_status: VariantStatus",
-          "type_info": {
-            "Custom": {
-              "name": "variant_status",
-              "kind": {
-                "Enum": ["draft", "upcoming", "active", "ended"]
-              }
-            }
-          }
-        },
-        {
-          "ordinal": 10,
-          "name": "teacher_in_charge_name",
-          "type_info": "Varchar"
-        },
-        {
-          "ordinal": 11,
-          "name": "teacher_in_charge_email",
-          "type_info": "Varchar"
-        },
-        {
-          "ordinal": 12,
-          "name": "support_email",
-          "type_info": "Varchar"
-        }
-      ],
-      "parameters": {
-        "Left": ["Uuid", "Uuid"]
-      },
-      "nullable": [
-        false,
-        false,
-        false,
-        true,
-        false,
-        true,
-        true,
-        true,
-        true,
-        false,
-        false,
-        false,
-        true
-      ]
-    }
-  },
-=======
->>>>>>> c94328a6
   "2dc3330b399fb3d204887cd2ef29a72cc7df6b66b8ff9ba7872044c8da00bba1": {
     "query": "\nINSERT INTO roles (user_id, role, course_id)\nVALUES ($1, $2, $3)\nRETURNING id\n",
     "describe": {
@@ -2712,34 +2612,8 @@
       "nullable": [false, false, false, false, true, false, true, true]
     }
   },
-<<<<<<< HEAD
-  "374b3dbc3de1cd99ad57a60ce6c6a22b34c291b77b95006d50fbae7949dc5a81": {
-    "query": "\n    INSERT INTO pages (\n        id,\n        course_id,\n        content,\n        url_path,\n        title,\n        chapter_id,\n        order_number,\n        copied_from,\n        content_search_language\n      )\n    SELECT uuid_generate_v5($1, id::text),\n      $1,\n      content,\n      url_path,\n      title,\n      uuid_generate_v5($1, chapter_id::text),\n      order_number,\n      id,\n      content_search_language\n    FROM pages\n    WHERE (course_id = $2)\n    RETURNING id,\n      content;\n        ",
-    "describe": {
-      "columns": [
-        {
-          "ordinal": 0,
-          "name": "id",
-          "type_info": "Uuid"
-        },
-        {
-          "ordinal": 1,
-          "name": "content",
-          "type_info": "Jsonb"
-        }
-      ],
-      "parameters": {
-        "Left": ["Uuid", "Uuid"]
-      },
-      "nullable": [false, false]
-    }
-  },
-  "375b467ba026680d07ba6fa844de91afd942e86b2715431e41b6788df0d2b3c0": {
-    "query": "SELECT * FROM users WHERE upstream_id = $1",
-=======
   "372bcb80e46222ec87affb245247c9bbc6f44f2a4c5de331e9a66d0652f86710": {
     "query": "\nUPDATE courses\nSET name = $1,\n  is_draft = $2\nWHERE id = $3\nRETURNING id,\n  name,\n  created_at,\n  updated_at,\n  organization_id,\n  deleted_at,\n  slug,\n  content_search_language::text,\n  language_code,\n  copied_from,\n  course_language_group_id,\n  description,\n  is_draft\n    ",
->>>>>>> c94328a6
     "describe": {
       "columns": [
         {
@@ -2826,6 +2700,27 @@
         true,
         false
       ]
+    }
+  },
+  "374b3dbc3de1cd99ad57a60ce6c6a22b34c291b77b95006d50fbae7949dc5a81": {
+    "query": "\n    INSERT INTO pages (\n        id,\n        course_id,\n        content,\n        url_path,\n        title,\n        chapter_id,\n        order_number,\n        copied_from,\n        content_search_language\n      )\n    SELECT uuid_generate_v5($1, id::text),\n      $1,\n      content,\n      url_path,\n      title,\n      uuid_generate_v5($1, chapter_id::text),\n      order_number,\n      id,\n      content_search_language\n    FROM pages\n    WHERE (course_id = $2)\n    RETURNING id,\n      content;\n        ",
+    "describe": {
+      "columns": [
+        {
+          "ordinal": 0,
+          "name": "id",
+          "type_info": "Uuid"
+        },
+        {
+          "ordinal": 1,
+          "name": "content",
+          "type_info": "Jsonb"
+        }
+      ],
+      "parameters": {
+        "Left": ["Uuid", "Uuid"]
+      },
+      "nullable": [false, false]
     }
   },
   "375b467ba026680d07ba6fa844de91afd942e86b2715431e41b6788df0d2b3c0": {
@@ -3750,78 +3645,6 @@
       "nullable": [false, false, false, false, true, false, false]
     }
   },
-<<<<<<< HEAD
-  "507a53e18ca6049226d9116d1fec7503f8a07c1d45ddc9f1283aafdc322eb879": {
-    "query": "\nSELECT\n    DISTINCT(c.id),\n    c.name,\n    c.created_at,\n    c.updated_at,\n    c.organization_id,\n    c.deleted_at,\n    c.slug,\n    c.content_search_language::text,\n    c.language_code,\n    c.copied_from,\n    c.course_language_group_id,\n    c.description\nFROM courses as c\n    LEFT JOIN course_instances as ci on c.id = ci.course_id\nWHERE\n    c.organization_id = $1 AND\n    ci.starts_at < NOW() AND ci.ends_at > NOW() AND\n    c.deleted_at IS NULL AND ci.deleted_at IS NULL\n    LIMIT $2 OFFSET $3;\n        ",
-    "describe": {
-      "columns": [
-        {
-          "ordinal": 0,
-          "name": "id",
-          "type_info": "Uuid"
-        },
-        {
-          "ordinal": 1,
-          "name": "name",
-          "type_info": "Varchar"
-        },
-        {
-          "ordinal": 2,
-          "name": "created_at",
-          "type_info": "Timestamptz"
-        },
-        {
-          "ordinal": 3,
-          "name": "updated_at",
-          "type_info": "Timestamptz"
-        },
-        {
-          "ordinal": 4,
-          "name": "organization_id",
-          "type_info": "Uuid"
-        },
-        {
-          "ordinal": 5,
-          "name": "deleted_at",
-          "type_info": "Timestamptz"
-        },
-        {
-          "ordinal": 6,
-          "name": "slug",
-          "type_info": "Varchar"
-        },
-        {
-          "ordinal": 7,
-          "name": "content_search_language",
-          "type_info": "Text"
-        },
-        {
-          "ordinal": 8,
-          "name": "language_code",
-          "type_info": "Varchar"
-        },
-        {
-          "ordinal": 9,
-          "name": "copied_from",
-          "type_info": "Uuid"
-        },
-        {
-          "ordinal": 10,
-          "name": "course_language_group_id",
-          "type_info": "Uuid"
-        },
-        {
-          "ordinal": 11,
-          "name": "description",
-          "type_info": "Text"
-        }
-      ],
-      "parameters": {
-        "Left": ["Uuid", "Int8", "Int8"]
-      },
-      "nullable": [false, false, false, false, false, true, false, null, false, true, false, true]
-    }
-  },
   "50b4bf67ea475c5c88a749b74348226173feaa6a71905709ac869270ee7b4c62": {
     "query": "SELECT language, organization_id FROM exams WHERE id = $1",
     "describe": {
@@ -3843,8 +3666,6 @@
       "nullable": [true, false]
     }
   },
-=======
->>>>>>> c94328a6
   "526638aeba291dfa86178ed122d1e4d1ce8f48f75744fce5618fbd989d8cdbb2": {
     "query": "\nSELECT user_id,\n  exercise_id,\n  course_instance_id,\n  exam_id,\n  created_at,\n  updated_at,\n  deleted_at,\n  score_given,\n  grading_progress as \"grading_progress: _\",\n  activity_progress as \"activity_progress: _\",\n  selected_exercise_slide_id\nFROM user_exercise_states\nWHERE user_id = $1\n  AND exercise_id = $2\n  AND (course_instance_id = $3 OR exam_id = $4)\n",
     "describe": {
@@ -6804,34 +6625,34 @@
         },
         {
           "ordinal": 6,
-          "name": "instructions",
-          "type_info": "Text"
+          "name": "starts_at",
+          "type_info": "Timestamptz"
         },
         {
           "ordinal": 7,
-          "name": "starts_at",
+          "name": "ends_at",
           "type_info": "Timestamptz"
         },
         {
           "ordinal": 8,
-          "name": "ends_at",
-          "type_info": "Timestamptz"
+          "name": "language",
+          "type_info": "Varchar"
         },
         {
           "ordinal": 9,
-          "name": "language",
-          "type_info": "Varchar"
-        },
-        {
-          "ordinal": 10,
           "name": "time_minutes",
           "type_info": "Int4"
-        }
-      ],
-      "parameters": {
-        "Left": ["Varchar", "Uuid", "Text", "Timestamptz", "Timestamptz", "Varchar", "Int4"]
-      },
-      "nullable": [false, false, false, true, false, false, false, true, true, true, false]
+        },
+        {
+          "ordinal": 10,
+          "name": "instructions",
+          "type_info": "Jsonb"
+        }
+      ],
+      "parameters": {
+        "Left": ["Varchar", "Uuid", "Jsonb", "Timestamptz", "Timestamptz", "Varchar", "Int4"]
+      },
+      "nullable": [false, false, false, true, false, false, true, true, true, false, false]
     }
   },
   "a0506edd480e7dec860a33702092c243a207450909a69db5a44ad6fcb72b2fb2": {
@@ -8831,6 +8652,109 @@
         "Left": ["Uuid"]
       },
       "nullable": [false, true, true, false, false]
+    }
+  },
+  "caf0b183685df483a172950f35bd0a24408230b811eb5d270d01d3105971b6bc": {
+    "query": "\nINSERT INTO courses (\n    name,\n    organization_id,\n    slug,\n    content_search_language,\n    language_code,\n    copied_from,\n    course_language_group_id\n  )\nVALUES ($1, $2, $3, $4::regconfig, $5, $6, $7)\nRETURNING id,\n  name,\n  created_at,\n  updated_at,\n  organization_id,\n  deleted_at,\n  slug,\n  content_search_language::text,\n  language_code,\n  copied_from,\n  course_language_group_id,\n  description,\n  is_draft;\n    ",
+    "describe": {
+      "columns": [
+        {
+          "ordinal": 0,
+          "name": "id",
+          "type_info": "Uuid"
+        },
+        {
+          "ordinal": 1,
+          "name": "name",
+          "type_info": "Varchar"
+        },
+        {
+          "ordinal": 2,
+          "name": "created_at",
+          "type_info": "Timestamptz"
+        },
+        {
+          "ordinal": 3,
+          "name": "updated_at",
+          "type_info": "Timestamptz"
+        },
+        {
+          "ordinal": 4,
+          "name": "organization_id",
+          "type_info": "Uuid"
+        },
+        {
+          "ordinal": 5,
+          "name": "deleted_at",
+          "type_info": "Timestamptz"
+        },
+        {
+          "ordinal": 6,
+          "name": "slug",
+          "type_info": "Varchar"
+        },
+        {
+          "ordinal": 7,
+          "name": "content_search_language",
+          "type_info": "Text"
+        },
+        {
+          "ordinal": 8,
+          "name": "language_code",
+          "type_info": "Varchar"
+        },
+        {
+          "ordinal": 9,
+          "name": "copied_from",
+          "type_info": "Uuid"
+        },
+        {
+          "ordinal": 10,
+          "name": "course_language_group_id",
+          "type_info": "Uuid"
+        },
+        {
+          "ordinal": 11,
+          "name": "description",
+          "type_info": "Text"
+        },
+        {
+          "ordinal": 12,
+          "name": "is_draft",
+          "type_info": "Bool"
+        }
+      ],
+      "parameters": {
+        "Left": [
+          "Varchar",
+          "Uuid",
+          "Varchar",
+          {
+            "Custom": {
+              "name": "regconfig",
+              "kind": "Simple"
+            }
+          },
+          "Varchar",
+          "Uuid",
+          "Uuid"
+        ]
+      },
+      "nullable": [
+        false,
+        false,
+        false,
+        false,
+        false,
+        true,
+        false,
+        null,
+        false,
+        true,
+        false,
+        true,
+        false
+      ]
     }
   },
   "cb4274ae34447c4c5f7629ca692a91b49faea0db90cc160062b393fca15537b1": {
@@ -10038,7 +9962,7 @@
         {
           "ordinal": 2,
           "name": "instructions",
-          "type_info": "Text"
+          "type_info": "Jsonb"
         },
         {
           "ordinal": 3,
