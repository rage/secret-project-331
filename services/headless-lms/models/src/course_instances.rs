use std::collections::HashMap;

use crate::{chapters, chapters::DatabaseChapter, exercises, prelude::*, users::User};

#[derive(Debug, Serialize, Deserialize, PartialEq, Eq, Clone, Copy, Type, TS)]
#[sqlx(type_name = "variant_status", rename_all = "snake_case")]
pub enum VariantStatus {
    Draft,
    Upcoming,
    Active,
    Ended,
}

impl Default for VariantStatus {
    fn default() -> Self {
        Self::Draft
    }
}

#[derive(Debug, Serialize, Deserialize, PartialEq, Eq, Clone, TS)]
pub struct CourseInstance {
    pub id: Uuid,
    pub created_at: DateTime<Utc>,
    pub updated_at: DateTime<Utc>,
    pub deleted_at: Option<DateTime<Utc>>,
    pub course_id: Uuid,
    pub starts_at: Option<DateTime<Utc>>,
    pub ends_at: Option<DateTime<Utc>>,
    pub name: Option<String>,
    pub description: Option<String>,
    pub variant_status: VariantStatus,
    pub teacher_in_charge_name: String,
    pub teacher_in_charge_email: String,
    pub support_email: Option<String>,
}

#[derive(Debug, Deserialize, TS)]
pub struct CourseInstanceForm {
    pub name: Option<String>,
    pub description: Option<String>,
    pub teacher_in_charge_name: String,
    pub teacher_in_charge_email: String,
    pub support_email: Option<String>,
    pub opening_time: Option<DateTime<Utc>>,
    pub closing_time: Option<DateTime<Utc>>,
}

#[derive(Debug, Clone, Copy)]
pub struct NewCourseInstance<'a> {
    pub id: Uuid,
    pub course_id: Uuid,
    pub name: Option<&'a str>,
    pub description: Option<&'a str>,
    pub variant_status: Option<VariantStatus>,
    pub teacher_in_charge_name: &'a str,
    pub teacher_in_charge_email: &'a str,
    pub support_email: Option<&'a str>,
    pub opening_time: Option<DateTime<Utc>>,
    pub closing_time: Option<DateTime<Utc>>,
}

pub async fn insert(
    conn: &mut PgConnection,
    new_course_instance: NewCourseInstance<'_>,
) -> ModelResult<CourseInstance> {
    let course_instance = sqlx::query_as!(
        CourseInstance,
        r#"
INSERT INTO course_instances (
    id,
    course_id,
    name,
    description,
    variant_status,
    teacher_in_charge_name,
    teacher_in_charge_email,
    support_email
  )
VALUES ($1, $2, $3, $4, $5, $6, $7, $8)
RETURNING id,
  created_at,
  updated_at,
  deleted_at,
  course_id,
  starts_at,
  ends_at,
  name,
  description,
  variant_status AS "variant_status: VariantStatus",
  teacher_in_charge_name,
  teacher_in_charge_email,
  support_email
"#,
        new_course_instance.id,
        new_course_instance.course_id,
        new_course_instance.name,
        new_course_instance.description,
        new_course_instance.variant_status.unwrap_or_default() as VariantStatus,
        new_course_instance.teacher_in_charge_name,
        new_course_instance.teacher_in_charge_email,
        new_course_instance.support_email,
    )
    .fetch_one(conn)
    .await?;
    Ok(course_instance)
}

pub async fn get_course_instance(
    conn: &mut PgConnection,
    course_instance_id: Uuid,
) -> ModelResult<CourseInstance> {
    let course_instance = sqlx::query_as!(
        CourseInstance,
        r#"
SELECT id,
  created_at,
  updated_at,
  deleted_at,
  course_id,
  starts_at,
  ends_at,
  name,
  description,
  variant_status AS "variant_status: VariantStatus",
  teacher_in_charge_name,
  teacher_in_charge_email,
  support_email
FROM course_instances
WHERE id = $1
  AND deleted_at IS NULL;
    "#,
        course_instance_id,
    )
    .fetch_one(conn)
    .await?;
    Ok(course_instance)
}

pub async fn get_organization_id(
    conn: &mut PgConnection,
    course_instance_id: Uuid,
) -> ModelResult<Uuid> {
    let res = sqlx::query!(
        "
SELECT courses.organization_id
FROM course_instances
  JOIN courses ON courses.id = course_instances.course_id
WHERE course_instances.id = $1
",
        course_instance_id
    )
    .fetch_one(conn)
    .await?;
    Ok(res.organization_id)
}

pub async fn current_course_instance_of_user(
    conn: &mut PgConnection,
    user_id: Uuid,
    course_id: Uuid,
) -> ModelResult<Option<CourseInstance>> {
    let course_instance_enrollment = sqlx::query_as!(
        CourseInstance,
        r#"
SELECT i.id,
  i.created_at,
  i.updated_at,
  i.deleted_at,
  i.course_id,
  i.starts_at,
  i.ends_at,
  i.name,
  i.description,
  i.variant_status AS "variant_status: VariantStatus",
  i.teacher_in_charge_name,
  i.teacher_in_charge_email,
  i.support_email
FROM user_course_settings ucs
  JOIN course_instances i ON (ucs.current_course_instance_id = i.id)
WHERE ucs.user_id = $1
  AND ucs.current_course_id = $2
  AND ucs.deleted_at IS NULL;
    "#,
        user_id,
        course_id,
    )
    .fetch_optional(conn)
    .await?;
    Ok(course_instance_enrollment)
}

pub async fn course_instance_by_users_latest_enrollment(
    conn: &mut PgConnection,
    user_id: Uuid,
    course_id: Uuid,
) -> ModelResult<Option<CourseInstance>> {
    let course_instance = sqlx::query_as!(
        CourseInstance,
        r#"
SELECT i.id,
  i.created_at,
  i.updated_at,
  i.deleted_at,
  i.course_id,
  i.starts_at,
  i.ends_at,
  i.name,
  i.description,
  i.variant_status AS "variant_status: VariantStatus",
  i.teacher_in_charge_name,
  i.teacher_in_charge_email,
  i.support_email
FROM course_instances i
  JOIN course_instance_enrollments ie ON (i.id = ie.course_id)
WHERE i.course_id = $1
  AND i.deleted_at IS NULL
  AND ie.user_id = $2
  AND ie.deleted_at IS NULL
ORDER BY ie.created_at DESC;
    "#,
        course_id,
        user_id,
    )
    .fetch_optional(conn)
    .await?;
    Ok(course_instance)
}

pub async fn get_all_course_instances(conn: &mut PgConnection) -> ModelResult<Vec<CourseInstance>> {
    let course_instances = sqlx::query_as!(
        CourseInstance,
        r#"
SELECT id,
  created_at,
  updated_at,
  deleted_at,
  course_id,
  starts_at,
  ends_at,
  name,
  description,
  variant_status as "variant_status: VariantStatus",
  teacher_in_charge_name,
  teacher_in_charge_email,
  support_email
FROM course_instances
WHERE deleted_at IS NULL
"#
    )
    .fetch_all(conn)
    .await?;
    Ok(course_instances)
}

pub async fn get_course_instances_for_course(
    conn: &mut PgConnection,
    course_id: Uuid,
) -> ModelResult<Vec<CourseInstance>> {
    let course_instances = sqlx::query_as!(
        CourseInstance,
        r#"
SELECT id,
  created_at,
  updated_at,
  deleted_at,
  course_id,
  starts_at,
  ends_at,
  name,
  description,
  variant_status as "variant_status: VariantStatus",
  teacher_in_charge_name,
  teacher_in_charge_email,
  support_email
FROM course_instances
WHERE course_id = $1
  AND deleted_at IS NULL;
        "#,
        course_id,
    )
    .fetch_all(conn)
    .await?;
    Ok(course_instances)
}

pub async fn update_course_instance_variant_status(
    conn: &mut PgConnection,
    course_instance_id: Uuid,
    variant_status: VariantStatus,
) -> ModelResult<()> {
    sqlx::query!(
        r#"
UPDATE course_instances
SET variant_status = $1
WHERE id = $2;
"#,
        variant_status as _,
        course_instance_id
    )
    .execute(conn)
    .await?;
    Ok(())
}

#[derive(Debug, Serialize, TS)]
pub struct ChapterScore {
    #[serde(flatten)]
    pub chapter: DatabaseChapter,
    pub score_given: f32,
    pub score_total: i32,
}

#[derive(Debug, Default, Serialize, TS)]
pub struct PointMap(pub HashMap<Uuid, f32>);

#[derive(Debug, Serialize, TS)]
pub struct Points {
    pub chapter_points: Vec<ChapterScore>,
    pub users: Vec<User>,
    // PointMap is a workaround for https://github.com/rhys-vdw/ts-auto-guard/issues/158
    pub user_chapter_points: HashMap<Uuid, PointMap>,
}

pub async fn get_points(
    conn: &mut PgConnection,
    instance_id: Uuid,
    _pagination: Pagination, // TODO
) -> ModelResult<Points> {
    let mut chapter_point_totals = HashMap::<Uuid, i32>::new();
    let mut exercise_to_chapter_id = HashMap::new();
    let exercises = exercises::get_exercises_by_course_instance_id(&mut *conn, instance_id).await?;
    for exercise in exercises {
        if let Some(chapter_id) = exercise.chapter_id {
            // exercises without chapter ids (i.e. exams) are not counted
            let total = chapter_point_totals.entry(chapter_id).or_default();
            *total += exercise.score_maximum;
            exercise_to_chapter_id.insert(exercise.id, chapter_id);
        }
    }

    let users: HashMap<Uuid, User> = sqlx::query_as!(
        User,
        "
SELECT *
FROM users
WHERE id IN (
    SELECT user_id
    FROM course_instance_enrollments
    WHERE course_instance_id = $1
      AND deleted_at IS NULL
  )
",
        instance_id
    )
    .fetch_all(&mut *conn)
    .await?
    .into_iter()
    .map(|u| (u.id, u))
    .collect();
    let mut chapter_points_given = HashMap::<Uuid, f32>::new();
    let states = sqlx::query!(
        "
SELECT user_id,
  exercise_id,
  score_given
FROM user_exercise_states
WHERE course_instance_id = $1
ORDER BY user_id ASC
",
        instance_id,
    )
    .fetch_all(&mut *conn)
    .await?;
    let mut user_chapter_points = HashMap::<Uuid, PointMap>::new();
    for state in states {
        let user = match users.get(&state.user_id) {
            Some(user) => user,
            None => {
                tracing::warn!(
                    "user {} has an exercise state but no enrollment",
                    state.user_id
                );
                continue;
            }
        };
        if let Some(chapter_id) = exercise_to_chapter_id.get(&state.exercise_id).copied() {
            let chapter_points = user_chapter_points.entry(user.id).or_default();
            let user_given = chapter_points.0.entry(chapter_id).or_default();
            let chapter_given = chapter_points_given.entry(chapter_id).or_default();
            let score_given = state.score_given.unwrap_or_default();
            *user_given += score_given;
            *chapter_given += score_given;
        }
    }

    let chapters = chapters::course_instance_chapters(&mut *conn, instance_id).await?;
    let mut chapter_points: Vec<ChapterScore> = chapters
        .into_iter()
        .map(|c| ChapterScore {
            score_given: chapter_points_given.get(&c.id).copied().unwrap_or_default(),
            score_total: chapter_point_totals.get(&c.id).copied().unwrap_or_default(),
            chapter: c,
        })
        .collect();
    chapter_points.sort_by_key(|c| c.chapter.chapter_number);

    Ok(Points {
        chapter_points,
        users: users.into_values().collect(),
        user_chapter_points,
    })
}

pub async fn edit(
    conn: &mut PgConnection,
    instance_id: Uuid,
    update: CourseInstanceForm,
) -> ModelResult<()> {
    sqlx::query!(
        "
UPDATE course_instances
SET name = $1,
  description = $2,
  teacher_in_charge_name = $3,
  teacher_in_charge_email = $4,
  support_email = $5,
  starts_at = $6,
  ends_at = $7
WHERE id = $8
",
        update.name,
        update.description,
        update.teacher_in_charge_name,
        update.teacher_in_charge_email,
        update.support_email,
        update.opening_time,
        update.closing_time,
        instance_id
    )
    .execute(conn)
    .await?;
    Ok(())
}

pub async fn delete(conn: &mut PgConnection, id: Uuid) -> ModelResult<()> {
    sqlx::query!(
        "
UPDATE course_instances
SET deleted_at = now()
WHERE id = $1
",
        id
    )
    .execute(conn)
    .await?;
    Ok(())
}

<<<<<<< HEAD
pub async fn get_course_id(conn: &mut PgConnection, id: Uuid) -> ModelResult<Uuid> {
    let res = sqlx::query!(
        "
SELECT course_id
FROM course_instances
WHERE id = $1
",
        id
    )
    .fetch_one(conn)
    .await?;
    Ok(res.course_id)
=======
pub async fn get_course_id(conn: &mut PgConnection, course_instance_id: Uuid) -> ModelResult<Uuid> {
    let course_id = sqlx::query!(
        "SELECT course_id from course_instances where id = $1",
        course_instance_id
    )
    .fetch_one(conn)
    .await?
    .course_id;
    Ok(course_id)
>>>>>>> 022d85e1
}

pub async fn is_open(conn: &mut PgConnection, id: Uuid) -> ModelResult<bool> {
    let res = sqlx::query!(
        "
SELECT starts_at
FROM course_instances
WHERE id = $1
",
        id
    )
    .fetch_one(conn)
    .await?;
<<<<<<< HEAD
    let is_open = if let Some(starts_at) = res.starts_at {
        starts_at <= Utc::now()
    } else {
        false
    };
=======
    let is_open = res.starts_at.map(|t| t > Utc::now()).unwrap_or(false);
>>>>>>> 022d85e1
    Ok(is_open)
}

#[cfg(test)]
mod test {
    use super::*;
    use crate::test_helper::*;

    #[tokio::test]
    async fn allows_only_one_instance_per_course_without_name() {
        insert_data!(:tx, :user, :org, course: course_id);

        let mut tx1 = tx.begin().await;
        // courses always have a default instance with no name, so this should fail
        let mut instance = NewCourseInstance {
            id: Uuid::new_v4(),
            course_id,
            name: None,
            description: None,
            teacher_in_charge_name: "teacher",
            teacher_in_charge_email: "teacher@example.com",
            support_email: None,
            opening_time: None,
            closing_time: None,
            variant_status: None,
        };
        insert(tx1.as_mut(), instance.clone()).await.unwrap_err();
        tx1.rollback().await;

        let mut tx2 = tx.begin().await;
        // after we give it a name, it should be ok
        instance.name = Some("name");
        insert(tx2.as_mut(), instance).await.unwrap();
    }
}<|MERGE_RESOLUTION|>--- conflicted
+++ resolved
@@ -456,7 +456,6 @@
     Ok(())
 }
 
-<<<<<<< HEAD
 pub async fn get_course_id(conn: &mut PgConnection, id: Uuid) -> ModelResult<Uuid> {
     let res = sqlx::query!(
         "
@@ -469,17 +468,6 @@
     .fetch_one(conn)
     .await?;
     Ok(res.course_id)
-=======
-pub async fn get_course_id(conn: &mut PgConnection, course_instance_id: Uuid) -> ModelResult<Uuid> {
-    let course_id = sqlx::query!(
-        "SELECT course_id from course_instances where id = $1",
-        course_instance_id
-    )
-    .fetch_one(conn)
-    .await?
-    .course_id;
-    Ok(course_id)
->>>>>>> 022d85e1
 }
 
 pub async fn is_open(conn: &mut PgConnection, id: Uuid) -> ModelResult<bool> {
@@ -493,15 +481,11 @@
     )
     .fetch_one(conn)
     .await?;
-<<<<<<< HEAD
     let is_open = if let Some(starts_at) = res.starts_at {
         starts_at <= Utc::now()
     } else {
         false
     };
-=======
-    let is_open = res.starts_at.map(|t| t > Utc::now()).unwrap_or(false);
->>>>>>> 022d85e1
     Ok(is_open)
 }
 
