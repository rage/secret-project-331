--- conflicted
+++ resolved
@@ -501,7 +501,6 @@
     Ok(course_instances)
 }
 
-<<<<<<< HEAD
 pub struct CourseInstanceWithCourseInfo {
     pub course_id: Uuid,
     pub course_slug: String,
@@ -540,7 +539,8 @@
     .fetch_all(conn)
     .await?;
     Ok(course_instances)
-=======
+}
+
 /// Deletes submissions, peer reviews, points and etc. for a course and user. Main purpose is for teachers who are testing their course with their own accounts.
 pub async fn reset_progress_on_course_instance_for_user(
     conn: &mut PgConnection,
@@ -740,7 +740,6 @@
 
     tx.commit().await?;
     Ok(())
->>>>>>> 40044562
 }
 
 #[cfg(test)]
