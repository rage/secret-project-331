--- conflicted
+++ resolved
@@ -4,16 +4,6 @@
 
 #[derive(Debug, Serialize, Deserialize, PartialEq, Eq, Clone)]
 #[cfg_attr(feature = "ts_rs", derive(TS))]
-<<<<<<< HEAD
-pub struct Module {
-    pub id: Uuid,
-    pub name: String,
-    pub order_number: i32,
-    pub is_default: bool,
-}
-
-pub async fn new(
-=======
 pub struct CourseModule {
     pub id: Uuid,
     pub created_at: DateTime<Utc>,
@@ -37,7 +27,6 @@
 }
 
 pub async fn insert(
->>>>>>> d314dcf4
     conn: &mut PgConnection,
     course_id: Uuid,
     name: Option<&str>,
@@ -64,14 +53,6 @@
     Ok(res)
 }
 
-<<<<<<< HEAD
-pub async fn update(
-    conn: &mut PgConnection,
-    id: Uuid,
-    name: Option<&str>,
-    order_number: Option<i32>,
-) -> ModelResult<()> {
-=======
 pub async fn insert_default_for_course(
     conn: &mut PgConnection,
     course_id: Uuid,
@@ -80,7 +61,6 @@
 }
 
 pub async fn rename(conn: &mut PgConnection, id: Uuid, name: &str) -> ModelResult<()> {
->>>>>>> d314dcf4
     sqlx::query!(
         "
 UPDATE course_modules
@@ -111,9 +91,6 @@
     Ok(())
 }
 
-<<<<<<< HEAD
-pub async fn for_course(conn: &mut PgConnection, course_id: Uuid) -> ModelResult<Vec<Module>> {
-=======
 pub async fn get_by_id(conn: &mut PgConnection, id: Uuid) -> ModelResult<CourseModule> {
     let res = sqlx::query_as!(
         CourseModule,
@@ -134,18 +111,10 @@
     conn: &mut PgConnection,
     course_id: Uuid,
 ) -> ModelResult<Vec<CourseModule>> {
->>>>>>> d314dcf4
     let modules = sqlx::query_as!(
         CourseModule,
         "
-<<<<<<< HEAD
-SELECT id,
-  name,
-  order_number,
-  is_default
-=======
 SELECT *
->>>>>>> d314dcf4
 FROM course_modules
 WHERE course_id = $1
 AND deleted_at IS NULL
@@ -157,22 +126,6 @@
     Ok(modules)
 }
 
-<<<<<<< HEAD
-pub async fn get_default(conn: &mut PgConnection, course_id: Uuid) -> ModelResult<Module> {
-    let res = sqlx::query_as!(
-        Module,
-        "
-SELECT id,
-  name,
-  order_number,
-  is_default
-FROM course_modules
-WHERE course_id = $1
-  AND is_default = TRUE
-  AND deleted_at IS NULL
-",
-        course_id
-=======
 /// Gets course module where the given exercise belongs to. This will result in an error in the case
 /// of an exam exercise.
 pub async fn get_by_exercise_id(
@@ -334,7 +287,6 @@
         ",
         uh_course_code,
         id,
->>>>>>> d314dcf4
     )
     .fetch_one(conn)
     .await?;
