use headless_lms_utils::{
    file_store::FileStore, language_tag_to_name::LANGUAGE_TAG_TO_NAME, ApplicationConfiguration,
};

use crate::{
    chapters::{course_chapters, Chapter},
    course_modules::CourseModule,
    pages::Page,
    pages::{get_all_by_course_id_and_visibility, PageVisibility},
    prelude::*,
};

pub struct CourseInfo {
    pub id: Uuid,
    pub is_draft: bool,
}

#[derive(Debug, Serialize, Deserialize, PartialEq, Clone, Eq)]
#[cfg_attr(feature = "ts_rs", derive(TS))]
pub struct CourseCount {
    pub count: u32,
}

pub struct CourseContextData {
    pub id: Uuid,
    pub is_test_mode: bool,
}

#[derive(Debug, Serialize, Deserialize, PartialEq, Clone)]
#[cfg_attr(feature = "ts_rs", derive(TS))]
pub struct Course {
    pub id: Uuid,
    pub slug: String,
    pub created_at: DateTime<Utc>,
    pub updated_at: DateTime<Utc>,
    pub name: String,
    pub description: Option<String>,
    pub organization_id: Uuid,
    pub deleted_at: Option<DateTime<Utc>>,
    pub language_code: String,
    pub copied_from: Option<Uuid>,
    pub content_search_language: Option<String>,
    pub course_language_group_id: Uuid,
    pub is_draft: bool,
    pub is_test_mode: bool,
    pub is_unlisted: bool,
    pub base_module_completion_requires_n_submodule_completions: i32,
    pub can_add_chatbot: bool,
}

#[derive(Debug, Serialize, Deserialize, PartialEq, Clone)]
#[cfg_attr(feature = "ts_rs", derive(TS))]
pub struct CourseBreadcrumbInfo {
    pub course_id: Uuid,
    pub course_name: String,
    pub course_slug: String,
    pub organization_slug: String,
    pub organization_name: String,
}

/// Represents the subset of page fields that are required to create a new course.
#[derive(Debug, Serialize, Deserialize, PartialEq, Clone)]
#[cfg_attr(feature = "ts_rs", derive(TS))]
pub struct NewCourse {
    pub name: String,
    pub slug: String,
    pub organization_id: Uuid,
    pub language_code: String,
    /// Name of the teacher who is responsible for the course. Must be a valid name.
    pub teacher_in_charge_name: String,
    /// Email of the teacher who is responsible for the course. Must be a valid email.
    pub teacher_in_charge_email: String,
    pub description: String,
    pub is_draft: bool,
    pub is_test_mode: bool,
    pub is_unlisted: bool,
    /// If true, copies all user permissions from the original course to the new one.
    pub copy_user_permissions: bool,
}

pub async fn insert(
    conn: &mut PgConnection,
    pkey_policy: PKeyPolicy<Uuid>,
    course_language_group_id: Uuid,
    new_course: &NewCourse,
) -> ModelResult<Uuid> {
    let res = sqlx::query!(
        "
INSERT INTO courses(
    id,
    name,
    description,
    slug,
    organization_id,
    language_code,
    course_language_group_id,
    is_draft,
    is_test_mode
  )
VALUES(
    $1,
    $2,
    $3,
    $4,
    $5,
    $6,
    $7,
    $8,
    $9
  )
RETURNING id
        ",
        pkey_policy.into_uuid(),
        new_course.name,
        new_course.description,
        new_course.slug,
        new_course.organization_id,
        new_course.language_code,
        course_language_group_id,
        new_course.is_draft,
        new_course.is_test_mode
    )
    .fetch_one(conn)
    .await?;
    Ok(res.id)
}

#[derive(Debug, Serialize, Deserialize, PartialEq, Clone)]
#[cfg_attr(feature = "ts_rs", derive(TS))]
pub struct CourseStructure {
    pub course: Course,
    pub pages: Vec<Page>,
    pub chapters: Vec<Chapter>,
    pub modules: Vec<CourseModule>,
}

pub async fn all_courses(conn: &mut PgConnection) -> ModelResult<Vec<Course>> {
    let courses = sqlx::query_as!(
        Course,
        r#"
SELECT id,
  name,
  created_at,
  updated_at,
  organization_id,
  deleted_at,
  slug,
  content_search_language::text,
  language_code,
  copied_from,
  course_language_group_id,
  description,
  is_draft,
  is_test_mode,
<<<<<<< HEAD
  base_module_completion_requires_n_submodule_completions,
  can_add_chatbot
=======
  is_unlisted,
  base_module_completion_requires_n_submodule_completions
>>>>>>> 604715dc
FROM courses
WHERE deleted_at IS NULL;
"#
    )
    .fetch_all(conn)
    .await?;
    Ok(courses)
}

pub async fn all_courses_user_enrolled_to(
    conn: &mut PgConnection,
    user_id: Uuid,
) -> ModelResult<Vec<Course>> {
    let courses = sqlx::query_as!(
        Course,
        r#"
SELECT id,
  name,
  created_at,
  updated_at,
  organization_id,
  deleted_at,
  slug,
  content_search_language::text,
  language_code,
  copied_from,
  course_language_group_id,
  description,
  is_draft,
  is_test_mode,
<<<<<<< HEAD
  base_module_completion_requires_n_submodule_completions,
  can_add_chatbot
=======
  is_unlisted,
  base_module_completion_requires_n_submodule_completions
>>>>>>> 604715dc
FROM courses
WHERE courses.deleted_at IS NULL
  AND id IN (
    SELECT current_course_id
    FROM user_course_settings
    WHERE deleted_at IS NULL
      AND user_id = $1
  )
"#,
        user_id
    )
    .fetch_all(conn)
    .await?;
    Ok(courses)
}

pub async fn all_courses_with_roles_for_user(
    conn: &mut PgConnection,
    user_id: Uuid,
) -> ModelResult<Vec<Course>> {
    let courses = sqlx::query_as!(
        Course,
        r#"
SELECT id,
  name,
  created_at,
  updated_at,
  organization_id,
  deleted_at,
  slug,
  content_search_language::text,
  language_code,
  copied_from,
  course_language_group_id,
  description,
  is_draft,
  is_test_mode,
<<<<<<< HEAD
  base_module_completion_requires_n_submodule_completions,
  can_add_chatbot
=======
  is_unlisted,
  base_module_completion_requires_n_submodule_completions
>>>>>>> 604715dc
FROM courses
WHERE courses.deleted_at IS NULL
  AND (
    id IN (
      SELECT course_id
      FROM roles
      WHERE deleted_at IS NULL
        AND user_id = $1
        AND course_id IS NOT NULL
    )
    OR (
      id IN (
        SELECT ci.course_id
        FROM course_instances ci
          JOIN ROLES r ON r.course_instance_id = ci.id
        WHERE r.user_id = $1
          AND r.deleted_at IS NULL
          AND ci.deleted_at IS NULL
      )
    )
  ) "#,
        user_id
    )
    .fetch_all(conn)
    .await?;
    Ok(courses)
}

pub async fn get_all_language_versions_of_course(
    conn: &mut PgConnection,
    course: &Course,
) -> ModelResult<Vec<Course>> {
    let courses = sqlx::query_as!(
        Course,
        "
SELECT id,
  name,
  created_at,
  updated_at,
  organization_id,
  deleted_at,
  slug,
  content_search_language::text,
  language_code,
  copied_from,
  course_language_group_id,
  description,
  is_draft,
  is_test_mode,
<<<<<<< HEAD
  base_module_completion_requires_n_submodule_completions,
  can_add_chatbot
=======
  is_unlisted,
  base_module_completion_requires_n_submodule_completions
>>>>>>> 604715dc
FROM courses
WHERE course_language_group_id = $1
AND deleted_at IS NULL
        ",
        course.course_language_group_id,
    )
    .fetch_all(conn)
    .await?;
    Ok(courses)
}

pub async fn get_active_courses_for_organization(
    conn: &mut PgConnection,
    organization_id: Uuid,
    pagination: Pagination,
) -> ModelResult<Vec<Course>> {
    let course_instances = sqlx::query_as!(
        Course,
        r#"
SELECT
    DISTINCT(c.id),
    c.name,
    c.created_at,
    c.updated_at,
    c.organization_id,
    c.deleted_at,
    c.slug,
    c.content_search_language::text,
    c.language_code,
    c.copied_from,
    c.course_language_group_id,
    c.description,
    c.is_draft,
    c.is_test_mode,
<<<<<<< HEAD
    c.base_module_completion_requires_n_submodule_completions,
    can_add_chatbot
=======
    c.is_unlisted,
    c.base_module_completion_requires_n_submodule_completions
>>>>>>> 604715dc
FROM courses as c
    LEFT JOIN course_instances as ci on c.id = ci.course_id
WHERE
    c.organization_id = $1 AND
    ci.starts_at < NOW() AND ci.ends_at > NOW() AND
    c.deleted_at IS NULL AND ci.deleted_at IS NULL
    LIMIT $2 OFFSET $3;
        "#,
        organization_id,
        pagination.limit(),
        pagination.offset()
    )
    .fetch_all(conn)
    .await?;
    Ok(course_instances)
}

pub async fn get_active_courses_for_organization_count(
    conn: &mut PgConnection,
    organization_id: Uuid,
) -> ModelResult<CourseCount> {
    let result = sqlx::query!(
        r#"
SELECT
    COUNT(DISTINCT c.id) as count
FROM courses as c
    LEFT JOIN course_instances as ci on c.id = ci.course_id
WHERE
    c.organization_id = $1 AND
    ci.starts_at < NOW() AND ci.ends_at > NOW() AND
    c.deleted_at IS NULL AND ci.deleted_at IS NULL;
        "#,
        organization_id
    )
    .fetch_one(conn)
    .await?;
    Ok(CourseCount {
        count: result.count.unwrap_or_default().try_into()?,
    })
}

pub async fn get_course(conn: &mut PgConnection, course_id: Uuid) -> ModelResult<Course> {
    let course = sqlx::query_as!(
        Course,
        r#"
SELECT id,
  name,
  created_at,
  updated_at,
  organization_id,
  deleted_at,
  slug,
  content_search_language::text,
  language_code,
  copied_from,
  course_language_group_id,
  description,
  is_draft,
  is_test_mode,
<<<<<<< HEAD
  base_module_completion_requires_n_submodule_completions,
  can_add_chatbot
=======
  is_unlisted,
  base_module_completion_requires_n_submodule_completions
>>>>>>> 604715dc
FROM courses
WHERE id = $1;
    "#,
        course_id
    )
    .fetch_one(conn)
    .await?;
    Ok(course)
}

pub async fn get_course_breadcrumb_info(
    conn: &mut PgConnection,
    course_id: Uuid,
) -> ModelResult<CourseBreadcrumbInfo> {
    let res = sqlx::query_as!(
        CourseBreadcrumbInfo,
        r#"
SELECT courses.id as course_id,
  courses.name as course_name,
  courses.slug as course_slug,
  organizations.slug as organization_slug,
  organizations.name as organization_name
FROM courses
  JOIN organizations ON (courses.organization_id = organizations.id)
WHERE courses.id = $1;
    "#,
        course_id
    )
    .fetch_one(conn)
    .await?;
    Ok(res)
}

pub async fn get_nondeleted_course_id_by_slug(
    conn: &mut PgConnection,
    slug: &str,
) -> ModelResult<CourseContextData> {
    let data = sqlx::query_as!(
        CourseContextData,
        "SELECT id, is_test_mode FROM courses WHERE slug = $1 AND deleted_at IS NULL",
        slug
    )
    .fetch_one(conn)
    .await?;
    Ok(data)
}

pub async fn get_organization_id(conn: &mut PgConnection, id: Uuid) -> ModelResult<Uuid> {
    let organization_id = sqlx::query!("SELECT organization_id FROM courses WHERE id = $1", id)
        .fetch_one(conn)
        .await?
        .organization_id;
    Ok(organization_id)
}

/// Gets full course structure including all the pages.
pub async fn get_course_structure(
    conn: &mut PgConnection,
    course_id: Uuid,
    file_store: &dyn FileStore,
    app_conf: &ApplicationConfiguration,
) -> ModelResult<CourseStructure> {
    let course = get_course(conn, course_id).await?;
    let pages = get_all_by_course_id_and_visibility(conn, course_id, PageVisibility::Any).await?;
    let chapters = course_chapters(conn, course_id)
        .await?
        .iter()
        .map(|chapter| Chapter::from_database_chapter(chapter, file_store, app_conf))
        .collect();
    let modules = crate::course_modules::get_by_course_id(conn, course_id).await?;
    Ok(CourseStructure {
        course,
        pages,
        chapters,
        modules,
    })
}

pub async fn organization_courses_visible_to_user_paginated(
    conn: &mut PgConnection,
    organization_id: Uuid,
    user: Option<Uuid>,
    pagination: Pagination,
) -> ModelResult<Vec<Course>> {
    let courses = sqlx::query_as!(
        Course,
        r#"
SELECT courses.id,
  courses.name,
  courses.created_at,
  courses.updated_at,
  courses.organization_id,
  courses.deleted_at,
  courses.slug,
  courses.content_search_language::text,
  courses.language_code,
  courses.copied_from,
  courses.course_language_group_id,
  courses.description,
  courses.is_draft,
  courses.is_test_mode,
<<<<<<< HEAD
  base_module_completion_requires_n_submodule_completions,
  can_add_chatbot
=======
  courses.is_unlisted,
  base_module_completion_requires_n_submodule_completions
>>>>>>> 604715dc
FROM courses
WHERE courses.organization_id = $1
  AND (
    (
      courses.is_draft IS FALSE
      AND courses.is_unlisted IS FALSE
    )
    OR EXISTS (
      SELECT id
      FROM roles
      WHERE user_id = $2
        AND (
          course_id = courses.id
          OR roles.organization_id = courses.organization_id
          OR roles.is_global IS TRUE
        )
    )
  )
  AND courses.deleted_at IS NULL
ORDER BY courses.name
LIMIT $3 OFFSET $4;
"#,
        organization_id,
        user,
        pagination.limit(),
        pagination.offset()
    )
    .fetch_all(conn)
    .await?;
    Ok(courses)
}

pub async fn organization_course_count(
    conn: &mut PgConnection,
    organization_id: Uuid,
) -> ModelResult<CourseCount> {
    let course_count = sqlx::query!(
        r#"
SELECT
    COUNT(DISTINCT id) as count
FROM courses
WHERE organization_id = $1
    AND deleted_at IS NULL;
        "#,
        organization_id,
    )
    .fetch_one(conn)
    .await?;
    Ok(CourseCount {
        count: course_count.count.unwrap_or_default().try_into()?,
    })
}
// Represents the subset of page fields that one is allowed to update in a course
#[derive(Debug, Serialize, Deserialize, PartialEq, Clone)]
#[cfg_attr(feature = "ts_rs", derive(TS))]
pub struct CourseUpdate {
<<<<<<< HEAD
    pub name: String,
    pub description: Option<String>,
    pub is_draft: bool,
    pub is_test_mode: bool,
    pub can_add_chatbot: bool,
=======
    name: String,
    description: Option<String>,
    is_draft: bool,
    is_test_mode: bool,
    is_unlisted: bool,
>>>>>>> 604715dc
}

pub async fn update_course(
    conn: &mut PgConnection,
    course_id: Uuid,
    course_update: CourseUpdate,
) -> ModelResult<Course> {
    let res = sqlx::query_as!(
        Course,
        r#"
UPDATE courses
SET name = $1,
  description = $2,
  is_draft = $3,
  is_test_mode = $4,
<<<<<<< HEAD
  can_add_chatbot = $5
=======
  is_unlisted = $5
>>>>>>> 604715dc
WHERE id = $6
RETURNING id,
  name,
  created_at,
  updated_at,
  organization_id,
  deleted_at,
  slug,
  content_search_language::text,
  language_code,
  copied_from,
  course_language_group_id,
  description,
  is_draft,
  is_test_mode,
<<<<<<< HEAD
  base_module_completion_requires_n_submodule_completions,
  can_add_chatbot
=======
  is_unlisted,
  base_module_completion_requires_n_submodule_completions
>>>>>>> 604715dc
    "#,
        course_update.name,
        course_update.description,
        course_update.is_draft,
        course_update.is_test_mode,
<<<<<<< HEAD
        course_update.can_add_chatbot,
=======
        course_update.is_unlisted,
>>>>>>> 604715dc
        course_id
    )
    .fetch_one(conn)
    .await?;
    Ok(res)
}

pub async fn update_course_base_module_completion_count_requirement(
    conn: &mut PgConnection,
    id: Uuid,
    base_module_completion_requires_n_submodule_completions: i32,
) -> ModelResult<bool> {
    let res = sqlx::query!(
        "
UPDATE courses
SET base_module_completion_requires_n_submodule_completions = $1
WHERE id = $2
  AND deleted_at IS NULL
        ",
        base_module_completion_requires_n_submodule_completions,
        id,
    )
    .execute(conn)
    .await?;
    Ok(res.rows_affected() > 0)
}

pub async fn delete_course(conn: &mut PgConnection, course_id: Uuid) -> ModelResult<Course> {
    let deleted = sqlx::query_as!(
        Course,
        r#"
UPDATE courses
SET deleted_at = now()
WHERE id = $1
RETURNING id,
  name,
  created_at,
  updated_at,
  organization_id,
  deleted_at,
  slug,
  content_search_language::text,
  language_code,
  copied_from,
  course_language_group_id,
  description,
  is_draft,
  is_test_mode,
<<<<<<< HEAD
  base_module_completion_requires_n_submodule_completions,
  can_add_chatbot
=======
  is_unlisted,
  base_module_completion_requires_n_submodule_completions
>>>>>>> 604715dc
    "#,
        course_id
    )
    .fetch_one(conn)
    .await?;
    Ok(deleted)
}

pub async fn get_course_by_slug(conn: &mut PgConnection, course_slug: &str) -> ModelResult<Course> {
    let course = sqlx::query_as!(
        Course,
        "
SELECT id,
  name,
  created_at,
  updated_at,
  organization_id,
  deleted_at,
  slug,
  content_search_language::text,
  language_code,
  copied_from,
  course_language_group_id,
  description,
  is_draft,
  is_test_mode,
<<<<<<< HEAD
  base_module_completion_requires_n_submodule_completions,
  can_add_chatbot
=======
  is_unlisted,
  base_module_completion_requires_n_submodule_completions
>>>>>>> 604715dc
FROM courses
WHERE slug = $1
  AND deleted_at IS NULL
",
        course_slug,
    )
    .fetch_one(conn)
    .await?;
    Ok(course)
}

pub async fn get_cfgname_by_tag(
    conn: &mut PgConnection,
    ietf_language_tag: String,
) -> ModelResult<String> {
    let tag = ietf_language_tag
        .split('-')
        .next()
        .unwrap_or_else(|| &ietf_language_tag[..]);

    let lang_name = LANGUAGE_TAG_TO_NAME.get(&tag);

    let name = sqlx::query!(
        "SELECT cfgname::text FROM pg_ts_config WHERE cfgname = $1",
        lang_name
    )
    .fetch_optional(conn)
    .await?;

    let res = name
        .and_then(|n| n.cfgname)
        .unwrap_or_else(|| "simple".to_string());

    Ok(res)
}

pub async fn is_draft(conn: &mut PgConnection, id: Uuid) -> ModelResult<bool> {
    let res = sqlx::query!(
        "
SELECT is_draft
FROM courses
WHERE id = $1
",
        id
    )
    .fetch_one(conn)
    .await?;
    Ok(res.is_draft)
}

pub(crate) async fn get_by_ids(
    conn: &mut PgConnection,
    course_ids: &[Uuid],
) -> ModelResult<Vec<Course>> {
    let courses = sqlx::query_as!(
        Course,
        "
SELECT id,
  name,
  created_at,
  updated_at,
  organization_id,
  deleted_at,
  slug,
  content_search_language::text,
  language_code,
  copied_from,
  course_language_group_id,
  description,
  is_draft,
  is_test_mode,
<<<<<<< HEAD
  base_module_completion_requires_n_submodule_completions,
  can_add_chatbot
=======
  is_unlisted,
  base_module_completion_requires_n_submodule_completions
>>>>>>> 604715dc
FROM courses
WHERE id IN (SELECT * FROM UNNEST($1::uuid[]))
  ",
        course_ids
    )
    .fetch_all(conn)
    .await?;
    Ok(courses)
}

#[cfg(test)]
mod test {
    use super::*;
    use crate::{course_language_groups, courses, test_helper::*};

    mod language_code_validation {
        use super::*;

        #[tokio::test]
        async fn allows_valid_language_code() {
            insert_data!(:tx, user: _user, :org);
            let course_language_group_id = course_language_groups::insert(
                tx.as_mut(),
                PKeyPolicy::Fixed(Uuid::parse_str("8e40c36c-835b-479c-8f07-863ad408f181").unwrap()),
            )
            .await
            .unwrap();
            let new_course = create_new_course(org, "en-US");
            let res = courses::insert(
                tx.as_mut(),
                PKeyPolicy::Fixed(Uuid::parse_str("95d8ab4d-073c-4794-b8c5-f683f0856356").unwrap()),
                course_language_group_id,
                &new_course,
            )
            .await;
            assert!(res.is_ok());
        }

        #[tokio::test]
        async fn disallows_empty_language_code() {
            insert_data!(:tx, user: _user, :org);
            let course_language_group_id = course_language_groups::insert(
                tx.as_mut(),
                PKeyPolicy::Fixed(Uuid::parse_str("8e40c36c-835b-479c-8f07-863ad408f181").unwrap()),
            )
            .await
            .unwrap();
            let new_course = create_new_course(org, "");
            let res = courses::insert(
                tx.as_mut(),
                PKeyPolicy::Fixed(Uuid::parse_str("95d8ab4d-073c-4794-b8c5-f683f0856356").unwrap()),
                course_language_group_id,
                &new_course,
            )
            .await;
            assert!(res.is_err());
        }

        #[tokio::test]
        async fn disallows_wrong_case_language_code() {
            insert_data!(:tx, user: _user, :org);
            let course_language_group_id = course_language_groups::insert(
                tx.as_mut(),
                PKeyPolicy::Fixed(Uuid::parse_str("8e40c36c-835b-479c-8f07-863ad408f181").unwrap()),
            )
            .await
            .unwrap();
            let new_course = create_new_course(org, "en-us");
            let res = courses::insert(
                tx.as_mut(),
                PKeyPolicy::Fixed(Uuid::parse_str("95d8ab4d-073c-4794-b8c5-f683f0856356").unwrap()),
                course_language_group_id,
                &new_course,
            )
            .await;
            assert!(res.is_err());
        }

        #[tokio::test]
        async fn disallows_underscore_in_language_code() {
            insert_data!(:tx, user: _user, :org);
            let course_language_group_id = course_language_groups::insert(
                tx.as_mut(),
                PKeyPolicy::Fixed(Uuid::parse_str("8e40c36c-835b-479c-8f07-863ad408f181").unwrap()),
            )
            .await
            .unwrap();
            let new_course = create_new_course(org, "en_US");
            let res = courses::insert(
                tx.as_mut(),
                PKeyPolicy::Fixed(Uuid::parse_str("95d8ab4d-073c-4794-b8c5-f683f0856356").unwrap()),
                course_language_group_id,
                &new_course,
            )
            .await;
            assert!(res.is_err());
        }

        fn create_new_course(organization_id: Uuid, language_code: &str) -> NewCourse {
            NewCourse {
                name: "".to_string(),
                slug: "".to_string(),
                organization_id,
                language_code: language_code.to_string(),
                teacher_in_charge_name: "teacher".to_string(),
                teacher_in_charge_email: "teacher@example.com".to_string(),
                description: "description".to_string(),
                is_draft: false,
                is_test_mode: false,
                is_unlisted: false,
                copy_user_permissions: false,
            }
        }
    }
}<|MERGE_RESOLUTION|>--- conflicted
+++ resolved
@@ -152,13 +152,9 @@
   description,
   is_draft,
   is_test_mode,
-<<<<<<< HEAD
   base_module_completion_requires_n_submodule_completions,
-  can_add_chatbot
-=======
-  is_unlisted,
-  base_module_completion_requires_n_submodule_completions
->>>>>>> 604715dc
+  can_add_chatbot,
+  is_unlisted
 FROM courses
 WHERE deleted_at IS NULL;
 "#
@@ -189,13 +185,9 @@
   description,
   is_draft,
   is_test_mode,
-<<<<<<< HEAD
+  is_unlisted,
   base_module_completion_requires_n_submodule_completions,
   can_add_chatbot
-=======
-  is_unlisted,
-  base_module_completion_requires_n_submodule_completions
->>>>>>> 604715dc
 FROM courses
 WHERE courses.deleted_at IS NULL
   AND id IN (
@@ -233,13 +225,9 @@
   description,
   is_draft,
   is_test_mode,
-<<<<<<< HEAD
-  base_module_completion_requires_n_submodule_completions,
-  can_add_chatbot
-=======
+  can_add_chatbot,
   is_unlisted,
   base_module_completion_requires_n_submodule_completions
->>>>>>> 604715dc
 FROM courses
 WHERE courses.deleted_at IS NULL
   AND (
@@ -289,13 +277,9 @@
   description,
   is_draft,
   is_test_mode,
-<<<<<<< HEAD
   base_module_completion_requires_n_submodule_completions,
-  can_add_chatbot
-=======
-  is_unlisted,
-  base_module_completion_requires_n_submodule_completions
->>>>>>> 604715dc
+  can_add_chatbot,
+  is_unlisted
 FROM courses
 WHERE course_language_group_id = $1
 AND deleted_at IS NULL
@@ -330,13 +314,9 @@
     c.description,
     c.is_draft,
     c.is_test_mode,
-<<<<<<< HEAD
     c.base_module_completion_requires_n_submodule_completions,
-    can_add_chatbot
-=======
-    c.is_unlisted,
-    c.base_module_completion_requires_n_submodule_completions
->>>>>>> 604715dc
+    can_add_chatbot,
+    c.is_unlisted
 FROM courses as c
     LEFT JOIN course_instances as ci on c.id = ci.course_id
 WHERE
@@ -396,13 +376,9 @@
   description,
   is_draft,
   is_test_mode,
-<<<<<<< HEAD
-  base_module_completion_requires_n_submodule_completions,
-  can_add_chatbot
-=======
+  can_add_chatbot,
   is_unlisted,
   base_module_completion_requires_n_submodule_completions
->>>>>>> 604715dc
 FROM courses
 WHERE id = $1;
     "#,
@@ -504,13 +480,9 @@
   courses.description,
   courses.is_draft,
   courses.is_test_mode,
-<<<<<<< HEAD
   base_module_completion_requires_n_submodule_completions,
-  can_add_chatbot
-=======
-  courses.is_unlisted,
-  base_module_completion_requires_n_submodule_completions
->>>>>>> 604715dc
+  can_add_chatbot,
+  courses.is_unlisted
 FROM courses
 WHERE courses.organization_id = $1
   AND (
@@ -567,19 +539,12 @@
 #[derive(Debug, Serialize, Deserialize, PartialEq, Clone)]
 #[cfg_attr(feature = "ts_rs", derive(TS))]
 pub struct CourseUpdate {
-<<<<<<< HEAD
     pub name: String,
     pub description: Option<String>,
     pub is_draft: bool,
     pub is_test_mode: bool,
     pub can_add_chatbot: bool,
-=======
-    name: String,
-    description: Option<String>,
-    is_draft: bool,
-    is_test_mode: bool,
-    is_unlisted: bool,
->>>>>>> 604715dc
+    pub is_unlisted: bool,
 }
 
 pub async fn update_course(
@@ -595,12 +560,9 @@
   description = $2,
   is_draft = $3,
   is_test_mode = $4,
-<<<<<<< HEAD
-  can_add_chatbot = $5
-=======
-  is_unlisted = $5
->>>>>>> 604715dc
-WHERE id = $6
+  can_add_chatbot = $5,
+  is_unlisted = $6
+WHERE id = $7
 RETURNING id,
   name,
   created_at,
@@ -615,23 +577,16 @@
   description,
   is_draft,
   is_test_mode,
-<<<<<<< HEAD
-  base_module_completion_requires_n_submodule_completions,
-  can_add_chatbot
-=======
+  can_add_chatbot,
   is_unlisted,
   base_module_completion_requires_n_submodule_completions
->>>>>>> 604715dc
     "#,
         course_update.name,
         course_update.description,
         course_update.is_draft,
         course_update.is_test_mode,
-<<<<<<< HEAD
         course_update.can_add_chatbot,
-=======
         course_update.is_unlisted,
->>>>>>> 604715dc
         course_id
     )
     .fetch_one(conn)
@@ -680,13 +635,9 @@
   description,
   is_draft,
   is_test_mode,
-<<<<<<< HEAD
-  base_module_completion_requires_n_submodule_completions,
-  can_add_chatbot
-=======
+  can_add_chatbot,
   is_unlisted,
   base_module_completion_requires_n_submodule_completions
->>>>>>> 604715dc
     "#,
         course_id
     )
@@ -713,13 +664,9 @@
   description,
   is_draft,
   is_test_mode,
-<<<<<<< HEAD
-  base_module_completion_requires_n_submodule_completions,
-  can_add_chatbot
-=======
+  can_add_chatbot,
   is_unlisted,
   base_module_completion_requires_n_submodule_completions
->>>>>>> 604715dc
 FROM courses
 WHERE slug = $1
   AND deleted_at IS NULL
@@ -791,13 +738,9 @@
   description,
   is_draft,
   is_test_mode,
-<<<<<<< HEAD
-  base_module_completion_requires_n_submodule_completions,
-  can_add_chatbot
-=======
+  can_add_chatbot,
   is_unlisted,
   base_module_completion_requires_n_submodule_completions
->>>>>>> 604715dc
 FROM courses
 WHERE id IN (SELECT * FROM UNNEST($1::uuid[]))
   ",
