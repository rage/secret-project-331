use std::{collections::HashMap, time::Duration};

use reqwest::IntoUrl;
use url::Url;

use crate::{
    exercise_services::{
        get_exercise_service_by_exercise_type, get_exercise_services, ExerciseService,
    },
    prelude::*,
};

#[derive(Debug, Serialize, Deserialize, PartialEq, Eq, Clone)]
pub struct ExerciseServiceInfo {
    pub exercise_service_id: Uuid,
    pub created_at: DateTime<Utc>,
    pub updated_at: DateTime<Utc>,
    pub user_interface_iframe_path: String,
    pub grade_endpoint_path: String,
    pub public_spec_endpoint_path: String,
    pub model_solution_spec_endpoint_path: String,
}

#[derive(Debug, Serialize, Deserialize, PartialEq, Eq, Clone)]
pub struct PathInfo {
    pub exercise_service_id: Uuid,
    pub user_interface_iframe_path: String,
    pub grade_endpoint_path: String,
    pub public_spec_endpoint_path: String,
    pub model_solution_spec_endpoint_path: String,
}

#[derive(Debug, Serialize, Deserialize, PartialEq, Eq, Clone)]
#[cfg_attr(feature = "ts_rs", derive(TS))]
pub struct CourseMaterialExerciseServiceInfo {
    pub exercise_iframe_url: String,
}

#[derive(Debug, Serialize, Deserialize, PartialEq, Eq, Clone)]
#[cfg_attr(feature = "ts_rs", derive(TS))]
pub struct ExerciseServiceInfoApi {
    pub service_name: String,
    pub user_interface_iframe_path: String,
    pub grade_endpoint_path: String,
    pub public_spec_endpoint_path: String,
    pub model_solution_spec_endpoint_path: String,
}

pub async fn insert(
    conn: &mut PgConnection,
    exercise_service_info: &PathInfo,
) -> ModelResult<ExerciseServiceInfo> {
    let res = sqlx::query_as!(
        ExerciseServiceInfo,
        "
INSERT INTO exercise_service_info (
    exercise_service_id,
    user_interface_iframe_path,
    grade_endpoint_path,
    public_spec_endpoint_path,
    model_solution_spec_endpoint_path
  )
VALUES ($1, $2, $3, $4, $5)
RETURNING *
",
        exercise_service_info.exercise_service_id,
        exercise_service_info.user_interface_iframe_path,
        exercise_service_info.grade_endpoint_path,
        exercise_service_info.public_spec_endpoint_path,
        exercise_service_info.model_solution_spec_endpoint_path
    )
    .fetch_one(conn)
    .await?;
    Ok(res)
}

pub async fn fetch_and_upsert_service_info(
    conn: &mut PgConnection,
    exercise_service: &ExerciseService,
) -> ModelResult<ExerciseServiceInfo> {
    let url = if let Some(internal_url) = &exercise_service.internal_url {
        internal_url
    } else {
        &exercise_service.public_url
    };
    let fetched_info = fetch_service_info(url).await?;
    let res = upsert_service_info(conn, exercise_service.id, &fetched_info).await?;
    Ok(res)
}

pub async fn fetch_service_info(url: impl IntoUrl) -> ModelResult<ExerciseServiceInfoApi> {
    let client = reqwest::Client::new();
    let res = client
        .get(url) // e.g. http://example-exercise.default.svc.cluster.local:3002/example-exercise/api/service-info
        .timeout(Duration::from_secs(120))
        .send()
        .await?;
    let status = res.status();
    if !status.is_success() {
        let response_url = res.url().to_string();
        let body = res.text().await?;
        warn!(url=?response_url, status=?status, body=?body, "Could not fetch service info.");
        return Err(ModelError::Generic(
            "Could not fetch service info.".to_string(),
        ));
    }
    let res = res.json::<ExerciseServiceInfoApi>().await?;
    Ok(res)
}

pub async fn upsert_service_info(
    conn: &mut PgConnection,
    exercise_service_id: Uuid,
    update: &ExerciseServiceInfoApi,
) -> ModelResult<ExerciseServiceInfo> {
    let res = sqlx::query_as!(
        ExerciseServiceInfo,
        r#"
INSERT INTO exercise_service_info(
    exercise_service_id,
    user_interface_iframe_path,
    grade_endpoint_path,
    public_spec_endpoint_path,
    model_solution_spec_endpoint_path
  )
VALUES ($1, $2, $3, $4, $5)
ON CONFLICT(exercise_service_id) DO UPDATE
SET user_interface_iframe_path = $2,
  grade_endpoint_path = $3,
  public_spec_endpoint_path = $4,
  model_solution_spec_endpoint_path = $5
RETURNING *
    "#,
        exercise_service_id,
        update.user_interface_iframe_path,
        update.grade_endpoint_path,
        update.public_spec_endpoint_path,
        update.model_solution_spec_endpoint_path
    )
    .fetch_one(conn)
    .await?;
    Ok(res)
}

pub async fn get_service_info(
    conn: &mut PgConnection,
    exercise_service_id: Uuid,
) -> ModelResult<ExerciseServiceInfo> {
    let res = sqlx::query_as!(
        ExerciseServiceInfo,
        r#"
SELECT *
FROM exercise_service_info
WHERE exercise_service_id = $1
    "#,
        exercise_service_id
    )
    .fetch_one(conn)
    .await?;
    Ok(res)
}

pub async fn get_service_info_by_exercise_type(
    conn: &mut PgConnection,
    exercise_type: &str,
) -> ModelResult<ExerciseServiceInfo> {
    let exercise_service = get_exercise_service_by_exercise_type(conn, exercise_type).await?;
    let service_info = get_service_info_by_exercise_service(conn, &exercise_service).await?;
    Ok(service_info)
}

pub async fn get_all_exercise_services_by_type(
    conn: &mut PgConnection,
) -> ModelResult<HashMap<String, (ExerciseService, ExerciseServiceInfo)>> {
    let mut exercise_services_by_type = HashMap::new();
    for exercise_service in get_exercise_services(conn).await? {
        if let Ok(info) = get_service_info_by_exercise_service(conn, &exercise_service).await {
            exercise_services_by_type
                .insert(exercise_service.slug.clone(), (exercise_service, info));
        } else {
            tracing::error!(
                "No corresponding service info found for {} ({})",
                exercise_service.name,
                exercise_service.id
            );
        }
    }
    Ok(exercise_services_by_type)
}

pub async fn get_selected_exercise_services_by_type(
    conn: &mut PgConnection,
    slugs: &[String],
) -> ModelResult<HashMap<String, (ExerciseService, ExerciseServiceInfo)>> {
    let selected_services = sqlx::query_as!(
        ExerciseService,
        "
SELECT *
FROM exercise_services
WHERE slug = ANY($1);",
        slugs,
    )
    .fetch_all(&mut *conn)
    .await?;
    let mut exercise_services_by_type = HashMap::new();
    for exercise_service in selected_services {
        let info = get_service_info_by_exercise_service(conn, &exercise_service).await?;
        exercise_services_by_type.insert(exercise_service.slug.clone(), (exercise_service, info));
    }
    Ok(exercise_services_by_type)
}

pub async fn get_service_info_by_exercise_service(
    conn: &mut PgConnection,
    exercise_service: &ExerciseService,
) -> ModelResult<ExerciseServiceInfo> {
    let res = get_service_info(conn, exercise_service.id).await;
    let service_info = if let Ok(exercise_service_info) = res {
        exercise_service_info
    } else {
        warn!("Could not find service info for {} ({}). This is rare and only should happen when a background worker has not had the opportunity to complete their fetching task yet. Trying the fetching here in this worker so that we can continue.", exercise_service.name, exercise_service.slug);
<<<<<<< HEAD
        
=======

>>>>>>> 90834603
        fetch_and_upsert_service_info(conn, exercise_service).await?
    };
    Ok(service_info)
}

/**
Returns service info meant for the course material. If no service info is found and fetching it fails, we return None to
indicate that the service info is unavailable.
*/
pub async fn get_course_material_service_info_by_exercise_type(
    conn: &mut PgConnection,
    exercise_type: &str,
) -> ModelResult<Option<CourseMaterialExerciseServiceInfo>> {
    if let Ok(exercise_service) = get_exercise_service_by_exercise_type(conn, exercise_type).await {
        let full_service_info = get_service_info_by_exercise_service(conn, &exercise_service).await;
        let service_info_option = if let Ok(o) = full_service_info {
            // Need to convert relative url to absolute url because
            // otherwise the material won't be able to request the path
            // if the path is in a different domain
            let mut url = Url::parse(&exercise_service.public_url)
                .map_err(|original_err| ModelError::Generic(original_err.to_string()))?;
            url.set_path(&o.user_interface_iframe_path);
            url.set_query(None);
            url.set_fragment(None);

            Some(CourseMaterialExerciseServiceInfo {
                exercise_iframe_url: url.to_string(),
            })
        } else {
            None
        };

        Ok(service_info_option)
    } else {
        Ok(None)
    }
}<|MERGE_RESOLUTION|>--- conflicted
+++ resolved
@@ -219,11 +219,7 @@
         exercise_service_info
     } else {
         warn!("Could not find service info for {} ({}). This is rare and only should happen when a background worker has not had the opportunity to complete their fetching task yet. Trying the fetching here in this worker so that we can continue.", exercise_service.name, exercise_service.slug);
-<<<<<<< HEAD
-        
-=======
-
->>>>>>> 90834603
+
         fetch_and_upsert_service_info(conn, exercise_service).await?
     };
     Ok(service_info)
