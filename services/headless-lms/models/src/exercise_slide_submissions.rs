use std::collections::HashMap;

use chrono::NaiveDate;

use crate::{
    courses::Course,
    exercise_task_gradings::UserPointsUpdateStrategy,
    exercise_tasks::CourseMaterialExerciseTask,
    exercises::{Exercise, GradingProgress},
    prelude::*,
    user_exercise_states::{CourseInstanceOrExamId, UserExerciseState},
    CourseOrExamId,
};

#[derive(Debug, Serialize, Deserialize, PartialEq, Eq, Clone, Copy, sqlx::Type)]
#[cfg_attr(feature = "ts_rs", derive(TS))]
#[sqlx(type_name = "teacher_decision_type", rename_all = "kebab-case")]
pub enum TeacherDecisionType {
    FullPoints,
    ZeroPoints,
    CustomPoints,
    SuspectedPlagiarism,
}

#[derive(Debug, Serialize, Deserialize, PartialEq, Clone)]
#[cfg_attr(feature = "ts_rs", derive(TS))]
pub struct AnswerRequiringAttention {
    pub id: Uuid,
    pub user_id: Uuid,
    pub created_at: DateTime<Utc>,
    pub updated_at: DateTime<Utc>,
    pub deleted_at: Option<DateTime<Utc>>,
    pub data_json: Option<serde_json::Value>,
    pub grading_progress: GradingProgress,
    pub score_given: Option<f32>,
    pub submission_id: Uuid,
    pub exercise_id: Uuid,
}
#[derive(Debug, Serialize, Deserialize, PartialEq, Eq, Clone)]
#[cfg_attr(feature = "ts_rs", derive(TS))]
pub struct NewExerciseSlideSubmission {
    pub exercise_slide_id: Uuid,
    pub course_id: Option<Uuid>,
    pub course_instance_id: Option<Uuid>,
    pub exam_id: Option<Uuid>,
    pub user_id: Uuid,
    pub exercise_id: Uuid,
    pub user_points_update_strategy: UserPointsUpdateStrategy,
}

#[derive(Debug, Serialize, Deserialize, PartialEq, Clone)]
#[cfg_attr(feature = "ts_rs", derive(TS))]
pub struct TeacherGradingDecision {
    pub id: Uuid,
    pub user_exercise_state_id: Uuid,
    pub created_at: DateTime<Utc>,
    pub updated_at: DateTime<Utc>,
    pub deleted_at: Option<DateTime<Utc>>,
    pub score_given: f32,
    pub teacher_decision: TeacherDecisionType,
}

#[derive(Debug, Serialize, Deserialize, PartialEq, Eq, Clone)]
#[cfg_attr(feature = "ts_rs", derive(TS))]
pub struct ExerciseSlideSubmission {
    pub id: Uuid,
    pub created_at: DateTime<Utc>,
    pub updated_at: DateTime<Utc>,
    pub deleted_at: Option<DateTime<Utc>>,
    pub exercise_slide_id: Uuid,
    pub course_id: Option<Uuid>,
    pub course_instance_id: Option<Uuid>,
    pub exam_id: Option<Uuid>,
    pub exercise_id: Uuid,
    pub user_id: Uuid,
    pub user_points_update_strategy: UserPointsUpdateStrategy,
}

impl ExerciseSlideSubmission {
    pub fn get_course_instance_id(&self) -> ModelResult<Uuid> {
        self.course_instance_id.ok_or_else(|| {
            ModelError::Generic("Submission is not related to a course instance.".to_string())
        })
    }
}

#[derive(Debug, Serialize, Deserialize, PartialEq, Eq, Clone)]
#[cfg_attr(feature = "ts_rs", derive(TS))]
pub struct ExerciseAnswersInCourseRequiringAttentionCount {
    pub id: Uuid,
    pub name: String,
    pub page_id: Uuid,
    pub chapter_id: Option<Uuid>,
    pub order_number: i32,
    pub count: Option<i32>,
}

#[derive(Debug, Serialize, Deserialize, PartialEq, Eq, Clone)]
#[cfg_attr(feature = "ts_rs", derive(TS))]
pub struct ExerciseSlideSubmissionCount {
    pub date: Option<NaiveDate>,
    pub count: Option<i32>,
}

#[derive(Debug, Serialize, Deserialize, PartialEq, Eq, Clone)]
#[cfg_attr(feature = "ts_rs", derive(TS))]
pub struct ExerciseSlideSubmissionCountByExercise {
    pub exercise_id: Uuid,
    pub count: Option<i32>,
    pub exercise_name: String,
}

#[derive(Debug, Serialize, Deserialize, PartialEq, Eq, Clone)]
#[cfg_attr(feature = "ts_rs", derive(TS))]
pub struct ExerciseSlideSubmissionCountByWeekAndHour {
    pub isodow: Option<i32>,
    pub hour: Option<i32>,
    pub count: Option<i32>,
}

#[derive(Debug, Serialize, Deserialize, PartialEq, Clone)]
#[cfg_attr(feature = "ts_rs", derive(TS))]
pub struct ExerciseSlideSubmissionInfo {
    pub tasks: Vec<CourseMaterialExerciseTask>,
    pub exercise: Exercise,
    pub exercise_slide_submission: ExerciseSlideSubmission,
}

pub async fn insert_exercise_slide_submission(
    conn: &mut PgConnection,
    exercise_slide_submission: NewExerciseSlideSubmission,
) -> ModelResult<ExerciseSlideSubmission> {
    let res = sqlx::query_as!(
        ExerciseSlideSubmission,
        r#"
INSERT INTO exercise_slide_submissions (
    exercise_slide_id,
    course_id,
    course_instance_id,
    exam_id,
    exercise_id,
    user_id,
    user_points_update_strategy
  )
VALUES ($1, $2, $3, $4, $5, $6, $7)
RETURNING id,
  created_at,
  updated_at,
  deleted_at,
  exercise_slide_id,
  course_id,
  course_instance_id,
  exam_id,
  exercise_id,
  user_id,
  user_points_update_strategy AS "user_points_update_strategy: _"
        "#,
        exercise_slide_submission.exercise_slide_id,
        exercise_slide_submission.course_id,
        exercise_slide_submission.course_instance_id,
        exercise_slide_submission.exam_id,
        exercise_slide_submission.exercise_id,
        exercise_slide_submission.user_id,
        exercise_slide_submission.user_points_update_strategy as UserPointsUpdateStrategy,
    )
    .fetch_one(conn)
    .await?;
    Ok(res)
}

pub async fn insert_exercise_slide_submission_with_id(
    conn: &mut PgConnection,
    id: Uuid,
    exercise_slide_submission: &NewExerciseSlideSubmission,
) -> ModelResult<ExerciseSlideSubmission> {
    let res = sqlx::query_as!(
        ExerciseSlideSubmission,
        r#"
INSERT INTO exercise_slide_submissions (
    id,
    exercise_slide_id,
    course_id,
    course_instance_id,
    exam_id,
    exercise_id,
    user_id,
    user_points_update_strategy
  )
VALUES ($1, $2, $3, $4, $5, $6, $7, $8)
RETURNING id,
  created_at,
  updated_at,
  deleted_at,
  exercise_slide_id,
  course_id,
  course_instance_id,
  exam_id,
  exercise_id,
  user_id,
  user_points_update_strategy AS "user_points_update_strategy: _"
        "#,
        id,
        exercise_slide_submission.exercise_slide_id,
        exercise_slide_submission.course_id,
        exercise_slide_submission.course_instance_id,
        exercise_slide_submission.exam_id,
        exercise_slide_submission.exercise_id,
        exercise_slide_submission.user_id,
        exercise_slide_submission.user_points_update_strategy as UserPointsUpdateStrategy,
    )
    .fetch_one(conn)
    .await?;
    Ok(res)
}

pub async fn get_by_id(conn: &mut PgConnection, id: Uuid) -> ModelResult<ExerciseSlideSubmission> {
    let exercise_slide_submission = sqlx::query_as!(
        ExerciseSlideSubmission,
        r#"
SELECT id,
created_at,
updated_at,
deleted_at,
exercise_slide_id,
course_id,
course_instance_id,
exam_id,
exercise_id,
user_id,
user_points_update_strategy AS "user_points_update_strategy: _"
FROM exercise_slide_submissions
WHERE id = $1
  AND deleted_at IS NULL;
        "#,
        id
    )
    .fetch_one(conn)
    .await?;
    Ok(exercise_slide_submission)
}

/// Attempts to find a single random `ExerciseSlideSubmission` that is not related to the provided user.
///
/// This function is mostly provided for very specific peer review purposes.
pub async fn try_to_get_random_filtered_by_user_and_submissions(
    conn: &mut PgConnection,
    exercise_id: Uuid,
    excluded_user_id: Uuid,
    excluded_ids: &[Uuid],
) -> ModelResult<Option<ExerciseSlideSubmission>> {
    // TODO: Filter to only latest submission per student.
    let res = sqlx::query_as!(
        ExerciseSlideSubmission,
        r#"
SELECT id,
  created_at,
  updated_at,
  deleted_at,
  exercise_slide_id,
  course_id,
  course_instance_id,
  exam_id,
  exercise_id,
  user_id,
  user_points_update_strategy AS "user_points_update_strategy: _"
FROM exercise_slide_submissions
WHERE exercise_id = $1
  AND id <> ALL($2)
  AND user_id <> $3
  AND deleted_at IS NULL
ORDER BY random() ASC
        "#,
        exercise_id,
        excluded_ids,
        excluded_user_id,
    )
    .fetch_optional(conn)
    .await?;
    Ok(res)
}

pub async fn get_by_exercise_id(
    conn: &mut PgConnection,
    exercise_id: Uuid,
    pagination: Pagination,
) -> ModelResult<Vec<ExerciseSlideSubmission>> {
    let submissions = sqlx::query_as!(
        ExerciseSlideSubmission,
        r#"
SELECT id,
  created_at,
  updated_at,
  deleted_at,
  exercise_slide_id,
  course_id,
  course_instance_id,
  exam_id,
  exercise_id,
  user_id,
  user_points_update_strategy AS "user_points_update_strategy: _"
FROM exercise_slide_submissions
WHERE exercise_id = $1
  AND deleted_at IS NULL
LIMIT $2 OFFSET $3;
        "#,
        exercise_id,
        pagination.limit(),
        pagination.offset(),
    )
    .fetch_all(conn)
    .await?;
    Ok(submissions)
}

pub async fn get_users_latest_exercise_slide_submission(
    conn: &mut PgConnection,
    exercise_slide_id: Uuid,
    user_id: Uuid,
) -> ModelResult<ExerciseSlideSubmission> {
    let res = sqlx::query_as!(
        ExerciseSlideSubmission,
        r#"
SELECT id,
  created_at,
  updated_at,
  deleted_at,
  exercise_slide_id,
  course_id,
  course_instance_id,
  exam_id,
  exercise_id,
  user_id,
  user_points_update_strategy AS "user_points_update_strategy: _"
FROM exercise_slide_submissions
WHERE exercise_slide_id = $1
  AND user_id = $2
  AND deleted_at IS NULL
ORDER BY created_at DESC
LIMIT 1
        "#,
        exercise_slide_id,
        user_id
    )
    .fetch_one(conn)
    .await?;
    Ok(res)
}

pub async fn try_to_get_users_latest_exercise_slide_submission(
    conn: &mut PgConnection,
    exercise_slide_id: Uuid,
    user_id: Uuid,
) -> ModelResult<Option<ExerciseSlideSubmission>> {
    get_users_latest_exercise_slide_submission(conn, exercise_slide_id, user_id)
        .await
        .optional()
}

pub async fn get_course_and_exam_id(
    conn: &mut PgConnection,
    id: Uuid,
) -> ModelResult<CourseOrExamId> {
    let res = sqlx::query!(
        "
SELECT course_id,
  exam_id
FROM exercise_slide_submissions
WHERE id = $1
  AND deleted_at IS NULL
        ",
        id
    )
    .fetch_one(conn)
    .await?;
    CourseOrExamId::from(res.course_id, res.exam_id)
}

pub async fn exercise_slide_submission_count(
    conn: &mut PgConnection,
    exercise_id: Uuid,
) -> ModelResult<u32> {
    let count = sqlx::query!(
        "
SELECT COUNT(*) as count
FROM exercise_slide_submissions
WHERE exercise_id = $1
",
        exercise_id,
    )
    .fetch_one(conn)
    .await?;
    Ok(count.count.unwrap_or(0).try_into()?)
}

pub async fn exercise_slide_submissions(
    conn: &mut PgConnection,
    exercise_id: Uuid,
    pagination: Pagination,
) -> ModelResult<Vec<ExerciseSlideSubmission>> {
    let submissions = sqlx::query_as!(
        ExerciseSlideSubmission,
        r#"
SELECT id,
  created_at,
  updated_at,
  deleted_at,
  exercise_slide_id,
  course_id,
  course_instance_id,
  exam_id,
  exercise_id,
  user_id,
  user_points_update_strategy AS "user_points_update_strategy: _"
FROM exercise_slide_submissions
WHERE exercise_id = $1
  AND deleted_at IS NULL
LIMIT $2 OFFSET $3
        "#,
        exercise_id,
        pagination.limit(),
        pagination.offset(),
    )
    .fetch_all(conn)
    .await?;
    Ok(submissions)
}

pub async fn get_course_daily_slide_submission_counts(
    conn: &mut PgConnection,
    course: &Course,
) -> ModelResult<Vec<ExerciseSlideSubmissionCount>> {
    let res = sqlx::query_as!(
        ExerciseSlideSubmissionCount,
        r#"
SELECT DATE(created_at) date, count(*)::integer
FROM exercise_slide_submissions
WHERE course_id = $1
GROUP BY date
ORDER BY date;
          "#,
        course.id
    )
    .fetch_all(conn)
    .await?;
    Ok(res)
}

<<<<<<< HEAD
pub async fn answer_requiring_attention_count(
    conn: &mut PgConnection,
    exercise_id: Uuid,
) -> ModelResult<u32> {
    let count = sqlx::query!(
        r#"
        SELECT
        COUNT(*) as count
    FROM user_exercise_states AS us_state
    JOIN exercise_task_submissions AS t_submission
        ON us_state.selected_exercise_slide_id =
            t_submission.exercise_slide_id
    JOIN exercise_slide_submissions AS s_submission
            ON t_submission.exercise_slide_submission_id =
                s_submission.id
    WHERE us_state.selected_exercise_slide_id =
            t_submission.exercise_slide_id
    AND us_state.user_id = s_submission.user_id
    AND us_state.exercise_id = $1
    AND us_state.reviewing_stage = 'waiting_for_manual_grading'
    AND us_state.deleted_at IS NULL;"#,
        exercise_id,
    )
    .fetch_one(conn)
    .await?;
    Ok(count.count.unwrap_or(0).try_into()?)
}

pub async fn get_count_of_answers_requiring_attention_in_exercise_by_course_id(
    conn: &mut PgConnection,
    course_id: Uuid,
) -> ModelResult<Vec<ExerciseAnswersInCourseRequiringAttentionCount>> {
    let count_list = sqlx::query_as!(
        ExerciseAnswersInCourseRequiringAttentionCount,
        r#"
        SELECT
        exercises.id,         (SELECT COUNT(us_state.id)::integer as count
                FROM exercises AS exercises2
                LEFT JOIN user_exercise_states AS us_state ON us_state.exercise_id = exercises2.id
                LEFT JOIN exercise_slide_submissions AS s_submission ON us_state.selected_exercise_slide_id = s_submission.exercise_slide_id
                LEFT JOIN exercise_task_submissions AS t_submission ON s_submission.id = t_submission.exercise_slide_submission_id
                WHERE us_state.selected_exercise_slide_id = t_submission.exercise_slide_id
                AND us_state.user_id = s_submission.user_id
                AND us_state.reviewing_stage = 'waiting_for_manual_grading'
                AND us_state.deleted_at IS NULL
                AND exercises2.course_id = $1
                AND exercises.id = exercises2.id
                GROUP BY exercises2.id),
                exercises.order_number,
                exercises.name,
                exercises.page_id,
                exercises.chapter_id
            FROM exercises
            WHERE exercises.course_id = $1
            GROUP BY exercises.id;"#,
        course_id,
    )
    .fetch_all(conn)
    .await?;
    Ok(count_list)
}

pub async fn exercise_slide_submissions_for_answers_requiring_attention(
    conn: &mut PgConnection,
    exercise_id: Uuid,
    pagination: Pagination,
) -> ModelResult<Vec<ExerciseSlideSubmission>> {
    let submissions = sqlx::query_as!(
        ExerciseSlideSubmission,
        r#"
SELECT id,
  created_at,
  updated_at,
  deleted_at,
  exercise_slide_id,
  course_id,
  course_instance_id,
  exam_id,
  exercise_id,
  user_id,
  user_points_update_strategy AS "user_points_update_strategy: _"
FROM exercise_slide_submissions
WHERE exercise_id = $1
  AND deleted_at IS NULL
LIMIT $2 OFFSET $3
        "#,
        exercise_id,
        pagination.limit(),
        pagination.offset(),
    )
    .fetch_all(conn)
    .await?;
    Ok(submissions)
}

pub async fn get_all_answers_requiring_attention(
    conn: &mut PgConnection,
    exercise_id: Uuid,
    pagination: Pagination,
) -> ModelResult<Vec<AnswerRequiringAttention>> {
    let submissions = sqlx::query_as!(
        AnswerRequiringAttention,
        r#"
        SELECT
        us_state.id,
        us_state.user_id,
        us_state.exercise_id,
        us_state.score_given,
        us_state.grading_progress as "grading_progress: _",
        t_submission.data_json,
        s_submission.created_at,
        s_submission.updated_at,
        s_submission.deleted_at,
        s_submission.id AS submission_id
    FROM user_exercise_states AS us_state
    JOIN exercise_task_submissions AS t_submission
        ON us_state.selected_exercise_slide_id =
            t_submission.exercise_slide_id
    JOIN exercise_slide_submissions AS s_submission
            ON t_submission.exercise_slide_submission_id =
                s_submission.id
    WHERE us_state.selected_exercise_slide_id =
            t_submission.exercise_slide_id
    AND us_state.user_id = s_submission.user_id
    AND us_state.exercise_id = $1
    AND us_state.reviewing_stage = 'waiting_for_manual_grading'
    AND us_state.deleted_at IS NULL
    ORDER BY t_submission.updated_at
    LIMIT $2 OFFSET $3;"#,
        exercise_id,
        pagination.limit(),
        pagination.offset(),
    )
    .fetch_all(conn)
    .await?;
    Ok(submissions)
=======
pub async fn get_course_daily_user_counts_with_submissions(
    conn: &mut PgConnection,
    course: &Course,
) -> ModelResult<Vec<ExerciseSlideSubmissionCount>> {
    let res = sqlx::query_as!(
        ExerciseSlideSubmissionCount,
        r#"
SELECT DATE(created_at) date, count(DISTINCT user_id)::integer
FROM exercise_slide_submissions
WHERE course_id = $1
GROUP BY date
ORDER BY date;
          "#,
        course.id
    )
    .fetch_all(conn)
    .await?;
    Ok(res)
>>>>>>> 85b3a27a
}

pub async fn get_course_exercise_slide_submission_counts_by_weekday_and_hour(
    conn: &mut PgConnection,
    course: &Course,
) -> ModelResult<Vec<ExerciseSlideSubmissionCountByWeekAndHour>> {
    let res = sqlx::query_as!(
        ExerciseSlideSubmissionCountByWeekAndHour,
        r#"
SELECT date_part('isodow', created_at)::integer isodow,
  date_part('hour', created_at)::integer "hour",
  count(*)::integer
FROM exercise_slide_submissions
WHERE course_id = $1
GROUP BY isodow,
  "hour"
ORDER BY isodow,
  hour;
          "#,
        course.id
    )
    .fetch_all(conn)
    .await?;
    Ok(res)
}

pub async fn get_course_exercise_slide_submission_counts_by_exercise(
    conn: &mut PgConnection,
    course: &Course,
) -> ModelResult<Vec<ExerciseSlideSubmissionCountByExercise>> {
    let res = sqlx::query_as!(
        ExerciseSlideSubmissionCountByExercise,
        r#"
SELECT counts.*, exercises.name exercise_name
    FROM (
        SELECT exercise_id, count(*)::integer count
        FROM exercise_slide_submissions
        WHERE course_id = $1
        GROUP BY exercise_id
    ) counts
    JOIN exercises ON (counts.exercise_id = exercises.id);
          "#,
        course.id
    )
    .fetch_all(conn)
    .await?;
    Ok(res)
}

pub async fn get_exercise_slide_submission_counts_for_exercise_user(
    conn: &mut PgConnection,
    exercise_id: Uuid,
    course_instance_id_or_exam_id: CourseInstanceOrExamId,
    user_id: Uuid,
) -> ModelResult<HashMap<Uuid, i64>> {
    let ci_id_or_e_id = match course_instance_id_or_exam_id {
        CourseInstanceOrExamId::Instance(id) => id,
        CourseInstanceOrExamId::Exam(id) => id,
    };
    let res = sqlx::query!(
        r#"
SELECT exercise_slide_id,
  COUNT(*) as count
FROM exercise_slide_submissions
WHERE exercise_id = $1
  AND (course_instance_id = $2 OR exam_id = $2)
  AND user_id = $3
  AND deleted_at IS NULL
GROUP BY exercise_slide_id;
    "#,
        exercise_id,
        ci_id_or_e_id,
        user_id
    )
    .fetch_all(conn)
    .await?
    .iter()
    .map(|row| (row.exercise_slide_id, row.count.unwrap_or(0)))
    .collect::<HashMap<Uuid, i64>>();

    Ok(res)
}

pub async fn get_exercise_slide_submission_info(
    conn: &mut PgConnection,
    exercise_slide_submission_id: Uuid,
    user_id: Uuid,
) -> ModelResult<ExerciseSlideSubmissionInfo> {
    let exercise_slide_submission = get_by_id(&mut *conn, exercise_slide_submission_id).await?;
    let exercise =
        crate::exercises::get_by_id(&mut *conn, exercise_slide_submission.exercise_id).await?;
    let tasks = crate::exercise_task_submissions::get_exercise_task_submission_info_by_exercise_slide_submission_id(&mut *conn, exercise_slide_submission_id, user_id).await?;
    Ok(ExerciseSlideSubmissionInfo {
        exercise,
        tasks,
        exercise_slide_submission,
    })
}

pub async fn update_user_exercise_state(
    conn: &mut PgConnection,
    user_exercise_state_id: Uuid,
    points_given: f32,
) -> ModelResult<UserExerciseState> {
    let res = sqlx::query_as!(
        UserExerciseState,
        r#"
        UPDATE user_exercise_states SET reviewing_stage='reviewed_and_locked', score_given=$2 WHERE id=$1 RETURNING
        id,
        user_id,
        exercise_id,
        course_instance_id,
        exam_id,
        created_at,
        updated_at,
        deleted_at,
        score_given,
        grading_progress AS "grading_progress: _",
        activity_progress AS "activity_progress: _",
        reviewing_stage AS "reviewing_stage: _",
        selected_exercise_slide_id;
        "#,
        user_exercise_state_id,
        points_given,
    )
    .fetch_one(conn)
    .await?;
    Ok(res)
}

pub async fn add_teacher_grading_decision(
    conn: &mut PgConnection,
    user_exercise_state_id: Uuid,
    action: TeacherDecisionType,
    score_given: f32,
) -> ModelResult<TeacherGradingDecision> {
    let res = sqlx::query_as!(
        TeacherGradingDecision,
        r#"
        INSERT INTO teacher_grading_decisions (user_exercise_state_id, teacher_decision, score_given) VALUES ($1, $2, $3)
        RETURNING id,
        user_exercise_state_id,
        created_at,
        updated_at,
        deleted_at,
        score_given,
        teacher_decision AS "teacher_decision: _";
        "#,
        user_exercise_state_id,
        action as TeacherDecisionType,
        score_given
    )
    .fetch_one(conn)
    .await?;
    Ok(res)
}

pub async fn get_all_exercise_slide_submission_info(
    conn: &mut PgConnection,
    exercise_slide_submission_id: Uuid,
) -> ModelResult<ExerciseSlideSubmissionInfo> {
    let exercise_slide_submission = get_by_id(&mut *conn, exercise_slide_submission_id).await?;
    let exercise =
        crate::exercises::get_by_id(&mut *conn, exercise_slide_submission.exercise_id).await?;
    let tasks = crate::exercise_task_submissions::get_exercise_task_submission_info_by_exercise_slide_submission_id(&mut *conn, exercise_slide_submission_id).await?;
    Ok(ExerciseSlideSubmissionInfo {
        exercise,
        tasks,
        exercise_slide_submission,
    })
}<|MERGE_RESOLUTION|>--- conflicted
+++ resolved
@@ -445,7 +445,26 @@
     Ok(res)
 }
 
-<<<<<<< HEAD
+pub async fn get_course_daily_user_counts_with_submissions(
+    conn: &mut PgConnection,
+    course: &Course,
+) -> ModelResult<Vec<ExerciseSlideSubmissionCount>> {
+    let res = sqlx::query_as!(
+        ExerciseSlideSubmissionCount,
+        r#"
+SELECT DATE(created_at) date, count(DISTINCT user_id)::integer
+FROM exercise_slide_submissions
+WHERE course_id = $1
+GROUP BY date
+ORDER BY date;
+          "#,
+        course.id
+    )
+    .fetch_all(conn)
+    .await?;
+    Ok(res)
+}
+
 pub async fn answer_requiring_attention_count(
     conn: &mut PgConnection,
     exercise_id: Uuid,
@@ -582,26 +601,6 @@
     .fetch_all(conn)
     .await?;
     Ok(submissions)
-=======
-pub async fn get_course_daily_user_counts_with_submissions(
-    conn: &mut PgConnection,
-    course: &Course,
-) -> ModelResult<Vec<ExerciseSlideSubmissionCount>> {
-    let res = sqlx::query_as!(
-        ExerciseSlideSubmissionCount,
-        r#"
-SELECT DATE(created_at) date, count(DISTINCT user_id)::integer
-FROM exercise_slide_submissions
-WHERE course_id = $1
-GROUP BY date
-ORDER BY date;
-          "#,
-        course.id
-    )
-    .fetch_all(conn)
-    .await?;
-    Ok(res)
->>>>>>> 85b3a27a
 }
 
 pub async fn get_course_exercise_slide_submission_counts_by_weekday_and_hour(
@@ -762,11 +761,12 @@
 pub async fn get_all_exercise_slide_submission_info(
     conn: &mut PgConnection,
     exercise_slide_submission_id: Uuid,
+    viewer_user_id: Uuid,
 ) -> ModelResult<ExerciseSlideSubmissionInfo> {
     let exercise_slide_submission = get_by_id(&mut *conn, exercise_slide_submission_id).await?;
     let exercise =
         crate::exercises::get_by_id(&mut *conn, exercise_slide_submission.exercise_id).await?;
-    let tasks = crate::exercise_task_submissions::get_exercise_task_submission_info_by_exercise_slide_submission_id(&mut *conn, exercise_slide_submission_id).await?;
+    let tasks = crate::exercise_task_submissions::get_exercise_task_submission_info_by_exercise_slide_submission_id(&mut *conn, exercise_slide_submission_id, viewer_user_id).await?;
     Ok(ExerciseSlideSubmissionInfo {
         exercise,
         tasks,
