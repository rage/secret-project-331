use std::collections::HashMap;

use chrono::NaiveDate;
use futures::future::BoxFuture;
use rand::prelude::SliceRandom;
use url::Url;

use crate::{
    courses::Course,
    exams::{self, ExamEnrollment},
    exercise_service_info::ExerciseServiceInfoApi,
    exercise_task_gradings::UserPointsUpdateStrategy,
    exercise_tasks::CourseMaterialExerciseTask,
    exercises::{self, Exercise, GradingProgress},
    prelude::*,
    teacher_grading_decisions::{self, TeacherGradingDecision},
    user_exercise_states::{self, UserExerciseState},
};

#[derive(Debug, Serialize, Deserialize, PartialEq, Clone)]
#[cfg_attr(feature = "ts_rs", derive(TS))]
pub struct AnswerRequiringAttention {
    pub id: Uuid,
    pub user_id: Uuid,
    pub created_at: DateTime<Utc>,
    pub updated_at: DateTime<Utc>,
    pub deleted_at: Option<DateTime<Utc>>,
    pub data_json: Option<serde_json::Value>,
    pub grading_progress: GradingProgress,
    pub score_given: Option<f32>,
    pub submission_id: Uuid,
    pub exercise_id: Uuid,
}
#[derive(Debug, Serialize, Deserialize, PartialEq, Clone)]
#[cfg_attr(feature = "ts_rs", derive(TS))]
pub struct NewExerciseSlideSubmission {
    pub exercise_slide_id: Uuid,
    pub course_id: Option<Uuid>,
    pub exam_id: Option<Uuid>,
    pub user_id: Uuid,
    pub exercise_id: Uuid,
    pub user_points_update_strategy: UserPointsUpdateStrategy,
}

#[derive(Debug, Serialize, Deserialize, PartialEq, Clone)]
#[cfg_attr(feature = "ts_rs", derive(TS))]
pub struct ExerciseSlideSubmission {
    pub id: Uuid,
    pub created_at: DateTime<Utc>,
    pub updated_at: DateTime<Utc>,
    pub deleted_at: Option<DateTime<Utc>>,
    pub exercise_slide_id: Uuid,
    pub course_id: Option<Uuid>,
    pub exam_id: Option<Uuid>,
    pub exercise_id: Uuid,
    pub user_id: Uuid,
    pub user_points_update_strategy: UserPointsUpdateStrategy,
    pub flag_count: Option<i32>,
}

impl ExerciseSlideSubmission {
    pub fn get_course_id(&self) -> ModelResult<Uuid> {
        self.course_id.ok_or_else(|| {
            ModelError::new(
                ModelErrorType::Generic,
                "Submission is not related to a course.".to_string(),
                None,
            )
        })
    }
}

#[derive(Debug, Serialize, Deserialize, PartialEq, Clone)]
#[cfg_attr(feature = "ts_rs", derive(TS))]
pub struct ExerciseAnswersInCourseRequiringAttentionCount {
    pub id: Uuid,
    pub name: String,
    pub page_id: Uuid,
    pub chapter_id: Option<Uuid>,
    pub order_number: i32,
    pub count: Option<i32>,
}

#[derive(Debug, Serialize, Deserialize, PartialEq, Clone)]
#[cfg_attr(feature = "ts_rs", derive(TS))]
pub struct ExerciseSlideSubmissionCount {
    pub date: Option<NaiveDate>,
    pub count: Option<i32>,
}

#[derive(Debug, Serialize, Deserialize, PartialEq, Clone)]
#[cfg_attr(feature = "ts_rs", derive(TS))]
pub struct ExerciseSlideSubmissionCountByExercise {
    pub exercise_id: Uuid,
    pub count: Option<i32>,
    pub exercise_name: String,
}

#[derive(Debug, Serialize, Deserialize, PartialEq, Clone)]
#[cfg_attr(feature = "ts_rs", derive(TS))]
pub struct ExerciseSlideSubmissionCountByWeekAndHour {
    pub isodow: Option<i32>,
    pub hour: Option<i32>,
    pub count: Option<i32>,
}

#[derive(Debug, Serialize, Deserialize, PartialEq, Clone)]
#[cfg_attr(feature = "ts_rs", derive(TS))]
pub struct ExerciseSlideSubmissionInfo {
    pub tasks: Vec<CourseMaterialExerciseTask>,
    pub exercise: Exercise,
    pub exercise_slide_submission: ExerciseSlideSubmission,
}

#[derive(Debug, Serialize, Deserialize, PartialEq, Clone)]
#[cfg_attr(feature = "ts_rs", derive(TS))]
pub struct ExerciseSlideSubmissionAndUserExerciseState {
    pub exercise: Exercise,
    pub exercise_slide_submission: ExerciseSlideSubmission,
    pub user_exercise_state: UserExerciseState,
    pub teacher_grading_decision: Option<TeacherGradingDecision>,
    pub user_exam_enrollment: ExamEnrollment,
}

#[derive(Debug, Serialize, Deserialize, PartialEq, Clone)]
#[cfg_attr(feature = "ts_rs", derive(TS))]
pub struct ExerciseSlideSubmissionAndUserExerciseStateList {
    pub data: Vec<ExerciseSlideSubmissionAndUserExerciseState>,
    pub total_pages: u32,
}

pub async fn insert_exercise_slide_submission(
    conn: &mut PgConnection,
    exercise_slide_submission: NewExerciseSlideSubmission,
) -> ModelResult<ExerciseSlideSubmission> {
    let res = sqlx::query_as!(
        ExerciseSlideSubmission,
        r#"
INSERT INTO exercise_slide_submissions (
    exercise_slide_id,
    course_id,
    exam_id,
    exercise_id,
    user_id,
    user_points_update_strategy
  )
VALUES ($1, $2, $3, $4, $5, $6)
RETURNING id,
  created_at,
  updated_at,
  deleted_at,
  exercise_slide_id,
  course_id,
  exam_id,
  exercise_id,
  user_id,
  user_points_update_strategy AS "user_points_update_strategy: _",
  flag_count
        "#,
        exercise_slide_submission.exercise_slide_id,
        exercise_slide_submission.course_id,
        exercise_slide_submission.exam_id,
        exercise_slide_submission.exercise_id,
        exercise_slide_submission.user_id,
        exercise_slide_submission.user_points_update_strategy as UserPointsUpdateStrategy,
    )
    .fetch_one(conn)
    .await?;
    Ok(res)
}

pub async fn insert_exercise_slide_submission_with_id(
    conn: &mut PgConnection,
    id: Uuid,
    exercise_slide_submission: &NewExerciseSlideSubmission,
) -> ModelResult<ExerciseSlideSubmission> {
    let res = sqlx::query_as!(
        ExerciseSlideSubmission,
        r#"
INSERT INTO exercise_slide_submissions (
    id,
    exercise_slide_id,
    course_id,
    exam_id,
    exercise_id,
    user_id,
    user_points_update_strategy
  )
VALUES ($1, $2, $3, $4, $5, $6, $7)
RETURNING id,
  created_at,
  updated_at,
  deleted_at,
  exercise_slide_id,
  course_id,
  exam_id,
  exercise_id,
  user_id,
  user_points_update_strategy AS "user_points_update_strategy: _",
  flag_count
        "#,
        id,
        exercise_slide_submission.exercise_slide_id,
        exercise_slide_submission.course_id,
        exercise_slide_submission.exam_id,
        exercise_slide_submission.exercise_id,
        exercise_slide_submission.user_id,
        exercise_slide_submission.user_points_update_strategy as UserPointsUpdateStrategy,
    )
    .fetch_one(conn)
    .await?;
    Ok(res)
}

pub async fn get_by_id(conn: &mut PgConnection, id: Uuid) -> ModelResult<ExerciseSlideSubmission> {
    let exercise_slide_submission = sqlx::query_as!(
        ExerciseSlideSubmission,
        r#"
SELECT id,
created_at,
updated_at,
deleted_at,
exercise_slide_id,
course_id,
exam_id,
exercise_id,
user_id,
user_points_update_strategy AS "user_points_update_strategy: _",
flag_count
FROM exercise_slide_submissions
WHERE id = $1
  AND deleted_at IS NULL;
        "#,
        id
    )
    .fetch_one(conn)
    .await?;
    Ok(exercise_slide_submission)
}

/// Attempts to find a single random `ExerciseSlideSubmission` that is not related to the provided user.
///
/// This function is mostly provided for very specific peer review purposes. Used only as a last resort if no other candidates are found to be peer reviewed.
pub async fn try_to_get_random_filtered_by_user_and_submissions(
    conn: &mut PgConnection,
    exercise_id: Uuid,
    excluded_user_id: Uuid,
    excluded_ids: &[Uuid],
) -> ModelResult<Option<ExerciseSlideSubmission>> {
    let mut res = sqlx::query_as!(
        ExerciseSlideSubmission,
        r#"
SELECT DISTINCT ON (user_id)
<<<<<<< HEAD
  id,
  created_at,
  updated_at,
  deleted_at,
  exercise_slide_id,
  course_id,
  exam_id,
  exercise_id,
  user_id,
  user_points_update_strategy AS "user_points_update_strategy: _"
FROM exercise_slide_submissions
WHERE exercise_id = $1
  AND id <> ALL($2)
  AND user_id <> $3
  AND deleted_at IS NULL
ORDER BY user_id, created_at DESC
=======
  ess.id,
  ess.created_at,
  ess.updated_at,
  ess.deleted_at,
  ess.exercise_slide_id,
  ess.course_id,
  ess.course_instance_id,
  ess.exam_id,
  ess.exercise_id,
  ess.user_id,
  ess.user_points_update_strategy AS "user_points_update_strategy: _",
  ess.flag_count
FROM exercise_slide_submissions AS ess
JOIN courses AS c
  ON ess.course_id = c.id
WHERE ess.exercise_id = $1
  AND ess.id <> ALL($2)
  AND ess.user_id <> $3
  AND ess.deleted_at IS NULL
  AND ess.flag_count < c.flagged_answers_threshold
ORDER BY ess.user_id, ess.created_at DESC
>>>>>>> 468d3e22
        "#,
        exercise_id,
        excluded_ids,
        excluded_user_id,
    )
    .fetch_all(conn)
    .await?;
    // shuffle the res vec
    let mut rng = rand::thread_rng();
    res.shuffle(&mut rng);
    Ok(res.into_iter().next())
}

pub async fn get_by_exercise_id(
    conn: &mut PgConnection,
    exercise_id: Uuid,
    pagination: Pagination,
) -> ModelResult<Vec<ExerciseSlideSubmission>> {
    let submissions = sqlx::query_as!(
        ExerciseSlideSubmission,
        r#"
SELECT id,
  created_at,
  updated_at,
  deleted_at,
  exercise_slide_id,
  course_id,
  exam_id,
  exercise_id,
  user_id,
  user_points_update_strategy AS "user_points_update_strategy: _",
  flag_count
FROM exercise_slide_submissions
WHERE exercise_id = $1
  AND deleted_at IS NULL
LIMIT $2 OFFSET $3;
        "#,
        exercise_id,
        pagination.limit(),
        pagination.offset(),
    )
    .fetch_all(conn)
    .await?;
    Ok(submissions)
}

pub async fn get_users_all_submissions_for_course_or_exam(
    conn: &mut PgConnection,
    user_id: Uuid,
    course_or_exam_id: CourseOrExamId,
) -> ModelResult<Vec<ExerciseSlideSubmission>> {
    let (course_id, exam_id) = course_or_exam_id.to_course_and_exam_ids();
    let submissions = sqlx::query_as!(
        ExerciseSlideSubmission,
        r#"
SELECT id,
  created_at,
  updated_at,
  deleted_at,
  exercise_slide_id,
  course_id,
  exam_id,
  exercise_id,
  user_id,
  user_points_update_strategy AS "user_points_update_strategy: _",
  flag_count
FROM exercise_slide_submissions
WHERE user_id = $1
  AND (course_id = $2 OR exam_id = $3)
  AND deleted_at IS NULL
        "#,
        user_id,
        course_id,
        exam_id,
    )
    .fetch_all(conn)
    .await?;
    Ok(submissions)
}

pub async fn get_users_latest_exercise_slide_submission(
    conn: &mut PgConnection,
    exercise_slide_id: Uuid,
    user_id: Uuid,
) -> ModelResult<ExerciseSlideSubmission> {
    let res = sqlx::query_as!(
        ExerciseSlideSubmission,
        r#"
SELECT id,
  created_at,
  updated_at,
  deleted_at,
  exercise_slide_id,
  course_id,
  exam_id,
  exercise_id,
  user_id,
  user_points_update_strategy AS "user_points_update_strategy: _",
  flag_count
FROM exercise_slide_submissions
WHERE exercise_slide_id = $1
  AND user_id = $2
  AND deleted_at IS NULL
ORDER BY created_at DESC
LIMIT 1
        "#,
        exercise_slide_id,
        user_id
    )
    .fetch_one(conn)
    .await?;
    Ok(res)
}

pub async fn try_to_get_users_latest_exercise_slide_submission(
    conn: &mut PgConnection,
    exercise_slide_id: Uuid,
    user_id: Uuid,
) -> ModelResult<Option<ExerciseSlideSubmission>> {
    get_users_latest_exercise_slide_submission(conn, exercise_slide_id, user_id)
        .await
        .optional()
}

pub async fn get_course_and_exam_id(
    conn: &mut PgConnection,
    id: Uuid,
) -> ModelResult<CourseOrExamId> {
    let res = sqlx::query!(
        "
SELECT course_id,
  exam_id
FROM exercise_slide_submissions
WHERE id = $1
  AND deleted_at IS NULL
        ",
        id
    )
    .fetch_one(conn)
    .await?;
    CourseOrExamId::from_course_and_exam_ids(res.course_id, res.exam_id)
}

pub async fn exercise_slide_submission_count(
    conn: &mut PgConnection,
    exercise_id: Uuid,
) -> ModelResult<u32> {
    let count = sqlx::query!(
        "
SELECT COUNT(*) as count
FROM exercise_slide_submissions
WHERE exercise_id = $1
AND deleted_at IS NULL
",
        exercise_id,
    )
    .fetch_one(conn)
    .await?;
    Ok(count.count.unwrap_or(0).try_into()?)
}

pub async fn exercise_slide_submissions(
    conn: &mut PgConnection,
    exercise_id: Uuid,
    pagination: Pagination,
) -> ModelResult<Vec<ExerciseSlideSubmission>> {
    let submissions = sqlx::query_as!(
        ExerciseSlideSubmission,
        r#"
SELECT id,
  created_at,
  updated_at,
  deleted_at,
  exercise_slide_id,
  course_id,
  exam_id,
  exercise_id,
  user_id,
  user_points_update_strategy AS "user_points_update_strategy: _",
  flag_count
FROM exercise_slide_submissions
WHERE exercise_id = $1
  AND deleted_at IS NULL
ORDER BY created_at DESC
LIMIT $2 OFFSET $3
        "#,
        exercise_id,
        pagination.limit(),
        pagination.offset(),
    )
    .fetch_all(conn)
    .await?;
    Ok(submissions)
}

pub async fn exercise_slide_submission_count_with_exam_id(
    conn: &mut PgConnection,
    exam_id: Uuid,
) -> ModelResult<u32> {
    let count = sqlx::query!(
        "
SELECT COUNT(*) as count
FROM exercise_slide_submissions
WHERE exam_id = $1
AND deleted_at IS NULL
",
        exam_id,
    )
    .fetch_one(conn)
    .await?;
    Ok(count.count.unwrap_or(0).try_into()?)
}

pub async fn exercise_slide_submission_count_with_exercise_id(
    conn: &mut PgConnection,
    exercise_id: Uuid,
) -> ModelResult<u32> {
    let count = sqlx::query!(
        "
SELECT COUNT(*) as count
FROM exercise_slide_submissions
WHERE exercise_id = $1
AND deleted_at IS NULL
",
        exercise_id,
    )
    .fetch_one(conn)
    .await?;
    Ok(count.count.unwrap_or(0).try_into()?)
}

pub async fn get_latest_exercise_slide_submissions_and_user_exercise_state_list_with_exercise_id(
    conn: &mut PgConnection,
    exercise_id: Uuid,
    pagination: Pagination,
) -> ModelResult<Vec<ExerciseSlideSubmissionAndUserExerciseState>> {
    let submissions = sqlx::query_as!(
        ExerciseSlideSubmission,
        r#"
    SELECT DISTINCT ON (user_id)
        id,
        created_at,
        updated_at,
        deleted_at,
        exercise_slide_id,
        course_id,
        exam_id,
        exercise_id,
        user_id,
        user_points_update_strategy AS "user_points_update_strategy: _",
  flag_count
FROM exercise_slide_submissions
WHERE exercise_id = $1
      AND deleted_at IS NULL
ORDER BY user_id, created_at DESC
LIMIT $2 OFFSET $3
        "#,
        exercise_id,
        pagination.limit(),
        pagination.offset(),
    )
    .fetch_all(&mut *conn)
    .await?;

    let user_ids = submissions
        .iter()
        .map(|sub| sub.user_id)
        .collect::<Vec<_>>();

    let exercise = exercises::get_by_id(conn, exercise_id).await?;
    let exam_id = exercise.exam_id;

    let user_exercise_states_list =
        user_exercise_states::get_or_create_user_exercise_state_for_users(
            conn,
            &user_ids,
            exercise_id,
            None,
            exam_id,
        )
        .await?;

    let mut user_exercise_state_id_list: Vec<Uuid> = Vec::new();

    for (_key, value) in user_exercise_states_list.clone().into_iter() {
        user_exercise_state_id_list.push(value.id);
    }

    let exercise = exercises::get_by_id(conn, exercise_id).await?;
    let exam_id = exercise
        .exam_id
        .ok_or_else(|| ModelError::new(ModelErrorType::Generic, "No exam id found", None))?;

    let teacher_grading_decisions_list = teacher_grading_decisions::try_to_get_latest_grading_decision_by_user_exercise_state_id_for_users(conn, &user_exercise_state_id_list).await?;

    let user_exam_enrollments_list =
        exams::get_exam_enrollments_for_users(conn, exam_id, &user_ids).await?;

    let mut list: Vec<ExerciseSlideSubmissionAndUserExerciseState> = Vec::new();
    for sub in submissions {
        let user_exercise_state = user_exercise_states_list
            .get(&sub.user_id)
            .ok_or_else(|| ModelError::new(ModelErrorType::Generic, "No user found", None))?;

        let teacher_grading_decision = teacher_grading_decisions_list.get(&user_exercise_state.id);
        let user_exam_enrollment =
            user_exam_enrollments_list
                .get(&sub.user_id)
                .ok_or_else(|| {
                    ModelError::new(
                        ModelErrorType::Generic,
                        "No users exam_enrollment found",
                        None,
                    )
                })?;

        //Add submissions to the list only if the students exam time has ended
        if user_exam_enrollment.ended_at.is_some() {
            let data = ExerciseSlideSubmissionAndUserExerciseState {
                exercise: exercise.clone(),
                exercise_slide_submission: sub,
                user_exercise_state: user_exercise_state.clone(),
                teacher_grading_decision: teacher_grading_decision.cloned(),
                user_exam_enrollment: user_exam_enrollment.clone(),
            };
            list.push(data);
        }
    }

    Ok(list)
}

pub async fn get_course_daily_slide_submission_counts(
    conn: &mut PgConnection,
    course: &Course,
) -> ModelResult<Vec<ExerciseSlideSubmissionCount>> {
    let res = sqlx::query_as!(
        ExerciseSlideSubmissionCount,
        r#"
SELECT DATE(created_at) date, count(*)::integer
FROM exercise_slide_submissions
WHERE course_id = $1
AND deleted_at IS NULL
GROUP BY date
ORDER BY date;
          "#,
        course.id
    )
    .fetch_all(conn)
    .await?;
    Ok(res)
}

pub async fn get_course_daily_user_counts_with_submissions(
    conn: &mut PgConnection,
    course: &Course,
) -> ModelResult<Vec<ExerciseSlideSubmissionCount>> {
    let res = sqlx::query_as!(
        ExerciseSlideSubmissionCount,
        r#"
SELECT DATE(created_at) date, count(DISTINCT user_id)::integer
FROM exercise_slide_submissions
WHERE course_id = $1
AND deleted_at IS NULL
GROUP BY date
ORDER BY date;
          "#,
        course.id
    )
    .fetch_all(conn)
    .await?;
    Ok(res)
}

pub async fn answer_requiring_attention_count(
    conn: &mut PgConnection,
    exercise_id: Uuid,
) -> ModelResult<u32> {
    let count = sqlx::query!(
        r#"
        SELECT
        COUNT(*) as count
    FROM user_exercise_states AS us_state
    JOIN exercise_task_submissions AS t_submission
        ON us_state.selected_exercise_slide_id =
            t_submission.exercise_slide_id
    JOIN exercise_slide_submissions AS s_submission
            ON t_submission.exercise_slide_submission_id =
                s_submission.id
    WHERE us_state.selected_exercise_slide_id =
            t_submission.exercise_slide_id
    AND us_state.user_id = s_submission.user_id
    AND us_state.exercise_id = $1
    AND us_state.reviewing_stage = 'waiting_for_manual_grading'
    AND us_state.deleted_at IS NULL
    AND s_submission.deleted_at IS NULL
    AND t_submission.deleted_at IS NULL"#,
        exercise_id,
    )
    .fetch_one(conn)
    .await?;
    Ok(count.count.unwrap_or(0).try_into()?)
}

pub async fn get_count_of_answers_requiring_attention_in_exercise_by_course_id(
    conn: &mut PgConnection,
    course_id: Uuid,
) -> ModelResult<Vec<ExerciseAnswersInCourseRequiringAttentionCount>> {
    let count_list = sqlx::query_as!(
        ExerciseAnswersInCourseRequiringAttentionCount,
        r#"
SELECT exercises.id,
  (
    SELECT COUNT(us_state.id)::integer AS COUNT
    FROM exercises AS exercises2
      LEFT JOIN user_exercise_states AS us_state ON us_state.exercise_id = exercises2.id
      LEFT JOIN exercise_slide_submissions AS s_submission ON us_state.selected_exercise_slide_id = s_submission.exercise_slide_id
      LEFT JOIN exercise_task_submissions AS t_submission ON s_submission.id = t_submission.exercise_slide_submission_id
    WHERE us_state.selected_exercise_slide_id = t_submission.exercise_slide_id
      AND us_state.user_id = s_submission.user_id
      AND us_state.reviewing_stage = 'waiting_for_manual_grading'
      AND us_state.deleted_at IS NULL
      AND exercises2.course_id = $1
      AND exercises.id = exercises2.id
    GROUP BY exercises2.id
  ),
  exercises.order_number,
  exercises.name,
  exercises.page_id,
  exercises.chapter_id
FROM exercises
WHERE exercises.course_id = $1
  AND exercises.deleted_at IS NULL
GROUP BY exercises.id;
"#,
        course_id,
    )
    .fetch_all(conn)
    .await?;
    Ok(count_list)
}

pub async fn exercise_slide_submissions_for_answers_requiring_attention(
    conn: &mut PgConnection,
    exercise_id: Uuid,
    pagination: Pagination,
) -> ModelResult<Vec<ExerciseSlideSubmission>> {
    let submissions = sqlx::query_as!(
        ExerciseSlideSubmission,
        r#"
SELECT id,
  created_at,
  updated_at,
  deleted_at,
  exercise_slide_id,
  course_id,
  exam_id,
  exercise_id,
  user_id,
  user_points_update_strategy AS "user_points_update_strategy: _",
  flag_count
FROM exercise_slide_submissions
WHERE exercise_id = $1
  AND deleted_at IS NULL
LIMIT $2 OFFSET $3
        "#,
        exercise_id,
        pagination.limit(),
        pagination.offset(),
    )
    .fetch_all(conn)
    .await?;
    Ok(submissions)
}

pub async fn get_all_answers_requiring_attention(
    conn: &mut PgConnection,
    exercise_id: Uuid,
    pagination: Pagination,
) -> ModelResult<Vec<AnswerRequiringAttention>> {
    let submissions = sqlx::query_as!(
        AnswerRequiringAttention,
        r#"
        SELECT
        us_state.id,
        us_state.user_id,
        us_state.exercise_id,
        us_state.score_given,
        us_state.grading_progress as "grading_progress: _",
        t_submission.data_json,
        s_submission.created_at,
        s_submission.updated_at,
        s_submission.deleted_at,
        s_submission.id AS submission_id
    FROM user_exercise_states AS us_state
    JOIN exercise_task_submissions AS t_submission
        ON us_state.selected_exercise_slide_id =
            t_submission.exercise_slide_id
    JOIN exercise_slide_submissions AS s_submission
            ON t_submission.exercise_slide_submission_id =
                s_submission.id
    WHERE us_state.selected_exercise_slide_id =
            t_submission.exercise_slide_id
    AND us_state.user_id = s_submission.user_id
    AND us_state.exercise_id = $1
    AND us_state.reviewing_stage = 'waiting_for_manual_grading'
    AND us_state.deleted_at IS NULL
    AND us_state.deleted_at IS NULL
    AND s_submission.deleted_at IS NULL
    AND t_submission.deleted_at IS NULL
    ORDER BY t_submission.updated_at
    LIMIT $2 OFFSET $3;"#,
        exercise_id,
        pagination.limit(),
        pagination.offset(),
    )
    .fetch_all(conn)
    .await?;
    Ok(submissions)
}

pub async fn get_course_exercise_slide_submission_counts_by_weekday_and_hour(
    conn: &mut PgConnection,
    course: &Course,
) -> ModelResult<Vec<ExerciseSlideSubmissionCountByWeekAndHour>> {
    let res = sqlx::query_as!(
        ExerciseSlideSubmissionCountByWeekAndHour,
        r#"
SELECT date_part('isodow', created_at)::integer isodow,
  date_part('hour', created_at)::integer "hour",
  count(*)::integer
FROM exercise_slide_submissions
WHERE course_id = $1
AND deleted_at IS NULL
GROUP BY isodow,
  "hour"
ORDER BY isodow,
  hour;
          "#,
        course.id
    )
    .fetch_all(conn)
    .await?;
    Ok(res)
}

pub async fn get_course_exercise_slide_submission_counts_by_exercise(
    conn: &mut PgConnection,
    course: &Course,
) -> ModelResult<Vec<ExerciseSlideSubmissionCountByExercise>> {
    let res = sqlx::query_as!(
        ExerciseSlideSubmissionCountByExercise,
        r#"
SELECT counts.*, exercises.name exercise_name
    FROM (
        SELECT exercise_id, count(*)::integer count
        FROM exercise_slide_submissions
        WHERE course_id = $1
        AND deleted_at IS NULL
        GROUP BY exercise_id
    ) counts
    JOIN exercises ON (counts.exercise_id = exercises.id);
          "#,
        course.id
    )
    .fetch_all(conn)
    .await?;
    Ok(res)
}

pub async fn get_exercise_slide_submission_counts_for_exercise_user(
    conn: &mut PgConnection,
    exercise_id: Uuid,
    course_id_or_exam_id: CourseOrExamId,
    user_id: Uuid,
) -> ModelResult<HashMap<Uuid, i64>> {
    let ci_id_or_e_id = match course_id_or_exam_id {
        CourseOrExamId::Course(id) => id,
        CourseOrExamId::Exam(id) => id,
    };
    let res = sqlx::query!(
        r#"
SELECT exercise_slide_id,
  COUNT(*) as count
FROM exercise_slide_submissions
WHERE exercise_id = $1
  AND (course_id = $2 OR exam_id = $2)
  AND user_id = $3
  AND deleted_at IS NULL
GROUP BY exercise_slide_id;
    "#,
        exercise_id,
        ci_id_or_e_id,
        user_id
    )
    .fetch_all(conn)
    .await?
    .iter()
    .map(|row| (row.exercise_slide_id, row.count.unwrap_or(0)))
    .collect::<HashMap<Uuid, i64>>();

    Ok(res)
}

pub async fn get_exercise_slide_submission_info(
    conn: &mut PgConnection,
    exercise_slide_submission_id: Uuid,
    user_id: Uuid,
    fetch_service_info: impl Fn(Url) -> BoxFuture<'static, ModelResult<ExerciseServiceInfoApi>>,
) -> ModelResult<ExerciseSlideSubmissionInfo> {
    let exercise_slide_submission = get_by_id(&mut *conn, exercise_slide_submission_id).await?;
    let exercise =
        crate::exercises::get_by_id(&mut *conn, exercise_slide_submission.exercise_id).await?;
    let tasks = crate::exercise_task_submissions::get_exercise_task_submission_info_by_exercise_slide_submission_id(&mut *conn, exercise_slide_submission_id, user_id, fetch_service_info).await?;
    Ok(ExerciseSlideSubmissionInfo {
        exercise,
        tasks,
        exercise_slide_submission,
    })
}

pub async fn get_all_exercise_slide_submission_info(
    conn: &mut PgConnection,
    exercise_slide_submission_id: Uuid,
    viewer_user_id: Uuid,
    fetch_service_info: impl Fn(Url) -> BoxFuture<'static, ModelResult<ExerciseServiceInfoApi>>,
) -> ModelResult<ExerciseSlideSubmissionInfo> {
    let exercise_slide_submission = get_by_id(&mut *conn, exercise_slide_submission_id).await?;
    let exercise =
        crate::exercises::get_by_id(&mut *conn, exercise_slide_submission.exercise_id).await?;
    let tasks = crate::exercise_task_submissions::get_exercise_task_submission_info_by_exercise_slide_submission_id(&mut *conn, exercise_slide_submission_id, viewer_user_id, fetch_service_info).await?;
    Ok(ExerciseSlideSubmissionInfo {
        exercise,
        tasks,
        exercise_slide_submission,
    })
}

pub async fn delete_exercise_submissions_with_exam_id_and_user_id(
    conn: &mut PgConnection,
    exam_id: Uuid,
    user_id: Uuid,
) -> ModelResult<()> {
    sqlx::query!(
        "
UPDATE exercise_slide_submissions
SET deleted_at = now()
WHERE exam_id = $1 AND user_id = $2
    ",
        exam_id,
        user_id,
    )
    .execute(&mut *conn)
    .await?;
    Ok(())
}<|MERGE_RESOLUTION|>--- conflicted
+++ resolved
@@ -251,31 +251,12 @@
         ExerciseSlideSubmission,
         r#"
 SELECT DISTINCT ON (user_id)
-<<<<<<< HEAD
-  id,
-  created_at,
-  updated_at,
-  deleted_at,
-  exercise_slide_id,
-  course_id,
-  exam_id,
-  exercise_id,
-  user_id,
-  user_points_update_strategy AS "user_points_update_strategy: _"
-FROM exercise_slide_submissions
-WHERE exercise_id = $1
-  AND id <> ALL($2)
-  AND user_id <> $3
-  AND deleted_at IS NULL
-ORDER BY user_id, created_at DESC
-=======
   ess.id,
   ess.created_at,
   ess.updated_at,
   ess.deleted_at,
   ess.exercise_slide_id,
   ess.course_id,
-  ess.course_instance_id,
   ess.exam_id,
   ess.exercise_id,
   ess.user_id,
@@ -290,7 +271,6 @@
   AND ess.deleted_at IS NULL
   AND ess.flag_count < c.flagged_answers_threshold
 ORDER BY ess.user_id, ess.created_at DESC
->>>>>>> 468d3e22
         "#,
         exercise_id,
         excluded_ids,
