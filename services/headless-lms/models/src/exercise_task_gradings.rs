use std::collections::HashMap;

use futures::future::BoxFuture;
use headless_lms_utils::numbers::f32_to_two_decimals;
use url::Url;

use crate::{
    exams,
    exercise_service_info::{get_service_info_by_exercise_type, ExerciseServiceInfoApi},
    exercise_services::{get_exercise_service_by_exercise_type, get_internal_grade_url},
    exercise_task_submissions::ExerciseTaskSubmission,
    exercise_tasks::{self, ExerciseTask},
    exercises::{Exercise, GradingProgress},
    prelude::*,
    user_exercise_states::UserExerciseState,
    CourseOrExamId,
};

#[derive(Debug, Serialize, Deserialize, PartialEq, Clone)]
#[cfg_attr(feature = "ts_rs", derive(TS))]
pub struct ExerciseTaskGrading {
    pub id: Uuid,
    pub created_at: DateTime<Utc>,
    pub updated_at: DateTime<Utc>,
    pub exercise_task_submission_id: Uuid,
    pub course_id: Option<Uuid>,
    pub exam_id: Option<Uuid>,
    pub exercise_id: Uuid,
    pub exercise_task_id: Uuid,
    pub grading_priority: i32,
    pub score_given: Option<f32>,
    pub grading_progress: GradingProgress,
    pub unscaled_score_given: Option<f32>,
    pub unscaled_score_maximum: Option<i32>,
    pub grading_started_at: Option<DateTime<Utc>>,
    pub grading_completed_at: Option<DateTime<Utc>>,
    pub feedback_json: Option<serde_json::Value>,
    pub feedback_text: Option<String>,
    pub deleted_at: Option<DateTime<Utc>>,
}

#[derive(Debug, Serialize, PartialEq, Eq, Clone)]
pub struct ExerciseTaskGradingRequest<'a> {
    pub exercise_spec: &'a Option<serde_json::Value>,
    pub submission_data: &'a Option<serde_json::Value>,
}

#[derive(Debug, Serialize, Deserialize, PartialEq, Clone)]
#[cfg_attr(feature = "ts_rs", derive(TS))]
pub struct ExerciseTaskGradingResult {
    pub grading_progress: GradingProgress,
    pub score_given: f32,
    pub score_maximum: i32,
    pub feedback_text: Option<String>,
    pub feedback_json: Option<serde_json::Value>,
    pub set_user_variables: Option<HashMap<String, serde_json::Value>>,
}

#[derive(Debug, Serialize, Deserialize, PartialEq, Eq, Clone, Copy, sqlx::Type)]
#[cfg_attr(feature = "ts_rs", derive(TS))]
#[sqlx(type_name = "user_points_update_strategy", rename_all = "kebab-case")]
pub enum UserPointsUpdateStrategy {
    CanAddPointsButCannotRemovePoints,
    CanAddPointsAndCanRemovePoints,
}

pub async fn insert(
    conn: &mut PgConnection,
    pkey_policy: PKeyPolicy<Uuid>,
    submission_id: Uuid,
    course_id: Uuid,
    exercise_id: Uuid,
    exercise_task_id: Uuid,
) -> ModelResult<Uuid> {
    let res = sqlx::query!(
        "
INSERT INTO exercise_task_gradings (
    id,
    exercise_task_submission_id,
    course_id,
    exercise_id,
    exercise_task_id
  )
VALUES ($1, $2, $3, $4, $5)
RETURNING id
        ",
        pkey_policy.into_uuid(),
        submission_id,
        course_id,
        exercise_id,
        exercise_task_id
    )
    .fetch_one(conn)
    .await?;
    Ok(res.id)
}

pub async fn get_by_id(conn: &mut PgConnection, id: Uuid) -> ModelResult<ExerciseTaskGrading> {
    let res = sqlx::query_as!(
        ExerciseTaskGrading,
        r#"
SELECT id,
  created_at,
  updated_at,
  exercise_task_submission_id,
  course_id,
  exam_id,
  exercise_id,
  exercise_task_id,
  grading_priority,
  score_given,
  grading_progress as "grading_progress: _",
  unscaled_score_maximum,
  unscaled_score_given,
  grading_started_at,
  grading_completed_at,
  feedback_json,
  feedback_text,
  deleted_at
FROM exercise_task_gradings
WHERE id = $1
"#,
        id
    )
    .fetch_one(conn)
    .await?;
    Ok(res)
}

pub async fn get_by_exercise_task_submission_id(
    conn: &mut PgConnection,
    exercise_task_submission_id: &Uuid,
) -> ModelResult<Option<ExerciseTaskGrading>> {
    let res = sqlx::query_as!(
        ExerciseTaskGrading,
        r#"
SELECT id,
  created_at,
  updated_at,
  exercise_task_submission_id,
  course_id,
  exam_id,
  exercise_id,
  exercise_task_id,
  grading_priority,
  score_given,
  grading_progress as "grading_progress: _",
  unscaled_score_maximum,
  unscaled_score_given,
  grading_started_at,
  grading_completed_at,
  feedback_json,
  feedback_text,
  deleted_at
FROM exercise_task_gradings
WHERE exercise_task_submission_id = $1
  AND deleted_at IS NULL
        "#,
        exercise_task_submission_id,
    )
    .fetch_optional(conn)
    .await?;
    Ok(res)
}

pub async fn get_total_score_given_for_exercise_slide_submission(
    conn: &mut PgConnection,
    exercise_slide_submission_id: &Uuid,
) -> ModelResult<Option<f32>> {
    let res = sqlx::query!(
        "
SELECT SUM(COALESCE(etg.score_given, 0))::real
FROM exercise_task_gradings etg
  JOIN exercise_task_submissions ets ON etg.exercise_task_submission_id = ets.id
WHERE ets.exercise_slide_submission_id = $1
  AND etg.deleted_at IS NULL
  AND ets.deleted_at IS NULL
        ",
        exercise_slide_submission_id
    )
    .fetch_one(conn)
    .await?;
    Ok(res.sum)
}

/// For now gets this information from some task submission in a slide submission.
pub async fn get_point_update_strategy_from_gradings(
    conn: &mut PgConnection,
    exercise_slide_submission_id: &Uuid,
) -> ModelResult<GradingProgress> {
    let res = sqlx::query!(
        r#"
SELECT etg.grading_progress as "grading_progress: GradingProgress"
FROM exercise_task_gradings etg
  JOIN exercise_task_submissions ets ON etg.exercise_task_submission_id = ets.id
WHERE ets.exercise_slide_submission_id = $1
  AND etg.deleted_at IS NULL
  AND ets.deleted_at IS NULL
LIMIT 1
    "#,
        exercise_slide_submission_id
    )
    .fetch_one(conn)
    .await?;
    Ok(res.grading_progress)
}

pub async fn get_course_id(conn: &mut PgConnection, id: Uuid) -> ModelResult<Option<Uuid>> {
    let course_id = sqlx::query!(
        "
SELECT course_id
from exercise_task_gradings
where id = $1
        ",
        id
    )
    .fetch_one(conn)
    .await?
    .course_id;
    Ok(course_id)
}

pub async fn get_course_or_exam_id(
    conn: &mut PgConnection,
    id: Uuid,
) -> ModelResult<CourseOrExamId> {
    let res = sqlx::query!(
        "
SELECT course_id,
  exam_id
from exercise_task_gradings
where id = $1
",
        id
    )
    .fetch_one(conn)
    .await?;
    CourseOrExamId::from(res.course_id, res.exam_id)
}

pub async fn new_grading(
    conn: &mut PgConnection,
    exercise: &Exercise,
    submission: &ExerciseTaskSubmission,
) -> ModelResult<ExerciseTaskGrading> {
    let grading = sqlx::query_as!(
        ExerciseTaskGrading,
        r#"
INSERT INTO exercise_task_gradings(
    exercise_task_submission_id,
    course_id,
    exam_id,
    exercise_id,
    exercise_task_id,
    grading_started_at
  )
VALUES($1, $2, $3, $4, $5, now())
RETURNING id,
  created_at,
  updated_at,
  exercise_task_submission_id,
  course_id,
  exam_id,
  exercise_id,
  exercise_task_id,
  grading_priority,
  score_given,
  grading_progress as "grading_progress: _",
  unscaled_score_given,
  unscaled_score_maximum,
  grading_started_at,
  grading_completed_at,
  feedback_json,
  feedback_text,
  deleted_at
"#,
        submission.id,
        exercise.course_id,
        exercise.exam_id,
        exercise.id,
        submission.exercise_task_id,
    )
    .fetch_one(conn)
    .await?;
    Ok(grading)
}

pub async fn set_grading_progress(
    conn: &mut PgConnection,
    id: Uuid,
    grading_progress: GradingProgress,
) -> ModelResult<()> {
    sqlx::query!(
        "
UPDATE exercise_task_gradings
SET grading_progress = $1
WHERE id = $2
",
        grading_progress as GradingProgress,
        id
    )
    .execute(conn)
    .await?;
    Ok(())
}

pub async fn grade_submission(
    conn: &mut PgConnection,
    submission: &ExerciseTaskSubmission,
    exercise_task: &ExerciseTask,
    exercise: &Exercise,
    grading: &ExerciseTaskGrading,
<<<<<<< HEAD
    user_exercise_state: &UserExerciseState,
=======
    fetch_service_info: impl Fn(Url) -> BoxFuture<'static, ModelResult<ExerciseServiceInfoApi>>,
    send_grading_request: impl Fn(
        Url,
        &ExerciseTask,
        &ExerciseTaskSubmission,
    ) -> BoxFuture<'static, ModelResult<ExerciseTaskGradingResult>>,
>>>>>>> d5a3ba14
) -> ModelResult<ExerciseTaskGrading> {
    let exercise_service_info =
        get_service_info_by_exercise_type(conn, &exercise_task.exercise_type, fetch_service_info)
            .await?;
    let exercise_service =
        get_exercise_service_by_exercise_type(conn, &exercise_task.exercise_type).await?;
    let grade_url = get_internal_grade_url(&exercise_service, &exercise_service_info).await?;
    let exercise_task_grading_result =
        send_grading_request(grade_url, exercise_task, submission).await?;
    let mut tx = conn.begin().await?;
    let updated_grading =
        update_grading(&mut tx, grading, &exercise_task_grading_result, exercise).await?;
    crate::user_course_instance_exercise_service_variables::insert_after_exercise_task_graded(
        &mut tx,
        &exercise_task_grading_result.set_user_variables,
        exercise_task,
        user_exercise_state,
    )
    .await?;
    tx.commit().await?;
    Ok(updated_grading)
}

pub async fn update_grading(
    conn: &mut PgConnection,
    grading: &ExerciseTaskGrading,
    grading_result: &ExerciseTaskGradingResult,
    exercise: &Exercise,
) -> ModelResult<ExerciseTaskGrading> {
    let grading_completed_at = if grading_result.grading_progress.is_complete() {
        Some(Utc::now())
    } else {
        None
    };
    let exercise_slide_id = exercise_tasks::get_exercise_task_by_id(conn, grading.exercise_task_id)
        .await?
        .exercise_slide_id;
    let exercise_task_count =
        exercise_tasks::get_exercise_tasks_by_exercise_slide_ids(conn, &[exercise_slide_id])
            .await?
            .len() as f32;
    let correctness_coefficient =
        grading_result.score_given / (grading_result.score_maximum as f32);
    // ensure the score doesn't go over the maximum
    let score_given_with_all_decimals = f32::min(
        (exercise.score_maximum as f32) * correctness_coefficient / exercise_task_count,
        exercise.score_maximum as f32 / exercise_task_count,
    );
    // Scores are rounded to two decimals
    let score_given_rounded = f32_to_two_decimals(score_given_with_all_decimals);
    let grading = sqlx::query_as!(
        ExerciseTaskGrading,
        r#"
UPDATE exercise_task_gradings
SET grading_progress = $2,
  unscaled_score_given = $3,
  unscaled_score_maximum = $4,
  feedback_text = $5,
  feedback_json = $6,
  grading_completed_at = $7,
  score_given = $8
WHERE id = $1
RETURNING id,
  created_at,
  updated_at,
  exercise_task_submission_id,
  course_id,
  exam_id,
  exercise_id,
  exercise_task_id,
  grading_priority,
  score_given,
  grading_progress as "grading_progress: _",
  unscaled_score_given,
  unscaled_score_maximum,
  grading_started_at,
  grading_completed_at,
  feedback_json,
  feedback_text,
  deleted_at
"#,
        grading.id,
        grading_result.grading_progress as GradingProgress,
        grading_result.score_given,
        grading_result.score_maximum,
        grading_result.feedback_text,
        grading_result.feedback_json,
        grading_completed_at,
        score_given_rounded
    )
    .fetch_one(conn)
    .await?;

    Ok(grading)
}

/// Fetches the grading for the student, but hides the result in some circumstances.
/// For example, for an ongoing exam.
pub async fn get_for_student(
    conn: &mut PgConnection,
    grading_id: Uuid,
    user_id: Uuid,
) -> ModelResult<Option<ExerciseTaskGrading>> {
    let grading = get_by_id(conn, grading_id).await?;
    if let Some(exam_id) = grading.exam_id {
        let exam = exams::get(conn, exam_id).await?;
        let enrollment = exams::get_enrollment(conn, exam_id, user_id)
            .await?
            .ok_or_else(|| {
                ModelError::new(
                    ModelErrorType::Generic,
                    "User has grading for exam but no enrollment".to_string(),
                    None,
                )
            })?;
        if Utc::now() > enrollment.started_at + chrono::Duration::minutes(exam.time_minutes.into())
            || exam.ends_at.map(|ea| Utc::now() > ea).unwrap_or_default()
        {
            // exam over, return grading
            Ok(Some(grading))
        } else {
            // exam still ongoing, do not return grading
            Ok(None)
        }
    } else {
        Ok(Some(grading))
    }
}

pub async fn get_all_gradings_by_exercise_slide_submission_id(
    conn: &mut PgConnection,
    exercise_slide_submission_id: Uuid,
) -> ModelResult<Vec<ExerciseTaskGrading>> {
    let res = sqlx::query_as!(
        ExerciseTaskGrading,
        r#"
SELECT id,
created_at,
updated_at,
exercise_task_submission_id,
course_id,
exam_id,
exercise_id,
exercise_task_id,
grading_priority,
score_given,
grading_progress as "grading_progress: _",
unscaled_score_given,
unscaled_score_maximum,
grading_started_at,
grading_completed_at,
feedback_json,
feedback_text,
deleted_at
FROM exercise_task_gradings
WHERE deleted_at IS NULL
  AND exercise_task_submission_id IN (
    SELECT id
    FROM exercise_task_submissions
    WHERE exercise_slide_submission_id = $1
  )
"#,
        exercise_slide_submission_id
    )
    .fetch_all(&mut *conn)
    .await?;
    Ok(res)
}

pub async fn get_new_and_old_exercise_task_gradings_by_regrading_id(
    conn: &mut PgConnection,
    regrading_id: Uuid,
) -> ModelResult<HashMap<Uuid, ExerciseTaskGrading>> {
    let res = sqlx::query_as!(
        ExerciseTaskGrading,
        r#"
SELECT id,
  created_at,
  updated_at,
  exercise_task_submission_id,
  course_id,
  exam_id,
  exercise_id,
  exercise_task_id,
  grading_priority,
  score_given,
  grading_progress as "grading_progress: _",
  unscaled_score_given,
  unscaled_score_maximum,
  grading_started_at,
  grading_completed_at,
  feedback_json,
  feedback_text,
  deleted_at
FROM exercise_task_gradings
WHERE deleted_at IS NULL
  AND id IN (
    SELECT etrs.grading_before_regrading
    FROM exercise_task_regrading_submissions etrs
    WHERE etrs.deleted_at IS NULL
      AND etrs.regrading_id = $1
    UNION
    SELECT etrs.grading_after_regrading
    FROM exercise_task_regrading_submissions etrs
    WHERE etrs.grading_after_regrading IS NOT NULL
      AND etrs.deleted_at IS NULL
      AND etrs.regrading_id = $1
  );
    "#,
        regrading_id
    )
    .fetch_all(conn)
    .await?;
    let mut map = HashMap::with_capacity(res.len());
    for regrading in res {
        map.insert(regrading.id, regrading);
    }
    Ok(map)
}<|MERGE_RESOLUTION|>--- conflicted
+++ resolved
@@ -310,16 +310,13 @@
     exercise_task: &ExerciseTask,
     exercise: &Exercise,
     grading: &ExerciseTaskGrading,
-<<<<<<< HEAD
     user_exercise_state: &UserExerciseState,
-=======
     fetch_service_info: impl Fn(Url) -> BoxFuture<'static, ModelResult<ExerciseServiceInfoApi>>,
     send_grading_request: impl Fn(
         Url,
         &ExerciseTask,
         &ExerciseTaskSubmission,
     ) -> BoxFuture<'static, ModelResult<ExerciseTaskGradingResult>>,
->>>>>>> d5a3ba14
 ) -> ModelResult<ExerciseTaskGrading> {
     let exercise_service_info =
         get_service_info_by_exercise_type(conn, &exercise_task.exercise_type, fetch_service_info)
