use futures::Stream;
use serde_json::Value;

use crate::{
    exercise_slide_submissions, exercise_task_gradings::ExerciseTaskGrading,
    exercise_tasks::ExerciseTask, exercises::Exercise, prelude::*, CourseOrExamId,
};

#[derive(Debug, Serialize, Deserialize, PartialEq, Eq, Clone)]
#[cfg_attr(feature = "ts_rs", derive(TS))]
pub struct ExerciseTaskSubmission {
    pub id: Uuid,
    pub created_at: DateTime<Utc>,
    pub updated_at: DateTime<Utc>,
    pub deleted_at: Option<DateTime<Utc>>,
    pub exercise_slide_submission_id: Uuid,
    pub exercise_task_id: Uuid,
    pub exercise_slide_id: Uuid,
    pub data_json: Option<serde_json::Value>,
    pub exercise_task_grading_id: Option<Uuid>,
    pub metadata: Option<serde_json::Value>,
}

<<<<<<< HEAD
#[derive(Debug, Serialize, Deserialize, PartialEq, Clone)]
#[cfg_attr(feature = "ts_rs", derive(TS))]
pub struct SubmissionInfo {
    pub submission: ExerciseTaskSubmission,
    pub exercise: Exercise,
    pub exercise_task: ExerciseTask,
    pub grading: Option<ExerciseTaskGrading>,
    pub iframe_path: String,
}

=======
>>>>>>> e9fe182a
#[derive(Debug, Serialize, Deserialize, PartialEq, Clone)]
#[cfg_attr(feature = "ts_rs", derive(TS))]
pub struct SubmissionData {
    pub exercise_id: Uuid,
    pub course_id: Uuid,
    pub exercise_slide_submission_id: Uuid,
    pub exercise_slide_id: Uuid,
    pub exercise_task_id: Uuid,
    pub user_id: Uuid,
    pub course_instance_id: Uuid,
    pub data_json: Value,
    pub id: Uuid,
}

#[derive(Debug, Serialize, Deserialize, PartialEq, Clone)]
#[cfg_attr(feature = "ts_rs", derive(TS))]
pub struct ExportedSubmission {
    pub id: Uuid,
    pub user_id: Uuid,
    pub created_at: DateTime<Utc>,
    pub exercise_id: Uuid,
    pub exercise_task_id: Uuid,
    pub score_given: Option<f32>,
    pub data_json: Option<serde_json::Value>,
}

pub async fn get_submission(
    conn: &mut PgConnection,
    submission_id: Uuid,
) -> ModelResult<ExerciseTaskSubmission> {
    let res = sqlx::query_as!(
        ExerciseTaskSubmission,
        "
SELECT *
FROM exercise_task_submissions
WHERE id = $1
",
        submission_id
    )
    .fetch_one(conn)
    .await?;
    Ok(res)
}

pub async fn insert_with_id(
    conn: &mut PgConnection,
    submission_data: &SubmissionData,
) -> ModelResult<Uuid> {
    let res = sqlx::query!(
        "
INSERT INTO exercise_task_submissions (
    id,
    exercise_slide_submission_id,
    exercise_slide_id,
    exercise_task_id,
    data_json
  )
VALUES ($1, $2, $3, $4, $5)
RETURNING id
        ",
        submission_data.id,
        submission_data.exercise_slide_submission_id,
        submission_data.exercise_slide_id,
        submission_data.exercise_task_id,
        submission_data.data_json,
    )
    .fetch_one(conn)
    .await?;
    Ok(res.id)
}

pub async fn insert(
    conn: &mut PgConnection,
    exercise_slide_submission_id: Uuid,
    exercise_slide_id: Uuid,
    exercise_task_id: Uuid,
    data_json: Value,
) -> ModelResult<Uuid> {
    let res = sqlx::query!(
        "
INSERT INTO exercise_task_submissions (
    exercise_slide_submission_id,
    exercise_slide_id,
    exercise_task_id,
    data_json
  )
  VALUES ($1, $2, $3, $4)
  RETURNING id
",
        exercise_slide_submission_id,
        exercise_slide_id,
        exercise_task_id,
        data_json,
    )
    .fetch_one(conn)
    .await?;
    Ok(res.id)
}

pub async fn get_by_id(conn: &mut PgConnection, id: Uuid) -> ModelResult<ExerciseTaskSubmission> {
    let submission = sqlx::query_as!(
        ExerciseTaskSubmission,
        "
SELECT *
FROM exercise_task_submissions
WHERE id = $1
",
        id
    )
    .fetch_one(conn)
    .await?;
    Ok(submission)
}

pub async fn get_by_exercise_slide_submission_id(
    conn: &mut PgConnection,
    exercise_slide_submission_id: Uuid,
) -> ModelResult<Vec<ExerciseTaskSubmission>> {
    let submissions = sqlx::query_as!(
        ExerciseTaskSubmission,
        "
SELECT *
FROM exercise_task_submissions
WHERE exercise_slide_submission_id = $1
  AND deleted_at IS NULL
        ",
        exercise_slide_submission_id
    )
    .fetch_all(conn)
    .await?;
    Ok(submissions)
}

pub async fn get_users_latest_exercise_task_submissions_for_exercise_slide(
    conn: &mut PgConnection,
    exercise_slide_id: &Uuid,
    user_id: &Uuid,
) -> ModelResult<Option<Vec<ExerciseTaskSubmission>>> {
    let exercise_slide_submission =
        exercise_slide_submissions::get_users_latest_exercise_slide_submission(
            conn,
            exercise_slide_id,
            user_id,
        )
        .await?;
    if let Some(exercise_slide_submission) = exercise_slide_submission {
        let task_submissions = sqlx::query_as!(
            ExerciseTaskSubmission,
            "
SELECT *
FROM exercise_task_submissions
WHERE exercise_slide_submission_id = $1
  AND deleted_at IS NULL
            ",
            exercise_slide_submission.id
        )
        .fetch_all(conn)
        .await?;
        Ok(Some(task_submissions))
    } else {
        Ok(None)
    }
}

pub async fn get_course_and_exam_id(
    conn: &mut PgConnection,
    id: Uuid,
) -> ModelResult<CourseOrExamId> {
    let res = sqlx::query!(
        "
SELECT ess.course_id,
  ess.exam_id
FROM exercise_task_submissions ets
  JOIN exercise_slide_submissions ess ON ets.exercise_slide_submission_id = ess.id
WHERE ets.id = $1
  AND ets.deleted_at IS NULL
  AND ess.deleted_at IS NULL
        ",
        id
    )
    .fetch_one(conn)
    .await?;
    CourseOrExamId::from(res.course_id, res.exam_id)
}

pub async fn set_grading_id(
    conn: &mut PgConnection,
    grading_id: Uuid,
    submission_id: Uuid,
) -> ModelResult<ExerciseTaskSubmission> {
    let res = sqlx::query_as!(
        ExerciseTaskSubmission,
        "
UPDATE exercise_task_submissions
SET exercise_task_grading_id = $1
WHERE id = $2
RETURNING *
",
        grading_id,
        submission_id
    )
    .fetch_one(conn)
    .await?;
    Ok(res)
}

pub fn stream_exam_submissions(
    conn: &mut PgConnection,
    exam_id: Uuid,
) -> impl Stream<Item = sqlx::Result<ExportedSubmission>> + '_ {
    sqlx::query_as!(
        ExportedSubmission,
        "
SELECT exercise_task_submissions.id,
  user_id,
  exercise_task_submissions.created_at,
  exercise_slide_submissions.exercise_id,
  exercise_task_submissions.exercise_task_id,
  exercise_task_gradings.score_given,
  exercise_task_submissions.data_json
FROM exercise_task_submissions
  JOIN exercise_slide_submissions ON exercise_task_submissions.exercise_slide_submission_id = exercise_slide_submissions.id
  JOIN exercise_task_gradings on exercise_task_submissions.exercise_task_grading_id = exercise_task_gradings.id
  JOIN exercises on exercise_slide_submissions.exercise_id = exercises.id
WHERE exercise_slide_submissions.exam_id = $1
  AND exercise_task_submissions.deleted_at IS NULL
  AND exercise_task_gradings.deleted_at IS NULL
  AND exercises.deleted_at IS NULL;
        ",
        exam_id
    )
    .fetch(conn)
<<<<<<< HEAD
=======
}

/// Used to get the necessary info for rendering a submission either when we're viewing a submission, or we're conducting a peer review.
pub async fn get_exercise_task_submission_info_by_exercise_slide_submission_id(
    conn: &mut PgConnection,
    exercise_slide_submission_id: Uuid,
) -> ModelResult<Vec<CourseMaterialExerciseTask>> {
    let task_submisssions = crate::exercise_task_submissions::get_by_exercise_slide_submission_id(
        &mut *conn,
        exercise_slide_submission_id,
    )
    .await?;
    let exercise_task_gradings =
        crate::exercise_task_gradings::get_all_gradings_by_exercise_slide_submission_id(
            &mut *conn,
            exercise_slide_submission_id,
        )
        .await?;

    let exercise_tasks = crate::exercise_tasks::get_exercise_tasks_by_exercise_slide_id::<
        Vec<ExerciseTask>,
    >(&mut *conn, &task_submisssions[0].exercise_slide_id)
    .await?;
    let mut res = Vec::with_capacity(task_submisssions.len());
    for ts in task_submisssions {
        let grading = exercise_task_gradings
            .iter()
            .find(|g| Some(g.id) == ts.exercise_task_grading_id)
            .ok_or_else(|| ModelError::NotFound("Grading not found".to_string()))?;
        let task = exercise_tasks
            .iter()
            .find(|t| t.id == ts.exercise_task_id)
            .ok_or_else(|| ModelError::NotFound("Exercise task not found".to_string()))?;
        let exercise_iframe_url = crate::exercise_service_info::get_service_info_by_exercise_type(
            &mut *conn,
            &task.exercise_type,
        )
        .await?
        .exercise_type_specific_user_interface_iframe;
        let course_material_exercise_task = CourseMaterialExerciseTask {
            id: task.id,
            exercise_slide_id: task.exercise_slide_id,
            exercise_iframe_url: Some(exercise_iframe_url),
            assignment: task.assignment.clone(),
            public_spec: task.public_spec.clone(),
            model_solution_spec: task.model_solution_spec.clone(),
            previous_submission: Some(ts),
            previous_submission_grading: Some(grading.clone()),
            order_number: task.order_number,
        };
        res.push(course_material_exercise_task);
    }
    Ok(res)
>>>>>>> e9fe182a
}<|MERGE_RESOLUTION|>--- conflicted
+++ resolved
@@ -2,8 +2,10 @@
 use serde_json::Value;
 
 use crate::{
-    exercise_slide_submissions, exercise_task_gradings::ExerciseTaskGrading,
-    exercise_tasks::ExerciseTask, exercises::Exercise, prelude::*, CourseOrExamId,
+    exercise_slide_submissions,
+    exercise_tasks::{CourseMaterialExerciseTask, ExerciseTask},
+    prelude::*,
+    CourseOrExamId,
 };
 
 #[derive(Debug, Serialize, Deserialize, PartialEq, Eq, Clone)]
@@ -21,19 +23,6 @@
     pub metadata: Option<serde_json::Value>,
 }
 
-<<<<<<< HEAD
-#[derive(Debug, Serialize, Deserialize, PartialEq, Clone)]
-#[cfg_attr(feature = "ts_rs", derive(TS))]
-pub struct SubmissionInfo {
-    pub submission: ExerciseTaskSubmission,
-    pub exercise: Exercise,
-    pub exercise_task: ExerciseTask,
-    pub grading: Option<ExerciseTaskGrading>,
-    pub iframe_path: String,
-}
-
-=======
->>>>>>> e9fe182a
 #[derive(Debug, Serialize, Deserialize, PartialEq, Clone)]
 #[cfg_attr(feature = "ts_rs", derive(TS))]
 pub struct SubmissionData {
@@ -169,11 +158,11 @@
 
 pub async fn get_users_latest_exercise_task_submissions_for_exercise_slide(
     conn: &mut PgConnection,
-    exercise_slide_id: &Uuid,
-    user_id: &Uuid,
+    exercise_slide_id: Uuid,
+    user_id: Uuid,
 ) -> ModelResult<Option<Vec<ExerciseTaskSubmission>>> {
     let exercise_slide_submission =
-        exercise_slide_submissions::get_users_latest_exercise_slide_submission(
+        exercise_slide_submissions::try_to_get_users_latest_exercise_slide_submission(
             conn,
             exercise_slide_id,
             user_id,
@@ -266,8 +255,6 @@
         exam_id
     )
     .fetch(conn)
-<<<<<<< HEAD
-=======
 }
 
 /// Used to get the necessary info for rendering a submission either when we're viewing a submission, or we're conducting a peer review.
@@ -321,5 +308,4 @@
         res.push(course_material_exercise_task);
     }
     Ok(res)
->>>>>>> e9fe182a
 }