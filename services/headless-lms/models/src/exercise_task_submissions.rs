--- conflicted
+++ resolved
@@ -45,27 +45,8 @@
     pub id: Uuid,
 }
 
-<<<<<<< HEAD
-#[derive(Debug, Serialize, Deserialize, PartialEq, Clone, TS)]
-=======
-#[derive(Debug, Serialize, Deserialize, PartialEq, Eq, Clone)]
-#[cfg_attr(feature = "ts_rs", derive(TS))]
-pub struct StudentExerciseTaskSubmission {
-    pub exercise_task_id: Uuid,
-    pub data_json: serde_json::Value,
-}
-
 #[derive(Debug, Serialize, Deserialize, PartialEq, Clone)]
 #[cfg_attr(feature = "ts_rs", derive(TS))]
-pub struct StudentExerciseTaskSubmissionResult {
-    pub submission: ExerciseTaskSubmission,
-    pub grading: Option<ExerciseTaskGrading>,
-    pub model_solution_spec: Option<serde_json::Value>,
-}
-
-#[derive(Debug, Serialize, Deserialize, PartialEq, Clone)]
-#[cfg_attr(feature = "ts_rs", derive(TS))]
->>>>>>> 909b0217
 pub struct ExportedSubmission {
     pub id: Uuid,
     pub user_id: Uuid,
