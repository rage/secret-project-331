--- conflicted
+++ resolved
@@ -14,11 +14,7 @@
     exercise_task_submissions::{self, ExerciseTaskSubmission},
     library::custom_view_exercises::CustomViewExerciseTaskSpec,
     prelude::*,
-<<<<<<< HEAD
-    user_exercise_states::{self},
-=======
-    user_exercise_states::{self, CourseInstanceOrExamId},
->>>>>>> 81ceff12
+    user_exercise_states,
 };
 
 /// Information necessary for the frontend to render an exercise task
