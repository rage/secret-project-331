--- conflicted
+++ resolved
@@ -6,7 +6,6 @@
 use headless_lms_utils::document_schema_processor::GutenbergBlock;
 
 use crate::{
-<<<<<<< HEAD
     exams, exercise_service_info,
     exercise_slides::{self, CourseMaterialExerciseSlide},
     exercise_task_gradings::{self, ExerciseTaskGrading},
@@ -14,10 +13,7 @@
     exercises,
     prelude::*,
     user_exercise_states::{self, CourseInstanceOrExamId},
-=======
-    exams, exercise_slides, exercise_tasks, exercises, prelude::*, user_exercise_states,
     CourseOrExamId,
->>>>>>> f4a3bcc5
 };
 
 #[derive(Debug, Serialize, Deserialize, TS)]
