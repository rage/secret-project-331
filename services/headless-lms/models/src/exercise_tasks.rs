use std::collections::HashMap;

use futures::TryStreamExt;

use headless_lms_utils::document_schema_processor::GutenbergBlock;

use crate::{
    exercise_service_info,
    exercise_slides::{self, CourseMaterialExerciseSlide},
    exercise_task_gradings::{self, ExerciseTaskGrading},
    exercise_task_submissions::{self, ExerciseTaskSubmission},
    prelude::*,
    user_exercise_states::{self, CourseInstanceOrExamId},
    CourseOrExamId,
};

<<<<<<< HEAD
#[derive(Debug, Serialize, Deserialize)]
=======
/// Information necessary for the frontend to render an exercise task
#[derive(Debug, Serialize, Deserialize, PartialEq, Clone)]
>>>>>>> e9fe182a
#[cfg_attr(feature = "ts_rs", derive(TS))]
pub struct CourseMaterialExerciseTask {
    pub id: Uuid,
    pub exercise_slide_id: Uuid,
    /**
    If none, the task is not completable at the moment because the service needs to
    be configured to the system.
    */
    pub exercise_iframe_url: Option<String>,
    pub assignment: serde_json::Value,
    pub public_spec: Option<serde_json::Value>,
    pub model_solution_spec: Option<serde_json::Value>,
    pub previous_submission: Option<ExerciseTaskSubmission>,
    pub previous_submission_grading: Option<ExerciseTaskGrading>,
    pub order_number: i32,
}

#[derive(Debug, Serialize, Deserialize, PartialEq, Eq, Clone)]
pub struct NewExerciseTask {
    pub exercise_slide_id: Uuid,
    pub exercise_type: String,
    pub assignment: Vec<GutenbergBlock>,
    pub public_spec: Option<serde_json::Value>,
    pub private_spec: Option<serde_json::Value>,
    pub spec_file_id: Option<Uuid>,
    pub model_solution_spec: Option<serde_json::Value>,
    pub order_number: i32,
}

#[derive(Debug, Serialize, Deserialize, FromRow, PartialEq, Eq, Clone)]
#[cfg_attr(feature = "ts_rs", derive(TS))]
pub struct ExerciseTask {
    pub id: Uuid,
    pub created_at: DateTime<Utc>,
    pub updated_at: DateTime<Utc>,
    pub exercise_slide_id: Uuid,
    pub exercise_type: String,
    pub assignment: serde_json::Value,
    pub deleted_at: Option<DateTime<Utc>>,
    pub public_spec: Option<serde_json::Value>,
    pub private_spec: Option<serde_json::Value>,
    pub spec_file_id: Option<Uuid>,
    pub model_solution_spec: Option<serde_json::Value>,
    pub copied_from: Option<Uuid>,
    pub order_number: i32,
}

impl FromIterator<ExerciseTask> for HashMap<Uuid, ExerciseTask> {
    fn from_iter<I: IntoIterator<Item = ExerciseTask>>(iter: I) -> Self {
        let mut map = HashMap::new();
        map.extend(iter);
        map
    }
}

impl Extend<ExerciseTask> for HashMap<Uuid, ExerciseTask> {
    fn extend<T: IntoIterator<Item = ExerciseTask>>(&mut self, iter: T) {
        for exercise_task in iter {
            self.insert(exercise_task.id, exercise_task);
        }
    }
}

pub async fn insert(
    conn: &mut PgConnection,
    new_exercise_task: NewExerciseTask,
) -> ModelResult<Uuid> {
    let res = sqlx::query!(
        "
INSERT INTO exercise_tasks (
    exercise_slide_id,
    exercise_type,
    assignment,
    private_spec,
    public_spec,
    model_solution_spec,
    order_number
  )
VALUES ($1, $2, $3, $4, $5, $6, $7)
RETURNING id
",
        new_exercise_task.exercise_slide_id,
        new_exercise_task.exercise_type,
        serde_json::to_value(new_exercise_task.assignment)?,
        new_exercise_task.private_spec,
        new_exercise_task.public_spec,
        new_exercise_task.model_solution_spec,
        new_exercise_task.order_number,
    )
    .fetch_one(conn)
    .await?;
    Ok(res.id)
}

pub async fn get_course_or_exam_id(
    conn: &mut PgConnection,
    id: Uuid,
) -> ModelResult<CourseOrExamId> {
    let res = sqlx::query!(
        "
SELECT
    course_id,
    exam_id
FROM exercises
WHERE id = (
    SELECT s.exercise_id
    FROM exercise_slides s
      JOIN exercise_tasks t ON (s.id = t.exercise_slide_id)
    WHERE s.deleted_at IS NULL
      AND t.id = $1
      AND t.deleted_at IS NULL
  )
",
        id
    )
    .fetch_one(conn)
    .await?;
    CourseOrExamId::from(res.course_id, res.exam_id)
}

pub async fn get_exercise_task_by_id(
    conn: &mut PgConnection,
    id: Uuid,
) -> ModelResult<ExerciseTask> {
    let exercise_task = sqlx::query_as!(
        ExerciseTask,
        "SELECT * FROM exercise_tasks WHERE id = $1;",
        id
    )
    .fetch_one(conn)
    .await?;
    Ok(exercise_task)
}

pub async fn get_course_material_exercise_tasks(
    conn: &mut PgConnection,
    exercise_slide_id: &Uuid,
    user_id: Option<&Uuid>,
) -> ModelResult<Vec<CourseMaterialExerciseTask>> {
    let exercise_tasks: Vec<ExerciseTask> =
        get_exercise_tasks_by_exercise_slide_id(conn, exercise_slide_id).await?;
    let mut latest_submissions_by_task_id = if let Some(user_id) = user_id {
        exercise_task_submissions::get_users_latest_exercise_task_submissions_for_exercise_slide(
            conn,
            exercise_slide_id,
            user_id,
        )
        .await?
        .unwrap_or_default()
        .into_iter()
        .map(|s| (s.exercise_task_id, s))
        .collect()
    } else {
        HashMap::new()
    };

    let mut material_tasks = Vec::with_capacity(exercise_tasks.len());
    for exercise_task in exercise_tasks.into_iter() {
        // This can be improved in the future so that the same info isn't fetched multiple times.
        let exercise_iframe_url = exercise_service_info::get_service_info_by_exercise_type(
            conn,
            &exercise_task.exercise_type,
        )
        .await?
        .exercise_type_specific_user_interface_iframe;
        let model_solution_spec = exercise_task.model_solution_spec;
        let previous_submission = latest_submissions_by_task_id.remove(&exercise_task.id);
        let previous_submission_grading = if let Some(submission) = previous_submission.as_ref() {
            exercise_task_gradings::get_by_exercise_task_submission_id(conn, &submission.id).await?
        } else {
            None
        };
        material_tasks.push(CourseMaterialExerciseTask {
            id: exercise_task.id,
            exercise_slide_id: exercise_task.exercise_slide_id,
            exercise_iframe_url: Some(exercise_iframe_url),
            assignment: exercise_task.assignment,
            public_spec: exercise_task.public_spec,
            model_solution_spec,
            previous_submission,
            previous_submission_grading,
            order_number: exercise_task.order_number,
        });
    }
    Ok(material_tasks)
}

pub async fn get_exercise_tasks_by_exercise_slide_id<T>(
    conn: &mut PgConnection,
    exercise_slide_id: &Uuid,
) -> ModelResult<T>
where
    T: Default + Extend<ExerciseTask> + FromIterator<ExerciseTask>,
{
    let res = sqlx::query_as!(
        ExerciseTask,
        "
SELECT *
FROM exercise_tasks
WHERE exercise_slide_id = $1
  AND deleted_at IS NULL;
        ",
        exercise_slide_id,
    )
    .fetch(conn)
    .try_collect()
    .await?;
    Ok(res)
}

pub async fn get_exercise_tasks_by_exercise_slide_ids(
    conn: &mut PgConnection,
    exercise_slide_ids: &[Uuid],
) -> ModelResult<Vec<ExerciseTask>> {
    let exercise_tasks = sqlx::query_as!(
        ExerciseTask,
        "
SELECT *
FROM exercise_tasks
WHERE exercise_slide_id = ANY($1)
  AND deleted_at IS NULL;
        ",
        exercise_slide_ids,
    )
    .fetch_all(conn)
    .await?;
    Ok(exercise_tasks)
}

// TODO: Move most of this to exercise_slides
pub async fn get_existing_users_exercise_slide_for_course_instance(
    conn: &mut PgConnection,
    user_id: Uuid,
    exercise_id: Uuid,
    course_instance_id: Uuid,
) -> ModelResult<Option<CourseMaterialExerciseSlide>> {
    let user_exercise_state = user_exercise_states::get_user_exercise_state_if_exists(
        conn,
        user_id,
        exercise_id,
        CourseInstanceOrExamId::Instance(course_instance_id),
    )
    .await?;
    let exercise_tasks = if let Some(user_exercise_state) = user_exercise_state {
        if let Some(selected_exercise_slide_id) = user_exercise_state.selected_exercise_slide_id {
            let exercise_tasks = get_course_material_exercise_tasks(
                conn,
                &selected_exercise_slide_id,
                Some(&user_id),
            )
            .await?;
            Some(CourseMaterialExerciseSlide {
                id: selected_exercise_slide_id,
                exercise_tasks,
            })
        } else {
            None
        }
    } else {
        None
    };
    Ok(exercise_tasks)
}

// TODO: Move most of this logic to exercise_slides
pub async fn get_or_select_user_exercise_tasks_for_course_instance_or_exam(
    conn: &mut PgConnection,
    user_id: Uuid,
    exercise_id: Uuid,
    course_instance_id: Option<Uuid>,
    exam_id: Option<Uuid>,
) -> ModelResult<CourseMaterialExerciseSlide> {
    let user_exercise_state = user_exercise_states::get_or_create_user_exercise_state(
        conn,
        user_id,
        exercise_id,
        course_instance_id,
        exam_id,
    )
    .await?;
    info!("statestate {:#?}", user_exercise_state);
    let selected_exercise_slide_id =
        if let Some(selected_exercise_slide_id) = user_exercise_state.selected_exercise_slide_id {
            info!("found {}", selected_exercise_slide_id);
            selected_exercise_slide_id
        } else {
            info!("random");
            let exercise_slide_id =
                exercise_slides::get_random_exercise_slide_for_exercise(conn, exercise_id)
                    .await?
                    .id;
            user_exercise_states::upsert_selected_exercise_slide_id(
                conn,
                user_id,
                exercise_id,
                course_instance_id,
                exam_id,
                Some(exercise_slide_id),
            )
            .await?;
            exercise_slide_id
        };

    let exercise_tasks =
        get_course_material_exercise_tasks(conn, &selected_exercise_slide_id, Some(&user_id))
            .await?;
    info!("got tasks");
    if exercise_tasks.is_empty() {
        return Err(ModelError::PreconditionFailed(
            "Missing exercise definition.".to_string(),
        ));
    }

    Ok(CourseMaterialExerciseSlide {
        id: selected_exercise_slide_id,
        exercise_tasks,
    })
}

pub async fn get_exercise_tasks_by_exercise_id(
    conn: &mut PgConnection,
    exercise_id: Uuid,
) -> ModelResult<Vec<ExerciseTask>> {
    let exercise_tasks = sqlx::query_as!(
        ExerciseTask,
        "
SELECT t.*
FROM exercise_tasks t
  JOIN exercise_slides s ON (t.exercise_slide_id = s.id)
WHERE s.exercise_id = $1
  AND s.deleted_at IS NULL
  AND t.deleted_at IS NULL;
        ",
        exercise_id
    )
    .fetch_all(conn)
    .await?;
    Ok(exercise_tasks)
}

pub async fn delete_exercise_tasks_by_slide_ids(
    conn: &mut PgConnection,
    exercise_slide_ids: &[Uuid],
) -> ModelResult<Vec<Uuid>> {
    let deleted_ids = sqlx::query!(
        "
UPDATE exercise_tasks
SET deleted_at = now()
WHERE exercise_slide_id = ANY($1)
RETURNING id;
        ",
        &exercise_slide_ids,
    )
    .fetch_all(conn)
    .await?
    .into_iter()
    .map(|x| x.id)
    .collect();
    Ok(deleted_ids)
}

pub async fn get_exercise_task_model_solution_spec_by_id(
    conn: &mut PgConnection,
    exercise_task_id: Uuid,
) -> ModelResult<Option<serde_json::Value>> {
    let exercise_task = sqlx::query_as!(
        ExerciseTask,
        "
SELECT *
FROM exercise_tasks et
WHERE et.id = $1;
    ",
        exercise_task_id
    )
    .fetch_one(conn)
    .await?;
    Ok(exercise_task.model_solution_spec)
}<|MERGE_RESOLUTION|>--- conflicted
+++ resolved
@@ -14,12 +14,8 @@
     CourseOrExamId,
 };
 
-<<<<<<< HEAD
-#[derive(Debug, Serialize, Deserialize)]
-=======
 /// Information necessary for the frontend to render an exercise task
 #[derive(Debug, Serialize, Deserialize, PartialEq, Clone)]
->>>>>>> e9fe182a
 #[cfg_attr(feature = "ts_rs", derive(TS))]
 pub struct CourseMaterialExerciseTask {
     pub id: Uuid,
