--- conflicted
+++ resolved
@@ -4,11 +4,7 @@
 use url::Url;
 
 use crate::{
-<<<<<<< HEAD
-    CourseOrExamId, course_instances, exams,
-=======
     course_instances, exams, exercise_reset_logs,
->>>>>>> 4ed857a9
     exercise_service_info::ExerciseServiceInfoApi,
     exercise_slide_submissions::{
         ExerciseSlideSubmission, get_exercise_slide_submission_counts_for_exercise_user,
