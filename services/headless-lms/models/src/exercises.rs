--- conflicted
+++ resolved
@@ -1,10 +1,6 @@
 use crate::{
-<<<<<<< HEAD
-    course_instances,
+    course_instances, exams,
     exercise_slide_submissions::get_exercise_slide_submission_counts_for_exercise_user,
-=======
-    course_instances, exams,
->>>>>>> 8272b0c2
     exercise_slides::{self, CourseMaterialExerciseSlide},
     exercise_tasks,
     prelude::*,
@@ -318,14 +314,10 @@
 
     let exercise_slide_submission_counts = if let Some(user_id) = user_id {
         if let Some(cioreid) = instance_or_exam_id {
-            let course_instance_id_or_exam_id = match cioreid {
-                CourseInstanceOrExamId::Instance(id) => id,
-                CourseInstanceOrExamId::Exam(id) => id,
-            };
             get_exercise_slide_submission_counts_for_exercise_user(
                 conn,
                 exercise_id,
-                course_instance_id_or_exam_id,
+                cioreid,
                 user_id,
             )
             .await?
