--- conflicted
+++ resolved
@@ -4,12 +4,8 @@
     exercise_tasks,
     prelude::*,
     user_course_settings,
-<<<<<<< HEAD
     user_exercise_states::{self, CourseInstanceOrExamId},
-=======
-    user_exercise_states::get_user_exercise_state_if_exits,
     CourseOrExamId,
->>>>>>> f4a3bcc5
 };
 
 #[derive(Debug, Serialize, Deserialize, PartialEq, Clone, Eq, TS)]
@@ -472,15 +468,11 @@
     use super::*;
     use crate::{
         course_instance_enrollments::{self, NewCourseInstanceEnrollment},
-<<<<<<< HEAD
         exercise_service_info::{self, PathInfo},
         exercise_services::{self, ExerciseServiceNewOrUpdate},
         test_helper::Conn,
         test_helper::*,
         user_exercise_states,
-=======
-        test_helper::*,
->>>>>>> f4a3bcc5
     };
 
     #[tokio::test]
