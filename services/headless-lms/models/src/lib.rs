--- conflicted
+++ resolved
@@ -30,11 +30,7 @@
 pub mod proposed_page_edits;
 pub mod regradings;
 pub mod roles;
-<<<<<<< HEAD
-=======
-pub mod submissions;
 pub mod url_redirections;
->>>>>>> a04fa18e
 pub mod user_course_settings;
 pub mod user_exercise_states;
 pub mod users;
