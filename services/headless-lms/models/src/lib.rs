/*!
Functions and structs for interacting with the database.

Each submodule corresponds to a database table.
*/
pub mod chapters;
pub mod course_instance_enrollments;
pub mod course_instances;
pub mod course_language_groups;
pub mod courses;
pub mod email_deliveries;
pub mod email_templates;
pub mod exams;
pub mod exercise_service_info;
pub mod exercise_services;
pub mod exercise_slide_submissions;
pub mod exercise_slides;
pub mod exercise_task_gradings;
pub mod exercise_task_regrading_submissions;
pub mod exercise_task_submissions;
pub mod exercise_tasks;
pub mod exercises;
pub mod feedback;
pub mod glossary;
pub mod library;
pub mod organizations;
pub mod page_history;
pub mod pages;
pub mod playground_examples;
pub mod proposed_block_edits;
pub mod proposed_page_edits;
pub mod regradings;
pub mod roles;
pub mod url_redirections;
pub mod user_course_settings;
pub mod user_exercise_states;
pub mod users;

mod error;
mod prelude;
#[cfg(test)]
pub mod test_helper;

use uuid::Uuid;

pub use self::error::{ModelError, ModelResult};

#[macro_use]
extern crate tracing;

/// Many database tables are related to either a course or an exam
pub enum CourseOrExamId {
    Course(Uuid),
    Exam(Uuid),
}

impl CourseOrExamId {
    pub fn from(course_id: Option<Uuid>, exam_id: Option<Uuid>) -> ModelResult<Self> {
        match (course_id, exam_id) {
            (Some(course_id), None) => Ok(Self::Course(course_id)),
            (None, Some(exam_id)) => Ok(Self::Exam(exam_id)),
            (Some(_), Some(_)) => Err(ModelError::Generic(
                "Database row had both a course id and an exam id".to_string(),
            )),
            (None, None) => Err(ModelError::Generic(
                "Database row did not have a course id or an exam id".to_string(),
            )),
        }
    }
<<<<<<< HEAD

    pub fn to_course_and_exam_ids(&self) -> (Option<Uuid>, Option<Uuid>) {
        match self {
            Self::Course(instance_id) => (Some(*instance_id), None),
            Self::Exam(exam_id) => (None, Some(*exam_id)),
=======
    pub fn exam_id(&self) -> Option<&Uuid> {
        if let CourseOrExamId::Exam(id) = self {
            Some(id)
        } else {
            None
>>>>>>> c94328a6
        }
    }
}<|MERGE_RESOLUTION|>--- conflicted
+++ resolved
@@ -67,19 +67,18 @@
             )),
         }
     }
-<<<<<<< HEAD
 
     pub fn to_course_and_exam_ids(&self) -> (Option<Uuid>, Option<Uuid>) {
         match self {
             Self::Course(instance_id) => (Some(*instance_id), None),
             Self::Exam(exam_id) => (None, Some(*exam_id)),
-=======
+        }
+    }
     pub fn exam_id(&self) -> Option<&Uuid> {
         if let CourseOrExamId::Exam(id) = self {
             Some(id)
         } else {
             None
->>>>>>> c94328a6
         }
     }
 }