--- conflicted
+++ resolved
@@ -21,11 +21,7 @@
 pub mod exercise_tasks;
 pub mod exercises;
 pub mod feedback;
-<<<<<<< HEAD
-=======
 pub mod glossary;
-pub mod gradings;
->>>>>>> 56e8f9f7
 pub mod organizations;
 pub mod page_history;
 pub mod pages;
