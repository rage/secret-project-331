use std::collections::HashMap;

use serde_json::Value;
use sqlx::Postgres;
use sqlx::Transaction;

use crate::course_instances;
use crate::course_instances::NewCourseInstance;
use crate::course_language_groups;
use crate::courses::get_course;
use crate::courses::Course;
use crate::courses::NewCourse;
use crate::exams;
use crate::exams::Exam;
use crate::exams::NewExam;
use crate::prelude::*;

use crate::ModelResult;

pub async fn copy_course(
    conn: &mut PgConnection,
    course_id: Uuid,
    new_course: &NewCourse,
    same_language_group: bool,
    user_id: Uuid,
) -> ModelResult<Course> {
    let parent_course = get_course(conn, course_id).await?;

    let mut tx = conn.begin().await?;

    let course_language_group_id = if same_language_group {
        parent_course.course_language_group_id
    } else {
        course_language_groups::insert(&mut tx, PKeyPolicy::Generate).await?
    };

    // Create new course.
    let copied_course = sqlx::query_as!(
        Course,
        "
INSERT INTO courses (
    name,
    organization_id,
    slug,
    content_search_language,
    language_code,
    copied_from,
    course_language_group_id,
    is_draft,
    base_module_completion_requires_n_submodule_completions
  )
VALUES ($1, $2, $3, $4::regconfig, $5, $6, $7, $8, $9)
RETURNING id,
  name,
  created_at,
  updated_at,
  organization_id,
  deleted_at,
  slug,
  content_search_language::text,
  language_code,
  copied_from,
  course_language_group_id,
  description,
  is_draft,
  is_test_mode,
  base_module_completion_requires_n_submodule_completions
    ",
        new_course.name,
        new_course.organization_id,
        new_course.slug,
        parent_course.content_search_language as _,
        new_course.language_code,
        parent_course.id,
        course_language_group_id,
        new_course.is_draft,
        parent_course.base_module_completion_requires_n_submodule_completions,
    )
    .fetch_one(&mut tx)
    .await?;

    copy_course_modules(&mut tx, copied_course.id, course_id).await?;

    copy_course_chapters(&mut tx, copied_course.id, course_id).await?;

    if new_course.copy_user_permissions {
        copy_user_permissions(&mut tx, copied_course.id, course_id, user_id).await?;
    }

    // Copy course pages. At this point, exercise ids in content will point to old course's exercises.
    let contents_iter =
        copy_course_pages_and_return_contents(&mut tx, copied_course.id, course_id).await?;

    set_chapter_front_pages(&mut tx, copied_course.id).await?;

    // Copy course exercises
    let old_to_new_exercise_ids =
        map_old_exr_ids_to_new_exr_ids_for_courses(&mut tx, copied_course.id, course_id).await?;

    // Replace exercise ids in page contents.
    for (page_id, content) in contents_iter {
        if let Value::Array(mut blocks) = content {
            for block in blocks.iter_mut() {
                if block["name"] != Value::String("moocfi/exercise".to_string()) {
                    continue;
                }
                if let Value::String(old_id) = &block["attributes"]["id"] {
                    let new_id = old_to_new_exercise_ids
                        .get(old_id)
                        .ok_or_else(|| {
                            ModelError::new(
                                ModelErrorType::Generic,
                                "Invalid exercise id in content.".to_string(),
                                None,
                            )
                        })?
                        .to_string();
                    block["attributes"]["id"] = Value::String(new_id);
                }
            }
            sqlx::query!(
                "
UPDATE pages
SET content = $1
WHERE id = $2;
                ",
                Value::Array(blocks),
                page_id,
            )
            .execute(&mut tx)
            .await?;
        }
    }

    copy_exercise_slides(&mut tx, copied_course.id, course_id).await?;

    copy_exercise_tasks(&mut tx, copied_course.id, course_id).await?;
    // Create default instance for copied course.
    course_instances::insert(
        &mut tx,
        PKeyPolicy::Generate,
        NewCourseInstance {
            course_id: copied_course.id,
            name: None,
            description: None,
            support_email: None,
            teacher_in_charge_name: &new_course.teacher_in_charge_name,
            teacher_in_charge_email: &new_course.teacher_in_charge_email,
            opening_time: None,
            closing_time: None,
        },
    )
    .await?;

    copy_peer_review_configs(&mut tx, copied_course.id, course_id).await?;

    tx.commit().await?;
    Ok(copied_course)
}

pub async fn copy_exam(
    conn: &mut PgConnection,
    parent_exam_id: &Uuid,
    new_exam: &NewExam,
) -> ModelResult<Exam> {
    let parent_exam = exams::get(conn, *parent_exam_id).await?;

    let mut tx = conn.begin().await?;

    let parent_exam_fields = sqlx::query!(
        "
SELECT language,
  organization_id,
  minimum_points_treshold
FROM exams
WHERE id = $1
        ",
        parent_exam.id
    )
    .fetch_one(&mut tx)
    .await?;

    // create new exam
    let copied_exam = sqlx::query!(
        "
INSERT INTO exams(
    name,
    organization_id,
    instructions,
    starts_at,
    ends_at,
    language,
    time_minutes,
    minimum_points_treshold
  )
VALUES ($1, $2, $3, $4, $5, $6, $7, $8)
RETURNING *
        ",
        new_exam.name,
        parent_exam_fields.organization_id,
        parent_exam.instructions,
        new_exam.starts_at,
        new_exam.ends_at,
        parent_exam_fields.language,
        new_exam.time_minutes,
        parent_exam_fields.minimum_points_treshold,
    )
    .fetch_one(&mut tx)
    .await?;

    let contents_iter =
        copy_exam_pages_and_return_contents(&mut tx, copied_exam.id, parent_exam.id).await?;

    // Copy exam exercises
    let old_to_new_exercise_ids =
        map_old_exr_ids_to_new_exr_ids_for_exams(&mut tx, copied_exam.id, parent_exam.id).await?;

    // Replace exercise ids in page contents.
    for (page_id, content) in contents_iter {
        if let Value::Array(mut blocks) = content {
            for block in blocks.iter_mut() {
                if block["name"] != Value::String("moocfi/exercise".to_string()) {
                    continue;
                }
                if let Value::String(old_id) = &block["attributes"]["id"] {
                    let new_id = old_to_new_exercise_ids
                        .get(old_id)
                        .ok_or_else(|| {
                            ModelError::new(
                                ModelErrorType::Generic,
                                "Invalid exercise id in content.".to_string(),
                                None,
                            )
                        })?
                        .to_string();
                    block["attributes"]["id"] = Value::String(new_id);
                }
            }
            sqlx::query!(
                "
UPDATE pages
SET content = $1
WHERE id = $2;
                ",
                Value::Array(blocks),
                page_id,
            )
            .execute(&mut tx)
            .await?;
        }
    }

    copy_exercise_slides(&mut tx, copied_exam.id, parent_exam.id).await?;

    copy_exercise_tasks(&mut tx, copied_exam.id, parent_exam.id).await?;

    tx.commit().await?;

    let get_page_id = sqlx::query!(
        "SELECT id AS page_id FROM pages WHERE exam_id = $1;",
        copied_exam.id
    )
    .fetch_one(conn)
    .await?;

    Ok(Exam {
        courses: vec![], // no related courses on newly copied exam
        ends_at: copied_exam.ends_at,
        starts_at: copied_exam.starts_at,
        id: copied_exam.id,
        instructions: copied_exam.instructions,
        name: copied_exam.name,
        time_minutes: copied_exam.time_minutes,
        page_id: get_page_id.page_id,
        minimum_points_treshold: copied_exam.minimum_points_treshold,
    })
}

async fn copy_course_pages_and_return_contents(
    tx: &mut Transaction<'_, Postgres>,
    namespace_id: Uuid,
    parent_course_id: Uuid,
) -> ModelResult<HashMap<Uuid, Value>> {
    // Copy course pages. At this point, exercise ids in content will point to old course's exercises.
    let contents = sqlx::query!(
        "
    INSERT INTO pages (
        id,
        course_id,
        content,
        url_path,
        title,
        chapter_id,
        order_number,
        copied_from,
        content_search_language,
        page_language_group_id
      )
    SELECT uuid_generate_v5($1, id::text),
      $1,
      content,
      url_path,
      title,
      uuid_generate_v5($1, chapter_id::text),
      order_number,
      id,
      content_search_language,
      page_language_group_id
    FROM pages
    WHERE (course_id = $2)
    AND deleted_at IS NULL
    RETURNING id,
      content;
        ",
        namespace_id,
        parent_course_id
    )
    .fetch_all(tx)
    .await?
    .into_iter()
    .map(|record| (record.id, record.content))
    .collect();

    Ok(contents)
}

async fn copy_exam_pages_and_return_contents(
    tx: &mut Transaction<'_, Postgres>,
    namespace_id: Uuid,
    parent_exam_id: Uuid,
) -> ModelResult<HashMap<Uuid, Value>> {
    let contents = sqlx::query!(
        "
    INSERT INTO pages (
        id,
        exam_id,
        content,
        url_path,
        title,
        chapter_id,
        order_number,
        copied_from,
        content_search_language
      )
    SELECT uuid_generate_v5($1, id::text),
      $1,
      content,
      url_path,
      title,
      uuid_generate_v5($1, chapter_id::text),
      order_number,
      id,
      content_search_language
    FROM pages
    WHERE (exam_id = $2)
    AND deleted_at IS NULL
    RETURNING id,
      content;
        ",
        namespace_id,
        parent_exam_id
    )
    .fetch_all(tx)
    .await?
    .into_iter()
    .map(|record| (record.id, record.content))
    .collect();

    Ok(contents)
}

async fn set_chapter_front_pages(
    tx: &mut Transaction<'_, Postgres>,
    namespace_id: Uuid,
) -> ModelResult<()> {
    // Update front_page_id of chapters now that new pages exist.
    sqlx::query!(
        "
    UPDATE chapters
    SET front_page_id = uuid_generate_v5(course_id, front_page_id::text)
    WHERE course_id = $1
        AND front_page_id IS NOT NULL;
            ",
        namespace_id,
    )
    .execute(tx)
    .await?;

    Ok(())
}

async fn copy_course_modules(
    tx: &mut Transaction<'_, Postgres>,
    new_course_id: Uuid,
    old_course_id: Uuid,
) -> ModelResult<()> {
    sqlx::query!(
        "
INSERT INTO course_modules (
    id,
    course_id,
    name,
    order_number,
    copied_from
  )
SELECT uuid_generate_v5($1, id::text),
  $1,
  name,
  order_number,
  id
FROM course_modules
WHERE course_id = $2
  AND deleted_at IS NULL
        ",
        new_course_id,
        old_course_id,
    )
    .execute(tx)
    .await?;
    Ok(())
}

/// After this one `set_chapter_front_pages` needs to be called to get these to point to the correct front pages.
async fn copy_course_chapters(
    tx: &mut Transaction<'_, Postgres>,
    namespace_id: Uuid,
    parent_course_id: Uuid,
) -> ModelResult<()> {
    sqlx::query!(
        "
INSERT INTO chapters (
    id,
    name,
    course_id,
    chapter_number,
    front_page_id,
    opens_at,
    chapter_image_path,
    copied_from,
    course_module_id
  )
SELECT uuid_generate_v5($1, id::text),
  name,
  $1,
  chapter_number,
  front_page_id,
  opens_at,
  chapter_image_path,
  id,
  uuid_generate_v5($1, course_module_id::text)
FROM chapters
WHERE (course_id = $2)
AND deleted_at IS NULL;
    ",
        namespace_id,
        parent_course_id
    )
    .execute(tx)
    .await?;

    Ok(())
}

async fn map_old_exr_ids_to_new_exr_ids_for_courses(
    tx: &mut Transaction<'_, Postgres>,
    namespace_id: Uuid,
    parent_course_id: Uuid,
) -> ModelResult<HashMap<String, String>> {
    let old_to_new_exercise_ids = sqlx::query!(
        "
        INSERT INTO exercises (
            id,
            course_id,
            name,
            deadline,
            page_id,
            score_maximum,
            order_number,
            chapter_id,
            copied_from,
            exercise_language_group_id
          )
        SELECT uuid_generate_v5($1, id::text),
          $1,
          name,
          deadline,
          uuid_generate_v5($1, page_id::text),
          score_maximum,
          order_number,
          uuid_generate_v5($1, chapter_id::text),
          id,
          exercise_language_group_id
        FROM exercises
        WHERE course_id = $2
        AND deleted_at IS NULL
        RETURNING id,
          copied_from;
            ",
        namespace_id,
        parent_course_id
    )
    .fetch_all(tx)
    .await?
    .into_iter()
    .map(|record| {
        Ok((
            record
                .copied_from
                .ok_or_else(|| {
                    ModelError::new(
                        ModelErrorType::Generic,
                        "Query failed to return valid data.".to_string(),
                        None,
                    )
                })?
                .to_string(),
            record.id.to_string(),
        ))
    })
    .collect::<ModelResult<HashMap<String, String>>>()?;

    Ok(old_to_new_exercise_ids)
}

async fn map_old_exr_ids_to_new_exr_ids_for_exams(
    tx: &mut Transaction<'_, Postgres>,
    namespace_id: Uuid,
    parent_exam_id: Uuid,
) -> ModelResult<HashMap<String, String>> {
    let old_to_new_exercise_ids = sqlx::query!(
        "
        INSERT INTO exercises (
            id,
            exam_id,
            name,
            deadline,
            page_id,
            score_maximum,
            order_number,
            chapter_id,
            copied_from
          )
        SELECT uuid_generate_v5($1, id::text),
          $1,
          name,
          deadline,
          uuid_generate_v5($1, page_id::text),
          score_maximum,
          order_number,
          uuid_generate_v5($1, chapter_id::text),
          id
        FROM exercises
        WHERE exam_id = $2
        AND deleted_at IS NULL
        RETURNING id,
          copied_from;
            ",
        namespace_id,
        parent_exam_id
    )
    .fetch_all(tx)
    .await?
    .into_iter()
    .map(|record| {
        Ok((
            record
                .copied_from
                .ok_or_else(|| {
                    ModelError::new(
                        ModelErrorType::Generic,
                        "Query failed to return valid data.".to_string(),
                        None,
                    )
                })?
                .to_string(),
            record.id.to_string(),
        ))
    })
    .collect::<ModelResult<HashMap<String, String>>>()?;

    Ok(old_to_new_exercise_ids)
}

async fn copy_exercise_slides(
    tx: &mut Transaction<'_, Postgres>,
    namespace_id: Uuid,
    parent_id: Uuid,
) -> ModelResult<()> {
    // Copy exercise slides
    sqlx::query!(
        "
    INSERT INTO exercise_slides (
        id, exercise_id, order_number
    )
    SELECT uuid_generate_v5($1, id::text),
        uuid_generate_v5($1, exercise_id::text),
        order_number
    FROM exercise_slides
    WHERE exercise_id IN (SELECT id FROM exercises WHERE course_id = $2 OR exam_id = $2 AND deleted_at IS NULL)
    AND deleted_at IS NULL;
            ",
        namespace_id,
        parent_id
    )
    .execute(tx)
    .await?;

    Ok(())
}

async fn copy_exercise_tasks(
    tx: &mut Transaction<'_, Postgres>,
    namespace_id: Uuid,
    parent_id: Uuid,
) -> ModelResult<()> {
    // Copy exercise tasks
    sqlx::query!(
        "
INSERT INTO exercise_tasks (
    id,
    exercise_slide_id,
    exercise_type,
    assignment,
    private_spec,
    public_spec,
    model_solution_spec,
    order_number,
    copied_from
  )
SELECT uuid_generate_v5($1, id::text),
  uuid_generate_v5($1, exercise_slide_id::text),
  exercise_type,
  assignment,
  private_spec,
  public_spec,
  model_solution_spec,
  order_number,
  id
FROM exercise_tasks
WHERE exercise_slide_id IN (
    SELECT s.id
    FROM exercise_slides s
      JOIN exercises e ON (e.id = s.exercise_id)
    WHERE e.course_id = $2 OR e.exam_id = $2
    AND e.deleted_at IS NULL
    AND s.deleted_at IS NULL
  )
AND deleted_at IS NULL;
    ",
        namespace_id,
        parent_id,
    )
    .execute(tx)
    .await?;
    Ok(())
}

<<<<<<< HEAD
pub async fn copy_user_permissions(
    conn: &mut PgConnection,
    new_course_id: Uuid,
    old_course_id: Uuid,
    user_id: Uuid,
) -> ModelResult<()> {
    sqlx::query!(
        "
INSERT INTO roles (
    id,
    user_id,
    organization_id,
    course_id,
    role
  )
SELECT uuid_generate_v5($2, id::text),
  user_id,
  organization_id,
  $2,
  role
FROM roles
WHERE (course_id = $1)
AND NOT (user_id = $3)
AND deleted_at IS NULL;
    ",
        old_course_id,
        new_course_id,
        user_id
    )
    .execute(conn)
=======
async fn copy_peer_review_configs(
    tx: &mut Transaction<'_, Postgres>,
    namespace_id: Uuid,
    parent_id: Uuid,
) -> ModelResult<()> {
    // Copy exercise tasks
    sqlx::query!(
        "
INSERT INTO peer_review_configs (
    id,
    course_id,
    exercise_id,
    peer_reviews_to_give,
    peer_reviews_to_receive,
    accepting_strategy,
    accepting_threshold
  )
SELECT uuid_generate_v5($1, id::text),
  $1,
  uuid_generate_v5($1, exercise_id::text),
  peer_reviews_to_give,
  peer_reviews_to_receive,
  accepting_strategy,
  accepting_threshold
FROM peer_review_configs
WHERE course_id = $2
AND deleted_at IS NULL;
    ",
        namespace_id,
        parent_id,
    )
    .execute(tx)
>>>>>>> 67021337
    .await?;
    Ok(())
}

#[cfg(test)]
mod tests {
    use super::*;

    mod course_copying {
        use super::*;
        use crate::{exercise_tasks::ExerciseTask, pages::Page, test_helper::*};

        #[tokio::test]
        async fn copies_course_as_different_course_language_group() {
            insert_data!(:tx, :user, :org, :course);
            let course = crate::courses::get_course(tx.as_mut(), course)
                .await
                .unwrap();
<<<<<<< HEAD
            let new_course = create_new_course(org);
            let copied_course = copy_course(tx.as_mut(), course.id, &new_course, false, user)
=======
            let new_course = create_new_course(org, "en-US".to_string());
            let copied_course = copy_course(tx.as_mut(), course.id, &new_course, false)
>>>>>>> 67021337
                .await
                .unwrap();
            assert_eq!(copied_course.name, "Copied course".to_string());
            assert_eq!(copied_course.copied_from, Some(course.id));
            assert_ne!(course.id, copied_course.id);
            assert_ne!(
                course.course_language_group_id,
                copied_course.course_language_group_id
            );
        }

        #[tokio::test]
        async fn copies_course_as_same_course_language_group() {
            insert_data!(:tx, :user, :org, :course);
            let course = crate::courses::get_course(tx.as_mut(), course)
                .await
                .unwrap();
<<<<<<< HEAD
            let new_course = create_new_course(org);
            let copied_course = copy_course(tx.as_mut(), course.id, &new_course, true, user)
=======
            let new_course = create_new_course(org, "fi-FI".to_string());
            let copied_course = copy_course(tx.as_mut(), course.id, &new_course, true)
>>>>>>> 67021337
                .await
                .unwrap();
            assert_eq!(copied_course.name, "Copied course".to_string());
            assert_eq!(copied_course.copied_from, Some(course.id));
            assert_ne!(course.id, copied_course.id);
            assert_eq!(
                course.course_language_group_id,
                copied_course.course_language_group_id
            );
        }

        #[tokio::test]
        async fn copies_course_instances() {
            insert_data!(:tx, :user, :org, :course, instance: _instance);
            let course = crate::courses::get_course(tx.as_mut(), course)
                .await
                .unwrap();
<<<<<<< HEAD
            let new_course = create_new_course(org);
            let copied_course = copy_course(tx.as_mut(), course.id, &new_course, true, user)
=======
            let new_course = create_new_course(org, "en-GB".to_string());
            let copied_course = copy_course(tx.as_mut(), course.id, &new_course, true)
>>>>>>> 67021337
                .await
                .unwrap();
            let copied_instances = crate::course_instances::get_course_instances_for_course(
                tx.as_mut(),
                copied_course.id,
            )
            .await
            .unwrap();
            assert_eq!(copied_instances.len(), 1);
            // Instances are missing the copied_from record.
        }

        #[tokio::test]
        async fn copies_course_modules() {
            insert_data!(:tx, :user, :org, :course);
            let course = crate::courses::get_course(tx.as_mut(), course)
                .await
                .unwrap();
<<<<<<< HEAD
            let new_course = create_new_course(org);
            let copied_course = copy_course(tx.as_mut(), course.id, &new_course, true, user)
=======
            let new_course = create_new_course(org, "pt-BR".to_string());
            let copied_course = copy_course(tx.as_mut(), course.id, &new_course, true)
>>>>>>> 67021337
                .await
                .unwrap();

            let original_modules = crate::course_modules::get_by_course_id(tx.as_mut(), course.id)
                .await
                .unwrap();
            let copied_modules =
                crate::course_modules::get_by_course_id(tx.as_mut(), copied_course.id)
                    .await
                    .unwrap();
            assert_eq!(
                original_modules.first().unwrap().id,
                copied_modules.first().unwrap().copied_from.unwrap(),
            )
        }

        #[tokio::test]
        async fn copies_course_chapters() {
            insert_data!(:tx, :user, :org, :course, instance: _instance, course_module: _course_module, :chapter);
            let course = crate::courses::get_course(tx.as_mut(), course)
                .await
                .unwrap();
<<<<<<< HEAD
            let new_course = create_new_course(org);
            let copied_course = copy_course(tx.as_mut(), course.id, &new_course, true, user)
=======
            let new_course = create_new_course(org, "sv-SV".to_string());
            let copied_course = copy_course(tx.as_mut(), course.id, &new_course, true)
>>>>>>> 67021337
                .await
                .unwrap();
            let copied_chapters = crate::chapters::course_chapters(tx.as_mut(), copied_course.id)
                .await
                .unwrap();
            assert_eq!(copied_chapters.len(), 1);
            assert_eq!(copied_chapters.get(0).unwrap().copied_from, Some(chapter));
        }

        #[tokio::test]
        async fn updates_chapter_front_pages() {
            insert_data!(:tx, :user, :org, :course, instance: _instance, course_module: _course_module, chapter: _chapter);
            let course = crate::courses::get_course(tx.as_mut(), course)
                .await
                .unwrap();
<<<<<<< HEAD
            let new_course = create_new_course(org);
            let copied_course = copy_course(tx.as_mut(), course.id, &new_course, true, user)
=======
            let new_course = create_new_course(org, "fr-CA".to_string());
            let copied_course = copy_course(tx.as_mut(), course.id, &new_course, true)
>>>>>>> 67021337
                .await
                .unwrap();
            let copied_chapters = crate::chapters::course_chapters(tx.as_mut(), copied_course.id)
                .await
                .unwrap();
            let copied_chapter = copied_chapters.get(0).unwrap();
            let copied_chapter_front_page =
                crate::pages::get_page(tx.as_mut(), copied_chapter.front_page_id.unwrap())
                    .await
                    .unwrap();
            assert_eq!(copied_chapter_front_page.course_id, Some(copied_course.id));
        }

        #[tokio::test]
        async fn copies_course_pages() {
            insert_data!(:tx, :user, :org, :course, instance: _instance, course_module: _course_module, :chapter, page: _page);
            let course = crate::courses::get_course(tx.as_mut(), course)
                .await
                .unwrap();
<<<<<<< HEAD
            let new_course = create_new_course(org);
            let copied_course = copy_course(tx.as_mut(), course.id, &new_course, true, user)
=======
            let new_course = create_new_course(org, "es-US".to_string());
            let copied_course = copy_course(tx.as_mut(), course.id, &new_course, true)
>>>>>>> 67021337
                .await
                .unwrap();
            let mut original_pages_by_id: HashMap<Uuid, Page> =
                crate::pages::get_all_by_course_id_and_visibility(
                    tx.as_mut(),
                    course.id,
                    crate::pages::PageVisibility::Any,
                )
                .await
                .unwrap()
                .into_iter()
                .map(|page| (page.id, page))
                .collect();
            assert_eq!(original_pages_by_id.len(), 3);
            let copied_pages = crate::pages::get_all_by_course_id_and_visibility(
                tx.as_mut(),
                copied_course.id,
                crate::pages::PageVisibility::Any,
            )
            .await
            .unwrap();
            // Creating a course and a chapter both lead to an additional page being created.
            assert_eq!(copied_pages.len(), 3);
            copied_pages.into_iter().for_each(|copied_page| {
                assert!(original_pages_by_id
                    .remove(&copied_page.copied_from.unwrap())
                    .is_some());
            });
            assert!(original_pages_by_id.is_empty());
        }

        #[tokio::test]
        async fn updates_exercise_id_in_content() {
            insert_data!(:tx, :user, :org, :course, instance: _instance, course_module: _course_module, :chapter, :page, :exercise);
            let course = crate::courses::get_course(tx.as_mut(), course)
                .await
                .unwrap();
            crate::pages::update_page_content(
                tx.as_mut(),
                page,
                &serde_json::json!([{
                    "name": "moocfi/exercise",
                    "isValid": true,
                    "clientId": "b2ecb473-38cc-4df1-84f7-06709cc63e95",
                    "attributes": {
                        "id": exercise,
                        "name": "Exercise"
                    },
                    "innerBlocks": []
                }]),
            )
            .await
            .unwrap();
<<<<<<< HEAD
            let new_course = create_new_course(org);
            let copied_course = copy_course(tx.as_mut(), course.id, &new_course, true, user)
=======
            let new_course = create_new_course(org, "es-MX".to_string());
            let copied_course = copy_course(tx.as_mut(), course.id, &new_course, true)
>>>>>>> 67021337
                .await
                .unwrap();
            let copied_pages = crate::pages::get_all_by_course_id_and_visibility(
                tx.as_mut(),
                copied_course.id,
                crate::pages::PageVisibility::Any,
            )
            .await
            .unwrap();
            let copied_page = copied_pages
                .into_iter()
                .find(|copied_page| copied_page.copied_from == Some(page))
                .unwrap();
            let copied_exercise_id_in_content =
                Uuid::parse_str(copied_page.content[0]["attributes"]["id"].as_str().unwrap())
                    .unwrap();
            let copied_exercise =
                crate::exercises::get_by_id(tx.as_mut(), copied_exercise_id_in_content)
                    .await
                    .unwrap();
            assert_eq!(copied_exercise.course_id.unwrap(), copied_course.id);
        }

        #[tokio::test]
        async fn copies_exercises_tasks_and_slides() {
            insert_data!(:tx, :user, :org, :course, instance: _instance, course_module: _course_module, :chapter, :page, :exercise, :slide, :task);
            let course = crate::courses::get_course(tx.as_mut(), course)
                .await
                .unwrap();
<<<<<<< HEAD
            let new_course = create_new_course(org);
            let copied_course = copy_course(tx.as_mut(), course.id, &new_course, true, user)
=======
            let new_course = create_new_course(org, "fi-SV".to_string());
            let copied_course = copy_course(tx.as_mut(), course.id, &new_course, true)
>>>>>>> 67021337
                .await
                .unwrap();
            let copied_exercises =
                crate::exercises::get_exercises_by_course_id(tx.as_mut(), copied_course.id)
                    .await
                    .unwrap();
            assert_eq!(copied_exercises.len(), 1);
            let copied_exercise = copied_exercises.first().unwrap();
            assert_eq!(copied_exercise.copied_from, Some(exercise));
            let copied_slides = crate::exercise_slides::get_exercise_slides_by_exercise_id(
                tx.as_mut(),
                copied_exercise.id,
            )
            .await
            .unwrap();
            assert_eq!(copied_slides.len(), 1);
            let copied_slide = copied_slides.first().unwrap();
            // Exercise slides don't have copied_from field
            let copied_tasks: Vec<ExerciseTask> =
                crate::exercise_tasks::get_exercise_tasks_by_exercise_slide_id(
                    tx.as_mut(),
                    &copied_slide.id,
                )
                .await
                .unwrap();
            assert_eq!(copied_tasks.len(), 1);
            let copied_task = copied_tasks.first().unwrap();
            assert_eq!(copied_task.copied_from, Some(task));

            // Make sure we don't have the bug where the chapter id pointed to the old chapter in the exercises.
            let original_course_chapters = crate::chapters::course_chapters(tx.as_mut(), course.id)
                .await
                .unwrap();
            for original_chapter in original_course_chapters {
                for copied_exercise in &copied_exercises {
                    assert_ne!(original_chapter.id, copied_exercise.id);
                }
            }
        }

        fn create_new_course(organization_id: Uuid, language_code: String) -> NewCourse {
            NewCourse {
                name: "Copied course".to_string(),
                slug: "copied-course".to_string(),
                organization_id,
                language_code,
                teacher_in_charge_name: "Teacher".to_string(),
                teacher_in_charge_email: "teacher@example.com".to_string(),
                description: "".to_string(),
                is_draft: true,
                is_test_mode: false,
                copy_user_permissions: false,
            }
        }
    }
}<|MERGE_RESOLUTION|>--- conflicted
+++ resolved
@@ -655,7 +655,6 @@
     Ok(())
 }
 
-<<<<<<< HEAD
 pub async fn copy_user_permissions(
     conn: &mut PgConnection,
     new_course_id: Uuid,
@@ -686,7 +685,10 @@
         user_id
     )
     .execute(conn)
-=======
+    .await?;
+    Ok(())
+}
+
 async fn copy_peer_review_configs(
     tx: &mut Transaction<'_, Postgres>,
     namespace_id: Uuid,
@@ -719,7 +721,6 @@
         parent_id,
     )
     .execute(tx)
->>>>>>> 67021337
     .await?;
     Ok(())
 }
@@ -738,13 +739,8 @@
             let course = crate::courses::get_course(tx.as_mut(), course)
                 .await
                 .unwrap();
-<<<<<<< HEAD
-            let new_course = create_new_course(org);
+            let new_course = create_new_course(org, "en-US".to_string());
             let copied_course = copy_course(tx.as_mut(), course.id, &new_course, false, user)
-=======
-            let new_course = create_new_course(org, "en-US".to_string());
-            let copied_course = copy_course(tx.as_mut(), course.id, &new_course, false)
->>>>>>> 67021337
                 .await
                 .unwrap();
             assert_eq!(copied_course.name, "Copied course".to_string());
@@ -762,13 +758,8 @@
             let course = crate::courses::get_course(tx.as_mut(), course)
                 .await
                 .unwrap();
-<<<<<<< HEAD
-            let new_course = create_new_course(org);
+            let new_course = create_new_course(org, "fi-FI".to_string());
             let copied_course = copy_course(tx.as_mut(), course.id, &new_course, true, user)
-=======
-            let new_course = create_new_course(org, "fi-FI".to_string());
-            let copied_course = copy_course(tx.as_mut(), course.id, &new_course, true)
->>>>>>> 67021337
                 .await
                 .unwrap();
             assert_eq!(copied_course.name, "Copied course".to_string());
@@ -786,13 +777,8 @@
             let course = crate::courses::get_course(tx.as_mut(), course)
                 .await
                 .unwrap();
-<<<<<<< HEAD
-            let new_course = create_new_course(org);
+            let new_course = create_new_course(org, "en-GB".to_string());
             let copied_course = copy_course(tx.as_mut(), course.id, &new_course, true, user)
-=======
-            let new_course = create_new_course(org, "en-GB".to_string());
-            let copied_course = copy_course(tx.as_mut(), course.id, &new_course, true)
->>>>>>> 67021337
                 .await
                 .unwrap();
             let copied_instances = crate::course_instances::get_course_instances_for_course(
@@ -811,13 +797,8 @@
             let course = crate::courses::get_course(tx.as_mut(), course)
                 .await
                 .unwrap();
-<<<<<<< HEAD
-            let new_course = create_new_course(org);
+            let new_course = create_new_course(org, "pt-BR".to_string());
             let copied_course = copy_course(tx.as_mut(), course.id, &new_course, true, user)
-=======
-            let new_course = create_new_course(org, "pt-BR".to_string());
-            let copied_course = copy_course(tx.as_mut(), course.id, &new_course, true)
->>>>>>> 67021337
                 .await
                 .unwrap();
 
@@ -840,13 +821,8 @@
             let course = crate::courses::get_course(tx.as_mut(), course)
                 .await
                 .unwrap();
-<<<<<<< HEAD
-            let new_course = create_new_course(org);
+            let new_course = create_new_course(org, "sv-SV".to_string());
             let copied_course = copy_course(tx.as_mut(), course.id, &new_course, true, user)
-=======
-            let new_course = create_new_course(org, "sv-SV".to_string());
-            let copied_course = copy_course(tx.as_mut(), course.id, &new_course, true)
->>>>>>> 67021337
                 .await
                 .unwrap();
             let copied_chapters = crate::chapters::course_chapters(tx.as_mut(), copied_course.id)
@@ -862,13 +838,8 @@
             let course = crate::courses::get_course(tx.as_mut(), course)
                 .await
                 .unwrap();
-<<<<<<< HEAD
-            let new_course = create_new_course(org);
+            let new_course = create_new_course(org, "fr-CA".to_string());
             let copied_course = copy_course(tx.as_mut(), course.id, &new_course, true, user)
-=======
-            let new_course = create_new_course(org, "fr-CA".to_string());
-            let copied_course = copy_course(tx.as_mut(), course.id, &new_course, true)
->>>>>>> 67021337
                 .await
                 .unwrap();
             let copied_chapters = crate::chapters::course_chapters(tx.as_mut(), copied_course.id)
@@ -888,13 +859,8 @@
             let course = crate::courses::get_course(tx.as_mut(), course)
                 .await
                 .unwrap();
-<<<<<<< HEAD
-            let new_course = create_new_course(org);
+            let new_course = create_new_course(org, "es-US".to_string());
             let copied_course = copy_course(tx.as_mut(), course.id, &new_course, true, user)
-=======
-            let new_course = create_new_course(org, "es-US".to_string());
-            let copied_course = copy_course(tx.as_mut(), course.id, &new_course, true)
->>>>>>> 67021337
                 .await
                 .unwrap();
             let mut original_pages_by_id: HashMap<Uuid, Page> =
@@ -948,13 +914,8 @@
             )
             .await
             .unwrap();
-<<<<<<< HEAD
-            let new_course = create_new_course(org);
+            let new_course = create_new_course(org, "es-MX".to_string());
             let copied_course = copy_course(tx.as_mut(), course.id, &new_course, true, user)
-=======
-            let new_course = create_new_course(org, "es-MX".to_string());
-            let copied_course = copy_course(tx.as_mut(), course.id, &new_course, true)
->>>>>>> 67021337
                 .await
                 .unwrap();
             let copied_pages = crate::pages::get_all_by_course_id_and_visibility(
@@ -984,13 +945,8 @@
             let course = crate::courses::get_course(tx.as_mut(), course)
                 .await
                 .unwrap();
-<<<<<<< HEAD
-            let new_course = create_new_course(org);
+            let new_course = create_new_course(org, "fi-SV".to_string());
             let copied_course = copy_course(tx.as_mut(), course.id, &new_course, true, user)
-=======
-            let new_course = create_new_course(org, "fi-SV".to_string());
-            let copied_course = copy_course(tx.as_mut(), course.id, &new_course, true)
->>>>>>> 67021337
                 .await
                 .unwrap();
             let copied_exercises =
