use std::collections::HashMap;

use crate::{
    exercise_slide_submissions::{self, ExerciseSlideSubmission, NewExerciseSlideSubmission},
    exercise_task_gradings::{
        self, ExerciseTaskGrading, ExerciseTaskGradingResult, UserPointsUpdateStrategy,
    },
    exercise_task_regrading_submissions::ExerciseTaskRegradingSubmission,
    exercise_task_submissions::{self, ExerciseTaskSubmission},
    exercise_tasks::{self, ExerciseTask},
<<<<<<< HEAD
    exercises::{ActivityProgress, Exercise, ExerciseStatus, GradingProgress},
    peer_review_configs::PeerReviewAcceptingStrategy,
=======
    exercises::{Exercise, ExerciseStatus},
>>>>>>> 90834603
    peer_review_question_submissions::PeerReviewQuestionSubmission,
    prelude::*,
    regradings,
    user_exercise_slide_states::{self, UserExerciseSlideState},
    user_exercise_states::{self, ExerciseWithUserState, UserExerciseState},
    user_exercise_task_states,
};

use super::user_exercise_state_updater;

/// Contains data sent by the student when they make a submission for an exercise slide.
#[derive(Debug, Serialize, Deserialize, PartialEq, Eq, Clone)]
#[cfg_attr(feature = "ts_rs", derive(TS))]
pub struct StudentExerciseSlideSubmission {
    pub exercise_slide_id: Uuid,
    pub exercise_task_submissions: Vec<StudentExerciseTaskSubmission>,
}

#[derive(Debug, Serialize, Deserialize, PartialEq, Clone)]
#[cfg_attr(feature = "ts_rs", derive(TS))]
pub struct StudentExerciseSlideSubmissionResult {
    pub exercise_status: Option<ExerciseStatus>,
    pub exercise_task_submission_results: Vec<StudentExerciseTaskSubmissionResult>,
}

impl StudentExerciseSlideSubmissionResult {
    pub fn clear_grading_information(&mut self) {
        self.exercise_status = None;
        self.exercise_task_submission_results
            .iter_mut()
            .for_each(|result| {
                result.grading = None;
                result.model_solution_spec = None;
            });
    }

    pub fn clear_model_solution_specs(&mut self) {
        self.exercise_task_submission_results
            .iter_mut()
            .for_each(|result| {
                result.model_solution_spec = None;
            })
    }
}

#[derive(Debug, Serialize, Deserialize, PartialEq, Eq, Clone)]
#[cfg_attr(feature = "ts_rs", derive(TS))]
pub struct StudentExerciseTaskSubmission {
    pub exercise_task_id: Uuid,
    pub data_json: serde_json::Value,
}

#[derive(Debug, Serialize, Deserialize, PartialEq, Clone)]
#[cfg_attr(feature = "ts_rs", derive(TS))]
pub struct StudentExerciseTaskSubmissionResult {
    pub submission: ExerciseTaskSubmission,
    pub grading: Option<ExerciseTaskGrading>,
    pub model_solution_spec: Option<serde_json::Value>,
}

#[derive(Debug)]
pub struct ExerciseSlideSubmissionWithTasks {
    pub exercise_slide_submission: ExerciseSlideSubmission,
    pub exercise_slide_submission_tasks: Vec<ExerciseTaskSubmission>,
}

/// If passed to to an exercise state update, it will update the peer review status with the given information
#[derive(Debug)]
pub struct ExerciseStateUpdateNeedToUpdatePeerReviewStatusWithThis {
    pub given_enough_peer_reviews: bool,
    pub received_enough_peer_reviews: bool,
    pub peer_review_accepting_strategy: PeerReviewAcceptingStrategy,
    pub peer_review_accepting_threshold: f32,
    /// Used to for calculating averages when acting on PeerReviewAcceptingStrategy
    pub received_peer_review_question_submissions: Vec<PeerReviewQuestionSubmission>,
}

/// Inserts user submission to database. Tasks within submission are validated to make sure that
/// they belong to the correct exercise slide.
pub async fn create_user_exercise_slide_submission(
    conn: &mut PgConnection,
    exercise_with_user_state: &ExerciseWithUserState,
    user_exercise_slide_submission: StudentExerciseSlideSubmission,
) -> ModelResult<ExerciseSlideSubmissionWithTasks> {
    let selected_exercise_slide_id = exercise_with_user_state
        .user_exercise_state()
        .selected_exercise_slide_id
        .ok_or_else(|| {
            ModelError::PreconditionFailed(
                "Exercise slide not selected for the student.".to_string(),
            )
        })?;
    let exercise_tasks: HashMap<Uuid, ExerciseTask> =
        exercise_tasks::get_exercise_tasks_by_exercise_slide_id(conn, &selected_exercise_slide_id)
            .await?;
    let user_points_update_strategy = if exercise_with_user_state.is_exam_exercise() {
        UserPointsUpdateStrategy::CanAddPointsAndCanRemovePoints
    } else {
        UserPointsUpdateStrategy::CanAddPointsButCannotRemovePoints
    };

    let mut tx = conn.begin().await?;

    let exercise_slide_submission = exercise_slide_submissions::insert_exercise_slide_submission(
        &mut tx,
        NewExerciseSlideSubmission {
            exercise_slide_id: selected_exercise_slide_id,
            course_id: exercise_with_user_state.exercise().course_id,
            course_instance_id: exercise_with_user_state
                .user_exercise_state()
                .course_instance_id,
            exam_id: exercise_with_user_state.exercise().exam_id,
            exercise_id: exercise_with_user_state.exercise().id,
            user_id: exercise_with_user_state.user_exercise_state().user_id,
            user_points_update_strategy,
        },
    )
    .await?;
    let user_exercise_task_submissions = user_exercise_slide_submission.exercise_task_submissions;
    let mut exercise_slide_submission_tasks =
        Vec::with_capacity(user_exercise_task_submissions.len());
    for task_submission in user_exercise_task_submissions {
        let exercise_task = exercise_tasks
            .get(&task_submission.exercise_task_id)
            .ok_or_else(|| {
                ModelError::PreconditionFailed(
                    "Attempting to submit exercise for illegal exercise_task_id.".to_string(),
                )
            })?;
        let submission_id = exercise_task_submissions::insert(
            &mut tx,
            exercise_slide_submission.id,
            exercise_task.exercise_slide_id,
            exercise_task.id,
            task_submission.data_json,
        )
        .await?;
        let submission = exercise_task_submissions::get_by_id(&mut tx, submission_id).await?;
        exercise_slide_submission_tasks.push(submission)
    }

    tx.commit().await?;
    Ok(ExerciseSlideSubmissionWithTasks {
        exercise_slide_submission,
        exercise_slide_submission_tasks,
    })
}

// Relocated regrading logic to condensate score update logic in a single place.
// Needs better separation of concerns in the far future.
pub async fn update_grading_with_single_regrading_result(
    conn: &mut PgConnection,
    exercise: &Exercise,
    regrading_submission: &ExerciseTaskRegradingSubmission,
    exercise_task_grading: &ExerciseTaskGrading,
    exercise_task_grading_result: &ExerciseTaskGradingResult,
) -> ModelResult<()> {
    let task_submission = exercise_task_submissions::get_by_id(
        &mut *conn,
        regrading_submission.exercise_task_submission_id,
    )
    .await?;
    let slide_submission = exercise_slide_submissions::get_by_id(
        &mut *conn,
        task_submission.exercise_slide_submission_id,
    )
    .await?;
    let user_exercise_state = user_exercise_states::get_or_create_user_exercise_state(
        conn,
        slide_submission.user_id,
        exercise.id,
        slide_submission.course_instance_id,
        slide_submission.exam_id,
    )
    .await?;
    let user_exercise_slide_state = user_exercise_slide_states::get_or_insert_by_unique_index(
        &mut *conn,
        user_exercise_state.id,
        slide_submission.exercise_slide_id,
    )
    .await?;
    let regrading = regradings::get_by_id(&mut *conn, regrading_submission.regrading_id).await?;
    propagate_user_exercise_state_update_from_exercise_task_grading_result(
        conn,
        exercise,
        exercise_task_grading,
        exercise_task_grading_result,
        user_exercise_slide_state,
        regrading.user_points_update_strategy,
    )
    .await?;
    Ok(())
}

pub enum GradingPolicy {
    /// Grades exercise tasks by sending a request to their respective services.
    Default,
    /// Intended for test purposes only.
    Fixed(HashMap<Uuid, ExerciseTaskGradingResult>),
}

pub async fn grade_user_submission(
    conn: &mut PgConnection,
    exercise_with_user_state: &mut ExerciseWithUserState,
    user_exercise_slide_submission: StudentExerciseSlideSubmission,
    grading_policy: GradingPolicy,
) -> ModelResult<StudentExerciseSlideSubmissionResult> {
    let mut tx = conn.begin().await?;

    let ExerciseSlideSubmissionWithTasks {
        exercise_slide_submission,
        exercise_slide_submission_tasks,
    } = create_user_exercise_slide_submission(
        &mut tx,
        exercise_with_user_state,
        user_exercise_slide_submission,
    )
    .await?;
    let user_exercise_slide_state = user_exercise_slide_states::get_or_insert_by_unique_index(
        &mut tx,
        exercise_with_user_state.user_exercise_state().id,
        exercise_slide_submission.exercise_slide_id,
    )
    .await?;
    let results = match grading_policy {
        GradingPolicy::Default => {
            let mut results = Vec::with_capacity(exercise_slide_submission_tasks.len());
            for task_submission in exercise_slide_submission_tasks {
                let submission = grade_user_submission_task(
                    &mut tx,
                    &task_submission,
                    exercise_with_user_state.exercise(),
                    user_exercise_slide_state.id,
                )
                .await?;
                results.push(submission);
            }
            results
        }
        GradingPolicy::Fixed(fixed_results) => {
            let mut results = Vec::with_capacity(exercise_slide_submission_tasks.len());
            for task_submission in exercise_slide_submission_tasks {
                let fixed_result = fixed_results
                    .get(&task_submission.exercise_task_id)
                    .ok_or_else(|| ModelError::Generic("".to_string()))?
                    .clone();
                let submission = create_fixed_grading_for_submission_task(
                    &mut tx,
                    &task_submission,
                    exercise_with_user_state.exercise(),
                    user_exercise_slide_state.id,
                    &fixed_result,
                )
                .await?;
                results.push(submission);
            }
            results
        }
    };
    let user_exercise_state = update_user_exercise_slide_state_and_user_exercise_state(
        &mut tx,
        user_exercise_slide_state,
        exercise_slide_submission.user_points_update_strategy,
    )
    .await?;
    let result = StudentExerciseSlideSubmissionResult {
        exercise_status: Some(ExerciseStatus {
            score_given: user_exercise_state.score_given,
            activity_progress: user_exercise_state.activity_progress,
            grading_progress: user_exercise_state.grading_progress,
            reviewing_stage: user_exercise_state.reviewing_stage,
        }),
        exercise_task_submission_results: results,
    };
    exercise_with_user_state.set_user_exercise_state(user_exercise_state)?;
    tx.commit().await?;
    Ok(result)
}

async fn grade_user_submission_task(
    conn: &mut PgConnection,
    submission: &ExerciseTaskSubmission,
    exercise: &Exercise,
    user_exercise_slide_state_id: Uuid,
) -> ModelResult<StudentExerciseTaskSubmissionResult> {
    let grading = exercise_task_gradings::new_grading(conn, exercise, submission).await?;
    let updated_submission =
        exercise_task_submissions::set_grading_id(conn, grading.id, submission.id).await?;
    let exercise_task =
        exercise_tasks::get_exercise_task_by_id(conn, submission.exercise_task_id).await?;
    let grading = exercise_task_gradings::grade_submission(
        conn,
        submission,
        &exercise_task,
        exercise,
        &grading,
    )
    .await?;
    user_exercise_task_states::upsert_with_grading(conn, user_exercise_slide_state_id, &grading)
        .await?;
    let model_solution_spec = exercise_tasks::get_exercise_task_model_solution_spec_by_id(
        conn,
        submission.exercise_task_id,
    )
    .await?;

    Ok(StudentExerciseTaskSubmissionResult {
        submission: updated_submission,
        grading: Some(grading),
        model_solution_spec,
    })
}

async fn create_fixed_grading_for_submission_task(
    conn: &mut PgConnection,
    submission: &ExerciseTaskSubmission,
    exercise: &Exercise,
    user_exercise_slide_state_id: Uuid,
    fixed_result: &ExerciseTaskGradingResult,
) -> ModelResult<StudentExerciseTaskSubmissionResult> {
    let grading = exercise_task_gradings::new_grading(conn, exercise, submission).await?;
    let updated_submission =
        exercise_task_submissions::set_grading_id(conn, grading.id, submission.id).await?;
    let updated_grading =
        exercise_task_gradings::update_grading(conn, &grading, fixed_result, exercise).await?;
    user_exercise_task_states::upsert_with_grading(
        conn,
        user_exercise_slide_state_id,
        &updated_grading,
    )
    .await?;
    let model_solution_spec = exercise_tasks::get_exercise_task_model_solution_spec_by_id(
        conn,
        submission.exercise_task_id,
    )
    .await?;

    Ok(StudentExerciseTaskSubmissionResult {
        submission: updated_submission,
        grading: Some(grading),
        model_solution_spec,
    })
}

/// Updates the user exercise state starting from a slide state, and propagates the update up to the
/// whole user exercise state.
async fn update_user_exercise_slide_state_and_user_exercise_state(
    conn: &mut PgConnection,
    user_exercise_slide_state: UserExerciseSlideState,
    user_points_update_strategy: UserPointsUpdateStrategy,
) -> ModelResult<UserExerciseState> {
    update_user_exercise_slide_state(
        conn,
        &user_exercise_slide_state,
        user_points_update_strategy,
    )
    .await?;
    let user_exercise_state = user_exercise_state_updater::update_user_exercise_state(
        conn,
        user_exercise_slide_state.user_exercise_state_id,
    )
    .await?;

    Ok(user_exercise_state)
}

async fn update_user_exercise_slide_state(
    conn: &mut PgConnection,
    user_exercise_slide_state: &UserExerciseSlideState,
    user_points_update_strategy: UserPointsUpdateStrategy,
) -> ModelResult<()> {
    let (points_from_tasks, grading_progress) =
        user_exercise_task_states::get_grading_summary_by_user_exercise_slide_state_id(
            conn,
            user_exercise_slide_state.id,
        )
        .await?;
    let new_score_given = user_exercise_task_states::figure_out_new_score_given(
        user_exercise_slide_state.score_given,
        points_from_tasks,
        user_points_update_strategy,
    );
    let changes = user_exercise_slide_states::update(
        conn,
        user_exercise_slide_state.id,
        new_score_given,
        grading_progress,
    )
    .await?;
    info!(
        "Updating user exercise slide state {} affected {} rows.",
        user_exercise_slide_state.id, changes
    );
    Ok(())
}

/// Updates the user exercise state starting from a single task, and propagates the update up to the
/// whole user exercise state.
pub async fn propagate_user_exercise_state_update_from_exercise_task_grading_result(
    conn: &mut PgConnection,
    exercise: &Exercise,
    exercise_task_grading: &ExerciseTaskGrading,
    exercise_task_grading_result: &ExerciseTaskGradingResult,
    user_exercise_slide_state: UserExerciseSlideState,
    user_points_update_strategy: UserPointsUpdateStrategy,
) -> ModelResult<UserExerciseState> {
    let updated_exercise_task_grading = exercise_task_gradings::update_grading(
        conn,
        exercise_task_grading,
        exercise_task_grading_result,
        exercise,
    )
    .await?;
    exercise_task_submissions::set_grading_id(
        conn,
        updated_exercise_task_grading.id,
        updated_exercise_task_grading.exercise_task_submission_id,
    )
    .await?;
    let user_exercise_task_state = user_exercise_task_states::upsert_with_grading(
        conn,
        user_exercise_slide_state.id,
        &updated_exercise_task_grading,
    )
    .await?;
    let user_exercise_slide_state = user_exercise_slide_states::get_by_id(
        conn,
        user_exercise_task_state.user_exercise_slide_state_id,
    )
    .await?;
    let user_exercise_state = update_user_exercise_slide_state_and_user_exercise_state(
        conn,
        user_exercise_slide_state,
        user_points_update_strategy,
    )
    .await?;
    Ok(user_exercise_state)
<<<<<<< HEAD
}

#[cfg(test)]
mod tests {
    use super::*;

    mod derive_new_user_exercise_state {
        use chrono::TimeZone;
        use headless_lms_utils::numbers::f32_approx_eq;

        use super::*;

        #[test]
        fn updates_state_for_normal_exercise() {
            let id = Uuid::parse_str("5f464818-1e68-4839-ae86-850b310f508c").unwrap();
            let exercise = create_exercise(CourseOrExamId::Course(id), false);
            let user_exercise_state = create_user_exercise_state(
                &exercise,
                None,
                ActivityProgress::Initialized,
                ReviewingStage::NotStarted,
            );
            let new_user_exercise_state = derive_new_user_exercise_state(
                &exercise,
                &user_exercise_state,
                Some(1.0),
                GradingProgress::FullyGraded,
                None,
            );
            assert_results(
                &new_user_exercise_state,
                Some(1.0),
                ActivityProgress::Completed,
                // Exercises that don't have peer review new leave the not started stage
                ReviewingStage::NotStarted,
            );
        }

        #[test]
        fn doesnt_update_score_for_exercise_that_needs_to_be_peer_reviewed() {
            let id = Uuid::parse_str("5f464818-1e68-4839-ae86-850b310f508c").unwrap();
            let exercise = create_exercise(CourseOrExamId::Course(id), true);
            let user_exercise_state = create_user_exercise_state(
                &exercise,
                Some(0.0),
                ActivityProgress::Initialized,
                ReviewingStage::NotStarted,
            );
            let new_user_exercise_state = derive_new_user_exercise_state(
                &exercise,
                &user_exercise_state,
                Some(1.0),
                GradingProgress::FullyGraded,
                Some(ExerciseStateUpdateNeedToUpdatePeerReviewStatusWithThis {
                    given_enough_peer_reviews: false,
                    received_enough_peer_reviews: false,
                    peer_review_accepting_strategy:
                        PeerReviewAcceptingStrategy::AutomaticallyAcceptOrRejectByAverage,
                    peer_review_accepting_threshold: 3.0,
                    received_peer_review_question_submissions: Vec::new(),
                }),
            );
            assert_results(
                &new_user_exercise_state,
                Some(0.0),
                ActivityProgress::Completed,
                ReviewingStage::NotStarted,
            );
        }

        #[test]
        fn updates_score_for_exercise_that_has_been_peer_reviewed() {
            let id = Uuid::parse_str("5f464818-1e68-4839-ae86-850b310f508c").unwrap();
            let exercise = create_exercise(CourseOrExamId::Course(id), true);
            let user_exercise_state = create_user_exercise_state(
                &exercise,
                Some(0.0),
                ActivityProgress::Initialized,
                ReviewingStage::NotStarted,
            );
            let new_user_exercise_state = derive_new_user_exercise_state(
                &exercise,
                &user_exercise_state,
                Some(1.0),
                GradingProgress::FullyGraded,
                Some(ExerciseStateUpdateNeedToUpdatePeerReviewStatusWithThis {
                    given_enough_peer_reviews: true,
                    received_enough_peer_reviews: true,
                    peer_review_accepting_strategy:
                        PeerReviewAcceptingStrategy::AutomaticallyAcceptOrRejectByAverage,
                    peer_review_accepting_threshold: 3.0,
                    received_peer_review_question_submissions: vec![
                        PeerReviewQuestionSubmission {
                            id: Uuid::parse_str("bf923ea4-a637-4d97-b78b-6f843d76120a").unwrap(),
                            created_at: Utc::now(),
                            updated_at: Utc::now(),
                            deleted_at: None,
                            peer_review_question_id: Uuid::parse_str(
                                "b853bbd7-feee-4447-ab14-c9622e565ea1",
                            )
                            .unwrap(),
                            peer_review_submission_id: Uuid::parse_str(
                                "be4061b5-b468-4f50-93b0-cf3bf9de9a13",
                            )
                            .unwrap(),
                            text_data: None,
                            number_data: Some(2.0),
                        },
                        PeerReviewQuestionSubmission {
                            id: Uuid::parse_str("bf923ea4-a637-4d97-b78b-6f843d76120a").unwrap(),
                            created_at: Utc::now(),
                            updated_at: Utc::now(),
                            deleted_at: None,
                            peer_review_question_id: Uuid::parse_str(
                                "b853bbd7-feee-4447-ab14-c9622e565ea1",
                            )
                            .unwrap(),
                            peer_review_submission_id: Uuid::parse_str(
                                "be4061b5-b468-4f50-93b0-cf3bf9de9a13",
                            )
                            .unwrap(),
                            text_data: None,
                            number_data: Some(3.0),
                        },
                        PeerReviewQuestionSubmission {
                            id: Uuid::parse_str("bf923ea4-a637-4d97-b78b-6f843d76120a").unwrap(),
                            created_at: Utc::now(),
                            updated_at: Utc::now(),
                            deleted_at: None,
                            peer_review_question_id: Uuid::parse_str(
                                "b853bbd7-feee-4447-ab14-c9622e565ea1",
                            )
                            .unwrap(),
                            peer_review_submission_id: Uuid::parse_str(
                                "be4061b5-b468-4f50-93b0-cf3bf9de9a13",
                            )
                            .unwrap(),
                            text_data: None,
                            number_data: Some(4.0),
                        },
                    ],
                }),
            );
            assert_results(
                &new_user_exercise_state,
                Some(1.0),
                ActivityProgress::Completed,
                ReviewingStage::ReviewedAndLocked,
            );
        }

        // Not sure if this makes sense in the long run, but having to get peer review information
        // for every single submission would be cumbersome. There shouldn't be any scenario where
        // we want to (automatically) revert peer review progress back to incomplete.
        #[test]
        fn doesnt_degrade_state_if_peer_review_was_once_finished() {
            let id = Uuid::parse_str("5f464818-1e68-4839-ae86-850b310f508c").unwrap();
            let exercise = create_exercise(CourseOrExamId::Course(id), true);
            let user_exercise_state = create_user_exercise_state(
                &exercise,
                Some(1.0),
                ActivityProgress::Completed,
                ReviewingStage::ReviewedAndLocked,
            );
            let new_user_exercise_state = derive_new_user_exercise_state(
                &exercise,
                &user_exercise_state,
                Some(1.0),
                GradingProgress::FullyGraded,
                None,
            );
            assert_results(
                &new_user_exercise_state,
                Some(1.0),
                ActivityProgress::Completed,
                ReviewingStage::ReviewedAndLocked,
            );
        }

        fn assert_results(
            update: &UserExerciseStateUpdate,
            score_given: Option<f32>,
            activity_progress: ActivityProgress,
            reviewing_stage: ReviewingStage,
        ) {
            if let Some(score_given) = score_given {
                assert!(f32_approx_eq(update.score_given.unwrap(), score_given,));
            } else {
                assert_eq!(update.score_given, None);
            }
            assert_eq!(update.activity_progress, activity_progress);
            assert_eq!(update.reviewing_stage, reviewing_stage);
        }

        fn create_exercise(course_or_exam_id: CourseOrExamId, needs_peer_review: bool) -> Exercise {
            let id = Uuid::parse_str("5f464818-1e68-4839-ae86-850b310f508c").unwrap();
            let (course_id, exam_id) = course_or_exam_id.to_course_and_exam_ids();
            Exercise {
                id,
                created_at: Utc.ymd(2022, 1, 1).and_hms(0, 0, 0),
                updated_at: Utc.ymd(2022, 1, 1).and_hms(0, 0, 0),
                name: "".to_string(),
                course_id,
                exam_id,
                page_id: id,
                chapter_id: None,
                deadline: None,
                deleted_at: None,
                score_maximum: 9000,
                order_number: 0,
                copied_from: None,
                max_tries_per_slide: None,
                limit_number_of_tries: false,
                needs_peer_review,
                use_course_default_peer_review_config: true,
            }
        }

        fn create_user_exercise_state(
            exercise: &Exercise,
            score_given: Option<f32>,
            activity_progress: ActivityProgress,
            reviewing_stage: ReviewingStage,
        ) -> UserExerciseState {
            let id = Uuid::parse_str("5f464818-1e68-4839-ae86-850b310f508c").unwrap();
            UserExerciseState {
                id,
                user_id: id,
                exercise_id: exercise.id,
                course_instance_id: exercise.course_id,
                exam_id: exercise.exam_id,
                created_at: Utc.ymd(2022, 1, 1).and_hms(0, 0, 0),
                updated_at: Utc.ymd(2022, 1, 1).and_hms(0, 0, 0),
                deleted_at: None,
                score_given,
                grading_progress: GradingProgress::NotReady,
                activity_progress,
                reviewing_stage,
                selected_exercise_slide_id: None,
            }
        }
    }
=======
>>>>>>> 90834603
}<|MERGE_RESOLUTION|>--- conflicted
+++ resolved
@@ -8,12 +8,8 @@
     exercise_task_regrading_submissions::ExerciseTaskRegradingSubmission,
     exercise_task_submissions::{self, ExerciseTaskSubmission},
     exercise_tasks::{self, ExerciseTask},
-<<<<<<< HEAD
-    exercises::{ActivityProgress, Exercise, ExerciseStatus, GradingProgress},
+    exercises::{Exercise, ExerciseStatus},
     peer_review_configs::PeerReviewAcceptingStrategy,
-=======
-    exercises::{Exercise, ExerciseStatus},
->>>>>>> 90834603
     peer_review_question_submissions::PeerReviewQuestionSubmission,
     prelude::*,
     regradings,
@@ -451,249 +447,4 @@
     )
     .await?;
     Ok(user_exercise_state)
-<<<<<<< HEAD
-}
-
-#[cfg(test)]
-mod tests {
-    use super::*;
-
-    mod derive_new_user_exercise_state {
-        use chrono::TimeZone;
-        use headless_lms_utils::numbers::f32_approx_eq;
-
-        use super::*;
-
-        #[test]
-        fn updates_state_for_normal_exercise() {
-            let id = Uuid::parse_str("5f464818-1e68-4839-ae86-850b310f508c").unwrap();
-            let exercise = create_exercise(CourseOrExamId::Course(id), false);
-            let user_exercise_state = create_user_exercise_state(
-                &exercise,
-                None,
-                ActivityProgress::Initialized,
-                ReviewingStage::NotStarted,
-            );
-            let new_user_exercise_state = derive_new_user_exercise_state(
-                &exercise,
-                &user_exercise_state,
-                Some(1.0),
-                GradingProgress::FullyGraded,
-                None,
-            );
-            assert_results(
-                &new_user_exercise_state,
-                Some(1.0),
-                ActivityProgress::Completed,
-                // Exercises that don't have peer review new leave the not started stage
-                ReviewingStage::NotStarted,
-            );
-        }
-
-        #[test]
-        fn doesnt_update_score_for_exercise_that_needs_to_be_peer_reviewed() {
-            let id = Uuid::parse_str("5f464818-1e68-4839-ae86-850b310f508c").unwrap();
-            let exercise = create_exercise(CourseOrExamId::Course(id), true);
-            let user_exercise_state = create_user_exercise_state(
-                &exercise,
-                Some(0.0),
-                ActivityProgress::Initialized,
-                ReviewingStage::NotStarted,
-            );
-            let new_user_exercise_state = derive_new_user_exercise_state(
-                &exercise,
-                &user_exercise_state,
-                Some(1.0),
-                GradingProgress::FullyGraded,
-                Some(ExerciseStateUpdateNeedToUpdatePeerReviewStatusWithThis {
-                    given_enough_peer_reviews: false,
-                    received_enough_peer_reviews: false,
-                    peer_review_accepting_strategy:
-                        PeerReviewAcceptingStrategy::AutomaticallyAcceptOrRejectByAverage,
-                    peer_review_accepting_threshold: 3.0,
-                    received_peer_review_question_submissions: Vec::new(),
-                }),
-            );
-            assert_results(
-                &new_user_exercise_state,
-                Some(0.0),
-                ActivityProgress::Completed,
-                ReviewingStage::NotStarted,
-            );
-        }
-
-        #[test]
-        fn updates_score_for_exercise_that_has_been_peer_reviewed() {
-            let id = Uuid::parse_str("5f464818-1e68-4839-ae86-850b310f508c").unwrap();
-            let exercise = create_exercise(CourseOrExamId::Course(id), true);
-            let user_exercise_state = create_user_exercise_state(
-                &exercise,
-                Some(0.0),
-                ActivityProgress::Initialized,
-                ReviewingStage::NotStarted,
-            );
-            let new_user_exercise_state = derive_new_user_exercise_state(
-                &exercise,
-                &user_exercise_state,
-                Some(1.0),
-                GradingProgress::FullyGraded,
-                Some(ExerciseStateUpdateNeedToUpdatePeerReviewStatusWithThis {
-                    given_enough_peer_reviews: true,
-                    received_enough_peer_reviews: true,
-                    peer_review_accepting_strategy:
-                        PeerReviewAcceptingStrategy::AutomaticallyAcceptOrRejectByAverage,
-                    peer_review_accepting_threshold: 3.0,
-                    received_peer_review_question_submissions: vec![
-                        PeerReviewQuestionSubmission {
-                            id: Uuid::parse_str("bf923ea4-a637-4d97-b78b-6f843d76120a").unwrap(),
-                            created_at: Utc::now(),
-                            updated_at: Utc::now(),
-                            deleted_at: None,
-                            peer_review_question_id: Uuid::parse_str(
-                                "b853bbd7-feee-4447-ab14-c9622e565ea1",
-                            )
-                            .unwrap(),
-                            peer_review_submission_id: Uuid::parse_str(
-                                "be4061b5-b468-4f50-93b0-cf3bf9de9a13",
-                            )
-                            .unwrap(),
-                            text_data: None,
-                            number_data: Some(2.0),
-                        },
-                        PeerReviewQuestionSubmission {
-                            id: Uuid::parse_str("bf923ea4-a637-4d97-b78b-6f843d76120a").unwrap(),
-                            created_at: Utc::now(),
-                            updated_at: Utc::now(),
-                            deleted_at: None,
-                            peer_review_question_id: Uuid::parse_str(
-                                "b853bbd7-feee-4447-ab14-c9622e565ea1",
-                            )
-                            .unwrap(),
-                            peer_review_submission_id: Uuid::parse_str(
-                                "be4061b5-b468-4f50-93b0-cf3bf9de9a13",
-                            )
-                            .unwrap(),
-                            text_data: None,
-                            number_data: Some(3.0),
-                        },
-                        PeerReviewQuestionSubmission {
-                            id: Uuid::parse_str("bf923ea4-a637-4d97-b78b-6f843d76120a").unwrap(),
-                            created_at: Utc::now(),
-                            updated_at: Utc::now(),
-                            deleted_at: None,
-                            peer_review_question_id: Uuid::parse_str(
-                                "b853bbd7-feee-4447-ab14-c9622e565ea1",
-                            )
-                            .unwrap(),
-                            peer_review_submission_id: Uuid::parse_str(
-                                "be4061b5-b468-4f50-93b0-cf3bf9de9a13",
-                            )
-                            .unwrap(),
-                            text_data: None,
-                            number_data: Some(4.0),
-                        },
-                    ],
-                }),
-            );
-            assert_results(
-                &new_user_exercise_state,
-                Some(1.0),
-                ActivityProgress::Completed,
-                ReviewingStage::ReviewedAndLocked,
-            );
-        }
-
-        // Not sure if this makes sense in the long run, but having to get peer review information
-        // for every single submission would be cumbersome. There shouldn't be any scenario where
-        // we want to (automatically) revert peer review progress back to incomplete.
-        #[test]
-        fn doesnt_degrade_state_if_peer_review_was_once_finished() {
-            let id = Uuid::parse_str("5f464818-1e68-4839-ae86-850b310f508c").unwrap();
-            let exercise = create_exercise(CourseOrExamId::Course(id), true);
-            let user_exercise_state = create_user_exercise_state(
-                &exercise,
-                Some(1.0),
-                ActivityProgress::Completed,
-                ReviewingStage::ReviewedAndLocked,
-            );
-            let new_user_exercise_state = derive_new_user_exercise_state(
-                &exercise,
-                &user_exercise_state,
-                Some(1.0),
-                GradingProgress::FullyGraded,
-                None,
-            );
-            assert_results(
-                &new_user_exercise_state,
-                Some(1.0),
-                ActivityProgress::Completed,
-                ReviewingStage::ReviewedAndLocked,
-            );
-        }
-
-        fn assert_results(
-            update: &UserExerciseStateUpdate,
-            score_given: Option<f32>,
-            activity_progress: ActivityProgress,
-            reviewing_stage: ReviewingStage,
-        ) {
-            if let Some(score_given) = score_given {
-                assert!(f32_approx_eq(update.score_given.unwrap(), score_given,));
-            } else {
-                assert_eq!(update.score_given, None);
-            }
-            assert_eq!(update.activity_progress, activity_progress);
-            assert_eq!(update.reviewing_stage, reviewing_stage);
-        }
-
-        fn create_exercise(course_or_exam_id: CourseOrExamId, needs_peer_review: bool) -> Exercise {
-            let id = Uuid::parse_str("5f464818-1e68-4839-ae86-850b310f508c").unwrap();
-            let (course_id, exam_id) = course_or_exam_id.to_course_and_exam_ids();
-            Exercise {
-                id,
-                created_at: Utc.ymd(2022, 1, 1).and_hms(0, 0, 0),
-                updated_at: Utc.ymd(2022, 1, 1).and_hms(0, 0, 0),
-                name: "".to_string(),
-                course_id,
-                exam_id,
-                page_id: id,
-                chapter_id: None,
-                deadline: None,
-                deleted_at: None,
-                score_maximum: 9000,
-                order_number: 0,
-                copied_from: None,
-                max_tries_per_slide: None,
-                limit_number_of_tries: false,
-                needs_peer_review,
-                use_course_default_peer_review_config: true,
-            }
-        }
-
-        fn create_user_exercise_state(
-            exercise: &Exercise,
-            score_given: Option<f32>,
-            activity_progress: ActivityProgress,
-            reviewing_stage: ReviewingStage,
-        ) -> UserExerciseState {
-            let id = Uuid::parse_str("5f464818-1e68-4839-ae86-850b310f508c").unwrap();
-            UserExerciseState {
-                id,
-                user_id: id,
-                exercise_id: exercise.id,
-                course_instance_id: exercise.course_id,
-                exam_id: exercise.exam_id,
-                created_at: Utc.ymd(2022, 1, 1).and_hms(0, 0, 0),
-                updated_at: Utc.ymd(2022, 1, 1).and_hms(0, 0, 0),
-                deleted_at: None,
-                score_given,
-                grading_progress: GradingProgress::NotReady,
-                activity_progress,
-                reviewing_stage,
-                selected_exercise_slide_id: None,
-            }
-        }
-    }
-=======
->>>>>>> 90834603
 }