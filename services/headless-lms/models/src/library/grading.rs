use std::collections::HashMap;

use crate::{
    exercise_slide_submissions::{self, ExerciseSlideSubmission, NewExerciseSlideSubmission},
    exercise_task_gradings::{
        self, ExerciseTaskGrading, ExerciseTaskGradingResult, UserPointsUpdateStrategy,
    },
    exercise_task_submissions::{self, ExerciseTaskSubmission},
    exercise_tasks::{self, ExerciseTask},
<<<<<<< HEAD
    exercises::{ActivityProgress, Exercise, ExerciseStatus},
=======
    exercises::{ActivityProgress, Exercise, ExerciseStatus, GradingProgress},
    peer_review_question_submissions::PeerReviewQuestionSubmission,
    peer_reviews::PeerReviewAcceptingStrategy,
>>>>>>> e9fe182a
    prelude::*,
    user_exercise_slide_states::{self, UserExerciseSlideState},
<<<<<<< HEAD
    user_exercise_states::{self, UserExerciseState},
=======
    user_exercise_states::{self, ReviewingStage, UserExerciseState, UserExerciseStateUpdate},
>>>>>>> e9fe182a
    user_exercise_task_states,
};

/// Contains data sent by the student when they make a submission for an exercise slide.
#[derive(Debug, Serialize, Deserialize, PartialEq, Eq, Clone)]
#[cfg_attr(feature = "ts_rs", derive(TS))]
pub struct StudentExerciseSlideSubmission {
    pub exercise_slide_id: Uuid,
    pub exercise_task_submissions: Vec<StudentExerciseTaskSubmission>,
}

#[derive(Debug, Serialize, Deserialize, PartialEq, Clone)]
#[cfg_attr(feature = "ts_rs", derive(TS))]
pub struct StudentExerciseSlideSubmissionResult {
    pub exercise_status: Option<ExerciseStatus>,
    pub exercise_task_submission_results: Vec<StudentExerciseTaskSubmissionResult>,
}

impl StudentExerciseSlideSubmissionResult {
    pub fn clear_grading_information(&mut self) {
        self.exercise_status = None;
        self.exercise_task_submission_results
            .iter_mut()
            .for_each(|result| {
                result.grading = None;
                result.model_solution_spec = None;
            });
    }

    pub fn clear_model_solution_specs(&mut self) {
        self.exercise_task_submission_results
            .iter_mut()
            .for_each(|result| {
                result.model_solution_spec = None;
            })
    }
}

#[derive(Debug, Serialize, Deserialize, PartialEq, Eq, Clone)]
#[cfg_attr(feature = "ts_rs", derive(TS))]
pub struct StudentExerciseTaskSubmission {
    pub exercise_task_id: Uuid,
    pub data_json: serde_json::Value,
}

#[derive(Debug, Serialize, Deserialize, PartialEq, Clone)]
#[cfg_attr(feature = "ts_rs", derive(TS))]
pub struct StudentExerciseTaskSubmissionResult {
    pub submission: ExerciseTaskSubmission,
    pub grading: Option<ExerciseTaskGrading>,
    pub model_solution_spec: Option<serde_json::Value>,
}

#[derive(Debug)]
pub struct ExerciseSlideSubmissionWithTasks {
    pub exercise_slide_submission: ExerciseSlideSubmission,
    pub exercise_slide_submission_tasks: Vec<ExerciseTaskSubmission>,
}

/// If passed to to an exercise state update, it will update the peer review status with the given information
#[derive(Debug)]
pub struct ExerciseStateUpdateNeedToUpdatePeerReviewStatusWithThis {
    pub given_enough_peer_reviews: bool,
    pub received_enough_peer_reviews: bool,
    pub peer_review_accepting_strategy: PeerReviewAcceptingStrategy,
    pub peer_review_accepting_threshold: f32,
    /// Used to for calculating averages when acting on PeerReviewAcceptingStrategy
    pub received_peer_review_question_submissions: Vec<PeerReviewQuestionSubmission>,
}

/// Inserts user submission to database. Tasks within submission are validated to make sure that
/// they belong to the correct exercise slide.
pub async fn create_user_exercise_slide_submission(
    conn: &mut PgConnection,
    exercise: &Exercise,
    user_exercise_state: &UserExerciseState,
    user_exercise_slide_submission: StudentExerciseSlideSubmission,
) -> ModelResult<ExerciseSlideSubmissionWithTasks> {
    let selected_exercise_slide_id =
        user_exercise_state
            .selected_exercise_slide_id
            .ok_or_else(|| {
                ModelError::PreconditionFailed(
                    "Exercise slide not selected for the student.".to_string(),
                )
            })?;
    let exercise_tasks: HashMap<Uuid, ExerciseTask> =
        exercise_tasks::get_exercise_tasks_by_exercise_slide_id(conn, &selected_exercise_slide_id)
            .await?;
    let user_points_update_strategy = if exercise.exam_id.is_some() {
        UserPointsUpdateStrategy::CanAddPointsAndCanRemovePoints
    } else {
        UserPointsUpdateStrategy::CanAddPointsButCannotRemovePoints
    };

    let mut tx = conn.begin().await?;

    let exercise_slide_submission = exercise_slide_submissions::insert_exercise_slide_submission(
        &mut tx,
        NewExerciseSlideSubmission {
            exercise_slide_id: selected_exercise_slide_id,
            course_id: exercise.course_id,
            course_instance_id: user_exercise_state.course_instance_id,
            exam_id: user_exercise_state.exam_id,
            exercise_id: user_exercise_state.exercise_id,
            user_id: user_exercise_state.user_id,
            user_points_update_strategy,
        },
    )
    .await?;
    let user_exercise_task_submissions = user_exercise_slide_submission.exercise_task_submissions;
    let mut exercise_slide_submission_tasks =
        Vec::with_capacity(user_exercise_task_submissions.len());
    for task_submission in user_exercise_task_submissions {
        let exercise_task = exercise_tasks
            .get(&task_submission.exercise_task_id)
            .ok_or_else(|| {
                ModelError::PreconditionFailed(
                    "Attempting to submit exercise for illegal exercise_task_id.".to_string(),
                )
            })?;
        let submission_id = exercise_task_submissions::insert(
            &mut tx,
            exercise_slide_submission.id,
            exercise_task.exercise_slide_id,
            exercise_task.id,
            task_submission.data_json,
        )
        .await?;
        let submission = exercise_task_submissions::get_by_id(&mut tx, submission_id).await?;
        exercise_slide_submission_tasks.push(submission)
    }

    tx.commit().await?;
    Ok(ExerciseSlideSubmissionWithTasks {
        exercise_slide_submission,
        exercise_slide_submission_tasks,
    })
}

#[inline]
pub async fn grade_user_submission(
    conn: &mut PgConnection,
    exercise: &Exercise,
    user_exercise_state: UserExerciseState,
    user_exercise_slide_submission: StudentExerciseSlideSubmission,
) -> ModelResult<StudentExerciseSlideSubmissionResult> {
    grade_user_submission_internal(
        conn,
        exercise,
        user_exercise_state,
        user_exercise_slide_submission,
        None,
    )
    .await
}

#[inline]
pub async fn test_only_grade_user_submission_with_fixed_results(
    conn: &mut PgConnection,
    exercise: &Exercise,
    user_exercise_state: UserExerciseState,
    user_exercise_slide_submission: StudentExerciseSlideSubmission,
    mock_results: HashMap<Uuid, ExerciseTaskGradingResult>,
) -> ModelResult<StudentExerciseSlideSubmissionResult> {
    grade_user_submission_internal(
        conn,
        exercise,
        user_exercise_state,
        user_exercise_slide_submission,
        Some(mock_results),
    )
    .await
}

async fn grade_user_submission_internal(
    conn: &mut PgConnection,
    exercise: &Exercise,
    user_exercise_state: UserExerciseState,
    user_exercise_slide_submission: StudentExerciseSlideSubmission,
    mock_results: Option<HashMap<Uuid, ExerciseTaskGradingResult>>,
) -> ModelResult<StudentExerciseSlideSubmissionResult> {
    let mut tx = conn.begin().await?;

    let ExerciseSlideSubmissionWithTasks {
        exercise_slide_submission,
        exercise_slide_submission_tasks,
    } = create_user_exercise_slide_submission(
        &mut tx,
        exercise,
        &user_exercise_state,
        user_exercise_slide_submission,
    )
    .await?;
    let user_exercise_slide_state = user_exercise_slide_states::get_or_insert_by_unique_index(
        &mut tx,
        user_exercise_state.id,
        exercise_slide_submission.exercise_slide_id,
    )
    .await?;
    let mut results = Vec::with_capacity(exercise_slide_submission_tasks.len());
    if let Some(mock_results) = mock_results {
        for task_submission in exercise_slide_submission_tasks {
            let mock_result = mock_results
                .get(&task_submission.exercise_task_id)
                .ok_or_else(|| ModelError::Generic("".to_string()))?
                .clone();
            let submission = create_fixed_grading_for_submission_task(
                &mut tx,
                &task_submission,
                exercise,
                user_exercise_slide_state.id,
                &mock_result,
            )
            .await?;
            results.push(submission);
        }
    } else {
        for task_submission in exercise_slide_submission_tasks {
            let submission = grade_user_submission_task(
                &mut tx,
                &task_submission,
                exercise,
                user_exercise_slide_state.id,
            )
            .await?;
            results.push(submission);
        }
    }
    let user_exercise_state = update_points_for_user_exercise_state(
        &mut tx,
        user_exercise_state,
        exercise_slide_submission.user_points_update_strategy,
    )
    .await?;

    tx.commit().await?;
    Ok(StudentExerciseSlideSubmissionResult {
        exercise_status: Some(ExerciseStatus {
            score_given: user_exercise_state.score_given,
            activity_progress: user_exercise_state.activity_progress,
            grading_progress: user_exercise_state.grading_progress,
            reviewing_stage: user_exercise_state.reviewing_stage,
        }),
        exercise_task_submission_results: results,
    })
}

/// Updates points for given user exercise state and all its related slide states. Returns updated
/// user exercise state.
pub async fn update_points_for_user_exercise_state(
    conn: &mut PgConnection,
    user_exercise_state: UserExerciseState,
    user_points_update_strategy: UserPointsUpdateStrategy,
) -> ModelResult<UserExerciseState> {
    let mut tx = conn.begin().await?;

    let user_exercise_slide_states = user_exercise_slide_states::get_all_by_user_exercise_state_id(
        &mut tx,
        user_exercise_state.id,
    )
    .await?;
    for user_exercise_slide_state in user_exercise_slide_states {
        update_user_exercise_slide_state(
            &mut tx,
            &user_exercise_slide_state,
            user_points_update_strategy,
        )
        .await?;
    }
    let new_user_exercise_state =
        update_user_exercise_state(&mut tx, &user_exercise_state, user_points_update_strategy)
            .await?;

    tx.commit().await?;
    Ok(new_user_exercise_state)
}

async fn grade_user_submission_task(
    conn: &mut PgConnection,
    submission: &ExerciseTaskSubmission,
    exercise: &Exercise,
    user_exercise_slide_state_id: Uuid,
) -> ModelResult<StudentExerciseTaskSubmissionResult> {
    let grading = exercise_task_gradings::new_grading(conn, exercise, submission).await?;
    let updated_submission =
        exercise_task_submissions::set_grading_id(conn, grading.id, submission.id).await?;
    let exercise_task =
        exercise_tasks::get_exercise_task_by_id(conn, submission.exercise_task_id).await?;
    let grading = exercise_task_gradings::grade_submission(
        conn,
        submission,
        &exercise_task,
        exercise,
        &grading,
    )
    .await?;
    user_exercise_task_states::upsert_with_grading(conn, user_exercise_slide_state_id, &grading)
        .await?;
    let model_solution_spec = exercise_tasks::get_exercise_task_model_solution_spec_by_id(
        conn,
        submission.exercise_task_id,
    )
    .await?;

    Ok(StudentExerciseTaskSubmissionResult {
        submission: updated_submission,
        grading: Some(grading),
        model_solution_spec,
    })
}

async fn create_fixed_grading_for_submission_task(
    conn: &mut PgConnection,
    submission: &ExerciseTaskSubmission,
    exercise: &Exercise,
    user_exercise_slide_state_id: Uuid,
    asd: &ExerciseTaskGradingResult,
) -> ModelResult<StudentExerciseTaskSubmissionResult> {
    let grading = exercise_task_gradings::new_grading(conn, exercise, submission).await?;
    let updated_submission =
        exercise_task_submissions::set_grading_id(conn, grading.id, submission.id).await?;
    let updated_grading =
        exercise_task_gradings::update_grading(conn, &grading, asd, exercise).await?;
    user_exercise_task_states::upsert_with_grading(
        conn,
        user_exercise_slide_state_id,
        &updated_grading,
    )
    .await?;
    let model_solution_spec = exercise_tasks::get_exercise_task_model_solution_spec_by_id(
        conn,
        submission.exercise_task_id,
    )
    .await?;

    Ok(StudentExerciseTaskSubmissionResult {
        submission: updated_submission,
        grading: Some(grading),
        model_solution_spec,
    })
}

<<<<<<< HEAD
=======
pub async fn update_user_exercise_state_peer_review_status(
    conn: &mut PgConnection,
    exercise: &Exercise,
    user_exercise_state: UserExerciseState,
    need_to_update_peer_review_status_with_this: ExerciseStateUpdateNeedToUpdatePeerReviewStatusWithThis,
) -> ModelResult<UserExerciseState> {
    let user_exercise_state = update_user_exercise_state(
        conn,
        exercise,
        &user_exercise_state,
        UserPointsUpdateStrategy::CanAddPointsAndCanRemovePoints,
        Some(need_to_update_peer_review_status_with_this),
    )
    .await?;
    Ok(user_exercise_state)
}

>>>>>>> e9fe182a
async fn update_user_exercise_state(
    conn: &mut PgConnection,
    user_exercise_state: &UserExerciseState,
    user_points_update_strategy: UserPointsUpdateStrategy,
<<<<<<< HEAD
=======
    need_to_update_peer_review_status_with_this: Option<
        ExerciseStateUpdateNeedToUpdatePeerReviewStatusWithThis,
    >,
>>>>>>> e9fe182a
) -> ModelResult<UserExerciseState> {
    let (points_from_slides, grading_progress) =
        user_exercise_slide_states::get_grading_summary_by_user_exercise_state_id(
            conn,
            user_exercise_state.id,
        )
        .await?;
    let new_score_given = user_exercise_task_states::figure_out_new_score_given(
        user_exercise_state.score_given,
        points_from_slides,
        user_points_update_strategy,
    );
    let new_user_exercise_state = user_exercise_states::update_grading_state(
        conn,
        user_exercise_state.id,
        new_score_given,
        grading_progress,
<<<<<<< HEAD
        ActivityProgress::Completed,
=======
        need_to_update_peer_review_status_with_this,
    );
    let new_user_exercise_state =
        user_exercise_states::update(conn, user_exercise_state_update).await?;
    Ok(new_user_exercise_state)
}

#[instrument(skip(
    exercise,
    user_exercise_state,
    new_score_given,
    new_grading_progress,
    need_to_update_peer_review_status_with_this
))]
fn derive_new_user_exercise_state(
    exercise: &Exercise,
    user_exercise_state: &UserExerciseState,
    new_score_given: Option<f32>,
    new_grading_progress: GradingProgress,
    need_to_update_peer_review_status_with_this: Option<
        ExerciseStateUpdateNeedToUpdatePeerReviewStatusWithThis,
    >,
) -> UserExerciseStateUpdate {
    let reviewing_stage = match (
        exercise.needs_peer_review,
        &need_to_update_peer_review_status_with_this,
    ) {
        (true, Some(info)) => {
            // Separate booleans in case we want more elaborate exercise state later
            if info.given_enough_peer_reviews && info.received_enough_peer_reviews {
                ReviewingStage::ReviewedAndLocked
            } else if info.given_enough_peer_reviews {
                ReviewingStage::WaitingForPeerReviews
            } else {
                user_exercise_state.reviewing_stage
            }
        }
        (true, None) => {
            // Even though the exercise needs peer review, we are calling this function from a context where there is no new peer review information available. The only logical thing here is to keep the current stage since nothing has changed.
            user_exercise_state.reviewing_stage
        }
        (false, _) => {
            // Don't change the field value ever for exercises that don't need peer review
            // Most states need to stay in the ReviewingStage::NotStarted stage
            user_exercise_state.reviewing_stage
        }
    };

    let reviewing_stage_changed = user_exercise_state.reviewing_stage != reviewing_stage;

    if user_exercise_state.reviewing_stage != reviewing_stage {
        info!(
            "UserExerciseState {} changed reviewing_stage from {:?} to {:?}",
            user_exercise_state.id, user_exercise_state.reviewing_stage, reviewing_stage
        );
    }
    let score_given = match (exercise.needs_peer_review, reviewing_stage) {
        (true, ReviewingStage::ReviewedAndLocked) => {
            if reviewing_stage_changed {
                // We want to give or remove points only when the peer review completes. If the answer receives reviews after this, we won't take away or we won't give more points.
                // If would be confusing for the student if we afterwards changed the peer review outcome due to an additional review.
                derive_score_given_when_peer_review_complete(
                    new_score_given,
                    need_to_update_peer_review_status_with_this,
                )
            } else {
                new_score_given
            }
        }
        (false, ReviewingStage::NotStarted) => new_score_given,
        // This case could happen if an answer without peer review requirement would be marked for manual teacher review
        (false, ReviewingStage::ReviewedAndLocked) => new_score_given,
        _ => user_exercise_state.score_given,
    };

    UserExerciseStateUpdate {
        id: user_exercise_state.id,
        score_given,
        grading_progress: new_grading_progress,
        activity_progress: ActivityProgress::Completed,
        reviewing_stage,
    }
}

#[instrument(skip(grading_score_given, need_to_update_peer_review_status_with_this))]
fn derive_score_given_when_peer_review_complete(
    grading_score_given: Option<f32>,
    need_to_update_peer_review_status_with_this: Option<
        ExerciseStateUpdateNeedToUpdatePeerReviewStatusWithThis,
    >,
) -> Option<f32> {
    if let Some(info) = need_to_update_peer_review_status_with_this {
        match info.peer_review_accepting_strategy {
            PeerReviewAcceptingStrategy::AutomaticallyAcceptOrRejectByAverage => {
                let avg = calculate_average_received_peer_review_score(
                    info.received_peer_review_question_submissions,
                );
                if avg < info.peer_review_accepting_threshold {
                    info!(avg = ?avg, threshold = ?info.peer_review_accepting_threshold, peer_review_accepting_strategy = ?info.peer_review_accepting_strategy, "Automatically giving zero points because average is below the threshold");
                    Some(0.0)
                } else {
                    info!(avg = ?avg, threshold = ?info.peer_review_accepting_threshold, peer_review_accepting_strategy = ?info.peer_review_accepting_strategy, "Automatically giving the points since the average is above the threshold");
                    grading_score_given
                }
            }
            PeerReviewAcceptingStrategy::AutomaticallyAcceptOrManualReviewByAverage => {
                let avg = calculate_average_received_peer_review_score(
                    info.received_peer_review_question_submissions,
                );
                if avg < info.peer_review_accepting_threshold {
                    info!(avg = ?avg, threshold = ?info.peer_review_accepting_threshold, peer_review_accepting_strategy = ?info.peer_review_accepting_strategy, "Not giving points because average is below the threshold. The answer should be moved to manual review.");
                    None
                } else {
                    info!(avg = ?avg, threshold = ?info.peer_review_accepting_threshold, peer_review_accepting_strategy = ?info.peer_review_accepting_strategy, "Automatically giving the points since the average is above the threshold");
                    grading_score_given
                }
            }
            PeerReviewAcceptingStrategy::ManualReviewEverything => {
                info!(peer_review_accepting_strategy = ?info.peer_review_accepting_strategy, "Not giving points because the teacher reviews all answers manually");
                None
            }
        }
    } else {
        grading_score_given
    }
}

fn calculate_average_received_peer_review_score(
    peer_review_question_submissions: Vec<PeerReviewQuestionSubmission>,
) -> f32 {
    let answers_considered = peer_review_question_submissions
        .iter()
        .filter_map(|prqs| {
            if prqs.deleted_at.is_some() {
                return None;
            }
            prqs.number_data
        })
        .collect::<Vec<_>>();
    if answers_considered.is_empty() {
        warn!("No peer review question submissions for this answer with number data. Assuming score is 0.");
        return 0.0;
    }
    answers_considered.iter().sum::<f32>() / answers_considered.len() as f32
}

/// Updates the user exercise state starting from a slide state, and propagates the update up to the
/// whole user exercise state.
async fn propagate_user_exercise_state_update_from_slide(
    conn: &mut PgConnection,
    exercise: &Exercise,
    user_exercise_slide_state: UserExerciseSlideState,
    user_points_update_strategy: UserPointsUpdateStrategy,
) -> ModelResult<UserExerciseState> {
    update_user_exercise_slide_state(
        conn,
        &user_exercise_slide_state,
        user_points_update_strategy,
    )
    .await?;
    let user_exercise_state =
        user_exercise_states::get_by_id(conn, user_exercise_slide_state.user_exercise_state_id)
            .await?;
    let user_exercise_state = update_user_exercise_state(
        conn,
        exercise,
        &user_exercise_state,
        user_points_update_strategy,
        // Won't update peer review status because we haven't received new peer review submissions at this time
        None,
>>>>>>> e9fe182a
    )
    .await?;
    Ok(new_user_exercise_state)
}

async fn update_user_exercise_slide_state(
    conn: &mut PgConnection,
    user_exercise_slide_state: &UserExerciseSlideState,
    user_points_update_strategy: UserPointsUpdateStrategy,
) -> ModelResult<()> {
    let (points_from_tasks, grading_progress) =
        user_exercise_task_states::get_grading_summary_by_user_exercise_slide_state_id(
            conn,
            user_exercise_slide_state.id,
        )
        .await?;
    let new_score_given = user_exercise_task_states::figure_out_new_score_given(
        user_exercise_slide_state.score_given,
        points_from_tasks,
        user_points_update_strategy,
    );
    let changes = user_exercise_slide_states::update(
        conn,
        user_exercise_slide_state.id,
        new_score_given,
        grading_progress,
    )
    .await?;
    info!(
        "Updating user exercise slide state {} affected {} rows.",
        user_exercise_slide_state.id, changes
    );
    Ok(())
<<<<<<< HEAD
=======
}

/// Updates the user exercise state starting from a single task, and propagates the update up to the
/// whole user exercise state.
async fn propagate_user_exercise_state_update_from_exercise_task_grading_result(
    conn: &mut PgConnection,
    exercise: &Exercise,
    exercise_task_grading: &ExerciseTaskGrading,
    exercise_task_grading_result: &ExerciseTaskGradingResult,
    user_exercise_slide_state: UserExerciseSlideState,
    user_points_update_strategy: UserPointsUpdateStrategy,
) -> ModelResult<UserExerciseState> {
    let updated_exercise_task_grading = exercise_task_gradings::update_grading(
        conn,
        exercise_task_grading,
        exercise_task_grading_result,
        exercise,
    )
    .await?;
    exercise_task_submissions::set_grading_id(
        conn,
        updated_exercise_task_grading.id,
        updated_exercise_task_grading.exercise_task_submission_id,
    )
    .await?;
    let user_exercise_task_state = user_exercise_task_states::upsert_with_grading(
        conn,
        user_exercise_slide_state.id,
        &updated_exercise_task_grading,
    )
    .await?;
    let user_exercise_slide_state = user_exercise_slide_states::get_by_id(
        conn,
        user_exercise_task_state.user_exercise_slide_state_id,
    )
    .await?;
    let user_exercise_state = propagate_user_exercise_state_update_from_slide(
        conn,
        exercise,
        user_exercise_slide_state,
        user_points_update_strategy,
    )
    .await?;
    Ok(user_exercise_state)
}

#[cfg(test)]
mod tests {
    use super::*;

    mod derive_new_user_exercise_state {
        use chrono::TimeZone;
        use headless_lms_utils::numbers::f32_approx_eq;

        use super::*;

        #[test]
        fn updates_state_for_normal_exercise() {
            let id = Uuid::parse_str("5f464818-1e68-4839-ae86-850b310f508c").unwrap();
            let exercise = create_exercise(CourseOrExamId::Course(id), false);
            let user_exercise_state = create_user_exercise_state(
                &exercise,
                None,
                ActivityProgress::Initialized,
                ReviewingStage::NotStarted,
            );
            let new_user_exercise_state = derive_new_user_exercise_state(
                &exercise,
                &user_exercise_state,
                Some(1.0),
                GradingProgress::FullyGraded,
                None,
            );
            assert_results(
                &new_user_exercise_state,
                Some(1.0),
                ActivityProgress::Completed,
                // Exercises that don't have peer review new leave the not started stage
                ReviewingStage::NotStarted,
            );
        }

        #[test]
        fn doesnt_update_score_for_exercise_that_needs_to_be_peer_reviewed() {
            let id = Uuid::parse_str("5f464818-1e68-4839-ae86-850b310f508c").unwrap();
            let exercise = create_exercise(CourseOrExamId::Course(id), true);
            let user_exercise_state = create_user_exercise_state(
                &exercise,
                Some(0.0),
                ActivityProgress::Initialized,
                ReviewingStage::NotStarted,
            );
            let new_user_exercise_state = derive_new_user_exercise_state(
                &exercise,
                &user_exercise_state,
                Some(1.0),
                GradingProgress::FullyGraded,
                Some(ExerciseStateUpdateNeedToUpdatePeerReviewStatusWithThis {
                    given_enough_peer_reviews: false,
                    received_enough_peer_reviews: false,
                    peer_review_accepting_strategy:
                        PeerReviewAcceptingStrategy::AutomaticallyAcceptOrRejectByAverage,
                    peer_review_accepting_threshold: 3.0,
                    received_peer_review_question_submissions: Vec::new(),
                }),
            );
            assert_results(
                &new_user_exercise_state,
                Some(0.0),
                ActivityProgress::Completed,
                ReviewingStage::NotStarted,
            );
        }

        #[test]
        fn updates_score_for_exercise_that_has_been_peer_reviewed() {
            let id = Uuid::parse_str("5f464818-1e68-4839-ae86-850b310f508c").unwrap();
            let exercise = create_exercise(CourseOrExamId::Course(id), true);
            let user_exercise_state = create_user_exercise_state(
                &exercise,
                Some(0.0),
                ActivityProgress::Initialized,
                ReviewingStage::NotStarted,
            );
            let new_user_exercise_state = derive_new_user_exercise_state(
                &exercise,
                &user_exercise_state,
                Some(1.0),
                GradingProgress::FullyGraded,
                Some(ExerciseStateUpdateNeedToUpdatePeerReviewStatusWithThis {
                    given_enough_peer_reviews: true,
                    received_enough_peer_reviews: true,
                    peer_review_accepting_strategy:
                        PeerReviewAcceptingStrategy::AutomaticallyAcceptOrRejectByAverage,
                    peer_review_accepting_threshold: 3.0,
                    received_peer_review_question_submissions: vec![
                        PeerReviewQuestionSubmission {
                            id: Uuid::parse_str("bf923ea4-a637-4d97-b78b-6f843d76120a").unwrap(),
                            created_at: Utc::now(),
                            updated_at: Utc::now(),
                            deleted_at: None,
                            peer_review_question_id: Uuid::parse_str(
                                "b853bbd7-feee-4447-ab14-c9622e565ea1",
                            )
                            .unwrap(),
                            peer_review_submission_id: Uuid::parse_str(
                                "be4061b5-b468-4f50-93b0-cf3bf9de9a13",
                            )
                            .unwrap(),
                            text_data: None,
                            number_data: Some(2.0),
                        },
                        PeerReviewQuestionSubmission {
                            id: Uuid::parse_str("bf923ea4-a637-4d97-b78b-6f843d76120a").unwrap(),
                            created_at: Utc::now(),
                            updated_at: Utc::now(),
                            deleted_at: None,
                            peer_review_question_id: Uuid::parse_str(
                                "b853bbd7-feee-4447-ab14-c9622e565ea1",
                            )
                            .unwrap(),
                            peer_review_submission_id: Uuid::parse_str(
                                "be4061b5-b468-4f50-93b0-cf3bf9de9a13",
                            )
                            .unwrap(),
                            text_data: None,
                            number_data: Some(3.0),
                        },
                        PeerReviewQuestionSubmission {
                            id: Uuid::parse_str("bf923ea4-a637-4d97-b78b-6f843d76120a").unwrap(),
                            created_at: Utc::now(),
                            updated_at: Utc::now(),
                            deleted_at: None,
                            peer_review_question_id: Uuid::parse_str(
                                "b853bbd7-feee-4447-ab14-c9622e565ea1",
                            )
                            .unwrap(),
                            peer_review_submission_id: Uuid::parse_str(
                                "be4061b5-b468-4f50-93b0-cf3bf9de9a13",
                            )
                            .unwrap(),
                            text_data: None,
                            number_data: Some(4.0),
                        },
                    ],
                }),
            );
            assert_results(
                &new_user_exercise_state,
                Some(1.0),
                ActivityProgress::Completed,
                ReviewingStage::ReviewedAndLocked,
            );
        }

        // Not sure if this makes sense in the long run, but having to get peer review information
        // for every single submission would be cumbersome. There shouldn't be any scenario where
        // we want to (automatically) revert peer review progress back to incomplete.
        #[test]
        fn doesnt_degrade_state_if_peer_review_was_once_finished() {
            let id = Uuid::parse_str("5f464818-1e68-4839-ae86-850b310f508c").unwrap();
            let exercise = create_exercise(CourseOrExamId::Course(id), true);
            let user_exercise_state = create_user_exercise_state(
                &exercise,
                Some(1.0),
                ActivityProgress::Completed,
                ReviewingStage::ReviewedAndLocked,
            );
            let new_user_exercise_state = derive_new_user_exercise_state(
                &exercise,
                &user_exercise_state,
                Some(1.0),
                GradingProgress::FullyGraded,
                None,
            );
            assert_results(
                &new_user_exercise_state,
                Some(1.0),
                ActivityProgress::Completed,
                ReviewingStage::ReviewedAndLocked,
            );
        }

        fn assert_results(
            update: &UserExerciseStateUpdate,
            score_given: Option<f32>,
            activity_progress: ActivityProgress,
            reviewing_stage: ReviewingStage,
        ) {
            if let Some(score_given) = score_given {
                assert!(f32_approx_eq(update.score_given.unwrap(), score_given,));
            } else {
                assert_eq!(update.score_given, None);
            }
            assert_eq!(update.activity_progress, activity_progress);
            assert_eq!(update.reviewing_stage, reviewing_stage);
        }

        fn create_exercise(course_or_exam_id: CourseOrExamId, needs_peer_review: bool) -> Exercise {
            let id = Uuid::parse_str("5f464818-1e68-4839-ae86-850b310f508c").unwrap();
            let (course_id, exam_id) = course_or_exam_id.to_course_and_exam_ids();
            Exercise {
                id,
                created_at: Utc.ymd(2022, 1, 1).and_hms(0, 0, 0),
                updated_at: Utc.ymd(2022, 1, 1).and_hms(0, 0, 0),
                name: "".to_string(),
                course_id,
                exam_id,
                page_id: id,
                chapter_id: None,
                deadline: None,
                deleted_at: None,
                score_maximum: 9000,
                order_number: 0,
                copied_from: None,
                max_tries_per_slide: None,
                limit_number_of_tries: false,
                needs_peer_review,
            }
        }

        fn create_user_exercise_state(
            exercise: &Exercise,
            score_given: Option<f32>,
            activity_progress: ActivityProgress,
            reviewing_stage: ReviewingStage,
        ) -> UserExerciseState {
            let id = Uuid::parse_str("5f464818-1e68-4839-ae86-850b310f508c").unwrap();
            UserExerciseState {
                id,
                user_id: id,
                exercise_id: exercise.id,
                course_instance_id: exercise.course_id,
                exam_id: exercise.exam_id,
                created_at: Utc.ymd(2022, 1, 1).and_hms(0, 0, 0),
                updated_at: Utc.ymd(2022, 1, 1).and_hms(0, 0, 0),
                deleted_at: None,
                score_given,
                grading_progress: GradingProgress::NotReady,
                activity_progress,
                reviewing_stage,
                selected_exercise_slide_id: None,
            }
        }
    }
>>>>>>> e9fe182a
}<|MERGE_RESOLUTION|>--- conflicted
+++ resolved
@@ -5,22 +5,16 @@
     exercise_task_gradings::{
         self, ExerciseTaskGrading, ExerciseTaskGradingResult, UserPointsUpdateStrategy,
     },
+    exercise_task_regrading_submissions::ExerciseTaskRegradingSubmission,
     exercise_task_submissions::{self, ExerciseTaskSubmission},
     exercise_tasks::{self, ExerciseTask},
-<<<<<<< HEAD
-    exercises::{ActivityProgress, Exercise, ExerciseStatus},
-=======
     exercises::{ActivityProgress, Exercise, ExerciseStatus, GradingProgress},
     peer_review_question_submissions::PeerReviewQuestionSubmission,
     peer_reviews::PeerReviewAcceptingStrategy,
->>>>>>> e9fe182a
     prelude::*,
+    regradings,
     user_exercise_slide_states::{self, UserExerciseSlideState},
-<<<<<<< HEAD
-    user_exercise_states::{self, UserExerciseState},
-=======
     user_exercise_states::{self, ReviewingStage, UserExerciseState, UserExerciseStateUpdate},
->>>>>>> e9fe182a
     user_exercise_task_states,
 };
 
@@ -161,7 +155,6 @@
     })
 }
 
-#[inline]
 pub async fn grade_user_submission(
     conn: &mut PgConnection,
     exercise: &Exercise,
@@ -178,7 +171,72 @@
     .await
 }
 
-#[inline]
+// Relocated regrading logic to condensate score update logic in a single place.
+// Needs better separation of concerns in the far future.
+pub async fn update_grading_with_single_regrading_result(
+    conn: &mut PgConnection,
+    exercise: &Exercise,
+    regrading_submission: &ExerciseTaskRegradingSubmission,
+    exercise_task_grading: &ExerciseTaskGrading,
+    exercise_task_grading_result: &ExerciseTaskGradingResult,
+) -> ModelResult<()> {
+    let task_submission = exercise_task_submissions::get_by_id(
+        &mut *conn,
+        regrading_submission.exercise_task_submission_id,
+    )
+    .await?;
+    let slide_submission = exercise_slide_submissions::get_by_id(
+        &mut *conn,
+        task_submission.exercise_slide_submission_id,
+    )
+    .await?;
+    let user_exercise_state = user_exercise_states::get_or_create_user_exercise_state(
+        conn,
+        slide_submission.user_id,
+        exercise.id,
+        slide_submission.course_instance_id,
+        slide_submission.exam_id,
+    )
+    .await?;
+    let user_exercise_slide_state = user_exercise_slide_states::get_or_insert_by_unique_index(
+        &mut *conn,
+        user_exercise_state.id,
+        slide_submission.exercise_slide_id,
+    )
+    .await?;
+    let regrading = regradings::get_by_id(&mut *conn, regrading_submission.regrading_id).await?;
+    propagate_user_exercise_state_update_from_exercise_task_grading_result(
+        conn,
+        exercise,
+        exercise_task_grading,
+        exercise_task_grading_result,
+        user_exercise_slide_state,
+        regrading.user_points_update_strategy,
+    )
+    .await?;
+    Ok(())
+}
+
+pub async fn update_exercise_state_with_single_exercise_task_grading_result(
+    conn: &mut PgConnection,
+    exercise: &Exercise,
+    exercise_task_grading: &ExerciseTaskGrading,
+    exercise_task_grading_result: &ExerciseTaskGradingResult,
+    user_exercise_slide_state: UserExerciseSlideState,
+    user_points_update_strategy: UserPointsUpdateStrategy,
+) -> ModelResult<()> {
+    propagate_user_exercise_state_update_from_exercise_task_grading_result(
+        conn,
+        exercise,
+        exercise_task_grading,
+        exercise_task_grading_result,
+        user_exercise_slide_state,
+        user_points_update_strategy,
+    )
+    .await?;
+    Ok(())
+}
+
 pub async fn test_only_grade_user_submission_with_fixed_results(
     conn: &mut PgConnection,
     exercise: &Exercise,
@@ -250,9 +308,10 @@
             results.push(submission);
         }
     }
-    let user_exercise_state = update_points_for_user_exercise_state(
+    let user_exercise_state = propagate_user_exercise_state_update_from_slide(
         &mut tx,
-        user_exercise_state,
+        exercise,
+        user_exercise_slide_state,
         exercise_slide_submission.user_points_update_strategy,
     )
     .await?;
@@ -269,36 +328,6 @@
     })
 }
 
-/// Updates points for given user exercise state and all its related slide states. Returns updated
-/// user exercise state.
-pub async fn update_points_for_user_exercise_state(
-    conn: &mut PgConnection,
-    user_exercise_state: UserExerciseState,
-    user_points_update_strategy: UserPointsUpdateStrategy,
-) -> ModelResult<UserExerciseState> {
-    let mut tx = conn.begin().await?;
-
-    let user_exercise_slide_states = user_exercise_slide_states::get_all_by_user_exercise_state_id(
-        &mut tx,
-        user_exercise_state.id,
-    )
-    .await?;
-    for user_exercise_slide_state in user_exercise_slide_states {
-        update_user_exercise_slide_state(
-            &mut tx,
-            &user_exercise_slide_state,
-            user_points_update_strategy,
-        )
-        .await?;
-    }
-    let new_user_exercise_state =
-        update_user_exercise_state(&mut tx, &user_exercise_state, user_points_update_strategy)
-            .await?;
-
-    tx.commit().await?;
-    Ok(new_user_exercise_state)
-}
-
 async fn grade_user_submission_task(
     conn: &mut PgConnection,
     submission: &ExerciseTaskSubmission,
@@ -364,8 +393,6 @@
     })
 }
 
-<<<<<<< HEAD
-=======
 pub async fn update_user_exercise_state_peer_review_status(
     conn: &mut PgConnection,
     exercise: &Exercise,
@@ -383,17 +410,14 @@
     Ok(user_exercise_state)
 }
 
->>>>>>> e9fe182a
 async fn update_user_exercise_state(
     conn: &mut PgConnection,
+    exercise: &Exercise,
     user_exercise_state: &UserExerciseState,
     user_points_update_strategy: UserPointsUpdateStrategy,
-<<<<<<< HEAD
-=======
     need_to_update_peer_review_status_with_this: Option<
         ExerciseStateUpdateNeedToUpdatePeerReviewStatusWithThis,
     >,
->>>>>>> e9fe182a
 ) -> ModelResult<UserExerciseState> {
     let (points_from_slides, grading_progress) =
         user_exercise_slide_states::get_grading_summary_by_user_exercise_state_id(
@@ -406,14 +430,11 @@
         points_from_slides,
         user_points_update_strategy,
     );
-    let new_user_exercise_state = user_exercise_states::update_grading_state(
-        conn,
-        user_exercise_state.id,
+    let user_exercise_state_update = derive_new_user_exercise_state(
+        exercise,
+        user_exercise_state,
         new_score_given,
         grading_progress,
-<<<<<<< HEAD
-        ActivityProgress::Completed,
-=======
         need_to_update_peer_review_status_with_this,
     );
     let new_user_exercise_state =
@@ -584,10 +605,9 @@
         user_points_update_strategy,
         // Won't update peer review status because we haven't received new peer review submissions at this time
         None,
->>>>>>> e9fe182a
-    )
-    .await?;
-    Ok(new_user_exercise_state)
+    )
+    .await?;
+    Ok(user_exercise_state)
 }
 
 async fn update_user_exercise_slide_state(
@@ -618,8 +638,6 @@
         user_exercise_slide_state.id, changes
     );
     Ok(())
-<<<<<<< HEAD
-=======
 }
 
 /// Updates the user exercise state starting from a single task, and propagates the update up to the
@@ -905,5 +923,4 @@
             }
         }
     }
->>>>>>> e9fe182a
 }