--- conflicted
+++ resolved
@@ -239,22 +239,9 @@
     )
     .await?;
     let receiver_peer_review_queue_entry =
-<<<<<<< HEAD
-        peer_review_queue_entries::try_to_get_by_receiving_submission_and_course_ids(
-            &mut tx,
-            exercise_slide_submission.id,
-            exercise_slide_submission.course_id.ok_or_else(|| {
-                ModelError::new(
-                    ModelErrorType::PreconditionFailed,
-                    "Exercise slide not part of a course instance.".to_string(),
-                    None,
-                )
-            })?,
-=======
         peer_review_queue_entries::get_by_receiving_peer_reviews_exercise_slide_submission_id(
             &mut tx,
             exercise_slide_submission.id,
->>>>>>> 660bdf4b
         )
         .await
         .optional()?;
