use std::collections::HashMap;

use chrono::Duration;
use futures::future::BoxFuture;
use rand::{rng, seq::SliceRandom};
use url::Url;

use crate::{
    exercise_service_info::ExerciseServiceInfoApi,
    exercise_slide_submissions::{self, ExerciseSlideSubmission},
    exercise_task_submissions,
    exercise_tasks::CourseMaterialExerciseTask,
    exercises::Exercise,
    peer_or_self_review_configs::{self, PeerOrSelfReviewConfig},
    peer_or_self_review_question_submissions,
    peer_or_self_review_questions::{self, PeerOrSelfReviewQuestion},
    peer_or_self_review_submissions,
    peer_review_queue_entries::{self, PeerReviewQueueEntry},
    prelude::*,
    user_exercise_states::{self, ReviewingStage, UserExerciseState},
};

use super::user_exercise_state_updater::{
    self, UserExerciseStateUpdateAlreadyLoadedRequiredData,
    UserExerciseStateUpdateAlreadyLoadedRequiredDataPeerReviewInformation,
};

const MAX_PEER_REVIEW_CANDIDATES: i64 = 10;

/// Starts peer review state for the student for this exercise.
pub async fn start_peer_or_self_review_for_user(
    conn: &mut PgConnection,
    user_exercise_state: UserExerciseState,
    exercise: &Exercise,
) -> ModelResult<()> {
    if user_exercise_state.reviewing_stage != ReviewingStage::NotStarted {
        return Err(ModelError::new(
            ModelErrorType::PreconditionFailed,
            "Cannot start peer or self review anymore.".to_string(),
            None,
        ));
    }
    if !exercise.needs_peer_review && !exercise.needs_self_review {
        return Err(ModelError::new(
            ModelErrorType::PreconditionFailed,
            "Exercise does not need peer or self review.".to_string(),
            None,
        ));
    }
    let new_reviewing_stage = if exercise.needs_peer_review {
        ReviewingStage::PeerReview
    } else {
        ReviewingStage::SelfReview
    };

    let _user_exercise_state = user_exercise_states::update_exercise_progress(
        conn,
        user_exercise_state.id,
        new_reviewing_stage,
    )
    .await?;
    Ok(())
}

#[derive(Debug, Serialize, Deserialize, PartialEq, Clone)]
#[cfg_attr(feature = "ts_rs", derive(TS))]
pub struct CourseMaterialPeerOrSelfReviewSubmission {
    pub exercise_slide_submission_id: Uuid,
    pub peer_or_self_review_config_id: Uuid,
    pub peer_review_question_answers: Vec<CourseMaterialPeerOrSelfReviewQuestionAnswer>,
    pub token: String,
}

#[derive(Debug, Serialize, Deserialize, PartialEq, Clone)]
#[cfg_attr(feature = "ts_rs", derive(TS))]
pub struct CourseMaterialPeerOrSelfReviewQuestionAnswer {
    pub peer_or_self_review_question_id: Uuid,
    pub text_data: Option<String>,
    pub number_data: Option<f32>,
}

pub async fn create_peer_or_self_review_submission_for_user(
    conn: &mut PgConnection,
    exercise: &Exercise,
    giver_exercise_state: UserExerciseState,
    receiver_exercise_state: UserExerciseState,
    peer_review_submission: CourseMaterialPeerOrSelfReviewSubmission,
) -> ModelResult<UserExerciseState> {
    let is_self_review = giver_exercise_state.user_id == receiver_exercise_state.user_id;

    if is_self_review
        && (!exercise.needs_self_review
            || giver_exercise_state.reviewing_stage != ReviewingStage::SelfReview)
    {
        return Err(ModelError::new(
            ModelErrorType::PreconditionFailed,
            "Self review not allowed.".to_string(),
            None,
        ));
    }
    if !is_self_review
        && (!exercise.needs_peer_review
            || giver_exercise_state.reviewing_stage == ReviewingStage::NotStarted)
    {
        return Err(ModelError::new(
            ModelErrorType::PreconditionFailed,
            "Peer review not allowed.".to_string(),
            None,
        ));
    }

    let peer_or_self_review_config = peer_or_self_review_configs::get_by_exercise_or_course_id(
        conn,
        exercise,
        exercise.get_course_id()?,
    )
    .await?;
    let sanitized_answers = validate_and_sanitize_peer_review_submission_answers(
        peer_or_self_review_questions::get_all_by_peer_or_self_review_config_id_as_map(
            conn,
            peer_or_self_review_config.id,
        )
        .await?,
        peer_review_submission.peer_review_question_answers,
    )?;

    let mut tx = conn.begin().await?;

    let peer_reviews_given_before_this_review: i32 =
        peer_or_self_review_submissions::get_users_submission_count_for_exercise_and_course_instance(
            &mut tx,
            giver_exercise_state.user_id,
            giver_exercise_state.exercise_id,
            giver_exercise_state.get_course_id()?,
        )
        .await?
        .try_into()?;
    let peer_reviews_given = peer_reviews_given_before_this_review + 1;

    if !is_self_review {
        let unacceptable_amount_of_peer_reviews =
            std::cmp::max(peer_or_self_review_config.peer_reviews_to_give, 1) * 15;
        let suspicious_amount_of_peer_reviews = std::cmp::max(
            std::cmp::max(peer_or_self_review_config.peer_reviews_to_give, 1) * 2,
            4,
        );
        // To prevent someone from spamming peer reviews
        if peer_reviews_given > unacceptable_amount_of_peer_reviews {
            return Err(ModelError::new(
                ModelErrorType::PreconditionFailed,
                "You have given too many peer reviews to this exercise".to_string(),
                None,
            ));
        }
        // If someone has created more peer reviews than usual, apply rate limiting
        if peer_reviews_given > suspicious_amount_of_peer_reviews {
            // This is purposefully getting submission time to any peer reviewed exercise to prevent the user from spamming multiple exercises at the same time.
            let last_submission_time =
                peer_or_self_review_submissions::get_last_time_user_submitted_peer_review(
                    &mut tx,
                    giver_exercise_state.user_id,
                    giver_exercise_state.exercise_id,
                    giver_exercise_state.get_course_id()?,
                )
                .await?;

            if let Some(last_submission_time) = last_submission_time {
                let diff = peer_reviews_given - suspicious_amount_of_peer_reviews;
                let coefficient = diff.clamp(1, 10);
                // Between 30 seconds and 5 minutes
                if Utc::now() - Duration::seconds(30 * coefficient as i64) < last_submission_time {
                    return Err(ModelError::new(
                        ModelErrorType::InvalidRequest,
                        "You are submitting too fast. Try again later.".to_string(),
                        None,
                    ));
                }
            }
        }
    }
    let peer_or_self_review_submission_id = peer_or_self_review_submissions::insert(
        &mut tx,
        PKeyPolicy::Generate,
        giver_exercise_state.user_id,
        giver_exercise_state.exercise_id,
        giver_exercise_state.get_course_id()?,
        peer_or_self_review_config.id,
        peer_review_submission.exercise_slide_submission_id,
    )
    .await?;
    for answer in sanitized_answers {
        peer_or_self_review_question_submissions::insert(
            &mut tx,
            PKeyPolicy::Generate,
            answer.peer_or_self_review_question_id,
            peer_or_self_review_submission_id,
            answer.text_data,
            answer.number_data,
        )
        .await?;
    }

    if !is_self_review && peer_reviews_given >= peer_or_self_review_config.peer_reviews_to_give {
        // Update peer review queue entry
        let users_latest_submission =
            exercise_slide_submissions::get_users_latest_exercise_slide_submission(
                &mut tx,
                giver_exercise_state.get_selected_exercise_slide_id()?,
                giver_exercise_state.user_id,
            )
            .await?;
        let peer_reviews_received: i32 =
        peer_or_self_review_submissions::count_peer_or_self_review_submissions_for_exercise_slide_submission(
            &mut tx,
            users_latest_submission.id,
            &[giver_exercise_state.user_id],
        )
        .await?
        .try_into()?;
        let _peer_review_queue_entry = peer_review_queue_entries::upsert_peer_review_priority(
            &mut tx,
            giver_exercise_state.user_id,
            giver_exercise_state.exercise_id,
            giver_exercise_state.get_course_id()?,
            peer_reviews_given,
            users_latest_submission.id,
            peer_reviews_received >= peer_or_self_review_config.peer_reviews_to_receive,
        )
        .await?;
    }

    let giver_exercise_state =
        user_exercise_state_updater::update_user_exercise_state(&mut tx, giver_exercise_state.id)
            .await?;

    let exercise_slide_submission = exercise_slide_submissions::get_by_id(
        &mut tx,
        peer_review_submission.exercise_slide_submission_id,
    )
    .await?;
    let receiver_peer_review_queue_entry =
        peer_review_queue_entries::get_by_receiving_peer_reviews_exercise_slide_submission_id(
            &mut tx,
            exercise_slide_submission.id,
        )
        .await
        .optional()?;
    if let Some(entry) = receiver_peer_review_queue_entry {
        // No need to update the user exercise state again if this is a self review
        if entry.user_id != giver_exercise_state.user_id {
            update_peer_review_receiver_exercise_status(
                &mut tx,
                exercise,
                &peer_or_self_review_config,
                entry,
            )
            .await?;
        }
    }
    // Make it possible for the user to receive a new submission to review
    crate::offered_answers_to_peer_review_temporary::delete_saved_submissions_for_user(
        &mut tx,
        exercise.id,
        giver_exercise_state.user_id,
<<<<<<< HEAD
        giver_exercise_state.get_course_id()?,
=======
>>>>>>> 1ea251fb
    )
    .await?;
    tx.commit().await?;

    Ok(giver_exercise_state)
}

/// Filters submitted peer review answers to those that are part of the peer review.
fn validate_and_sanitize_peer_review_submission_answers(
    peer_or_self_review_questions: HashMap<Uuid, PeerOrSelfReviewQuestion>,
    peer_review_submission_question_answers: Vec<CourseMaterialPeerOrSelfReviewQuestionAnswer>,
) -> ModelResult<Vec<CourseMaterialPeerOrSelfReviewQuestionAnswer>> {
    // Filter to valid answers (those with a matching question ID)
    let valid_peer_review_question_answers: Vec<_> = peer_review_submission_question_answers
        .into_iter()
        .filter(|answer| {
            peer_or_self_review_questions.contains_key(&answer.peer_or_self_review_question_id)
        })
        .collect();

    // Get IDs of questions that have been answered
    let answered_question_ids: std::collections::HashSet<_> = valid_peer_review_question_answers
        .iter()
        .map(|answer| answer.peer_or_self_review_question_id)
        .collect();

    // Check if any required question is unanswered
    let has_unanswered_required_questions = peer_or_self_review_questions
        .iter()
        .any(|(id, question)| question.answer_required && !answered_question_ids.contains(id));

    if has_unanswered_required_questions {
        Err(ModelError::new(
            ModelErrorType::PreconditionFailed,
            "All required questions need to be answered.".to_string(),
            None,
        ))
    } else {
        // All required questions are answered
        Ok(valid_peer_review_question_answers)
    }
}

async fn update_peer_review_receiver_exercise_status(
    conn: &mut PgConnection,
    exercise: &Exercise,
    peer_review: &PeerOrSelfReviewConfig,
    peer_review_queue_entry: PeerReviewQueueEntry,
) -> ModelResult<()> {
    let peer_reviews_received =
        peer_or_self_review_submissions::count_peer_or_self_review_submissions_for_exercise_slide_submission(
            conn,
            peer_review_queue_entry.receiving_peer_reviews_exercise_slide_submission_id,
            &[peer_review_queue_entry.user_id],
        )
        .await?;
    if peer_reviews_received >= peer_review.peer_reviews_to_receive.try_into()? {
        // Only ever set this to true
        let peer_review_queue_entry =
            peer_review_queue_entries::update_received_enough_peer_reviews(
                conn,
                peer_review_queue_entry.id,
                true,
            )
            .await?;
        let user_exercise_state = user_exercise_states::get_user_exercise_state_if_exists(
            conn,
            peer_review_queue_entry.user_id,
            peer_review_queue_entry.exercise_id,
            CourseOrExamId::Course(peer_review_queue_entry.course_id),
        )
        .await?;
        if let Some(user_exercise_state) = user_exercise_state {
            let received_peer_or_self_review_question_submissions = crate::peer_or_self_review_question_submissions::get_received_question_submissions_for_exercise_slide_submission(conn, peer_review_queue_entry.receiving_peer_reviews_exercise_slide_submission_id).await?;
            let _updated_user_exercise_state =
            user_exercise_state_updater::update_user_exercise_state_with_some_already_loaded_data(
                conn,
                user_exercise_state.id,
                UserExerciseStateUpdateAlreadyLoadedRequiredData {
                    current_user_exercise_state: Some(user_exercise_state),
                    exercise: Some(exercise.clone()),
                    peer_or_self_review_information: Some(UserExerciseStateUpdateAlreadyLoadedRequiredDataPeerReviewInformation {
                        peer_review_queue_entry: Some(Some(peer_review_queue_entry)),
                        latest_exercise_slide_submission_received_peer_or_self_review_question_submissions:
                            Some(received_peer_or_self_review_question_submissions),
                        ..Default::default()
                    }),
                    ..Default::default()
                },
            )
            .await?;
        }
    }
    Ok(())
}

#[derive(Debug, Serialize, Deserialize, PartialEq, Clone)]
#[cfg_attr(feature = "ts_rs", derive(TS))]
pub struct CourseMaterialPeerOrSelfReviewData {
    /// If none, no answer was available for review.
    pub answer_to_review: Option<CourseMaterialPeerOrSelfReviewDataAnswerToReview>,
    pub peer_or_self_review_config: PeerOrSelfReviewConfig,
    pub peer_or_self_review_questions: Vec<PeerOrSelfReviewQuestion>,
    #[cfg_attr(feature = "ts_rs", ts(type = "number"))]
    pub num_peer_reviews_given: i64,
}

#[derive(Debug, Serialize, Deserialize, PartialEq, Clone)]
#[cfg_attr(feature = "ts_rs", derive(TS))]
pub struct CourseMaterialPeerOrSelfReviewDataAnswerToReview {
    pub exercise_slide_submission_id: Uuid,
    /// Uses the same type as we use when we render and exercise in course material. Allows us to reuse existing logic for getting all the necessary information for rendering the submission.
    pub course_material_exercise_tasks: Vec<CourseMaterialExerciseTask>,
}

/// Tries to select a submission for user to peer review.
///
/// The selection process prioritizes peer review queue when selecting a submission for peer review.
/// In the event where the queue is empty - in practice only when a course has just started - a random
/// submission is selected instead. This function will only return `None` if no other user has made
/// submissions for the specified exercise.
pub async fn try_to_select_exercise_slide_submission_for_peer_review(
    conn: &mut PgConnection,
    exercise: &Exercise,
    reviewer_user_exercise_state: &UserExerciseState,
    fetch_service_info: impl Fn(Url) -> BoxFuture<'static, ModelResult<ExerciseServiceInfoApi>>,
) -> ModelResult<CourseMaterialPeerOrSelfReviewData> {
    let peer_or_self_review_config = peer_or_self_review_configs::get_by_exercise_or_course_id(
        conn,
        exercise,
        exercise.get_course_id()?,
    )
    .await?;

    let course_id = exercise.get_course_id()?;

    // If an answer has been given within 1 hour to be reviewed and it still needs peer review, return the same one
    if let Some(saved_exercise_slide_submission_to_review) = crate::offered_answers_to_peer_review_temporary::try_to_restore_previously_given_exercise_slide_submission(&mut *conn, exercise.id, reviewer_user_exercise_state.user_id, course_id).await? {
        let data = get_course_material_peer_or_self_review_data(
            conn,
            &peer_or_self_review_config,
            &Some(saved_exercise_slide_submission_to_review),
            reviewer_user_exercise_state.user_id,
            exercise.id,
            fetch_service_info,
        )
        .await?;

        return Ok(data)
    }

    let mut excluded_exercise_slide_submission_ids =
        peer_or_self_review_submissions::get_users_submission_ids_for_exercise_and_course_instance(
            conn,
            reviewer_user_exercise_state.user_id,
            reviewer_user_exercise_state.exercise_id,
            course_id,
        )
        .await?;
    let reported_submissions =
        crate::flagged_answers::get_flagged_answers_submission_ids_by_flaggers_id(
            conn,
            reviewer_user_exercise_state.user_id,
        )
        .await?;
    excluded_exercise_slide_submission_ids.extend(reported_submissions);

    let candidate_submission_id = try_to_select_peer_review_candidate_from_queue(
        conn,
        reviewer_user_exercise_state.exercise_id,
        reviewer_user_exercise_state.user_id,
        &excluded_exercise_slide_submission_ids,
    )
    .await?;
    let exercise_slide_submission_to_review = match candidate_submission_id {
        Some(exercise_slide_submission) => {
            crate::offered_answers_to_peer_review_temporary::save_given_exercise_slide_submission(
                &mut *conn,
                exercise_slide_submission.id,
                exercise.id,
                reviewer_user_exercise_state.user_id,
                course_id,
            )
            .await?;
            Some(exercise_slide_submission)
        }
        None => {
            // At the start of a course there can be a short period when there aren't any peer reviews.
            // In that case just get a random one.
            exercise_slide_submissions::try_to_get_random_filtered_by_user_and_submissions(
                conn,
                reviewer_user_exercise_state.exercise_id,
                reviewer_user_exercise_state.user_id,
                &excluded_exercise_slide_submission_ids,
            )
            .await?
        }
    };
    let data = get_course_material_peer_or_self_review_data(
        conn,
        &peer_or_self_review_config,
        &exercise_slide_submission_to_review,
        reviewer_user_exercise_state.user_id,
        exercise.id,
        fetch_service_info,
    )
    .await?;

    Ok(data)
}

/// Selects a user's own submission to be self-reviewed. Works similarly to `try_to_select_exercise_slide_submission_for_peer_review` but selects the user's latest submission.
pub async fn select_own_submission_for_self_review(
    conn: &mut PgConnection,
    exercise: &Exercise,
    reviewer_user_exercise_state: &UserExerciseState,
    fetch_service_info: impl Fn(Url) -> BoxFuture<'static, ModelResult<ExerciseServiceInfoApi>>,
) -> ModelResult<CourseMaterialPeerOrSelfReviewData> {
    let peer_or_self_review_config = peer_or_self_review_configs::get_by_exercise_or_course_id(
        conn,
        exercise,
        exercise.get_course_id()?,
    )
    .await?;
    let exercise_slide_submission =
        exercise_slide_submissions::get_users_latest_exercise_slide_submission(
            conn,
            reviewer_user_exercise_state.get_selected_exercise_slide_id()?,
            reviewer_user_exercise_state.user_id,
        )
        .await?;
    let data = get_course_material_peer_or_self_review_data(
        conn,
        &peer_or_self_review_config,
        &Some(exercise_slide_submission),
        reviewer_user_exercise_state.user_id,
        exercise.id,
        fetch_service_info,
    )
    .await?;

    Ok(data)
}

async fn try_to_select_peer_review_candidate_from_queue(
    conn: &mut PgConnection,
    exercise_id: Uuid,
    excluded_user_id: Uuid,
    excluded_exercise_slide_submission_ids: &[Uuid],
) -> ModelResult<Option<ExerciseSlideSubmission>> {
    const MAX_ATTEMPTS: u32 = 10;
    let mut attempts = 0;

    // Loop until we either find a non deleted submission or we find no submission at all
    while attempts < MAX_ATTEMPTS {
        attempts += 1;
        let maybe_submission = try_to_select_peer_review_candidate_from_queue_impl(
            conn,
            exercise_id,
            excluded_user_id,
            excluded_exercise_slide_submission_ids,
        )
        .await?;

        if let Some((ess_id, selected_submission_needs_peer_review)) = maybe_submission {
            if excluded_exercise_slide_submission_ids.contains(&ess_id) {
                warn!(exercise_slide_submission_id = %ess_id, "Selected exercise slide submission that should have been excluded from the selection process. Trying again.");
                continue;
            }

            let ess = exercise_slide_submissions::get_by_id(conn, ess_id)
                .await
                .optional()?;
            if let Some(ess) = ess {
                // Peer reviewing only works if there is a course_id in it.
                if ess.course_id.is_none() {
                    warn!(exercise_slide_submission_id = %ess_id, "Selected exercise slide submission that doesn't have a course_id. Skipping it.");
                    continue;
                };
                if ess.deleted_at.is_none() {
                    // Double check that the submission has not been removed from the queue.
                    let peer_review_queue_entry = peer_review_queue_entries::get_by_receiving_peer_reviews_exercise_slide_submission_id(conn, ess_id).await?;
                    // If we have selected a submission outside of the peer review queue, there is no need for double checking.
                    if !selected_submission_needs_peer_review {
                        return Ok(Some(ess));
                    }
                    if peer_review_queue_entry.deleted_at.is_none()
                        && !peer_review_queue_entry.removed_from_queue_for_unusual_reason
                    {
                        return Ok(Some(ess));
                    } else {
                        if attempts == MAX_ATTEMPTS {
                            warn!(exercise_slide_submission_id = %ess_id, deleted_at = ?peer_review_queue_entry.deleted_at, removed_from_queue = %peer_review_queue_entry.removed_from_queue_for_unusual_reason, "Max attempts reached, returning submission despite being removed from queue");
                            return Ok(Some(ess));
                        }
                        warn!(exercise_slide_submission_id = %ess_id, deleted_at = ?peer_review_queue_entry.deleted_at, removed_from_queue = %peer_review_queue_entry.removed_from_queue_for_unusual_reason, "Selected exercise slide submission that was removed from the peer review queue. Trying again.");
                        continue;
                    }
                }
            } else {
                // We found a submission from the peer reveiw queue but the submission was deleted. This is unfortunate since if
                // the submission was deleted the peer review queue entry should have been deleted too. We can try to fix the situation somehow.
                warn!(exercise_slide_submission_id = %ess_id, "Selected exercise slide submission that was deleted. The peer review queue entry should've been deleted too! Deleting it now.");
                peer_review_queue_entries::delete_by_receiving_peer_reviews_exercise_slide_submission_id(
                    conn, ess_id,
                ).await?;
                info!("Deleting done, trying to select a new peer review candidate");
            }
        } else {
            // We didn't manage to select a candidate from the queue
            return Ok(None);
        }
    }

    warn!("Maximum attempts ({MAX_ATTEMPTS}) reached without finding a valid submission");
    Ok(None)
}

/// Returns a tuple of the exercise slide submission id and a boolean indicating if the submission needs peer review.
async fn try_to_select_peer_review_candidate_from_queue_impl(
    conn: &mut PgConnection,
    exercise_id: Uuid,
    excluded_user_id: Uuid,
    excluded_exercise_slide_submission_ids: &[Uuid],
) -> ModelResult<Option<(Uuid, bool)>> {
    let mut rng = rng();
    // Try to get a candidate that needs reviews from queue.
    let mut candidates = peer_review_queue_entries::get_many_that_need_peer_reviews_by_exercise_id_and_review_priority(conn,
        exercise_id,
        excluded_user_id,
        excluded_exercise_slide_submission_ids,
        MAX_PEER_REVIEW_CANDIDATES,
    ).await?;
    candidates.shuffle(&mut rng);
    match candidates.into_iter().next() {
        Some(candidate) => Ok(Some((
            candidate.receiving_peer_reviews_exercise_slide_submission_id,
            true,
        ))),
        None => {
            // Try again for any queue entry.
            let mut candidates = peer_review_queue_entries::get_any_including_not_needing_review(
                conn,
                exercise_id,
                excluded_user_id,
                excluded_exercise_slide_submission_ids,
                MAX_PEER_REVIEW_CANDIDATES,
            )
            .await?;
            candidates.shuffle(&mut rng);
            Ok(candidates.into_iter().next().map(|entry| {
                (
                    entry.receiving_peer_reviews_exercise_slide_submission_id,
                    false,
                )
            }))
        }
    }
}

async fn get_course_material_peer_or_self_review_data(
    conn: &mut PgConnection,
    peer_or_self_review_config: &PeerOrSelfReviewConfig,
    exercise_slide_submission: &Option<ExerciseSlideSubmission>,
    reviewer_user_id: Uuid,
    exercise_id: Uuid,
    fetch_service_info: impl Fn(Url) -> BoxFuture<'static, ModelResult<ExerciseServiceInfoApi>>,
) -> ModelResult<CourseMaterialPeerOrSelfReviewData> {
    let peer_or_self_review_questions =
        peer_or_self_review_questions::get_all_by_peer_or_self_review_config_id(
            conn,
            peer_or_self_review_config.id,
        )
        .await?;
    let num_peer_reviews_given =
        peer_or_self_review_submissions::get_num_peer_reviews_given_by_user_and_course_instance_and_exercise(
            conn,
            reviewer_user_id,
            peer_or_self_review_config.course_id,
            exercise_id,
        )
        .await?;

    let answer_to_review = match exercise_slide_submission {
        Some(exercise_slide_submission) => {
            let exercise_slide_submission_id = exercise_slide_submission.id;
            let course_material_exercise_tasks = exercise_task_submissions::get_exercise_task_submission_info_by_exercise_slide_submission_id(
                conn,
                exercise_slide_submission_id,
                reviewer_user_id,
                 fetch_service_info
            ).await?;
            Some(CourseMaterialPeerOrSelfReviewDataAnswerToReview {
                exercise_slide_submission_id,
                course_material_exercise_tasks,
            })
        }
        None => None,
    };

    Ok(CourseMaterialPeerOrSelfReviewData {
        answer_to_review,
        peer_or_self_review_config: peer_or_self_review_config.clone(),
        peer_or_self_review_questions,
        num_peer_reviews_given,
    })
}

#[instrument(skip(conn))]
pub async fn update_peer_review_queue_reviews_received(
    conn: &mut PgConnection,
    course_id: Uuid,
) -> ModelResult<()> {
    let mut tx = conn.begin().await?;
    info!("Updating peer review queue reviews received");
    let exercises = crate::exercises::get_exercises_by_course_id(&mut tx, course_id)
        .await?
        .into_iter()
        .filter(|e| e.needs_peer_review)
        .collect::<Vec<_>>();
    for exercise in exercises {
        info!("Processing exercise {:?}", exercise.id);
        let peer_or_self_review_config = peer_or_self_review_configs::get_by_exercise_or_course_id(
            &mut tx, &exercise, course_id,
        )
        .await?;
        let peer_review_queue_entries =
            crate::peer_review_queue_entries::get_all_that_need_peer_reviews_by_exercise_id(
                &mut tx,
                exercise.id,
            )
            .await?;
        info!(
            "Processing {:?} peer review queue entries",
            peer_review_queue_entries.len()
        );
        for peer_review_queue_entry in peer_review_queue_entries {
            update_peer_review_receiver_exercise_status(
                &mut tx,
                &exercise,
                &peer_or_self_review_config,
                peer_review_queue_entry,
            )
            .await?;
        }
    }
    info!("Done");
    tx.commit().await?;
    Ok(())
}

#[cfg(test)]
mod tests {
    use super::*;

    mod validate_peer_or_self_review_submissions_answers {
        use chrono::TimeZone;

        use crate::peer_or_self_review_questions::PeerOrSelfReviewQuestionType;

        use super::*;

        #[test]
        fn accepts_valid_answers() {
            let peer_or_self_review_config_id =
                Uuid::parse_str("5f464818-1e68-4839-ae86-850b310f508c").unwrap();
            let question_id = Uuid::parse_str("68d5cda3-6ad8-464b-9af1-bd1692fcbee1").unwrap();
            let questions = HashMap::from([(
                question_id,
                create_peer_review_question(question_id, peer_or_self_review_config_id, true)
                    .unwrap(),
            )]);
            let answers = vec![create_peer_review_answer(question_id)];
            assert_eq!(
                validate_and_sanitize_peer_review_submission_answers(questions, answers)
                    .unwrap()
                    .len(),
                1
            );
        }

        #[test]
        fn filters_illegal_answers() {
            let peer_or_self_review_config_id =
                Uuid::parse_str("5f464818-1e68-4839-ae86-850b310f508c").unwrap();
            let questions = HashMap::new();
            let answers = vec![create_peer_review_answer(peer_or_self_review_config_id)];
            assert_eq!(
                validate_and_sanitize_peer_review_submission_answers(questions, answers)
                    .unwrap()
                    .len(),
                0
            );
        }

        #[test]
        fn errors_on_missing_required_answers() {
            let peer_or_self_review_config_id =
                Uuid::parse_str("5f464818-1e68-4839-ae86-850b310f508c").unwrap();
            let question_id = Uuid::parse_str("68d5cda3-6ad8-464b-9af1-bd1692fcbee1").unwrap();
            let questions = HashMap::from([(
                question_id,
                create_peer_review_question(question_id, peer_or_self_review_config_id, true)
                    .unwrap(),
            )]);
            assert!(
                validate_and_sanitize_peer_review_submission_answers(questions, vec![]).is_err()
            )
        }

        fn create_peer_review_question(
            id: Uuid,
            peer_or_self_review_config_id: Uuid,
            answer_required: bool,
        ) -> ModelResult<PeerOrSelfReviewQuestion> {
            Ok(PeerOrSelfReviewQuestion {
                id,
                created_at: Utc.with_ymd_and_hms(2022, 1, 1, 0, 0, 0).unwrap(),
                updated_at: Utc.with_ymd_and_hms(2022, 1, 1, 0, 0, 0).unwrap(),
                deleted_at: None,
                peer_or_self_review_config_id,
                order_number: 0,
                question: "".to_string(),
                question_type: PeerOrSelfReviewQuestionType::Essay,
                answer_required,
                weight: 0.0,
            })
        }

        fn create_peer_review_answer(
            peer_or_self_review_question_id: Uuid,
        ) -> CourseMaterialPeerOrSelfReviewQuestionAnswer {
            CourseMaterialPeerOrSelfReviewQuestionAnswer {
                peer_or_self_review_question_id,
                text_data: Some("".to_string()),
                number_data: None,
            }
        }
    }
}<|MERGE_RESOLUTION|>--- conflicted
+++ resolved
@@ -262,10 +262,6 @@
         &mut tx,
         exercise.id,
         giver_exercise_state.user_id,
-<<<<<<< HEAD
-        giver_exercise_state.get_course_id()?,
-=======
->>>>>>> 1ea251fb
     )
     .await?;
     tx.commit().await?;
