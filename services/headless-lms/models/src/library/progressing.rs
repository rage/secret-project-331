--- conflicted
+++ resolved
@@ -271,13 +271,8 @@
     let exam_ids = course_exams::get_exam_ids_by_course_id(conn, course_id).await?;
     for exam_id in exam_ids {
         let exam = exams::get(conn, exam_id).await?;
-<<<<<<< HEAD
-        // In these cases we don't want to grant a completion based on this exam.
-        if exam.grade_manually || exam.minimum_points_treshold == 0 {
-=======
         // A minimum points threshold of 0 indicates that the "Related courses can be completed automatically" option has not been enabled by the teacher. If you wish to remove this condition, please first store this information in a separate column in the exams table.
-        if exam.minimum_points_treshold == 0 {
->>>>>>> b2823c4d
+        if exam.minimum_points_treshold == 0 || exam.grade_manually {
             continue;
         }
         if exam.ended_at_or(now, false) {
