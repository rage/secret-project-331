use rand::Rng;

use crate::{exercise_slide_submissions::ExerciseSlideSubmission, prelude::*};

/// Returns an exercise slide submission id that has been given to be reviewed by the student within the hour.
/// Does not return submissions that no longer need peer review.
pub async fn try_to_restore_previously_given_exercise_slide_submission(
    conn: &mut PgConnection,
    exercise_id: Uuid,
    user_id: Uuid,
    course_id: Uuid,
) -> ModelResult<Option<ExerciseSlideSubmission>> {
    // Sometimes clean up the table to keep the table small and fast
    if rand::thread_rng().gen_range(0..10) == 0 {
        delete_expired_records(&mut *conn).await?;
    }

    let res = sqlx::query!(
        "
SELECT exercise_slide_submission_id
FROM offered_answers_to_peer_review_temporary
WHERE exercise_id = $1
  AND user_id = $2
  AND course_id = $3
  AND created_at > now() - '1 hour'::interval
  ",
        exercise_id,
        user_id,
        course_id,
    )
    .fetch_optional(&mut *conn)
    .await?;

    if let Some(res) = res {
        // In order to return the saved submission, it needs to have a peer review queue entry and the entry must not have received enough peer reviews.
<<<<<<< HEAD
        if let Some(peer_review_queue_entry) =
            crate::peer_review_queue_entries::try_to_get_by_receiving_submission_and_course_ids(
                &mut *conn,
                res.exercise_slide_submission_id,
                course_id,
            )
            .await?
        {
            if peer_review_queue_entry.received_enough_peer_reviews {
                return Ok(None);
            }
=======
        if let Some(peer_review_queue_entry) = crate::peer_review_queue_entries::get_by_receiving_peer_reviews_exercise_slide_submission_id(&mut *conn, res.exercise_slide_submission_id).await.optional()? {
          if peer_review_queue_entry.received_enough_peer_reviews || peer_review_queue_entry.removed_from_queue_for_unusual_reason || peer_review_queue_entry.deleted_at.is_some() {
            return Ok(None);
          }
>>>>>>> 660bdf4b
        } else {
            return Ok(None);
        }

        let ess = crate::exercise_slide_submissions::get_by_id(
            &mut *conn,
            res.exercise_slide_submission_id,
        )
        .await?;

        if ess.deleted_at.is_some() {
            return Ok(None);
        }
        return Ok(Some(ess));
    }
    Ok(None)
}

/// Returns an exercise slide submission id that has been given to be reviewed by the student within the hour.
pub async fn save_given_exercise_slide_submission(
    conn: &mut PgConnection,
    exercise_slide_submission_id: Uuid,
    exercise_id: Uuid,
    user_id: Uuid,
    course_id: Uuid,
) -> ModelResult<()> {
    let _res = sqlx::query!(
        "
INSERT INTO offered_answers_to_peer_review_temporary (
    exercise_slide_submission_id,
    user_id,
    course_id,
    exercise_id
  )
VALUES ($1, $2, $3, $4) ON CONFLICT (user_id, exercise_id) DO
UPDATE
SET exercise_slide_submission_id = $1,
    course_id = $3,
    created_at = now()
",
        exercise_slide_submission_id,
        user_id,
        course_id,
        exercise_id,
    )
    .execute(&mut *conn)
    .await?;

    Ok(())
}

/// For clearing the table after the user has given a peer review so that they can receive a new submission to be reviewed
pub async fn delete_saved_submissions_for_user(
    conn: &mut PgConnection,
    exercise_id: Uuid,
    user_id: Uuid,
    course_id: Uuid,
) -> ModelResult<()> {
    info!("Deleting expired records from offered_answers_to_peer_review_temporary");
    let _res = sqlx::query!(
        "
DELETE FROM offered_answers_to_peer_review_temporary
WHERE exercise_id = $1 AND user_id = $2 AND course_id = $3
",
        exercise_id,
        user_id,
        course_id
    )
    .execute(&mut *conn)
    .await?;
    Ok(())
}

/// Deletes entries older than 1 hour -- for keeping the table small and fast
async fn delete_expired_records(conn: &mut PgConnection) -> ModelResult<()> {
    info!("Deleting expired records from offered_answers_to_peer_review_temporary");
    let _res = sqlx::query!(
        "
DELETE FROM offered_answers_to_peer_review_temporary
WHERE created_at < now() - '1 hour'::interval
"
    )
    .execute(&mut *conn)
    .await?;
    Ok(())
}<|MERGE_RESOLUTION|>--- conflicted
+++ resolved
@@ -33,24 +33,10 @@
 
     if let Some(res) = res {
         // In order to return the saved submission, it needs to have a peer review queue entry and the entry must not have received enough peer reviews.
-<<<<<<< HEAD
-        if let Some(peer_review_queue_entry) =
-            crate::peer_review_queue_entries::try_to_get_by_receiving_submission_and_course_ids(
-                &mut *conn,
-                res.exercise_slide_submission_id,
-                course_id,
-            )
-            .await?
-        {
-            if peer_review_queue_entry.received_enough_peer_reviews {
-                return Ok(None);
-            }
-=======
         if let Some(peer_review_queue_entry) = crate::peer_review_queue_entries::get_by_receiving_peer_reviews_exercise_slide_submission_id(&mut *conn, res.exercise_slide_submission_id).await.optional()? {
           if peer_review_queue_entry.received_enough_peer_reviews || peer_review_queue_entry.removed_from_queue_for_unusual_reason || peer_review_queue_entry.deleted_at.is_some() {
             return Ok(None);
           }
->>>>>>> 660bdf4b
         } else {
             return Ok(None);
         }
