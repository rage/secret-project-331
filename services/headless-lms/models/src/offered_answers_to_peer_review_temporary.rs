use rand::Rng;

use crate::{exercise_slide_submissions::ExerciseSlideSubmission, prelude::*};

/// Returns an exercise slide submission id that has been given to be reviewed by the student within the hour.
/// Does not return submissions that no longer need peer review.
pub async fn try_to_restore_previously_given_exercise_slide_submission(
    conn: &mut PgConnection,
    exercise_id: Uuid,
    user_id: Uuid,
    course_id: Uuid,
) -> ModelResult<Option<ExerciseSlideSubmission>> {
    // Sometimes clean up the table to keep the table small and fast
    if rand::rng().random_range(0..10) == 0 {
        delete_expired_records(&mut *conn).await?;
    }

    let res = sqlx::query!(
        "
SELECT exercise_slide_submission_id
FROM offered_answers_to_peer_review_temporary
WHERE exercise_id = $1
  AND user_id = $2
  AND course_id = $3
  AND created_at > now() - '1 hour'::interval
  ",
        exercise_id,
        user_id,
        course_id,
    )
    .fetch_optional(&mut *conn)
    .await?;

    if let Some(res) = res {
        // In order to return the saved submission, it needs to have a peer review queue entry and the entry must not have received enough peer reviews.
        if let Some(peer_review_queue_entry) = crate::peer_review_queue_entries::get_by_receiving_peer_reviews_exercise_slide_submission_id(&mut *conn, res.exercise_slide_submission_id).await.optional()? {
          if peer_review_queue_entry.received_enough_peer_reviews || peer_review_queue_entry.removed_from_queue_for_unusual_reason || peer_review_queue_entry.deleted_at.is_some() {
            return Ok(None);
          }
        } else {
            return Ok(None);
        }

        let ess = crate::exercise_slide_submissions::get_by_id(
            &mut *conn,
            res.exercise_slide_submission_id,
        )
        .await?;

        if ess.deleted_at.is_some() {
            return Ok(None);
        }
        return Ok(Some(ess));
    }
    Ok(None)
}

/// Returns an exercise slide submission id that has been given to be reviewed by the student within the hour.
pub async fn save_given_exercise_slide_submission(
    conn: &mut PgConnection,
    exercise_slide_submission_id: Uuid,
    exercise_id: Uuid,
    user_id: Uuid,
    course_id: Uuid,
) -> ModelResult<()> {
    let _res = sqlx::query!(
        "
INSERT INTO offered_answers_to_peer_review_temporary (
    exercise_slide_submission_id,
    user_id,
    course_id,
    exercise_id
  )
VALUES ($1, $2, $3, $4) ON CONFLICT (user_id, exercise_id) DO
UPDATE
SET exercise_slide_submission_id = $1,
    course_id = $3,
    created_at = now()
",
        exercise_slide_submission_id,
        user_id,
        course_id,
        exercise_id,
    )
    .execute(&mut *conn)
    .await?;

    Ok(())
}

/// For clearing the table after the user has given a peer review so that they can receive a new submission to be reviewed
pub async fn delete_saved_submissions_for_user(
    conn: &mut PgConnection,
    exercise_id: Uuid,
    user_id: Uuid,
<<<<<<< HEAD
    course_id: Uuid,
=======
>>>>>>> 1ea251fb
) -> ModelResult<()> {
    info!("Deleting expired records from offered_answers_to_peer_review_temporary");
    let _res = sqlx::query!(
        "
DELETE FROM offered_answers_to_peer_review_temporary
<<<<<<< HEAD
WHERE exercise_id = $1 AND user_id = $2 AND course_id = $3
",
        exercise_id,
        user_id,
        course_id
=======
WHERE exercise_id = $1
  AND user_id = $2
",
        exercise_id,
        user_id
>>>>>>> 1ea251fb
    )
    .execute(&mut *conn)
    .await?;
    Ok(())
}

/// Deletes entries older than 1 hour -- for keeping the table small and fast
async fn delete_expired_records(conn: &mut PgConnection) -> ModelResult<()> {
    info!("Deleting expired records from offered_answers_to_peer_review_temporary");
    let _res = sqlx::query!(
        "
DELETE FROM offered_answers_to_peer_review_temporary
WHERE created_at < now() - '1 hour'::interval
"
    )
    .execute(&mut *conn)
    .await?;
    Ok(())
}<|MERGE_RESOLUTION|>--- conflicted
+++ resolved
@@ -93,28 +93,16 @@
     conn: &mut PgConnection,
     exercise_id: Uuid,
     user_id: Uuid,
-<<<<<<< HEAD
-    course_id: Uuid,
-=======
->>>>>>> 1ea251fb
 ) -> ModelResult<()> {
     info!("Deleting expired records from offered_answers_to_peer_review_temporary");
     let _res = sqlx::query!(
         "
 DELETE FROM offered_answers_to_peer_review_temporary
-<<<<<<< HEAD
-WHERE exercise_id = $1 AND user_id = $2 AND course_id = $3
-",
-        exercise_id,
-        user_id,
-        course_id
-=======
 WHERE exercise_id = $1
   AND user_id = $2
 ",
         exercise_id,
         user_id
->>>>>>> 1ea251fb
     )
     .execute(&mut *conn)
     .await?;
