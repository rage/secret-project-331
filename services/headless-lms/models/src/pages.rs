use std::{
    collections::{hash_map, HashMap},
    time::Duration,
};

use futures::future::OptionFuture;
use headless_lms_utils::document_schema_processor::{
    contains_blocks_not_allowed_in_top_level_pages, GutenbergBlock,
};
use itertools::Itertools;
use url::Url;

use crate::{
    chapters::{self, course_chapters, get_chapter_by_page_id, DatabaseChapter},
    course_instances::{self, CourseInstance},
    courses::{get_nondeleted_course_id_by_slug, Course},
    exercise_service_info,
    exercise_services::{get_internal_public_spec_url, get_model_solution_url},
    exercise_slides::ExerciseSlide,
    exercise_tasks::ExerciseTask,
    exercises::Exercise,
    page_history::{self, HistoryChangeReason, PageHistoryContent},
    prelude::*,
    user_course_settings::{self, UserCourseSettings},
    CourseOrExamId,
};

#[derive(Debug, Serialize, Deserialize, PartialEq, Eq, Clone)]
#[cfg_attr(feature = "ts_rs", derive(TS))]
pub struct Page {
    pub id: Uuid,
    pub created_at: DateTime<Utc>,
    pub updated_at: DateTime<Utc>,
    pub course_id: Option<Uuid>,
    pub exam_id: Option<Uuid>,
    pub chapter_id: Option<Uuid>,
    pub url_path: String,
    pub title: String,
    pub deleted_at: Option<DateTime<Utc>>,
    // should always be a Vec<GutenbergBlock>, but is more convenient to keep as Value for sqlx
    pub content: serde_json::Value,
    pub order_number: i32,
    pub copied_from: Option<Uuid>,
}

#[derive(Debug, Serialize, Deserialize, PartialEq, Eq, Clone)]
#[cfg_attr(feature = "ts_rs", derive(TS))]
pub struct PageInfo {
    pub page_id: Uuid,
    pub page_title: String,
    pub course_id: Option<Uuid>,
    pub course_name: Option<String>,
    pub course_slug: Option<String>,
    pub organization_slug: Option<String>,
}

impl Page {
    pub fn blocks_cloned(&self) -> ModelResult<Vec<GutenbergBlock>> {
        serde_json::from_value(self.content.clone()).map_err(Into::into)
    }
}

#[derive(Debug, Serialize, Deserialize, PartialEq, Eq, Clone)]
#[cfg_attr(feature = "ts_rs", derive(TS))]
pub struct CoursePageWithUserData {
    pub page: Page,
    pub instance: Option<CourseInstance>,
    pub settings: Option<UserCourseSettings>,
    /// If true, the frontend needs to update the url in the browser to match the path in the page object without reloading the page.
    pub was_redirected: bool,
    pub is_test_mode: bool,
}

#[derive(Debug, Serialize, Deserialize, PartialEq, Eq, Clone)]
#[cfg_attr(feature = "ts_rs", derive(TS))]
pub struct PageWithExercises {
    #[serde(flatten)]
    pub page: Page,
    pub exercises: Vec<Exercise>,
}

// Represents the subset of page fields that are required to create a new page.
#[derive(Debug, Serialize, Deserialize, PartialEq, Eq, Clone)]
#[cfg_attr(feature = "ts_rs", derive(TS))]
pub struct NewPage {
    pub exercises: Vec<CmsPageExercise>,
    pub exercise_slides: Vec<CmsPageExerciseSlide>,
    pub exercise_tasks: Vec<CmsPageExerciseTask>,
    // should always be a Vec<GutenbergBlock>, but is more convenient to keep as Value
    pub content: serde_json::Value,
    pub url_path: String,
    pub title: String,
    pub course_id: Option<Uuid>,
    pub exam_id: Option<Uuid>,
    pub chapter_id: Option<Uuid>,
    /// If set, set this page to be the front page of this course part.
    pub front_page_of_chapter_id: Option<Uuid>,
    /// Read from the course's settings if None. If course_id is None as well, defaults to "simple"
    pub content_search_language: Option<String>,
}

#[derive(Debug, Serialize, Deserialize, PartialEq, Eq, Clone)]
#[cfg_attr(feature = "ts_rs", derive(TS))]
pub struct NormalizedCmsExerciseTask {
    pub id: Uuid,
    pub exercise_type: String,
    pub assignment: serde_json::Value,
    pub private_spec: Option<serde_json::Value>,
}

#[derive(Debug, Serialize, Deserialize, PartialEq, Eq, Clone)]
<<<<<<< HEAD
pub struct PageRoutingData {
    pub url_path: String,
    pub title: String,
    pub page_id: Uuid,
    pub chapter_number: i32,
    pub chapter_id: Uuid,
    pub chapter_opens_at: Option<DateTime<Utc>>,
    pub chapter_front_page_id: Option<Uuid>,
}

#[derive(Debug, Serialize, Deserialize, PartialEq, Eq, Clone)]
=======
>>>>>>> 6c3fb810
#[cfg_attr(feature = "ts_rs", derive(TS))]
pub struct PageRoutingData {
    pub url_path: String,
    pub title: String,
    pub page_id: Uuid,
    pub chapter_number: i32,
    pub chapter_id: Uuid,
    pub chapter_opens_at: Option<DateTime<Utc>>,
    pub chapter_front_page_id: Option<Uuid>,
}

#[derive(Debug, Serialize, Deserialize, FromRow, PartialEq, Eq, Clone)]
pub struct PageMetadata {
    pub page_id: Uuid,
    pub order_number: i32,
    pub chapter_id: Option<Uuid>,
    pub chapter_number: Option<i32>,
    pub course_id: Option<Uuid>,
    pub exam_id: Option<Uuid>,
}

#[derive(Debug, Serialize, Deserialize, FromRow, PartialEq, Eq, Clone)]
#[cfg_attr(feature = "ts_rs", derive(TS))]
pub struct PageChapterAndCourseInformation {
    pub chapter_name: Option<String>,
    pub chapter_number: Option<i32>,
    pub course_name: Option<String>,
    pub course_slug: Option<String>,
    pub chapter_front_page_id: Option<Uuid>,
    pub chapter_front_page_url_path: Option<String>,
    pub organization_slug: String,
}

#[derive(Debug, Serialize, Deserialize, FromRow, PartialEq, Clone)]
#[cfg_attr(feature = "ts_rs", derive(TS))]
pub struct PageSearchResult {
    pub id: Uuid,
    pub title_headline: Option<String>,
    pub rank: Option<f32>,
    pub content_headline: Option<String>,
    pub url_path: String,
}

#[derive(Debug, Serialize, Deserialize, PartialEq, Eq, Clone)]
#[cfg_attr(feature = "ts_rs", derive(TS))]
pub struct ContentManagementPage {
    pub page: Page,
    pub exercises: Vec<CmsPageExercise>,
    pub exercise_slides: Vec<CmsPageExerciseSlide>,
    pub exercise_tasks: Vec<CmsPageExerciseTask>,
    pub organization_id: Uuid,
}

#[derive(Debug, Serialize, Deserialize, FromRow, PartialEq, Clone)]
#[cfg_attr(feature = "ts_rs", derive(TS))]
pub struct PageSearchRequest {
    query: String,
}
#[derive(Debug, Serialize, Deserialize, FromRow, PartialEq, Eq, Clone)]
#[cfg_attr(feature = "ts_rs", derive(TS))]
pub struct PageNavigationInformation {
    pub chapter_front_page: Option<PageRoutingData>,
    pub next_page: Option<PageRoutingData>,
    pub previous_page: Option<PageRoutingData>,
}

#[derive(Debug, Serialize, Deserialize, FromRow, PartialEq, Eq, Clone)]
#[cfg_attr(feature = "ts_rs", derive(TS))]
pub struct ExerciseWithExerciseTasks {
    id: Uuid,
    created_at: DateTime<Utc>,
    updated_at: DateTime<Utc>,
    course_id: Uuid,
    deleted_at: Option<DateTime<Utc>>,
    name: String,
    deadline: Option<DateTime<Utc>>,
    page_id: Uuid,
    exercise_tasks: Vec<ExerciseTask>,
    score_maximum: i32,
}

#[derive(Debug, Serialize, Deserialize, FromRow, PartialEq, Eq, Clone)]
#[cfg_attr(feature = "ts_rs", derive(TS))]
pub struct IsChapterFrontPage {
    pub is_chapter_front_page: bool,
}

#[derive(Debug, Serialize, Deserialize, PartialEq, Eq, Clone, Copy)]
#[cfg_attr(feature = "ts_rs", derive(TS))]
pub struct HistoryRestoreData {
    pub history_id: Uuid,
}

pub async fn insert_course_page(
    conn: &mut PgConnection,
    course_id: Uuid,
    url_path: &str,
    title: &str,
    order_number: i32,
    author: Uuid,
) -> ModelResult<(Uuid, Uuid)> {
    let mut tx = conn.begin().await?;
    let page_res = sqlx::query!(
        "
INSERT INTO pages (
    course_id,
    content,
    url_path,
    title,
    order_number
  )
VALUES ($1, $2, $3, $4, $5)
RETURNING id
",
        course_id,
        serde_json::Value::Array(vec![]),
        url_path,
        title,
        order_number
    )
    .fetch_one(&mut tx)
    .await?;
    let history_id = crate::page_history::insert(
        &mut tx,
        page_res.id,
        title,
        &PageHistoryContent {
            content: serde_json::Value::Array(vec![]),
            exercises: vec![],
            exercise_slides: vec![],
            exercise_tasks: vec![],
        },
        HistoryChangeReason::PageSaved,
        author,
        None,
    )
    .await?;
    tx.commit().await?;
    Ok((page_res.id, history_id))
}

pub async fn insert_exam_page(
    conn: &mut PgConnection,
    exam_id: Uuid,
    page: NewPage,
    author: Uuid,
) -> ModelResult<(Uuid, Uuid)> {
    let mut tx = conn.begin().await?;
    let page_res = sqlx::query!(
        "
INSERT INTO pages (
    exam_id,
    content,
    url_path,
    title,
    order_number
  )
VALUES ($1, $2, $3, $4, $5)
RETURNING id
",
        exam_id,
        serde_json::Value::Array(vec![]),
        page.url_path,
        page.title,
        0
    )
    .fetch_one(&mut tx)
    .await?;

    let history_id = crate::page_history::insert(
        &mut tx,
        page_res.id,
        page.title.as_str(),
        &PageHistoryContent {
            content: serde_json::Value::Array(vec![]),
            exercises: vec![],
            exercise_slides: vec![],
            exercise_tasks: vec![],
        },
        HistoryChangeReason::PageSaved,
        author,
        None,
    )
    .await?;
    tx.commit().await?;
    Ok((page_res.id, history_id))
}

pub async fn set_chapter(
    conn: &mut PgConnection,
    page_id: Uuid,
    chapter_id: Uuid,
) -> ModelResult<()> {
    sqlx::query!(
        "UPDATE pages SET chapter_id = $1 WHERE id = $2",
        chapter_id,
        page_id
    )
    .execute(conn)
    .await?;
    Ok(())
}

pub async fn get_course_and_exam_id(
    conn: &mut PgConnection,
    id: Uuid,
) -> ModelResult<CourseOrExamId> {
    let res = sqlx::query!(
        "
SELECT course_id, exam_id
FROM pages
WHERE id = $1
  AND deleted_at IS NULL;
        ",
        id
    )
    .fetch_one(conn)
    .await?;
    CourseOrExamId::from(res.course_id, res.exam_id)
}

pub async fn course_pages(conn: &mut PgConnection, course_id: Uuid) -> ModelResult<Vec<Page>> {
    let pages = sqlx::query_as!(
        Page,
        "
SELECT id,
  created_at,
  updated_at,
  course_id,
  exam_id,
  chapter_id,
  url_path,
  title,
  deleted_at,
  content,
  order_number,
  copied_from
FROM pages
WHERE course_id = $1
  AND deleted_at IS NULL;
        ",
        course_id
    )
    .fetch_all(conn)
    .await?;
    Ok(pages)
}

pub async fn chapter_pages(conn: &mut PgConnection, chapter_id: Uuid) -> ModelResult<Vec<Page>> {
    let pages = sqlx::query_as!(
        Page,
        "
SELECT id,
  created_at,
  updated_at,
  course_id,
  exam_id,
  chapter_id,
  url_path,
  title,
  deleted_at,
  content,
  order_number,
  copied_from
FROM pages
WHERE chapter_id = $1
  AND deleted_at IS NULL;
        ",
        chapter_id
    )
    .fetch_all(conn)
    .await?;
    Ok(pages)
}

pub async fn get_page(conn: &mut PgConnection, page_id: Uuid) -> ModelResult<Page> {
    let pages = sqlx::query_as!(
        Page,
        "
SELECT id,
  created_at,
  updated_at,
  course_id,
  exam_id,
  chapter_id,
  url_path,
  title,
  deleted_at,
  content,
  order_number,
  copied_from
FROM pages
WHERE id = $1;
",
        page_id
    )
    .fetch_one(conn)
    .await?;
    Ok(pages)
}

pub async fn get_page_info(conn: &mut PgConnection, page_id: Uuid) -> ModelResult<PageInfo> {
    let res = sqlx::query_as!(
        PageInfo,
        r#"
    SELECT
        p.id as page_id,
        p.title as page_title,
        c.id as "course_id?",
        c.name as "course_name?",
        c.slug as "course_slug?",
        o.slug as "organization_slug?"
    FROM pages p
    LEFT JOIN courses c
        on c.id = p.course_id
    LEFT JOIN organizations o
        on o.id = c.organization_id
    WHERE p.id = $1;
        "#,
        page_id
    )
    .fetch_one(conn)
    .await?;

    Ok(res)
}

async fn get_page_by_path(
    conn: &mut PgConnection,
    course_id: Uuid,
    url_path: &str,
) -> ModelResult<Option<Page>> {
    let page = sqlx::query_as!(
        Page,
        "
SELECT pages.id,
  pages.created_at,
  pages.updated_at,
  pages.course_id,
  pages.exam_id,
  pages.chapter_id,
  pages.url_path,
  pages.title,
  pages.deleted_at,
  pages.content,
  pages.order_number,
  pages.copied_from
FROM pages
WHERE pages.course_id = $1
  AND url_path = $2
  AND pages.deleted_at IS NULL;
        ",
        course_id,
        url_path
    )
    .fetch_optional(conn)
    .await?;
    Ok(page)
}

pub async fn get_page_with_user_data_by_path(
    conn: &mut PgConnection,
    user_id: Option<Uuid>,
    course_slug: &str,
    url_path: &str,
) -> ModelResult<CoursePageWithUserData> {
    let course_data = get_nondeleted_course_id_by_slug(conn, course_slug).await?;
    let page_option = get_page_by_path(conn, course_data.id, url_path).await?;

    if let Some(page) = page_option {
        return get_course_page_with_user_data_from_selected_page(
            conn,
            user_id,
            page,
            false,
            course_data.is_test_mode,
        )
        .await;
    } else {
        let potential_redirect =
            try_to_find_redirected_page(conn, course_data.id, url_path).await?;
        if let Some(redirected_page) = potential_redirect {
            return get_course_page_with_user_data_from_selected_page(
                conn,
                user_id,
                redirected_page,
                true,
                course_data.is_test_mode,
            )
            .await;
        }
    }

    Err(ModelError::NotFound("Page not found".to_string()))
}

pub async fn try_to_find_redirected_page(
    conn: &mut PgConnection,
    course_id: Uuid,
    url_path: &str,
) -> ModelResult<Option<Page>> {
    let page = sqlx::query_as!(
        Page,
        "
SELECT pages.id,
  pages.created_at,
  pages.updated_at,
  pages.course_id,
  pages.exam_id,
  pages.chapter_id,
  pages.url_path,
  pages.title,
  pages.deleted_at,
  pages.content,
  pages.order_number,
  pages.copied_from
FROM url_redirections
  JOIN pages on pages.id = url_redirections.destination_page_id
WHERE url_redirections.course_id = $1
  AND old_url_path = $2
  AND url_redirections.deleted_at IS NULL
  AND pages.deleted_at IS NULL;
    ",
        course_id,
        url_path
    )
    .fetch_optional(conn)
    .await?;
    Ok(page)
}

pub async fn get_course_page_with_user_data_from_selected_page(
    conn: &mut PgConnection,
    user_id: Option<Uuid>,
    page: Page,
    was_redirected: bool,
    is_test_mode: bool,
) -> ModelResult<CoursePageWithUserData> {
    if let Some(chapter_id) = page.chapter_id {
        if !crate::chapters::is_open(conn, chapter_id).await? {
            return Err(ModelError::PreconditionFailed(
                "Chapter is not open yet".to_string(),
            ));
        }
    }

    if let Some(course_id) = page.course_id {
        if let Some(user_id) = user_id {
            let instance =
                course_instances::current_course_instance_of_user(conn, user_id, course_id).await?;
            let settings = user_course_settings::get_user_course_settings_by_course_id(
                conn, user_id, course_id,
            )
            .await?;
            return Ok(CoursePageWithUserData {
                page,
                instance,
                settings,
                was_redirected,
                is_test_mode,
            });
        }
    }
    Ok(CoursePageWithUserData {
        page,
        instance: None,
        settings: None,
        was_redirected,
        is_test_mode,
    })
}

pub async fn get_page_with_exercises(
    conn: &mut PgConnection,
    id: Uuid,
) -> ModelResult<ContentManagementPage> {
    let page = get_page(&mut *conn, id).await?;
    let exercises: Vec<CmsPageExercise> =
        crate::exercises::get_exercises_by_page_id(&mut *conn, page.id)
            .await?
            .into_iter()
            .map(|x| x.into())
            .collect();
    let exercise_slides: Vec<CmsPageExerciseSlide> =
        crate::exercise_slides::get_exercise_slides_by_exercise_ids(
            &mut *conn,
            &exercises.iter().map(|x| x.id).collect::<Vec<Uuid>>(),
        )
        .await?
        .into_iter()
        .map(|x| x.into())
        .collect();
    let exercise_tasks: Vec<CmsPageExerciseTask> =
        crate::exercise_tasks::get_exercise_tasks_by_exercise_slide_ids(
            &mut *conn,
            &exercise_slides.iter().map(|x| x.id).collect::<Vec<Uuid>>(),
        )
        .await?
        .into_iter()
        .map(|x| x.into())
        .collect();
    let organization_id = get_organization_id(&mut *conn, id).await?;
    Ok(ContentManagementPage {
        page,
        exercises,
        exercise_slides,
        exercise_tasks,
        organization_id,
    })
}

pub async fn get_by_exam_id(conn: &mut PgConnection, exam_id: Uuid) -> ModelResult<Page> {
    let res = sqlx::query_as!(
        Page,
        "
SELECT pages.id,
  pages.created_at,
  pages.updated_at,
  pages.course_id,
  pages.exam_id,
  pages.chapter_id,
  pages.url_path,
  pages.title,
  pages.deleted_at,
  pages.content,
  pages.order_number,
  pages.copied_from
FROM pages
WHERE exam_id = $1
AND pages.deleted_at IS NULL
",
        exam_id
    )
    .fetch_one(conn)
    .await?;
    Ok(res)
}

#[derive(Debug, Serialize, Deserialize, FromRow, PartialEq, Eq, Clone)]
#[cfg_attr(feature = "ts_rs", derive(TS))]
pub struct CmsPageExercise {
    pub id: Uuid,
    pub name: String,
    pub order_number: i32,
    pub score_maximum: i32,
    pub max_tries_per_slide: Option<i32>,
    pub limit_number_of_tries: bool,
    pub deadline: Option<DateTime<Utc>>,
    pub needs_peer_review: bool,
}

impl From<Exercise> for CmsPageExercise {
    fn from(exercise: Exercise) -> Self {
        Self {
            id: exercise.id,
            name: exercise.name,
            order_number: exercise.order_number,
            score_maximum: exercise.score_maximum,
            max_tries_per_slide: exercise.max_tries_per_slide,
            limit_number_of_tries: exercise.limit_number_of_tries,
            deadline: exercise.deadline,
            needs_peer_review: exercise.needs_peer_review,
        }
    }
}

#[derive(Debug, Serialize, Deserialize, FromRow, PartialEq, Eq, Clone)]
#[cfg_attr(feature = "ts_rs", derive(TS))]
pub struct CmsPageExerciseSlide {
    pub id: Uuid,
    pub exercise_id: Uuid,
    pub order_number: i32,
}

impl From<ExerciseSlide> for CmsPageExerciseSlide {
    fn from(slide: ExerciseSlide) -> Self {
        Self {
            id: slide.id,
            exercise_id: slide.exercise_id,
            order_number: slide.order_number,
        }
    }
}

#[derive(Debug, Serialize, Deserialize, FromRow, PartialEq, Eq, Clone)]
#[cfg_attr(feature = "ts_rs", derive(TS))]
pub struct CmsPageExerciseTask {
    pub id: Uuid,
    pub exercise_slide_id: Uuid,
    pub assignment: serde_json::Value,
    pub exercise_type: String,
    pub private_spec: Option<serde_json::Value>,
    pub order_number: i32,
}

impl From<ExerciseTask> for CmsPageExerciseTask {
    fn from(task: ExerciseTask) -> Self {
        CmsPageExerciseTask {
            id: task.id,
            exercise_slide_id: task.exercise_slide_id,
            assignment: task.assignment,
            exercise_type: task.exercise_type,
            private_spec: task.private_spec,
            order_number: task.order_number,
        }
    }
}

#[derive(Debug, Serialize, Deserialize, FromRow, PartialEq, Eq, Clone)]
#[cfg_attr(feature = "ts_rs", derive(TS))]
pub struct CmsPageUpdate {
    pub content: serde_json::Value,
    pub exercises: Vec<CmsPageExercise>,
    pub exercise_slides: Vec<CmsPageExerciseSlide>,
    pub exercise_tasks: Vec<CmsPageExerciseTask>,
    pub url_path: String,
    pub title: String,
    pub chapter_id: Option<Uuid>,
}

impl CmsPageUpdate {
    /// Checks that each exercise has at least one slide and each slide has at least one task.
    pub fn validate_exercise_data(&self) -> ModelResult<()> {
        let mut exercise_ids: HashMap<Uuid, bool> =
            self.exercises.iter().map(|x| (x.id, false)).collect();
        let mut slide_ids = self
            .exercise_slides
            .iter()
            .map(|x| {
                if let hash_map::Entry::Occupied(mut e) = exercise_ids.entry(x.exercise_id) {
                    e.insert(true);
                    Ok((x.id, false))
                } else {
                    Err(ModelError::PreconditionFailed(
                        "Exercide ids in slides don't match.".to_string(),
                    ))
                }
            })
            .collect::<ModelResult<HashMap<Uuid, bool>>>()?;

        if let Some((exercise_id, _)) = exercise_ids.into_iter().find(|(_, x)| !x) {
            return Err(ModelError::PreconditionFailedWithCMSAnchorBlockId {
                id: exercise_id,
                description: "Exercise must have at least one slide.",
            });
        }

        for task in self.exercise_tasks.iter() {
            if let hash_map::Entry::Occupied(mut e) = slide_ids.entry(task.exercise_slide_id) {
                e.insert(true);
            } else {
                return Err(ModelError::PreconditionFailed(
                    "Exercise slide ids in tasks don't match.".to_string(),
                ));
            }
        }
        if let Some((slide_id, _)) = slide_ids.into_iter().find(|(_, x)| !x) {
            return Err(ModelError::PreconditionFailedWithCMSAnchorBlockId {
                id: slide_id,
                description: "Exercise slide must have at least one task.",
            });
        }
        Ok(())
    }
}

pub async fn update_page(
    conn: &mut PgConnection,
    page_id: Uuid,
    page_update: CmsPageUpdate,
    author: Uuid,
    retain_exercise_ids: bool,
    history_change_reason: HistoryChangeReason,
    is_exam_page: bool,
) -> ModelResult<ContentManagementPage> {
    page_update.validate_exercise_data()?;

    let parsed_content: Vec<GutenbergBlock> = serde_json::from_value(page_update.content)?;
    if !is_exam_page
        && page_update.chapter_id.is_none()
        && contains_blocks_not_allowed_in_top_level_pages(&parsed_content)
    {
        return Err(ModelError::Generic(
                "Top level non-exam pages cannot contain exercises, exercise tasks or list of exercises in the chapter".to_string(),
            ));
    }

    let mut tx = conn.begin().await?;

    // Updating page
    let page = sqlx::query_as!(
        Page,
        r"
UPDATE pages
SET content = $2,
  url_path = $3,
  title = $4,
  chapter_id = $5
WHERE id = $1
RETURNING id,
  created_at,
  updated_at,
  course_id,
  exam_id,
  chapter_id,
  url_path,
  title,
  deleted_at,
  content,
  order_number,
  copied_from
        ",
        page_id,
        serde_json::to_value(parsed_content)?,
        page_update.url_path.trim(),
        page_update.title.trim(),
        page_update.chapter_id
    )
    .fetch_one(&mut tx)
    .await?;

    // Exercises
    let existing_exercise_ids =
        crate::exercises::delete_exercises_by_page_id(&mut tx, page.id).await?;
    let remapped_exercises = upsert_exercises(
        &mut tx,
        &page,
        &existing_exercise_ids,
        &page_update.exercises,
        retain_exercise_ids,
    )
    .await?;

    // Exercise slides
    let existing_exercise_slide_ids =
        crate::exercise_slides::delete_exercise_slides_by_exercise_ids(
            &mut tx,
            &existing_exercise_ids,
        )
        .await?;
    let remapped_exercise_slides = upsert_exercise_slides(
        &mut tx,
        &remapped_exercises,
        &existing_exercise_slide_ids,
        &page_update.exercise_slides,
        retain_exercise_ids,
    )
    .await?;

    // Set as deleted and get existing specs
    let existing_exercise_task_specs = sqlx::query_as!(
        ExerciseTaskIdAndSpec,
        "
UPDATE exercise_tasks
SET deleted_at = now()
WHERE exercise_slide_id = ANY($1)
RETURNING id,
  private_spec,
  public_spec,
  model_solution_spec;
        ",
        &existing_exercise_slide_ids,
    )
    .fetch_all(&mut tx)
    .await?;
    let final_tasks = upsert_exercise_tasks(
        &mut tx,
        &remapped_exercise_slides,
        &existing_exercise_task_specs,
        &page_update.exercise_tasks,
        retain_exercise_ids,
    )
    .await?;

    // Now, we might have changed some of the exercise ids and need to do the same changes in the page content as well
    let new_content = headless_lms_utils::document_schema_processor::remap_ids_in_content(
        &page.content,
        remapped_exercises
            .iter()
            .map(|(id, e)| (*id, e.id))
            .collect::<HashMap<Uuid, Uuid>>(),
    )?;

    let page = sqlx::query_as!(
        Page,
        "
UPDATE pages
SET content = $1
WHERE id = $2
RETURNING id,
  created_at,
  updated_at,
  course_id,
  exam_id,
  chapter_id,
  url_path,
  title,
  deleted_at,
  content,
  order_number,
  copied_from;
        ",
        new_content,
        page.id
    )
    .fetch_one(&mut tx)
    .await?;

    let final_exercises: Vec<CmsPageExercise> = remapped_exercises.into_values().collect();
    let final_slides: Vec<CmsPageExerciseSlide> = remapped_exercise_slides.into_values().collect();
    let history_content = PageHistoryContent {
        content: page.content.clone(),
        exercises: final_exercises,
        exercise_slides: final_slides,
        exercise_tasks: final_tasks,
    };
    crate::page_history::insert(
        &mut tx,
        page_id,
        &page_update.title,
        &history_content,
        history_change_reason,
        author,
        None,
    )
    .await?;
    let organization_id = get_organization_id(&mut tx, page.id).await?;

    tx.commit().await?;

    Ok(ContentManagementPage {
        page,
        exercises: history_content.exercises,
        exercise_slides: history_content.exercise_slides,
        exercise_tasks: history_content.exercise_tasks,
        organization_id,
    })
}

/// Remaps ids from updates to exercises that may have their ids regenerated.
async fn upsert_exercises(
    conn: &mut PgConnection,
    page: &Page,
    existing_exercise_ids: &[Uuid],
    exercise_updates: &[CmsPageExercise],
    retain_exercise_ids: bool,
) -> ModelResult<HashMap<Uuid, CmsPageExercise>> {
    let mut remapped_exercises = HashMap::new();
    for exercise_update in exercise_updates.iter() {
        let exercise_exists = existing_exercise_ids
            .iter()
            .any(|id| *id == exercise_update.id);
        let safe_for_db_exercise_id = if retain_exercise_ids || exercise_exists {
            exercise_update.id
        } else {
            Uuid::new_v4()
        };

        let exercise = sqlx::query_as!(
            CmsPageExercise,
            "
INSERT INTO exercises(
    id,
    course_id,
    name,
    order_number,
    page_id,
    chapter_id,
    exam_id,
    score_maximum,
    max_tries_per_slide,
    limit_number_of_tries,
    deadline,
    needs_peer_review
  )
VALUES (
    $1,
    $2,
    $3,
    $4,
    $5,
    $6,
    $7,
    $8,
    $9,
    $10,
    $11,
    $12
  ) ON CONFLICT (id) DO
UPDATE
SET course_id = $2,
  name = $3,
  order_number = $4,
  page_id = $5,
  chapter_id = $6,
  exam_id = $7,
  score_maximum = $8,
  max_tries_per_slide = $9,
  limit_number_of_tries = $10,
  deadline = $11,
  needs_peer_review = $12,
  deleted_at = NULL
RETURNING id,
  name,
  order_number,
  score_maximum,
  max_tries_per_slide,
  limit_number_of_tries,
  deadline,
  needs_peer_review
            ",
            safe_for_db_exercise_id,
            page.course_id,
            exercise_update.name,
            exercise_update.order_number,
            page.id,
            page.chapter_id,
            page.exam_id,
            exercise_update.score_maximum,
            exercise_update.max_tries_per_slide,
            exercise_update.limit_number_of_tries,
            exercise_update.deadline,
            exercise_update.needs_peer_review,
        )
        .fetch_one(&mut *conn)
        .await?;
        remapped_exercises.insert(exercise_update.id, exercise);
    }
    Ok(remapped_exercises)
}

/// Remaps ids from updates to exercise slides that may have their ids changed.
async fn upsert_exercise_slides(
    conn: &mut PgConnection,
    remapped_exercises: &HashMap<Uuid, CmsPageExercise>,
    existing_slide_ids: &[Uuid],
    slide_updates: &[CmsPageExerciseSlide],
    retain_exercise_ids: bool,
) -> ModelResult<HashMap<Uuid, CmsPageExerciseSlide>> {
    let mut remapped_exercise_slides = HashMap::new();
    for slide_update in slide_updates.iter() {
        let slide_exists = existing_slide_ids.iter().any(|id| *id == slide_update.id);
        let safe_for_db_slide_id = if retain_exercise_ids || slide_exists {
            slide_update.id
        } else {
            Uuid::new_v4()
        };
        let safe_for_db_exercise_id = remapped_exercises
            .get(&slide_update.exercise_id)
            .ok_or_else(|| {
                ModelError::PreconditionFailed(
                    "Illegal exercise id for exercise slide.".to_string(),
                )
            })?
            .id;

        let exercise_slide = sqlx::query_as!(
            CmsPageExerciseSlide,
            "
INSERT INTO exercise_slides (id, exercise_id, order_number)
VALUES ($1, $2, $3) ON CONFLICT (id) DO
UPDATE
SET exercise_id = $2,
  order_number = $3,
  deleted_at = NULL
RETURNING id,
  exercise_id,
  order_number;
            ",
            safe_for_db_slide_id,
            safe_for_db_exercise_id,
            slide_update.order_number,
        )
        .fetch_one(&mut *conn)
        .await?;

        remapped_exercise_slides.insert(slide_update.id, exercise_slide);
    }
    Ok(remapped_exercise_slides)
}

/// Remaps ids from updates to exercise tasks that may have their ids changed.
async fn upsert_exercise_tasks(
    conn: &mut PgConnection,
    remapped_slides: &HashMap<Uuid, CmsPageExerciseSlide>,
    existing_task_specs: &[ExerciseTaskIdAndSpec],
    task_updates: &[CmsPageExerciseTask],
    retain_exercise_ids: bool,
) -> ModelResult<Vec<CmsPageExerciseTask>> {
    // For generating public specs for exercises.
    let client = reqwest::Client::new();
    let exercise_types: Vec<String> = task_updates
        .iter()
        .map(|task| task.exercise_type.clone())
        .unique()
        .collect();
    let exercise_service_hashmap =
        exercise_service_info::get_selected_exercise_services_by_type(&mut *conn, &exercise_types)
            .await?;
    let public_spec_urls_by_exercise_type = exercise_service_hashmap
        .iter()
        .map(|(key, (service, info))| Ok((key, get_internal_public_spec_url(service, info)?)))
        .collect::<ModelResult<HashMap<&String, Url>>>()?;
    let model_solution_urls_by_exercise_type = exercise_service_hashmap
        .iter()
        .map(|(key, (service, info))| Ok((key, get_model_solution_url(service, info)?)))
        .collect::<ModelResult<HashMap<&String, Url>>>()?;

    let mut remapped_exercise_tasks = Vec::new();
    for task_update in task_updates.iter() {
        let existing_exercise_task = existing_task_specs.iter().find(|o| o.id == task_update.id);
        let safe_for_db_exercise_task_id = match existing_exercise_task {
            Some(_) => task_update.id,
            _ if retain_exercise_ids => task_update.id,
            None => Uuid::new_v4(),
        };

        let task_exists = existing_task_specs
            .iter()
            .any(|task| task.id == task_update.id);
        let safe_for_db_task_id = if retain_exercise_ids || task_exists {
            task_update.id
        } else {
            Uuid::new_v4()
        };
        let normalized_task = NormalizedCmsExerciseTask {
            id: safe_for_db_task_id,
            assignment: task_update.assignment.clone(),
            exercise_type: task_update.exercise_type.clone(),
            private_spec: task_update.private_spec.clone(),
        };
        let model_solution_spec = fetch_derived_spec(
            existing_exercise_task,
            &normalized_task,
            &model_solution_urls_by_exercise_type,
            &client,
            existing_exercise_task.and_then(|value| value.model_solution_spec.clone()),
            task_update.id,
        )
        .await?;
        let public_spec: Option<serde_json::Value> = fetch_derived_spec(
            existing_exercise_task,
            &normalized_task,
            &public_spec_urls_by_exercise_type,
            &client,
            existing_exercise_task.and_then(|value| value.public_spec.clone()),
            task_update.id,
        )
        .await?;
        let safe_for_db_exercise_slide_id = remapped_slides
            .get(&task_update.exercise_slide_id)
            .ok_or_else(|| {
                ModelError::PreconditionFailed(
                    "Illegal exercise slide id for exercise task.".to_string(),
                )
            })?
            .id;

        // Upsert
        let exercise_task = sqlx::query_as!(
            CmsPageExerciseTask,
            "
INSERT INTO exercise_tasks(
    id,
    exercise_slide_id,
    exercise_type,
    assignment,
    public_spec,
    private_spec,
    model_solution_spec,
    order_number
  )
VALUES ($1, $2, $3, $4, $5, $6, $7, $8) ON CONFLICT (id) DO
UPDATE
SET exercise_slide_id = $2,
  exercise_type = $3,
  assignment = $4,
  public_spec = $5,
  private_spec = $6,
  model_solution_spec = $7,
  order_number = $8,
  deleted_at = NULL
RETURNING id,
  exercise_slide_id,
  assignment,
  exercise_type,
  private_spec,
  order_number
                ",
            safe_for_db_exercise_task_id,
            safe_for_db_exercise_slide_id,
            task_update.exercise_type,
            task_update.assignment,
            public_spec,
            task_update.private_spec,
            model_solution_spec,
            task_update.order_number,
        )
        .fetch_one(&mut *conn)
        .await?;
        remapped_exercise_tasks.push(exercise_task)
    }
    Ok(remapped_exercise_tasks)
}

/// Only used when testing.
pub async fn update_page_content(
    conn: &mut PgConnection,
    page_id: Uuid,
    content: &serde_json::Value,
) -> ModelResult<()> {
    sqlx::query!(
        "
UPDATE pages
SET content = $1
WHERE id = $2;
",
        content,
        page_id
    )
    .execute(conn)
    .await?;
    Ok(())
}

#[derive(Debug)]
struct ExerciseTaskIdAndSpec {
    id: Uuid,
    private_spec: Option<serde_json::Value>,
    public_spec: Option<serde_json::Value>,
    model_solution_spec: Option<serde_json::Value>,
}

async fn fetch_derived_spec(
    existing_exercise_task: Option<&ExerciseTaskIdAndSpec>,
    task_update: &NormalizedCmsExerciseTask,
    urls_by_exercise_type: &HashMap<&String, Url>,
    client: &reqwest::Client,
    previous_spec: Option<serde_json::Value>,
    cms_block_id: Uuid,
) -> Result<Option<serde_json::Value>, ModelError> {
    let result_spec: Option<serde_json::Value> = match existing_exercise_task {
        Some(exercise_task) if exercise_task.private_spec == task_update.private_spec => {
            // Skip generating public spec for an existing exercise again if private spec is still the same.
            previous_spec
        }
        _ => {
            let url = urls_by_exercise_type
                .get(&task_update.exercise_type)
                .ok_or(ModelError::PreconditionFailedWithCMSAnchorBlockId {
                    id: cms_block_id,
                    description: "Missing exercise type for exercise task.",
                })?
                .clone();
            let res = client
                .post(url)
                .timeout(Duration::from_secs(120))
                .json(&task_update.private_spec)
                .send()
                .await?;
            if !res.status().is_success() {
                let error = res.text().await.unwrap_or_default();
                return Err(ModelError::Generic(format!(
                    "Failed to generate spec for exercise: {}.",
                    error,
                )));
            }
            Some(res.json::<serde_json::Value>().await?)
        }
    };
    Ok(result_spec)
}

pub async fn insert_new_content_page(
    conn: &mut PgConnection,
    new_page: NewPage,
    user: Uuid,
) -> ModelResult<Page> {
    let mut tx = conn.begin().await?;

    let course_material_content = serde_json::to_value(vec![GutenbergBlock::hero_section(
        new_page.title.trim(),
        "",
    )])?;

    let content_page = NewPage {
        chapter_id: new_page.chapter_id,
        content: course_material_content,
        course_id: new_page.course_id,
        exam_id: None,
        front_page_of_chapter_id: None,
        title: new_page.title,
        url_path: new_page.url_path,
        exercises: vec![],
        exercise_slides: vec![],
        exercise_tasks: vec![],
        content_search_language: None,
    };
    let page = crate::pages::insert_page(&mut tx, content_page, user).await?;

    tx.commit().await?;
    Ok(page)
}

pub async fn insert_page(
    conn: &mut PgConnection,
    new_page: NewPage,
    author: Uuid,
) -> ModelResult<Page> {
    let next_order_number = match (new_page.chapter_id, new_page.course_id) {
        (Some(id), _) => get_next_page_order_number_in_chapter(conn, id).await?,
        (None, Some(course_id)) => {
            get_next_order_number_for_courses_top_level_pages(conn, course_id).await?
        }
        (None, None) => 1,
    };
    let course: OptionFuture<_> = new_page
        .course_id
        .map(|id| crate::courses::get_course(conn, id))
        .into();
    let course = course.await.transpose()?;

    let mut tx = conn.begin().await?;

    let content_search_language = course
        .and_then(|c| c.content_search_language)
        .or(new_page.content_search_language)
        .unwrap_or_else(|| "simple".to_string());

    let page = sqlx::query_as!(
        Page,
        r#"
INSERT INTO pages(
    course_id,
    exam_id,
    content,
    url_path,
    title,
    order_number,
    chapter_id,
    content_search_language
  )
VALUES($1, $2, $3, $4, $5, $6, $7, $8::regconfig)
RETURNING id,
  created_at,
  updated_at,
  course_id,
  exam_id,
  chapter_id,
  url_path,
  title,
  deleted_at,
  content,
  order_number,
  copied_from
          "#,
        new_page.course_id,
        new_page.exam_id,
        new_page.content,
        new_page.url_path.trim(),
        new_page.title.trim(),
        next_order_number,
        new_page.chapter_id,
        content_search_language as _
    )
    .fetch_one(&mut tx)
    .await?;

    let cms_page = update_page(
        &mut tx,
        page.id,
        CmsPageUpdate {
            content: page.content,
            exercises: new_page.exercises,
            exercise_slides: new_page.exercise_slides,
            exercise_tasks: new_page.exercise_tasks,
            url_path: page.url_path,
            title: page.title,
            chapter_id: page.chapter_id,
        },
        author,
        false,
        HistoryChangeReason::PageSaved,
        new_page.exam_id.is_some(),
    )
    .await?;

    if let Some(front_page_of_chapter_id) = new_page.front_page_of_chapter_id {
        let _res = sqlx::query_as!(
            DatabaseChapter,
            r#"
UPDATE chapters
SET front_page_id = $1
WHERE id = $2
RETURNING *;
        "#,
            page.id,
            front_page_of_chapter_id
        )
        // this should fail if no rows returned
        .fetch_one(&mut tx)
        .await?;
    }

    tx.commit().await?;
    Ok(Page {
        content: cms_page.page.content,
        course_id: page.course_id,
        exam_id: page.exam_id,
        created_at: page.created_at,
        updated_at: page.updated_at,
        deleted_at: page.deleted_at,
        id: page.id,
        title: cms_page.page.title,
        url_path: cms_page.page.url_path,
        order_number: page.order_number,
        chapter_id: page.chapter_id,
        copied_from: page.copied_from,
    })
}

pub async fn delete_page_and_exercises(
    conn: &mut PgConnection,
    page_id: Uuid,
) -> ModelResult<Page> {
    let mut tx = conn.begin().await?;
    let page = sqlx::query_as!(
        Page,
        r#"
UPDATE pages
SET deleted_at = now()
WHERE id = $1
RETURNING id,
  created_at,
  updated_at,
  course_id,
  exam_id,
  chapter_id,
  url_path,
  title,
  deleted_at,
  content,
  order_number,
  copied_from
          "#,
        page_id,
    )
    .fetch_one(&mut tx)
    .await?;

    sqlx::query!(
        r#"
  UPDATE exercises
  SET deleted_at = now()
  WHERE page_id = $1
          "#,
        page_id,
    )
    .execute(&mut tx)
    .await?;

    sqlx::query!(
        "
UPDATE exercise_slides
SET deleted_at = now()
WHERE exercise_id IN (
    SELECT id
    FROM exercises
    WHERE page_id = $1
  );
        ",
        page.id
    )
    .execute(&mut tx)
    .await?;

    sqlx::query!(
        r#"
UPDATE exercise_tasks
SET deleted_at = now()
WHERE exercise_slide_id IN (
    SELECT s.id
    FROM exercise_slides s
      JOIN exercises e ON (s.exercise_id = e.id)
    WHERE e.page_id = $1
  );
            "#,
        page.id
    )
    .execute(&mut tx)
    .await?;

    tx.commit().await?;
    Ok(page)
}

pub async fn get_chapters_pages_with_exercises(
    conn: &mut PgConnection,
    chapters_id: Uuid,
) -> ModelResult<Vec<PageWithExercises>> {
    let chapter_pages = sqlx::query_as!(
        Page,
        r#"
SELECT id,
  created_at,
  updated_at,
  course_id,
  exam_id,
  chapter_id,
  url_path,
  title,
  deleted_at,
  content,
  order_number,
  copied_from
FROM pages
WHERE chapter_id = $1
  AND deleted_at IS NULL
        "#,
        chapters_id
    )
    .fetch_all(&mut *conn)
    .await?;
    let page_ids: Vec<Uuid> = chapter_pages.iter().map(|page| page.id).collect();
    let pages_exercises = sqlx::query_as!(
        Exercise,
        r#"
SELECT *
FROM exercises
WHERE page_id IN (
    SELECT UNNEST($1::uuid [])
  )
  AND deleted_at IS NULL
        "#,
        &page_ids
    )
    .fetch_all(&mut *conn)
    .await?;

    let mut page_to_exercises: HashMap<Uuid, Vec<Exercise>> = pages_exercises
        .into_iter()
        .into_group_map_by(|exercise| exercise.page_id);
    let mut chapter_pages_with_exercises: Vec<PageWithExercises> = chapter_pages
        .into_iter()
        .map(|page| {
            let page_id = page.id;
            let mut exercises = match page_to_exercises.remove(&page_id) {
                Some(ex) => ex,
                None => Vec::new(),
            };

            exercises.sort_by(|a, b| a.order_number.cmp(&b.order_number));
            PageWithExercises { page, exercises }
        })
        .collect();

    chapter_pages_with_exercises.sort_by(|a, b| a.page.order_number.cmp(&b.page.order_number));

    Ok(chapter_pages_with_exercises)
}

pub async fn get_next_page(
    conn: &mut PgConnection,
    page_id: Uuid,
) -> ModelResult<Option<PageRoutingData>> {
    let page_metadata = get_current_page_metadata(conn, page_id).await?;
    let next_page = get_next_page_by_order_number(conn, &page_metadata).await?;

    match next_page {
        Some(next_page) => Ok(Some(next_page)),
        None => {
            let first_page = get_next_page_by_chapter_number(conn, &page_metadata).await?;
            Ok(first_page)
        }
    }
}

<<<<<<< HEAD
pub async fn get_next_page_with_chapter_status(
    next_page_data: Option<PageRoutingData>,
) -> ModelResult<Option<PageRoutingDataWithChapterStatus>> {
    match next_page_data {
        Some(data) => {
            let open = data
                .chapter_opens_at
                .map(|o| o <= Utc::now())
                .unwrap_or(true);
            let status = if open {
                ChapterStatus::Open
            } else {
                ChapterStatus::Closed
            };
            Ok(Some(PageRoutingDataWithChapterStatus {
                url_path: data.url_path,
                title: data.title,
                page_id: data.page_id,
                chapter_number: data.chapter_number,
                chapter_id: data.chapter_id,
                chapter_opens_at: data.chapter_opens_at,
                chapter_front_page_id: data.chapter_front_page_id,
                chapter_status: status,
            }))
        }
        None => Ok(None),
    }
}

=======
>>>>>>> 6c3fb810
async fn get_current_page_metadata(
    conn: &mut PgConnection,
    page_id: Uuid,
) -> ModelResult<PageMetadata> {
    let page_metadata = sqlx::query_as!(
        PageMetadata,
        r#"
SELECT p.id as page_id,
  p.order_number as order_number,
  p.course_id as course_id,
  p.exam_id as exam_id,
  c.id as "chapter_id?",
  c.chapter_number as "chapter_number?"
FROM pages p
  LEFT JOIN chapters c ON p.chapter_id = c.id
WHERE p.id = $1;
"#,
        page_id
    )
    .fetch_one(conn)
    .await?;

    if page_metadata.chapter_number.is_none() {
        return Err(ModelError::InvalidRequest(
            "Page is not related to any chapter".to_string(),
        ));
    }

    Ok(page_metadata)
}

async fn get_next_page_by_order_number(
    conn: &mut PgConnection,
    current_page_metadata: &PageMetadata,
) -> ModelResult<Option<PageRoutingData>> {
    let next_page = sqlx::query_as!(
        PageRoutingData,
        "
SELECT p.url_path as url_path,
  p.title as title,
  p.id as page_id,
  c.chapter_number as chapter_number,
  c.id as chapter_id,
  c.opens_at as chapter_opens_at,
  c.front_page_id as chapter_front_page_id
FROM pages p
  LEFT JOIN chapters c ON p.chapter_id = c.id
WHERE p.order_number = (
    SELECT MIN(pa.order_number)
    FROM pages pa
    WHERE pa.order_number > $1
      AND pa.deleted_at IS NULL
  )
  AND p.course_id = $2
  AND c.chapter_number = $3
  AND p.deleted_at IS NULL;
        ",
        current_page_metadata.order_number,
        current_page_metadata.course_id,
        current_page_metadata.chapter_number
    )
    .fetch_optional(conn)
    .await?;

    Ok(next_page)
}

async fn get_next_page_by_chapter_number(
    conn: &mut PgConnection,
    current_page_metadata: &PageMetadata,
) -> ModelResult<Option<PageRoutingData>> {
    let next_page = sqlx::query_as!(
        PageRoutingData,
        "
SELECT p.url_path as url_path,
  p.title as title,
  p.id as page_id,
  c.chapter_number as chapter_number,
  c.id as chapter_id,
  c.opens_at as chapter_opens_at,
  c.front_page_id as chapter_front_page_id
FROM chapters c
  INNER JOIN pages p on c.id = p.chapter_id
WHERE c.chapter_number = (
    SELECT MIN(ca.chapter_number)
    FROM chapters ca
    WHERE ca.chapter_number > $1
      AND ca.deleted_at IS NULL
  )
  AND c.course_id = $2
  AND p.deleted_at IS NULL
ORDER BY p.order_number
LIMIT 1;
        ",
        current_page_metadata.chapter_number,
        current_page_metadata.course_id
    )
    .fetch_optional(conn)
    .await?;

    Ok(next_page)
}

async fn get_next_page_order_number_in_chapter(
    conn: &mut PgConnection,
    chapter_id: Uuid,
) -> ModelResult<i32> {
    let next_order_number = sqlx::query!(
        "
select max(p.order_number) as order_number
from pages p
where p.chapter_id = $1
  and p.deleted_at is null;
",
        chapter_id
    )
    .fetch_one(conn)
    .await?;

    match next_order_number.order_number {
        Some(order_number) => Ok(order_number + 1),
        None => Ok(0),
    }
}

pub async fn get_page_navigation_data(
    conn: &mut PgConnection,
    page_id: Uuid,
) -> ModelResult<PageNavigationInformation> {
    let previous_page_data = get_previous_page(conn, page_id).await?;

    let next_page_data = get_next_page(conn, page_id).await?;

    let chapter_front_page = get_chapter_front_page_by_page_id(conn, page_id).await?;
    // This may be different from the chapter of the previous page and the chapter of the next page so we need to fetch it to be sure.
    let chapter_front_page_chapter = OptionFuture::from(
        chapter_front_page
            .clone()
            .and_then(|front_page| front_page.chapter_id)
            .map(|chapter_id| chapters::get_chapter(conn, chapter_id)),
    )
    .await
    .transpose()?;

    let chapter_front_page_data = chapter_front_page
        .map(|front_page| -> ModelResult<_> {
            if let Some(chapter_front_page_chapter) = chapter_front_page_chapter {
                Ok(PageRoutingData {
                    url_path: front_page.url_path,
                    title: front_page.title,
                    chapter_number: chapter_front_page_chapter.chapter_number,
                    chapter_id: chapter_front_page_chapter.id,
                    chapter_opens_at: chapter_front_page_chapter.opens_at,
                    chapter_front_page_id: Some(front_page.id),
                })
            } else {
                Err(ModelError::InvalidRequest(
                    "Chapter front page chapter not found".to_string(),
                ))
            }
        })
        .transpose()?;
    Ok(PageNavigationInformation {
        chapter_front_page: chapter_front_page_data,
        next_page: next_page_data,
        previous_page: previous_page_data,
    })
}

pub async fn get_previous_page(
    conn: &mut PgConnection,
    page_id: Uuid,
) -> ModelResult<Option<PageRoutingData>> {
    let page_metadata = get_current_page_metadata(conn, page_id).await?;
    let previous_page = get_previous_page_by_order_number(conn, &page_metadata).await?;

    match previous_page {
        Some(previous_page) => Ok(Some(previous_page)),
        None => {
            let first_page = get_previous_page_by_chapter_number(conn, &page_metadata).await?;
            Ok(first_page)
        }
    }
}

pub async fn get_chapter_front_page_by_page_id(
    conn: &mut PgConnection,
    page_id: Uuid,
) -> ModelResult<Option<Page>> {
    let page_metadata = get_current_page_metadata(conn, page_id).await?;
    let chapter = chapters::get_chapter_info_by_page_metadata(conn, &page_metadata).await?;
    let page_option_future: OptionFuture<_> = chapter
        .chapter_front_page_id
        .map(|chapter_front_page_id| get_page(conn, chapter_front_page_id))
        .into();
    let page = page_option_future.await.transpose()?;
    Ok(page)
}

async fn get_previous_page_by_order_number(
    conn: &mut PgConnection,
    current_page_metadata: &PageMetadata,
) -> ModelResult<Option<PageRoutingData>> {
    let previous_page = sqlx::query_as!(
        PageRoutingData,
        "
SELECT p.url_path as url_path,
  p.title as title,
  c.chapter_number as chapter_number,
  c.id as chapter_id,
  c.opens_at as chapter_opens_at,
  c.front_page_id as chapter_front_page_id
FROM pages p
  LEFT JOIN chapters c ON p.chapter_id = c.id
WHERE p.order_number = (
    SELECT MAX(pa.order_number)
    FROM pages pa
    WHERE pa.order_number < $1
      AND pa.deleted_at IS NULL
  )
  AND p.course_id = $2
  AND c.chapter_number = $3
  AND p.deleted_at IS NULL;
        ",
        current_page_metadata.order_number,
        current_page_metadata.course_id,
        current_page_metadata.chapter_number
    )
    .fetch_optional(conn)
    .await?;

    Ok(previous_page)
}

async fn get_previous_page_by_chapter_number(
    conn: &mut PgConnection,
    current_page_metadata: &PageMetadata,
) -> ModelResult<Option<PageRoutingData>> {
    let previous_page = sqlx::query_as!(
        PageRoutingData,
        "
SELECT p.url_path as url_path,
  p.title as title,
  c.chapter_number as chapter_number,
  c.id as chapter_id,
  c.opens_at as chapter_opens_at,
  c.front_page_id as chapter_front_page_id
FROM chapters c
  INNER JOIN pages p on c.id = p.chapter_id
WHERE c.chapter_number = (
    SELECT MAX(ca.chapter_number)
    FROM chapters ca
    WHERE ca.chapter_number < $1
      AND ca.deleted_at IS NULL
  )
  AND c.course_id = $2
  AND p.deleted_at IS NULL
ORDER BY p.order_number
LIMIT 1;
        ",
        current_page_metadata.chapter_number,
        current_page_metadata.course_id
    )
    .fetch_optional(conn)
    .await?;

    Ok(previous_page)
}

async fn get_next_order_number_for_courses_top_level_pages(
    conn: &mut PgConnection,
    course_id: Uuid,
) -> ModelResult<i32> {
    let next_order_number = sqlx::query!(
        "
select max(p.order_number) as order_number
from pages p
where p.course_id = $1
  and p.chapter_id is null
  and p.deleted_at is null;
",
        course_id
    )
    .fetch_one(conn)
    .await?;

    match next_order_number.order_number {
        Some(order_number) => Ok(order_number + 1),
        None => Ok(0),
    }
}

pub async fn get_chapters_pages_exclude_main_frontpage(
    conn: &mut PgConnection,
    chapter_id: Uuid,
) -> ModelResult<Vec<Page>> {
    let pages = sqlx::query_as!(
        Page,
        "
SELECT id,
  created_at,
  updated_at,
  course_id,
  exam_id,
  chapter_id,
  url_path,
  title,
  deleted_at,
  content,
  order_number,
  copied_from
FROM pages p
WHERE p.chapter_id = $1
  AND p.deleted_at IS NULL
  AND p.id NOT IN (
    SELECT front_page_id
    FROM chapters c
    WHERE c.front_page_id = p.id
  );
    ",
        chapter_id
    )
    .fetch_all(conn)
    .await?;

    Ok(pages)
}

/**
Returns search results for a phrase i.e. looks for matches where the words come up right after each other
*/
pub async fn get_page_search_results_for_phrase(
    conn: &mut PgConnection,
    course_id: Uuid,
    page_search_request: &PageSearchRequest,
) -> ModelResult<Vec<PageSearchResult>> {
    let course = crate::courses::get_course(&mut *conn, course_id).await?;

    // Last word of the search term needed so that the sql statement can change it to a prefix match.
    // Allows the last word to not be fully typed.
    let last_word = if let Some(last) = page_search_request
        .query
        .trim()
        .split_ascii_whitespace()
        .last()
    {
        last
    } else {
        return Ok(Vec::new());
    };

    let res =   sqlx::query_as!(
            PageSearchResult,
            "
-- common table expression for the search term tsquery so that we don't have to repeat it many times
WITH cte as (
    -- Converts the search term to a phrase search with phraseto_tsquery but appends ':*' to the last word so that it
    -- becomes a prefix match. This way the search will also contain results when the last word in the search term
    -- is only partially typed. Note that if to_tsquery($4) decides to stem the word, the replacement will be skipped.
    SELECT ts_rewrite(
        phraseto_tsquery($2::regconfig, $3),
        to_tsquery($4),
        to_tsquery($4 || ':*')
    ) as query
)
SELECT id,
    ts_rank(
    content_search,
    (
        SELECT query
        from cte
    )
    ) as rank,
    ts_headline(
    $2::regconfig,
    title,
    (
        SELECT query
        from cte
    )
    ) as title_headline,
    ts_headline(
    $2::regconfig,
    content_search_original_text,
    (
        SELECT query
        from cte
    )
    ) as content_headline,
    url_path
FROM pages
WHERE course_id = $1
    AND deleted_at IS NULL
    AND content_search @@ (
    SELECT query
    from cte
    )
ORDER BY rank DESC
LIMIT 50;
        ",
            course_id,
            course.content_search_language as _,
            page_search_request.query,
            last_word
        )
        .fetch_all(conn)
        .await?;

    Ok(add_course_url_prefix_to_search_results(res, &course))
}

/**
Returns search results for the given words. The words can appear in the source document in any order.
*/
pub async fn get_page_search_results_for_words(
    conn: &mut PgConnection,
    course_id: Uuid,
    page_search_request: &PageSearchRequest,
) -> ModelResult<Vec<PageSearchResult>> {
    let course = crate::courses::get_course(&mut *conn, course_id).await?;

    // Last word of the search term needed so that the sql statement can change it to a prefix match.
    // Allows the last word to not be fully typed.
    let last_word = if let Some(last) = page_search_request
        .query
        .trim()
        .split_ascii_whitespace()
        .last()
    {
        last
    } else {
        return Ok(Vec::new());
    };

    let res = sqlx::query_as!(
            PageSearchResult,
            "
-- common table expression for the search term tsquery so that we don't have to repeat it many times
WITH cte as (
    -- Converts the search term to a word search with ands between the words with plainto_tsquery but appends ':*' to the
    -- last word so that it  becomes a prefix match. This way the search will also contain results when the last word in
    -- the search term is only partially typed. Note that if to_tsquery($4) decides to stem the word, the replacement
    -- will be skipped.
    SELECT ts_rewrite(
        plainto_tsquery($2::regconfig, $3),
        to_tsquery($4),
        to_tsquery($4 || ':*')
    ) as query
)
SELECT id,
    ts_rank(
    content_search,
    (
        SELECT query
        from cte
    )
    ) as rank,
    ts_headline(
    $2::regconfig,
    title,
    (
        SELECT query
        from cte
    )
    ) as title_headline,
    ts_headline(
    $2::regconfig,
    content_search_original_text,
    (
        SELECT query
        from cte
    )
    ) as content_headline,
    url_path
FROM pages
WHERE course_id = $1
    AND deleted_at IS NULL
    AND content_search @@ (
    SELECT query
    from cte
    )
ORDER BY rank DESC
LIMIT 50;
        ",
            course_id,
            course.content_search_language as _,
            page_search_request.query,
            last_word
        )
        .fetch_all(conn)
        .await?;

    Ok(add_course_url_prefix_to_search_results(res, &course))
}

fn add_course_url_prefix_to_search_results(
    search_results: Vec<PageSearchResult>,
    course: &Course,
) -> Vec<PageSearchResult> {
    search_results
        .into_iter()
        .map(|mut sr| {
            let optional_slash = if sr.url_path.starts_with('/') {
                ""
            } else {
                "/"
            };
            sr.url_path = format!("/{}{}{}", course.slug, optional_slash, sr.url_path);
            sr
        })
        .collect()
}

/// Restore page contents and exercises to a previous revision
pub async fn restore(
    conn: &mut PgConnection,
    page_id: Uuid,
    history_id: Uuid,
    author: Uuid,
) -> ModelResult<Uuid> {
    // fetch old content
    let page = get_page(conn, page_id).await?;
    let history_data = page_history::get_history_data(conn, history_id).await?;

    update_page(
        conn,
        page.id,
        CmsPageUpdate {
            content: history_data.content.content,
            exercises: history_data.content.exercises,
            exercise_slides: history_data.content.exercise_slides,
            exercise_tasks: history_data.content.exercise_tasks,
            url_path: page.url_path,
            title: history_data.title,
            chapter_id: page.chapter_id,
        },
        author,
        true,
        HistoryChangeReason::HistoryRestored,
        history_data.exam_id.is_some(),
    )
    .await?;

    Ok(history_id)
}

pub async fn get_organization_id(conn: &mut PgConnection, page_id: Uuid) -> ModelResult<Uuid> {
    let res = sqlx::query!(
        "
SELECT organizations.id
FROM pages
  LEFT OUTER JOIN courses ON courses.id = pages.course_id
  LEFT OUTER JOIN exams ON exams.id = pages.exam_id
  JOIN organizations ON organizations.id = courses.organization_id
  OR organizations.id = exams.organization_id
WHERE pages.id = $1
",
        page_id,
    )
    .fetch_one(&mut *conn)
    .await?;
    Ok(res.id)
}

pub async fn get_page_chapter_and_course_information(
    conn: &mut PgConnection,
    page_id: Uuid,
) -> ModelResult<PageChapterAndCourseInformation> {
    let res = sqlx::query_as!(
        PageChapterAndCourseInformation,
        r#"
SELECT chapters.name as "chapter_name?",
  chapters.chapter_number as "chapter_number?",
  courses.name as "course_name?",
  courses.slug as "course_slug?",
  chapters.front_page_id as "chapter_front_page_id?",
  p2.url_path as "chapter_front_page_url_path?",
  organizations.slug as organization_slug
FROM pages
  LEFT JOIN chapters on pages.chapter_id = chapters.id
  LEFT JOIN courses on pages.course_id = courses.id
  LEFT JOIN pages p2 ON chapters.front_page_id = p2.id
  LEFT JOIN organizations on courses.organization_id = organizations.id
WHERE pages.id = $1
"#,
        page_id,
    )
    .fetch_one(&mut *conn)
    .await?;
    Ok(res)
}

/// Makes the order numebers and chapter ids to match in the db what's in the page objects
/// Assumes that all pages belong to the given course id
pub async fn reorder_pages(
    conn: &mut PgConnection,
    pages: &[Page],
    course_id: Uuid,
) -> ModelResult<()> {
    let db_pages = course_pages(conn, course_id).await?;
    let chapters = course_chapters(conn, course_id).await?;
    let mut tx = conn.begin().await?;
    for page in pages {
        if let Some(matching_db_page) = db_pages.iter().find(|p| p.id == page.id) {
            if matching_db_page.chapter_id == page.chapter_id {
                // Chapter not changing
                // Avoid conflicts in order_number since unique indexes cannot be deferred. The random number will not end up committing in the transaction since the loop goes through all the pages and will correct the number.
                sqlx::query!(
                    "UPDATE pages
SET order_number = floor(random() * (2000000 -200000 + 1) + 200000)
WHERE pages.order_number = $1
  AND pages.chapter_id = $2
  AND deleted_at IS NULL",
                    page.order_number,
                    page.chapter_id
                )
                .execute(&mut tx)
                .await?;
                sqlx::query!(
                    "UPDATE pages SET order_number = $2 WHERE pages.id = $1",
                    page.id,
                    page.order_number
                )
                .execute(&mut tx)
                .await?;
            } else {
                // Chapter changes
                if let Some(old_chapter_id) = matching_db_page.chapter_id {
                    if let Some(new_chapter_id) = page.chapter_id {
                        // Moving page to another chapter
                        if let Some(old_chapter) = chapters.iter().find(|o| o.id == old_chapter_id)
                        {
                            if let Some(new_chapter) =
                                chapters.iter().find(|o| o.id == new_chapter_id)
                            {
                                let old_path = &page.url_path;
                                let new_path = old_path.replacen(
                                    &old_chapter.chapter_number.to_string(),
                                    &new_chapter.chapter_number.to_string(),
                                    1,
                                );
                                sqlx::query!(
                                    "UPDATE pages SET url_path = $2, chapter_id = $3, order_number = $4 WHERE pages.id = $1",
                                    page.id,
                                    new_path,
                                    new_chapter.id,
                                    page.order_number
                                )
                                .execute(&mut tx)
                                .await?;
                                sqlx::query!(
                                    "INSERT INTO url_redirections(destination_page_id, old_url_path, course_id) VALUES ($1, $2, $3)",
                                    page.id,
                                    old_path,
                                    course_id
                                )
                                .execute(&mut tx)
                                .await?;
                            } else {
                                return Err(ModelError::InvalidRequest(
                                    "New chapter not found".to_string(),
                                ));
                            }
                        } else {
                            return Err(ModelError::InvalidRequest(
                                "Old chapter not found".to_string(),
                            ));
                        }
                    } else {
                        // Moving page from a chapter to a top level page
                        return Err(ModelError::InvalidRequest(
                            "Making a chapter page a top level page is not supported yet"
                                .to_string(),
                        ));
                    }
                } else {
                    error!("Cannot move a top level page to a chapter. matching_db_page.chapter_id: {:?} page.chapter_id: {:?}", matching_db_page.chapter_id, page.chapter_id);
                    // Moving page from the top level to a chapter
                    return Err(ModelError::InvalidRequest(
                        "Moving a top level page to a chapter is not supported yet".to_string(),
                    ));
                }
            }
        } else {
            return Err(ModelError::InvalidRequest(format!(
                "Page {} does exist in course {}",
                page.id, course_id
            )));
        }
    }
    tx.commit().await?;
    Ok(())
}

pub async fn is_chapter_front_page(
    conn: &mut PgConnection,
    page_id: Uuid,
) -> ModelResult<IsChapterFrontPage> {
    let chapter = get_chapter_by_page_id(conn, page_id).await?;

    Ok(chapter.front_page_id.map_or(
        IsChapterFrontPage {
            is_chapter_front_page: false,
        },
        |id| IsChapterFrontPage {
            is_chapter_front_page: id == page_id,
        },
    ))
}

#[cfg(test)]
mod test {
    use chrono::TimeZone;

    use super::*;
    use crate::{exams::NewExam, test_helper::*};

    #[tokio::test]
    async fn gets_organization_id() {
        insert_data!(:tx, :user, :org, :course, instance: _instance, :course_module, chapter: _chapter, :page);

        let course_page_org = get_organization_id(tx.as_mut(), page).await.unwrap();
        assert_eq!(org, course_page_org);

        let new_exam_id = crate::exams::insert(
            tx.as_mut(),
            &NewExam {
                name: "name".to_string(),
                starts_at: None,
                ends_at: None,
                time_minutes: 120,
                organization_id: org,
            },
            None,
        )
        .await
        .unwrap();
        let page = crate::pages::insert_page(
            tx.as_mut(),
            NewPage {
                exercises: vec![],
                exercise_slides: vec![],
                exercise_tasks: vec![],
                content: serde_json::Value::Array(vec![]),
                url_path: "url".to_string(),
                title: "title".to_string(),
                course_id: None,
                exam_id: Some(new_exam_id),
                chapter_id: None,
                front_page_of_chapter_id: None,
                content_search_language: None,
            },
            user,
        )
        .await
        .unwrap();
        let exam_page_org = get_organization_id(tx.as_mut(), page.id).await.unwrap();
        assert_eq!(org, exam_page_org);
    }

    #[tokio::test]
    async fn page_update_validation_works() {
        let e1 = CmsPageExercise {
            id: Uuid::parse_str("0c9dca80-5904-4d35-a945-8c080446f667").unwrap(),
            name: "".to_string(),
            order_number: 1,
            score_maximum: 1,
            max_tries_per_slide: None,
            limit_number_of_tries: false,
            deadline: Some(Utc.ymd(2125, 1, 1).and_hms(23, 59, 59)),
            needs_peer_review: false,
        };
        let e1_s1 = CmsPageExerciseSlide {
            id: Uuid::parse_str("43380e81-6ff2-4f46-9f38-af0ac6a8421a").unwrap(),
            exercise_id: e1.id,
            order_number: 1,
        };
        let e1_s1_t1 = CmsPageExerciseTask {
            id: Uuid::parse_str("6fb19c22-bca0-42cf-8be5-4141e21cc7a9").unwrap(),
            exercise_slide_id: e1_s1.id,
            assignment: serde_json::json!([]),
            exercise_type: "exercise".to_string(),
            private_spec: None,
            order_number: 1,
        };

        // Works without exercises
        assert!(create_update(vec![], vec![], vec![])
            .validate_exercise_data()
            .is_ok());

        // Works with single valid exercise
        assert!(create_update(
            vec![e1.clone()],
            vec![e1_s1.clone()],
            vec![e1_s1_t1.clone()],
        )
        .validate_exercise_data()
        .is_ok());

        // Fails with missing slide
        assert!(create_update(vec![e1.clone()], vec![], vec![e1_s1_t1],)
            .validate_exercise_data()
            .is_err());

        // Fails with missing task
        assert!(create_update(vec![e1], vec![e1_s1], vec![],)
            .validate_exercise_data()
            .is_err());
    }

    fn create_update(
        exercises: Vec<CmsPageExercise>,
        exercise_slides: Vec<CmsPageExerciseSlide>,
        exercise_tasks: Vec<CmsPageExerciseTask>,
    ) -> CmsPageUpdate {
        CmsPageUpdate {
            content: serde_json::json!([]),
            exercises,
            exercise_slides,
            exercise_tasks,
            url_path: "".to_string(),
            title: "".to_string(),
            chapter_id: None,
        }
    }
}<|MERGE_RESOLUTION|>--- conflicted
+++ resolved
@@ -109,20 +109,6 @@
 }
 
 #[derive(Debug, Serialize, Deserialize, PartialEq, Eq, Clone)]
-<<<<<<< HEAD
-pub struct PageRoutingData {
-    pub url_path: String,
-    pub title: String,
-    pub page_id: Uuid,
-    pub chapter_number: i32,
-    pub chapter_id: Uuid,
-    pub chapter_opens_at: Option<DateTime<Utc>>,
-    pub chapter_front_page_id: Option<Uuid>,
-}
-
-#[derive(Debug, Serialize, Deserialize, PartialEq, Eq, Clone)]
-=======
->>>>>>> 6c3fb810
 #[cfg_attr(feature = "ts_rs", derive(TS))]
 pub struct PageRoutingData {
     pub url_path: String,
@@ -1250,10 +1236,10 @@
 
 #[derive(Debug)]
 struct ExerciseTaskIdAndSpec {
-    id: Uuid,
-    private_spec: Option<serde_json::Value>,
-    public_spec: Option<serde_json::Value>,
-    model_solution_spec: Option<serde_json::Value>,
+    pub id: Uuid,
+    pub private_spec: Option<serde_json::Value>,
+    pub public_spec: Option<serde_json::Value>,
+    pub model_solution_spec: Option<serde_json::Value>,
 }
 
 async fn fetch_derived_spec(
@@ -1600,38 +1586,6 @@
     }
 }
 
-<<<<<<< HEAD
-pub async fn get_next_page_with_chapter_status(
-    next_page_data: Option<PageRoutingData>,
-) -> ModelResult<Option<PageRoutingDataWithChapterStatus>> {
-    match next_page_data {
-        Some(data) => {
-            let open = data
-                .chapter_opens_at
-                .map(|o| o <= Utc::now())
-                .unwrap_or(true);
-            let status = if open {
-                ChapterStatus::Open
-            } else {
-                ChapterStatus::Closed
-            };
-            Ok(Some(PageRoutingDataWithChapterStatus {
-                url_path: data.url_path,
-                title: data.title,
-                page_id: data.page_id,
-                chapter_number: data.chapter_number,
-                chapter_id: data.chapter_id,
-                chapter_opens_at: data.chapter_opens_at,
-                chapter_front_page_id: data.chapter_front_page_id,
-                chapter_status: status,
-            }))
-        }
-        None => Ok(None),
-    }
-}
-
-=======
->>>>>>> 6c3fb810
 async fn get_current_page_metadata(
     conn: &mut PgConnection,
     page_id: Uuid,
@@ -1782,6 +1736,7 @@
                 Ok(PageRoutingData {
                     url_path: front_page.url_path,
                     title: front_page.title,
+                    page_id: front_page.id,
                     chapter_number: chapter_front_page_chapter.chapter_number,
                     chapter_id: chapter_front_page_chapter.id,
                     chapter_opens_at: chapter_front_page_chapter.opens_at,
@@ -1841,6 +1796,7 @@
 SELECT p.url_path as url_path,
   p.title as title,
   c.chapter_number as chapter_number,
+  p.id as page_id,
   c.id as chapter_id,
   c.opens_at as chapter_opens_at,
   c.front_page_id as chapter_front_page_id
@@ -1875,6 +1831,7 @@
         "
 SELECT p.url_path as url_path,
   p.title as title,
+  p.id as page_id,
   c.chapter_number as chapter_number,
   c.id as chapter_id,
   c.opens_at as chapter_opens_at,
