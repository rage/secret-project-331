--- conflicted
+++ resolved
@@ -2018,13 +2018,8 @@
             tx.as_mut(),
             NewExam {
                 id: exam,
-<<<<<<< HEAD
                 name: "name".to_string(),
-                instructions: "instr".to_string(),
-=======
-                name: "name",
                 instructions: serde_json::json!([]),
->>>>>>> c94328a6
                 starts_at: None,
                 ends_at: None,
                 time_minutes: 120,
