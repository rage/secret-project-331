--- conflicted
+++ resolved
@@ -88,7 +88,6 @@
     Ok(res)
 }
 
-<<<<<<< HEAD
 pub async fn get_num_peer_reviews_given_by_user_and_course_instance_and_exercise(
     conn: &mut PgConnection,
     user_id: Uuid,
@@ -111,7 +110,7 @@
     .fetch_one(conn)
     .await?;
     Ok(res.count.unwrap_or(0))
-=======
+}
 pub async fn get_users_submission_count_for_exercise_and_course_instance(
     conn: &mut PgConnection,
     user_id: Uuid,
@@ -152,5 +151,4 @@
     .fetch_one(conn)
     .await?;
     Ok(res.count.unwrap_or(0).try_into()?)
->>>>>>> 159c1750
 }