--- conflicted
+++ resolved
@@ -222,14 +222,8 @@
         use headless_lms_utils::numbers::f32_approx_eq;
 
         use crate::{
-<<<<<<< HEAD
-            chapters, exercise_slides, exercises,
-            pages::{self, NewCoursePage},
-            user_exercise_states,
-=======
-            chapters::{self, NewChapter},
-            exercise_slides, exercises, pages, user_exercise_states,
->>>>>>> 98fc5044
+            chapters, chapters::NewChapter, exercise_slides, exercises, pages,
+            pages::NewCoursePage, user_exercise_states,
         };
 
         use super::*;
@@ -383,21 +377,12 @@
                 },
             )
             .await?;
-<<<<<<< HEAD
             let (page_id, _history) = pages::insert_course_page(
                 tx.as_mut(),
                 &NewCoursePage::new(course, 1, "/test", "test"),
                 user,
             )
             .await?;
-            let exercise_id =
-                exercises::insert(tx.as_mut(), course, "course", page_id, chapter_id, 1).await?;
-            let slide_1 = exercise_slides::insert(tx.as_mut(), exercise_id, 1).await?;
-            let slide_2 = exercise_slides::insert(tx.as_mut(), exercise_id, 2).await?;
-            let slide_3 = exercise_slides::insert(tx.as_mut(), exercise_id, 3).await?;
-=======
-            let (page_id, _history) =
-                pages::insert_course_page(tx.as_mut(), course, "/test", "test", 1, user).await?;
             let exercise_id = exercises::insert(
                 tx.as_mut(),
                 PKeyPolicy::Generate,
@@ -414,7 +399,6 @@
                 exercise_slides::insert(tx.as_mut(), PKeyPolicy::Generate, exercise_id, 2).await?;
             let slide_3 =
                 exercise_slides::insert(tx.as_mut(), PKeyPolicy::Generate, exercise_id, 3).await?;
->>>>>>> 98fc5044
             let user_exercise_state = user_exercise_states::get_or_create_user_exercise_state(
                 tx.as_mut(),
                 user,
