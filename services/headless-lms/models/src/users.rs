use crate::prelude::*;

#[derive(Debug, Clone, PartialEq, Eq, Serialize, Deserialize)]
#[cfg_attr(feature = "ts_rs", derive(TS))]
pub struct User {
    pub id: Uuid,
    pub created_at: DateTime<Utc>,
    pub updated_at: DateTime<Utc>,
    pub deleted_at: Option<DateTime<Utc>>,
    pub upstream_id: Option<i32>,
    pub email_domain: Option<String>,
}

pub async fn insert(
    conn: &mut PgConnection,
    pkey_policy: PKeyPolicy<Uuid>,
    email: &str,
    first_name: Option<&str>,
    last_name: Option<&str>,
) -> ModelResult<Uuid> {
    let mut tx = conn.begin().await?;
    let email_domain = email.trim().split('@').last();
    let res = sqlx::query!(
        "
INSERT INTO users (id, email_domain)
VALUES ($1, $2)
RETURNING id
",
        pkey_policy.into_uuid(),
        email_domain
    )
    .fetch_one(&mut tx)
    .await?;

    let _res2 = sqlx::query!(
        "
INSERT INTO user_details (user_id, email, first_name, last_name)
VALUES ($1, $2, $3, $4)
",
        res.id,
        email,
        first_name,
        last_name
    )
    .execute(&mut tx)
    .await?;
    tx.commit().await?;
    Ok(res.id)
}

pub async fn insert_with_upstream_id_and_moocfi_id(
    conn: &mut PgConnection,
    email: &str,
    first_name: Option<&str>,
    last_name: Option<&str>,
    upstream_id: i32,
    moocfi_id: Uuid,
) -> ModelResult<User> {
    info!("The user is not in the database yet, inserting");
    let email_domain = email.trim().split('@').last();
    let mut tx = conn.begin().await?;
    let user = sqlx::query_as!(
        User,
        r#"
INSERT INTO
  users (id, upstream_id, email_domain)
VALUES ($1, $2, $3)
RETURNING *;
          "#,
        moocfi_id,
        upstream_id,
        email_domain
    )
    .fetch_one(&mut tx)
    .await?;

    let _res2 = sqlx::query!(
        "
INSERT INTO user_details (user_id, email, first_name, last_name)
VALUES ($1, $2, $3, $4)
",
        user.id,
        email,
        first_name,
        last_name
    )
    .execute(&mut tx)
    .await?;
    tx.commit().await?;
    Ok(user)
}

pub async fn get_by_email(conn: &mut PgConnection, email: &str) -> ModelResult<User> {
    let user = sqlx::query_as!(
        User,
        "
SELECT users.*
FROM user_details
JOIN users ON (user_details.user_id = users.id)
WHERE user_details.email = $1
        ",
        email
    )
    .fetch_one(conn)
    .await?;
    Ok(user)
}

pub async fn try_get_by_email(conn: &mut PgConnection, email: &str) -> ModelResult<Option<User>> {
    let user = sqlx::query_as!(
        User,
        "
SELECT users.*
FROM user_details
JOIN users ON (user_details.user_id = users.id)
WHERE user_details.email = $1
        ",
        email
    )
    .fetch_optional(conn)
    .await?;
    Ok(user)
}

pub async fn get_by_id(conn: &mut PgConnection, id: Uuid) -> ModelResult<User> {
    let user = sqlx::query_as!(
        User,
        "
SELECT *
FROM users
WHERE id = $1
        ",
        id
    )
    .fetch_one(conn)
    .await?;
    Ok(user)
}

pub async fn find_by_upstream_id(
    conn: &mut PgConnection,
    upstream_id: i32,
) -> ModelResult<Option<User>> {
    let user = sqlx::query_as!(
        User,
        "SELECT * FROM users WHERE upstream_id = $1",
        upstream_id
    )
    .fetch_optional(conn)
    .await?;
    Ok(user)
}
<<<<<<< HEAD
=======

// Only used for testing, not to use in production.
pub async fn authenticate_test_user(
    conn: &mut PgConnection,
    email: &str,
    password: &str,
    application_configuration: &ApplicationConfiguration,
) -> ModelResult<User> {
    // Sanity check to ensure this is not called outside of test mode. The whole application configuration is passed to this function instead of just the boolean to make mistakes harder.
    assert!(application_configuration.test_mode);
    let user = if email == "admin@example.com" && password == "admin" {
        crate::users::get_by_email(conn, "admin@example.com").await?
    } else if email == "teacher@example.com" && password == "teacher" {
        crate::users::get_by_email(conn, "teacher@example.com").await?
    } else if email == "language.teacher@example.com" && password == "language.teacher" {
        crate::users::get_by_email(conn, "language.teacher@example.com").await?
    } else if email == "user@example.com" && password == "user" {
        crate::users::get_by_email(conn, "user@example.com").await?
    } else if email == "assistant@example.com" && password == "assistant" {
        crate::users::get_by_email(conn, "assistant@example.com").await?
    } else if email == "creator@example.com" && password == "creator" {
        crate::users::get_by_email(conn, "creator@example.com").await?
    } else if email == "student1@example.com" && password == "student.1" {
        crate::users::get_by_email(conn, "student1@example.com").await?
    } else if email == "student2@example.com" && password == "student.2" {
        crate::users::get_by_email(conn, "student2@example.com").await?
    } else if email == "student3@example.com" && password == "student.3" {
        crate::users::get_by_email(conn, "student3@example.com").await?
    } else if email == "teaching-and-learning-services@example.com"
        && password == "teaching-and-learning-services"
    {
        crate::users::get_by_email(conn, "teaching-and-learning-services@example.com").await?
    } else if email == "student-without-research-consent@example.com"
        && password == "student-without-research-consent"
    {
        crate::users::get_by_email(conn, "student-without-research-consent@example.com").await?
    } else {
        return Err(ModelError::new(
            ModelErrorType::InvalidRequest,
            "Invalid email or password".to_string(),
            None,
        ));
    };
    Ok(user)
}

>>>>>>> 40044562
/// Includes all users who have returned an exercise on a course course instance
pub async fn get_all_user_ids_with_user_exercise_states_on_course_instance(
    conn: &mut PgConnection,
    course_instance_id: Uuid,
) -> ModelResult<Vec<Uuid>> {
    let res = sqlx::query!(
        "
SELECT DISTINCT user_id
FROM user_exercise_states
WHERE course_instance_id = $1
  AND deleted_at IS NULL
        ",
        course_instance_id
    )
    .map(|x| x.user_id)
    .fetch_all(conn)
    .await?;
    Ok(res)
}

pub async fn get_users_by_course_instance_enrollment(
    conn: &mut PgConnection,
    course_instance_id: Uuid,
) -> ModelResult<Vec<User>> {
    let res = sqlx::query_as!(
        User,
        "
SELECT *
FROM users
WHERE id IN (
    SELECT user_id
    FROM course_instance_enrollments
    WHERE course_instance_id = $1
      AND deleted_at IS NULL
  )
",
        course_instance_id,
    )
    .fetch_all(&mut *conn)
    .await?;
    Ok(res)
}

pub async fn get_users_ids_in_db_from_upstream_ids(
    conn: &mut PgConnection,
    upstream_ids: &[i32],
) -> ModelResult<Vec<Uuid>> {
    let res = sqlx::query!(
        "
SELECT id
FROM users
WHERE upstream_id IN (
    SELECT UNNEST($1::integer [])
  )
AND deleted_at IS NULL
",
        upstream_ids,
    )
    .fetch_all(&mut *conn)
    .await?;
    Ok(res.iter().map(|x| x.id).collect::<Vec<_>>())
}

pub async fn delete_user(conn: &mut PgConnection, id: Uuid) -> ModelResult<()> {
    info!("Deleting user {id}");
    let mut tx = conn.begin().await?;
    sqlx::query!("DELETE FROM user_details WHERE user_id = $1", id,)
        .execute(&mut *tx)
        .await?;
    sqlx::query!("UPDATE users set deleted_at = now() WHERE id = $1", id,)
        .execute(&mut *tx)
        .await?;
    sqlx::query!("UPDATE roles set deleted_at = now() WHERE user_id = $1", id,)
        .execute(&mut *tx)
        .await?;
    tx.commit().await?;
    info!("Deletion succeeded");
    Ok(())
}<|MERGE_RESOLUTION|>--- conflicted
+++ resolved
@@ -1,3 +1,5 @@
+use headless_lms_utils::ApplicationConfiguration;
+
 use crate::prelude::*;
 
 #[derive(Debug, Clone, PartialEq, Eq, Serialize, Deserialize)]
@@ -150,8 +152,6 @@
     .await?;
     Ok(user)
 }
-<<<<<<< HEAD
-=======
 
 // Only used for testing, not to use in production.
 pub async fn authenticate_test_user(
@@ -198,7 +198,6 @@
     Ok(user)
 }
 
->>>>>>> 40044562
 /// Includes all users who have returned an exercise on a course course instance
 pub async fn get_all_user_ids_with_user_exercise_states_on_course_instance(
     conn: &mut PgConnection,
