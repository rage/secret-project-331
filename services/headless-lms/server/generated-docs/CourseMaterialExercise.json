{
  "exercise": {
    "id": "307fa56f-9853-4f5c-afb9-a6736c232f32",
    "created_at": "2021-12-31T22:00:00Z",
    "updated_at": "2021-12-31T22:00:00Z",
    "name": "Hello Exercise",
    "course_id": "307fa56f-9853-4f5c-afb9-a6736c232f32",
    "exam_id": null,
    "page_id": "307fa56f-9853-4f5c-afb9-a6736c232f32",
    "chapter_id": null,
    "deadline": null,
    "deleted_at": null,
    "score_maximum": 1,
    "order_number": 123,
    "copied_from": null,
    "max_tries_per_slide": 17,
    "limit_number_of_tries": true,
    "needs_peer_review": false,
    "use_course_default_peer_review_config": false
  },
  "can_post_submission": true,
  "current_exercise_slide": {
    "id": "307fa56f-9853-4f5c-afb9-a6736c232f32",
    "exercise_tasks": [
      {
        "id": "307fa56f-9853-4f5c-afb9-a6736c232f32",
        "exercise_service_slug": "example-exercise",
        "exercise_slide_id": "307fa56f-9853-4f5c-afb9-a6736c232f32",
        "exercise_iframe_url": "http://project-331.local/example-exercise/exercise",
        "pseudonumous_user_id": "934ac548-f7de-479a-b4f8-af9c0c6c22dc",
        "assignment": {
          "attributes": {
            "content": "Answer this question.",
            "dropCap": false
          },
          "clientId": "187a0aea-c088-4354-a1ea-f0cab082c065",
          "innerBlocks": [],
          "isValid": true,
          "name": "core/paragraph"
        },
        "public_spec": [
          {
            "id": "7ab2591c-b0f3-4543-9548-a113849b0f94",
            "name": "a"
          },
          {
            "id": "a833d1df-f27b-4fbf-b516-883a62c09d88",
            "name": "b"
          },
          {
            "id": "03d4b3d4-88af-4125-88b7-4ee052fd876f",
            "name": "c"
          }
        ],
        "model_solution_spec": null,
        "previous_submission": {
          "id": "307fa56f-9853-4f5c-afb9-a6736c232f32",
          "created_at": "2021-12-31T22:00:00Z",
          "updated_at": "2021-12-31T22:00:00Z",
          "deleted_at": null,
          "exercise_slide_submission_id": "307fa56f-9853-4f5c-afb9-a6736c232f32",
          "exercise_task_id": "307fa56f-9853-4f5c-afb9-a6736c232f32",
          "exercise_slide_id": "307fa56f-9853-4f5c-afb9-a6736c232f32",
          "data_json": {
            "choice": "a"
          },
          "exercise_task_grading_id": "307fa56f-9853-4f5c-afb9-a6736c232f32",
          "metadata": null
        },
        "previous_submission_grading": {
          "id": "307fa56f-9853-4f5c-afb9-a6736c232f32",
          "created_at": "2021-12-31T22:00:00Z",
          "updated_at": "2021-12-31T22:00:00Z",
          "exercise_task_submission_id": "307fa56f-9853-4f5c-afb9-a6736c232f32",
          "course_id": "307fa56f-9853-4f5c-afb9-a6736c232f32",
          "exam_id": null,
          "exercise_id": "307fa56f-9853-4f5c-afb9-a6736c232f32",
          "exercise_task_id": "307fa56f-9853-4f5c-afb9-a6736c232f32",
          "grading_priority": 1,
          "score_given": 80.0,
          "grading_progress": "PendingManual",
          "unscaled_score_given": 80.0,
          "unscaled_score_maximum": 100,
          "grading_started_at": "2021-12-31T22:00:00Z",
          "grading_completed_at": "2021-12-31T22:00:00Z",
          "feedback_json": null,
          "feedback_text": null,
          "deleted_at": null
        },
        "order_number": 0
      }
    ]
  },
  "exercise_status": {
    "score_given": null,
    "activity_progress": "InProgress",
    "grading_progress": "NotReady",
    "reviewing_stage": "NotStarted"
  },
  "exercise_slide_submission_counts": {
    "2794a98e-d594-40cf-949e-7cc011755a58": 2,
    "7dea54af-3d38-4f7c-8969-ecb17b55ec02": 4
  },
  "peer_review_config": {
    "id": "307fa56f-9853-4f5c-afb9-a6736c232f32",
    "course_id": "307fa56f-9853-4f5c-afb9-a6736c232f32",
    "exercise_id": "307fa56f-9853-4f5c-afb9-a6736c232f32",
    "peer_reviews_to_give": 3,
<<<<<<< HEAD
    "peer_reviews_to_receive": 2,
    "accepting_threshold": 3.0,
    "accepting_strategy": "AutomaticallyAcceptOrManualReviewByAverage"
=======
    "peer_reviews_to_receive": 2
>>>>>>> 6d32bcd0
  }
}<|MERGE_RESOLUTION|>--- conflicted
+++ resolved
@@ -98,20 +98,14 @@
     "reviewing_stage": "NotStarted"
   },
   "exercise_slide_submission_counts": {
-    "2794a98e-d594-40cf-949e-7cc011755a58": 2,
-    "7dea54af-3d38-4f7c-8969-ecb17b55ec02": 4
+    "7dea54af-3d38-4f7c-8969-ecb17b55ec02": 4,
+    "2794a98e-d594-40cf-949e-7cc011755a58": 2
   },
   "peer_review_config": {
     "id": "307fa56f-9853-4f5c-afb9-a6736c232f32",
     "course_id": "307fa56f-9853-4f5c-afb9-a6736c232f32",
     "exercise_id": "307fa56f-9853-4f5c-afb9-a6736c232f32",
-    "peer_reviews_to_give": 3,
-<<<<<<< HEAD
-    "peer_reviews_to_receive": 2,
-    "accepting_threshold": 3.0,
-    "accepting_strategy": "AutomaticallyAcceptOrManualReviewByAverage"
-=======
-    "peer_reviews_to_receive": 2
->>>>>>> 6d32bcd0
+    "peer_reviews_to_give": 1234,
+    "peer_reviews_to_receive": 1234
   }
 }