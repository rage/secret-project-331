{
  "exercise": {
    "id": "307fa56f-9853-4f5c-afb9-a6736c232f32",
    "created_at": "2021-12-31T22:00:00Z",
    "updated_at": "2021-12-31T22:00:00Z",
    "name": "Hello Exercise",
    "course_id": "307fa56f-9853-4f5c-afb9-a6736c232f32",
    "exam_id": null,
    "page_id": "307fa56f-9853-4f5c-afb9-a6736c232f32",
    "chapter_id": null,
    "deadline": null,
    "deleted_at": null,
    "score_maximum": 1,
    "order_number": 123,
    "copied_from": null,
    "max_tries_per_slide": 17,
    "limit_number_of_tries": true,
    "needs_peer_review": false
  },
  "can_post_submission": true,
  "current_exercise_slide": {
    "id": "307fa56f-9853-4f5c-afb9-a6736c232f32",
    "exercise_tasks": [
      {
        "id": "307fa56f-9853-4f5c-afb9-a6736c232f32",
        "exercise_slide_id": "307fa56f-9853-4f5c-afb9-a6736c232f32",
        "exercise_iframe_url": "http://project-331.local/example-exercise/exercise",
        "assignment": {
          "attributes": {
            "content": "Answer this question.",
            "dropCap": false
          },
          "clientId": "187a0aea-c088-4354-a1ea-f0cab082c065",
          "innerBlocks": [],
          "isValid": true,
          "name": "core/paragraph"
        },
        "public_spec": [
          {
            "id": "7ab2591c-b0f3-4543-9548-a113849b0f94",
            "name": "a"
          },
          {
            "id": "a833d1df-f27b-4fbf-b516-883a62c09d88",
            "name": "b"
          },
          {
            "id": "03d4b3d4-88af-4125-88b7-4ee052fd876f",
            "name": "c"
          }
        ],
        "model_solution_spec": null,
        "previous_submission": {
          "id": "307fa56f-9853-4f5c-afb9-a6736c232f32",
          "created_at": "2021-12-31T22:00:00Z",
          "updated_at": "2021-12-31T22:00:00Z",
          "deleted_at": null,
          "exercise_slide_submission_id": "307fa56f-9853-4f5c-afb9-a6736c232f32",
          "exercise_task_id": "307fa56f-9853-4f5c-afb9-a6736c232f32",
          "exercise_slide_id": "307fa56f-9853-4f5c-afb9-a6736c232f32",
          "data_json": {
            "choice": "a"
          },
          "exercise_task_grading_id": "307fa56f-9853-4f5c-afb9-a6736c232f32",
          "metadata": null
        },
        "previous_submission_grading": {
          "id": "307fa56f-9853-4f5c-afb9-a6736c232f32",
          "created_at": "2021-12-31T22:00:00Z",
          "updated_at": "2021-12-31T22:00:00Z",
          "exercise_task_submission_id": "307fa56f-9853-4f5c-afb9-a6736c232f32",
          "course_id": "307fa56f-9853-4f5c-afb9-a6736c232f32",
          "exam_id": null,
          "exercise_id": "307fa56f-9853-4f5c-afb9-a6736c232f32",
          "exercise_task_id": "307fa56f-9853-4f5c-afb9-a6736c232f32",
          "grading_priority": 1,
          "score_given": 80.0,
          "grading_progress": "FullyGraded",
          "unscaled_score_given": 80.0,
          "unscaled_score_maximum": 100,
          "grading_started_at": "2021-12-31T22:00:00Z",
          "grading_completed_at": "2021-12-31T22:00:00Z",
          "feedback_json": null,
          "feedback_text": null,
          "deleted_at": null
        },
        "order_number": 1
      }
    ]
  },
  "exercise_status": {
    "score_given": null,
    "activity_progress": "InProgress",
    "grading_progress": "NotReady",
    "reviewing_stage": "NotStarted"
  },
  "exercise_slide_submission_counts": {
    "2794a98e-d594-40cf-949e-7cc011755a58": 2,
    "7dea54af-3d38-4f7c-8969-ecb17b55ec02": 4
<<<<<<< HEAD
=======
  },
  "peer_review": {
    "id": "307fa56f-9853-4f5c-afb9-a6736c232f32",
    "created_at": "2021-12-31T22:00:00Z",
    "updated_at": "2021-12-31T22:00:00Z",
    "deleted_at": null,
    "course_id": "307fa56f-9853-4f5c-afb9-a6736c232f32",
    "exercise_id": "307fa56f-9853-4f5c-afb9-a6736c232f32",
    "peer_reviews_to_give": 3,
    "peer_reviews_to_receive": 2
>>>>>>> 5639daab
  }
}<|MERGE_RESOLUTION|>--- conflicted
+++ resolved
@@ -95,10 +95,8 @@
     "reviewing_stage": "NotStarted"
   },
   "exercise_slide_submission_counts": {
-    "2794a98e-d594-40cf-949e-7cc011755a58": 2,
-    "7dea54af-3d38-4f7c-8969-ecb17b55ec02": 4
-<<<<<<< HEAD
-=======
+    "7dea54af-3d38-4f7c-8969-ecb17b55ec02": 4,
+    "2794a98e-d594-40cf-949e-7cc011755a58": 2
   },
   "peer_review": {
     "id": "307fa56f-9853-4f5c-afb9-a6736c232f32",
@@ -108,7 +106,8 @@
     "course_id": "307fa56f-9853-4f5c-afb9-a6736c232f32",
     "exercise_id": "307fa56f-9853-4f5c-afb9-a6736c232f32",
     "peer_reviews_to_give": 3,
-    "peer_reviews_to_receive": 2
->>>>>>> 5639daab
+    "peer_reviews_to_receive": 2,
+    "accepting_threshold": 3.0,
+    "accepting_strategy": "AutomaticallyAcceptOrRejectByAverage"
   }
 }