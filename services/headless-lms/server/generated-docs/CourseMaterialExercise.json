{
  "exercise": {
    "id": "307fa56f-9853-4f5c-afb9-a6736c232f32",
    "created_at": "2021-12-31T22:00:00Z",
    "updated_at": "2021-12-31T22:00:00Z",
    "name": "Hello Exercise",
    "course_id": "307fa56f-9853-4f5c-afb9-a6736c232f32",
    "exam_id": null,
    "page_id": "307fa56f-9853-4f5c-afb9-a6736c232f32",
    "chapter_id": null,
    "deadline": null,
    "deleted_at": null,
    "score_maximum": 1,
    "order_number": 123,
    "copied_from": null,
    "max_tries_per_slide": 17,
    "limit_number_of_tries": true,
    "needs_peer_review": false,
    "use_course_default_peer_review_config": false
  },
  "can_post_submission": true,
  "current_exercise_slide": {
    "id": "307fa56f-9853-4f5c-afb9-a6736c232f32",
    "exercise_tasks": [
      {
        "id": "307fa56f-9853-4f5c-afb9-a6736c232f32",
        "exercise_service_slug": "example-exercise",
        "exercise_slide_id": "307fa56f-9853-4f5c-afb9-a6736c232f32",
        "exercise_iframe_url": "http://project-331.local/example-exercise/exercise",
        "pseudonumous_user_id": "934ac548-f7de-479a-b4f8-af9c0c6c22dc",
        "assignment": {
          "attributes": {
            "content": "Answer this question.",
            "dropCap": false
          },
          "clientId": "187a0aea-c088-4354-a1ea-f0cab082c065",
          "innerBlocks": [],
          "isValid": true,
          "name": "core/paragraph"
        },
        "public_spec": [
          {
            "id": "7ab2591c-b0f3-4543-9548-a113849b0f94",
            "name": "a"
          },
          {
            "id": "a833d1df-f27b-4fbf-b516-883a62c09d88",
            "name": "b"
          },
          {
            "id": "03d4b3d4-88af-4125-88b7-4ee052fd876f",
            "name": "c"
          }
        ],
        "model_solution_spec": null,
        "previous_submission": {
          "id": "307fa56f-9853-4f5c-afb9-a6736c232f32",
          "created_at": "2021-12-31T22:00:00Z",
          "updated_at": "2021-12-31T22:00:00Z",
          "deleted_at": null,
          "exercise_slide_submission_id": "307fa56f-9853-4f5c-afb9-a6736c232f32",
          "exercise_task_id": "307fa56f-9853-4f5c-afb9-a6736c232f32",
          "exercise_slide_id": "307fa56f-9853-4f5c-afb9-a6736c232f32",
          "data_json": {
            "choice": "a"
          },
          "exercise_task_grading_id": "307fa56f-9853-4f5c-afb9-a6736c232f32",
          "metadata": null
        },
        "previous_submission_grading": {
          "id": "307fa56f-9853-4f5c-afb9-a6736c232f32",
          "created_at": "2021-12-31T22:00:00Z",
          "updated_at": "2021-12-31T22:00:00Z",
          "exercise_task_submission_id": "307fa56f-9853-4f5c-afb9-a6736c232f32",
          "course_id": "307fa56f-9853-4f5c-afb9-a6736c232f32",
          "exam_id": null,
          "exercise_id": "307fa56f-9853-4f5c-afb9-a6736c232f32",
          "exercise_task_id": "307fa56f-9853-4f5c-afb9-a6736c232f32",
          "grading_priority": 1,
          "score_given": 80.0,
          "grading_progress": "PendingManual",
          "unscaled_score_given": 80.0,
          "unscaled_score_maximum": 100,
          "grading_started_at": "2021-12-31T22:00:00Z",
          "grading_completed_at": "2021-12-31T22:00:00Z",
          "feedback_json": null,
          "feedback_text": null,
          "deleted_at": null
        },
        "order_number": 0
      }
    ]
  },
  "exercise_status": {
    "score_given": null,
    "activity_progress": "InProgress",
    "grading_progress": "NotReady",
    "reviewing_stage": "NotStarted"
  },
  "exercise_slide_submission_counts": {
    "2794a98e-d594-40cf-949e-7cc011755a58": 2,
    "7dea54af-3d38-4f7c-8969-ecb17b55ec02": 4
  },
  "peer_review_config": {
    "id": "307fa56f-9853-4f5c-afb9-a6736c232f32",
    "course_id": "307fa56f-9853-4f5c-afb9-a6736c232f32",
    "exercise_id": "307fa56f-9853-4f5c-afb9-a6736c232f32",
    "peer_reviews_to_give": 3,
    "peer_reviews_to_receive": 2
  },
  "previous_exercise_slide_submission": {
    "id": "307fa56f-9853-4f5c-afb9-a6736c232f32",
    "created_at": "2021-12-31T22:00:00Z",
    "updated_at": "2021-12-31T22:00:00Z",
    "deleted_at": null,
    "exercise_slide_id": "307fa56f-9853-4f5c-afb9-a6736c232f32",
    "course_id": "307fa56f-9853-4f5c-afb9-a6736c232f32",
    "course_instance_id": "307fa56f-9853-4f5c-afb9-a6736c232f32",
    "exam_id": null,
    "exercise_id": "307fa56f-9853-4f5c-afb9-a6736c232f32",
<<<<<<< HEAD
    "peer_reviews_to_give": 3,
    "peer_reviews_to_receive": 2,
    "accepting_threshold": 3.0,
    "accepting_strategy": "AutomaticallyAcceptOrRejectByAverage"
  },
  "user_course_instance_exercise_service_variables": [
    {
      "id": "307fa56f-9853-4f5c-afb9-a6736c232f32",
      "created_at": "2021-12-31T22:00:00Z",
      "updated_at": "2021-12-31T22:00:00Z",
      "deleted_at": null,
      "exercise_service_slug": "quizzes",
      "user_id": "307fa56f-9853-4f5c-afb9-a6736c232f32",
      "course_instance_id": "307fa56f-9853-4f5c-afb9-a6736c232f32",
      "exam_id": null,
      "variable_key": "dog-name",
      "variable_value": "Dog"
    }
  ]
=======
    "user_id": "307fa56f-9853-4f5c-afb9-a6736c232f32",
    "user_points_update_strategy": "CanAddPointsAndCanRemovePoints"
  }
>>>>>>> fea1d672
}<|MERGE_RESOLUTION|>--- conflicted
+++ resolved
@@ -118,11 +118,8 @@
     "course_instance_id": "307fa56f-9853-4f5c-afb9-a6736c232f32",
     "exam_id": null,
     "exercise_id": "307fa56f-9853-4f5c-afb9-a6736c232f32",
-<<<<<<< HEAD
-    "peer_reviews_to_give": 3,
-    "peer_reviews_to_receive": 2,
-    "accepting_threshold": 3.0,
-    "accepting_strategy": "AutomaticallyAcceptOrRejectByAverage"
+    "user_id": "307fa56f-9853-4f5c-afb9-a6736c232f32",
+    "user_points_update_strategy": "CanAddPointsAndCanRemovePoints"
   },
   "user_course_instance_exercise_service_variables": [
     {
@@ -138,9 +135,4 @@
       "variable_value": "Dog"
     }
   ]
-=======
-    "user_id": "307fa56f-9853-4f5c-afb9-a6736c232f32",
-    "user_points_update_strategy": "CanAddPointsAndCanRemovePoints"
-  }
->>>>>>> fea1d672
 }