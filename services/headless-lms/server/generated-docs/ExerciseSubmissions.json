--- conflicted
+++ resolved
@@ -2,13 +2,8 @@
   "data": [
     {
       "id": "307fa56f-9853-4f5c-afb9-a6736c232f32",
-<<<<<<< HEAD
-      "created_at": "2022-01-27T11:46:06.746047088Z",
-      "updated_at": "2022-01-27T11:46:06.746049647Z",
-=======
       "created_at": "2021-12-31T22:00:00Z",
       "updated_at": "2021-12-31T22:00:00Z",
->>>>>>> 9a9a0d06
       "deleted_at": null,
       "course_id": "307fa56f-9853-4f5c-afb9-a6736c232f32",
       "course_instance_id": "307fa56f-9853-4f5c-afb9-a6736c232f32",
