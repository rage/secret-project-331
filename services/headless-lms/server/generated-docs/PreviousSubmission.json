--- conflicted
+++ resolved
@@ -1,13 +1,8 @@
 {
   "submission": {
     "id": "307fa56f-9853-4f5c-afb9-a6736c232f32",
-<<<<<<< HEAD
-    "created_at": "2022-01-26T10:20:38.395696507Z",
-    "updated_at": "2022-01-26T10:20:38.395698517Z",
-=======
     "created_at": "2021-12-31T22:00:00Z",
     "updated_at": "2021-12-31T22:00:00Z",
->>>>>>> 02688a6c
     "deleted_at": null,
     "exercise_id": "307fa56f-9853-4f5c-afb9-a6736c232f32",
     "course_id": "307fa56f-9853-4f5c-afb9-a6736c232f32",
@@ -23,13 +18,8 @@
   },
   "grading": {
     "id": "307fa56f-9853-4f5c-afb9-a6736c232f32",
-<<<<<<< HEAD
-    "created_at": "2022-01-26T10:20:38.395696507Z",
-    "updated_at": "2022-01-26T10:20:38.395698517Z",
-=======
     "created_at": "2021-12-31T22:00:00Z",
     "updated_at": "2021-12-31T22:00:00Z",
->>>>>>> 02688a6c
     "submission_id": "307fa56f-9853-4f5c-afb9-a6736c232f32",
     "course_id": "307fa56f-9853-4f5c-afb9-a6736c232f32",
     "exam_id": null,
