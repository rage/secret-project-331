--- conflicted
+++ resolved
@@ -30,26 +30,7 @@
       }
     ],
     "order_number": 123,
-<<<<<<< HEAD
     "copied_from": null,
     "hidden": false
-  },
-  {
-    "id": "307fa56f-9853-4f5c-afb9-a6736c232f32",
-    "created_at": "2021-12-31T22:00:00Z",
-    "updated_at": "2021-12-31T22:00:00Z",
-    "course_id": "307fa56f-9853-4f5c-afb9-a6736c232f32",
-    "exam_id": null,
-    "chapter_id": "307fa56f-9853-4f5c-afb9-a6736c232f32",
-    "url_path": "/part-1/asdasdasd",
-    "title": "asdasdasd",
-    "deleted_at": null,
-    "content": [],
-    "order_number": 123,
-    "copied_from": null,
-    "hidden": false
-=======
-    "copied_from": null
->>>>>>> dad388e3
   }
 ]