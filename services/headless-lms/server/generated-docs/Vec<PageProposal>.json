[
  {
    "id": "307fa56f-9853-4f5c-afb9-a6736c232f32",
    "page_id": "307fa56f-9853-4f5c-afb9-a6736c232f32",
    "user_id": "307fa56f-9853-4f5c-afb9-a6736c232f32",
    "pending": false,
<<<<<<< HEAD
    "created_at": "2022-01-26T10:20:38.395696507Z",
=======
    "created_at": "2021-12-31T22:00:00Z",
>>>>>>> 02688a6c
    "block_proposals": [
      {
        "id": "307fa56f-9853-4f5c-afb9-a6736c232f32",
        "block_id": "307fa56f-9853-4f5c-afb9-a6736c232f32",
        "current_text": "Hello,, world!",
        "changed_text": "Hello, world!",
        "status": "Accepted",
        "accept_preview": "Hello, world!!"
      }
    ]
  }
]<|MERGE_RESOLUTION|>--- conflicted
+++ resolved
@@ -4,11 +4,7 @@
     "page_id": "307fa56f-9853-4f5c-afb9-a6736c232f32",
     "user_id": "307fa56f-9853-4f5c-afb9-a6736c232f32",
     "pending": false,
-<<<<<<< HEAD
-    "created_at": "2022-01-26T10:20:38.395696507Z",
-=======
     "created_at": "2021-12-31T22:00:00Z",
->>>>>>> 02688a6c
     "block_proposals": [
       {
         "id": "307fa56f-9853-4f5c-afb9-a6736c232f32",
