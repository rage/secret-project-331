--- conflicted
+++ resolved
@@ -814,9 +814,7 @@
             instructions: page.content.clone()
         }
     );
-<<<<<<< HEAD
     write_docs!(bool, false);
-=======
     write_docs!(
         OEmbedResponse,
         OEmbedResponse {
@@ -829,7 +827,6 @@
             version: "1.0".to_string(),
         }
     );
->>>>>>> 83d418c3
 }
 
 fn write_json<T: Serialize>(path: &str, value: T) {
