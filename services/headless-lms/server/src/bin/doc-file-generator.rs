#![allow(clippy::redundant_clone)]

use std::{collections::HashMap, fs};

use chrono::{NaiveDate, TimeZone, Utc};
use headless_lms_actix::controllers::{
    course_material::{
        courses::{ChaptersWithStatus, CourseMaterialCourseModule},
        exams::{ExamData, ExamEnrollmentData},
    },
    main_frontend::exercises::ExerciseSubmissions,
    UploadResult,
};
use headless_lms_models::{
    chapters::{
        Chapter, ChapterStatus, ChapterWithStatus, DatabaseChapter,
        UserCourseInstanceChapterProgress,
    },
    course_instance_enrollments::CourseInstanceEnrollment,
    course_instances::{ChapterScore, CourseInstance, Points},
    course_module_completions::{StudyRegistryCompletion, StudyRegistryGrade},
    courses::{Course, CourseCount, CourseStructure},
    email_templates::EmailTemplate,
    exams::{CourseExam, Exam, ExamEnrollment, ExamInstructions, OrgExam},
    exercise_services::ExerciseService,
    exercise_slide_submissions::{
        ExerciseSlideSubmission, ExerciseSlideSubmissionCount,
        ExerciseSlideSubmissionCountByExercise, ExerciseSlideSubmissionCountByWeekAndHour,
        ExerciseSlideSubmissionInfo,
    },
    exercise_slides::CourseMaterialExerciseSlide,
    exercise_task_gradings::{ExerciseTaskGrading, UserPointsUpdateStrategy},
    exercise_task_submissions::ExerciseTaskSubmission,
    exercise_tasks::CourseMaterialExerciseTask,
    exercises::{
        ActivityProgress, CourseMaterialExercise, Exercise, ExerciseStatus, GradingProgress,
    },
    feedback::{Feedback, FeedbackBlock, FeedbackCount},
    glossary::Term,
    library::{
        grading::{StudentExerciseSlideSubmissionResult, StudentExerciseTaskSubmissionResult},
        peer_reviewing::{
            CourseMaterialPeerReviewData, CourseMaterialPeerReviewDataAnswerToReview,
            CourseMaterialPeerReviewQuestionAnswer, CourseMaterialPeerReviewSubmission,
        },
        progressing::{
            CompletionRegistrationLink, UserCompletionInformation, UserModuleCompletionStatus,
        },
    },
    material_references::{MaterialReference, NewMaterialReference},
    organizations::Organization,
    page_history::{HistoryChangeReason, PageHistory},
    pages::{
        CmsPageExercise, CmsPageExerciseSlide, CmsPageExerciseTask, ContentManagementPage,
        CoursePageWithUserData, IsChapterFrontPage, Page, PageChapterAndCourseInformation,
        PageInfo, PageNavigationInformation, PageRoutingData, PageSearchResult, PageWithExercises,
    },
    peer_review_questions::{PeerReviewQuestion, PeerReviewQuestionType},
    peer_reviews::{PeerReview, PeerReviewAcceptingStrategy},
    playground_examples::PlaygroundExample,
    proposed_block_edits::{BlockProposal, ProposalStatus},
    proposed_page_edits::{PageProposal, ProposalCount},
    user_course_settings::UserCourseSettings,
    user_exercise_states::{UserCourseInstanceChapterExerciseProgress, UserCourseInstanceProgress},
    users::User,
};
use headless_lms_utils::url_to_oembed_endpoint::OEmbedResponse;
use serde::Serialize;
use serde_json::{ser::PrettyFormatter, Serializer, Value};
#[cfg(feature = "ts_rs")]
use ts_rs::TS;
use uuid::Uuid;

macro_rules! write_docs {
    ($t: ty, $e: expr) => {{
        let t: $t = $e;
        let json_path = concat!(
            env!("CARGO_MANIFEST_DIR"),
            "/generated-docs/",
            stringify!($t),
            ".json"
        );
        #[cfg(feature = "ts_rs")]
        let ts_path = concat!(
            env!("CARGO_MANIFEST_DIR"),
            "/generated-docs/",
            stringify!($t),
            ".ts"
        );
        write_json(json_path, t);
        #[cfg(feature = "ts_rs")]
        write_ts::<$t>(ts_path, stringify!($t));
    }};
}

fn main() {
    // reusable variables
    let id = Uuid::parse_str("307fa56f-9853-4f5c-afb9-a6736c232f32").unwrap();
    let id2 = Uuid::parse_str("3c6ca496-17ac-445c-88c0-4ded2f2dbe58").unwrap();
    let id3 = Uuid::parse_str("e1858acc-5456-42bb-bfb5-57839bd8b1a7").unwrap();
    let date_time = Utc.timestamp(1640988000, 0);
    let created_at = date_time;
    let updated_at = date_time;
    let deleted_at = None;
    let naive_date = NaiveDate::from_ymd(2022, 1, 1);
    let page = Page {
        id,
        created_at,
        updated_at,
        course_id: Some(id),
        exam_id: None,
        chapter_id: Some(id),
        url_path: "/part-1/hello-world".to_string(),
        title: "Hello world!".to_string(),
        deleted_at,
        content: serde_json::json!([
          {
            "name": "moocfi/pages-in-part",
            "isValid": true,
            "clientId": "c68f55ae-65c4-4e9b-aded-0b52e36e344a",
            "attributes": {
              "hidden": false
            },
            "innerBlocks": []
          },
          {
            "name": "moocfi/exercises-in-part",
            "isValid": true,
            "clientId": "415ecc4c-a5c6-410e-a43f-c14b8ee910ea",
            "attributes": {
              "hidden": false
            },
            "innerBlocks": []
          }
        ]),
        order_number: 123,
        copied_from: None,
    };
    let course_instance = CourseInstance {
        id,
        created_at,
        updated_at,
        deleted_at,
        course_id: id2,
        starts_at: Some(date_time),
        ends_at: None,
        name: Some("Instance".to_string()),
        description: Some("Description".to_string()),
        teacher_in_charge_name: "Example Teacher".to_string(),
        teacher_in_charge_email: "example@email.com".to_string(),
        support_email: Some("example@email.com".to_string()),
    };
    let user_course_settings = UserCourseSettings {
        user_id: id,
        course_language_group_id: id,
        created_at,
        updated_at,
        deleted_at,
        current_course_id: id2,
        current_course_instance_id: id,
    };
    let exercise = Exercise {
        id,
        created_at,
        updated_at,
        name: "Hello Exercise".to_string(),
        course_id: Some(id),
        exam_id: None,
        page_id: id,
        chapter_id: None,
        deadline: None,
        deleted_at,
        score_maximum: 1,
        order_number: 123,
        copied_from: None,
        max_tries_per_slide: Some(17),
        limit_number_of_tries: true,
        needs_peer_review: false,
    };
    let exercise_slide_submission = ExerciseSlideSubmission {
        id,
        created_at,
        updated_at,
        deleted_at,
        course_id: Some(id),
        course_instance_id: Some(id),
        exam_id: None,
        exercise_id: id,
        user_id: id,
        exercise_slide_id: id,
        user_points_update_strategy: UserPointsUpdateStrategy::CanAddPointsAndCanRemovePoints,
    };
    let exercise_task_submission = ExerciseTaskSubmission {
        id,
        created_at,
        updated_at,
        deleted_at,
        exercise_slide_submission_id: id,
        exercise_task_id: id,
        data_json: Some(serde_json::json! {{"choice": "a"}}),
        exercise_task_grading_id: Some(id),
        metadata: None,
        exercise_slide_id: id,
    };
    let grading = ExerciseTaskGrading {
        id,
        created_at,
        updated_at,
        exercise_task_submission_id: id,
        course_id: Some(id),
        exam_id: None,
        exercise_id: id,
        exercise_task_id: id,
        grading_priority: 1,
        score_given: Some(80.0),
        grading_progress: GradingProgress::FullyGraded,
        unscaled_score_given: Some(80.0),
        unscaled_score_maximum: Some(100),
        grading_started_at: Some(date_time),
        grading_completed_at: Some(date_time),
        feedback_json: None,
        feedback_text: None,
        deleted_at,
    };
    let email_template = EmailTemplate {
        id,
        created_at,
        updated_at,
        deleted_at,
        content: Some(Value::String("content".to_string())),
        name: "name".to_string(),
        subject: Some("subject".to_string()),
        exercise_completions_threshold: Some(123),
        points_threshold: Some(123),
        course_instance_id: id,
    };
    let course = Course {
        id,
        slug: "introduction-to-cs".to_string(),
        created_at,
        updated_at,
        name: "Introduction to Computer Science".to_string(),
        organization_id: id,
        deleted_at,
        language_code: "en-US".to_string(),
        copied_from: None,
        content_search_language: Some("simple".to_string()),
        course_language_group_id: id,
        description: Some("Example".to_string()),
        is_draft: true,
        is_test_mode: false,
        base_module_completion_requires_n_submodule_completions: 0,
    };
    let chapter = Chapter {
        id,
        created_at,
        updated_at,
        deleted_at,
        name: "The Basics".to_string(),
        course_id: id2,
        chapter_image_url: None,
        chapter_number: 1,
        front_page_id: None,
        opens_at: Some(date_time),
        copied_from: None,
        deadline: Some(date_time),
<<<<<<< HEAD
        module: id3,
=======
        course_module_id: id,
>>>>>>> d314dcf4
    };
    let exercise_service = ExerciseService {
        id,
        created_at,
        updated_at,
        deleted_at,
        name: "Quizzes".to_string(),
        slug: "quizzes".to_string(),
        public_url: "http://example.com".to_string(),
        internal_url: None,
        max_reprocessing_submissions_at_once: 4,
    };
    let user = User {
        id,
        first_name: Some("User".to_string()),
        last_name: Some("Example".to_string()),
        created_at,
        updated_at,
        deleted_at,
        upstream_id: None,
        email: "email@example.com".to_string(),
    };
    let peer_review_question = PeerReviewQuestion {
        id,
        created_at,
        updated_at,
        deleted_at,
        peer_review_id: id,
        order_number: 0,
        question: "Was the answer well thought out?".to_string(),
        question_type: PeerReviewQuestionType::Essay,
        answer_required: true,
    };
    let peer_review = PeerReview {
        id,
        created_at,
        updated_at,
        deleted_at,
        course_id: course.id,
        exercise_id: Some(exercise.id),
        peer_reviews_to_give: 3,
        peer_reviews_to_receive: 2,
        accepting_threshold: 2.5,
        accepting_strategy: PeerReviewAcceptingStrategy::ManualReviewEverything,
    };
    let playground_example = PlaygroundExample {
        id,
        created_at,
        updated_at,
        deleted_at,
        name: "Example".to_string(),
        url: "http://example.com".to_string(),
        width: 123,
        data: serde_json::json! {{}},
    };

    let course_material_peer_review_submission = CourseMaterialPeerReviewSubmission {
        exercise_slide_submission_id: exercise_slide_submission.id,
        peer_review_id: peer_review.id,
        peer_review_question_answers: vec![CourseMaterialPeerReviewQuestionAnswer {
            peer_review_question_id: id,
            text_data: Some("I think that the answer was well written.".to_string()),
            number_data: None,
        }],
    };
    let submission_result = StudentExerciseTaskSubmissionResult {
        submission: exercise_task_submission.clone(),
        grading: Some(grading.clone()),
        model_solution_spec: None,
    };
    let exercise_slide_submission_result = StudentExerciseSlideSubmissionResult {
        exercise_task_submission_results: vec![submission_result.clone()],
        exercise_status: Some(ExerciseStatus {
            score_given: None,
            activity_progress: ActivityProgress::InProgress,
            grading_progress: GradingProgress::NotReady,
            reviewing_stage: headless_lms_models::user_exercise_states::ReviewingStage::NotStarted,
        }),
    };
    let organization = Organization {
        id,
        created_at,
        updated_at,
        deleted_at,
        slug: "hy-cs".to_string(),
        name: "University of Helsinki".to_string(),
        description: None,
        organization_image_url: None,
    };

    // clear previous results
    fs::read_dir(concat!(env!("CARGO_MANIFEST_DIR"), "/generated-docs/"))
        .unwrap()
        .filter_map(|file| {
            file.ok().filter(|f| {
                f.file_name()
                    .to_str()
                    .map_or(false, |n| n.ends_with(".json") || n.ends_with(".ts"))
            })
        })
        .for_each(|f| fs::remove_file(f.path()).unwrap());

    // write docs
    write_docs!(UploadResult, UploadResult {
        url: "http://project-331.local/api/v0/files/courses/1b89e57e-8b57-42f2-9fed-c7a6736e3eec/courses/d86cf910-4d26-40e9-8c9c-1cc35294fdbb/images/iHZMHdvsazy43ZtP0Ea01sy8AOpUiZ.png".to_string()
    });
    write_docs!(Uuid, id);
    write_docs!(EmailTemplate, email_template.clone());
    write_docs!(Vec<EmailTemplate>, vec![email_template.clone()]);
    write_docs!(
        ContentManagementPage,
        ContentManagementPage {
            page: page.clone(),
            exercises: vec![CmsPageExercise {
                id,
                name: "exercise".to_string(),
                order_number: 123,
                score_maximum: 1,
                max_tries_per_slide: Some(17),
                limit_number_of_tries: true,
                deadline: None,
                needs_peer_review: false,
            }],
            exercise_slides: vec![CmsPageExerciseSlide {
                id,
                exercise_id: id,
                order_number: 123,
            }],
            exercise_tasks: vec![CmsPageExerciseTask {
                id,
                exercise_slide_id: id,
                assignment: serde_json::json!({"options": ["a", "b", "c"]}),
                exercise_type: "quiz".to_string(),
                private_spec: None,
                order_number: 1,
            }],
            organization_id: id,
        }
    );
    write_docs!(
        Vec<Page>,
        vec![
            page.clone(),
            Page {
                id,
                created_at,
                updated_at,
                course_id: Some(id),
                exam_id: None,
                chapter_id: Some(id),
                url_path: "/part-1/asdasdasd".to_string(),
                title: "asdasdasd".to_string(),
                deleted_at,
                content: serde_json::json! {[]},
                order_number: 123,
                copied_from: None
            }
        ]
    );
    write_docs!(PeerReview, peer_review.clone());
    write_docs!(PeerReviewQuestion, peer_review_question.clone());
    write_docs!(Vec<PeerReviewQuestion>, vec![peer_review_question.clone()]);
    write_docs!(
        Vec<PageWithExercises>,
        vec![PageWithExercises {
            page: page.clone(),
            exercises: vec![exercise.clone()]
        }]
    );
    write_docs!(
        UserCourseInstanceProgress,
        UserCourseInstanceProgress {
            course_module_id: id,
            course_module_name: "Module".to_string(),
            course_module_order_number: 0,
            score_given: 3.0,
            score_required: Some(7),
            score_maximum: Some(10),
            total_exercises: Some(66),
            attempted_exercises: Some(13),
            attempted_exercises_required: Some(40),
        }
    );
    write_docs!(
        Vec<UserCourseInstanceProgress>,
        vec![UserCourseInstanceProgress {
            course_module_id: id,
            course_module_name: "Module".to_string(),
            course_module_order_number: 0,
            score_given: 3.0,
            score_required: Some(7),
            score_maximum: Some(10),
            total_exercises: Some(66),
            attempted_exercises: Some(13),
            attempted_exercises_required: Some(40),
        }]
    );

    write_docs!(
        UserCourseInstanceChapterProgress,
        UserCourseInstanceChapterProgress {
            score_given: 1.0,
            score_maximum: 4,
            total_exercises: Some(4),
            attempted_exercises: Some(2)
        }
    );
    write_docs!(
        UserCourseInstanceChapterExerciseProgress,
        UserCourseInstanceChapterExerciseProgress {
            exercise_id: id,
            score_given: 1.0
        }
    );
    write_docs!(
        Vec<UserCourseInstanceChapterExerciseProgress>,
        vec![
            UserCourseInstanceChapterExerciseProgress {
                exercise_id: id,
                score_given: 1.0
            },
            UserCourseInstanceChapterExerciseProgress {
                exercise_id: id,
                score_given: 2.0
            }
        ]
    );
    write_docs!(
        CourseInstanceEnrollment,
        CourseInstanceEnrollment {
            user_id: id,
            course_id: id2,
            course_instance_id: id,
            created_at,
            updated_at,
            deleted_at
        }
    );
    write_docs!(Course, course.clone());
    write_docs!(
        CoursePageWithUserData,
        CoursePageWithUserData {
            page: page.clone(),
            instance: Some(course_instance.clone()),
            settings: Some(user_course_settings.clone()),
            was_redirected: false,
            is_test_mode: false
        }
    );
    write_docs!(CourseInstance, course_instance.clone());
    write_docs!(Vec<CourseInstance>, vec![course_instance.clone()]);
    write_docs!(Option<CourseInstance>, Some(course_instance.clone()));
    write_docs!(
        Option<UserCourseSettings>,
        Some(user_course_settings.clone())
    );
    write_docs!(
        Vec<PageSearchResult>,
        vec![
            PageSearchResult {
                id,
                title_headline: Some("Introduction to everything".to_string()),
                rank: Some(0.6079271),
                content_headline: None,
                url_path: "/chapter-1".to_string()
            },
            PageSearchResult {
                id,
                title_headline: Some("In the second chapter...".to_string()),
                rank: Some(0.24317084),
                content_headline: Some("<b>Everything</b> is a big topic".to_string()),
                url_path: "/chapter-2".to_string()
            }
        ]
    );
    write_docs!(Vec<Uuid>, vec![id]);
    write_docs!(
        Option<ExamEnrollment>,
        Some(ExamEnrollment {
            user_id: id,
            exam_id: id,
            started_at: date_time
        })
    );
    write_docs!((), ());
    write_docs!(
        ExamData,
        ExamData {
            id,
            name: "Course exam".to_string(),
            instructions: serde_json::json!([]),
            starts_at: date_time,
            ends_at: date_time,
            ended: false,
            time_minutes: 120,
            enrollment_data: ExamEnrollmentData::NotEnrolled
        }
    );
    write_docs!(
        CourseMaterialExercise,
        CourseMaterialExercise {
            exercise: exercise.clone(),
            can_post_submission: true,
            current_exercise_slide: CourseMaterialExerciseSlide {
                id,
                exercise_tasks: vec![CourseMaterialExerciseTask {
                    id,
                    exercise_slide_id: id,
                    exercise_iframe_url: Some(
                        "http://project-331.local/example-exercise/exercise".to_string()
                    ),
                    assignment: serde_json::json! {{"name":"core/paragraph","isValid":true,"clientId":"187a0aea-c088-4354-a1ea-f0cab082c065","attributes":{"content":"Answer this question.","dropCap":false},"innerBlocks":[]}},
                    public_spec: Some(
                        serde_json::json! {[{"id":"7ab2591c-b0f3-4543-9548-a113849b0f94","name":"a"},{"id":"a833d1df-f27b-4fbf-b516-883a62c09d88","name":"b"},{"id":"03d4b3d4-88af-4125-88b7-4ee052fd876f","name":"c"}]}
                    ),
                    model_solution_spec: None,
                    previous_submission: Some(exercise_task_submission.clone()),
                    previous_submission_grading: Some(grading.clone()),
                    order_number: 1
                }],
            },
            exercise_status: Some(ExerciseStatus {
                score_given: None,
                activity_progress: ActivityProgress::InProgress,
                grading_progress: GradingProgress::NotReady,
                reviewing_stage:
                    headless_lms_models::user_exercise_states::ReviewingStage::NotStarted
            }),
            exercise_slide_submission_counts: HashMap::from([
                (
                    Uuid::parse_str("2794a98e-d594-40cf-949e-7cc011755a58").unwrap(),
                    2_i64
                ),
                (
                    Uuid::parse_str("7dea54af-3d38-4f7c-8969-ecb17b55ec02").unwrap(),
                    4_i64
                )
            ]),
            peer_review: Some(PeerReview {
                id,
                created_at,
                updated_at,
                deleted_at,
                course_id: id,
                exercise_id: Some(id),
                peer_reviews_to_give: 3,
                peer_reviews_to_receive: 2,
                accepting_threshold: 3.0,
                accepting_strategy:
                    PeerReviewAcceptingStrategy::AutomaticallyAcceptOrRejectByAverage
            })
        }
    );
    write_docs!(
        CourseMaterialPeerReviewSubmission,
        course_material_peer_review_submission
    );
    write_docs!(
        StudentExerciseSlideSubmissionResult,
        exercise_slide_submission_result
    );
    write_docs!(
        StudentExerciseTaskSubmissionResult,
        submission_result.clone()
    );
    write_docs!(
        Vec<StudentExerciseTaskSubmissionResult>,
        vec![submission_result.clone()]
    );
    write_docs!(Chapter, chapter.clone());
    write_docs!(
        Points,
        Points {
            chapter_points: vec![ChapterScore {
                chapter: DatabaseChapter {
                    id,
                    created_at,
                    updated_at,
                    deleted_at,
                    name: "The Basics".to_string(),
                    course_id: id2,
                    chapter_image_path: None,
                    chapter_number: 1,
                    front_page_id: None,
                    opens_at: Some(date_time),
                    deadline: Some(date_time),
                    copied_from: None,
<<<<<<< HEAD
                    module: id3,
=======
                    course_module_id: id,
>>>>>>> d314dcf4
                },
                score_given: 1.0,
                score_total: 2
            }],
            user_chapter_points: HashMap::new(),
            users: vec![user.clone()]
        }
    );
    write_docs!(
        CourseStructure,
        CourseStructure {
            chapters: vec![chapter.clone()],
            course: course.clone(),
            pages: vec![page.clone()],
            modules: vec![],
        }
    );
    write_docs!(Vec<Exercise>, vec![exercise.clone()]);
    write_docs!(
        Vec<ExerciseSlideSubmissionCount>,
        vec![ExerciseSlideSubmissionCount {
            count: Some(123),
            date: Some(naive_date)
        }]
    );
    write_docs!(
        Vec<ExerciseSlideSubmissionCountByWeekAndHour>,
        vec![ExerciseSlideSubmissionCountByWeekAndHour {
            count: Some(123),
            hour: Some(2),
            isodow: Some(2)
        }]
    );
    write_docs!(
        Vec<ExerciseSlideSubmissionCountByExercise>,
        vec![ExerciseSlideSubmissionCountByExercise {
            exercise_id: Some(id),
            exercise_name: Some("Best exercise".to_string()),
            count: Some(123),
        }]
    );
    write_docs!(
        Vec<Feedback>,
        vec![Feedback {
            id,
            user_id: Some(id),
            course_id: id2,
            feedback_given: "Unclear".to_string(),
            selected_text: None,
            marked_as_read: false,
            created_at: date_time,
            blocks: vec![FeedbackBlock {
                id,
                text: None,
                order_number: Some(0)
            }],
            page_id: Some(Uuid::parse_str("bba0eda6-882b-4a0f-ad91-b02de1de4770").unwrap()),
            page_title: Some("The title of the page".to_string()),
            page_url_path: Some("/path-to-page".to_string())
        }]
    );
    write_docs!(FeedbackCount, FeedbackCount { read: 1, unread: 2 });
    write_docs!(
        Exam,
        Exam {
            id,
            name: "Course exam".to_string(),
            instructions: serde_json::json!([]),
            page_id: id,
            courses: vec![course.clone()],
            starts_at: Some(date_time),
            ends_at: Some(date_time),
            time_minutes: 120
        }
    );
    write_docs!(ExerciseService, exercise_service.clone());
    write_docs!(Vec<ExerciseService>, vec![exercise_service.clone()]);
    write_docs!(
        ExerciseSubmissions,
        ExerciseSubmissions {
            data: vec![exercise_slide_submission.clone()],
            total_pages: 1
        }
    );
    write_docs!(Organization, organization.clone());
    write_docs!(Vec<Organization>, vec![organization.clone()]);
    write_docs!(Vec<Course>, vec![course.clone()]);
    write_docs!(
        Vec<CourseExam>,
        vec![CourseExam {
            id,
            course_id: id2,
            course_name: "Example course".to_string(),
            name: "Course exam".to_string()
        }]
    );
    write_docs!(
        Vec<OrgExam>,
        vec![OrgExam {
            id,
            organization_id: id,
            name: "Org exam".to_string(),
            instructions: page.content.clone(),
            time_minutes: 120,
            starts_at: Some(date_time),
            ends_at: Some(date_time)
        }]
    );
    write_docs!(Page, page.clone());
    write_docs!(Option<Page>, Some(page.clone()));
    write_docs!(
        Vec<PageHistory>,
        vec![PageHistory {
            id,
            created_at,
            title: "Page title".to_string(),
            content: serde_json::json! {{}},
            history_change_reason: HistoryChangeReason::PageSaved,
            restored_from_id: None,
            author_user_id: id
        }]
    );
    write_docs!(i64, 123);
    write_docs!(PlaygroundExample, playground_example.clone());
    write_docs!(Vec<PlaygroundExample>, vec![playground_example.clone()]);
    write_docs!(
        Vec<PageProposal>,
        vec![PageProposal {
            id,
            page_id: id,
            user_id: Some(id),
            pending: false,
            created_at,
            block_proposals: vec![BlockProposal {
                id,
                block_id: id,
                original_text: "Hello,, world!".to_string(),
                current_text: "Hello,, world!".to_string(),
                changed_text: "Hello, world!".to_string(),
                status: ProposalStatus::Accepted,
                accept_preview: Some("Hello, world!!".to_string())
            }],
            page_title: "Page title".to_string(),
            page_url_path: "/path/to/page".to_string()
        }]
    );
    write_docs!(
        ProposalCount,
        ProposalCount {
            pending: 2,
            handled: 2
        }
    );
    write_docs!(User, user.clone());
    write_docs!(CourseCount, CourseCount { count: 1234 });
    write_docs!(
        Vec<Term>,
        vec![
            Term {
                id,
                term: "Term".to_string(),
                definition: "Definition".to_string()
            },
            Term {
                id,
                term: "Another term".to_string(),
                definition: "Another definition".to_string()
            }
        ]
    );
    write_docs!(
        PageChapterAndCourseInformation,
        PageChapterAndCourseInformation {
            chapter_name: Some("Chapter 1".to_string()),
            chapter_number: Some(1),
            course_name: Some("Introduction to everything".to_string()),
            course_slug: Some("introduction-to-everything".to_string()),
            chapter_front_page_id: Some(
                Uuid::parse_str("307fa56f-9853-4f5c-afb9-a6736c232f32").unwrap()
            ),
            chapter_front_page_url_path: Some("/chapter-1".to_string()),
            organization_slug: "uh-cs".to_string()
        }
    );
    write_docs!(
        ChaptersWithStatus,
        ChaptersWithStatus {
            is_previewable: false,
            modules: vec![CourseMaterialCourseModule {
                chapters: vec![ChapterWithStatus {
                    id,
                    created_at,
                    updated_at,
                    name: "The Basics".to_string(),
                    course_id: id2,
                    deleted_at,
                    chapter_number: 1,
                    front_page_id: None,
                    opens_at: None,
                    status: ChapterStatus::Open,
                    chapter_image_url: Some("http://project-331.local/api/v0/files/course/7f36cf71-c2d2-41fc-b2ae-bbbcafab0ea5/images/ydy8IxX1dGMd9T2b27u7FL5VmH5X9U.jpg".to_string()),
                    course_module_id: id,
                }],
                id,
<<<<<<< HEAD
                created_at,
                updated_at,
                name: "The Basics".to_string(),
                course_id: id2,
                deleted_at,
                chapter_number: 1,
                front_page_id: None,
                opens_at: None,
                status: ChapterStatus::Open,
                chapter_image_url: Some("http://project-331.local/api/v0/files/course/7f36cf71-c2d2-41fc-b2ae-bbbcafab0ea5/images/ydy8IxX1dGMd9T2b27u7FL5VmH5X9U.jpg".to_string()),
                module: id3,
            }]
=======
                is_default: true,
                name: None,
                order_number: 0
            }],

>>>>>>> d314dcf4
        }
    );
    write_docs!(
        ExamInstructions,
        ExamInstructions {
            id,
            instructions: page.content.clone()
        }
    );
    write_docs!(bool, false);
    write_docs!(
        OEmbedResponse,
        OEmbedResponse {
            author_name: "Mooc.fi".to_string(),
            author_url: "http://project-331.local".to_string(),
            html: "<iframe src='http://project-331.local/oembed' style='width: 99%;' height='500' title='OEmbed iFrame'></iframe>".to_string(),
            provider_name: "project".to_string(),
            provider_url: "http://project-331.local".to_string(),
            title: "OEmbed".to_string(),
            version: "1.0".to_string(),
        }
    );
    write_docs!(
        PageInfo,
        PageInfo {
            page_id: id,
            page_title: "The basics".to_string(),
            course_id: Some(id2),
            course_name: Some("Introduction to everything".to_string()),
            course_slug: Some("introduction-to-everything".to_string()),
            organization_slug: Some("uh-cs".to_string())
        }
    );
    write_docs!(
        Vec<MaterialReference>,
        vec![MaterialReference {
            id,
            course_id: id2,
            citation_key: "NeuralNetworks2022".to_string(),
            reference: "bibtex reference".to_string(),
            created_at,
            updated_at,
            deleted_at
        }]
    );
    write_docs!(
        NewMaterialReference,
        NewMaterialReference {
            citation_key: "NeuralNetworks2022".to_string(),
            reference: "bibtex reference".to_string(),
        }
    );
    write_docs!(
        ExerciseSlideSubmissionInfo,
        ExerciseSlideSubmissionInfo {
            tasks: vec![CourseMaterialExerciseTask {
                id,
                exercise_slide_id: id,
                exercise_iframe_url: Some(
                    "http://project-331.local/example-exercise/exercise".to_string()
                ),
                assignment: serde_json::json! {{"name":"core/paragraph","isValid":true,"clientId":"187a0aea-c088-4354-a1ea-f0cab082c065","attributes":{"content":"Answer this question.","dropCap":false},"innerBlocks":[]}},
                public_spec: Some(
                    serde_json::json! {[{"id":"7ab2591c-b0f3-4543-9548-a113849b0f94","name":"a"},{"id":"a833d1df-f27b-4fbf-b516-883a62c09d88","name":"b"},{"id":"03d4b3d4-88af-4125-88b7-4ee052fd876f","name":"c"}]}
                ),
                model_solution_spec: None,
                previous_submission: Some(exercise_task_submission.clone()),
                previous_submission_grading: Some(grading.clone()),
                order_number: 1
            }],
            exercise,
            exercise_slide_submission: exercise_slide_submission.clone(),
        }
    );
    write_docs!(
        IsChapterFrontPage,
        IsChapterFrontPage {
            is_chapter_front_page: true
        }
    );
    write_docs!(
        CourseMaterialPeerReviewData,
        CourseMaterialPeerReviewData {
            peer_review: peer_review.clone(),
            peer_review_questions: vec![peer_review_question.clone()],

            num_peer_reviews_given: 2,
            answer_to_review: Some(CourseMaterialPeerReviewDataAnswerToReview {
                course_material_exercise_tasks: vec![CourseMaterialExerciseTask {
                    id,
                    exercise_slide_id: id,
                    exercise_iframe_url: Some(
                        "http://project-331.local/example-exercise/exercise".to_string(),
                    ),
                    assignment: serde_json::json! {{"name":"core/paragraph","isValid":true,"clientId":"187a0aea-c088-4354-a1ea-f0cab082c065","attributes":{"content":"Answer this question.","dropCap":false},"innerBlocks":[]}},
                    public_spec: Some(
                        serde_json::json! {[{"id":"7ab2591c-b0f3-4543-9548-a113849b0f94","name":"a"},{"id":"a833d1df-f27b-4fbf-b516-883a62c09d88","name":"b"},{"id":"03d4b3d4-88af-4125-88b7-4ee052fd876f","name":"c"}]},
                    ),
                    model_solution_spec: None,
                    previous_submission: Some(exercise_task_submission.clone()),
                    previous_submission_grading: Some(grading.clone()),
                    order_number: 0,
                }],
                exercise_slide_submission_id: exercise_slide_submission.id,
            }),
        }
    );
    write_docs!(
        StudyRegistryCompletion,
        StudyRegistryCompletion {
            completion_date: Utc.ymd(2022, 6, 21).and_hms(0, 0, 0),
            completion_language: "en-US".to_string(),
            completion_registration_attempt_date: None,
            email: "student@example.com".to_string(),
            grade: StudyRegistryGrade::new(true, Some(4)),
            id: Uuid::parse_str("633852ce-c82a-4d60-8ab5-28745163f6f9").unwrap(),
            user_upstream_id: id,
            tier: None
        }
    );
    write_docs!(
        Vec<StudyRegistryCompletion>,
        vec![StudyRegistryCompletion {
            completion_date: Utc.ymd(2022, 6, 21).and_hms(0, 0, 0),
            completion_language: "en-US".to_string(),
            completion_registration_attempt_date: None,
            email: "student@example.com".to_string(),
            grade: StudyRegistryGrade::new(true, Some(4)),
            id: Uuid::parse_str("633852ce-c82a-4d60-8ab5-28745163f6f9").unwrap(),
            user_upstream_id: id,
            tier: None
        }]
    );
    write_docs!(
        UserCompletionInformation,
        UserCompletionInformation {
            course_module_completion_id: id,
            course_name: "Course".to_string(),
            email: "student@example.com".to_string(),
            uh_course_code: "ABC123".to_string(),
            ects_credits: Some(5),
        }
    );
    write_docs!(
        Vec<UserModuleCompletionStatus>,
        vec![
            UserModuleCompletionStatus {
                completed: false,
                default: true,
                module_id: Uuid::parse_str("299eba99-9aa2-4023-bd64-bd4b5d7578ba").unwrap(),
                name: "Course".to_string(),
                order_number: 0,
                prerequisite_modules_completed: false,
            },
            UserModuleCompletionStatus {
                completed: true,
                default: false,
                module_id: Uuid::parse_str("c6c89368-c05d-498f-a2e3-10d7c327752c").unwrap(),
                name: "Module".to_string(),
                order_number: 1,
                prerequisite_modules_completed: false,
            }
        ]
    );
    write_docs!(
        CompletionRegistrationLink,
        CompletionRegistrationLink {
            url: "https://www.example.com".to_string(),
        }
    );
    write_docs!(
        Vec<bool>,
        vec![false, true, false, true, false, true, true, true]
    );
    write_docs!(
        PageNavigationInformation,
        PageNavigationInformation {
            chapter_front_page: Some(PageRoutingData {
                url_path: "/chapter-1".to_string(),
                title: "Chapter 1".to_string(),
                chapter_number: 1,
                chapter_id: Uuid::parse_str("22552232-c1b6-4067-9aae-e09221b63e8f").unwrap(),
                chapter_opens_at: None,
                chapter_front_page_id: Some(
                    Uuid::parse_str("f8726e97-5ebe-4698-9163-7d6e2568ec7e").unwrap()
                ),
            }),
            next_page: Some(PageRoutingData {
                url_path: "/chapter-1/page-3".to_string(),
                title: "Page 3".to_string(),
                chapter_number: 1,
                chapter_id: Uuid::parse_str("22552232-c1b6-4067-9aae-e09221b63e8f").unwrap(),
                chapter_opens_at: None,
                chapter_front_page_id: Some(
                    Uuid::parse_str("f8726e97-5ebe-4698-9163-7d6e2568ec7e").unwrap()
                ),
            }),
            previous_page: Some(PageRoutingData {
                url_path: "/chapter-1/page-1".to_string(),
                title: "Page 1".to_string(),
                chapter_number: 1,
                chapter_id: Uuid::parse_str("22552232-c1b6-4067-9aae-e09221b63e8f").unwrap(),
                chapter_opens_at: None,
                chapter_front_page_id: Some(
                    Uuid::parse_str("f8726e97-5ebe-4698-9163-7d6e2568ec7e").unwrap()
                ),
            }),
        }
    );
}

fn write_json<T: Serialize>(path: &str, value: T) {
    let mut file = std::fs::File::create(path).unwrap();
    let formatter = PrettyFormatter::with_indent(b"    ");
    let mut serializer = Serializer::with_formatter(&mut file, formatter);
    serde::Serialize::serialize(&value, &mut serializer).unwrap();
}

#[cfg(feature = "ts_rs")]
fn write_ts<T: TS>(path: &str, type_name: &str) {
    let contents = format!("type {} = {}", type_name, T::inline());
    std::fs::write(path, contents).unwrap();
}<|MERGE_RESOLUTION|>--- conflicted
+++ resolved
@@ -264,11 +264,7 @@
         opens_at: Some(date_time),
         copied_from: None,
         deadline: Some(date_time),
-<<<<<<< HEAD
-        module: id3,
-=======
         course_module_id: id,
->>>>>>> d314dcf4
     };
     let exercise_service = ExerciseService {
         id,
@@ -656,11 +652,7 @@
                     opens_at: Some(date_time),
                     deadline: Some(date_time),
                     copied_from: None,
-<<<<<<< HEAD
-                    module: id3,
-=======
                     course_module_id: id,
->>>>>>> d314dcf4
                 },
                 score_given: 1.0,
                 score_total: 2
@@ -865,26 +857,11 @@
                     course_module_id: id,
                 }],
                 id,
-<<<<<<< HEAD
-                created_at,
-                updated_at,
-                name: "The Basics".to_string(),
-                course_id: id2,
-                deleted_at,
-                chapter_number: 1,
-                front_page_id: None,
-                opens_at: None,
-                status: ChapterStatus::Open,
-                chapter_image_url: Some("http://project-331.local/api/v0/files/course/7f36cf71-c2d2-41fc-b2ae-bbbcafab0ea5/images/ydy8IxX1dGMd9T2b27u7FL5VmH5X9U.jpg".to_string()),
-                module: id3,
-            }]
-=======
                 is_default: true,
                 name: None,
                 order_number: 0
             }],
 
->>>>>>> d314dcf4
         }
     );
     write_docs!(
