--- conflicted
+++ resolved
@@ -996,7 +996,6 @@
         }]
     );
     write_docs!(
-<<<<<<< HEAD
         UserCompletionInformation,
         UserCompletionInformation {
             course_module_completion_id: id,
@@ -1013,10 +1012,10 @@
         CompletionRegistrationLink {
             url: "https://www.example.com".to_string(),
         }
-=======
+    );
+    write_docs!(
         Vec<bool>,
         vec![false, true, false, true, false, true, true, true]
->>>>>>> 6f85da74
     );
 }
 
