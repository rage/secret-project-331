--- conflicted
+++ resolved
@@ -36,10 +36,7 @@
     },
     feedback::{Feedback, FeedbackBlock, FeedbackCount},
     glossary::Term,
-<<<<<<< HEAD
-    library::grading::{StudentExerciseSlideSubmissionResult, StudentExerciseTaskSubmissionResult},
     material_references::{MaterialReference, NewMaterialReference},
-=======
     library::{
         grading::{StudentExerciseSlideSubmissionResult, StudentExerciseTaskSubmissionResult},
         peer_reviewing::{
@@ -47,7 +44,6 @@
             CourseMaterialPeerReviewSubmission,
         },
     },
->>>>>>> 34166a51
     organizations::Organization,
     page_history::{HistoryChangeReason, PageHistory},
     pages::{
@@ -907,7 +903,6 @@
         }
     );
     write_docs!(
-<<<<<<< HEAD
         Vec<MaterialReference>,
         vec![MaterialReference {
             id,
@@ -925,8 +920,8 @@
             citation_key: "NeuralNetworks2022".to_string(),
             reference: "bibtex reference".to_string(),
         }
-    )
-=======
+    );
+    write_docs!(
         ExerciseSlideSubmissionInfo,
         ExerciseSlideSubmissionInfo {
             tasks: vec![CourseMaterialExerciseTask {
@@ -948,7 +943,6 @@
             exercise_slide_submission
         }
     );
->>>>>>> 34166a51
 }
 
 fn write_json<T: Serialize>(path: &str, value: T) {
