#![allow(clippy::too_many_arguments)]

use std::{env, process::Command};

use anyhow::Result;
use chrono::{DateTime, Duration, TimeZone, Utc};
use headless_lms_actix::setup_tracing;
use headless_lms_models::{
    chapters,
    chapters::NewChapter,
    course_instance_enrollments,
    course_instance_enrollments::NewCourseInstanceEnrollment,
    course_instances,
    course_instances::NewCourseInstance,
    course_modules, courses,
    courses::NewCourse,
    exams,
    exams::NewExam,
    exercise_services, exercise_slide_submissions,
    exercise_task_gradings::{self, ExerciseTaskGradingResult, UserPointsUpdateStrategy},
    exercise_task_submissions, exercises,
    exercises::GradingProgress,
    feedback,
    feedback::{FeedbackBlock, NewFeedback},
    glossary, organizations,
    page_history::HistoryChangeReason,
    pages,
    pages::{CmsPageExercise, CmsPageExerciseSlide, CmsPageExerciseTask, CmsPageUpdate, NewPage},
    playground_examples,
    playground_examples::PlaygroundExampleData,
    proposed_block_edits::NewProposedBlockEdit,
    proposed_page_edits,
    proposed_page_edits::NewProposedPageEdits,
    roles::UserRole,
    roles::{self, RoleDomain},
    url_redirections, user_exercise_slide_states, user_exercise_states, user_exercise_task_states,
    users,
};
use headless_lms_utils::{attributes, document_schema_processor::GutenbergBlock};
use serde_json::Value;
use sqlx::{migrate::MigrateDatabase, Connection, PgConnection, Postgres};
use tracing::info;
use uuid::Uuid;

#[tokio::main]
async fn main() -> Result<()> {
    env::set_var("RUST_LOG", "info,sqlx=warn,headless_lms_models=warn");

    dotenv::dotenv().ok();
    setup_tracing()?;

    let clean = env::args().any(|a| a == "clean");
    let db_url = env::var("DATABASE_URL")?;

    if clean {
        info!("cleaning");
        // hardcoded for now
        let status = Command::new("dropdb")
            .args(["-U", "headless-lms"])
            .args(["-h", "localhost"])
            .args(["-p", "54328"])
            .arg("--force")
            .arg("-e")
            .arg("headless_lms_dev")
            .status()?;
        assert!(status.success());
        Postgres::create_database(&db_url).await?;
    }
    let mut conn = PgConnection::connect(&db_url).await?;
    if clean {
        info!("running migrations");
        sqlx::migrate!("../migrations").run(&mut conn).await?;
    }

    // exercise services
    info!("inserting exercise services");
    let _example_exercise_exercise_service = exercise_services::insert_exercise_service(
        &mut conn,
        &exercise_services::ExerciseServiceNewOrUpdate {
            name: "Example Exercise".to_string(),
            slug: "example-exercise".to_string(),
            public_url: "http://project-331.local/example-exercise/api/service-info".to_string(),
            internal_url: Some("http://example-exercise.default.svc.cluster.local:3002/example-exercise/api/service-info".to_string()),
            max_reprocessing_submissions_at_once: 5,
        }
    )
    .await?;

    exercise_services::insert_exercise_service(
        &mut conn,
        &exercise_services::ExerciseServiceNewOrUpdate {
            name: "Quizzes".to_string(),
            slug: "quizzes".to_string(),
            public_url: "http://project-331.local/quizzes/api/service-info".to_string(),
            internal_url: Some(
                "http://quizzes.default.svc.cluster.local:3004/quizzes/api/service-info"
                    .to_string(),
            ),
            max_reprocessing_submissions_at_once: 5,
        },
    )
    .await?;

    // users
    info!("inserting users");
    let admin = users::insert_with_id(
        &mut conn,
        "admin@example.com",
        Some("Admin"),
        Some("Example"),
        Uuid::parse_str("02c79854-da22-4cfc-95c4-13038af25d2e")?,
    )
    .await?;
    let teacher = users::insert_with_id(
        &mut conn,
        "teacher@example.com",
        Some("Teacher"),
        Some("Example"),
        Uuid::parse_str("90643204-7656-4570-bdd9-aad5d297f9ce")?,
    )
    .await?;
    let language_teacher = users::insert_with_id(
        &mut conn,
        "language.teacher@example.com",
        Some("Language"),
        Some("Example"),
        Uuid::parse_str("0fd8bd2d-cb4e-4035-b7db-89e798fe4df0")?,
    )
    .await?;
    let assistant = users::insert_with_id(
        &mut conn,
        "assistant@example.com",
        Some("Assistant"),
        Some("Example"),
        Uuid::parse_str("24342539-f1ba-453e-ae13-14aa418db921")?,
    )
    .await?;
    let course_or_exam_creator = users::insert_with_id(
        &mut conn,
        "creator@example.com",
        Some("Creator"),
        Some("Example"),
        Uuid::parse_str("c9f9f9f9-f9f9-f9f9-f9f9-f9f9f9f9f9f9")?,
    )
    .await?;

    let student = users::insert_with_id(
        &mut conn,
        "user@example.com",
        Some("User"),
        Some("Example"),
        Uuid::parse_str("849b8d32-d5f8-4994-9d21-5aa6259585b1")?,
    )
    .await?;

    let users = vec![
        users::insert_with_id(
            &mut conn,
            "user_1@example.com",
            Some("User1"),
            None,
            Uuid::parse_str("00e249d8-345f-4eff-aedb-7bdc4c44c1d5")?,
        )
        .await?,
        users::insert_with_id(
            &mut conn,
            "user_2@example.com",
            Some("User2"),
            None,
            Uuid::parse_str("8d7d6c8c-4c31-48ae-8e20-c68fa95c25cc")?,
        )
        .await?,
        users::insert_with_id(
            &mut conn,
            "user_3@example.com",
            Some("User3"),
            None,
            Uuid::parse_str("fbeb9286-3dd8-4896-a6b8-3faffa3fabd6")?,
        )
        .await?,
        users::insert_with_id(
            &mut conn,
            "user_4@example.com",
            Some("User4"),
            None,
            Uuid::parse_str("3524d694-7fa8-4e73-aa1a-de9a20fd514b")?,
        )
        .await?,
    ];

    // uh-cs
    info!("uh-cs");
    let uh_cs = organizations::insert(
        &mut conn,
        "University of Helsinki, Department of Computer Science",
        "uh-cs",
        "Organization for Computer Science students and the rest of the world who wish to learn the basics in Computer Science, programming and software development.",
        Uuid::parse_str("8bb12295-53ac-4099-9644-ac0ff5e34d92")?,
    )
    .await?;

    info!("inserting uh-cs courses");
    let cs_intro = seed_sample_course(
        &mut conn,
        uh_cs,
        Uuid::parse_str("7f36cf71-c2d2-41fc-b2ae-bbbcafab0ea5")?,
        "Introduction to everything",
        "introduction-to-everything",
        admin,
        student,
        &users,
    )
    .await?;
    seed_sample_course(
        &mut conn,
        uh_cs,
        Uuid::parse_str("d18b3780-563d-4326-b311-8d0e132901cd")?,
        "Introduction to feedback",
        "introduction-to-feedback",
        admin,
        student,
        &users,
    )
    .await?;
    seed_sample_course(
        &mut conn,
        uh_cs,
        Uuid::parse_str("0ab2c4c5-3aad-4daa-a8fe-c26e956fde35")?,
        "Introduction to history",
        "introduction-to-history",
        admin,
        student,
        &users,
    )
    .await?;
    seed_sample_course(
        &mut conn,
        uh_cs,
        Uuid::parse_str("cae7da38-9486-47da-9106-bff9b6a280f2")?,
        "Introduction to edit proposals",
        "introduction-to-edit-proposals",
        admin,
        student,
        &users,
    )
    .await?;
    let introduction_to_localizing = seed_sample_course(
        &mut conn,
        uh_cs,
        Uuid::parse_str("639f4d25-9376-49b5-bcca-7cba18c38565")?,
        "Introduction to localizing",
        "introduction-to-localizing",
        admin,
        student,
        &users,
    )
    .await?;
    seed_sample_course(
        &mut conn,
        uh_cs,
        Uuid::parse_str("b4cb334c-11d6-4e93-8f3d-849c4abfcd67")?,
        "Point view for teachers",
        "point-view-for-teachers",
        admin,
        student,
        &users,
    )
    .await?;
    seed_sample_course(
        &mut conn,
        uh_cs,
        Uuid::parse_str("1e0c52c7-8cb9-4089-b1c3-c24fc0dd5ae4")?,
        "Advanced course instance management",
        "advanced-course-instance-management",
        admin,
        student,
        &users,
    )
    .await?;
    seed_sample_course(
        &mut conn,
        uh_cs,
        Uuid::parse_str("0cf67777-0edb-480c-bdb6-13f90c136fc3")?,
        "Advanced exercise states",
        "advanced-exercise-states",
        admin,
        student,
        &users,
    )
    .await?;
    seed_sample_course(
        &mut conn,
        uh_cs,
        Uuid::parse_str("c218ca00-dbde-4b0c-ab98-4f075c49425a")?,
        "Glossary course",
        "glossary-course",
        admin,
        student,
        &users,
    )
    .await?;
    seed_sample_course(
        &mut conn,
        uh_cs,
        Uuid::parse_str("a2002fc3-2c87-4aae-a5e5-9d14617aad2b")?,
        "Permission management",
        "permission-management",
        admin,
        student,
        &users,
    )
    .await?;
    seed_sample_course(
        &mut conn,
        uh_cs,
        Uuid::parse_str("f9579c00-d0bb-402b-affd-7db330dcb11f")?,
        "Redirections",
        "redirections",
        admin,
        student,
        &users,
    )
    .await?;
    seed_sample_course(
        &mut conn,
        uh_cs,
        Uuid::parse_str("9da60c66-9517-46e4-b351-07d0f7aa6cd4")?,
        "Limited tries",
        "limited-tries",
        admin,
        student,
        &users,
    )
    .await?;
    seed_sample_course(
        &mut conn,
        uh_cs,
        Uuid::parse_str("86cbc198-601c-42f4-8e0f-3e6cce49bbfc")?,
        "Course Structure",
        "course-structure",
        admin,
        student,
        &users,
    )
    .await?;
    roles::insert(
        &mut conn,
        language_teacher,
        UserRole::Teacher,
        RoleDomain::Course(introduction_to_localizing),
    )
    .await?;
    roles::insert(
        &mut conn,
        course_or_exam_creator,
        UserRole::CourseOrExamCreator,
        RoleDomain::Organization(uh_cs),
    )
    .await?;

    info!("inserting sample exams");
    create_exam(
        &mut conn,
        "Ongoing ends soon".to_string(),
        Some(Utc::now()),
        Some(Utc::now() + Duration::minutes(1)),
        120,
        uh_cs,
        cs_intro,
        Uuid::parse_str("7d6ed843-2a94-445b-8ced-ab3c67290ad0")?,
        teacher,
    )
    .await?;
    create_exam(
        &mut conn,
        "Ongoing short timer".to_string(),
        Some(Utc::now()),
        Some(Utc::now() + Duration::minutes(120)),
        1,
        uh_cs,
        cs_intro,
        Uuid::parse_str("6959e7af-6b78-4d37-b381-eef5b7aaad6c")?,
        teacher,
    )
    .await?;
    create_exam(
        &mut conn,
        "Starting soon".to_string(),
        Some(Utc::now() + Duration::minutes(5)),
        Some(Utc::now() + Duration::days(30)),
        1,
        uh_cs,
        cs_intro,
        Uuid::parse_str("65f5c3f3-b5fd-478d-8858-a45cdcb16b86")?,
        teacher,
    )
    .await?;
    create_exam(
        &mut conn,
        "Over".to_string(),
        Some(Utc::now() - Duration::days(7)),
        Some(Utc::now() - Duration::minutes(30)),
        1,
        uh_cs,
        cs_intro,
        Uuid::parse_str("5c4fca1f-f0d6-471f-a0fd-eac552f5fb84")?,
        teacher,
    )
    .await?;

    info!("cs");
    let _cs_design = seed_cs_course_material(&mut conn, uh_cs, admin).await?;
    let new_course = NewCourse {
        name: "Introduction to Computer Science".to_string(),
        slug: "introduction-to-computer-science".to_string(),
        organization_id: uh_cs,
        language_code: "en-US".to_string(),
        teacher_in_charge_name: "admin".to_string(),
        teacher_in_charge_email: "admin@example.com".to_string(),
        description: "description".to_string(),
        is_draft: false,
        is_test_mode: false,
    };
    let (cs_course, _cs_front_page, _cs_default_course_instance) = courses::insert_course(
        &mut conn,
        Uuid::parse_str("06a7ccbd-8958-4834-918f-ad7b24e583fd")?,
        Uuid::parse_str("48399008-6523-43c5-8fd6-59ecc731a426")?,
        new_course,
        admin,
    )
    .await?;
    let _cs_course_instance = course_instances::insert(
        &mut conn,
        NewCourseInstance {
            id: Uuid::parse_str("49c618d3-926d-4287-9159-b3af1f86082d")?,
            course_id: cs_course.id,
            name: Some("non-default instance"),
            description: Some("this is another non-default instance"),
            support_email: Some("contact@example.com"),
            teacher_in_charge_name: "admin",
            teacher_in_charge_email: "admin@example.com",
            opening_time: None,
            closing_time: None,
        },
    )
    .await?;

    // uh-mathstat
    info!("uh-mathstat");
    let uh_mathstat = organizations::insert(
        &mut conn,
        "University of Helsinki, Department of Mathematics and Statistics",
        "uh-mathstat",
        "Organization for Mathematics and Statistics courses. This organization creates courses that do require prior experience in mathematics, such as integration and induction.",
        Uuid::parse_str("269d28b2-a517-4572-9955-3ed5cecc69bd")?,
    )
    .await?;
    let new_course = NewCourse {
        name: "Introduction to Statistics".to_string(),
        slug: "introduction-to-statistics".to_string(),
        organization_id: uh_mathstat,
        language_code: "en-US".to_string(),
        teacher_in_charge_name: "admin".to_string(),
        teacher_in_charge_email: "admin@example.com".to_string(),
        description: "description".to_string(),
        is_draft: false,
        is_test_mode: false,
    };
    let (statistics_course, _statistics_front_page, _statistics_default_course_instance) =
        courses::insert_course(
            &mut conn,
            Uuid::parse_str("f307d05f-be34-4148-bb0c-21d6f7a35cdb")?,
            Uuid::parse_str("8e4aeba5-1958-49bc-9b40-c9f0f0680911")?,
            new_course,
            admin,
        )
        .await?;
    let _statistics_course_instance = course_instances::insert(
        &mut conn,
        NewCourseInstance {
            id: Uuid::parse_str("c4a99a18-fd43-491a-9500-4673cb900be0")?,
            course_id: statistics_course.id,
            name: Some("non-default instance"),
            description: Some("this appears to be a non-default instance"),
            support_email: Some("contact@example.com"),
            teacher_in_charge_name: "admin",
            teacher_in_charge_email: "admin@example.com",
            opening_time: None,
            closing_time: None,
        },
    )
    .await?;

    let draft_course = NewCourse {
        name: "Introduction to Drafts".to_string(),
        slug: "introduction-to-drafts".to_string(),
        organization_id: uh_mathstat,
        language_code: "en-US".to_string(),
        teacher_in_charge_name: "admin".to_string(),
        teacher_in_charge_email: "admin@example.com".to_string(),
        description: "description".to_string(),
        is_draft: true,
        is_test_mode: false,
    };
    courses::insert_course(
        &mut conn,
        Uuid::parse_str("963a9caf-1e2d-4560-8c88-9c6d20794da3")?,
        Uuid::parse_str("5cb4b4d6-4599-4f81-ab7e-79b415f8f584")?,
        draft_course,
        admin,
    )
    .await?;

    // roles
    info!("roles");
    roles::insert(&mut conn, admin, UserRole::Admin, RoleDomain::Global).await?;
    roles::insert(
        &mut conn,
        teacher,
        UserRole::Teacher,
        RoleDomain::Organization(uh_cs),
    )
    .await?;
    roles::insert(
        &mut conn,
        assistant,
        UserRole::Assistant,
        RoleDomain::Organization(uh_cs),
    )
    .await?;
    roles::insert(
        &mut conn,
        assistant,
        UserRole::Assistant,
        RoleDomain::Course(cs_intro),
    )
    .await?;

    info!("playground examples");
    playground_examples::insert_playground_example(
        &mut conn,
        PlaygroundExampleData {
            name: "Example exercise".to_string(),
            url: "http://project-331.local/example-exercise/iframe".to_string(),
            width: 500,
            data: serde_json::json!([
              {
                "id": "cbf2f43c-dc89-4de5-9b23-688a76b838cd",
                "name": "a"
              },
              {
                "id": "f6386ed9-9bfa-46cf-82b9-77646a9721c6",
                "name": "b"
              },
              {
                "id": "c988be91-caf7-4196-8cf6-18e1ae113a69",
                "name": "c"
              }
            ]),
        },
    )
    .await?;

    playground_examples::insert_playground_example(
        &mut conn,
        PlaygroundExampleData {
            name: "Quizzes, example, checkbox".to_string(),
            url: "http://project-331.local/quizzes/iframe".to_string(),
            width: 500,
            data: serde_json::json!({
                "id": "57f03d8e-e768-485c-b0c3-a3e485a3e18a",
                "title": "Internet safety quizz",
                "body": "Answer the following guestions about staying safe on the internet.",
                "deadline": Utc.ymd(2121, 9, 1).and_hms(23, 59, 59).to_string(),
                "open": Utc.ymd(2021, 9, 1).and_hms(23, 59, 59).to_string(),
                "part": 1,
                "section": 1,
                "items": [
                    {
                        "id": "5f09bd92-6e33-415b-b356-227563a02816",
                        "body": "",
                        "type": "checkbox",
                        "multi": false,
                        "order": 1,
                        "title": "The s in https stands for secure.",
                        "quizId": "57f03d8e-e768-485c-b0c3-a3e485a3e18a",
                        "options": [],
                        "maxValue": null,
                        "maxWords": null,
                        "minValue": null,
                        "minWords": null,
                        "direction": "row"
                    },
                    {
                        "id": "818fc326-ed38-4fe5-95d3-0f9d15032d01",
                        "body": "",
                        "type": "checkbox",
                        "multi": false,
                        "order": 2,
                        "title": "I use a strong, unique password that can't easily be guessed by those who knows me.",
                        "quizId": "57f03d8e-e768-485c-b0c3-a3e485a3e18a",
                        "options": [],
                        "maxValue": null,
                        "maxWords": null,
                        "minValue": null,
                        "minWords": null,
                        "direction": "row"
                    },
                ],
                "tries": 1,
                "courseId": "51ee97a7-684f-4cba-8a01-8c558803c4f7",
                "triesLimited": true,
            }),
        },
    )
    .await?;

    playground_examples::insert_playground_example(
        &mut conn,
        PlaygroundExampleData {
            name: "Quizzes example, multiple-choice, row".to_string(),
            url: "http://project-331.local/quizzes/iframe".to_string(),
            width: 500,
            data: serde_json::json!(
              {
                "id": "3ee47b02-ba13-46a7-957e-fd4f21fc290b",
                "courseId": "5209f752-9db9-4daf-a7bc-64e21987b719",
                "body": "Something about CSS and color codes",
                "deadline": Utc.ymd(2121, 9, 1).and_hms(23, 59, 59).to_string(),
                "open": Utc.ymd(2021, 9, 1).and_hms(23, 59, 59).to_string(),
                "part": 1,
                "section": 1,
                "title": "Something about CSS and color codes",
                "tries": 1,
                "triesLimited": false,
                "items": [
                    {
                        "id": "a6bc7e17-dc82-409e-b0d4-08bb8d24dc76",
                        "body": "Which of the color codes represent the color **red**?",
                        "direction": "row",
                        "formatRegex": null,
                        "maxLabel": null,
                        "maxValue": null,
                        "maxWords": null,
                        "minLabel": null,
                        "minValue": null,
                        "minWords": null,
                        "multi": false,
                        "order": 1,
                        "quizId": "3ee47b02-ba13-46a7-957e-fd4f21fc290b",
                        "title": "Hexadecimal color codes",
                        "type": "multiple-choice",
                        "options": [
                            {
                                "id": "8d17a216-9655-4558-adfb-cf66fb3e08ba",
                                "body": "#00ff00",
                                "order": 1,
                                "title": null,
                                "quizItemId": "a6bc7e17-dc82-409e-b0d4-08bb8d24dc76",
                            },
                            {
                                "id": "11e0f3ac-fe21-4524-93e6-27efd4a92595",
                                "body": "#0000ff",
                                "order": 2,
                                "title": null,
                                "quizItemId": "a6bc7e17-dc82-409e-b0d4-08bb8d24dc76",
                            },
                            {
                                "id": "e0033168-9f92-4d71-9c23-7698de9ea3b0",
                                "body": "#663300",
                                "order": 3,
                                "title": null,
                                "quizItemId": "a6bc7e17-dc82-409e-b0d4-08bb8d24dc76",
                            },
                            {
                                "id": "2931180f-827f-468c-a616-a8df6e94f717",
                                "body": "#ff0000",
                                "order": 4,
                                "title": null,
                                "quizItemId": "a6bc7e17-dc82-409e-b0d4-08bb8d24dc76",
                            },
                            {
                                "id": "9f5a09d7-c03f-44dd-85db-38065600c2c3",
                                "body": "#ffffff",
                                "order": 5,
                                "title": null,
                                "quizItemId": "a6bc7e17-dc82-409e-b0d4-08bb8d24dc76",
                            },
                        ]
                    }
                ]
              }
            ),
        },
    )
    .await?;

    playground_examples::insert_playground_example(
        &mut conn,
        PlaygroundExampleData {
            name: "Quizzes example, multiple-choice, column".to_string(),
            url: "http://project-331.local/quizzes/iframe".to_string(),
            width: 500,
            data: serde_json::json!(
              {
                "id": "3ee47b02-ba13-46a7-957e-fd4f21fc290b",
                "courseId": "5209f752-9db9-4daf-a7bc-64e21987b719",
                "body": "Something about CSS and color codes",
                "deadline": Utc.ymd(2121, 9, 1).and_hms(23, 59, 59).to_string(),
                "open": Utc.ymd(2021, 9, 1).and_hms(23, 59, 59).to_string(),
                "part": 1,
                "section": 1,
                "title": "Something about CSS and color codes",
                "tries": 1,
                "triesLimited": false,
                "items": [
                    {
                        "id": "a6bc7e17-dc82-409e-b0d4-08bb8d24dc76",
                        "body": "Which of the color codes represent the color **red**?",
                        "direction": "column",
                        "formatRegex": null,
                        "maxLabel": null,
                        "maxValue": null,
                        "maxWords": null,
                        "minLabel": null,
                        "minValue": null,
                        "minWords": null,
                        "multi": false,
                        "order": 1,
                        "quizId": "3ee47b02-ba13-46a7-957e-fd4f21fc290b",
                        "title": "Hexadecimal color codes",
                        "type": "multiple-choice",
                        "options": [
                            {
                                "id": "8d17a216-9655-4558-adfb-cf66fb3e08ba",
                                "body": "#00ff00",
                                "order": 1,
                                "title": null,
                                "quizItemId": "a6bc7e17-dc82-409e-b0d4-08bb8d24dc76",
                            },
                            {
                                "id": "11e0f3ac-fe21-4524-93e6-27efd4a92595",
                                "body": "#0000ff",
                                "order": 2,
                                "title": null,
                                "quizItemId": "a6bc7e17-dc82-409e-b0d4-08bb8d24dc76",
                            },
                            {
                                "id": "e0033168-9f92-4d71-9c23-7698de9ea3b0",
                                "body": "#663300",
                                "order": 3,
                                "title": null,
                                "quizItemId": "a6bc7e17-dc82-409e-b0d4-08bb8d24dc76",
                            },
                            {
                                "id": "2931180f-827f-468c-a616-a8df6e94f717",
                                "body": "#ff0000",
                                "order": 4,
                                "title": null,
                                "quizItemId": "a6bc7e17-dc82-409e-b0d4-08bb8d24dc76",
                            },
                            {
                                "id": "9f5a09d7-c03f-44dd-85db-38065600c2c3",
                                "body": "#ffffff",
                                "order": 5,
                                "title": null,
                                "quizItemId": "a6bc7e17-dc82-409e-b0d4-08bb8d24dc76",
                            },
                        ]
                    }
                ]
              }
            ),
        },
    )
    .await?;
    playground_examples::insert_playground_example(
        &mut conn,
        PlaygroundExampleData {
            name: "Quizzes example, multiple-choice, long text".to_string(),
            url: "http://project-331.local/quizzes/iframe".to_string(),
            width: 500,
            data: serde_json::json!(
            {
              "id": "fd0221d1-a205-42d0-b187-3ead6a1a0e6e",
              "courseId": "5209f752-9db9-4daf-a7bc-64e21987b719",
              "body": "Short questions, long answers",
              "deadline": Utc.ymd(2121, 9, 1).and_hms(23, 59, 59).to_string(),
              "open": Utc.ymd(2021, 9, 1).and_hms(23, 59, 59).to_string(),
              "part": 1,
              "section": 1,
              "title": "General questions",
              "tries": 1,
              "triesLimited": false,
              "items": [
                  {
                      "id": "88ff824f-8aa2-4629-b727-86f98092ab22",
                      "body": "select shortest answer",
                      "direction": "row",
                      "formatRegex": null,
                      "maxLabel": null,
                      "maxValue": null,
                      "maxWords": null,
                      "minLabel": null,
                      "minValue": null,
                      "minWords": null,
                      "multi": false,
                      "order": 1,
                      "quizId": "6160b703-0c27-448b-84aa-1f0d23a037a7",
                      "title": "Choose the short answer",
                      "type": "multiple-choice",
                      "options": [
                          {
                              "id": "d174aecf-bb77-467f-b1e7-92a0e54af29f",
                              "body": "short answer",
                              "order": 1,
                              "title": null,
                              "quizItemId": "a6bc7e17-dc82-409e-b0d4-08bb8d24dc76",
                          },
                          {
                              "id": "45a3c513-5dd9-4239-96f1-3dd1f53379cc",
                              "body": "very very very very very very very very very very very very very very very very very very very very very very very very very very very very very very very long answer",
                              "order": 2,
                              "title": null,
                              "quizItemId": "a6bc7e17-dc82-409e-b0d4-08bb8d24dc76",
                          },
                          {
                              "id": "2176ea44-46c6-48d6-a2be-1f8188b06545",
                              "body": "very very very very very very very very very very very very very very very very very very very very very very very very very very very very very very very long answer",
                              "order": 3,
                              "title": null,
                              "quizItemId": "a6bc7e17-dc82-409e-b0d4-08bb8d24dc76",
                          },
                          ]
                      }
                  ]
                }
              ),
        },
    )
    .await?;

    playground_examples::insert_playground_example(
        &mut conn,
        PlaygroundExampleData {
            name: "Quizzes example, multiple-choice, multi".to_string(),
            url: "http://project-331.local/quizzes/iframe".to_string(),
            width: 500,
            data: serde_json::json!(
              {
                "id": "3ee47b02-ba13-46a7-957e-fd4f21fc290b",
                "courseId": "5209f752-9db9-4daf-a7bc-64e21987b719",
                "body": "Something about CSS and color codes",
                "deadline": Utc.ymd(2121, 9, 1).and_hms(23, 59, 59).to_string(),
                "open": Utc.ymd(2021, 9, 1).and_hms(23, 59, 59).to_string(),
                "part": 1,
                "section": 1,
                "title": "Something about CSS and color codes",
                "tries": 1,
                "triesLimited": false,
                "items": [
                    {
                        "id": "a6bc7e17-dc82-409e-b0d4-08bb8d24dc76",
                        "body": "Which of the color codes represent the color **red**?",
                        "direction": "row",
                        "formatRegex": null,
                        "maxLabel": null,
                        "maxValue": null,
                        "maxWords": null,
                        "minLabel": null,
                        "minValue": null,
                        "minWords": null,
                        "multi": true,
                        "order": 1,
                        "quizId": "3ee47b02-ba13-46a7-957e-fd4f21fc290b",
                        "title": "Hexadecimal color codes",
                        "type": "multiple-choice",
                        "options": [
                            {
                                "id": "8d17a216-9655-4558-adfb-cf66fb3e08ba",
                                "body": "#00ff00",
                                "order": 1,
                                "title": null,
                                "quizItemId": "a6bc7e17-dc82-409e-b0d4-08bb8d24dc76",
                            },
                            {
                                "id": "11e0f3ac-fe21-4524-93e6-27efd4a92595",
                                "body": "#0000ff",
                                "order": 2,
                                "title": null,
                                "quizItemId": "a6bc7e17-dc82-409e-b0d4-08bb8d24dc76",
                            },
                            {
                                "id": "e0033168-9f92-4d71-9c23-7698de9ea3b0",
                                "body": "#663300",
                                "order": 3,
                                "title": null,
                                "quizItemId": "a6bc7e17-dc82-409e-b0d4-08bb8d24dc76",
                            },
                            {
                                "id": "2931180f-827f-468c-a616-a8df6e94f717",
                                "body": "#ff0000",
                                "order": 4,
                                "title": null,
                                "quizItemId": "a6bc7e17-dc82-409e-b0d4-08bb8d24dc76",
                            },
                            {
                                "id": "9f5a09d7-c03f-44dd-85db-38065600c2c3",
                                "body": "#ffffff",
                                "order": 5,
                                "title": null,
                                "quizItemId": "a6bc7e17-dc82-409e-b0d4-08bb8d24dc76",
                            },
                        ]
                    }
                ]
              }
            ),
        },
    )
    .await?;

    playground_examples::insert_playground_example(
        &mut conn,
        PlaygroundExampleData {
            name: "Quizzes example, essay".to_string(),
            url: "http://project-331.local/quizzes/iframe".to_string(),
            width: 500,
            data: serde_json::json!(              {
              "id": "47cbd36c-0c32-41f2-8a4a-b008de7d3494",
              "courseId": "fdf0fed9-7665-4712-9cca-652d5bfe5233",
              "body": "Of CSS and system design of the Noldor",
              "deadline": Utc.ymd(2121, 9, 1).and_hms(23, 59, 59).to_string(),
              "open": Utc.ymd(2021, 9, 1).and_hms(23, 59, 59).to_string(),
              "part": 1,
              "section": 1,
              "title": "Of CSS and system design of the Noldor",
              "tries": 1,
              "triesLimited": false,
              "items": [
                  {
                      "id": "371b59cb-735d-4202-b8cb-bed967945ffd",
                      "body": "Which colour did the Fëanorian lamps emit when Tuor met Gelmir and Arminas at the gate of Annon-in-Gelydh? Give your answer in colours colourname, hexadecimal colour code and in RGB colour code. Could this have deeper contextual meaning considering the events of the previous chapter? Explain in 500 words.",
                      "direction": "row",
                      "maxLabel": null,
                      "maxValue": null,
                      "maxWords": 600,
                      "minLabel": null,
                      "minValue": null,
                      "minWords": 500,
                      "multi": false,
                      "order": 1,
                      "quizId": "47cbd36c-0c32-41f2-8a4a-b008de7d3494",
                      "title": "Of the lamps of Fëanor",
                      "type": "essay",
                      "options": []
                  }
              ]
            })
        }).await?;

    playground_examples::insert_playground_example(
        &mut conn,
        PlaygroundExampleData {
            name: "Quizzes example, multiple-choice dropdown".to_string(),
            url: "http://project-331.local/quizzes/iframe".to_string(),
            width: 500,
            data: serde_json::json!({
            "id": "1af3cc18-d8d8-4cc6-9bf9-be63d79e19a4",
            "courseId": "32b060d5-78e8-4b97-a933-7458319f30a2",
            "body": null,
            "deadline": Utc.ymd(2121, 9, 1).and_hms(23, 59, 59).to_string(),
            "open": Utc.ymd(2021, 9, 1).and_hms(23, 59, 59).to_string(),
            "part": 1,
            "section": 1,
            "title": "Questions about CSS and color codes",
            "tries": 1,
            "triesLimited": false,
            "items": [
                {
                    "id": "37469182-8220-46d3-b3c2-7d215a1bfc03",
                    "body": "How many different CSS hexadecimal color codes there are?",
                    "direction": "row",
                    "formatRegex": null,
                    "maxLabel": null,
                    "maxValue": null,
                    "maxWords": null,
                    "minLabel": null,
                    "minValue": null,
                    "minWords": null,
                    "multi": false,
                    "order": 1,
                    "quizId": "1af3cc18-d8d8-4cc6-9bf9-be63d79e19a4",
                    "title": null,
                    "type": "multiple-choice-dropdown",
                    "options": [
                        {
                            "id": "d0514fbb-1081-4602-b564-22dd5374dd46",
                            "body": "at least two",
                            "order": 1,
                            "title": null,
                            "quizItemId": "37469182-8220-46d3-b3c2-7d215a1bfc03",
                        },
                        {
                            "id": "a7a58b81-bd76-4b9a-9060-1516597cb9b7",
                            "body": "more than 2.546 * 10^56",
                            "order": 2,
                            "title": null,
                            "quizItemId": "37469182-8220-46d3-b3c2-7d215a1bfc03",
                        },
                        {
                            "id": "255ff119-1705-4f79-baed-cf8f0c3ca214",
                            "body": "I don't believe in hexadecimal color codes",
                            "order": 3,
                            "title": null,
                            "quizItemId": "37469182-8220-46d3-b3c2-7d215a1bfc03",
                        },
                    ]
                },
                {
                    "id": "da705796-f8e3-420c-a717-a3064e351eed",
                    "body": "What other ways there are to represent colors in CSS?",
                    "direction": "row",
                    "formatRegex": null,
                    "maxLabel": null,
                    "maxValue": null,
                    "maxWords": null,
                    "minLabel": null,
                    "minValue": null,
                    "minWords": null,
                    "multi": false,
                    "order": 1,
                    "quizId": "1af3cc18-d8d8-4cc6-9bf9-be63d79e19a4",
                    "title": null,
                    "type": "multiple-choice-dropdown",
                    "options": [
                        {
                            "id": "dd31dfda-2bf0-4f66-af45-de6ee8ded54a",
                            "body": "RGB -color system",
                            "order": 1,
                            "title": null,
                            "quizItemId": "da705796-f8e3-420c-a717-a3064e351eed",
                        },
                        {
                            "id": "af864a7e-46d5-46c4-b027-413cb4e5fa68",
                            "body": "Human readable text representation",
                            "order": 2,
                            "title": null,
                            "quizItemId": "da705796-f8e3-420c-a717-a3064e351eed",
                        },
                        {
                            "id": "66df5778-f80c-42b4-a544-4fb35d44a80f",
                            "body": "I'm colorblind, so I don't really care :/",
                            "order": 3,
                            "title": null,
                            "quizItemId": "da705796-f8e3-420c-a717-a3064e351eed",
                        },
                    ]
                }
            ]}),
        },
    )
    .await?;

    playground_examples::insert_playground_example(
        &mut conn,

        PlaygroundExampleData {
            name: "Quizzes example, open".to_string(),
            url: "http://project-331.local/quizzes/iframe".to_string(),
            width: 500,
            data: serde_json::json!({
                "id": "801b9275-5034-438d-922f-104af517468a",
                "title": "Open answer question",
                "body": "",
                "open": Utc.ymd(2021, 9, 1).and_hms(23, 59, 59).to_string(),
                "deadline": Utc.ymd(2121, 9, 1).and_hms(23, 59, 59).to_string(),
                "part": 1,
                "items": [
                    {
                        "id": "30cc054a-8efb-4242-9a0d-9acc6ae2ca57",
                        "body": "Enter the date of the next leap day in ISO 8601 format (YYYY-MM-DD).",
                        "type": "open",
                        "multi": false,
                        "order": 0,
                        "title": "Date formats",
                        "quizId": "801b9275-5034-438d-922f-104af517468a",
                        "options": [],
                        "maxValue": null,
                        "maxWords": null,
                        "minValue": null,
                        "minWords": null,
                        "direction": "row",
                        "formatRegex": "\\d{4}-\\d{2}-\\d{2}",
                    }
                ],
                "tries": 1,
                "section": 1,
                "courseId": "f6b6a606-e1f8-4ded-a458-01f541c06019",
                "triesLimited": true,
            }),
        },
    )
    .await?;

    playground_examples::insert_playground_example(
        &mut conn,
        PlaygroundExampleData {
            name: "Quizzes example, scale".to_string(),
            url: "http://project-331.local/quizzes/iframe".to_string(),
            width: 500,
            data: serde_json::json!({
                "id": "3d3c633d-ea60-412f-8c85-8cab7742a5b8",
                "title": "The regex quiz",
                "body": "Please answer to the following guestions based on your feelings about using regex. Use the scale 1 = completely disagree, 7 = completely agree",
                "deadline": Utc.ymd(2121, 9, 1).and_hms(23, 59, 59).to_string(),
                "open": Utc.ymd(2021, 9, 1).and_hms(23, 59, 59).to_string(),
                "part": 1,
                "items": [
                  {
                    "id": "d2422f0c-2378-4099-bde7-e1231ceac220",
                    "body": "",
                    "type": "scale",
                    "multi": false,
                    "order": 1,
                    "title": "Regex is generally readable.",
                    "quizId": "3d3c633d-ea60-412f-8c85-8cab7742a5b8",
                    "options": [],
                    "maxValue": 4,
                    "maxWords": null,
                    "minValue": 1,
                    "minWords": null,
                    "direction": "row",
                    "formatRegex": null,
                  },
                  {
                    "id": "b3ce858c-a5ed-4cf7-a9ee-62ef91d1a75a",
                    "body": "",
                    "type": "scale",
                    "multi": false,
                    "order": 2,
                    "title": "Regex is what some people consider to be a 'write-only' language.",
                    "quizId": "3d3c633d-ea60-412f-8c85-8cab7742a5b8",
                    "options": [],
                    "maxValue": 7,
                    "maxWords": null,
                    "minValue": 1,
                    "minWords": null,
                    "direction": "row",
                    "formatRegex": null,
                  },
                  {
                    "id": "eb7f6898-7ba5-4f89-8e24-a17f57381131",
                    "body": "",
                    "type": "scale",
                    "multi": false,
                    "order": 3,
                    "title": "Regex can be useful when parsing HTML.",
                    "quizId": "3d3c633d-ea60-412f-8c85-8cab7742a5b8",
                    "options": [],
                    "maxValue": 15,
                    "maxWords": null,
                    "minValue": 1,
                    "minWords": null,
                    "direction": "row",
                    "formatRegex": null,
                  }
                ],
                "tries": 1,
                "section": 1,
                "courseId": "f5bed4ff-63ec-44cd-9056-86eb00df84ca",
                "triesLimited": true
              }),
        },
    )
    .await?;

    playground_examples::insert_playground_example(
        &mut conn,
        PlaygroundExampleData {
            name: "Quizzes example, multiple-choice clickable".to_string(),
            url: "http://project-331.local/quizzes/iframe".to_string(),
            width: 500,
            data: serde_json::json!({
              "id": "3562f83c-4d5d-41a9-aceb-a8f98511dd5d",
              "title": "Of favorite colors",
              "body": null,
              "deadline": Utc.ymd(2121,9,1).and_hms(23,59,59).to_string(),
              "open": Utc.ymd(2021,9,1).and_hms(23,59,59).to_string(),
              "part": 1,
              "items": [
                {
                  "id": "d2422f0c-2378-4099-bde7-e1231ceac220",
                  "body": "",
                  "type": "clickable-multiple-choice",
                  "multi": true,
                  "order": 1,
                  "title": "Choose your favorite colors",
                  "quizId": "3562f83c-4d5d-41a9-aceb-a8f98511dd5d",
                  "options": [
                    {
                      "id": "f4ef5add-cfed-4819-b1a7-b1c7a72330ea",
                      "body": "AliceBlue",
                      "order": 1,
                      "title": null,
                      "quizItemId": "d2422f0c-2378-4099-bde7-e1231ceac220",
                    },
                    {
                      "id": "ee6535ca-fed6-4d22-9988-bed91e3decb4",
                      "body": "AntiqueWhite",
                      "order": 1,
                      "title": null,
                      "quizItemId": "d2422f0c-2378-4099-bde7-e1231ceac220",
                    },
                    {
                      "id": "404c62f0-44f2-492c-a6cf-522e5cff492b",
                      "body": "Aqua",
                      "order": 1,
                      "title": null,
                      "quizItemId": "d2422f0c-2378-4099-bde7-e1231ceac220",
                    },
                    {
                      "id": "74e09ced-233e-4db6-a67f-d4835a596956",
                      "body": "Cyan",
                      "order": 1,
                      "title": null,
                      "quizItemId": "d2422f0c-2378-4099-bde7-e1231ceac220",
                    },
                    {
                      "id": "797463cf-9592-46f8-9018-7d2b3d2c0882",
                      "body": "Cornsilk",
                      "order": 1,
                      "title": null,
                      "quizItemId": "d2422f0c-2378-4099-bde7-e1231ceac220",
                    },
                    {
                      "id": "f5e46e15-cb14-455f-8b72-472fed50d6f8",
                      "body": "LawnGreen",
                      "order": 1,
                      "title": null,
                      "quizItemId": "d2422f0c-2378-4099-bde7-e1231ceac220",
                    },
                    {
                      "id": "2bfea5dd-ad64-456a-8518-c6754bd40a90",
                      "body": "LightGoldenRodYellow",
                      "order": 1,
                      "title": null,
                      "quizItemId": "d2422f0c-2378-4099-bde7-e1231ceac220",
                    },
                    {
                      "id": "d045ec97-a89a-4964-9bea-a5baab69786f",
                      "body": "MediumSpringGreen",
                      "order": 1,
                      "title": null,
                      "quizItemId": "d2422f0c-2378-4099-bde7-e1231ceac220",
                    },
                    {
                      "id": "fc901148-7d65-4150-b077-5dc53947ee7a",
                      "body": "Sienna",
                      "order": 1,
                      "title": null,
                      "quizItemId": "d2422f0c-2378-4099-bde7-e1231ceac220",
                    },
                    {
                      "id": "73a8f612-7bd4-48ca-9dae-2baa1a55a1da",
                      "body": "WhiteSmoke",
                      "order": 1,
                      "title": null,
                      "quizItemId": "d2422f0c-2378-4099-bde7-e1231ceac220",
                    },
                  ],
                  "maxValue": 4,
                  "maxWords": null,
                  "minValue": 1,
                  "minWords": null,
                  "direction": "row",
                  "formatRegex": null,
                },
              ],
              "tries": 1,
              "section": 1,
              "courseId": "f5bed4ff-63ec-44cd-9056-86eb00df84ca",
              "triesLimited": true
            }),
        },
    )
    .await?;

    let array = vec![vec![0; 6]; 6];
    playground_examples::insert_playground_example(
        &mut conn,
        PlaygroundExampleData {
            name: "Quizzes example, matrix".to_string(),
            url: "http://project-331.local/quizzes/iframe".to_string(),
            width: 500,
            data: serde_json::json!(
            {
                "id": "91cf86bd-39f1-480f-a16c-5b0ad36dc787",
                "courseId": "2764d02f-bea3-47fe-9529-21c801bdf6f5",
                "body": "Something about matrices and numbers",
                "deadline": Utc.ymd(2121, 9, 1).and_hms(23, 59, 59).to_string(),
                "open": Utc.ymd(2021, 9, 1).and_hms(23, 59, 59).to_string(),
                "part": 1,
                "section": 1,
                "title": "Something about matrices and numbers",
                "tries": 1,
                "triesLimited": true,
                "items": [
                    {
                        "id": "b17f3965-2223-48c9-9063-50f1ebafcf08",
                        "body": "Create a matrix that represents 4x4",
                        "direction": "row",
                        "formatRegex": null,
                        "maxLabel": null,
                        "maxValue": null,
                        "maxWords": null,
                        "minLabel": null,
                        "minValue": null,
                        "minWords": null,
                        "multi": false,
                        "order": 1,
                        "quizId": "91cf86bd-39f1-480f-a16c-5b0ad36dc787",
                        "title": "Matrices are interesting",
                        "type": "matrix",
                        "options": [],
                        "optionCells": array,
                        }
                        ]}),
        },
    )
    .await?;

    Ok(())
}

#[allow(clippy::too_many_arguments)]
async fn seed_sample_course(
    conn: &mut PgConnection,
    org: Uuid,
    course_id: Uuid,
    course_name: &str,
    course_slug: &str,
    admin: Uuid,
    student: Uuid,
    users: &[Uuid],
) -> Result<Uuid> {
    info!("inserting sample course {}", course_name);
    let new_course = NewCourse {
        name: course_name.to_string(),
        organization_id: org,
        slug: course_slug.to_string(),
        language_code: "en-US".to_string(),
        teacher_in_charge_name: "admin".to_string(),
        teacher_in_charge_email: "admin@example.com".to_string(),
        description: "description".to_string(),
        is_draft: false,
        is_test_mode: false,
    };
    let (course, _front_page, default_instance) = courses::insert_course(
        conn,
        course_id,
        Uuid::new_v5(&course_id, b"7344f1c8-b7ce-4c7d-ade2-5f39997bd454"),
        new_course,
        admin,
    )
    .await?;
    course_instances::insert(
        conn,
        NewCourseInstance {
            id: Uuid::new_v5(&course_id, b"67f077b4-0562-47ae-a2b9-db2f08f168a9"),
            course_id: course.id,
            name: Some("non-default instance"),
            description: Some("this is a non-default instance"),
            support_email: Some("contact@example.com"),
            teacher_in_charge_name: "admin",
            teacher_in_charge_email: "admin@example.com",
            opening_time: None,
            closing_time: None,
        },
    )
    .await?;

    // chapters and pages

    let new_chapter = NewChapter {
        chapter_number: 1,
        course_id: course.id,
        front_page_id: None,
        name: "The Basics".to_string(),
        opens_at: None,
        deadline: Some(Utc.ymd(2025, 1, 1).and_hms(23, 59, 59)),
        module: None,
    };
    let (chapter_1, _front_page_1) = chapters::insert_chapter(conn, new_chapter, admin).await?;
    chapters::set_opens_at(conn, chapter_1.id, Utc::now()).await?;
    let new_chapter = NewChapter {
        chapter_number: 2,
        course_id: course.id,
        front_page_id: None,
        name: "The intermediaries".to_string(),
        opens_at: None,
        deadline: None,
        module: None,
    };
    let (chapter_2, _front_page_2) = chapters::insert_chapter(conn, new_chapter, admin).await?;
    chapters::set_opens_at(
        conn,
        chapter_2.id,
        Utc::now() + chrono::Duration::minutes(10),
    )
    .await?;
    let new_chapter = NewChapter {
        chapter_number: 3,
        course_id: course.id,
        front_page_id: None,
        name: "Advanced studies".to_string(),
        opens_at: None,
        deadline: None,
        module: None,
    };
    let (chapter_3, _front_page_3) = chapters::insert_chapter(conn, new_chapter, admin).await?;
    chapters::set_opens_at(
        conn,
        chapter_3.id,
        Utc::now() + chrono::Duration::minutes(20),
    )
    .await?;
    let new_chapter = NewChapter {
        chapter_number: 4,
        course_id: course.id,
        front_page_id: None,
        name: "Forbidden magicks".to_string(),
        opens_at: None,
        deadline: None,
        module: None,
    };
    let (chapter_4, _front_page_4) = chapters::insert_chapter(conn, new_chapter, admin).await?;
    chapters::set_opens_at(
        conn,
        chapter_4.id,
        Utc::now() + (chrono::Duration::days(365) * 100),
    )
    .await?;

    tracing::info!("inserting modules");
    let module_id = course_modules::new(conn, course.id, "Another module", 1).await?;
    let new_chapter = NewChapter {
        chapter_number: 5,
        course_id: course.id,
        front_page_id: None,
        name: "Another chapter".to_string(),
        opens_at: None,
        deadline: None,
        module: Some(module_id),
    };
    let (_m1_chapter_1, _m1c1_front_page) =
        chapters::insert_chapter(conn, new_chapter, admin).await?;
    let new_chapter = NewChapter {
        chapter_number: 6,
        course_id: course.id,
        front_page_id: None,
        name: "Another another chapter".to_string(),
        opens_at: None,
        deadline: None,
        module: Some(module_id),
    };
    let (_m1_chapter_2, _m1c2_front_page) =
        chapters::insert_chapter(conn, new_chapter, admin).await?;
    let module_id = course_modules::new(conn, course.id, "Bonus module", 2).await?;
    let new_chapter = NewChapter {
        chapter_number: 7,
        course_id: course.id,
        front_page_id: None,
        name: "Bonus chapter".to_string(),
        opens_at: None,
        deadline: None,
        module: Some(module_id),
    };
    let (_m2_chapter_1, _m2c1_front_page) =
        chapters::insert_chapter(conn, new_chapter, admin).await?;
    let new_chapter = NewChapter {
        chapter_number: 8,
        course_id: course.id,
        front_page_id: None,
        name: "Another bonus chapter".to_string(),
        opens_at: None,
        deadline: None,
        module: Some(module_id),
    };
    let (_m2_chapter_2, _m2c2_front_page) =
        chapters::insert_chapter(conn, new_chapter, admin).await?;

    let (_page, _) = pages::insert_course_page(
        conn,
        course.id,
        "/welcome",
        "Welcome to Introduction to Everything",
        1,
        admin,
    )
    .await?;

    info!("sample exercises");
    let block_id_1 = Uuid::new_v5(&course_id, b"af3b467a-f5db-42ad-9b21-f42ca316b3c6");
    let block_id_2 = Uuid::new_v5(&course_id, b"465f1f95-22a1-43e1-b4a3-7d18e525dc12");
    let block_id_3 = Uuid::new_v5(&course_id, b"46aad5a8-71bd-49cd-8d86-3368ee8bb7ac");
    let block_id_4 = Uuid::new_v5(&course_id, b"09b327a8-8e65-437e-9678-554fc4d98dd4");
    let block_id_5 = Uuid::new_v5(&course_id, b"834648cc-72d9-42d1-bed7-cc6a2e186ae6");
    let block_id_6 = Uuid::new_v5(&course_id, b"223a4718-5287-49ff-853e-a67f4612c629");
    let exercise_1_id = Uuid::new_v5(&course_id, b"cfb950a7-db4e-49e4-8ec4-d7a32b691b08");
    let exercise_1_slide_1_id = Uuid::new_v5(&course_id, b"182c4128-c4e4-40c9-bc5a-1265bfd3654c");
    let exercise_1_slide_1_task_1_id =
        Uuid::new_v5(&course_id, b"f73dab3b-3549-422d-8377-ece1972e5576");
    let exercise_1_slide_1_task_1_spec_1_id =
        Uuid::new_v5(&course_id, b"5f6b7850-5034-4cef-9dcf-e3fd4831067f");
    let exercise_1_slide_1_task_1_spec_2_id =
        Uuid::new_v5(&course_id, b"c713bbfc-86bf-4877-bd39-53afaf4444b5");
    let exercise_1_slide_1_task_1_spec_3_id =
        Uuid::new_v5(&course_id, b"4027d508-4fad-422e-bb7f-15c613a02cc6");

    let (exercise_block_1, exercise_1, slide_1, task_1) = create_best_exercise(
        exercise_1_id,
        exercise_1_slide_1_id,
        exercise_1_slide_1_task_1_id,
        block_id_2,
        block_id_3,
        exercise_1_slide_1_task_1_spec_1_id,
        exercise_1_slide_1_task_1_spec_2_id,
        exercise_1_slide_1_task_1_spec_3_id,
    );
    let page_c1_1 = create_page(
        conn,
        course.id,
        admin,
        Some(chapter_1.id),
        CmsPageUpdate {
            url_path: "/chapter-1/page-1".to_string(),
            title: "Page One".to_string(),
            chapter_id: Some(chapter_1.id),
            exercises: vec![exercise_1],
            exercise_slides: vec![slide_1],
            exercise_tasks: vec![task_1],
            content: serde_json::json!([
                paragraph("Everything is a big topic.", block_id_1),
                exercise_block_1,
                paragraph("So big, that we need many paragraphs.", block_id_4),
                paragraph("Like this.", block_id_5),
                paragraph(&"At vero eos et accusamus et iusto odio dignissimos ducimus qui blanditiis praesentium voluptatum deleniti atque corrupti quos dolores et quas molestias excepturi sint occaecati cupiditate non provident, similique sunt in culpa qui officia deserunt mollitia animi, id est laborum et dolorum fuga. Et harum quidem rerum facilis est et expedita distinctio. Nam libero tempore, cum soluta nobis est eligendi optio cumque nihil impedit quo minus id quod maxime placeat facere possimus, omnis voluptas assumenda est, omnis dolor repellendus. Temporibus autem quibusdam et aut officiis debitis aut rerum necessitatibus saepe eveniet ut et voluptates repudiandae sint et molestiae non recusandae. Itaque earum rerum hic tenetur a sapiente delectus, ut aut reiciendis voluptatibus maiores alias consequatur aut perferendis doloribus asperiores repellat. ".repeat(4), block_id_6),
            ]),
        },
    )
    .await?;

    let exercise_2_id = Uuid::new_v5(&course_id, b"36e7f0c2-e663-4382-a503-081866cfe7d0");
    let exercise_2_slide_1_id = Uuid::new_v5(&course_id, b"0d85864d-a20d-4d65-9ace-9b4d377f38e8");
    let exercise_2_slide_1_task_1_id =
        Uuid::new_v5(&course_id, b"e7fca192-2161-4ab8-8533-8c41dbaa2d69");
    let exercise_2_slide_1_task_1_spec_1_id =
        Uuid::new_v5(&course_id, b"5898293f-2d41-43b1-9e44-92d487196ade");
    let exercise_2_slide_1_task_1_spec_2_id =
        Uuid::new_v5(&course_id, b"93d27d79-f9a1-44ab-839f-484accc67e32");
    let exercise_2_slide_1_task_1_spec_3_id =
        Uuid::new_v5(&course_id, b"81ec2df2-a5fd-4d7d-b85f-0c304e8d2030");
    let exercise_3_id = Uuid::new_v5(&course_id, b"64d273eb-628f-4d43-a11a-e69ebe244942");
    let exercise_3_slide_1_id = Uuid::new_v5(&course_id, b"5441c7c0-60f1-4058-8223-7090c9cac7cb");
    let exercise_3_slide_1_task_1_id =
        Uuid::new_v5(&course_id, b"114caac5-006a-4afb-9806-785154263c11");
    let exercise_3_slide_1_task_1_spec_1_id =
        Uuid::new_v5(&course_id, b"28ea3062-bd6a-45f5-9844-03174e00a0a8");
    let exercise_3_slide_1_task_1_spec_2_id =
        Uuid::new_v5(&course_id, b"1982f566-2d6a-485d-acb0-65d8b8864c7e");
    let exercise_3_slide_1_task_1_spec_3_id =
        Uuid::new_v5(&course_id, b"01ec5329-2cf6-4d0f-92b2-d388360fb402");
    let exercise_4_id = Uuid::new_v5(&course_id, b"029688ec-c7be-4cb3-8928-85cfd6551083");
    let exercise_4_slide_1_id = Uuid::new_v5(&course_id, b"ab8a314b-ac03-497b-8ade-3d8512ed00c9");
    let exercise_4_slide_1_task_1_id =
        Uuid::new_v5(&course_id, b"382fffce-f177-47d0-a5c0-cc8906d34c49");
    let exercise_4_slide_1_task_1_spec_1_id =
        Uuid::new_v5(&course_id, b"4bae54a3-d67c-428b-8996-290f70ae08fa");
    let exercise_4_slide_1_task_1_spec_2_id =
        Uuid::new_v5(&course_id, b"c3f257c0-bdc2-4d81-99ff-a71c76fe670a");
    let exercise_4_slide_1_task_1_spec_3_id =
        Uuid::new_v5(&course_id, b"fca5a8ba-50e0-4375-8d4b-9d02762d908c");
    let (exercise_block_2, exercise_2, slide_2, task_2) = create_best_exercise(
        exercise_2_id,
        exercise_2_slide_1_id,
        exercise_2_slide_1_task_1_id,
        Uuid::new_v5(&course_id, b"2dbb4649-bcac-47ab-a817-ca17dcd70378"),
        Uuid::new_v5(&course_id, b"c0986981-c8ae-4c0b-b558-1163a16760ec"),
        exercise_2_slide_1_task_1_spec_1_id,
        exercise_2_slide_1_task_1_spec_2_id,
        exercise_2_slide_1_task_1_spec_3_id,
    );
    let (exercise_block_3, exercise_3, slide_3, task_3) = create_best_exercise(
        exercise_3_id,
        exercise_3_slide_1_id,
        exercise_3_slide_1_task_1_id,
        Uuid::new_v5(&course_id, b"fb26489d-ca49-4f76-a1c2-f759ed3146c0"),
        Uuid::new_v5(&course_id, b"c0986981-c8ae-4c0b-b558-1163a16760ec"),
        exercise_3_slide_1_task_1_spec_1_id,
        exercise_3_slide_1_task_1_spec_2_id,
        exercise_3_slide_1_task_1_spec_3_id,
    );
    let (exercise_block_4, exercise_4, slide_4, task_4_1) = create_best_exercise(
        exercise_4_id,
        exercise_4_slide_1_id,
        exercise_4_slide_1_task_1_id,
        Uuid::new_v5(&course_id, b"334593ad-8ba5-4589-b1f7-b159e754bdc5"),
        Uuid::new_v5(&course_id, b"389e80bd-5f91-40c7-94ff-7dda1eeb96fb"),
        exercise_4_slide_1_task_1_spec_1_id,
        exercise_4_slide_1_task_1_spec_2_id,
        exercise_4_slide_1_task_1_spec_3_id,
    );

    let page2_id = create_page(
        conn,
        course.id,
        admin,
        Some(chapter_1.id),
        CmsPageUpdate {
            url_path: "/chapter-1/page-2".to_string(),
            title: "Page 2".to_string(),
            chapter_id: Some(chapter_1.id),
            exercises: vec![exercise_2, exercise_3, exercise_4],
            exercise_slides: vec![slide_2, slide_3, slide_4],
            exercise_tasks: vec![task_2, task_3, task_4_1],
            content: serde_json::json!([
                paragraph(
                    "First chapters second page.",
                    Uuid::new_v5(&course_id, b"9faf5a2d-f60d-4a70-af3d-0e7e3d6fe273"),
                ),
                exercise_block_2,
                exercise_block_3,
                exercise_block_4,
            ]),
        },
    )
    .await?;

    url_redirections::insert(conn, page2_id, "/old-url", course.id).await?;

    let (
        quizzes_exercise_block_1,
        quizzes_exercise_1,
        quizzes_exercise_slide_1,
        quizzes_exercise_task_1,
    ) = quizzes_exercise(
        "Best quizzes exercise".to_string(),
        Uuid::new_v5(&course_id, b"a6ee42d0-2200-43b7-9981-620753a9b5c0"),
        Uuid::new_v5(&course_id, b"8d01d9b3-87d1-4e24-bee2-2726d3853ec6"),
        Uuid::new_v5(&course_id, b"00dd984d-8651-404e-80b8-30fae9cf32ed"),
        Uuid::new_v5(&course_id, b"a66c2552-8123-4287-bd8b-b49a29204870"),
        Uuid::new_v5(&course_id, b"f6f63ff0-c119-4141-922b-bc04cbfa0a31"),
        serde_json::json!({
            "id": "a2704a2b-fe3d-4945-a007-5593e4b81195",
            "body": "very hard",
            "open": "2021-12-17T07:15:33.479Z",
            "part": 0,
            "items": [{
                "id": "c449acf6-094e-494e-aef4-f5dfa51729ae",
                "body": "",
                "type": "essay",
                "multi": false,
                "order": 0,
                "title": "write an essay",
                "quizId": "a2704a2b-fe3d-4945-a007-5593e4b81195",
                "options": [],
                "maxValue": null,
                "maxWords": 500,
                "minValue": null,
                "minWords": 10,
                "createdAt": "2021-12-17T07:16:23.202Z",
                "direction": "row",
                "updatedAt": "2021-12-17T07:16:23.202Z",
                "formatRegex": null,
                "validityRegex": null,
                "failureMessage": null,
                "successMessage": null,
                "allAnswersCorrect": false,
                "sharedOptionFeedbackMessage": null,
                "usesSharedOptionFeedbackMessage": false
            }],
            "title": "Pretty good exercise",
            "tries": 1,
            "points": 2,
            "section": 0,
            "courseId": "1dbd4a71-5f4c-49c9-b8a0-2e65fb8c4e0c",
            "deadline": "2025-12-17T07:15:33.479Z",
            "createdAt": "2021-12-17T07:15:33.479Z",
            "updatedAt": "2021-12-17T07:15:33.479Z",
            "autoReject": false,
            "autoConfirm": true,
            "triesLimited": true,
            "submitMessage": "This is an extra submit message from the teacher.",
            "excludedFromScore": true,
            "grantPointsPolicy": "grant_whenever_possible",
            "awardPointsEvenIfWrong": false}),
    );

    let (
        quizzes_exercise_block_2,
        quizzes_exercise_2,
        quizzes_exercise_slide_2,
        quizzes_exercise_task_2,
    ) = quizzes_exercise(
        "Best quizzes exercise".to_string(),
        Uuid::new_v5(&course_id, b"949b548f-a87f-4dc6-aafc-9f1e1abe34a7"),
        Uuid::new_v5(&course_id, b"39c36d3f-017e-4c36-a97e-908e25b3678b"),
        Uuid::new_v5(&course_id, b"8ae8971c-95dd-4d8c-b38f-152ad89c6b20"),
        Uuid::new_v5(&course_id, b"d05b1d9b-f270-4e5e-baeb-a904ea29dc90"),
        Uuid::new_v5(&course_id, b"1057f91c-9dac-4364-9d6a-fa416abc540b"),
        serde_json::json!({
            "id": "1e2bb795-1736-4b37-ae44-b16ca59b4e4f",
            "body": "very hard",
            "open": "2021-12-17T07:15:33.479Z",
            "part": 0,
            "items": [{
                "id": "d81a81f2-5e44-48c5-ab6d-f724af8a23f2",
                "body": "",
                "type": "open",
                "multi": false,
                "order": 0,
                "title": "When you started studying at the uni? Give the date in yyyy-mm-dd format.",
                "quizId": "690c69e2-9275-4cfa-aba4-63ac917e59f6",
                "options": [],
                "maxValue": null,
                "maxWords": null,
                "minValue": null,
                "minWords": null,
                "createdAt": "2021-12-17T07:16:23.202Z",
                "direction": "row",
                "updatedAt": "2021-12-17T07:16:23.202Z",
                "formatRegex": null,
                "validityRegex": r#"^\d{4}\-(0[1-9]|1[012])\-(0[1-9]|[12][0-9]|3[01])$"#.to_string(),
                "failureMessage": "Oh no! Your answer is not in yyyy-mm-dd format :(".to_string(),
                "successMessage": "Gongrats! your answer is in yyyy-mm-dd format!".to_string(),
                "allAnswersCorrect": false,
                "sharedOptionFeedbackMessage": null,
                "usesSharedOptionFeedbackMessage": false
            }],
            "title": "Pretty good exercise",
            "tries": 1,
            "points": 2,
            "section": 0,
            "courseId": "39c7879a-e61f-474a-8f18-7fc476ccc3a0",
            "deadline": "2021-12-17T07:15:33.479Z",
            "createdAt": "2021-12-17T07:15:33.479Z",
            "updatedAt": "2021-12-17T07:15:33.479Z",
            "autoReject": false,
            "autoConfirm": true,
            "triesLimited": true,
            "submitMessage": "This is an extra submit message from the teacher.",
            "excludedFromScore": true,
            "grantPointsPolicy": "grant_whenever_possible",
            "awardPointsEvenIfWrong": false}),
    );

    let (
        quizzes_exercise_block_3,
        quizzes_exercise_3,
        quizzes_exercise_slide_3,
        quizzes_exercise_task_3,
    ) = quizzes_exercise(
        "Best quizzes exercise".to_string(),
        Uuid::new_v5(&course_id, b"9bcf634d-584c-4fef-892c-3c0e97dab1d5"),
        Uuid::new_v5(&course_id, b"984457f6-bc9b-4604-b54c-80fb4adfab76"),
        Uuid::new_v5(&course_id, b"e4230b3a-1db8-49c4-9554-1f96f7f3d015"),
        Uuid::new_v5(&course_id, b"52939561-af36-4ab6-bffa-be97e94d3314"),
        Uuid::new_v5(&course_id, b"8845b17e-2320-4384-97f8-24e42457cb5e"),
        serde_json::json!({
            "id": "f1f0520e-3037-409c-b52d-163ad0bc5c59",
            "body": "very hard",
            "open": "2021-12-17T07:15:33.479Z",
            "part": 0,
            "items": [{
                "id": "f8cff916-da28-40ab-9e8b-f523e661ddb6",
                "body": "",
                "type": "multiple-choice-dropdown",
                "multi": false,
                "order": 0,
                "title": "Choose the right answer from given options.",
                "quizId": "f1f0520e-3037-409c-b52d-163ad0bc5c59",
                "options": [{
                    "id": "86a2d838-04aa-4b1c-8115-2c15ed19e7b3",
                    "body": "The right answer",
                    "order": 1,
                    "title": null,
                    "quizItemId": "f8cff916-da28-40ab-9e8b-f523e661ddb6",
                    "correct":true,
                    "messageAfterSubmissionWhenSelected": "You chose wisely...",
                    "additionalCorrectnessExplanationOnModelSolution": null,
                },
                {
                    "id": "fef8cd36-04ab-48f2-861c-51769ccad52f",
                    "body": "The Wright answer",
                    "order": 2,
                    "title": null,
                    "quizItemId": "f8cff916-da28-40ab-9e8b-f523e661ddb6",
                    "correct":false,
                    "messageAfterSubmissionWhenSelected": "You chose poorly...",
                    "additionalCorrectnessExplanationOnModelSolution": null,
                }],
                "maxValue": null,
                "maxWords": null,
                "minValue": null,
                "minWords": null,
                "createdAt": "2021-12-17T07:16:23.202Z",
                "direction": "row",
                "updatedAt": "2021-12-17T07:16:23.202Z",
                "formatRegex": null,
                "validityRegex": null,
                "messageAfterSubmissionWhenSelected": null,
                "additionalCorrectnessExplanationOnModelSolution": null,
                "allAnswersCorrect": false,
                "sharedOptionFeedbackMessage": null,
                "usesSharedOptionFeedbackMessage": false
            }],
            "title": "Pretty good exercise",
            "tries": 1,
            "points": 2,
            "section": 0,
            "courseId": "39c7879a-e61f-474a-8f18-7fc476ccc3a0",
            "deadline": "2021-12-17T07:15:33.479Z",
            "createdAt": "2021-12-17T07:15:33.479Z",
            "updatedAt": "2021-12-17T07:15:33.479Z",
            "autoReject": false,
            "autoConfirm": true,
            "triesLimited": true,
            "submitMessage": "This is an extra submit message from the teacher.",
            "excludedFromScore": true,
            "grantPointsPolicy": "grant_whenever_possible",
            "awardPointsEvenIfWrong": false}),
    );

    let (
        quizzes_exercise_block_4,
        quizzes_exercise_4,
        quizzes_exercise_slide_4,
        quizzes_exercise_task_4,
    ) = quizzes_exercise(
        "Best quizzes exercise".to_string(),
        Uuid::new_v5(&course_id, b"854a4e05-6575-4d27-8feb-6ee01f662d8a"),
        Uuid::new_v5(&course_id, b"6a8e65be-f5cd-4c87-b4f9-9522cb37bbcb"),
        Uuid::new_v5(&course_id, b"b5e1e7e87-0678-4296-acf7-a8ac926ff94b"),
        Uuid::new_v5(&course_id, b"50e26d7f-f11f-4a8a-990d-fb17c3371d1d"),
        Uuid::new_v5(&course_id, b"7ca39a36-2dcd-4521-bbf6-bfc5849874e3"),
        serde_json::json!({
            "id": "1e2bb795-1736-4b37-ae44-b16ca59b4e4f",
            "body": "very hard",
            "open": "2021-12-17T07:15:33.479Z",
            "part": 0,
            "items": [{
                "id": "d30bec57-4011-4ac4-b676-79fe766d6424",
                "body": null,
                "type": "clickable-multiple-choice",
                "multi": true,
                "order": 0,
                "title": "Pick all the programming languages from below",
                "quizId": "1e2bb795-1736-4b37-ae44-b16ca59b4e4f",
                "options": [
                    {
                        "id": "55a63887-a896-425c-91ae-2f85032c3d58",
                        "body": "Java",
                        "order": 1,
                        "title": null,
                        "quizItemId": "f8cff916-da28-40ab-9e8b-f523e661ddb6",
                        "correct":true,
                        "messageAfterSubmissionWhenSelected": "Java is a programming language",
                        "additionalCorrectnessExplanationOnModelSolution": null
                    },
                    {
                        "id": "534bf512-014e-47b6-a67b-8bea6dc65177",
                        "body": "Erlang",
                        "order": 2,
                        "title": null,
                        "quizItemId": "f8cff916-da28-40ab-9e8b-f523e661ddb6",
                        "correct":true,
                        "messageAfterSubmissionWhenSelected": "Erlang is a programming language",
                        "additionalCorrectnessExplanationOnModelSolution": null,
                    },
                    {
                        "id": "ea4e0bb4-f84e-4048-be2f-f819a391396f",
                        "body": "Jupiter",
                        "order": 3,
                        "title": null,
                        "quizItemId": "f8cff916-da28-40ab-9e8b-f523e661ddb6",
                        "correct":false,
                        "messageAfterSubmissionWhenSelected": "Jupiter is not a programming language",
                        "additionalCorrectnessExplanationOnModelSolution": null
                    },
                    {
                        "id": "b851f1b3-ae90-46bd-8f10-fd6d968695ef",
                        "body": "Rust",
                        "order": 4,
                        "title": null,
                        "quizItemId": "f8cff916-da28-40ab-9e8b-f523e661ddb6",
                        "correct":true,
                        "messageAfterSubmissionWhenSelected": "Rust is a programming language",
                        "additionalCorrectnessExplanationOnModelSolution": null
                    },
                    {
                        "id": "8107ae39-96aa-4f54-aa78-1a33362a19c1",
                        "body": "AC",
                        "order": 5,
                        "title": null,
                        "quizItemId": "f8cff916-da28-40ab-9e8b-f523e661ddb6",
                        "correct":false,
                        "messageAfterSubmissionWhenSelected": "AC is not a programming language",
                        "additionalCorrectnessExplanationOnModelSolution": null
                    },
                ],
                "allAnswersCorrect": false,
                "sharedOptionFeedbackMessage": null,
                "usesSharedOptionFeedbackMessage": false
            }],
            "title": "Pretty good exercise",
            "tries": 1,
            "points": 2,
            "section": 0,
            "courseId": "39c7879a-e61f-474a-8f18-7fc476ccc3a0",
            "deadline": "2021-12-17T07:15:33.479Z",
            "createdAt": "2021-12-17T07:15:33.479Z",
            "updatedAt": "2021-12-17T07:15:33.479Z",
            "autoReject": false,
            "autoConfirm": true,
            "triesLimited": true,
            "submitMessage": "This is an extra submit message from the teacher.",
            "excludedFromScore": true,
            "grantPointsPolicy": "grant_whenever_possible",
            "awardPointsEvenIfWrong": false}),
    );

    let (
        quizzes_exercise_block_5,
        quizzes_exercise_5,
        quizzes_exercise_slide_5,
        quizzes_exercise_task_5,
    ) = quizzes_exercise(
        "Best quizzes exercise".to_string(),
        Uuid::new_v5(&course.id, b"981623c8-baa3-4d14-bb8a-963e167da9ca"),
        Uuid::new_v5(&course.id, b"b1a6d7e4-00b2-43fb-bf39-863f4ef49d09"),
        Uuid::new_v5(&course.id, b"1a2f2c9f-9552-440e-8dd3-1e3703bd0fab"),
        Uuid::new_v5(&course.id, b"6b568812-f752-4d9f-a60a-48257822d21e"),
        Uuid::new_v5(&course.id, b"b2f7d8d5-f3c0-4cac-8eb7-89a7b88c2236"),
        serde_json::json!({
          "autoConfirm": true,
          "autoReject": false,
          "awardPointsEvenIfWrong": false,
          "body": "",
          "courseId": "29b09b7e-337f-4074-b14b-6109427a52f6",
          "createdAt": "2022-05-04T09:03:06.271Z",
          "deadline": "2022-05-04T09:03:06.271Z",
          "excludedFromScore": true,
          "grantPointsPolicy": "grant_whenever_possible",
          "id": "72c3bb44-1695-4ea0-af3e-f2280c726551",
          "items": [
            {
              "allAnswersCorrect": false,
              "body": "",
              "createdAt": "2022-05-04T09:03:09.167Z",
              "direction": "column",
              "failureMessage": null,
              "formatRegex": null,
              "id": "105270c8-e94a-40ec-a159-8fe38f116bb4",
              "maxValue": null,
              "maxWords": null,
              "minValue": null,
              "minWords": null,
              "multi": false,
              "optionCells": null,
              "options": [],
              "order": 0,
              "quizId": "72c3bb44-1695-4ea0-af3e-f2280c726551",
              "sharedOptionFeedbackMessage": null,
              "successMessage": null,
              "timelineItems": [
                {
                  "correctEventId": "59e30264-fb11-4e44-a91e-1c5cf80fd977",
                  "correctEventName": "Finland joins  the European Union",
                  "id": "c40fc487-9cb9-4007-80d3-8ffd7a8dc799",
                  "year": "1995"
                },
                {
                  "correctEventId": "0ee17a8e-6d51-4620-b355-90815462543f",
                  "correctEventName": "Finland switches their currency to Euro",
                  "id": "d63fd98e-b73c-47cf-a634-9046249c78e4",
                  "year": "2002"
                },
                {
                  "correctEventId": "0a59d2d3-6cf6-4b91-b1bd-873eefde78ac",
                  "correctEventName": "Finland joins the Economic and Monetary Union of the European Union",
                  "id": "50d7641c-382e-4805-95d8-e873c462bc48",
                  "year": "1998"
                }
              ],
              "title": "",
              "type": "timeline",
              "updatedAt": "2022-05-04T09:03:09.167Z",
              "usesSharedOptionFeedbackMessage": false,
              "validityRegex": null
            }
          ],
          "open": "2022-05-04T09:03:06.271Z",
          "part": 0,
          "points": 0,
          "section": 0,
          "submitMessage": "",
          "title": "",
          "tries": 1,
          "triesLimited": true,
          "updatedAt": "2022-05-04T09:03:06.271Z"
        }),
    );

    let (
        quizzes_exercise_block_6,
        quizzes_exercise_6,
        quizzes_exercise_slide_6,
        quizzes_exercise_task_6,
    ) = quizzes_exercise(
        "Multiple choice with feedback".to_string(),
        Uuid::new_v5(&course.id, b"f7fa3a08-e287-44de-aea8-32133af89d31"),
        Uuid::new_v5(&course.id, b"31820133-579a-4d9f-8b0c-2120f76d1390"),
        Uuid::new_v5(&course.id, b"55f929c7-30ab-441d-a0ad-6cd115857b3b"),
        Uuid::new_v5(&course.id, b"d7a91d07-9bd9-449c-9862-fbacb0b402b0"),
        Uuid::new_v5(&course.id, b"664ea614-4af4-4ad0-9855-eae1881568e6"),
        false,
        serde_json::from_str(include_str!(
            "../assets/quizzes-multiple-choice-feedback.json"
        ))?,
    );

    let page_3 = create_page(
        conn,
        course.id,
        admin,
        Some(chapter_1.id),
        CmsPageUpdate {
            url_path: "/chapter-1/page-3".to_string(),
            title: "Page 3".to_string(),
            chapter_id: Some(chapter_1.id),
            exercises: vec![quizzes_exercise_1],
            exercise_slides: vec![quizzes_exercise_slide_1],
            exercise_tasks: vec![quizzes_exercise_task_1],
            content: serde_json::json!([
                paragraph(
                    "First chapters essay page.",
                    Uuid::new_v5(&course_id, b"6e4ab83a-2ae8-4bd2-a6ea-0e0d1eeabe23")
                ),
                quizzes_exercise_block_1,
            ]),
        },
    )
    .await?;

    create_page(
        conn,
        course.id,
        admin,
        Some(chapter_1.id),
        CmsPageUpdate {
            url_path: "/chapter-1/page-4".to_string(),
            title: "Page 4".to_string(),
            chapter_id: Some(chapter_1.id),
            exercises: vec![quizzes_exercise_2],
            exercise_slides: vec![quizzes_exercise_slide_2],
            exercise_tasks: vec![quizzes_exercise_task_2],
            content: serde_json::json!([
                paragraph(
                    "First chapters open page.",
                    Uuid::new_v5(&course_id, b"771b9c61-dbc9-4266-a980-dadc853455c9")
                ),
                quizzes_exercise_block_2
            ]),
        },
    )
    .await?;

    create_page(
        conn,
        course.id,
        admin,
        Some(chapter_1.id),
        CmsPageUpdate {
            url_path: "/chapter-1/page-5".to_string(),
            title: "Page 5".to_string(),
            chapter_id: Some(chapter_1.id),
            exercises: vec![quizzes_exercise_3],
            exercise_slides: vec![quizzes_exercise_slide_3],
            exercise_tasks: vec![quizzes_exercise_task_3],
            content: serde_json::json!([
                paragraph(
                    "First chapters multiple-choice-dropdown page",
                    Uuid::new_v5(&course_id, b"7af470e7-cc4f-411e-ad5d-c137e353f7c3")
                ),
                quizzes_exercise_block_3
            ]),
        },
    )
    .await?;

    create_page(
        conn,
        course.id,
        admin,
        Some(chapter_1.id),
        CmsPageUpdate {
            url_path: "/chapter-1/page-6".to_string(),
            title: "Page 6".to_string(),
            chapter_id: Some(chapter_1.id),
            exercises: vec![quizzes_exercise_4],
            exercise_slides: vec![quizzes_exercise_slide_4],
            exercise_tasks: vec![quizzes_exercise_task_4],
            content: serde_json::json!([
                paragraph(
                    "First chapters multiple-choice clickable page.",
                    Uuid::new_v5(&course_id, b"6b7775c3-b46e-41e5-a730-0a2c2f0ba148")
                ),
                quizzes_exercise_block_4
            ]),
        },
    )
    .await?;

    create_page(
        conn,
        course.id,
        admin,
        Some(chapter_1.id),
        CmsPageUpdate {
            url_path: "/chapter-1/the-timeline".to_string(),
            title: "The timeline".to_string(),
            chapter_id: Some(chapter_2.id),
            exercises: vec![quizzes_exercise_5],
            exercise_slides: vec![quizzes_exercise_slide_5],
            exercise_tasks: vec![quizzes_exercise_task_5],
            content: serde_json::json!([
                paragraph(
                    "Best page",
                    Uuid::new_v5(&course.id, b"891de1ca-f3a9-506f-a268-3477ea4fdd27")
                ),
                quizzes_exercise_block_5,
            ]),
        },
    )
    .await?;

    create_page(
        conn,
        course.id,
        admin,
        Some(chapter_1.id),
        CmsPageUpdate {
            url_path: "/chapter-1/the-multiple-choice-with-feedback".to_string(),
            title: "Multiple choice with feedback".to_string(),
            chapter_id: Some(chapter_1.id),
            exercises: vec![quizzes_exercise_6],
            exercise_slides: vec![quizzes_exercise_slide_6],
            exercise_tasks: vec![quizzes_exercise_task_6],
            content: serde_json::json!([
                paragraph(
                    "Something about rust and feedback.",
                    Uuid::new_v5(&course_id, b"cbb87878-5af1-4c01-b343-97bf668b8034")
                ),
                quizzes_exercise_block_6
            ]),
        },
    )
    .await?;

    let multi_exercise_1_id = Uuid::new_v5(&course_id, b"3abe8579-73f1-4cdf-aba0-3e123fcedaea");
    let multi_exercise_1_slide_1_id =
        Uuid::new_v5(&course_id, b"efc7663c-b0fd-4e21-893a-7b7891191e07");
    let multi_exercise_1_slide_1_task_1_id =
        Uuid::new_v5(&course_id, b"b8833157-aa58-4472-a09b-98406a82ef42");
    let multi_exercise_1_slide_1_task_2_id =
        Uuid::new_v5(&course_id, b"36921424-0a65-4de8-8f92-3be96d695463");
    let multi_exercise_1_slide_1_task_3_id =
        Uuid::new_v5(&course_id, b"4c4bc8e5-7108-4f0d-a3d9-54383aa57269");
    let (multi_exercise_block_1, multi_exercise_1, multi_exercise_1_slides, multi_exercise_1_tasks) =
        example_exercise_flexible(
            multi_exercise_1_id,
            "Multiple task exercise".to_string(),
            vec![(
                multi_exercise_1_slide_1_id,
                vec![
                    (
                        multi_exercise_1_slide_1_task_1_id,
                        "example-exercise".to_string(),
                        serde_json::json!([paragraph(
                            "First question.",
                            Uuid::new_v5(&course_id, b"e972a22b-67ae-4971-b437-70effd5614d4")
                        )]),
                        serde_json::json!([
                            {
                                "name": "Correct",
                                "correct": true,
                                "id": Uuid::new_v5(&course_id, b"0a046287-6b49-405d-ad9e-12f6dc5f9b1d"),
                            },
                            {
                                "name": "Incorrect",
                                "correct": false,
                                "id": Uuid::new_v5(&course_id, b"c202540e-9a3f-4ff4-9703-b9921e9eee8e"),
                            },
                        ]),
                    ),
                    (
                        multi_exercise_1_slide_1_task_2_id,
                        "example-exercise".to_string(),
                        serde_json::json!([paragraph(
                            "Second question.",
                            Uuid::new_v5(&course_id, b"e4895ced-757c-401a-8836-b734b75dff54")
                        )]),
                        serde_json::json!([
                            {
                                "name": "Correct",
                                "correct": true,
                                "id": Uuid::new_v5(&course_id, b"e0c2efa8-ac15-4a3c-94bb-7d5e72e57671"),
                            },
                            {
                                "name": "Incorrect",
                                "correct": false,
                                "id": Uuid::new_v5(&course_id, b"db5cf7d4-b5bb-43f7-931e-e329cc2e95b1"),
                            },
                        ]),
                    ),
                    (
                        multi_exercise_1_slide_1_task_3_id,
                        "example-exercise".to_string(),
                        serde_json::json!([paragraph(
                            "Third question.",
                            Uuid::new_v5(&course_id, b"13b75f4e-b02d-41fa-b5bc-79adf22d9aef")
                        )]),
                        serde_json::json!([
                            {
                                "name": "Correct",
                                "correct": true,
                                "id": Uuid::new_v5(&course_id, b"856defd2-08dd-4632-aaef-ec71cdfd3bca"),
                            },
                            {
                                "name": "Incorrect",
                                "correct": false,
                                "id": Uuid::new_v5(&course_id, b"95ffff70-7dbe-4e39-9480-2a3514e9ea1d"),
                            },
                        ]),
                    ),
                ],
            )],
            Uuid::new_v5(&course_id, b"9e70076a-9137-4d65-989c-0c0951027c53"),
        );
    create_page(
        conn,
        course.id,
        admin,
        Some(chapter_1.id),
        CmsPageUpdate {
            url_path: "/chapter-1/complicated-exercise".to_string(),
            title: "Complicated exercise page".to_string(),
            chapter_id: Some(chapter_1.id),
            exercises: vec![multi_exercise_1],
            exercise_slides: multi_exercise_1_slides,
            exercise_tasks: multi_exercise_1_tasks,
            content: serde_json::json!([
                paragraph(
                    "This page has a complicated exercise.",
                    Uuid::new_v5(&course_id, b"86f1b595-ec82-43a6-954f-c1f8de3d53ac")
                ),
                multi_exercise_block_1
            ]),
        },
    )
    .await?;

    let exercise_5_id = Uuid::new_v5(&course_id, b"8bb4faf4-9a34-4df7-a166-89ade530d0f6");
    let exercise_5_slide_1_id = Uuid::new_v5(&course_id, b"b99d1041-7835-491e-a1c8-b47eee8e7ab4");
    let exercise_5_slide_1_task_1_id =
        Uuid::new_v5(&course_id, b"a6508b8a-f58e-43ac-9f02-785575e716f5");
    let exercise_5_slide_1_task_1_spec_1_id =
        Uuid::new_v5(&course_id, b"fe464d17-2365-4e65-8b33-e0ebb5a67836");
    let exercise_5_slide_1_task_1_spec_2_id =
        Uuid::new_v5(&course_id, b"6633ffc7-c76e-4049-840e-90eefa6b49e8");
    let exercise_5_slide_1_task_1_spec_3_id =
        Uuid::new_v5(&course_id, b"d77fb97d-322c-4c5f-a405-8978a8cfb0a9");
    let (exercise_block_5, exercise_5, exercise_slide_5, exercise_task_5) = create_best_exercise(
        exercise_5_id,
        exercise_5_slide_1_id,
        exercise_5_slide_1_task_1_id,
        Uuid::new_v5(&course_id, b"e869c471-b1b7-42a0-af05-dffd1d86a7bb"),
        Uuid::new_v5(&course_id, b"fe464d17-2365-4e65-8b33-e0ebb5a67836"),
        exercise_5_slide_1_task_1_spec_1_id,
        exercise_5_slide_1_task_1_spec_2_id,
        exercise_5_slide_1_task_1_spec_3_id,
    );
    create_page(
        conn,
        course.id,
        admin,
        Some(chapter_2.id),
        CmsPageUpdate {
            url_path: "/chapter-2/intro".to_string(),
            title: "In the second chapter...".to_string(),
            chapter_id: Some(chapter_2.id),
            exercises: vec![exercise_5],
            exercise_slides: vec![exercise_slide_5],
            exercise_tasks: vec![exercise_task_5],
            content: serde_json::json!([exercise_block_5]),
        },
    )
    .await?;
    create_page(
        conn,
        course.id,
        admin,
        None,
        CmsPageUpdate {
            url_path: "/glossary".to_string(),
            title: "Glossary".to_string(),
            chapter_id: None,
            exercises: vec![],
            exercise_slides: vec![],
            exercise_tasks: vec![],
            content: serde_json::json!([GutenbergBlock {
                name: "moocfi/glossary".to_string(),
                is_valid: true,
                client_id: Uuid::parse_str("3a388f47-4aa7-409f-af14-a0290b916225").unwrap(),
                attributes: attributes! {},
                inner_blocks: vec![]
            }]),
        },
    )
    .await?;

    // enrollments, user exercise states, submissions, grades
    info!("sample enrollments, user exercise states, submissions, grades");
    for &user_id in users {
        course_instance_enrollments::insert_enrollment_and_set_as_current(
            conn,
            NewCourseInstanceEnrollment {
                course_id,
                course_instance_id: default_instance.id,
                user_id,
            },
        )
        .await?;

        submit_and_grade(
            conn,
            b"8c447aeb-1791-4236-8471-204d8bc27507",
            exercise_1_id,
            exercise_1_slide_1_id,
            course.id,
            exercise_1_slide_1_task_1_id,
            user_id,
            default_instance.id,
            exercise_1_slide_1_task_1_spec_1_id.to_string(),
            100.0,
        )
        .await?;
        // this submission is for the same exercise, but no points are removed due to the update strategy
        submit_and_grade(
            conn,
            b"a719fe25-5721-412d-adea-4696ccb3d883",
            exercise_1_id,
            exercise_1_slide_1_id,
            course.id,
            exercise_1_slide_1_task_1_id,
            user_id,
            default_instance.id,
            exercise_1_slide_1_task_1_spec_2_id.to_string(),
            1.0,
        )
        .await?;
        submit_and_grade(
            conn,
            b"bbc16d4b-1f91-4bd0-a47f-047665a32196",
            exercise_1_id,
            exercise_1_slide_1_id,
            course.id,
            exercise_1_slide_1_task_1_id,
            user_id,
            default_instance.id,
            exercise_1_slide_1_task_1_spec_3_id.to_string(),
            0.0,
        )
        .await?;
        submit_and_grade(
            conn,
            b"c60bf5e5-9b67-4f62-9df7-16d268c1b5f5",
            exercise_1_id,
            exercise_1_slide_1_id,
            course.id,
            exercise_1_slide_1_task_1_id,
            user_id,
            default_instance.id,
            exercise_1_slide_1_task_1_spec_1_id.to_string(),
            60.0,
        )
        .await?;
        submit_and_grade(
            conn,
            b"e0ec1386-72aa-4eed-8b91-72bba420c23b",
            exercise_2_id,
            exercise_2_slide_1_id,
            course.id,
            exercise_2_slide_1_task_1_id,
            user_id,
            default_instance.id,
            exercise_2_slide_1_task_1_spec_1_id.to_string(),
            70.0,
        )
        .await?;
        submit_and_grade(
            conn,
            b"02c9e1ad-6e4c-4473-a3e9-dbfab018a055",
            exercise_5_id,
            exercise_5_slide_1_id,
            course.id,
            exercise_5_slide_1_task_1_id,
            user_id,
            default_instance.id,
            exercise_5_slide_1_task_1_spec_1_id.to_string(),
            80.0,
        )
        .await?;
        submit_and_grade(
            conn,
            b"75df4600-d337-4083-99d1-e8e3b6bf6192",
            exercise_1_id,
            exercise_1_slide_1_id,
            course.id,
            exercise_1_slide_1_task_1_id,
            user_id,
            default_instance.id,
            exercise_1_slide_1_task_1_spec_1_id.to_string(),
            90.0,
        )
        .await?;
    }

<<<<<<< HEAD
=======
    // peer reviews
    let peer_review_id = peer_reviews::insert_with_id(
        conn,
        Uuid::new_v5(&course_id, b"64717822-ac25-4a7d-8298-f0ac39d73260"),
        course_id,
        None,
        2,
        1,
    )
    .await
    .unwrap();
    let new_peer_review_question = NewPeerReviewQuestion {
        peer_review_id,
        order_number: 0,
        question: "General comments".to_string(),
        question_type: PeerReviewQuestionType::Essay,
        answer_required: false,
    };
    let _peer_review_question_1_id = peer_review_questions::insert_with_id(
        conn,
        Uuid::new_v5(&course_id, b"64717822-ac25-4a7d-8298-f0ac39d73260"),
        &new_peer_review_question,
    )
    .await
    .unwrap();

    let new_peer_review_question2 = NewPeerReviewQuestion {
        peer_review_id,
        order_number: 1,
        question: "The answer was correct".to_string(),
        question_type: PeerReviewQuestionType::Scale,
        answer_required: true,
    };
    let _peer_review_question_2_id = peer_review_questions::insert_with_id(
        conn,
        Uuid::new_v5(&course_id, b"6365df37-a9b5-4620-b2fb-926b0c29a954"),
        &new_peer_review_question2,
    )
    .await
    .unwrap();

    let new_peer_review_question3 = NewPeerReviewQuestion {
        peer_review_id,
        order_number: 2,
        question: "The answer was easy to read".to_string(),
        question_type: PeerReviewQuestionType::Scale,
        answer_required: true,
    };
    let _peer_review_question_3_id = peer_review_questions::insert_with_id(
        conn,
        Uuid::new_v5(&course_id, b"19b81b50-fc7f-4535-a285-8fc0604ed85c"),
        &new_peer_review_question3,
    )
    .await
    .unwrap();

>>>>>>> e9fe182a
    // feedback
    info!("sample feedback");
    let new_feedback = NewFeedback {
        feedback_given: "this part was unclear to me".to_string(),
        selected_text: Some("blanditiis".to_string()),
        related_blocks: vec![FeedbackBlock {
            id: block_id_4,
            text: Some(
                "blanditiis praesentium voluptatum deleniti atque corrupti quos dolores et quas"
                    .to_string(),
            ),
            order_number: Some(0),
        }],
        page_id: page_3,
    };
    let feedback = feedback::insert(conn, Some(student), course.id, new_feedback).await?;
    feedback::mark_as_read(conn, feedback, true).await?;
    let new_feedback = NewFeedback {
        feedback_given: "I dont think we need these paragraphs".to_string(),
        selected_text: Some("verything".to_string()),
        related_blocks: vec![
            FeedbackBlock {
                id: block_id_1,
                text: Some("verything is a big topic.".to_string()),
                order_number: Some(0),
            },
            FeedbackBlock {
                id: block_id_4,
                text: Some("So big, that we need many paragraphs.".to_string()),
                order_number: Some(1),
            },
            FeedbackBlock {
                id: block_id_5,
                text: Some("Like th".to_string()),
                order_number: Some(2),
            },
        ],
        page_id: page_3,
    };
    feedback::insert(conn, Some(student), course.id, new_feedback).await?;
    feedback::insert(
        conn,
        None,
        course.id,
        NewFeedback {
            feedback_given: "Anonymous feedback".to_string(),
            selected_text: None,
            related_blocks: vec![FeedbackBlock {
                id: block_id_1,
                text: None,
                order_number: Some(0),
            }],
            page_id: page_3,
        },
    )
    .await?;
    feedback::insert(
        conn,
        None,
        course.id,
        NewFeedback {
            feedback_given: "Anonymous unrelated feedback".to_string(),
            selected_text: None,
            related_blocks: vec![],
            page_id: page_3,
        },
    )
    .await?;

    // edit proposals
    info!("sample edit proposals");
    let edits = NewProposedPageEdits {
        page_id: page_c1_1,
        block_edits: vec![NewProposedBlockEdit {
            block_id: block_id_4,
            block_attribute: "content".to_string(),
            original_text: "So bg, that we need many paragraphs.".to_string(),
            changed_text: "So bg, that we need many, many paragraphs.".to_string(),
        }],
    };
    proposed_page_edits::insert(conn, course.id, Some(student), &edits).await?;
    let edits = NewProposedPageEdits {
        page_id: page_c1_1,
        block_edits: vec![
            NewProposedBlockEdit {
                block_id: block_id_1,
                block_attribute: "content".to_string(),
                original_text: "Everything is a big topic.".to_string(),
                changed_text: "Everything is a very big topic.".to_string(),
            },
            NewProposedBlockEdit {
                block_id: block_id_5,
                block_attribute: "content".to_string(),
                original_text: "Like this.".to_string(),
                changed_text: "Like this!".to_string(),
            },
        ],
    };
    proposed_page_edits::insert(conn, course.id, Some(student), &edits).await?;

    // acronyms
    glossary::insert(conn, "CS", "Computer science. Computer science is an essential part of being successful in your life. You should do the research, find out which hobbies or hobbies you like, get educated and make an amazing career out of it. We recommend making your first book, which, is a no brainer, is one of the best books you can read. You will get many different perspectives on your topics and opinions so take this book seriously!",  course.id).await?;
    glossary::insert(conn, "HDD", "Hard disk drive. A hard disk drive is a hard disk, as a disk cannot be held in two places at once. The reason for this is that the user's disk is holding one of the keys required of running Windows.",  course.id).await?;
    glossary::insert(conn, "SSD", "Solid-state drive. A solid-state drive is a hard drive that's a few gigabytes in size, but a solid-state drive is one where data loads are big enough and fast enough that you can comfortably write to it over long distances. This is what drives do. You need to remember that a good solid-state drive has a lot of data: it stores files on disks and has a few data centers. A good solid-state drive makes for a nice little library: its metadata includes information about everything it stores, including any data it can access, but does not store anything that does not exist outside of those files. It also stores large amounts of data from one location, which can cause problems since the data might be different in different places, or in different ways, than what you would expect to see when driving big data applications. The drives that make up a solid-state drive are called drives that use a variety of storage technologies. These drive technology technologies are called \"super drives,\" and they store some of that data in a solid-state drive. Super drives are designed to be fast but very big: they aren't built to store everything, but to store many kinds of data: including data about the data they contain, and more, like the data they are supposed to hold in them. The super drives that make up a solid-state drive can have capacities of up to 50,000 hard disks. These can be used to store files if",  course.id).await?;
    glossary::insert(conn, "KB", "Keyboard.", course.id).await?;

    Ok(course.id)
}

async fn seed_cs_course_material(conn: &mut PgConnection, org: Uuid, admin: Uuid) -> Result<Uuid> {
    // Create new course
    let new_course = NewCourse {
        name: "Introduction to Course Material".to_string(),
        organization_id: org,
        slug: "introduction-to-course-material".to_string(),
        language_code: "en-US".to_string(),
        teacher_in_charge_name: "admin".to_string(),
        teacher_in_charge_email: "admin@example.com".to_string(),
        description: "description".to_string(),
        is_draft: false,
        is_test_mode: false,
    };
    let (course, front_page, _default_instance) = courses::insert_course(
        conn,
        Uuid::parse_str("d6b52ddc-6c34-4a59-9a59-7e8594441007")?,
        Uuid::parse_str("8e6c35cd-43f2-4982-943b-11e3ffb1b2f8")?,
        new_course,
        admin,
    )
    .await?;

    // Exercises
    let (
        quizzes_exercise_block_5,
        quizzes_exercise_5,
        quizzes_exercise_slide_5,
        quizzes_exercise_task_5,
    ) = quizzes_exercise(
        "Best quizzes exercise".to_string(),
        Uuid::new_v5(&course.id, b"cd3aa815-620e-43b3-b291-0fb10beca030"),
        Uuid::new_v5(&course.id, b"0b1bbfb0-df56-4e40-92f1-df0a33f1fc70"),
        Uuid::new_v5(&course.id, b"7f011d0e-1cbf-4870-bacf-1873cf360c15"),
        Uuid::new_v5(&course.id, b"b9446b94-0edf-465c-9a9a-57708b7ef180"),
        Uuid::new_v5(&course.id, b"58e71279-81e1-4679-83e6-8f5f23ec055a"),
        serde_json::json!({
                "id": "3a1b3e10-2dd5-4cb9-9460-4c08f19e16d3",
                "body": "very hard",
                "part": 3,
                "items": [{
                    "id": "7b0049ea-de8b-4eef-a4a9-164e0e874ecc",
                    "body": "",
                    "type": "multiple-choice",
                    "direction": "row",
                    "multi": false,
                    "order": 0,
                    "title": "Choose the first answer",
                    "quizId": "3a1b3e10-2dd5-4cb9-9460-4c08f19e16d3",
                    "options": [{
                        "id": "d5124283-4e84-4b4f-84c0-a91961b0ef21",
                        "body": "This is first option",
                        "order": 1,
                        "title": null,
                        "quizItemId": "7b0049ea-de8b-4eef-a4a9-164e0e874ecc",
                        "correct":true,
                        "messageAfterSubmissionWhenSelected": "Correct! This is indeed the first answer",
                        "additionalCorrectnessExplanationOnModelSolution": null,
                    },{
                        "id": "846c09e2-653a-4471-81ae-25726486b003",
                        "body": "This is second option",
                        "order": 1,
                        "title": null,
                        "quizItemId": "7b0049ea-de8b-4eef-a4a9-164e0e874ecc",
                        "correct":false,
                        "messageAfterSubmissionWhenSelected": "Incorrect. This is not the first answer",
                        "additionalCorrectnessExplanationOnModelSolution": null,
                    },{
                        "id": "8107ae39-96aa-4f54-aa78-1a33362a19c1",
                        "body": "This is third option",
                        "order": 1,
                        "title": null,
                        "quizItemId": "7b0049ea-de8b-4eef-a4a9-164e0e874ecc",
                        "correct":false,
                        "messageAfterSubmissionWhenSelected": "Incorrect. This is not the first answer",
                        "additionalCorrectnessExplanationOnModelSolution": null,
                    },],
                    "allAnswersCorrect": false,
                    "sharedOptionFeedbackMessage": null,
                    "usesSharedOptionFeedbackMessage": false
                }],
                "title": "Very good exercise",
                "tries": 1,
                "points": 3,
                "section": 0,
                "courseId": "d6b52ddc-6c34-4a59-9a59-7e8594441007",
                "deadline": "2021-12-17T07:15:33.479Z",
                "createdAt": "2021-12-17T07:15:33.479Z",
                "updatedAt": "2021-12-17T07:15:33.479Z",
                "autoReject": false,
                "autoConfirm": true,
                "triesLimited": true,
                "submitMessage": "This is an extra submit message from the teacher.",
                "excludedFromScore": true,
                "grantPointsPolicy": "grant_whenever_possible",
                "awardPointsEvenIfWrong": false}),
    );

    let (
        quizzes_exercise_block_6,
        quizzes_exercise_6,
        quizzes_exercise_slide_6,
        quizzes_exercise_task_6,
    ) = quizzes_exercise(
        "Best quizzes exercise".to_string(),
        Uuid::new_v5(&course.id, b"925d4a89-0f25-4e8e-bc11-350393d8d894"),
        Uuid::new_v5(&course.id, b"ff92ca4a-aa9c-11ec-ac56-475e57747ad3"),
        Uuid::new_v5(&course.id, b"9037cb17-3841-4a79-8f50-bbe595a4f785"),
        Uuid::new_v5(&course.id, b"d6d80ae0-97a1-4db1-8a3b-2bdde3cfbe9a"),
        Uuid::new_v5(&course.id, b"085b60ec-aa9d-11ec-b500-7b1e176646f8"),
<<<<<<< HEAD
        serde_json::json!({
                "id": "783a7697-5e9e-41dc-90b5-c7fe1570bd3a",
                "body": "very hard",
                "part": 4,
                "items": [{
                    "id": "6100f2ad-55b3-455a-80bc-85a2977628c6",
                    "body": "",
                    "type": "multiple-choice",
                    "multi": false,
                    "order": 0,
                    "title": "Choose the first answer",
                    "quizId": "783a7697-5e9e-41dc-90b5-c7fe1570bd3a",
                    "options": [{
                        "id": "fd028533-6ea3-4b05-9354-5501ea7aac71",
                        "body": "This is first option",
                        "order": 1,
                        "title": null,
                        "quizItemId": "6100f2ad-55b3-455a-80bc-85a2977628c6",
                        "correct":true,
                        "failureMessage": null,
                        "successMessage": "Correct! This is indeed the first answer".to_string(),
                    },{
                        "id": "7bfd34f7-a2a0-4c5d-8726-cbf627a77624",
                        "body": "This is second option",
                        "order": 1,
                        "title": null,
                        "quizItemId": "6100f2ad-55b3-455a-80bc-85a2977628c6",
                        "correct":false,
                        "failureMessage": "Incorrect. This is not the first answer".to_string(),
                        "successMessage": null
                    },{
                        "id": "3e77aa66-739a-4a7a-8e2c-e775356a3b42",
                        "body": "This is third option",
                        "order": 1,
                        "title": null,
                        "quizItemId": "6100f2ad-55b3-455a-80bc-85a2977628c6",
                        "correct":false,
                        "failureMessage": "Incorrect. This is not the first answer".to_string(),
                        "successMessage": null
                    },],
                    "allAnswersCorrect": false,
                    "feedbackDisplayPolicy": "DisplayFeedbackOnAllOptions",
                    "sharedOptionFeedbackMessage": null,
                    "usesSharedOptionFeedbackMessage": false
                }],
                "title": "Very good exercise",
                "tries": 1,
                "points": 3,
                "section": 0,
                "courseId": "d6b52ddc-6c34-4a59-9a59-7e8594441007",
                "deadline": "2021-12-17T07:15:33.479Z",
                "createdAt": "2021-12-17T07:15:33.479Z",
                "updatedAt": "2021-12-17T07:15:33.479Z",
                "autoReject": false,
                "autoConfirm": true,
                "triesLimited": true,
                "submitMessage": "your submit has been answered",
                "excludedFromScore": true,
                "grantPointsPolicy": "grant_whenever_possible",
                "awardPointsEvenIfWrong": false}),
=======
        false,
        serde_json::from_str(include_str!(
            "../assets/quizzes-multiple-choice-additional-feedback.json"
        ))?,
>>>>>>> e9fe182a
    );

    let (
        quizzes_exercise_block_7,
        quizzes_exercise_7,
        quizzes_exercise_slide_7,
        quizzes_exercise_task_7,
    ) = quizzes_exercise(
        "Best quizzes exercise".to_string(),
        Uuid::new_v5(&course.id, b"57905c8a-aa9d-11ec-92d4-47ab996cb70c"),
        Uuid::new_v5(&course.id, b"5b058552-aa9d-11ec-bc36-57e1c5f8407a"),
        Uuid::new_v5(&course.id, b"5d953894-aa9d-11ec-97e7-2ff4d73f69f1"),
        Uuid::new_v5(&course.id, b"604dae7c-aa9d-11ec-8df1-575042832340"),
        Uuid::new_v5(&course.id, b"6365746e-aa9d-11ec-8718-0b5628cbe29f"),
        serde_json::json!({
                "id": "33cd47ea-aa9d-11ec-897c-5b22513d61ee",
                "body": "very hard",
                "part": 5,
                "items": [{
                    "id": "395888c8-aa9d-11ec-bb81-cb3a3f2609e4",
                    "body": "",
                    "type": "multiple-choice",
                    "direction": "column",
                    "multi": false,
                    "order": 0,
                    "title": "Choose the first answer",
                    "quizId": "33cd47ea-aa9d-11ec-897c-5b22513d61ee",
                    "options": [{
                        "id": "490543d8-aa9d-11ec-a20f-07269e5c09df",
                        "body": "This is first option",
                        "order": 1,
                        "title": null,
                        "quizItemId": "395888c8-aa9d-11ec-bb81-cb3a3f2609e4",
                        "correct":true,
                        "messageAfterSubmissionWhenSelected": "Correct! This is indeed the first answer",
                        "additionalCorrectnessExplanationOnModelSolution": null,
                    },{
                        "id": "45e77450-aa9d-11ec-abea-6b824f5ae1f6",
                        "body": "This is second option",
                        "order": 1,
                        "title": null,
                        "quizItemId": "395888c8-aa9d-11ec-bb81-cb3a3f2609e4",
                        "correct":false,
                        "messageAfterSubmissionWhenSelected": "Incorrect. This is not the first answer",
                        "additionalCorrectnessExplanationOnModelSolution": null,
                    },{
                        "id": "43428140-aa9d-11ec-a6b3-83ec8e2dfb88",
                        "body": "This is third option",
                        "order": 1,
                        "title": null,
                        "quizItemId": "395888c8-aa9d-11ec-bb81-cb3a3f2609e4",
                        "correct":false,
                        "messageAfterSubmissionWhenSelected": "Incorrect. This is not the first answer",
                        "additionalCorrectnessExplanationOnModelSolution": null,
                    },],
                    "allAnswersCorrect": false,
                    "sharedOptionFeedbackMessage": null,
                    "usesSharedOptionFeedbackMessage": false
                }],
                "title": "Very good exercise",
                "tries": 1,
                "points": 3,
                "section": 0,
                "courseId": "d6b52ddc-6c34-4a59-9a59-7e8594441007",
                "deadline": "2021-12-17T07:15:33.479Z",
                "createdAt": "2021-12-17T07:15:33.479Z",
                "updatedAt": "2021-12-17T07:15:33.479Z",
                "autoReject": false,
                "autoConfirm": true,
                "triesLimited": true,
                "submitMessage": "This is an extra submit message from the teacher.",
                "excludedFromScore": true,
                "grantPointsPolicy": "grant_whenever_possible",
                "awardPointsEvenIfWrong": false}),
    );

    let (
        quizzes_exercise_block_8,
        quizzes_exercise_8,
        quizzes_exercise_slide_8,
        quizzes_exercise_task_8,
    ) = quizzes_exercise(
        "Best quizzes exercise".to_string(),
        Uuid::new_v5(&course.id, b"c1a4831c-cc78-4f42-be18-2a35a7f3b506"),
        Uuid::new_v5(&course.id, b"75045b18-aa9d-11ec-b3d1-6f64c2d6d46d"),
        Uuid::new_v5(&course.id, b"712fd37c-e3d7-4569-8a64-371d7dda9c19"),
        Uuid::new_v5(&course.id, b"6799021d-ff0c-4e4d-b5db-c2c19fba7fb9"),
        Uuid::new_v5(&course.id, b"01b69776-3e82-4694-98a9-5ce53f2a4ab5"),
        serde_json::json!({
                "id": "9a186f2b-7616-472e-b839-62ab0f2f0a6c",
                "body": "very hard",
                "part": 6,
                "items": [{
                    "id": "871c3640-aa9d-11ec-8103-633d645899a3",
                    "body": "",
                    "type": "multiple-choice",
                    "direction": "column",
                    "multi": false,
                    "order": 0,
                    "title": "Choose the first answer",
                    "quizId": "9a186f2b-7616-472e-b839-62ab0f2f0a6c",
                    "options": [{
                        "id": "4435ed30-c1da-46a0-80b8-c5b9ee923dd4",
                        "body": "This is first option",
                        "order": 1,
                        "title": null,
                        "quizItemId": "871c3640-aa9d-11ec-8103-633d645899a3",
                        "correct":true,
                        "messageAfterSubmissionWhenSelected": "Correct! This is indeed the first answer",
                        "additionalCorrectnessExplanationOnModelSolution": null,
                    },{
                        "id": "1d5de4d0-8499-4ac1-b44c-21c1562639cb",
                        "body": "This is second option",
                        "order": 1,
                        "title": null,
                        "quizItemId": "871c3640-aa9d-11ec-8103-633d645899a3",
                        "correct":false,
                        "messageAfterSubmissionWhenSelected": "Incorrect. This is not the first answer",
                        "additionalCorrectnessExplanationOnModelSolution": null,
                    },{
                        "id": "93fe358e-aa9d-11ec-9aa1-f3d18a09d58c",
                        "body": "This is third option",
                        "order": 1,
                        "title": null,
                        "quizItemId": "871c3640-aa9d-11ec-8103-633d645899a3",
                        "correct":false,
                        "messageAfterSubmissionWhenSelected": "Incorrect. This is not the first answer",
                        "additionalCorrectnessExplanationOnModelSolution": null,
                    },],
                    "allAnswersCorrect": false,
                    "sharedOptionFeedbackMessage": null,
                    "usesSharedOptionFeedbackMessage": false
                }],
                "title": "Very good exercise",
                "tries": 1,
                "points": 3,
                "section": 0,
                "courseId": "d6b52ddc-6c34-4a59-9a59-7e8594441007",
                "deadline": "2021-12-17T07:15:33.479Z",
                "createdAt": "2021-12-17T07:15:33.479Z",
                "updatedAt": "2021-12-17T07:15:33.479Z",
                "autoReject": false,
                "autoConfirm": true,
                "triesLimited": true,
                "submitMessage": "This is an extra submit message from the teacher.",
                "excludedFromScore": true,
                "grantPointsPolicy": "grant_whenever_possible",
                "awardPointsEvenIfWrong": false}),
    );

    pages::update_page(
        conn,
        front_page.id,
        CmsPageUpdate {
            title: "Introduction to Course Material".to_string(),
            url_path: "/".to_string(),
            chapter_id: None,
            content: serde_json::to_value(&[
                GutenbergBlock::landing_page_hero_section("Welcome to Introduction to Course Material", "In this course you'll learn the basics of UI/UX design. At the end of course you should be able to create your own design system.")
                .with_id(Uuid::parse_str("6ad81525-0010-451f-85e5-4832e3e364a8")?),
            GutenbergBlock::course_objective_section()
                .with_id(Uuid::parse_str("2eec7ad7-a95f-406f-acfe-f3a332b86e26")?),
            GutenbergBlock::empty_block_from_name("moocfi/course-chapter-grid".to_string())
                .with_id(Uuid::parse_str("bb51d61b-fd19-44a0-8417-7ffc6058b247")?),
            GutenbergBlock::empty_block_from_name("moocfi/course-progress".to_string())
                .with_id(Uuid::parse_str("1d7c28ca-86ab-4318-8b10-3e5b7cd6e465")?),
            ])
            .unwrap(),
            exercises: vec![],
            exercise_slides: vec![],
            exercise_tasks: vec![],
        },
        admin,
        true,
        HistoryChangeReason::PageSaved,
        false,
    )
    .await?;
    // FAQ, we should add card/accordion block to visualize here.
    let (_page, _history) =
        pages::insert_course_page(conn, course.id, "/faq", "FAQ", 1, admin).await?;

    // Chapter-1
    let new_chapter = NewChapter {
        chapter_number: 1,
        course_id: course.id,
        front_page_id: None,
        name: "User Interface".to_string(),
        opens_at: None,
        deadline: None,
        module: None,
    };
    let (chapter_1, front_page_ch_1) = chapters::insert_chapter(conn, new_chapter, admin).await?;
    chapters::set_opens_at(conn, chapter_1.id, Utc::now()).await?;

    pages::update_page(
        conn,
        front_page_ch_1.id,
        CmsPageUpdate {
            title: "User Interface".to_string(),
            url_path: "/chapter-1".to_string(),
            chapter_id: Some(chapter_1.id),
            content: serde_json::to_value(&[
                GutenbergBlock::hero_section("User Interface", "In the industrial design field of human–computer interaction, a user interface is the space where interactions between humans and machines occur.")
                .with_id(Uuid::parse_str("848ac898-81c0-4ebc-881f-6f84e9eaf472")?),
            GutenbergBlock::empty_block_from_name("moocfi/pages-in-chapter".to_string())
                .with_id(Uuid::parse_str("c8b36f58-5366-4d6b-b4ec-9fc0bd65950e")?),
            GutenbergBlock::empty_block_from_name("moocfi/chapter-progress".to_string())
                .with_id(Uuid::parse_str("cdb9e4b9-ba68-4933-b037-4648e3df7a6c")?),
            GutenbergBlock::empty_block_from_name("moocfi/exercises-in-chapter".to_string())
                .with_id(Uuid::parse_str("457431b0-55db-46ac-90ae-03965f48b27e")?),
            ])
            .unwrap(),
            exercises: vec![],
            exercise_slides: vec![],
            exercise_tasks: vec![],
        },
        admin,
        true,
        HistoryChangeReason::PageSaved,
        false,
    )
    .await?;

    // /chapter-1/design
    let design_content = CmsPageUpdate {
        url_path: "/chapter-1/design".to_string(),
        title: "Design".to_string(),
        chapter_id: Some(chapter_1.id),
        exercises: vec![],
        exercise_slides: vec![],
        exercise_tasks: vec![],
        content: serde_json::json!([
            GutenbergBlock::hero_section("Design", "A design is a plan or specification for the construction of an object or system or for the implementation of an activity or process, or the result of that plan or specification in the form of a prototype, product or process.")
                .with_id(Uuid::parse_str("98729704-9dd8-4309-aa08-402f9b2a6071")?),
            GutenbergBlock::block_with_name_and_attributes(
                "core/paragraph",
                attributes!{
                  "content": "Lorem ipsum dolor sit amet, consectetur adipiscing elit. Curabitur bibendum felis nisi, vitae commodo mi venenatis in. Mauris hendrerit lacinia augue ut hendrerit. Vestibulum non tellus mattis, convallis magna vel, semper mauris. Maecenas porta, arcu eget porttitor sagittis, nulla magna auctor dolor, sed tempus sem lacus eu tortor. Ut id diam quam. Etiam quis sagittis justo. Quisque sagittis dolor vitae felis facilisis, ut suscipit ipsum malesuada. Nulla tempor ultricies erat ut venenatis. Ut pulvinar lectus non mollis efficitur.",
                  "dropCap": false
                },
            )
                .with_id(Uuid::parse_str("9ebddb78-23f6-4440-8d8f-5e4b33abb16f")?),
            GutenbergBlock::block_with_name_and_attributes(
                "core/paragraph",
                attributes!{
                  "content": "Sed quis fermentum mi. Integer commodo turpis a fermentum tristique. Integer convallis, nunc sed scelerisque varius, mi tellus molestie metus, eu ultrices justo tellus non arcu. Cras euismod, lectus eu scelerisque mattis, odio ex ornare ipsum, a dapibus nulla leo maximus orci. Etiam laoreet venenatis lorem, vitae iaculis mauris. Nullam lobortis, tortor eget ullamcorper lobortis, tellus odio tincidunt dolor, vitae gravida nibh turpis ac sem. Integer non sodales eros.",
                  "dropCap": false
                },
            )
                .with_id(Uuid::parse_str("029ae4b5-08b0-49f7-8baf-d916b5f879a2")?),
            GutenbergBlock::block_with_name_and_attributes(
                "core/paragraph",
                attributes!{
                  "content": "Vestibulum a scelerisque ante. Fusce interdum eros elit, posuere mattis sapien tristique id. Integer commodo mi orci, sit amet tempor libero vulputate in. Ut id gravida quam. Proin massa dolor, posuere nec metus eu, dignissim viverra nulla. Vestibulum quis neque bibendum, hendrerit diam et, fermentum diam. Sed risus nibh, suscipit in neque nec, bibendum interdum nibh. Aliquam ut enim a mi ultricies finibus. Nam tristique felis ac risus interdum molestie. Nulla venenatis, augue sed porttitor ultrices, lacus ante sollicitudin dui, vel vehicula ex enim ac mi.",
                  "dropCap": false
                },
            )
            .with_id(Uuid::parse_str("3693e92b-9cf0-485a-b026-2851de58e9cf")?),
        ]),
    };
    create_page(conn, course.id, admin, Some(chapter_1.id), design_content).await?;

    // /chapter-1/human-machine-interface
    let content_b = CmsPageUpdate {
        chapter_id: Some(chapter_1.id),
        url_path: "/chapter-1/human-machine-interface".to_string(),
        title: "Human-machine interface".to_string(),
        exercises: vec![],
        exercise_slides: vec![],
        exercise_tasks: vec![],
        content: serde_json::json!([
            GutenbergBlock::hero_section("Human-machine interface", "In the industrial design field of human–computer interaction, a user interface is the space where interactions between humans and machines occur.")
                .with_id(Uuid::parse_str("ae22ae64-c0e5-42e1-895a-4a49411a72e8")?),
            GutenbergBlock::block_with_name_and_attributes(
                "core/paragraph",
                attributes!{
                  "content": "Sed venenatis, magna in ornare suscipit, orci ipsum consequat nulla, ut pulvinar libero metus et metus. Maecenas nec bibendum est. Donec quis ante elit. Nam in eros vitae urna aliquet vestibulum. Donec posuere laoreet facilisis. Aliquam auctor a tellus a tempus. Sed molestie leo eget commodo pellentesque. Curabitur lacinia odio nisl, eu sodales nunc placerat sit amet. Vivamus venenatis, risus vitae lobortis eleifend, odio nisi faucibus tortor, sed aliquet leo arcu et tellus. Donec ultrices consectetur nunc, non rhoncus sapien malesuada et. Nulla tempus ipsum vitae justo scelerisque, sed pretium neque fermentum. Class aptent taciti sociosqu ad litora torquent per conubia nostra, per inceptos himenaeos. Curabitur accumsan et ex pellentesque dignissim. Integer viverra libero quis tortor dignissim elementum.",
                  "dropCap": false
                },
            )
                .with_id(Uuid::parse_str("b05a62ad-e5f7-432c-8c88-2976d971e7e1")?),
            GutenbergBlock::block_with_name_and_attributes(
                "core/paragraph",
                attributes!{
                    "content": "Sed quis fermentum mi. Integer commodo turpis a fermentum tristique. Integer convallis, nunc sed scelerisque varius, mi tellus molestie metus, eu ultrices banana justo tellus non arcu. Cras euismod, cat lectus eu scelerisque mattis, odio ex ornare ipsum, a dapibus nulla leo maximus orci. Etiam laoreet venenatis lorem, vitae iaculis mauris. Nullam lobortis, tortor eget ullamcorper lobortis, tellus odio tincidunt dolor, vitae gravida nibh turpis ac sem. Integer non sodales eros.",
                    "dropCap": false
                },
            )
                .with_id(Uuid::parse_str("db20e302-d4e2-4f56-a0b9-e48a4fbd5fa8")?),
            GutenbergBlock::block_with_name_and_attributes(
                "core/paragraph",
                attributes!{
                  "content": "Vestibulum a scelerisque ante. Fusce interdum eros elit, posuere mattis sapien tristique id. Integer commodo mi orci, sit amet tempor libero vulputate in. Ut id gravida quam. Proin massa dolor, posuere nec metus eu, dignissim viverra nulla. Vestibulum quis neque bibendum, hendrerit diam et, fermentum diam. Sed risus nibh, suscipit in neque nec, bibendum interdum nibh. Aliquam ut enim a mi ultricies finibus. Nam tristique felis ac risus interdum molestie. Nulla venenatis, augue sed porttitor ultrices, lacus ante sollicitudin dui, vel vehicula ex enim ac mi.",
                  "dropCap": false
                },
            )
            .with_id(Uuid::parse_str("c96f56d5-ea35-4aae-918a-72a36847a49c")?),
        ]),
    };
    create_page(conn, course.id, admin, Some(chapter_1.id), content_b).await?;

    // Chapter-2
    let new_chapter_2 = NewChapter {
        chapter_number: 2,
        course_id: course.id,
        front_page_id: None,
        name: "User Experience".to_string(),
        opens_at: None,
        deadline: None,
        module: None,
    };
    let (chapter_2, front_page_ch_2) = chapters::insert_chapter(conn, new_chapter_2, admin).await?;
    chapters::set_opens_at(conn, chapter_2.id, Utc::now()).await?;

    pages::update_page(
        conn,
        front_page_ch_2.id,
        CmsPageUpdate {
            url_path: "/chapter-2".to_string(),
            title: "User Experience".to_string(),
            chapter_id: Some(chapter_2.id),
            content: serde_json::to_value(&[
                GutenbergBlock::hero_section("User Experience", "The user experience is how a user interacts with and experiences a product, system or service. It includes a person's perceptions of utility, ease of use, and efficiency.")
                    .with_id(Uuid::parse_str("c5c623f9-c7ca-4f8e-b04b-e91cecef217a")?),
                GutenbergBlock::empty_block_from_name("moocfi/pages-in-chapter".to_string())
                    .with_id(Uuid::parse_str("37bbc4e9-2e96-45ea-a6f8-bbc7dc7f6be3")?),
                GutenbergBlock::empty_block_from_name("moocfi/chapter-progress".to_string())
                    .with_id(Uuid::parse_str("2e91c140-fd17-486b-8dc1-0a9589a18e3a")?),
                GutenbergBlock::empty_block_from_name("moocfi/exercises-in-chapter".to_string())
                    .with_id(Uuid::parse_str("1bf7e311-75e8-48ec-bd55-e8f1185d76d0")?),
            ])
            .unwrap(),
            exercises: vec![],
            exercise_slides: vec![],
            exercise_tasks: vec![],
        },
        admin,
        true,
        HistoryChangeReason::PageSaved,
        false,
    )
    .await?;
    // /chapter-2/user-research
    let page_content = CmsPageUpdate {
        chapter_id: Some(chapter_2.id),
        content: serde_json::json!([
            GutenbergBlock::hero_section("User research", "User research focuses on understanding user behaviors, needs, and motivations through observation techniques, task analysis, and other feedback methodologies.")
                .with_id(Uuid::parse_str("a43f5460-b588-44ac-84a3-5fdcabd5d3f7")?),
            GutenbergBlock::block_with_name_and_attributes(
                "core/paragraph",
                attributes!{
                  "content": "Sed venenatis, magna in ornare suscipit, orci ipsum consequat nulla, ut pulvinar libero metus et metus. Maecenas nec bibendum est. Donec quis ante elit. Nam in eros vitae urna aliquet vestibulum. Donec posuere laoreet facilisis. Aliquam auctor a tellus a tempus. Sed molestie leo eget commodo pellentesque. Curabitur lacinia odio nisl, eu sodales nunc placerat sit amet. Vivamus venenatis, risus vitae lobortis eleifend, odio nisi faucibus tortor, sed aliquet leo arcu et tellus. Donec ultrices consectetur nunc, non rhoncus sapien malesuada et. Nulla tempus ipsum vitae justo scelerisque, sed pretium neque fermentum. Class aptent taciti sociosqu ad litora torquent per conubia nostra, per inceptos himenaeos. Curabitur accumsan et ex pellentesque dignissim. Integer viverra libero quis tortor dignissim elementum.",
                  "dropCap": false
                },
            )
                .with_id(Uuid::parse_str("816310e3-bbd7-44ae-87cb-3f40633a4b08")?),
            GutenbergBlock::block_with_name_and_attributes(
                "core/paragraph",
                attributes!{
                  "content": "Sed quis fermentum mi. Integer commodo turpis a fermentum tristique. Integer convallis, nunc sed scelerisque varius, mi tellus molestie metus, eu ultrices justo tellus non arcu. Cras euismod, lectus eu scelerisque mattis, odio ex ornare ipsum, a dapibus nulla leo maximus orci. Etiam laoreet venenatis lorem, vitae iaculis mauris. Nullam lobortis, tortor eget ullamcorper lobortis, tellus odio tincidunt dolor, vitae gravida nibh turpis ac sem. Integer non sodales eros.",
                  "dropCap": false
                },
            )
                .with_id(Uuid::parse_str("37aa6421-768e-49b9-b447-5f457e5192bc")?),
            GutenbergBlock::block_with_name_and_attributes(
                "core/paragraph",
                attributes!{
                    "content": "Vestibulum a scelerisque ante. Fusce interdum eros elit, posuere mattis sapien tristique id. Integer commodo mi orci, sit amet tempor libero vulputate in. Ut id gravida quam. Proin massa dolor, posuere nec metus eu, dignissim viverra nulla. Vestibulum quis neque bibendum, hendrerit diam et, fermentum diam. Sed risus nibh, suscipit in neque nec, bibendum interdum nibh. Aliquam ut banana cat enim a mi ultricies finibus. Nam tristique felis ac risus interdum molestie. Nulla venenatis, augue sed porttitor ultrices, lacus ante sollicitudin dui, vel vehicula ex enim ac mi.",
                  "dropCap": false
                },
            )
            .with_id(Uuid::parse_str("cf11a0fb-f56e-4e0d-bc12-51d920dbc278")?),
        ]),
        exercises: vec![],
        exercise_slides: vec![],
        exercise_tasks: vec![],
        url_path: "/chapter-2/user-research".to_string(),
        title: "User research".to_string(),
    };
    create_page(conn, course.id, admin, Some(chapter_2.id), page_content).await?;

    let page_content = include_str!("../assets/example-page.json");
    let parse_page_content = serde_json::from_str(page_content)?;
    create_page(
        conn,
        course.id,
        admin,
        Some(chapter_2.id),
        CmsPageUpdate {
            content: parse_page_content,
            exercises: vec![],
            exercise_slides: vec![],
            exercise_tasks: vec![],
            url_path: "/chapter-2/content-rendering".to_string(),
            title: "Content rendering".to_string(),
            chapter_id: Some(chapter_2.id),
        },
    )
    .await?;

    // Multiple choice

    create_page(
        conn,
        course.id,
        admin,
        Some(chapter_2.id),
        CmsPageUpdate {
            url_path: "/chapter-2/page-3".to_string(),
            title: "Page 3".to_string(),
            chapter_id: Some(chapter_2.id),
            exercises: vec![quizzes_exercise_5],
            exercise_slides: vec![quizzes_exercise_slide_5],
            exercise_tasks: vec![quizzes_exercise_task_5],
            content: serde_json::json!([
                paragraph(
                    "Second chapters third page",
                    Uuid::new_v5(&course.id, b"4ebd0208-8328-5d69-8c44-ec50939c0967")
                ),
                quizzes_exercise_block_5,
            ]),
        },
    )
    .await?;

    create_page(
        conn,
        course.id,
        admin,
        Some(chapter_2.id),
        CmsPageUpdate {
            url_path: "/chapter-2/page-4".to_string(),
            title: "Page 4".to_string(),
            chapter_id: Some(chapter_2.id),
            exercises: vec![quizzes_exercise_6],
            exercise_slides: vec![quizzes_exercise_slide_6],
            exercise_tasks: vec![quizzes_exercise_task_6],
            content: serde_json::json!([
                paragraph(
                    "Second chapters fourth page",
                    Uuid::new_v5(&course.id, b"4841cabb-77a0-53cf-b539-39fbd060e73b")
                ),
                quizzes_exercise_block_6,
            ]),
        },
    )
    .await?;

    create_page(
        conn,
        course.id,
        admin,
        Some(chapter_2.id),
        CmsPageUpdate {
            url_path: "/chapter-2/page-5".to_string(),
            title: "Page 5".to_string(),
            chapter_id: Some(chapter_2.id),
            exercises: vec![quizzes_exercise_7],
            exercise_slides: vec![quizzes_exercise_slide_7],
            exercise_tasks: vec![quizzes_exercise_task_7],
            content: serde_json::json!([
                paragraph(
                    "Second chapters fifth page",
                    Uuid::new_v5(&course.id, b"9a614406-e1b4-5920-8e0d-54d1a3ead5f3")
                ),
                quizzes_exercise_block_7,
            ]),
        },
    )
    .await?;

    create_page(
        conn,
        course.id,
        admin,
        Some(chapter_2.id),
        CmsPageUpdate {
            url_path: "/chapter-2/page-6".to_string(),
            title: "Page 6".to_string(),
            chapter_id: Some(chapter_2.id),
            exercises: vec![quizzes_exercise_8],
            exercise_slides: vec![quizzes_exercise_slide_8],
            exercise_tasks: vec![quizzes_exercise_task_8],
            content: serde_json::json!([
                paragraph(
                    "Second chapters sixth page",
                    Uuid::new_v5(&course.id, b"891de1ca-f3a9-506f-a268-3477ea4fdd27")
                ),
                quizzes_exercise_block_8,
            ]),
        },
    )
    .await?;

    Ok(course.id)
}

#[allow(clippy::too_many_arguments)]
async fn create_page(
    conn: &mut PgConnection,
    course_id: Uuid,
    author: Uuid,
    chapter_id: Option<Uuid>,
    page_data: CmsPageUpdate,
) -> Result<Uuid> {
    let new_page = NewPage {
        content: Value::Array(vec![]),
        url_path: page_data.url_path.to_string(),
        title: format!("{} WIP", page_data.title),
        course_id: Some(course_id),
        exam_id: None,
        chapter_id,
        front_page_of_chapter_id: None,
        exercises: vec![],
        exercise_slides: vec![],
        exercise_tasks: vec![],
        content_search_language: None,
    };
    let page = pages::insert_page(conn, new_page, author).await?;
    pages::update_page(
        conn,
        page.id,
        CmsPageUpdate {
            content: page_data.content,
            exercises: page_data.exercises,
            exercise_slides: page_data.exercise_slides,
            exercise_tasks: page_data.exercise_tasks,
            url_path: page_data.url_path,
            title: page_data.title,
            chapter_id,
        },
        author,
        true,
        HistoryChangeReason::PageSaved,
        false,
    )
    .await?;
    Ok(page.id)
}

fn paragraph(content: &str, block: Uuid) -> GutenbergBlock {
    GutenbergBlock {
        name: "core/paragraph".to_string(),
        is_valid: true,
        client_id: block,
        attributes: attributes! {
            "content": content,
            "dropCap": false,
        },
        inner_blocks: vec![],
    }
}

#[allow(clippy::too_many_arguments)]
fn create_best_exercise(
    exercise_id: Uuid,
    exercise_slide_id: Uuid,
    exercise_task_id: Uuid,
    block_id: Uuid,
    paragraph_id: Uuid,
    spec_1: Uuid,
    spec_2: Uuid,
    spec_3: Uuid,
) -> (
    GutenbergBlock,
    CmsPageExercise,
    CmsPageExerciseSlide,
    CmsPageExerciseTask,
) {
    let (exercise_block, exercise, mut slides, mut tasks) = example_exercise_flexible(
        exercise_id,
        "Best exercise".to_string(),
        vec![(
            exercise_slide_id,
            vec![(
                exercise_task_id,
                "example-exercise".to_string(),
                serde_json::json!([paragraph("Answer this question.", paragraph_id)]),
                serde_json::json!([
                    {
                        "name": "a",
                        "correct": false,
                        "id": spec_1,
                    },
                    {
                        "name": "b",
                        "correct": true,
                        "id": spec_2,
                    },
                    {
                        "name": "c",
                        "correct": true,
                        "id": spec_3,
                    },
                ]),
            )],
        )],
        block_id,
    );
    (
        exercise_block,
        exercise,
        slides.swap_remove(0),
        tasks.swap_remove(0),
    )
}

#[allow(clippy::type_complexity)]
fn example_exercise_flexible(
    exercise_id: Uuid,
    exercise_name: String,
    exercise_slides: Vec<(Uuid, Vec<(Uuid, String, Value, Value)>)>,
    client_id: Uuid,
) -> (
    GutenbergBlock,
    CmsPageExercise,
    Vec<CmsPageExerciseSlide>,
    Vec<CmsPageExerciseTask>,
) {
    let block = GutenbergBlock {
        client_id,
        name: "moocfi/exercise".to_string(),
        is_valid: true,
        attributes: attributes! {
            "id": exercise_id,
            "name": exercise_name,
            "dropCap": false,
        },
        inner_blocks: vec![],
    };
    let slides: Vec<CmsPageExerciseSlide> = exercise_slides
        .iter()
        .map(|(slide_id, _)| CmsPageExerciseSlide {
            id: *slide_id,
            exercise_id,
            order_number: 1,
        })
        .collect();
    let tasks: Vec<CmsPageExerciseTask> = exercise_slides
        .into_iter()
        .flat_map(|(slide_id, tasks)| {
            tasks.into_iter().enumerate().map(
                move |(order_number, (task_id, task_type, assignment, spec))| {
                    (
                        slide_id,
                        task_id,
                        task_type,
                        assignment,
                        spec,
                        order_number as i32,
                    )
                },
            )
        })
        .map(
            |(slide_id, task_id, exercise_type, assignment, spec, order_number)| {
                CmsPageExerciseTask {
                    id: task_id,
                    exercise_slide_id: slide_id,
                    assignment,
                    exercise_type,
                    private_spec: Some(spec),
                    order_number,
                }
            },
        )
        .collect();
    let exercise = CmsPageExercise {
        id: exercise_id,
        name: exercise_name,
        order_number: 1,
        score_maximum: tasks.len() as i32,
        max_tries_per_slide: None,
        limit_number_of_tries: false,
        deadline: None,
    };
    (block, exercise, slides, tasks)
}

#[allow(clippy::too_many_arguments)]
fn quizzes_exercise(
    name: String,
    exercise_id: Uuid,
    exercise_slide_id: Uuid,
    exercise_task_id: Uuid,
    block_id: Uuid,
    paragraph_id: Uuid,
    private_spec: serde_json::Value,
) -> (
    GutenbergBlock,
    CmsPageExercise,
    CmsPageExerciseSlide,
    CmsPageExerciseTask,
) {
    let block = GutenbergBlock {
        client_id: block_id,
        name: "moocfi/exercise".to_string(),
        is_valid: true,
        attributes: attributes! {
            "id": exercise_id,
            "name": name,
            "dropCap": false,
        },
        inner_blocks: vec![],
    };
    let exercise = CmsPageExercise {
        id: exercise_id,
        name,
        order_number: 1,
        score_maximum: 1,
        max_tries_per_slide: None,
        limit_number_of_tries: false,
        deadline: Some(Utc.ymd(2125, 1, 1).and_hms(23, 59, 59)),
    };
    let exercise_slide = CmsPageExerciseSlide {
        id: exercise_slide_id,
        exercise_id,
        order_number: 1,
    };
    let exercise_task = CmsPageExerciseTask {
        id: exercise_task_id,
        exercise_slide_id,
        assignment: serde_json::json!([paragraph("Answer this question.", paragraph_id)]),
        exercise_type: "quizzes".to_string(),
        private_spec: Some(serde_json::json!(private_spec)),
        order_number: 0,
    };
    (block, exercise, exercise_slide, exercise_task)
}

#[allow(clippy::too_many_arguments)]
async fn submit_and_grade(
    conn: &mut PgConnection,
    id: &[u8],
    exercise_id: Uuid,
    exercise_slide_id: Uuid,
    course_id: Uuid,
    exercise_task_id: Uuid,
    user_id: Uuid,
    course_instance_id: Uuid,
    spec: String,
    out_of_100: f32,
) -> Result<()> {
    // combine the id with the user id to ensure it's unique
    let id = [id, &user_id.as_bytes()[..]].concat();
    let slide_submission = exercise_slide_submissions::insert_exercise_slide_submission_with_id(
        conn,
        Uuid::new_v4(),
        &exercise_slide_submissions::NewExerciseSlideSubmission {
            exercise_slide_id,
            course_id: Some(course_id),
            course_instance_id: Some(course_instance_id),
            exam_id: None,
            exercise_id,
            user_id,
            user_points_update_strategy: UserPointsUpdateStrategy::CanAddPointsAndCanRemovePoints,
        },
    )
    .await?;
    let user_exercise_state = user_exercise_states::get_or_create_user_exercise_state(
        conn,
        user_id,
        exercise_id,
        Some(course_instance_id),
        None,
    )
    .await?;
    let user_exercise_slide_state = user_exercise_slide_states::get_or_insert_by_unique_index(
        conn,
        user_exercise_state.id,
        exercise_slide_id,
    )
    .await?;
    let task_submission_id = exercise_task_submissions::insert_with_id(
        conn,
        &exercise_task_submissions::SubmissionData {
            id: Uuid::new_v5(&course_id, &id),
            exercise_id,
            course_id,
            exercise_task_id,
            exercise_slide_submission_id: slide_submission.id,
            exercise_slide_id,
            user_id,
            course_instance_id,
            data_json: Value::String(spec),
        },
    )
    .await?;

    let task_submission = exercise_task_submissions::get_by_id(conn, task_submission_id).await?;
    let exercise = exercises::get_by_id(conn, exercise_id).await?;
    let grading = exercise_task_gradings::new_grading(conn, &exercise, &task_submission).await?;
    let grading_result = ExerciseTaskGradingResult {
        feedback_json: Some(serde_json::json!([{"SelectedOptioIsCorrect": true}])),
        feedback_text: Some("Good job!".to_string()),
        grading_progress: GradingProgress::FullyGraded,
        score_given: out_of_100,
        score_maximum: 100,
    };
    let grading =
        exercise_task_gradings::update_grading(conn, &grading, &grading_result, &exercise).await?;
    user_exercise_task_states::upsert_with_grading(conn, user_exercise_slide_state.id, &grading)
        .await
        .unwrap();
    exercise_task_submissions::set_grading_id(conn, grading.id, task_submission.id).await?;
    headless_lms_models::library::grading::update_points_for_user_exercise_state(
        conn,
        user_exercise_state,
        UserPointsUpdateStrategy::CanAddPointsButCannotRemovePoints,
    )
    .await
    .unwrap();
    Ok(())
}

async fn create_exam(
    conn: &mut PgConnection,
    name: String,
    starts_at: Option<DateTime<Utc>>,
    ends_at: Option<DateTime<Utc>>,
    time_minutes: i32,
    organization_id: Uuid,
    course_id: Uuid,
    exam_id: Uuid,
    teacher: Uuid,
) -> Result<()> {
    let new_exam_id = exams::insert(
        conn,
        &NewExam {
            name,
            starts_at,
            ends_at,
            time_minutes,
            organization_id,
        },
        Some(exam_id),
    )
    .await?;
    let (exam_exercise_block_1, exam_exercise_1, exam_exercise_slide_1, exam_exercise_task_1) =
        create_best_exercise(
            Uuid::new_v5(&course_id, b"b1b16970-60bc-426e-9537-b29bd2185db3"),
            Uuid::new_v5(&course_id, b"ea461a21-e0b4-4e09-a811-231f583b3dcb"),
            Uuid::new_v5(&course_id, b"9d8ccf47-3e83-4459-8f2f-8e546a75f372"),
            Uuid::new_v5(&course_id, b"a4edb4e5-507d-43f1-8058-9d95941dbf09"),
            Uuid::new_v5(&course_id, b"eced4875-ece9-4c3d-ad0a-2443e61b3e78"),
            Uuid::new_v5(&course_id, b"8870d951-1a27-4544-ad1d-6e0ac19ec5ee"),
            Uuid::new_v5(&course_id, b"59029dbd-b6bc-42c2-ad18-3d62b1844a23"),
            Uuid::new_v5(&course_id, b"0b3098e1-c1f1-4b7b-87f8-ef38826cac79"),
        );
    let (exam_exercise_block_2, exam_exercise_2, exam_exercise_slide_2, exam_exercise_task_2) =
        create_best_exercise(
            Uuid::new_v5(&course_id, b"44f472e5-b726-4c50-89a1-93f4170673f5"),
            Uuid::new_v5(&course_id, b"23182b3d-fbf4-4c0d-93fa-e9ddc199cc52"),
            Uuid::new_v5(&course_id, b"ca105826-5007-439f-87be-c25f9c79506e"),
            Uuid::new_v5(&course_id, b"96a9e586-cf88-4cb2-b7c9-efc2bc47e90b"),
            Uuid::new_v5(&course_id, b"fe5bb5a9-d0ab-4072-abe1-119c9c1e4f4a"),
            Uuid::new_v5(&course_id, b"22959aad-26fc-4212-8259-c128cdab8b08"),
            Uuid::new_v5(&course_id, b"d8ba9e92-4530-4a74-9b11-eb708fa54d40"),
            Uuid::new_v5(&course_id, b"846f4895-f573-41e2-9926-cd700723ac18"),
        );
    pages::insert_page(
        conn,
        NewPage {
            exercises: vec![exam_exercise_1, exam_exercise_2],
            exercise_slides: vec![exam_exercise_slide_1, exam_exercise_slide_2],
            exercise_tasks: vec![exam_exercise_task_1, exam_exercise_task_2],
            content: serde_json::json!([exam_exercise_block_1, exam_exercise_block_2,]),
            url_path: "".to_string(),
            title: "".to_string(),
            course_id: None,
            exam_id: Some(new_exam_id),
            chapter_id: None,
            front_page_of_chapter_id: None,
            content_search_language: None,
        },
        teacher,
    )
    .await?;
    exams::set_course(conn, new_exam_id, course_id).await?;
    Ok(())
}<|MERGE_RESOLUTION|>--- conflicted
+++ resolved
@@ -26,15 +26,15 @@
     page_history::HistoryChangeReason,
     pages,
     pages::{CmsPageExercise, CmsPageExerciseSlide, CmsPageExerciseTask, CmsPageUpdate, NewPage},
-    playground_examples,
+    peer_review_questions::{self, NewPeerReviewQuestion, PeerReviewQuestionType},
+    peer_reviews, playground_examples,
     playground_examples::PlaygroundExampleData,
     proposed_block_edits::NewProposedBlockEdit,
     proposed_page_edits,
     proposed_page_edits::NewProposedPageEdits,
     roles::UserRole,
     roles::{self, RoleDomain},
-    url_redirections, user_exercise_slide_states, user_exercise_states, user_exercise_task_states,
-    users,
+    url_redirections, user_exercise_slide_states, user_exercise_states, users,
 };
 use headless_lms_utils::{attributes, document_schema_processor::GutenbergBlock};
 use serde_json::Value;
@@ -1651,6 +1651,7 @@
         Uuid::new_v5(&course_id, b"00dd984d-8651-404e-80b8-30fae9cf32ed"),
         Uuid::new_v5(&course_id, b"a66c2552-8123-4287-bd8b-b49a29204870"),
         Uuid::new_v5(&course_id, b"f6f63ff0-c119-4141-922b-bc04cbfa0a31"),
+        true,
         serde_json::json!({
             "id": "a2704a2b-fe3d-4945-a007-5593e4b81195",
             "body": "very hard",
@@ -1709,6 +1710,7 @@
         Uuid::new_v5(&course_id, b"8ae8971c-95dd-4d8c-b38f-152ad89c6b20"),
         Uuid::new_v5(&course_id, b"d05b1d9b-f270-4e5e-baeb-a904ea29dc90"),
         Uuid::new_v5(&course_id, b"1057f91c-9dac-4364-9d6a-fa416abc540b"),
+        false,
         serde_json::json!({
             "id": "1e2bb795-1736-4b37-ae44-b16ca59b4e4f",
             "body": "very hard",
@@ -1767,6 +1769,7 @@
         Uuid::new_v5(&course_id, b"e4230b3a-1db8-49c4-9554-1f96f7f3d015"),
         Uuid::new_v5(&course_id, b"52939561-af36-4ab6-bffa-be97e94d3314"),
         Uuid::new_v5(&course_id, b"8845b17e-2320-4384-97f8-24e42457cb5e"),
+        false,
         serde_json::json!({
             "id": "f1f0520e-3037-409c-b52d-163ad0bc5c59",
             "body": "very hard",
@@ -1844,6 +1847,7 @@
         Uuid::new_v5(&course_id, b"b5e1e7e87-0678-4296-acf7-a8ac926ff94b"),
         Uuid::new_v5(&course_id, b"50e26d7f-f11f-4a8a-990d-fb17c3371d1d"),
         Uuid::new_v5(&course_id, b"7ca39a36-2dcd-4521-bbf6-bfc5849874e3"),
+        false,
         serde_json::json!({
             "id": "1e2bb795-1736-4b37-ae44-b16ca59b4e4f",
             "body": "very hard",
@@ -1942,6 +1946,7 @@
         Uuid::new_v5(&course.id, b"1a2f2c9f-9552-440e-8dd3-1e3703bd0fab"),
         Uuid::new_v5(&course.id, b"6b568812-f752-4d9f-a60a-48257822d21e"),
         Uuid::new_v5(&course.id, b"b2f7d8d5-f3c0-4cac-8eb7-89a7b88c2236"),
+        false,
         serde_json::json!({
           "autoConfirm": true,
           "autoReject": false,
@@ -2437,8 +2442,6 @@
         .await?;
     }
 
-<<<<<<< HEAD
-=======
     // peer reviews
     let peer_review_id = peer_reviews::insert_with_id(
         conn,
@@ -2495,7 +2498,6 @@
     .await
     .unwrap();
 
->>>>>>> e9fe182a
     // feedback
     info!("sample feedback");
     let new_feedback = NewFeedback {
@@ -2640,6 +2642,7 @@
         Uuid::new_v5(&course.id, b"7f011d0e-1cbf-4870-bacf-1873cf360c15"),
         Uuid::new_v5(&course.id, b"b9446b94-0edf-465c-9a9a-57708b7ef180"),
         Uuid::new_v5(&course.id, b"58e71279-81e1-4679-83e6-8f5f23ec055a"),
+        false,
         serde_json::json!({
                 "id": "3a1b3e10-2dd5-4cb9-9460-4c08f19e16d3",
                 "body": "very hard",
@@ -2714,73 +2717,10 @@
         Uuid::new_v5(&course.id, b"9037cb17-3841-4a79-8f50-bbe595a4f785"),
         Uuid::new_v5(&course.id, b"d6d80ae0-97a1-4db1-8a3b-2bdde3cfbe9a"),
         Uuid::new_v5(&course.id, b"085b60ec-aa9d-11ec-b500-7b1e176646f8"),
-<<<<<<< HEAD
-        serde_json::json!({
-                "id": "783a7697-5e9e-41dc-90b5-c7fe1570bd3a",
-                "body": "very hard",
-                "part": 4,
-                "items": [{
-                    "id": "6100f2ad-55b3-455a-80bc-85a2977628c6",
-                    "body": "",
-                    "type": "multiple-choice",
-                    "multi": false,
-                    "order": 0,
-                    "title": "Choose the first answer",
-                    "quizId": "783a7697-5e9e-41dc-90b5-c7fe1570bd3a",
-                    "options": [{
-                        "id": "fd028533-6ea3-4b05-9354-5501ea7aac71",
-                        "body": "This is first option",
-                        "order": 1,
-                        "title": null,
-                        "quizItemId": "6100f2ad-55b3-455a-80bc-85a2977628c6",
-                        "correct":true,
-                        "failureMessage": null,
-                        "successMessage": "Correct! This is indeed the first answer".to_string(),
-                    },{
-                        "id": "7bfd34f7-a2a0-4c5d-8726-cbf627a77624",
-                        "body": "This is second option",
-                        "order": 1,
-                        "title": null,
-                        "quizItemId": "6100f2ad-55b3-455a-80bc-85a2977628c6",
-                        "correct":false,
-                        "failureMessage": "Incorrect. This is not the first answer".to_string(),
-                        "successMessage": null
-                    },{
-                        "id": "3e77aa66-739a-4a7a-8e2c-e775356a3b42",
-                        "body": "This is third option",
-                        "order": 1,
-                        "title": null,
-                        "quizItemId": "6100f2ad-55b3-455a-80bc-85a2977628c6",
-                        "correct":false,
-                        "failureMessage": "Incorrect. This is not the first answer".to_string(),
-                        "successMessage": null
-                    },],
-                    "allAnswersCorrect": false,
-                    "feedbackDisplayPolicy": "DisplayFeedbackOnAllOptions",
-                    "sharedOptionFeedbackMessage": null,
-                    "usesSharedOptionFeedbackMessage": false
-                }],
-                "title": "Very good exercise",
-                "tries": 1,
-                "points": 3,
-                "section": 0,
-                "courseId": "d6b52ddc-6c34-4a59-9a59-7e8594441007",
-                "deadline": "2021-12-17T07:15:33.479Z",
-                "createdAt": "2021-12-17T07:15:33.479Z",
-                "updatedAt": "2021-12-17T07:15:33.479Z",
-                "autoReject": false,
-                "autoConfirm": true,
-                "triesLimited": true,
-                "submitMessage": "your submit has been answered",
-                "excludedFromScore": true,
-                "grantPointsPolicy": "grant_whenever_possible",
-                "awardPointsEvenIfWrong": false}),
-=======
         false,
         serde_json::from_str(include_str!(
             "../assets/quizzes-multiple-choice-additional-feedback.json"
         ))?,
->>>>>>> e9fe182a
     );
 
     let (
@@ -2795,6 +2735,7 @@
         Uuid::new_v5(&course.id, b"5d953894-aa9d-11ec-97e7-2ff4d73f69f1"),
         Uuid::new_v5(&course.id, b"604dae7c-aa9d-11ec-8df1-575042832340"),
         Uuid::new_v5(&course.id, b"6365746e-aa9d-11ec-8718-0b5628cbe29f"),
+        false,
         serde_json::json!({
                 "id": "33cd47ea-aa9d-11ec-897c-5b22513d61ee",
                 "body": "very hard",
@@ -2869,6 +2810,7 @@
         Uuid::new_v5(&course.id, b"712fd37c-e3d7-4569-8a64-371d7dda9c19"),
         Uuid::new_v5(&course.id, b"6799021d-ff0c-4e4d-b5db-c2c19fba7fb9"),
         Uuid::new_v5(&course.id, b"01b69776-3e82-4694-98a9-5ce53f2a4ab5"),
+        false,
         serde_json::json!({
                 "id": "9a186f2b-7616-472e-b839-62ab0f2f0a6c",
                 "body": "very hard",
@@ -3457,6 +3399,7 @@
         max_tries_per_slide: None,
         limit_number_of_tries: false,
         deadline: None,
+        needs_peer_review: false,
     };
     (block, exercise, slides, tasks)
 }
@@ -3469,6 +3412,7 @@
     exercise_task_id: Uuid,
     block_id: Uuid,
     paragraph_id: Uuid,
+    needs_peer_review: bool,
     private_spec: serde_json::Value,
 ) -> (
     GutenbergBlock,
@@ -3495,6 +3439,7 @@
         max_tries_per_slide: None,
         limit_number_of_tries: false,
         deadline: Some(Utc.ymd(2125, 1, 1).and_hms(23, 59, 59)),
+        needs_peer_review,
     };
     let exercise_slide = CmsPageExerciseSlide {
         id: exercise_slide_id,
@@ -3581,15 +3526,12 @@
         score_given: out_of_100,
         score_maximum: 100,
     };
-    let grading =
-        exercise_task_gradings::update_grading(conn, &grading, &grading_result, &exercise).await?;
-    user_exercise_task_states::upsert_with_grading(conn, user_exercise_slide_state.id, &grading)
-        .await
-        .unwrap();
-    exercise_task_submissions::set_grading_id(conn, grading.id, task_submission.id).await?;
-    headless_lms_models::library::grading::update_points_for_user_exercise_state(
-        conn,
-        user_exercise_state,
+    headless_lms_models::library::grading::update_exercise_state_with_single_exercise_task_grading_result(
+        conn,
+        &exercise,
+        &grading,
+        &grading_result,
+        user_exercise_slide_state,
         UserPointsUpdateStrategy::CanAddPointsButCannotRemovePoints,
     )
     .await
