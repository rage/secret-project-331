#![allow(clippy::too_many_arguments)]

use std::{env, process::Command};

use anyhow::Result;
use chrono::{DateTime, Duration, TimeZone, Utc};
use headless_lms_actix::setup_tracing;
use headless_lms_models::{
    chapters,
    chapters::NewChapter,
    course_instance_enrollments,
    course_instance_enrollments::NewCourseInstanceEnrollment,
    course_instances,
    course_instances::NewCourseInstance,
    courses,
    courses::NewCourse,
    exams,
    exams::NewExam,
    exercise_services, exercise_slide_submissions,
    exercise_task_gradings::{self, ExerciseTaskGradingResult},
    exercise_task_submissions, exercises,
    exercises::GradingProgress,
    feedback,
    feedback::{FeedbackBlock, NewFeedback},
    glossary, organizations,
    page_history::HistoryChangeReason,
    pages,
    pages::{CmsPageExercise, CmsPageExerciseSlide, CmsPageExerciseTask, CmsPageUpdate, NewPage},
    playground_examples,
    playground_examples::PlaygroundExampleData,
    proposed_block_edits::NewProposedBlockEdit,
    proposed_page_edits,
    proposed_page_edits::NewProposedPageEdits,
    roles::UserRole,
    roles::{self, RoleDomain},
    url_redirections, user_exercise_states, users,
};
use headless_lms_utils::{attributes, document_schema_processor::GutenbergBlock};
use serde_json::Value;
use sqlx::{migrate::MigrateDatabase, Connection, PgConnection, Postgres};
use tracing::info;
use uuid::Uuid;

#[tokio::main]
async fn main() -> Result<()> {
    env::set_var("RUST_LOG", "info,sqlx=warn");

    dotenv::dotenv().ok();
    setup_tracing()?;

    let clean = env::args().any(|a| a == "clean");
    let db_url = env::var("DATABASE_URL")?;

    if clean {
        info!("cleaning");
        // hardcoded for now
        let status = Command::new("dropdb")
            .args(["-U", "headless-lms"])
            .args(["-h", "localhost"])
            .args(["-p", "54328"])
            .arg("--force")
            .arg("-e")
            .arg("headless_lms_dev")
            .status()?;
        assert!(status.success());
        Postgres::create_database(&db_url).await?;
    }
    let mut conn = PgConnection::connect(&db_url).await?;
    if clean {
        info!("running migrations");
        sqlx::migrate!("../migrations").run(&mut conn).await?;
    }

    // exercise services
    info!("inserting exercise services");
    let _example_exercise_exercise_service = exercise_services::insert_exercise_service(
        &mut conn,
        &exercise_services::ExerciseServiceNewOrUpdate {
            name: "Example Exercise".to_string(),
            slug: "example-exercise".to_string(),
            public_url: "http://project-331.local/example-exercise/api/service-info".to_string(),
            internal_url: Some("http://example-exercise.default.svc.cluster.local:3002/example-exercise/api/service-info".to_string()),
            max_reprocessing_submissions_at_once: 5,
        }
    )
    .await?;

    exercise_services::insert_exercise_service(
        &mut conn,
        &exercise_services::ExerciseServiceNewOrUpdate {
            name: "Quizzes".to_string(),
            slug: "quizzes".to_string(),
            public_url: "http://project-331.local/quizzes/api/service-info".to_string(),
            internal_url: Some(
                "http://quizzes.default.svc.cluster.local:3004/quizzes/api/service-info"
                    .to_string(),
            ),
            max_reprocessing_submissions_at_once: 5,
        },
    )
    .await?;

    // users
    info!("inserting users");
    let admin = users::insert_with_id(
        &mut conn,
        "admin@example.com",
        Some("Admin"),
        Some("Example"),
        Uuid::parse_str("02c79854-da22-4cfc-95c4-13038af25d2e")?,
    )
    .await?;
    let teacher = users::insert_with_id(
        &mut conn,
        "teacher@example.com",
        Some("Teacher"),
        Some("Example"),
        Uuid::parse_str("90643204-7656-4570-bdd9-aad5d297f9ce")?,
    )
    .await?;
    let language_teacher = users::insert_with_id(
        &mut conn,
        "language.teacher@example.com",
        Some("Language"),
        Some("Example"),
        Uuid::parse_str("0fd8bd2d-cb4e-4035-b7db-89e798fe4df0")?,
    )
    .await?;
    let assistant = users::insert_with_id(
        &mut conn,
        "assistant@example.com",
        Some("Assistant"),
        Some("Example"),
        Uuid::parse_str("24342539-f1ba-453e-ae13-14aa418db921")?,
    )
    .await?;

    let student = users::insert_with_id(
        &mut conn,
        "user@example.com",
        Some("User"),
        Some("Example"),
        Uuid::parse_str("849b8d32-d5f8-4994-9d21-5aa6259585b1")?,
    )
    .await?;

    let users = vec![
        users::insert_with_id(
            &mut conn,
            "user_1@example.com",
            Some("User1"),
            None,
            Uuid::parse_str("00e249d8-345f-4eff-aedb-7bdc4c44c1d5")?,
        )
        .await?,
        users::insert_with_id(
            &mut conn,
            "user_2@example.com",
            Some("User2"),
            None,
            Uuid::parse_str("8d7d6c8c-4c31-48ae-8e20-c68fa95c25cc")?,
        )
        .await?,
        users::insert_with_id(
            &mut conn,
            "user_3@example.com",
            Some("User3"),
            None,
            Uuid::parse_str("fbeb9286-3dd8-4896-a6b8-3faffa3fabd6")?,
        )
        .await?,
        users::insert_with_id(
            &mut conn,
            "user_4@example.com",
            Some("User4"),
            None,
            Uuid::parse_str("3524d694-7fa8-4e73-aa1a-de9a20fd514b")?,
        )
        .await?,
    ];

    // uh-cs
    info!("uh-cs");
    let uh_cs = organizations::insert(
        &mut conn,
        "University of Helsinki, Department of Computer Science",
        "uh-cs",
        "Organization for Computer Science students and the rest of the world who wish to learn the basics in Computer Science, programming and software development.",
        Uuid::parse_str("8bb12295-53ac-4099-9644-ac0ff5e34d92")?,
    )
    .await?;

    info!("inserting uh-cs courses");
    let cs_intro = seed_sample_course(
        &mut conn,
        uh_cs,
        Uuid::parse_str("7f36cf71-c2d2-41fc-b2ae-bbbcafab0ea5")?,
        "Introduction to everything",
        "introduction-to-everything",
        admin,
        student,
        &users,
    )
    .await?;
    seed_sample_course(
        &mut conn,
        uh_cs,
        Uuid::parse_str("d18b3780-563d-4326-b311-8d0e132901cd")?,
        "Introduction to feedback",
        "introduction-to-feedback",
        admin,
        student,
        &users,
    )
    .await?;
    seed_sample_course(
        &mut conn,
        uh_cs,
        Uuid::parse_str("0ab2c4c5-3aad-4daa-a8fe-c26e956fde35")?,
        "Introduction to history",
        "introduction-to-history",
        admin,
        student,
        &users,
    )
    .await?;
    seed_sample_course(
        &mut conn,
        uh_cs,
        Uuid::parse_str("cae7da38-9486-47da-9106-bff9b6a280f2")?,
        "Introduction to edit proposals",
        "introduction-to-edit-proposals",
        admin,
        student,
        &users,
    )
    .await?;
    let introduction_to_localizing = seed_sample_course(
        &mut conn,
        uh_cs,
        Uuid::parse_str("639f4d25-9376-49b5-bcca-7cba18c38565")?,
        "Introduction to localizing",
        "introduction-to-localizing",
        admin,
        student,
        &users,
    )
    .await?;
    seed_sample_course(
        &mut conn,
        uh_cs,
        Uuid::parse_str("b4cb334c-11d6-4e93-8f3d-849c4abfcd67")?,
        "Point view for teachers",
        "point-view-for-teachers",
        admin,
        student,
        &users,
    )
    .await?;
    seed_sample_course(
        &mut conn,
        uh_cs,
        Uuid::parse_str("1e0c52c7-8cb9-4089-b1c3-c24fc0dd5ae4")?,
        "Advanced course instance management",
        "advanced-course-instance-management",
        admin,
        student,
        &users,
    )
    .await?;
    seed_sample_course(
        &mut conn,
        uh_cs,
        Uuid::parse_str("c218ca00-dbde-4b0c-ab98-4f075c49425a")?,
        "Glossary course",
        "glossary-course",
        admin,
        student,
        &users,
    )
    .await?;
    seed_sample_course(
        &mut conn,
        uh_cs,
        Uuid::parse_str("a2002fc3-2c87-4aae-a5e5-9d14617aad2b")?,
        "Permission management",
        "permission-management",
        admin,
        student,
        &users,
    )
    .await?;
    seed_sample_course(
        &mut conn,
        uh_cs,
        Uuid::parse_str("f9579c00-d0bb-402b-affd-7db330dcb11f")?,
        "Redirections",
        "redirections",
        admin,
        student,
        &users,
    )
    .await?;
    seed_sample_course(
        &mut conn,
        uh_cs,
        Uuid::parse_str("86cbc198-601c-42f4-8e0f-3e6cce49bbfc")?,
        "Course Structure",
        "course-structure",
        admin,
        student,
        &users,
    )
    .await?;
    roles::insert(
        &mut conn,
        language_teacher,
        UserRole::Teacher,
        RoleDomain::Course(introduction_to_localizing),
    )
    .await?;

    info!("inserting sample exams");
    create_exam(
        &mut conn,
        "Ongoing ends soon".to_string(),
        Some(Utc::now()),
        Some(Utc::now() + Duration::minutes(1)),
        120,
        uh_cs,
        cs_intro,
        Uuid::parse_str("7d6ed843-2a94-445b-8ced-ab3c67290ad0")?,
        teacher,
    )
    .await?;
    create_exam(
        &mut conn,
        "Ongoing short timer".to_string(),
        Some(Utc::now()),
        Some(Utc::now() + Duration::minutes(120)),
        1,
        uh_cs,
        cs_intro,
        Uuid::parse_str("6959e7af-6b78-4d37-b381-eef5b7aaad6c")?,
        teacher,
    )
    .await?;
    create_exam(
        &mut conn,
        "Starting soon".to_string(),
        Some(Utc::now() + Duration::minutes(5)),
        Some(Utc::now() + Duration::days(30)),
        1,
        uh_cs,
        cs_intro,
        Uuid::parse_str("65f5c3f3-b5fd-478d-8858-a45cdcb16b86")?,
        teacher,
    )
    .await?;
    create_exam(
        &mut conn,
        "Over".to_string(),
        Some(Utc::now() - Duration::days(7)),
        Some(Utc::now() - Duration::minutes(30)),
        1,
        uh_cs,
        cs_intro,
        Uuid::parse_str("5c4fca1f-f0d6-471f-a0fd-eac552f5fb84")?,
        teacher,
    )
    .await?;

    info!("cs");
    let _cs_design = seed_cs_course_material(&mut conn, uh_cs, admin).await?;
    let new_course = NewCourse {
        name: "Introduction to Computer Science".to_string(),
        slug: "introduction-to-computer-science".to_string(),
        organization_id: uh_cs,
        language_code: "en-US".to_string(),
        teacher_in_charge_name: "admin".to_string(),
        teacher_in_charge_email: "admin@example.com".to_string(),
        description: "description".to_string(),
        is_draft: false,
    };
    let (cs_course, _cs_front_page, _cs_default_course_instance) = courses::insert_course(
        &mut conn,
        Uuid::parse_str("06a7ccbd-8958-4834-918f-ad7b24e583fd")?,
        Uuid::parse_str("48399008-6523-43c5-8fd6-59ecc731a426")?,
        new_course,
        admin,
    )
    .await?;
    let _cs_course_instance = course_instances::insert(
        &mut conn,
        NewCourseInstance {
            id: Uuid::parse_str("49c618d3-926d-4287-9159-b3af1f86082d")?,
            course_id: cs_course.id,
            name: Some("non-default instance"),
            description: Some("this is another non-default instance"),
            support_email: Some("contact@example.com"),
            teacher_in_charge_name: "admin",
            teacher_in_charge_email: "admin@example.com",
            opening_time: None,
            closing_time: None,
        },
    )
    .await?;

    // uh-mathstat
    info!("uh-mathstat");
    let uh_mathstat = organizations::insert(
        &mut conn,
        "University of Helsinki, Department of Mathematics and Statistics",
        "uh-mathstat",
        "Organization for Mathematics and Statistics courses. This organization creates courses that do require prior experience in mathematics, such as integration and induction.",
        Uuid::parse_str("269d28b2-a517-4572-9955-3ed5cecc69bd")?,
    )
    .await?;
    let new_course = NewCourse {
        name: "Introduction to Statistics".to_string(),
        slug: "introduction-to-statistics".to_string(),
        organization_id: uh_mathstat,
        language_code: "en-US".to_string(),
        teacher_in_charge_name: "admin".to_string(),
        teacher_in_charge_email: "admin@example.com".to_string(),
        description: "description".to_string(),
        is_draft: false,
    };
    let (statistics_course, _statistics_front_page, _statistics_default_course_instance) =
        courses::insert_course(
            &mut conn,
            Uuid::parse_str("f307d05f-be34-4148-bb0c-21d6f7a35cdb")?,
            Uuid::parse_str("8e4aeba5-1958-49bc-9b40-c9f0f0680911")?,
            new_course,
            admin,
        )
        .await?;
    let _statistics_course_instance = course_instances::insert(
        &mut conn,
        NewCourseInstance {
            id: Uuid::parse_str("c4a99a18-fd43-491a-9500-4673cb900be0")?,
            course_id: statistics_course.id,
            name: Some("non-default instance"),
            description: Some("this appears to be a non-default instance"),
            support_email: Some("contact@example.com"),
            teacher_in_charge_name: "admin",
            teacher_in_charge_email: "admin@example.com",
            opening_time: None,
            closing_time: None,
        },
    )
    .await?;

    let draft_course = NewCourse {
        name: "Introduction to Drafts".to_string(),
        slug: "introduction-to-drafts".to_string(),
        organization_id: uh_mathstat,
        language_code: "en-US".to_string(),
        teacher_in_charge_name: "admin".to_string(),
        teacher_in_charge_email: "admin@example.com".to_string(),
        description: "description".to_string(),
        is_draft: true,
    };
    courses::insert_course(
        &mut conn,
        Uuid::parse_str("963a9caf-1e2d-4560-8c88-9c6d20794da3")?,
        Uuid::parse_str("5cb4b4d6-4599-4f81-ab7e-79b415f8f584")?,
        draft_course,
        admin,
    )
    .await?;

    // roles
    info!("roles");
    roles::insert(&mut conn, admin, UserRole::Admin, RoleDomain::Global).await?;
    roles::insert(
        &mut conn,
        teacher,
        UserRole::Teacher,
        RoleDomain::Organization(uh_cs),
    )
    .await?;
    roles::insert(
        &mut conn,
        assistant,
        UserRole::Assistant,
        RoleDomain::Organization(uh_cs),
    )
    .await?;
    roles::insert(
        &mut conn,
        assistant,
        UserRole::Assistant,
        RoleDomain::Course(cs_intro),
    )
    .await?;

    info!("playground examples");
    playground_examples::insert_playground_example(
        &mut conn,
        PlaygroundExampleData {
            name: "Example exercise".to_string(),
            url: "http://project-331.local/example-exercise/iframe".to_string(),
            width: 500,
            data: serde_json::json!([
              {
                "id": "cbf2f43c-dc89-4de5-9b23-688a76b838cd",
                "name": "a"
              },
              {
                "id": "f6386ed9-9bfa-46cf-82b9-77646a9721c6",
                "name": "b"
              },
              {
                "id": "c988be91-caf7-4196-8cf6-18e1ae113a69",
                "name": "c"
              }
            ]),
        },
    )
    .await?;

    playground_examples::insert_playground_example(
        &mut conn,
        PlaygroundExampleData {
            name: "Quizzes, example, checkbox".to_string(),
            url: "http://project-331.local/quizzes/iframe".to_string(),
            width: 500,
            data: serde_json::json!({
                "id": "57f03d8e-e768-485c-b0c3-a3e485a3e18a",
                "title": "Internet safety quizz",
                "body": "Answer the following guestions about staying safe on the internet.",
                "deadline": Utc.ymd(2121, 9, 1).and_hms(23, 59, 59).to_string(),
                "open": Utc.ymd(2021, 9, 1).and_hms(23, 59, 59).to_string(),
                "part": 1,
                "section": 1,
                "items": [
                    {
                        "id": "5f09bd92-6e33-415b-b356-227563a02816",
                        "body": "",
                        "type": "checkbox",
                        "multi": false,
                        "order": 1,
                        "title": "The s in https stands for secure.",
                        "quizId": "57f03d8e-e768-485c-b0c3-a3e485a3e18a",
                        "options": [],
                        "maxValue": null,
                        "maxWords": null,
                        "minValue": null,
                        "minWords": null,
                        "direction": "row"
                    },
                    {
                        "id": "818fc326-ed38-4fe5-95d3-0f9d15032d01",
                        "body": "",
                        "type": "checkbox",
                        "multi": false,
                        "order": 2,
                        "title": "I use a strong, unique password that can't easily be guessed by those who knows me.",
                        "quizId": "57f03d8e-e768-485c-b0c3-a3e485a3e18a",
                        "options": [],
                        "maxValue": null,
                        "maxWords": null,
                        "minValue": null,
                        "minWords": null,
                        "direction": "row"
                    },
                ],
                "tries": 1,
                "courseId": "51ee97a7-684f-4cba-8a01-8c558803c4f7",
                "triesLimited": true,
            }),
        },
    )
    .await?;

    playground_examples::insert_playground_example(
        &mut conn,
        PlaygroundExampleData {
            name: "Quizzes example, multiple-choice, row".to_string(),
            url: "http://project-331.local/quizzes/iframe".to_string(),
            width: 500,
            data: serde_json::json!(
              {
                "id": "3ee47b02-ba13-46a7-957e-fd4f21fc290b",
                "courseId": "5209f752-9db9-4daf-a7bc-64e21987b719",
                "body": "Something about CSS and color codes",
                "deadline": Utc.ymd(2121, 9, 1).and_hms(23, 59, 59).to_string(),
                "open": Utc.ymd(2021, 9, 1).and_hms(23, 59, 59).to_string(),
                "part": 1,
                "section": 1,
                "title": "Something about CSS and color codes",
                "tries": 1,
                "triesLimited": false,
                "items": [
                    {
                        "id": "a6bc7e17-dc82-409e-b0d4-08bb8d24dc76",
                        "body": "Which of the color codes represent the color **red**?",
                        "direction": "row",
                        "formatRegex": null,
                        "maxLabel": null,
                        "maxValue": null,
                        "maxWords": null,
                        "minLabel": null,
                        "minValue": null,
                        "minWords": null,
                        "multi": false,
                        "order": 1,
                        "quizId": "3ee47b02-ba13-46a7-957e-fd4f21fc290b",
                        "title": "Hexadecimal color codes",
                        "type": "multiple-choice",
                        "options": [
                            {
                                "id": "8d17a216-9655-4558-adfb-cf66fb3e08ba",
                                "body": "#00ff00",
                                "order": 1,
                                "title": null,
                                "quizItemId": "a6bc7e17-dc82-409e-b0d4-08bb8d24dc76",
                            },
                            {
                                "id": "11e0f3ac-fe21-4524-93e6-27efd4a92595",
                                "body": "#0000ff",
                                "order": 2,
                                "title": null,
                                "quizItemId": "a6bc7e17-dc82-409e-b0d4-08bb8d24dc76",
                            },
                            {
                                "id": "e0033168-9f92-4d71-9c23-7698de9ea3b0",
                                "body": "#663300",
                                "order": 3,
                                "title": null,
                                "quizItemId": "a6bc7e17-dc82-409e-b0d4-08bb8d24dc76",
                            },
                            {
                                "id": "2931180f-827f-468c-a616-a8df6e94f717",
                                "body": "#ff0000",
                                "order": 4,
                                "title": null,
                                "quizItemId": "a6bc7e17-dc82-409e-b0d4-08bb8d24dc76",
                            },
                            {
                                "id": "9f5a09d7-c03f-44dd-85db-38065600c2c3",
                                "body": "#ffffff",
                                "order": 5,
                                "title": null,
                                "quizItemId": "a6bc7e17-dc82-409e-b0d4-08bb8d24dc76",
                            },
                        ]
                    }
                ]
              }
            ),
        },
    )
    .await?;

    playground_examples::insert_playground_example(
        &mut conn,
        PlaygroundExampleData {
            name: "Quizzes example, multiple-choice, column".to_string(),
            url: "http://project-331.local/quizzes/iframe".to_string(),
            width: 500,
            data: serde_json::json!(
              {
                "id": "3ee47b02-ba13-46a7-957e-fd4f21fc290b",
                "courseId": "5209f752-9db9-4daf-a7bc-64e21987b719",
                "body": "Something about CSS and color codes",
                "deadline": Utc.ymd(2121, 9, 1).and_hms(23, 59, 59).to_string(),
                "open": Utc.ymd(2021, 9, 1).and_hms(23, 59, 59).to_string(),
                "part": 1,
                "section": 1,
                "title": "Something about CSS and color codes",
                "tries": 1,
                "triesLimited": false,
                "items": [
                    {
                        "id": "a6bc7e17-dc82-409e-b0d4-08bb8d24dc76",
                        "body": "Which of the color codes represent the color **red**?",
                        "direction": "column",
                        "formatRegex": null,
                        "maxLabel": null,
                        "maxValue": null,
                        "maxWords": null,
                        "minLabel": null,
                        "minValue": null,
                        "minWords": null,
                        "multi": false,
                        "order": 1,
                        "quizId": "3ee47b02-ba13-46a7-957e-fd4f21fc290b",
                        "title": "Hexadecimal color codes",
                        "type": "multiple-choice",
                        "options": [
                            {
                                "id": "8d17a216-9655-4558-adfb-cf66fb3e08ba",
                                "body": "#00ff00",
                                "order": 1,
                                "title": null,
                                "quizItemId": "a6bc7e17-dc82-409e-b0d4-08bb8d24dc76",
                            },
                            {
                                "id": "11e0f3ac-fe21-4524-93e6-27efd4a92595",
                                "body": "#0000ff",
                                "order": 2,
                                "title": null,
                                "quizItemId": "a6bc7e17-dc82-409e-b0d4-08bb8d24dc76",
                            },
                            {
                                "id": "e0033168-9f92-4d71-9c23-7698de9ea3b0",
                                "body": "#663300",
                                "order": 3,
                                "title": null,
                                "quizItemId": "a6bc7e17-dc82-409e-b0d4-08bb8d24dc76",
                            },
                            {
                                "id": "2931180f-827f-468c-a616-a8df6e94f717",
                                "body": "#ff0000",
                                "order": 4,
                                "title": null,
                                "quizItemId": "a6bc7e17-dc82-409e-b0d4-08bb8d24dc76",
                            },
                            {
                                "id": "9f5a09d7-c03f-44dd-85db-38065600c2c3",
                                "body": "#ffffff",
                                "order": 5,
                                "title": null,
                                "quizItemId": "a6bc7e17-dc82-409e-b0d4-08bb8d24dc76",
                            },
                        ]
                    }
                ]
              }
            ),
        },
    )
    .await?;

    playground_examples::insert_playground_example(
        &mut conn,
        PlaygroundExampleData {
            name: "Quizzes example, multiple-choice, multi".to_string(),
            url: "http://project-331.local/quizzes/iframe".to_string(),
            width: 500,
            data: serde_json::json!(
              {
                "id": "3ee47b02-ba13-46a7-957e-fd4f21fc290b",
                "courseId": "5209f752-9db9-4daf-a7bc-64e21987b719",
                "body": "Something about CSS and color codes",
                "deadline": Utc.ymd(2121, 9, 1).and_hms(23, 59, 59).to_string(),
                "open": Utc.ymd(2021, 9, 1).and_hms(23, 59, 59).to_string(),
                "part": 1,
                "section": 1,
                "title": "Something about CSS and color codes",
                "tries": 1,
                "triesLimited": false,
                "items": [
                    {
                        "id": "a6bc7e17-dc82-409e-b0d4-08bb8d24dc76",
                        "body": "Which of the color codes represent the color **red**?",
                        "direction": "row",
                        "formatRegex": null,
                        "maxLabel": null,
                        "maxValue": null,
                        "maxWords": null,
                        "minLabel": null,
                        "minValue": null,
                        "minWords": null,
                        "multi": true,
                        "order": 1,
                        "quizId": "3ee47b02-ba13-46a7-957e-fd4f21fc290b",
                        "title": "Hexadecimal color codes",
                        "type": "multiple-choice",
                        "options": [
                            {
                                "id": "8d17a216-9655-4558-adfb-cf66fb3e08ba",
                                "body": "#00ff00",
                                "order": 1,
                                "title": null,
                                "quizItemId": "a6bc7e17-dc82-409e-b0d4-08bb8d24dc76",
                            },
                            {
                                "id": "11e0f3ac-fe21-4524-93e6-27efd4a92595",
                                "body": "#0000ff",
                                "order": 2,
                                "title": null,
                                "quizItemId": "a6bc7e17-dc82-409e-b0d4-08bb8d24dc76",
                            },
                            {
                                "id": "e0033168-9f92-4d71-9c23-7698de9ea3b0",
                                "body": "#663300",
                                "order": 3,
                                "title": null,
                                "quizItemId": "a6bc7e17-dc82-409e-b0d4-08bb8d24dc76",
                            },
                            {
                                "id": "2931180f-827f-468c-a616-a8df6e94f717",
                                "body": "#ff0000",
                                "order": 4,
                                "title": null,
                                "quizItemId": "a6bc7e17-dc82-409e-b0d4-08bb8d24dc76",
                            },
                            {
                                "id": "9f5a09d7-c03f-44dd-85db-38065600c2c3",
                                "body": "#ffffff",
                                "order": 5,
                                "title": null,
                                "quizItemId": "a6bc7e17-dc82-409e-b0d4-08bb8d24dc76",
                            },
                        ]
                    }
                ]
              }
            ),
        },
    )
    .await?;

    playground_examples::insert_playground_example(
        &mut conn,
        PlaygroundExampleData {
            name: "Quizzes example, essay".to_string(),
            url: "http://project-331.local/quizzes/iframe".to_string(),
            width: 500,
            data: serde_json::json!(              {
              "id": "47cbd36c-0c32-41f2-8a4a-b008de7d3494",
              "courseId": "fdf0fed9-7665-4712-9cca-652d5bfe5233",
              "body": "Of CSS and system design of the Noldor",
              "deadline": Utc.ymd(2121, 9, 1).and_hms(23, 59, 59).to_string(),
              "open": Utc.ymd(2021, 9, 1).and_hms(23, 59, 59).to_string(),
              "part": 1,
              "section": 1,
              "title": "Of CSS and system design of the Noldor",
              "tries": 1,
              "triesLimited": false,
              "items": [
                  {
                      "id": "371b59cb-735d-4202-b8cb-bed967945ffd",
                      "body": "Which colour did the Fëanorian lamps emit when Tuor met Gelmir and Arminas at the gate of Annon-in-Gelydh? Give your answer in colours colourname, hexadecimal colour code and in RGB colour code. Could this have deeper contextual meaning considering the events of the previous chapter? Explain in 500 words.",
                      "direction": "row",
                      "maxLabel": null,
                      "maxValue": null,
                      "maxWords": 600,
                      "minLabel": null,
                      "minValue": null,
                      "minWords": 500,
                      "multi": false,
                      "order": 1,
                      "quizId": "47cbd36c-0c32-41f2-8a4a-b008de7d3494",
                      "title": "Of the lamps of Fëanor",
                      "type": "essay",
                      "options": []
                  }
              ]
            })
        }).await?;

    playground_examples::insert_playground_example(
        &mut conn,
        PlaygroundExampleData {
            name: "Quizzes example, multiple-choice dropdown".to_string(),
            url: "http://project-331.local/quizzes/iframe".to_string(),
            width: 500,
            data: serde_json::json!({
            "id": "1af3cc18-d8d8-4cc6-9bf9-be63d79e19a4",
            "courseId": "32b060d5-78e8-4b97-a933-7458319f30a2",
            "body": null,
            "deadline": Utc.ymd(2121, 9, 1).and_hms(23, 59, 59).to_string(),
            "open": Utc.ymd(2021, 9, 1).and_hms(23, 59, 59).to_string(),
            "part": 1,
            "section": 1,
            "title": "Questions about CSS and color codes",
            "tries": 1,
            "triesLimited": false,
            "items": [
                {
                    "id": "37469182-8220-46d3-b3c2-7d215a1bfc03",
                    "body": "How many different CSS hexadecimal color codes there are?",
                    "direction": "row",
                    "formatRegex": null,
                    "maxLabel": null,
                    "maxValue": null,
                    "maxWords": null,
                    "minLabel": null,
                    "minValue": null,
                    "minWords": null,
                    "multi": false,
                    "order": 1,
                    "quizId": "1af3cc18-d8d8-4cc6-9bf9-be63d79e19a4",
                    "title": null,
                    "type": "multiple-choice-dropdown",
                    "options": [
                        {
                            "id": "d0514fbb-1081-4602-b564-22dd5374dd46",
                            "body": "at least two",
                            "order": 1,
                            "title": null,
                            "quizItemId": "37469182-8220-46d3-b3c2-7d215a1bfc03",
                        },
                        {
                            "id": "a7a58b81-bd76-4b9a-9060-1516597cb9b7",
                            "body": "more than 2.546 * 10^56",
                            "order": 2,
                            "title": null,
                            "quizItemId": "37469182-8220-46d3-b3c2-7d215a1bfc03",
                        },
                        {
                            "id": "255ff119-1705-4f79-baed-cf8f0c3ca214",
                            "body": "I don't believe in hexadecimal color codes",
                            "order": 3,
                            "title": null,
                            "quizItemId": "37469182-8220-46d3-b3c2-7d215a1bfc03",
                        },
                    ]
                },
                {
                    "id": "da705796-f8e3-420c-a717-a3064e351eed",
                    "body": "What other ways there are to represent colors in CSS?",
                    "direction": "row",
                    "formatRegex": null,
                    "maxLabel": null,
                    "maxValue": null,
                    "maxWords": null,
                    "minLabel": null,
                    "minValue": null,
                    "minWords": null,
                    "multi": false,
                    "order": 1,
                    "quizId": "1af3cc18-d8d8-4cc6-9bf9-be63d79e19a4",
                    "title": null,
                    "type": "multiple-choice-dropdown",
                    "options": [
                        {
                            "id": "dd31dfda-2bf0-4f66-af45-de6ee8ded54a",
                            "body": "RGB -color system",
                            "order": 1,
                            "title": null,
                            "quizItemId": "da705796-f8e3-420c-a717-a3064e351eed",
                        },
                        {
                            "id": "af864a7e-46d5-46c4-b027-413cb4e5fa68",
                            "body": "Human readable text representation",
                            "order": 2,
                            "title": null,
                            "quizItemId": "da705796-f8e3-420c-a717-a3064e351eed",
                        },
                        {
                            "id": "66df5778-f80c-42b4-a544-4fb35d44a80f",
                            "body": "I'm colorblind, so I don't really care :/",
                            "order": 3,
                            "title": null,
                            "quizItemId": "da705796-f8e3-420c-a717-a3064e351eed",
                        },
                    ]
                }
            ]}),
        },
    )
    .await?;

    playground_examples::insert_playground_example(
        &mut conn,

        PlaygroundExampleData {
            name: "Quizzes example, open".to_string(),
            url: "http://project-331.local/quizzes/iframe".to_string(),
            width: 500,
            data: serde_json::json!({
                "id": "801b9275-5034-438d-922f-104af517468a",
                "title": "Open answer question",
                "body": "",
                "open": Utc.ymd(2021, 9, 1).and_hms(23, 59, 59).to_string(),
                "deadline": Utc.ymd(2121, 9, 1).and_hms(23, 59, 59).to_string(),
                "part": 1,
                "items": [
                    {
                        "id": "30cc054a-8efb-4242-9a0d-9acc6ae2ca57",
                        "body": "Enter the date of the next leap day in ISO 8601 format (YYYY-MM-DD).",
                        "type": "open",
                        "multi": false,
                        "order": 0,
                        "title": "Date formats",
                        "quizId": "801b9275-5034-438d-922f-104af517468a",
                        "options": [],
                        "maxValue": null,
                        "maxWords": null,
                        "minValue": null,
                        "minWords": null,
                        "direction": "row",
                        "formatRegex": "\\d{4}-\\d{2}-\\d{2}",
                    }
                ],
                "tries": 1,
                "section": 1,
                "courseId": "f6b6a606-e1f8-4ded-a458-01f541c06019",
                "triesLimited": true,
            }),
        },
    )
    .await?;

    playground_examples::insert_playground_example(
        &mut conn,
        PlaygroundExampleData {
            name: "Quizzes example, scale".to_string(),
            url: "http://project-331.local/quizzes/iframe".to_string(),
            width: 500,
            data: serde_json::json!({
                "id": "3d3c633d-ea60-412f-8c85-8cab7742a5b8",
                "title": "The regex quiz",
                "body": "Please answer to the following guestions based on your feelings about using regex. Use the scale 1 = completely disagree, 7 = completely agree",
                "deadline": Utc.ymd(2121, 9, 1).and_hms(23, 59, 59).to_string(),
                "open": Utc.ymd(2021, 9, 1).and_hms(23, 59, 59).to_string(),
                "part": 1,
                "items": [
                  {
                    "id": "d2422f0c-2378-4099-bde7-e1231ceac220",
                    "body": "",
                    "type": "scale",
                    "multi": false,
                    "order": 1,
                    "title": "Regex is generally readable.",
                    "quizId": "3d3c633d-ea60-412f-8c85-8cab7742a5b8",
                    "options": [],
                    "maxValue": 4,
                    "maxWords": null,
                    "minValue": 1,
                    "minWords": null,
                    "direction": "row",
                    "formatRegex": null,
                  },
                  {
                    "id": "b3ce858c-a5ed-4cf7-a9ee-62ef91d1a75a",
                    "body": "",
                    "type": "scale",
                    "multi": false,
                    "order": 2,
                    "title": "Regex is what some people consider to be a 'write-only' language.",
                    "quizId": "3d3c633d-ea60-412f-8c85-8cab7742a5b8",
                    "options": [],
                    "maxValue": 7,
                    "maxWords": null,
                    "minValue": 1,
                    "minWords": null,
                    "direction": "row",
                    "formatRegex": null,
                  },
                  {
                    "id": "eb7f6898-7ba5-4f89-8e24-a17f57381131",
                    "body": "",
                    "type": "scale",
                    "multi": false,
                    "order": 3,
                    "title": "Regex can be useful when parsing HTML.",
                    "quizId": "3d3c633d-ea60-412f-8c85-8cab7742a5b8",
                    "options": [],
                    "maxValue": 15,
                    "maxWords": null,
                    "minValue": 1,
                    "minWords": null,
                    "direction": "row",
                    "formatRegex": null,
                  }
                ],
                "tries": 1,
                "section": 1,
                "courseId": "f5bed4ff-63ec-44cd-9056-86eb00df84ca",
                "triesLimited": true
              }),
        },
    )
    .await?;

    playground_examples::insert_playground_example(
        &mut conn,
        PlaygroundExampleData {
            name: "Quizzes example, multiple-choice clickable".to_string(),
            url: "http://project-331.local/quizzes/iframe".to_string(),
            width: 500,
            data: serde_json::json!({
              "id": "3562f83c-4d5d-41a9-aceb-a8f98511dd5d",
              "title": "Of favorite colors",
              "body": null,
              "deadline": Utc.ymd(2121,9,1).and_hms(23,59,59).to_string(),
              "open": Utc.ymd(2021,9,1).and_hms(23,59,59).to_string(),
              "part": 1,
              "items": [
                {
                  "id": "d2422f0c-2378-4099-bde7-e1231ceac220",
                  "body": "",
                  "type": "clickable-multiple-choice",
                  "multi": true,
                  "order": 1,
                  "title": "Choose your favorite colors",
                  "quizId": "3562f83c-4d5d-41a9-aceb-a8f98511dd5d",
                  "options": [
                    {
                      "id": "f4ef5add-cfed-4819-b1a7-b1c7a72330ea",
                      "body": "AliceBlue",
                      "order": 1,
                      "title": null,
                      "quizItemId": "d2422f0c-2378-4099-bde7-e1231ceac220",
                    },
                    {
                      "id": "ee6535ca-fed6-4d22-9988-bed91e3decb4",
                      "body": "AntiqueWhite",
                      "order": 1,
                      "title": null,
                      "quizItemId": "d2422f0c-2378-4099-bde7-e1231ceac220",
                    },
                    {
                      "id": "404c62f0-44f2-492c-a6cf-522e5cff492b",
                      "body": "Aqua",
                      "order": 1,
                      "title": null,
                      "quizItemId": "d2422f0c-2378-4099-bde7-e1231ceac220",
                    },
                    {
                      "id": "74e09ced-233e-4db6-a67f-d4835a596956",
                      "body": "Cyan",
                      "order": 1,
                      "title": null,
                      "quizItemId": "d2422f0c-2378-4099-bde7-e1231ceac220",
                    },
                    {
                      "id": "797463cf-9592-46f8-9018-7d2b3d2c0882",
                      "body": "Cornsilk",
                      "order": 1,
                      "title": null,
                      "quizItemId": "d2422f0c-2378-4099-bde7-e1231ceac220",
                    },
                    {
                      "id": "f5e46e15-cb14-455f-8b72-472fed50d6f8",
                      "body": "LawnGreen",
                      "order": 1,
                      "title": null,
                      "quizItemId": "d2422f0c-2378-4099-bde7-e1231ceac220",
                    },
                    {
                      "id": "2bfea5dd-ad64-456a-8518-c6754bd40a90",
                      "body": "LightGoldenRodYellow",
                      "order": 1,
                      "title": null,
                      "quizItemId": "d2422f0c-2378-4099-bde7-e1231ceac220",
                    },
                    {
                      "id": "d045ec97-a89a-4964-9bea-a5baab69786f",
                      "body": "MediumSpringGreen",
                      "order": 1,
                      "title": null,
                      "quizItemId": "d2422f0c-2378-4099-bde7-e1231ceac220",
                    },
                    {
                      "id": "fc901148-7d65-4150-b077-5dc53947ee7a",
                      "body": "Sienna",
                      "order": 1,
                      "title": null,
                      "quizItemId": "d2422f0c-2378-4099-bde7-e1231ceac220",
                    },
                    {
                      "id": "73a8f612-7bd4-48ca-9dae-2baa1a55a1da",
                      "body": "WhiteSmoke",
                      "order": 1,
                      "title": null,
                      "quizItemId": "d2422f0c-2378-4099-bde7-e1231ceac220",
                    },
                  ],
                  "maxValue": 4,
                  "maxWords": null,
                  "minValue": 1,
                  "minWords": null,
                  "direction": "row",
                  "formatRegex": null,
                },
              ],
              "tries": 1,
              "section": 1,
              "courseId": "f5bed4ff-63ec-44cd-9056-86eb00df84ca",
              "triesLimited": true
            }),
        },
    )
    .await?;

    let array = vec![vec![0; 6]; 6];
    playground_examples::insert_playground_example(
        &mut conn,
        PlaygroundExampleData {
            name: "Quizzes example, matrix".to_string(),
            url: "http://project-331.local/quizzes/iframe".to_string(),
            width: 500,
            data: serde_json::json!(
            {
                "id": "91cf86bd-39f1-480f-a16c-5b0ad36dc787",
                "courseId": "2764d02f-bea3-47fe-9529-21c801bdf6f5",
                "body": "Something about matrices and numbers",
                "deadline": Utc.ymd(2121, 9, 1).and_hms(23, 59, 59).to_string(),
                "open": Utc.ymd(2021, 9, 1).and_hms(23, 59, 59).to_string(),
                "part": 1,
                "section": 1,
                "title": "Something about matrices and numbers",
                "tries": 1,
                "triesLimited": true,
                "items": [
                    {
                        "id": "b17f3965-2223-48c9-9063-50f1ebafcf08",
                        "body": "Create a matrix that represents 4x4",
                        "direction": "row",
                        "formatRegex": null,
                        "maxLabel": null,
                        "maxValue": null,
                        "maxWords": null,
                        "minLabel": null,
                        "minValue": null,
                        "minWords": null,
                        "multi": false,
                        "order": 1,
                        "quizId": "91cf86bd-39f1-480f-a16c-5b0ad36dc787",
                        "title": "Matrices are interesting",
                        "type": "matrix",
                        "options": [],
                        "optionCells": array,
                        }
                        ]}),
        },
    )
    .await?;

    Ok(())
}

#[allow(clippy::too_many_arguments)]
async fn seed_sample_course(
    conn: &mut PgConnection,
    org: Uuid,
    course_id: Uuid,
    course_name: &str,
    course_slug: &str,
    admin: Uuid,
    student: Uuid,
    users: &[Uuid],
) -> Result<Uuid> {
    info!("inserting sample course {}", course_name);
    let new_course = NewCourse {
        name: course_name.to_string(),
        organization_id: org,
        slug: course_slug.to_string(),
        language_code: "en-US".to_string(),
        teacher_in_charge_name: "admin".to_string(),
        teacher_in_charge_email: "admin@example.com".to_string(),
        description: "description".to_string(),
        is_draft: false,
    };
    let (course, _front_page, default_instance) = courses::insert_course(
        conn,
        course_id,
        Uuid::new_v5(&course_id, b"7344f1c8-b7ce-4c7d-ade2-5f39997bd454"),
        new_course,
        admin,
    )
    .await?;
    course_instances::insert(
        conn,
        NewCourseInstance {
            id: Uuid::new_v5(&course_id, b"67f077b4-0562-47ae-a2b9-db2f08f168a9"),
            course_id: course.id,
            name: Some("non-default instance"),
            description: Some("this is a non-default instance"),
            support_email: Some("contact@example.com"),
            teacher_in_charge_name: "admin",
            teacher_in_charge_email: "admin@example.com",
            opening_time: None,
            closing_time: None,
        },
    )
    .await?;

    // chapters and pages

    let new_chapter = NewChapter {
        chapter_number: 1,
        course_id: course.id,
        front_page_id: None,
        name: "The Basics".to_string(),
        opens_at: None,
        deadline: None,
    };
    let (chapter_1, _front_page_1) = chapters::insert_chapter(conn, new_chapter, admin).await?;
    chapters::set_opens_at(conn, chapter_1.id, Utc::now()).await?;
    let new_chapter = NewChapter {
        chapter_number: 2,
        course_id: course.id,
        front_page_id: None,
        name: "The intermediaries".to_string(),
        opens_at: None,
        deadline: None,
    };
    let (chapter_2, _front_page_2) = chapters::insert_chapter(conn, new_chapter, admin).await?;
    chapters::set_opens_at(
        conn,
        chapter_2.id,
        Utc::now() + chrono::Duration::minutes(10),
    )
    .await?;
    let new_chapter = NewChapter {
        chapter_number: 3,
        course_id: course.id,
        front_page_id: None,
        name: "Advanced studies".to_string(),
        opens_at: None,
        deadline: None,
    };
    let (chapter_3, _front_page_3) = chapters::insert_chapter(conn, new_chapter, admin).await?;
    chapters::set_opens_at(
        conn,
        chapter_3.id,
        Utc::now() + chrono::Duration::minutes(20),
    )
    .await?;
    let new_chapter = NewChapter {
        chapter_number: 4,
        course_id: course.id,
        front_page_id: None,
        name: "Forbidden magicks".to_string(),
        opens_at: None,
        deadline: None,
    };
    let (chapter_4, _front_page_4) = chapters::insert_chapter(conn, new_chapter, admin).await?;
    chapters::set_opens_at(
        conn,
        chapter_4.id,
        Utc::now() + (chrono::Duration::days(365) * 100),
    )
    .await?;

    let (_page, _) = pages::insert(
        conn,
        course.id,
        "/welcome",
        "Welcome to Introduction to Everything",
        1,
        admin,
    )
    .await?;

    info!("sample exercises");
    let block_id_1 = Uuid::new_v5(&course_id, b"af3b467a-f5db-42ad-9b21-f42ca316b3c6");
    let block_id_2 = Uuid::new_v5(&course_id, b"465f1f95-22a1-43e1-b4a3-7d18e525dc12");
    let block_id_3 = Uuid::new_v5(&course_id, b"46aad5a8-71bd-49cd-8d86-3368ee8bb7ac");
    let block_id_4 = Uuid::new_v5(&course_id, b"09b327a8-8e65-437e-9678-554fc4d98dd4");
    let block_id_5 = Uuid::new_v5(&course_id, b"834648cc-72d9-42d1-bed7-cc6a2e186ae6");
    let block_id_6 = Uuid::new_v5(&course_id, b"223a4718-5287-49ff-853e-a67f4612c629");
    let exercise_1_id = Uuid::new_v5(&course_id, b"cfb950a7-db4e-49e4-8ec4-d7a32b691b08");
    let exercise_1_slide_1_id = Uuid::new_v5(&course_id, b"182c4128-c4e4-40c9-bc5a-1265bfd3654c");
    let exercise_1_slide_1_task_1_id =
        Uuid::new_v5(&course_id, b"f73dab3b-3549-422d-8377-ece1972e5576");
    let exercise_1_slide_1_task_1_spec_1_id =
        Uuid::new_v5(&course_id, b"5f6b7850-5034-4cef-9dcf-e3fd4831067f");
    let exercise_1_slide_1_task_1_spec_2_id =
        Uuid::new_v5(&course_id, b"c713bbfc-86bf-4877-bd39-53afaf4444b5");
    let exercise_1_slide_1_task_1_spec_3_id =
        Uuid::new_v5(&course_id, b"4027d508-4fad-422e-bb7f-15c613a02cc6");
    let (exercise_block_1, exercise_1, slide_1, task_1) = example_exercise(
        exercise_1_id,
        exercise_1_slide_1_id,
        exercise_1_slide_1_task_1_id,
        block_id_2,
        block_id_3,
        exercise_1_slide_1_task_1_spec_1_id,
        exercise_1_slide_1_task_1_spec_2_id,
        exercise_1_slide_1_task_1_spec_3_id,
    );
    let page_c1_1 = create_page(
        conn,
        course.id,
        admin,
        Some(chapter_1.id),
        CmsPageUpdate {
            url_path: "/chapter-1/page-1".to_string(),
            title: "Page One".to_string(),
            chapter_id: Some(chapter_1.id),
            exercises: vec![exercise_1],
            exercise_slides: vec![slide_1],
            exercise_tasks: vec![task_1],
            content: serde_json::json!([
                paragraph("Everything is a big topic.", block_id_1),
                exercise_block_1,
                paragraph("So big, that we need many paragraphs.", block_id_4),
                paragraph("Like this.", block_id_5),
                paragraph(&"At vero eos et accusamus et iusto odio dignissimos ducimus qui blanditiis praesentium voluptatum deleniti atque corrupti quos dolores et quas molestias excepturi sint occaecati cupiditate non provident, similique sunt in culpa qui officia deserunt mollitia animi, id est laborum et dolorum fuga. Et harum quidem rerum facilis est et expedita distinctio. Nam libero tempore, cum soluta nobis est eligendi optio cumque nihil impedit quo minus id quod maxime placeat facere possimus, omnis voluptas assumenda est, omnis dolor repellendus. Temporibus autem quibusdam et aut officiis debitis aut rerum necessitatibus saepe eveniet ut et voluptates repudiandae sint et molestiae non recusandae. Itaque earum rerum hic tenetur a sapiente delectus, ut aut reiciendis voluptatibus maiores alias consequatur aut perferendis doloribus asperiores repellat. ".repeat(4), block_id_6),
            ]),
        },
    )
    .await?;

    let exercise_2_id = Uuid::new_v5(&course_id, b"36e7f0c2-e663-4382-a503-081866cfe7d0");
    let exercise_2_slide_1_id = Uuid::new_v5(&course_id, b"0d85864d-a20d-4d65-9ace-9b4d377f38e8");
    let exercise_2_slide_1_task_1_id =
        Uuid::new_v5(&course_id, b"e7fca192-2161-4ab8-8533-8c41dbaa2d69");
    let exercise_2_slide_1_task_1_spec_1_id =
        Uuid::new_v5(&course_id, b"5898293f-2d41-43b1-9e44-92d487196ade");
    let exercise_2_slide_1_task_1_spec_2_id =
        Uuid::new_v5(&course_id, b"93d27d79-f9a1-44ab-839f-484accc67e32");
    let exercise_2_slide_1_task_1_spec_3_id =
        Uuid::new_v5(&course_id, b"81ec2df2-a5fd-4d7d-b85f-0c304e8d2030");
    let exercise_3_id = Uuid::new_v5(&course_id, b"64d273eb-628f-4d43-a11a-e69ebe244942");
    let exercise_3_slide_1_id = Uuid::new_v5(&course_id, b"5441c7c0-60f1-4058-8223-7090c9cac7cb");
    let exercise_3_slide_1_task_1_id =
        Uuid::new_v5(&course_id, b"114caac5-006a-4afb-9806-785154263c11");
    let exercise_3_slide_1_task_1_spec_1_id =
        Uuid::new_v5(&course_id, b"28ea3062-bd6a-45f5-9844-03174e00a0a8");
    let exercise_3_slide_1_task_1_spec_2_id =
        Uuid::new_v5(&course_id, b"1982f566-2d6a-485d-acb0-65d8b8864c7e");
    let exercise_3_slide_1_task_1_spec_3_id =
        Uuid::new_v5(&course_id, b"01ec5329-2cf6-4d0f-92b2-d388360fb402");
    let exercise_4_id = Uuid::new_v5(&course_id, b"029688ec-c7be-4cb3-8928-85cfd6551083");
    let exercise_4_slide_1_id = Uuid::new_v5(&course_id, b"ab8a314b-ac03-497b-8ade-3d8512ed00c9");
    let exercise_4_slide_1_task_1_id =
        Uuid::new_v5(&course_id, b"382fffce-f177-47d0-a5c0-cc8906d34c49");
    let exercise_4_slide_1_task_1_spec_1_id =
        Uuid::new_v5(&course_id, b"4bae54a3-d67c-428b-8996-290f70ae08fa");
    let exercise_4_slide_1_task_1_spec_2_id =
        Uuid::new_v5(&course_id, b"c3f257c0-bdc2-4d81-99ff-a71c76fe670a");
    let exercise_4_slide_1_task_1_spec_3_id =
        Uuid::new_v5(&course_id, b"fca5a8ba-50e0-4375-8d4b-9d02762d908c");
    let exercise_4_slide_1_task_2_id =
        Uuid::new_v5(&course_id, b"59e3e118-ed98-45df-8b5b-2062f07e69b5");
    let exercise_4_slide_1_task_2_spec_1_id =
        Uuid::new_v5(&course_id, b"e4821fe5-3e10-4d13-a458-ca6cd101d8d3");
    let exercise_4_slide_1_task_2_spec_2_id =
        Uuid::new_v5(&course_id, b"c5ce9b85-9f11-444c-b96f-2a3f94215fb9");
    let exercise_4_slide_1_task_2_spec_3_id =
        Uuid::new_v5(&course_id, b"3119ae1c-b57f-4f51-b191-2860cbb1e5aa");
    let (exercise_block_2, exercise_2, slide_2, task_2) = example_exercise(
        exercise_2_id,
        exercise_2_slide_1_id,
        exercise_2_slide_1_task_1_id,
        Uuid::new_v5(&course_id, b"2dbb4649-bcac-47ab-a817-ca17dcd70378"),
        Uuid::new_v5(&course_id, b"c0986981-c8ae-4c0b-b558-1163a16760ec"),
        exercise_2_slide_1_task_1_spec_1_id,
        exercise_2_slide_1_task_1_spec_2_id,
        exercise_2_slide_1_task_1_spec_3_id,
    );
    let (exercise_block_3, exercise_3, slide_3, task_3) = example_exercise(
        exercise_3_id,
        exercise_3_slide_1_id,
        exercise_3_slide_1_task_1_id,
        Uuid::new_v5(&course_id, b"fb26489d-ca49-4f76-a1c2-f759ed3146c0"),
        Uuid::new_v5(&course_id, b"c0986981-c8ae-4c0b-b558-1163a16760ec"),
        exercise_3_slide_1_task_1_spec_1_id,
        exercise_3_slide_1_task_1_spec_2_id,
        exercise_3_slide_1_task_1_spec_3_id,
    );
    let (exercise_block_4, exercise_4, slide_4, task_4_1) = example_exercise(
        exercise_4_id,
        exercise_4_slide_1_id,
        exercise_4_slide_1_task_1_id,
        Uuid::new_v5(&course_id, b"334593ad-8ba5-4589-b1f7-b159e754bdc5"),
        Uuid::new_v5(&course_id, b"389e80bd-5f91-40c7-94ff-7dda1eeb96fb"),
        exercise_4_slide_1_task_1_spec_1_id,
        exercise_4_slide_1_task_1_spec_2_id,
        exercise_4_slide_1_task_1_spec_3_id,
    );
    let task_4_2 = example_exercise_task(
        exercise_4_slide_1_task_2_id,
        exercise_4_slide_1_id,
        Uuid::new_v5(&course_id, b"9b5c2d79-fa3f-47c0-86d6-fe85e2b03b59"),
        exercise_4_slide_1_task_2_spec_1_id,
        exercise_4_slide_1_task_2_spec_2_id,
        exercise_4_slide_1_task_2_spec_3_id,
    );

    let page2_id = create_page(
        conn,
        course.id,
        admin,
        Some(chapter_1.id),
        CmsPageUpdate {
            url_path: "/chapter-1/page-2".to_string(),
            title: "Page 2".to_string(),
            chapter_id: Some(chapter_1.id),
            exercises: vec![exercise_2, exercise_3, exercise_4],
            exercise_slides: vec![slide_2, slide_3, slide_4],
            exercise_tasks: vec![task_2, task_3, task_4_1, task_4_2],
            content: serde_json::json!([
                paragraph(
                    "First chapters second page.",
                    Uuid::new_v5(&course_id, b"9faf5a2d-f60d-4a70-af3d-0e7e3d6fe273"),
                ),
                exercise_block_2,
                exercise_block_3,
                exercise_block_4,
            ]),
        },
    )
    .await?;

    url_redirections::insert(conn, page2_id, "/old-url", course.id).await?;

    let (
        quizzes_exercise_block_1,
        quizzes_exercise_1,
        quizzes_exercise_slide_1,
        quizzes_exercise_task_1,
    ) = quizzes_exercise(
        Uuid::new_v5(&course_id, b"a6ee42d0-2200-43b7-9981-620753a9b5c0"),
        Uuid::new_v5(&course_id, b"8d01d9b3-87d1-4e24-bee2-2726d3853ec6"),
        Uuid::new_v5(&course_id, b"00dd984d-8651-404e-80b8-30fae9cf32ed"),
        Uuid::new_v5(&course_id, b"a66c2552-8123-4287-bd8b-b49a29204870"),
        Uuid::new_v5(&course_id, b"f6f63ff0-c119-4141-922b-bc04cbfa0a31"),
        serde_json::json!({
            "id": "a2704a2b-fe3d-4945-a007-5593e4b81195",
            "body": "very hard",
            "open": "2021-12-17T07:15:33.479Z",
            "part": 0,
            "items": [{
                "id": "c449acf6-094e-494e-aef4-f5dfa51729ae",
                "body": "",
                "type": "essay",
                "multi": false,
                "order": 0,
                "title": "write an essay",
                "quizId": "a2704a2b-fe3d-4945-a007-5593e4b81195",
                "options": [],
                "maxValue": null,
                "maxWords": 500,
                "minValue": null,
                "minWords": 10,
                "createdAt": "2021-12-17T07:16:23.202Z",
                "direction": "row",
                "updatedAt": "2021-12-17T07:16:23.202Z",
                "formatRegex": null,
                "validityRegex": null,
                "failureMessage": null,
                "successMessage": null,
                "allAnswersCorrect": false,
                "feedbackDisplayPolicy": "DisplayFeedbackOnQuizItem",
                "sharedOptionFeedbackMessage": null,
                "usesSharedOptionFeedbackMessage": false
            }],
            "title": "Pretty good exercise",
            "tries": 1,
            "points": 2,
            "section": 0,
            "courseId": "1dbd4a71-5f4c-49c9-b8a0-2e65fb8c4e0c",
            "deadline": "2021-12-17T07:15:33.479Z",
            "createdAt": "2021-12-17T07:15:33.479Z",
            "updatedAt": "2021-12-17T07:15:33.479Z",
            "autoReject": false,
            "autoConfirm": true,
            "triesLimited": true,
            "submitMessage": "your submit has been answered",
            "excludedFromScore": true,
            "grantPointsPolicy": "grant_whenever_possible",
            "awardPointsEvenIfWrong": false}),
    );

    let (
        quizzes_exercise_block_2,
        quizzes_exercise_2,
        quizzes_exercise_slide_2,
        quizzes_exercise_task_2,
    ) = quizzes_exercise(
        Uuid::new_v5(&course_id, b"949b548f-a87f-4dc6-aafc-9f1e1abe34a7"),
        Uuid::new_v5(&course_id, b"39c36d3f-017e-4c36-a97e-908e25b3678b"),
        Uuid::new_v5(&course_id, b"8ae8971c-95dd-4d8c-b38f-152ad89c6b20"),
        Uuid::new_v5(&course_id, b"d05b1d9b-f270-4e5e-baeb-a904ea29dc90"),
        Uuid::new_v5(&course_id, b"1057f91c-9dac-4364-9d6a-fa416abc540b"),
        serde_json::json!({
            "id": "1e2bb795-1736-4b37-ae44-b16ca59b4e4f",
            "body": "very hard",
            "open": "2021-12-17T07:15:33.479Z",
            "part": 0,
            "items": [{
                "id": "d81a81f2-5e44-48c5-ab6d-f724af8a23f2",
                "body": "",
                "type": "open",
                "multi": false,
                "order": 0,
                "title": "When you started studying at the uni? Give the date in yyyy-mm-dd format.",
                "quizId": "690c69e2-9275-4cfa-aba4-63ac917e59f6",
                "options": [],
                "maxValue": null,
                "maxWords": null,
                "minValue": null,
                "minWords": null,
                "createdAt": "2021-12-17T07:16:23.202Z",
                "direction": "row",
                "updatedAt": "2021-12-17T07:16:23.202Z",
                "formatRegex": null,
                "validityRegex": r#"^\d{4}\-(0[1-9]|1[012])\-(0[1-9]|[12][0-9]|3[01])$"#.to_string(),
                "failureMessage": "Oh no! Your answer is not in yyyy-mm-dd format :(".to_string(),
                "successMessage": "Gongrats! your answer is in yyyy-mm-dd format!".to_string(),
                "allAnswersCorrect": false,
                "feedbackDisplayPolicy": "DisplayFeedbackOnQuizItem",
                "sharedOptionFeedbackMessage": null,
                "usesSharedOptionFeedbackMessage": false
            }],
            "title": "Pretty good exercise",
            "tries": 1,
            "points": 2,
            "section": 0,
            "courseId": "39c7879a-e61f-474a-8f18-7fc476ccc3a0",
            "deadline": "2021-12-17T07:15:33.479Z",
            "createdAt": "2021-12-17T07:15:33.479Z",
            "updatedAt": "2021-12-17T07:15:33.479Z",
            "autoReject": false,
            "autoConfirm": true,
            "triesLimited": true,
            "submitMessage": "your submit has been answered",
            "excludedFromScore": true,
            "grantPointsPolicy": "grant_whenever_possible",
            "awardPointsEvenIfWrong": false}),
    );

    let (
        quizzes_exercise_block_3,
        quizzes_exercise_3,
        quizzes_exercise_slide_3,
        quizzes_exercise_task_3,
    ) = quizzes_exercise(
        Uuid::new_v5(&course_id, b"9bcf634d-584c-4fef-892c-3c0e97dab1d5"),
        Uuid::new_v5(&course_id, b"984457f6-bc9b-4604-b54c-80fb4adfab76"),
        Uuid::new_v5(&course_id, b"e4230b3a-1db8-49c4-9554-1f96f7f3d015"),
        Uuid::new_v5(&course_id, b"52939561-af36-4ab6-bffa-be97e94d3314"),
        Uuid::new_v5(&course_id, b"8845b17e-2320-4384-97f8-24e42457cb5e"),
        serde_json::json!({
            "id": "f1f0520e-3037-409c-b52d-163ad0bc5c59",
            "body": "very hard",
            "open": "2021-12-17T07:15:33.479Z",
            "part": 0,
            "items": [{
                "id": "f8cff916-da28-40ab-9e8b-f523e661ddb6",
                "body": "",
                "type": "multiple-choice-dropdown",
                "multi": false,
                "order": 0,
                "title": "Choose the right answer from given options.",
                "quizId": "f1f0520e-3037-409c-b52d-163ad0bc5c59",
                "options": [{
                    "id": "86a2d838-04aa-4b1c-8115-2c15ed19e7b3",
                    "body": "The right answer",
                    "order": 1,
                    "title": null,
                    "quizItemId": "f8cff916-da28-40ab-9e8b-f523e661ddb6",
                    "correct":true,
                    "failureMessage": null,
                    "successMessage": "You chose wisely...".to_string()
                },
                {
                    "id": "fef8cd36-04ab-48f2-861c-51769ccad52f",
                    "body": "The Wright answer",
                    "order": 2,
                    "title": null,
                    "quizItemId": "f8cff916-da28-40ab-9e8b-f523e661ddb6",
                    "correct":false,
                    "failureMessage": "You chose poorly...".to_string(),
                    "successMessage": null
                }],
                "maxValue": null,
                "maxWords": null,
                "minValue": null,
                "minWords": null,
                "createdAt": "2021-12-17T07:16:23.202Z",
                "direction": "row",
                "updatedAt": "2021-12-17T07:16:23.202Z",
                "formatRegex": null,
                "validityRegex": null,
                "failureMessage": null,
                "successMessage": null,
                "allAnswersCorrect": false,
                "feedbackDisplayPolicy": "DisplayFeedbackOnQuizItem",
                "sharedOptionFeedbackMessage": null,
                "usesSharedOptionFeedbackMessage": false
            }],
            "title": "Pretty good exercise",
            "tries": 1,
            "points": 2,
            "section": 0,
            "courseId": "39c7879a-e61f-474a-8f18-7fc476ccc3a0",
            "deadline": "2021-12-17T07:15:33.479Z",
            "createdAt": "2021-12-17T07:15:33.479Z",
            "updatedAt": "2021-12-17T07:15:33.479Z",
            "autoReject": false,
            "autoConfirm": true,
            "triesLimited": true,
            "submitMessage": "your submit has been answered",
            "excludedFromScore": true,
            "grantPointsPolicy": "grant_whenever_possible",
            "awardPointsEvenIfWrong": false}),
    );

    let (
        quizzes_exercise_block_4,
        quizzes_exercise_4,
        quizzes_exercise_slide_4,
        quizzes_exercise_task_4,
    ) = quizzes_exercise(
        Uuid::new_v5(&course_id, b"854a4e05-6575-4d27-8feb-6ee01f662d8a"),
        Uuid::new_v5(&course_id, b"6a8e65be-f5cd-4c87-b4f9-9522cb37bbcb"),
        Uuid::new_v5(&course_id, b"b5e1e7e87-0678-4296-acf7-a8ac926ff94b"),
        Uuid::new_v5(&course_id, b"50e26d7f-f11f-4a8a-990d-fb17c3371d1d"),
        Uuid::new_v5(&course_id, b"7ca39a36-2dcd-4521-bbf6-bfc5849874e3"),
        serde_json::json!({
            "id": "1e2bb795-1736-4b37-ae44-b16ca59b4e4f",
            "body": "very hard",
            "open": "2021-12-17T07:15:33.479Z",
            "part": 0,
            "items": [{
                "id": "d30bec57-4011-4ac4-b676-79fe766d6424",
                "body": null,
                "type": "clickable-multiple-choice",
                "multi": true,
                "order": 0,
                "title": "Pick all the programming languages from below",
                "quizId": "1e2bb795-1736-4b37-ae44-b16ca59b4e4f",
                "options": [
                    {
                        "id": "55a63887-a896-425c-91ae-2f85032c3d58",
                        "body": "Java",
                        "order": 1,
                        "title": null,
                        "quizItemId": "f8cff916-da28-40ab-9e8b-f523e661ddb6",
                        "correct":true,
                        "failureMessage": null,
                        "successMessage": "Java is a programming language".to_string()
                    },
                    {
                        "id": "534bf512-014e-47b6-a67b-8bea6dc65177",
                        "body": "Erlang",
                        "order": 2,
                        "title": null,
                        "quizItemId": "f8cff916-da28-40ab-9e8b-f523e661ddb6",
                        "correct":true,
                        "failureMessage": null,
                        "successMessage": "Erlang is a programming language".to_string()
                    },
                    {
                        "id": "ea4e0bb4-f84e-4048-be2f-f819a391396f",
                        "body": "Jupiter",
                        "order": 3,
                        "title": null,
                        "quizItemId": "f8cff916-da28-40ab-9e8b-f523e661ddb6",
                        "correct":false,
                        "failureMessage": "Jupiter is not a programming language".to_string(),
                        "successMessage": null
                    },
                    {
                        "id": "b851f1b3-ae90-46bd-8f10-fd6d968695ef",
                        "body": "Rust",
                        "order": 4,
                        "title": null,
                        "quizItemId": "f8cff916-da28-40ab-9e8b-f523e661ddb6",
                        "correct":true,
                        "failureMessage": null,
                        "successMessage": "Rust is a programming language".to_string()
                    },
                    {
                        "id": "8107ae39-96aa-4f54-aa78-1a33362a19c1",
                        "body": "AC",
                        "order": 5,
                        "title": null,
                        "quizItemId": "f8cff916-da28-40ab-9e8b-f523e661ddb6",
                        "correct":false,
                        "failureMessage": "AC is not a programming language".to_string(),
                        "successMessage": null
                    },
                ],
                "allAnswersCorrect": false,
                "feedbackDisplayPolicy": "DisplayFeedbackOnQuizItem",
                "sharedOptionFeedbackMessage": null,
                "usesSharedOptionFeedbackMessage": false
            }],
            "title": "Pretty good exercise",
            "tries": 1,
            "points": 2,
            "section": 0,
            "courseId": "39c7879a-e61f-474a-8f18-7fc476ccc3a0",
            "deadline": "2021-12-17T07:15:33.479Z",
            "createdAt": "2021-12-17T07:15:33.479Z",
            "updatedAt": "2021-12-17T07:15:33.479Z",
            "autoReject": false,
            "autoConfirm": true,
            "triesLimited": true,
            "submitMessage": "your submit has been answered",
            "excludedFromScore": true,
            "grantPointsPolicy": "grant_whenever_possible",
            "awardPointsEvenIfWrong": false}),
    );

    let page_3 = create_page(
        conn,
        course.id,
        admin,
        Some(chapter_1.id),
        CmsPageUpdate {
            url_path: "/chapter-1/page-3".to_string(),
            title: "Page 3".to_string(),
            chapter_id: Some(chapter_1.id),
            exercises: vec![quizzes_exercise_1],
            exercise_slides: vec![quizzes_exercise_slide_1],
            exercise_tasks: vec![quizzes_exercise_task_1],
            content: serde_json::json!([
                paragraph(
                    "First chapters essay page.",
                    Uuid::new_v5(&course_id, b"6e4ab83a-2ae8-4bd2-a6ea-0e0d1eeabe23")
                ),
                quizzes_exercise_block_1,
            ]),
        },
    )
    .await?;

    create_page(
        conn,
        course.id,
        admin,
        Some(chapter_1.id),
        CmsPageUpdate {
            url_path: "/chapter-1/page-4".to_string(),
            title: "Page 4".to_string(),
            chapter_id: Some(chapter_1.id),
            exercises: vec![quizzes_exercise_2],
            exercise_slides: vec![quizzes_exercise_slide_2],
            exercise_tasks: vec![quizzes_exercise_task_2],
            content: serde_json::json!([
                paragraph(
                    "First chapters open page.",
                    Uuid::new_v5(&course_id, b"771b9c61-dbc9-4266-a980-dadc853455c9")
                ),
                quizzes_exercise_block_2
            ]),
        },
    )
    .await?;

    create_page(
        conn,
        course.id,
        admin,
        Some(chapter_1.id),
        CmsPageUpdate {
            url_path: "/chapter-1/page-5".to_string(),
            title: "Page 5".to_string(),
            chapter_id: Some(chapter_1.id),
            exercises: vec![quizzes_exercise_3],
            exercise_slides: vec![quizzes_exercise_slide_3],
            exercise_tasks: vec![quizzes_exercise_task_3],
            content: serde_json::json!([
                paragraph(
                    "First chapters multiple-choice-dropdown page",
                    Uuid::new_v5(&course_id, b"7af470e7-cc4f-411e-ad5d-c137e353f7c3")
                ),
                quizzes_exercise_block_3
            ]),
        },
    )
    .await?;

    create_page(
        conn,
        course.id,
        admin,
        Some(chapter_1.id),
        CmsPageUpdate {
            url_path: "/chapter-1/page-6".to_string(),
            title: "Page 6".to_string(),
            chapter_id: Some(chapter_1.id),
            exercises: vec![quizzes_exercise_4],
            exercise_slides: vec![quizzes_exercise_slide_4],
            exercise_tasks: vec![quizzes_exercise_task_4],
            content: serde_json::json!([
                paragraph(
                    "First chapters multiple-choice clickable page.",
                    Uuid::new_v5(&course_id, b"6b7775c3-b46e-41e5-a730-0a2c2f0ba148")
                ),
                quizzes_exercise_block_4
            ]),
        },
    )
    .await?;

    let exercise_5_id = Uuid::new_v5(&course_id, b"8bb4faf4-9a34-4df7-a166-89ade530d0f6");
    let exercise_5_slide_1_id = Uuid::new_v5(&course_id, b"b99d1041-7835-491e-a1c8-b47eee8e7ab4");
    let exercise_5_slide_1_task_1_id =
        Uuid::new_v5(&course_id, b"a6508b8a-f58e-43ac-9f02-785575e716f5");
    let exercise_5_slide_1_task_1_spec_1_id =
        Uuid::new_v5(&course_id, b"fe464d17-2365-4e65-8b33-e0ebb5a67836");
    let exercise_5_slide_1_task_1_spec_2_id =
        Uuid::new_v5(&course_id, b"6633ffc7-c76e-4049-840e-90eefa6b49e8");
    let exercise_5_slide_1_task_1_spec_3_id =
        Uuid::new_v5(&course_id, b"d77fb97d-322c-4c5f-a405-8978a8cfb0a9");
    let (exercise_block_5, exercise_5, exercise_slide_5, exercise_task_5) = example_exercise(
        exercise_5_id,
        exercise_5_slide_1_id,
        exercise_5_slide_1_task_1_id,
        Uuid::new_v5(&course_id, b"e869c471-b1b7-42a0-af05-dffd1d86a7bb"),
        Uuid::new_v5(&course_id, b"fe464d17-2365-4e65-8b33-e0ebb5a67836"),
        exercise_5_slide_1_task_1_spec_1_id,
        exercise_5_slide_1_task_1_spec_2_id,
        exercise_5_slide_1_task_1_spec_3_id,
    );
    create_page(
        conn,
        course.id,
        admin,
        Some(chapter_2.id),
        CmsPageUpdate {
            url_path: "/chapter-2/intro".to_string(),
            title: "In the second chapter...".to_string(),
            chapter_id: Some(chapter_2.id),
            exercises: vec![exercise_5],
            exercise_slides: vec![exercise_slide_5],
            exercise_tasks: vec![exercise_task_5],
            content: serde_json::json!([exercise_block_5]),
        },
    )
    .await?;
    create_page(
        conn,
        course.id,
        admin,
        None,
        CmsPageUpdate {
            url_path: "/glossary".to_string(),
            title: "Glossary".to_string(),
            chapter_id: None,
            exercises: vec![],
            exercise_slides: vec![],
            exercise_tasks: vec![],
            content: serde_json::json!([GutenbergBlock {
                name: "moocfi/glossary".to_string(),
                is_valid: true,
                client_id: Uuid::parse_str("3a388f47-4aa7-409f-af14-a0290b916225").unwrap(),
                attributes: attributes! {},
                inner_blocks: vec![]
            }]),
        },
    )
    .await?;

    // enrollments, user exercise states, submissions, grades
    info!("sample enrollments, user exercise states, submissions, grades");
    for &user_id in users {
        course_instance_enrollments::insert_enrollment_and_set_as_current(
            conn,
            NewCourseInstanceEnrollment {
                course_id,
                course_instance_id: default_instance.id,
                user_id,
            },
        )
        .await?;

        submit_and_grade(
            conn,
            b"8c447aeb-1791-4236-8471-204d8bc27507",
            exercise_1_id,
            exercise_1_slide_1_id,
            course.id,
            exercise_1_slide_1_task_1_id,
            user_id,
            default_instance.id,
            exercise_1_slide_1_task_1_spec_1_id.to_string(),
            100.0,
        )
        .await?;
        // this submission is for the same exercise, but no points are removed due to the update strategy
        submit_and_grade(
            conn,
            b"a719fe25-5721-412d-adea-4696ccb3d883",
            exercise_1_id,
            exercise_1_slide_1_id,
            course.id,
            exercise_1_slide_1_task_1_id,
            user_id,
            default_instance.id,
            exercise_1_slide_1_task_1_spec_2_id.to_string(),
            1.0,
        )
        .await?;
        submit_and_grade(
            conn,
            b"bbc16d4b-1f91-4bd0-a47f-047665a32196",
            exercise_1_id,
            exercise_1_slide_1_id,
            course.id,
            exercise_1_slide_1_task_1_id,
            user_id,
            default_instance.id,
            exercise_1_slide_1_task_1_spec_3_id.to_string(),
            0.0,
        )
        .await?;
        submit_and_grade(
            conn,
            b"c60bf5e5-9b67-4f62-9df7-16d268c1b5f5",
            exercise_1_id,
            exercise_1_slide_1_id,
            course.id,
            exercise_1_slide_1_task_1_id,
            user_id,
            default_instance.id,
            exercise_1_slide_1_task_1_spec_1_id.to_string(),
            60.0,
        )
        .await?;
        submit_and_grade(
            conn,
            b"e0ec1386-72aa-4eed-8b91-72bba420c23b",
            exercise_2_id,
            exercise_2_slide_1_id,
            course.id,
            exercise_2_slide_1_task_1_id,
            user_id,
            default_instance.id,
            exercise_2_slide_1_task_1_spec_1_id.to_string(),
            70.0,
        )
        .await?;
        submit_and_grade(
            conn,
            b"02c9e1ad-6e4c-4473-a3e9-dbfab018a055",
            exercise_5_id,
            exercise_5_slide_1_id,
            course.id,
            exercise_5_slide_1_task_1_id,
            user_id,
            default_instance.id,
            exercise_5_slide_1_task_1_spec_1_id.to_string(),
            80.0,
        )
        .await?;
        submit_and_grade(
            conn,
            b"75df4600-d337-4083-99d1-e8e3b6bf6192",
            exercise_1_id,
            exercise_1_slide_1_id,
            course.id,
            exercise_1_slide_1_task_1_id,
            user_id,
            default_instance.id,
            exercise_1_slide_1_task_1_spec_1_id.to_string(),
            90.0,
        )
        .await?;
    }

    // feedback
    info!("sample feedback");
    let new_feedback = NewFeedback {
        feedback_given: "this part was unclear to me".to_string(),
        selected_text: Some("blanditiis".to_string()),
        related_blocks: vec![FeedbackBlock {
            id: block_id_4,
            text: Some(
                "blanditiis praesentium voluptatum deleniti atque corrupti quos dolores et quas"
                    .to_string(),
            ),
            order_number: Some(0),
        }],
        page_id: page_3,
    };
    let feedback = feedback::insert(conn, Some(student), course.id, new_feedback).await?;
    feedback::mark_as_read(conn, feedback, true).await?;
    let new_feedback = NewFeedback {
        feedback_given: "I dont think we need these paragraphs".to_string(),
        selected_text: Some("verything".to_string()),
        related_blocks: vec![
            FeedbackBlock {
                id: block_id_1,
                text: Some("verything is a big topic.".to_string()),
                order_number: Some(0),
            },
            FeedbackBlock {
                id: block_id_4,
                text: Some("So big, that we need many paragraphs.".to_string()),
                order_number: Some(1),
            },
            FeedbackBlock {
                id: block_id_5,
                text: Some("Like th".to_string()),
                order_number: Some(2),
            },
        ],
        page_id: page_3,
    };
    feedback::insert(conn, Some(student), course.id, new_feedback).await?;
    feedback::insert(
        conn,
        None,
        course.id,
        NewFeedback {
            feedback_given: "Anonymous feedback".to_string(),
            selected_text: None,
            related_blocks: vec![FeedbackBlock {
                id: block_id_1,
                text: None,
                order_number: Some(0),
            }],
            page_id: page_3,
        },
    )
    .await?;
    feedback::insert(
        conn,
        None,
        course.id,
        NewFeedback {
            feedback_given: "Anonymous unrelated feedback".to_string(),
            selected_text: None,
            related_blocks: vec![],
            page_id: page_3,
        },
    )
    .await?;

    // edit proposals
    info!("sample edit proposals");
    let edits = NewProposedPageEdits {
        page_id: page_c1_1,
        block_edits: vec![NewProposedBlockEdit {
            block_id: block_id_4,
            block_attribute: "content".to_string(),
            original_text: "So bg, that we need many paragraphs.".to_string(),
            changed_text: "So bg, that we need many, many paragraphs.".to_string(),
        }],
    };
    proposed_page_edits::insert(conn, course.id, Some(student), &edits).await?;
    let edits = NewProposedPageEdits {
        page_id: page_c1_1,
        block_edits: vec![
            NewProposedBlockEdit {
                block_id: block_id_1,
                block_attribute: "content".to_string(),
                original_text: "Everything is a big topic.".to_string(),
                changed_text: "Everything is a very big topic.".to_string(),
            },
            NewProposedBlockEdit {
                block_id: block_id_5,
                block_attribute: "content".to_string(),
                original_text: "Like this.".to_string(),
                changed_text: "Like this!".to_string(),
            },
        ],
    };
    proposed_page_edits::insert(conn, course.id, Some(student), &edits).await?;

    // acronyms
    glossary::insert(conn, "CS", "Computer science. Computer science is an essential part of being successful in your life. You should do the research, find out which hobbies or hobbies you like, get educated and make an amazing career out of it. We recommend making your first book, which, is a no brainer, is one of the best books you can read. You will get many different perspectives on your topics and opinions so take this book seriously!",  course.id).await?;
    glossary::insert(conn, "HDD", "Hard disk drive. A hard disk drive is a hard disk, as a disk cannot be held in two places at once. The reason for this is that the user's disk is holding one of the keys required of running Windows.",  course.id).await?;
    glossary::insert(conn, "SSD", "Solid-state drive. A solid-state drive is a hard drive that's a few gigabytes in size, but a solid-state drive is one where data loads are big enough and fast enough that you can comfortably write to it over long distances. This is what drives do. You need to remember that a good solid-state drive has a lot of data: it stores files on disks and has a few data centers. A good solid-state drive makes for a nice little library: its metadata includes information about everything it stores, including any data it can access, but does not store anything that does not exist outside of those files. It also stores large amounts of data from one location, which can cause problems since the data might be different in different places, or in different ways, than what you would expect to see when driving big data applications. The drives that make up a solid-state drive are called drives that use a variety of storage technologies. These drive technology technologies are called \"super drives,\" and they store some of that data in a solid-state drive. Super drives are designed to be fast but very big: they aren't built to store everything, but to store many kinds of data: including data about the data they contain, and more, like the data they are supposed to hold in them. The super drives that make up a solid-state drive can have capacities of up to 50,000 hard disks. These can be used to store files if",  course.id).await?;
    glossary::insert(conn, "KB", "Keyboard.", course.id).await?;

    Ok(course.id)
}

async fn seed_cs_course_material(conn: &mut PgConnection, org: Uuid, admin: Uuid) -> Result<Uuid> {
    // Create new course
    let new_course = NewCourse {
        name: "Introduction to Course Material".to_string(),
        organization_id: org,
        slug: "introduction-to-course-material".to_string(),
        language_code: "en-US".to_string(),
        teacher_in_charge_name: "admin".to_string(),
        teacher_in_charge_email: "admin@example.com".to_string(),
        description: "description".to_string(),
        is_draft: false,
    };
    let (course, front_page, _default_instance) = courses::insert_course(
        conn,
        Uuid::parse_str("d6b52ddc-6c34-4a59-9a59-7e8594441007")?,
        Uuid::parse_str("8e6c35cd-43f2-4982-943b-11e3ffb1b2f8")?,
        new_course,
        admin,
    )
    .await?;

    pages::update_page(
        conn,
        front_page.id,
        CmsPageUpdate {
            title: "Introduction to Course Material".to_string(),
            url_path: "/".to_string(),
            chapter_id: None,
            content: serde_json::to_value(&[
                GutenbergBlock::landing_page_hero_section("Welcome to Introduction to Course Material", "In this course you'll learn the basics of UI/UX design. At the end of course you should be able to create your own design system.")
                .with_id(Uuid::parse_str("6ad81525-0010-451f-85e5-4832e3e364a8")?),
            GutenbergBlock::course_objective_section()
                .with_id(Uuid::parse_str("2eec7ad7-a95f-406f-acfe-f3a332b86e26")?),
            GutenbergBlock::empty_block_from_name("moocfi/course-chapter-grid".to_string())
                .with_id(Uuid::parse_str("bb51d61b-fd19-44a0-8417-7ffc6058b247")?),
            GutenbergBlock::empty_block_from_name("moocfi/course-progress".to_string())
                .with_id(Uuid::parse_str("1d7c28ca-86ab-4318-8b10-3e5b7cd6e465")?),
            ])
            .unwrap(),
            exercises: vec![],
            exercise_slides: vec![],
            exercise_tasks: vec![],
        },
        admin,
        true,
        HistoryChangeReason::PageSaved,
        false,
    )
    .await?;
    // FAQ, we should add card/accordion block to visualize here.
    let (_page, _history) = pages::insert(conn, course.id, "/faq", "FAQ", 1, admin).await?;

    // Chapter-1
    let new_chapter = NewChapter {
        chapter_number: 1,
        course_id: course.id,
        front_page_id: None,
        name: "User Interface".to_string(),
        opens_at: None,
        deadline: None,
    };
    let (chapter_1, front_page_ch_1) = chapters::insert_chapter(conn, new_chapter, admin).await?;
    chapters::set_opens_at(conn, chapter_1.id, Utc::now()).await?;

    pages::update_page(
        conn,
        front_page_ch_1.id,
        CmsPageUpdate {
            title: "User Interface".to_string(),
            url_path: "/chapter-1".to_string(),
            chapter_id: Some(chapter_1.id),
            content: serde_json::to_value(&[
                GutenbergBlock::hero_section("User Interface", "In the industrial design field of human–computer interaction, a user interface is the space where interactions between humans and machines occur.")
                .with_id(Uuid::parse_str("848ac898-81c0-4ebc-881f-6f84e9eaf472")?),
            GutenbergBlock::empty_block_from_name("moocfi/pages-in-chapter".to_string())
                .with_id(Uuid::parse_str("c8b36f58-5366-4d6b-b4ec-9fc0bd65950e")?),
            GutenbergBlock::empty_block_from_name("moocfi/chapter-progress".to_string())
                .with_id(Uuid::parse_str("cdb9e4b9-ba68-4933-b037-4648e3df7a6c")?),
            GutenbergBlock::empty_block_from_name("moocfi/exercises-in-chapter".to_string())
                .with_id(Uuid::parse_str("457431b0-55db-46ac-90ae-03965f48b27e")?),
            ])
            .unwrap(),
            exercises: vec![],
            exercise_slides: vec![],
            exercise_tasks: vec![],
        },
        admin,
        true,
        HistoryChangeReason::PageSaved,
        false,
    )
    .await?;

    // /chapter-1/design
    let design_content = CmsPageUpdate {
        url_path: "/chapter-1/design".to_string(),
        title: "Design".to_string(),
        chapter_id: Some(chapter_1.id),
        exercises: vec![],
        exercise_slides: vec![],
        exercise_tasks: vec![],
        content: serde_json::json!([
            GutenbergBlock::hero_section("Design", "A design is a plan or specification for the construction of an object or system or for the implementation of an activity or process, or the result of that plan or specification in the form of a prototype, product or process.")
                .with_id(Uuid::parse_str("98729704-9dd8-4309-aa08-402f9b2a6071")?),
            GutenbergBlock::block_with_name_and_attributes(
                "core/paragraph",
                attributes!{
                  "content": "Lorem ipsum dolor sit amet, consectetur adipiscing elit. Curabitur bibendum felis nisi, vitae commodo mi venenatis in. Mauris hendrerit lacinia augue ut hendrerit. Vestibulum non tellus mattis, convallis magna vel, semper mauris. Maecenas porta, arcu eget porttitor sagittis, nulla magna auctor dolor, sed tempus sem lacus eu tortor. Ut id diam quam. Etiam quis sagittis justo. Quisque sagittis dolor vitae felis facilisis, ut suscipit ipsum malesuada. Nulla tempor ultricies erat ut venenatis. Ut pulvinar lectus non mollis efficitur.",
                  "dropCap": false
                },
            )
                .with_id(Uuid::parse_str("9ebddb78-23f6-4440-8d8f-5e4b33abb16f")?),
            GutenbergBlock::block_with_name_and_attributes(
                "core/paragraph",
                attributes!{
                  "content": "Sed quis fermentum mi. Integer commodo turpis a fermentum tristique. Integer convallis, nunc sed scelerisque varius, mi tellus molestie metus, eu ultrices justo tellus non arcu. Cras euismod, lectus eu scelerisque mattis, odio ex ornare ipsum, a dapibus nulla leo maximus orci. Etiam laoreet venenatis lorem, vitae iaculis mauris. Nullam lobortis, tortor eget ullamcorper lobortis, tellus odio tincidunt dolor, vitae gravida nibh turpis ac sem. Integer non sodales eros.",
                  "dropCap": false
                },
            )
                .with_id(Uuid::parse_str("029ae4b5-08b0-49f7-8baf-d916b5f879a2")?),
            GutenbergBlock::block_with_name_and_attributes(
                "core/paragraph",
                attributes!{
                  "content": "Vestibulum a scelerisque ante. Fusce interdum eros elit, posuere mattis sapien tristique id. Integer commodo mi orci, sit amet tempor libero vulputate in. Ut id gravida quam. Proin massa dolor, posuere nec metus eu, dignissim viverra nulla. Vestibulum quis neque bibendum, hendrerit diam et, fermentum diam. Sed risus nibh, suscipit in neque nec, bibendum interdum nibh. Aliquam ut enim a mi ultricies finibus. Nam tristique felis ac risus interdum molestie. Nulla venenatis, augue sed porttitor ultrices, lacus ante sollicitudin dui, vel vehicula ex enim ac mi.",
                  "dropCap": false
                },
            )
            .with_id(Uuid::parse_str("3693e92b-9cf0-485a-b026-2851de58e9cf")?),
        ]),
    };
    create_page(conn, course.id, admin, Some(chapter_1.id), design_content).await?;

    // /chapter-1/human-machine-interface
    let content_b = CmsPageUpdate {
        chapter_id: Some(chapter_1.id),
        url_path: "/chapter-1/human-machine-interface".to_string(),
        title: "Human-machine interface".to_string(),
        exercises: vec![],
        exercise_slides: vec![],
        exercise_tasks: vec![],
        content: serde_json::json!([
            GutenbergBlock::hero_section("Human-machine interface", "In the industrial design field of human–computer interaction, a user interface is the space where interactions between humans and machines occur.")
                .with_id(Uuid::parse_str("ae22ae64-c0e5-42e1-895a-4a49411a72e8")?),
            GutenbergBlock::block_with_name_and_attributes(
                "core/paragraph",
                attributes!{
                  "content": "Sed venenatis, magna in ornare suscipit, orci ipsum consequat nulla, ut pulvinar libero metus et metus. Maecenas nec bibendum est. Donec quis ante elit. Nam in eros vitae urna aliquet vestibulum. Donec posuere laoreet facilisis. Aliquam auctor a tellus a tempus. Sed molestie leo eget commodo pellentesque. Curabitur lacinia odio nisl, eu sodales nunc placerat sit amet. Vivamus venenatis, risus vitae lobortis eleifend, odio nisi faucibus tortor, sed aliquet leo arcu et tellus. Donec ultrices consectetur nunc, non rhoncus sapien malesuada et. Nulla tempus ipsum vitae justo scelerisque, sed pretium neque fermentum. Class aptent taciti sociosqu ad litora torquent per conubia nostra, per inceptos himenaeos. Curabitur accumsan et ex pellentesque dignissim. Integer viverra libero quis tortor dignissim elementum.",
                  "dropCap": false
                },
            )
                .with_id(Uuid::parse_str("b05a62ad-e5f7-432c-8c88-2976d971e7e1")?),
            GutenbergBlock::block_with_name_and_attributes(
                "core/paragraph",
                attributes!{
                    "content": "Sed quis fermentum mi. Integer commodo turpis a fermentum tristique. Integer convallis, nunc sed scelerisque varius, mi tellus molestie metus, eu ultrices banana justo tellus non arcu. Cras euismod, cat lectus eu scelerisque mattis, odio ex ornare ipsum, a dapibus nulla leo maximus orci. Etiam laoreet venenatis lorem, vitae iaculis mauris. Nullam lobortis, tortor eget ullamcorper lobortis, tellus odio tincidunt dolor, vitae gravida nibh turpis ac sem. Integer non sodales eros.",
                    "dropCap": false
                },
            )
                .with_id(Uuid::parse_str("db20e302-d4e2-4f56-a0b9-e48a4fbd5fa8")?),
            GutenbergBlock::block_with_name_and_attributes(
                "core/paragraph",
                attributes!{
                  "content": "Vestibulum a scelerisque ante. Fusce interdum eros elit, posuere mattis sapien tristique id. Integer commodo mi orci, sit amet tempor libero vulputate in. Ut id gravida quam. Proin massa dolor, posuere nec metus eu, dignissim viverra nulla. Vestibulum quis neque bibendum, hendrerit diam et, fermentum diam. Sed risus nibh, suscipit in neque nec, bibendum interdum nibh. Aliquam ut enim a mi ultricies finibus. Nam tristique felis ac risus interdum molestie. Nulla venenatis, augue sed porttitor ultrices, lacus ante sollicitudin dui, vel vehicula ex enim ac mi.",
                  "dropCap": false
                },
            )
            .with_id(Uuid::parse_str("c96f56d5-ea35-4aae-918a-72a36847a49c")?),
        ]),
    };
    create_page(conn, course.id, admin, Some(chapter_1.id), content_b).await?;

    // Chapter-2
    let new_chapter_2 = NewChapter {
        chapter_number: 2,
        course_id: course.id,
        front_page_id: None,
        name: "User Experience".to_string(),
        opens_at: None,
        deadline: None,
    };
    let (chapter_2, front_page_ch_2) = chapters::insert_chapter(conn, new_chapter_2, admin).await?;
    chapters::set_opens_at(conn, chapter_2.id, Utc::now()).await?;

    pages::update_page(
        conn,
        front_page_ch_2.id,
        CmsPageUpdate {
            url_path: "/chapter-2".to_string(),
            title: "User Experience".to_string(),
            chapter_id: Some(chapter_2.id),
            content: serde_json::to_value(&[
                GutenbergBlock::hero_section("User Experience", "The user experience is how a user interacts with and experiences a product, system or service. It includes a person's perceptions of utility, ease of use, and efficiency.")
                    .with_id(Uuid::parse_str("c5c623f9-c7ca-4f8e-b04b-e91cecef217a")?),
                GutenbergBlock::empty_block_from_name("moocfi/pages-in-chapter".to_string())
                    .with_id(Uuid::parse_str("37bbc4e9-2e96-45ea-a6f8-bbc7dc7f6be3")?),
                GutenbergBlock::empty_block_from_name("moocfi/chapter-progress".to_string())
                    .with_id(Uuid::parse_str("2e91c140-fd17-486b-8dc1-0a9589a18e3a")?),
                GutenbergBlock::empty_block_from_name("moocfi/exercises-in-chapter".to_string())
                    .with_id(Uuid::parse_str("1bf7e311-75e8-48ec-bd55-e8f1185d76d0")?),
            ])
            .unwrap(),
            exercises: vec![],
            exercise_slides: vec![],
            exercise_tasks: vec![],
        },
        admin,
        true,
        HistoryChangeReason::PageSaved,
        false,
    )
    .await?;
    // /chapter-2/user-research
    let page_content = CmsPageUpdate {
        chapter_id: Some(chapter_2.id),
        content: serde_json::json!([
            GutenbergBlock::hero_section("User research", "User research focuses on understanding user behaviors, needs, and motivations through observation techniques, task analysis, and other feedback methodologies.")
                .with_id(Uuid::parse_str("a43f5460-b588-44ac-84a3-5fdcabd5d3f7")?),
            GutenbergBlock::block_with_name_and_attributes(
                "core/paragraph",
                attributes!{
                  "content": "Sed venenatis, magna in ornare suscipit, orci ipsum consequat nulla, ut pulvinar libero metus et metus. Maecenas nec bibendum est. Donec quis ante elit. Nam in eros vitae urna aliquet vestibulum. Donec posuere laoreet facilisis. Aliquam auctor a tellus a tempus. Sed molestie leo eget commodo pellentesque. Curabitur lacinia odio nisl, eu sodales nunc placerat sit amet. Vivamus venenatis, risus vitae lobortis eleifend, odio nisi faucibus tortor, sed aliquet leo arcu et tellus. Donec ultrices consectetur nunc, non rhoncus sapien malesuada et. Nulla tempus ipsum vitae justo scelerisque, sed pretium neque fermentum. Class aptent taciti sociosqu ad litora torquent per conubia nostra, per inceptos himenaeos. Curabitur accumsan et ex pellentesque dignissim. Integer viverra libero quis tortor dignissim elementum.",
                  "dropCap": false
                },
            )
                .with_id(Uuid::parse_str("816310e3-bbd7-44ae-87cb-3f40633a4b08")?),
            GutenbergBlock::block_with_name_and_attributes(
                "core/paragraph",
                attributes!{
                  "content": "Sed quis fermentum mi. Integer commodo turpis a fermentum tristique. Integer convallis, nunc sed scelerisque varius, mi tellus molestie metus, eu ultrices justo tellus non arcu. Cras euismod, lectus eu scelerisque mattis, odio ex ornare ipsum, a dapibus nulla leo maximus orci. Etiam laoreet venenatis lorem, vitae iaculis mauris. Nullam lobortis, tortor eget ullamcorper lobortis, tellus odio tincidunt dolor, vitae gravida nibh turpis ac sem. Integer non sodales eros.",
                  "dropCap": false
                },
            )
                .with_id(Uuid::parse_str("37aa6421-768e-49b9-b447-5f457e5192bc")?),
            GutenbergBlock::block_with_name_and_attributes(
                "core/paragraph",
                attributes!{
                    "content": "Vestibulum a scelerisque ante. Fusce interdum eros elit, posuere mattis sapien tristique id. Integer commodo mi orci, sit amet tempor libero vulputate in. Ut id gravida quam. Proin massa dolor, posuere nec metus eu, dignissim viverra nulla. Vestibulum quis neque bibendum, hendrerit diam et, fermentum diam. Sed risus nibh, suscipit in neque nec, bibendum interdum nibh. Aliquam ut banana cat enim a mi ultricies finibus. Nam tristique felis ac risus interdum molestie. Nulla venenatis, augue sed porttitor ultrices, lacus ante sollicitudin dui, vel vehicula ex enim ac mi.",
                  "dropCap": false
                },
            )
            .with_id(Uuid::parse_str("cf11a0fb-f56e-4e0d-bc12-51d920dbc278")?),
        ]),
        exercises: vec![],
        exercise_slides: vec![],
        exercise_tasks: vec![],
        url_path: "/chapter-2/user-research".to_string(),
        title: "User research".to_string(),
    };
    create_page(conn, course.id, admin, Some(chapter_2.id), page_content).await?;

    let page_content = include_str!("../assets/example-page.json");
    let parse_page_content = serde_json::from_str(page_content)?;
    create_page(
        conn,
        course.id,
        admin,
        Some(chapter_2.id),
        CmsPageUpdate {
            content: parse_page_content,
            exercises: vec![],
            exercise_slides: vec![],
            exercise_tasks: vec![],
            url_path: "/chapter-2/content-rendering".to_string(),
            title: "Content rendering".to_string(),
            chapter_id: Some(chapter_2.id),
        },
    )
    .await?;
    Ok(course.id)
}

#[allow(clippy::too_many_arguments)]
async fn create_page(
    conn: &mut PgConnection,
    course_id: Uuid,
    author: Uuid,
    chapter_id: Option<Uuid>,
    page_data: CmsPageUpdate,
) -> Result<Uuid> {
    let new_page = NewPage {
        content: Value::Array(vec![]),
        url_path: page_data.url_path.to_string(),
        title: format!("{} WIP", page_data.title),
        course_id: Some(course_id),
        exam_id: None,
        chapter_id,
        front_page_of_chapter_id: None,
        exercises: vec![],
        exercise_slides: vec![],
        exercise_tasks: vec![],
        content_search_language: None,
    };
    let page = pages::insert_page(conn, new_page, author).await?;
    pages::update_page(
        conn,
        page.id,
        CmsPageUpdate {
            content: page_data.content,
            exercises: page_data.exercises,
            exercise_slides: page_data.exercise_slides,
            exercise_tasks: page_data.exercise_tasks,
            url_path: page_data.url_path,
            title: page_data.title,
            chapter_id,
        },
        author,
        true,
        HistoryChangeReason::PageSaved,
        false,
    )
    .await?;
    Ok(page.id)
}

fn paragraph(content: &str, block: Uuid) -> GutenbergBlock {
    GutenbergBlock {
        name: "core/paragraph".to_string(),
        is_valid: true,
        client_id: block,
        attributes: attributes! {
            "content": content,
            "dropCap": false,
        },
        inner_blocks: vec![],
    }
}

#[allow(clippy::too_many_arguments)]
fn example_exercise(
    exercise_id: Uuid,
    exercise_slide_id: Uuid,
    exercise_task_id: Uuid,
    block_id: Uuid,
    paragraph_id: Uuid,
    spec_1: Uuid,
    spec_2: Uuid,
    spec_3: Uuid,
) -> (
    GutenbergBlock,
    CmsPageExercise,
    CmsPageExerciseSlide,
    CmsPageExerciseTask,
) {
    let block = GutenbergBlock {
        client_id: block_id,
        name: "moocfi/exercise".to_string(),
        is_valid: true,
        attributes: attributes! {
            "id": exercise_id,
            "name": "Best exercise".to_string(),
            "dropCap": false,
        },
        inner_blocks: vec![],
    };
    let exercise = CmsPageExercise {
        id: exercise_id,
        name: "Best exercise".to_string(),
        order_number: 1,
    };
    let exercise_slide = CmsPageExerciseSlide {
        id: exercise_slide_id,
        exercise_id,
        order_number: 1,
    };
    let exercise_task = example_exercise_task(
        exercise_task_id,
        exercise_slide_id,
        paragraph_id,
        spec_1,
        spec_2,
        spec_3,
    );
    (block, exercise, exercise_slide, exercise_task)
}

fn example_exercise_task(
    exercise_task_id: Uuid,
    exercise_slide_id: Uuid,
    paragraph_id: Uuid,
    spec_1: Uuid,
    spec_2: Uuid,
    spec_3: Uuid,
) -> CmsPageExerciseTask {
    CmsPageExerciseTask {
        id: exercise_task_id,
        exercise_slide_id,
        assignment: serde_json::json!([paragraph("Answer this question.", paragraph_id)]),
        exercise_type: "example-exercise".to_string(),
        private_spec: Some(serde_json::json!([
            {
                "name": "a",
                "correct": false,
                "id": spec_1,
            },
            {
                "name": "b",
                "correct": true,
                "id": spec_2,
            },
            {
                "name": "c",
                "correct": true,
                "id": spec_3,
            },
        ])),
    }
}

#[allow(clippy::too_many_arguments)]
fn quizzes_exercise(
    exercise_id: Uuid,
    exercise_slide_id: Uuid,
    exercise_task_id: Uuid,
    block_id: Uuid,
    paragraph_id: Uuid,
    private_spec: serde_json::Value,
) -> (
    GutenbergBlock,
    CmsPageExercise,
    CmsPageExerciseSlide,
    CmsPageExerciseTask,
) {
    let block = GutenbergBlock {
        client_id: block_id,
        name: "moocfi/exercise".to_string(),
        is_valid: true,
        attributes: attributes! {
            "id": exercise_id,
            "name": "Best quizzes exercise".to_string(),
            "dropCap": false,
        },
        inner_blocks: vec![],
    };
    let exercise = CmsPageExercise {
        id: exercise_id,
        name: "Best quizzes exercise".to_string(),
        order_number: 1,
    };
    let exercise_slide = CmsPageExerciseSlide {
        id: exercise_slide_id,
        exercise_id,
        order_number: 1,
    };
    let exercise_task = CmsPageExerciseTask {
        id: exercise_task_id,
        exercise_slide_id,
        assignment: serde_json::json!([paragraph("Answer this question.", paragraph_id)]),
        exercise_type: "quizzes".to_string(),
        private_spec: Some(serde_json::json!(private_spec)),
    };
    (block, exercise, exercise_slide, exercise_task)
}

#[allow(clippy::too_many_arguments)]
async fn submit_and_grade(
    conn: &mut PgConnection,
    id: &[u8],
    exercise_id: Uuid,
    exercise_slide_id: Uuid,
    course_id: Uuid,
    exercise_task_id: Uuid,
    user_id: Uuid,
    course_instance_id: Uuid,
    spec: String,
    out_of_100: f32,
) -> Result<()> {
    // combine the id with the user id to ensure it's unique
    let id = [id, &user_id.as_bytes()[..]].concat();
    let slide_submission = exercise_slide_submissions::insert_exercise_slide_submission_with_id(
        conn,
        Uuid::new_v4(),
        &exercise_slide_submissions::NewExerciseSlideSubmission {
            exercise_slide_id,
            course_id: Some(course_id),
            course_instance_id: Some(course_instance_id),
            exam_id: None,
            exercise_id,
            user_id,
        },
    )
    .await
    .unwrap();
    let task_submission_id = exercise_task_submissions::insert_with_id(
        conn,
        &exercise_task_submissions::SubmissionData {
            id: Uuid::new_v5(&course_id, &id),
            exercise_id,
            course_id,
            exercise_task_id,
            exercise_slide_submission_id: slide_submission.id,
            exercise_slide_id,
            user_id,
            course_instance_id,
            data_json: Value::String(spec),
        },
    )
    .await?;

    let task_submission = exercise_task_submissions::get_by_id(conn, task_submission_id).await?;
    let exercise = exercises::get_by_id(conn, exercise_id).await?;
    let grading = exercise_task_gradings::new_grading(conn, &exercise, &task_submission).await?;
    let grading_result = ExerciseTaskGradingResult {
        feedback_json: Some(serde_json::json!([{"SelectedOptioIsCorrect": true}])),
        feedback_text: Some("Good job!".to_string()),
        grading_progress: GradingProgress::FullyGraded,
        score_given: out_of_100,
        score_maximum: 100,
    };
    let grading =
        exercise_task_gradings::update_grading(conn, &grading, &grading_result, &exercise).await?;
    exercise_task_submissions::set_grading_id(conn, grading.id, task_submission.id).await?;
    user_exercise_states::update_user_exercise_state_after_submission(conn, &slide_submission)
        .await?;
    Ok(())
}

async fn create_exam(
    conn: &mut PgConnection,
    name: String,
    starts_at: Option<DateTime<Utc>>,
    ends_at: Option<DateTime<Utc>>,
    time_minutes: i32,
    organization_id: Uuid,
    course_id: Uuid,
    exam_id: Uuid,
    teacher: Uuid,
) -> Result<()> {
    exams::insert(
        conn,
        NewExam {
            id: exam_id,
            name,
<<<<<<< HEAD
            instructions: "Do your best!".to_string(),
=======
            instructions: serde_json::json!([GutenbergBlock::block_with_name_and_attributes(
                "core/paragraph",
                attributes!{
                  "content": "Lorem ipsum dolor sit amet, consectetur adipiscing elit. Curabitur bibendum felis nisi, vitae commodo mi venenatis in. Mauris hendrerit lacinia augue ut hendrerit. Vestibulum non tellus mattis, convallis magna vel, semper mauris. Maecenas porta, arcu eget porttitor sagittis, nulla magna auctor dolor, sed tempus sem lacus eu tortor. Ut id diam quam. Etiam quis sagittis justo. Quisque sagittis dolor vitae felis facilisis, ut suscipit ipsum malesuada. Nulla tempor ultricies erat ut venenatis. Ut pulvinar lectus non mollis efficitur.",
                  "dropCap": false
                },
            )]),
>>>>>>> c94328a6
            starts_at,
            ends_at,
            time_minutes,
            organization_id,
        },
    )
    .await?;
    let (exam_exercise_block_1, exam_exercise_1, exam_exercise_slide_1, exam_exercise_task_1) =
        example_exercise(
            Uuid::new_v5(&course_id, b"b1b16970-60bc-426e-9537-b29bd2185db3"),
            Uuid::new_v5(&course_id, b"ea461a21-e0b4-4e09-a811-231f583b3dcb"),
            Uuid::new_v5(&course_id, b"9d8ccf47-3e83-4459-8f2f-8e546a75f372"),
            Uuid::new_v5(&course_id, b"a4edb4e5-507d-43f1-8058-9d95941dbf09"),
            Uuid::new_v5(&course_id, b"eced4875-ece9-4c3d-ad0a-2443e61b3e78"),
            Uuid::new_v5(&course_id, b"8870d951-1a27-4544-ad1d-6e0ac19ec5ee"),
            Uuid::new_v5(&course_id, b"59029dbd-b6bc-42c2-ad18-3d62b1844a23"),
            Uuid::new_v5(&course_id, b"0b3098e1-c1f1-4b7b-87f8-ef38826cac79"),
        );
    let (exam_exercise_block_2, exam_exercise_2, exam_exercise_slide_2, exam_exercise_task_2) =
        example_exercise(
            Uuid::new_v5(&course_id, b"44f472e5-b726-4c50-89a1-93f4170673f5"),
            Uuid::new_v5(&course_id, b"23182b3d-fbf4-4c0d-93fa-e9ddc199cc52"),
            Uuid::new_v5(&course_id, b"ca105826-5007-439f-87be-c25f9c79506e"),
            Uuid::new_v5(&course_id, b"96a9e586-cf88-4cb2-b7c9-efc2bc47e90b"),
            Uuid::new_v5(&course_id, b"fe5bb5a9-d0ab-4072-abe1-119c9c1e4f4a"),
            Uuid::new_v5(&course_id, b"22959aad-26fc-4212-8259-c128cdab8b08"),
            Uuid::new_v5(&course_id, b"d8ba9e92-4530-4a74-9b11-eb708fa54d40"),
            Uuid::new_v5(&course_id, b"846f4895-f573-41e2-9926-cd700723ac18"),
        );
    pages::insert_page(
        conn,
        NewPage {
            exercises: vec![exam_exercise_1, exam_exercise_2],
            exercise_slides: vec![exam_exercise_slide_1, exam_exercise_slide_2],
            exercise_tasks: vec![exam_exercise_task_1, exam_exercise_task_2],
            content: serde_json::json!([exam_exercise_block_1, exam_exercise_block_2,]),
            url_path: "".to_string(),
            title: "".to_string(),
            course_id: None,
            exam_id: Some(exam_id),
            chapter_id: None,
            front_page_of_chapter_id: None,
            content_search_language: None,
        },
        teacher,
    )
    .await?;
    exams::set_course(conn, exam_id, course_id).await?;
    Ok(())
}<|MERGE_RESOLUTION|>--- conflicted
+++ resolved
@@ -2685,9 +2685,6 @@
         NewExam {
             id: exam_id,
             name,
-<<<<<<< HEAD
-            instructions: "Do your best!".to_string(),
-=======
             instructions: serde_json::json!([GutenbergBlock::block_with_name_and_attributes(
                 "core/paragraph",
                 attributes!{
@@ -2695,7 +2692,6 @@
                   "dropCap": false
                 },
             )]),
->>>>>>> c94328a6
             starts_at,
             ends_at,
             time_minutes,
