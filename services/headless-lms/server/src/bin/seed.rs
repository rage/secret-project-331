#![allow(clippy::too_many_arguments)]

use std::{env, process::Command};

use anyhow::Result;
use chrono::{DateTime, Duration, TimeZone, Utc};
use headless_lms_actix::setup_tracing;
use headless_lms_models::{
    chapters,
    chapters::NewChapter,
    course_instance_enrollments,
    course_instance_enrollments::NewCourseInstanceEnrollment,
    course_instances,
    course_instances::{NewCourseInstance, VariantStatus},
    courses,
    courses::NewCourse,
    exams,
    exams::NewExam,
    exercise_services, exercise_slide_submissions, exercise_task_gradings,
    exercise_task_submissions,
    exercise_task_submissions::GradingResult,
    exercises,
    exercises::GradingProgress,
    feedback,
    feedback::{FeedbackBlock, NewFeedback},
    glossary, organizations,
    page_history::HistoryChangeReason,
    pages,
    pages::{CmsPageExercise, CmsPageExerciseSlide, CmsPageExerciseTask, CmsPageUpdate, NewPage},
    playground_examples,
    playground_examples::PlaygroundExampleData,
    proposed_block_edits::NewProposedBlockEdit,
    proposed_page_edits,
    proposed_page_edits::NewProposedPageEdits,
    roles::UserRole,
    roles::{self, RoleDomain},
<<<<<<< HEAD
    user_exercise_states, users,
=======
    submissions,
    submissions::GradingResult,
    url_redirections, user_exercise_states, users,
>>>>>>> a04fa18e
};
use headless_lms_utils::{attributes, document_schema_processor::GutenbergBlock};
use serde_json::Value;
use sqlx::{migrate::MigrateDatabase, Connection, PgConnection, Postgres};
use tracing::info;
use uuid::Uuid;

#[tokio::main]
async fn main() -> Result<()> {
    env::set_var("RUST_LOG", "info,sqlx=warn");

    dotenv::dotenv().ok();
    setup_tracing()?;

    let clean = env::args().any(|a| a == "clean");
    let db_url = env::var("DATABASE_URL")?;

    if clean {
        info!("cleaning");
        // hardcoded for now
        let status = Command::new("dropdb")
            .args(["-U", "headless-lms"])
            .args(["-h", "localhost"])
            .args(["-p", "54328"])
            .arg("--force")
            .arg("-e")
            .arg("headless_lms_dev")
            .status()?;
        assert!(status.success());
        Postgres::create_database(&db_url).await?;
    }
    let mut conn = PgConnection::connect(&db_url).await?;
    if clean {
        info!("running migrations");
        sqlx::migrate!("../migrations").run(&mut conn).await?;
    }

    // exercise services
    info!("inserting exercise services");
    let _example_exercise_exercise_service = exercise_services::insert_exercise_service(
        &mut conn,
        &exercise_services::ExerciseServiceNewOrUpdate {
            name: "Example Exercise".to_string(),
            slug: "example-exercise".to_string(),
            public_url: "http://project-331.local/example-exercise/api/service-info".to_string(),
            internal_url: Some("http://example-exercise.default.svc.cluster.local:3002/example-exercise/api/service-info".to_string()),
            max_reprocessing_submissions_at_once: 5,
        }
    )
    .await?;

    exercise_services::insert_exercise_service(
        &mut conn,
        &exercise_services::ExerciseServiceNewOrUpdate {
            name: "Quizzes".to_string(),
            slug: "quizzes".to_string(),
            public_url: "http://project-331.local/quizzes/api/service-info".to_string(),
            internal_url: Some(
                "http://quizzes.default.svc.cluster.local:3004/quizzes/api/service-info"
                    .to_string(),
            ),
            max_reprocessing_submissions_at_once: 5,
        },
    )
    .await?;

    // users
    info!("inserting users");
    let admin = users::insert_with_id(
        &mut conn,
        "admin@example.com",
        Some("Admin"),
        Some("Example"),
        Uuid::parse_str("02c79854-da22-4cfc-95c4-13038af25d2e")?,
    )
    .await?;
    let teacher = users::insert_with_id(
        &mut conn,
        "teacher@example.com",
        Some("Teacher"),
        Some("Example"),
        Uuid::parse_str("90643204-7656-4570-bdd9-aad5d297f9ce")?,
    )
    .await?;
    let language_teacher = users::insert_with_id(
        &mut conn,
        "language.teacher@example.com",
        Some("Language"),
        Some("Example"),
        Uuid::parse_str("0fd8bd2d-cb4e-4035-b7db-89e798fe4df0")?,
    )
    .await?;
    let assistant = users::insert_with_id(
        &mut conn,
        "assistant@example.com",
        Some("Assistant"),
        Some("Example"),
        Uuid::parse_str("24342539-f1ba-453e-ae13-14aa418db921")?,
    )
    .await?;

    let student = users::insert_with_id(
        &mut conn,
        "user@example.com",
        Some("User"),
        Some("Example"),
        Uuid::parse_str("849b8d32-d5f8-4994-9d21-5aa6259585b1")?,
    )
    .await?;

    let users = vec![
        users::insert_with_id(
            &mut conn,
            "user_1@example.com",
            Some("User1"),
            None,
            Uuid::parse_str("00e249d8-345f-4eff-aedb-7bdc4c44c1d5")?,
        )
        .await?,
        users::insert_with_id(
            &mut conn,
            "user_2@example.com",
            Some("User2"),
            None,
            Uuid::parse_str("8d7d6c8c-4c31-48ae-8e20-c68fa95c25cc")?,
        )
        .await?,
        users::insert_with_id(
            &mut conn,
            "user_3@example.com",
            Some("User3"),
            None,
            Uuid::parse_str("fbeb9286-3dd8-4896-a6b8-3faffa3fabd6")?,
        )
        .await?,
        users::insert_with_id(
            &mut conn,
            "user_4@example.com",
            Some("User4"),
            None,
            Uuid::parse_str("3524d694-7fa8-4e73-aa1a-de9a20fd514b")?,
        )
        .await?,
    ];

    // uh-cs
    info!("uh-cs");
    let uh_cs = organizations::insert(
        &mut conn,
        "University of Helsinki, Department of Computer Science",
        "uh-cs",
        "Organization for Computer Science students and the rest of the world who wish to learn the basics in Computer Science, programming and software development.",
        Uuid::parse_str("8bb12295-53ac-4099-9644-ac0ff5e34d92")?,
    )
    .await?;

    info!("inserting uh-cs courses");
    let cs_intro = seed_sample_course(
        &mut conn,
        uh_cs,
        Uuid::parse_str("7f36cf71-c2d2-41fc-b2ae-bbbcafab0ea5")?,
        "Introduction to everything",
        "introduction-to-everything",
        admin,
        student,
        &users,
    )
    .await?;
    seed_sample_course(
        &mut conn,
        uh_cs,
        Uuid::parse_str("d18b3780-563d-4326-b311-8d0e132901cd")?,
        "Introduction to feedback",
        "introduction-to-feedback",
        admin,
        student,
        &users,
    )
    .await?;
    seed_sample_course(
        &mut conn,
        uh_cs,
        Uuid::parse_str("0ab2c4c5-3aad-4daa-a8fe-c26e956fde35")?,
        "Introduction to history",
        "introduction-to-history",
        admin,
        student,
        &users,
    )
    .await?;
    seed_sample_course(
        &mut conn,
        uh_cs,
        Uuid::parse_str("cae7da38-9486-47da-9106-bff9b6a280f2")?,
        "Introduction to edit proposals",
        "introduction-to-edit-proposals",
        admin,
        student,
        &users,
    )
    .await?;
    let introduction_to_localizing = seed_sample_course(
        &mut conn,
        uh_cs,
        Uuid::parse_str("639f4d25-9376-49b5-bcca-7cba18c38565")?,
        "Introduction to localizing",
        "introduction-to-localizing",
        admin,
        student,
        &users,
    )
    .await?;
    seed_sample_course(
        &mut conn,
        uh_cs,
        Uuid::parse_str("b4cb334c-11d6-4e93-8f3d-849c4abfcd67")?,
        "Point view for teachers",
        "point-view-for-teachers",
        admin,
        student,
        &users,
    )
    .await?;
    seed_sample_course(
        &mut conn,
        uh_cs,
        Uuid::parse_str("1e0c52c7-8cb9-4089-b1c3-c24fc0dd5ae4")?,
        "Advanced course instance management",
        "advanced-course-instance-management",
        admin,
        student,
        &users,
    )
    .await?;
    seed_sample_course(
        &mut conn,
        uh_cs,
        Uuid::parse_str("c218ca00-dbde-4b0c-ab98-4f075c49425a")?,
        "Glossary course",
        "glossary-course",
        admin,
        student,
        &users,
    )
    .await?;
    seed_sample_course(
        &mut conn,
        uh_cs,
        Uuid::parse_str("a2002fc3-2c87-4aae-a5e5-9d14617aad2b")?,
        "Permission management",
        "permission-management",
        admin,
        student,
        &users,
    )
    .await?;
    seed_sample_course(
        &mut conn,
        uh_cs,
        Uuid::parse_str("f9579c00-d0bb-402b-affd-7db330dcb11f")?,
        "Redirections",
        "redirections",
        admin,
        student,
        &users,
    )
    .await?;
    roles::insert(
        &mut conn,
        language_teacher,
        UserRole::Teacher,
        RoleDomain::Course(introduction_to_localizing),
    )
    .await?;

    info!("inserting sample exams");
    create_exam(
        &mut conn,
        "Ongoing ends soon",
        Some(Utc::now()),
        Some(Utc::now() + Duration::minutes(1)),
        120,
        uh_cs,
        cs_intro,
        Uuid::parse_str("7d6ed843-2a94-445b-8ced-ab3c67290ad0")?,
        teacher,
    )
    .await?;
    create_exam(
        &mut conn,
        "Ongoing short timer",
        Some(Utc::now()),
        Some(Utc::now() + Duration::minutes(120)),
        1,
        uh_cs,
        cs_intro,
        Uuid::parse_str("6959e7af-6b78-4d37-b381-eef5b7aaad6c")?,
        teacher,
    )
    .await?;
    create_exam(
        &mut conn,
        "Starting soon",
        Some(Utc::now() + Duration::minutes(5)),
        Some(Utc::now() + Duration::days(30)),
        1,
        uh_cs,
        cs_intro,
        Uuid::parse_str("65f5c3f3-b5fd-478d-8858-a45cdcb16b86")?,
        teacher,
    )
    .await?;
    create_exam(
        &mut conn,
        "Over",
        Some(Utc::now() - Duration::days(7)),
        Some(Utc::now() - Duration::minutes(30)),
        1,
        uh_cs,
        cs_intro,
        Uuid::parse_str("5c4fca1f-f0d6-471f-a0fd-eac552f5fb84")?,
        teacher,
    )
    .await?;

    info!("cs");
    let _cs_design = seed_cs_course_material(&mut conn, uh_cs, admin).await?;
    let new_course = NewCourse {
        name: "Introduction to Computer Science".to_string(),
        slug: "introduction-to-computer-science".to_string(),
        organization_id: uh_cs,
        language_code: "en-US".to_string(),
        teacher_in_charge_name: "admin".to_string(),
        teacher_in_charge_email: "admin@example.com".to_string(),
        description: "description".to_string(),
    };
    let (cs_course, _cs_front_page, _cs_default_course_instance) = courses::insert_course(
        &mut conn,
        Uuid::parse_str("06a7ccbd-8958-4834-918f-ad7b24e583fd")?,
        Uuid::parse_str("48399008-6523-43c5-8fd6-59ecc731a426")?,
        new_course,
        admin,
    )
    .await?;
    let _cs_course_instance = course_instances::insert(
        &mut conn,
        NewCourseInstance {
            id: Uuid::parse_str("49c618d3-926d-4287-9159-b3af1f86082d")?,
            course_id: cs_course.id,
            name: Some("non-default instance"),
            description: Some("this is another non-default instance"),
            variant_status: Some(VariantStatus::Upcoming),
            support_email: Some("contact@example.com"),
            teacher_in_charge_name: "admin",
            teacher_in_charge_email: "admin@example.com",
            opening_time: None,
            closing_time: None,
        },
    )
    .await?;

    // uh-mathstat
    info!("uh-mathstat");
    let uh_mathstat = organizations::insert(
        &mut conn,
        "University of Helsinki, Department of Mathematics and Statistics",
        "uh-mathstat",
        "Organization for Mathematics and Statistics courses. This organization creates courses that do require prior experience in mathematics, such as integration and induction.",
        Uuid::parse_str("269d28b2-a517-4572-9955-3ed5cecc69bd")?,
    )
    .await?;
    let new_course = NewCourse {
        name: "Introduction to Statistics".to_string(),
        slug: "introduction-to-statistics".to_string(),
        organization_id: uh_mathstat,
        language_code: "en-US".to_string(),
        teacher_in_charge_name: "admin".to_string(),
        teacher_in_charge_email: "admin@example.com".to_string(),
        description: "description".to_string(),
    };
    let (statistics_course, _statistics_front_page, _statistics_default_course_instance) =
        courses::insert_course(
            &mut conn,
            Uuid::parse_str("f307d05f-be34-4148-bb0c-21d6f7a35cdb")?,
            Uuid::parse_str("8e4aeba5-1958-49bc-9b40-c9f0f0680911")?,
            new_course,
            admin,
        )
        .await?;
    let _statistics_course_instance = course_instances::insert(
        &mut conn,
        NewCourseInstance {
            id: Uuid::parse_str("c4a99a18-fd43-491a-9500-4673cb900be0")?,
            course_id: statistics_course.id,
            name: Some("non-default instance"),
            description: Some("this appears to be a non-default instance"),
            variant_status: Some(VariantStatus::Active),
            support_email: Some("contact@example.com"),
            teacher_in_charge_name: "admin",
            teacher_in_charge_email: "admin@example.com",
            opening_time: None,
            closing_time: None,
        },
    )
    .await?;

    // roles
    info!("roles");
    roles::insert(&mut conn, admin, UserRole::Admin, RoleDomain::Global).await?;
    roles::insert(
        &mut conn,
        teacher,
        UserRole::Teacher,
        RoleDomain::Organization(uh_cs),
    )
    .await?;
    roles::insert(
        &mut conn,
        assistant,
        UserRole::Assistant,
        RoleDomain::Organization(uh_cs),
    )
    .await?;
    roles::insert(
        &mut conn,
        assistant,
        UserRole::Assistant,
        RoleDomain::Course(cs_intro),
    )
    .await?;

    info!("playground examples");
    playground_examples::insert_playground_example(
        &mut conn,
        PlaygroundExampleData {
            name: "Example exercise".to_string(),
            url: "http://project-331.local/example-exercise/iframe".to_string(),
            width: 500,
            data: serde_json::json!([
              {
                "id": "cbf2f43c-dc89-4de5-9b23-688a76b838cd",
                "name": "a"
              },
              {
                "id": "f6386ed9-9bfa-46cf-82b9-77646a9721c6",
                "name": "b"
              },
              {
                "id": "c988be91-caf7-4196-8cf6-18e1ae113a69",
                "name": "c"
              }
            ]),
        },
    )
    .await?;

    playground_examples::insert_playground_example(
        &mut conn,
        PlaygroundExampleData {
            name: "Quizzes, example, checkbox".to_string(),
            url: "http://project-331.local/quizzes/iframe".to_string(),
            width: 500,
            data: serde_json::json!({
                "id": "57f03d8e-e768-485c-b0c3-a3e485a3e18a",
                "title": "Internet safety quizz",
                "body": "Answer the following guestions about staying safe on the internet.",
                "deadline": Utc.ymd(2121, 9, 1).and_hms(23, 59, 59).to_string(),
                "open": Utc.ymd(2021, 9, 1).and_hms(23, 59, 59).to_string(),
                "part": 1,
                "section": 1,
                "items": [
                    {
                        "id": "5f09bd92-6e33-415b-b356-227563a02816",
                        "body": "",
                        "type": "checkbox",
                        "multi": false,
                        "order": 1,
                        "title": "The s in https stands for secure.",
                        "quizId": "57f03d8e-e768-485c-b0c3-a3e485a3e18a",
                        "options": [],
                        "maxValue": null,
                        "maxWords": null,
                        "minValue": null,
                        "minWords": null,
                        "direction": "row"
                    },
                    {
                        "id": "818fc326-ed38-4fe5-95d3-0f9d15032d01",
                        "body": "",
                        "type": "checkbox",
                        "multi": false,
                        "order": 2,
                        "title": "I use a strong, unique password that can't easily be guessed by those who knows me.",
                        "quizId": "57f03d8e-e768-485c-b0c3-a3e485a3e18a",
                        "options": [],
                        "maxValue": null,
                        "maxWords": null,
                        "minValue": null,
                        "minWords": null,
                        "direction": "row"
                    },
                ],
                "tries": 1,
                "courseId": "51ee97a7-684f-4cba-8a01-8c558803c4f7",
                "triesLimited": true,
            }),
        },
    )
    .await?;

    playground_examples::insert_playground_example(
        &mut conn,
        PlaygroundExampleData {
            name: "Quizzes example, multiple-choice, row".to_string(),
            url: "http://project-331.local/quizzes/iframe".to_string(),
            width: 500,
            data: serde_json::json!(
              {
                "id": "3ee47b02-ba13-46a7-957e-fd4f21fc290b",
                "courseId": "5209f752-9db9-4daf-a7bc-64e21987b719",
                "body": "Something about CSS and color codes",
                "deadline": Utc.ymd(2121, 9, 1).and_hms(23, 59, 59).to_string(),
                "open": Utc.ymd(2021, 9, 1).and_hms(23, 59, 59).to_string(),
                "part": 1,
                "section": 1,
                "title": "Something about CSS and color codes",
                "tries": 1,
                "triesLimited": false,
                "items": [
                    {
                        "id": "a6bc7e17-dc82-409e-b0d4-08bb8d24dc76",
                        "body": "Which of the color codes represent the color **red**?",
                        "direction": "row",
                        "formatRegex": null,
                        "maxLabel": null,
                        "maxValue": null,
                        "maxWords": null,
                        "minLabel": null,
                        "minValue": null,
                        "minWords": null,
                        "multi": false,
                        "order": 1,
                        "quizId": "3ee47b02-ba13-46a7-957e-fd4f21fc290b",
                        "title": "Hexadecimal color codes",
                        "type": "multiple-choice",
                        "options": [
                            {
                                "id": "8d17a216-9655-4558-adfb-cf66fb3e08ba",
                                "body": "#00ff00",
                                "order": 1,
                                "title": null,
                                "quizItemId": "a6bc7e17-dc82-409e-b0d4-08bb8d24dc76",
                            },
                            {
                                "id": "11e0f3ac-fe21-4524-93e6-27efd4a92595",
                                "body": "#0000ff",
                                "order": 2,
                                "title": null,
                                "quizItemId": "a6bc7e17-dc82-409e-b0d4-08bb8d24dc76",
                            },
                            {
                                "id": "e0033168-9f92-4d71-9c23-7698de9ea3b0",
                                "body": "#663300",
                                "order": 3,
                                "title": null,
                                "quizItemId": "a6bc7e17-dc82-409e-b0d4-08bb8d24dc76",
                            },
                            {
                                "id": "2931180f-827f-468c-a616-a8df6e94f717",
                                "body": "#ff0000",
                                "order": 4,
                                "title": null,
                                "quizItemId": "a6bc7e17-dc82-409e-b0d4-08bb8d24dc76",
                            },
                            {
                                "id": "9f5a09d7-c03f-44dd-85db-38065600c2c3",
                                "body": "#ffffff",
                                "order": 5,
                                "title": null,
                                "quizItemId": "a6bc7e17-dc82-409e-b0d4-08bb8d24dc76",
                            },
                        ]
                    }
                ]
              }
            ),
        },
    )
    .await?;

    playground_examples::insert_playground_example(
        &mut conn,
        PlaygroundExampleData {
            name: "Quizzes example, multiple-choice, column".to_string(),
            url: "http://project-331.local/quizzes/iframe".to_string(),
            width: 500,
            data: serde_json::json!(
              {
                "id": "3ee47b02-ba13-46a7-957e-fd4f21fc290b",
                "courseId": "5209f752-9db9-4daf-a7bc-64e21987b719",
                "body": "Something about CSS and color codes",
                "deadline": Utc.ymd(2121, 9, 1).and_hms(23, 59, 59).to_string(),
                "open": Utc.ymd(2021, 9, 1).and_hms(23, 59, 59).to_string(),
                "part": 1,
                "section": 1,
                "title": "Something about CSS and color codes",
                "tries": 1,
                "triesLimited": false,
                "items": [
                    {
                        "id": "a6bc7e17-dc82-409e-b0d4-08bb8d24dc76",
                        "body": "Which of the color codes represent the color **red**?",
                        "direction": "column",
                        "formatRegex": null,
                        "maxLabel": null,
                        "maxValue": null,
                        "maxWords": null,
                        "minLabel": null,
                        "minValue": null,
                        "minWords": null,
                        "multi": false,
                        "order": 1,
                        "quizId": "3ee47b02-ba13-46a7-957e-fd4f21fc290b",
                        "title": "Hexadecimal color codes",
                        "type": "multiple-choice",
                        "options": [
                            {
                                "id": "8d17a216-9655-4558-adfb-cf66fb3e08ba",
                                "body": "#00ff00",
                                "order": 1,
                                "title": null,
                                "quizItemId": "a6bc7e17-dc82-409e-b0d4-08bb8d24dc76",
                            },
                            {
                                "id": "11e0f3ac-fe21-4524-93e6-27efd4a92595",
                                "body": "#0000ff",
                                "order": 2,
                                "title": null,
                                "quizItemId": "a6bc7e17-dc82-409e-b0d4-08bb8d24dc76",
                            },
                            {
                                "id": "e0033168-9f92-4d71-9c23-7698de9ea3b0",
                                "body": "#663300",
                                "order": 3,
                                "title": null,
                                "quizItemId": "a6bc7e17-dc82-409e-b0d4-08bb8d24dc76",
                            },
                            {
                                "id": "2931180f-827f-468c-a616-a8df6e94f717",
                                "body": "#ff0000",
                                "order": 4,
                                "title": null,
                                "quizItemId": "a6bc7e17-dc82-409e-b0d4-08bb8d24dc76",
                            },
                            {
                                "id": "9f5a09d7-c03f-44dd-85db-38065600c2c3",
                                "body": "#ffffff",
                                "order": 5,
                                "title": null,
                                "quizItemId": "a6bc7e17-dc82-409e-b0d4-08bb8d24dc76",
                            },
                        ]
                    }
                ]
              }
            ),
        },
    )
    .await?;

    playground_examples::insert_playground_example(
        &mut conn,
        PlaygroundExampleData {
            name: "Quizzes example, multiple-choice, multi".to_string(),
            url: "http://project-331.local/quizzes/iframe".to_string(),
            width: 500,
            data: serde_json::json!(
              {
                "id": "3ee47b02-ba13-46a7-957e-fd4f21fc290b",
                "courseId": "5209f752-9db9-4daf-a7bc-64e21987b719",
                "body": "Something about CSS and color codes",
                "deadline": Utc.ymd(2121, 9, 1).and_hms(23, 59, 59).to_string(),
                "open": Utc.ymd(2021, 9, 1).and_hms(23, 59, 59).to_string(),
                "part": 1,
                "section": 1,
                "title": "Something about CSS and color codes",
                "tries": 1,
                "triesLimited": false,
                "items": [
                    {
                        "id": "a6bc7e17-dc82-409e-b0d4-08bb8d24dc76",
                        "body": "Which of the color codes represent the color **red**?",
                        "direction": "row",
                        "formatRegex": null,
                        "maxLabel": null,
                        "maxValue": null,
                        "maxWords": null,
                        "minLabel": null,
                        "minValue": null,
                        "minWords": null,
                        "multi": true,
                        "order": 1,
                        "quizId": "3ee47b02-ba13-46a7-957e-fd4f21fc290b",
                        "title": "Hexadecimal color codes",
                        "type": "multiple-choice",
                        "options": [
                            {
                                "id": "8d17a216-9655-4558-adfb-cf66fb3e08ba",
                                "body": "#00ff00",
                                "order": 1,
                                "title": null,
                                "quizItemId": "a6bc7e17-dc82-409e-b0d4-08bb8d24dc76",
                            },
                            {
                                "id": "11e0f3ac-fe21-4524-93e6-27efd4a92595",
                                "body": "#0000ff",
                                "order": 2,
                                "title": null,
                                "quizItemId": "a6bc7e17-dc82-409e-b0d4-08bb8d24dc76",
                            },
                            {
                                "id": "e0033168-9f92-4d71-9c23-7698de9ea3b0",
                                "body": "#663300",
                                "order": 3,
                                "title": null,
                                "quizItemId": "a6bc7e17-dc82-409e-b0d4-08bb8d24dc76",
                            },
                            {
                                "id": "2931180f-827f-468c-a616-a8df6e94f717",
                                "body": "#ff0000",
                                "order": 4,
                                "title": null,
                                "quizItemId": "a6bc7e17-dc82-409e-b0d4-08bb8d24dc76",
                            },
                            {
                                "id": "9f5a09d7-c03f-44dd-85db-38065600c2c3",
                                "body": "#ffffff",
                                "order": 5,
                                "title": null,
                                "quizItemId": "a6bc7e17-dc82-409e-b0d4-08bb8d24dc76",
                            },
                        ]
                    }
                ]
              }
            ),
        },
    )
    .await?;

    playground_examples::insert_playground_example(
        &mut conn,
        PlaygroundExampleData {
            name: "Quizzes example, essay".to_string(),
            url: "http://project-331.local/quizzes/iframe".to_string(),
            width: 500,
            data: serde_json::json!(              {
              "id": "47cbd36c-0c32-41f2-8a4a-b008de7d3494",
              "courseId": "fdf0fed9-7665-4712-9cca-652d5bfe5233",
              "body": "Of CSS and system design of the Noldor",
              "deadline": Utc.ymd(2121, 9, 1).and_hms(23, 59, 59).to_string(),
              "open": Utc.ymd(2021, 9, 1).and_hms(23, 59, 59).to_string(),
              "part": 1,
              "section": 1,
              "title": "Of CSS and system design of the Noldor",
              "tries": 1,
              "triesLimited": false,
              "items": [
                  {
                      "id": "371b59cb-735d-4202-b8cb-bed967945ffd",
                      "body": "Which colour did the Fëanorian lamps emit when Tuor met Gelmir and Arminas at the gate of Annon-in-Gelydh? Give your answer in colours colourname, hexadecimal colour code and in RGB colour code. Could this have deeper contextual meaning considering the events of the previous chapter? Explain in 500 words.",
                      "direction": "row",
                      "maxLabel": null,
                      "maxValue": null,
                      "maxWords": 600,
                      "minLabel": null,
                      "minValue": null,
                      "minWords": 500,
                      "multi": false,
                      "order": 1,
                      "quizId": "47cbd36c-0c32-41f2-8a4a-b008de7d3494",
                      "title": "Of the lamps of Fëanor",
                      "type": "essay",
                      "options": []
                  }
              ]
            })
        }).await?;

    playground_examples::insert_playground_example(
        &mut conn,
        PlaygroundExampleData {
            name: "Quizzes example, multiple-choice dropdown".to_string(),
            url: "http://project-331.local/quizzes/iframe".to_string(),
            width: 500,
            data: serde_json::json!({
            "id": "1af3cc18-d8d8-4cc6-9bf9-be63d79e19a4",
            "courseId": "32b060d5-78e8-4b97-a933-7458319f30a2",
            "body": null,
            "deadline": Utc.ymd(2121, 9, 1).and_hms(23, 59, 59).to_string(),
            "open": Utc.ymd(2021, 9, 1).and_hms(23, 59, 59).to_string(),
            "part": 1,
            "section": 1,
            "title": "Questions about CSS and color codes",
            "tries": 1,
            "triesLimited": false,
            "items": [
                {
                    "id": "37469182-8220-46d3-b3c2-7d215a1bfc03",
                    "body": "How many different CSS hexadecimal color codes there are?",
                    "direction": "row",
                    "formatRegex": null,
                    "maxLabel": null,
                    "maxValue": null,
                    "maxWords": null,
                    "minLabel": null,
                    "minValue": null,
                    "minWords": null,
                    "multi": false,
                    "order": 1,
                    "quizId": "1af3cc18-d8d8-4cc6-9bf9-be63d79e19a4",
                    "title": null,
                    "type": "multiple-choice-dropdown",
                    "options": [
                        {
                            "id": "d0514fbb-1081-4602-b564-22dd5374dd46",
                            "body": "at least two",
                            "order": 1,
                            "title": null,
                            "quizItemId": "37469182-8220-46d3-b3c2-7d215a1bfc03",
                        },
                        {
                            "id": "a7a58b81-bd76-4b9a-9060-1516597cb9b7",
                            "body": "more than 2.546 * 10^56",
                            "order": 2,
                            "title": null,
                            "quizItemId": "37469182-8220-46d3-b3c2-7d215a1bfc03",
                        },
                        {
                            "id": "255ff119-1705-4f79-baed-cf8f0c3ca214",
                            "body": "I don't believe in hexadecimal color codes",
                            "order": 3,
                            "title": null,
                            "quizItemId": "37469182-8220-46d3-b3c2-7d215a1bfc03",
                        },
                    ]
                },
                {
                    "id": "da705796-f8e3-420c-a717-a3064e351eed",
                    "body": "What other ways there are to represent colors in CSS?",
                    "direction": "row",
                    "formatRegex": null,
                    "maxLabel": null,
                    "maxValue": null,
                    "maxWords": null,
                    "minLabel": null,
                    "minValue": null,
                    "minWords": null,
                    "multi": false,
                    "order": 1,
                    "quizId": "1af3cc18-d8d8-4cc6-9bf9-be63d79e19a4",
                    "title": null,
                    "type": "multiple-choice-dropdown",
                    "options": [
                        {
                            "id": "dd31dfda-2bf0-4f66-af45-de6ee8ded54a",
                            "body": "RGB -color system",
                            "order": 1,
                            "title": null,
                            "quizItemId": "da705796-f8e3-420c-a717-a3064e351eed",
                        },
                        {
                            "id": "af864a7e-46d5-46c4-b027-413cb4e5fa68",
                            "body": "Human readable text representation",
                            "order": 2,
                            "title": null,
                            "quizItemId": "da705796-f8e3-420c-a717-a3064e351eed",
                        },
                        {
                            "id": "66df5778-f80c-42b4-a544-4fb35d44a80f",
                            "body": "I'm colorblind, so I don't really care :/",
                            "order": 3,
                            "title": null,
                            "quizItemId": "da705796-f8e3-420c-a717-a3064e351eed",
                        },
                    ]
                }
            ]}),
        },
    )
    .await?;

    playground_examples::insert_playground_example(
        &mut conn,

        PlaygroundExampleData {
            name: "Quizzes example, open".to_string(),
            url: "http://project-331.local/quizzes/iframe".to_string(),
            width: 500,
            data: serde_json::json!({
                "id": "801b9275-5034-438d-922f-104af517468a",
                "title": "Open answer question",
                "body": "",
                "open": Utc.ymd(2021, 9, 1).and_hms(23, 59, 59).to_string(),
                "deadline": Utc.ymd(2121, 9, 1).and_hms(23, 59, 59).to_string(),
                "part": 1,
                "items": [
                    {
                        "id": "30cc054a-8efb-4242-9a0d-9acc6ae2ca57",
                        "body": "Enter the date of the next leap day in ISO 8601 format (YYYY-MM-DD).",
                        "type": "open",
                        "multi": false,
                        "order": 0,
                        "title": "Date formats",
                        "quizId": "801b9275-5034-438d-922f-104af517468a",
                        "options": [],
                        "maxValue": null,
                        "maxWords": null,
                        "minValue": null,
                        "minWords": null,
                        "direction": "row",
                        "formatRegex": "\\d{4}-\\d{2}-\\d{2}",
                    }
                ],
                "tries": 1,
                "section": 1,
                "courseId": "f6b6a606-e1f8-4ded-a458-01f541c06019",
                "triesLimited": true,
            }),
        },
    )
    .await?;

    playground_examples::insert_playground_example(
        &mut conn,
        PlaygroundExampleData {
            name: "Quizzes example, scale".to_string(),
            url: "http://project-331.local/quizzes/iframe".to_string(),
            width: 500,
            data: serde_json::json!({
                "id": "3d3c633d-ea60-412f-8c85-8cab7742a5b8",
                "title": "The regex quiz",
                "body": "Please answer to the following guestions based on your feelings about using regex. Use the scale 1 = completely disagree, 7 = completely agree",
                "deadline": Utc.ymd(2121, 9, 1).and_hms(23, 59, 59).to_string(),
                "open": Utc.ymd(2021, 9, 1).and_hms(23, 59, 59).to_string(),
                "part": 1,
                "items": [
                  {
                    "id": "d2422f0c-2378-4099-bde7-e1231ceac220",
                    "body": "",
                    "type": "scale",
                    "multi": false,
                    "order": 1,
                    "title": "Regex is generally readable.",
                    "quizId": "3d3c633d-ea60-412f-8c85-8cab7742a5b8",
                    "options": [],
                    "maxValue": 4,
                    "maxWords": null,
                    "minValue": 1,
                    "minWords": null,
                    "direction": "row",
                    "formatRegex": null,
                  },
                  {
                    "id": "b3ce858c-a5ed-4cf7-a9ee-62ef91d1a75a",
                    "body": "",
                    "type": "scale",
                    "multi": false,
                    "order": 2,
                    "title": "Regex is what some people consider to be a 'write-only' language.",
                    "quizId": "3d3c633d-ea60-412f-8c85-8cab7742a5b8",
                    "options": [],
                    "maxValue": 7,
                    "maxWords": null,
                    "minValue": 1,
                    "minWords": null,
                    "direction": "row",
                    "formatRegex": null,
                  },
                  {
                    "id": "eb7f6898-7ba5-4f89-8e24-a17f57381131",
                    "body": "",
                    "type": "scale",
                    "multi": false,
                    "order": 3,
                    "title": "Regex can be useful when parsing HTML.",
                    "quizId": "3d3c633d-ea60-412f-8c85-8cab7742a5b8",
                    "options": [],
                    "maxValue": 15,
                    "maxWords": null,
                    "minValue": 1,
                    "minWords": null,
                    "direction": "row",
                    "formatRegex": null,
                  }
                ],
                "tries": 1,
                "section": 1,
                "courseId": "f5bed4ff-63ec-44cd-9056-86eb00df84ca",
                "triesLimited": true
              }),
        },
    )
    .await?;

    playground_examples::insert_playground_example(
        &mut conn,
        PlaygroundExampleData {
            name: "Quizzes example, multiple-choice clickable".to_string(),
            url: "http://project-331.local/quizzes/iframe".to_string(),
            width: 500,
            data: serde_json::json!({
              "id": "3562f83c-4d5d-41a9-aceb-a8f98511dd5d",
              "title": "Of favorite colors",
              "body": null,
              "deadline": Utc.ymd(2121,9,1).and_hms(23,59,59).to_string(),
              "open": Utc.ymd(2021,9,1).and_hms(23,59,59).to_string(),
              "part": 1,
              "items": [
                {
                  "id": "d2422f0c-2378-4099-bde7-e1231ceac220",
                  "body": "",
                  "type": "clickable-multiple-choice",
                  "multi": false,
                  "order": 1,
                  "title": "Choose your favorite colors",
                  "quizId": "3562f83c-4d5d-41a9-aceb-a8f98511dd5d",
                  "options": [
                    {
                      "id": "f4ef5add-cfed-4819-b1a7-b1c7a72330ea",
                      "body": "AliceBlue",
                      "order": 1,
                      "title": null,
                      "quizItemId": "d2422f0c-2378-4099-bde7-e1231ceac220",
                    },
                    {
                      "id": "ee6535ca-fed6-4d22-9988-bed91e3decb4",
                      "body": "AntiqueWhite",
                      "order": 1,
                      "title": null,
                      "quizItemId": "d2422f0c-2378-4099-bde7-e1231ceac220",
                    },
                    {
                      "id": "404c62f0-44f2-492c-a6cf-522e5cff492b",
                      "body": "Aqua",
                      "order": 1,
                      "title": null,
                      "quizItemId": "d2422f0c-2378-4099-bde7-e1231ceac220",
                    },
                    {
                      "id": "74e09ced-233e-4db6-a67f-d4835a596956",
                      "body": "Cyan",
                      "order": 1,
                      "title": null,
                      "quizItemId": "d2422f0c-2378-4099-bde7-e1231ceac220",
                    },
                    {
                      "id": "797463cf-9592-46f8-9018-7d2b3d2c0882",
                      "body": "Cornsilk",
                      "order": 1,
                      "title": null,
                      "quizItemId": "d2422f0c-2378-4099-bde7-e1231ceac220",
                    },
                    {
                      "id": "f5e46e15-cb14-455f-8b72-472fed50d6f8",
                      "body": "LawnGreen",
                      "order": 1,
                      "title": null,
                      "quizItemId": "d2422f0c-2378-4099-bde7-e1231ceac220",
                    },
                    {
                      "id": "2bfea5dd-ad64-456a-8518-c6754bd40a90",
                      "body": "LightGoldenRodYellow",
                      "order": 1,
                      "title": null,
                      "quizItemId": "d2422f0c-2378-4099-bde7-e1231ceac220",
                    },
                    {
                      "id": "d045ec97-a89a-4964-9bea-a5baab69786f",
                      "body": "MediumSpringGreen",
                      "order": 1,
                      "title": null,
                      "quizItemId": "d2422f0c-2378-4099-bde7-e1231ceac220",
                    },
                    {
                      "id": "fc901148-7d65-4150-b077-5dc53947ee7a",
                      "body": "Sienna",
                      "order": 1,
                      "title": null,
                      "quizItemId": "d2422f0c-2378-4099-bde7-e1231ceac220",
                    },
                    {
                      "id": "73a8f612-7bd4-48ca-9dae-2baa1a55a1da",
                      "body": "WhiteSmoke",
                      "order": 1,
                      "title": null,
                      "quizItemId": "d2422f0c-2378-4099-bde7-e1231ceac220",
                    },
                  ],
                  "maxValue": 4,
                  "maxWords": null,
                  "minValue": 1,
                  "minWords": null,
                  "direction": "row",
                  "formatRegex": null,
                },
              ],
              "tries": 1,
              "section": 1,
              "courseId": "f5bed4ff-63ec-44cd-9056-86eb00df84ca",
              "triesLimited": true
            }),
        },
    )
    .await?;

    let array = vec![vec![0; 6]; 6];
    playground_examples::insert_playground_example(
        &mut conn,
        PlaygroundExampleData {
            name: "Quizzes example, matrix".to_string(),
            url: "http://project-331.local/quizzes/iframe".to_string(),
            width: 500,
            data: serde_json::json!(
            {
                "id": "91cf86bd-39f1-480f-a16c-5b0ad36dc787",
                "courseId": "2764d02f-bea3-47fe-9529-21c801bdf6f5",
                "body": "Something about matrices and numbers",
                "deadline": Utc.ymd(2121, 9, 1).and_hms(23, 59, 59).to_string(),
                "open": Utc.ymd(2021, 9, 1).and_hms(23, 59, 59).to_string(),
                "part": 1,
                "section": 1,
                "title": "Something about matrices and numbers",
                "tries": 1,
                "triesLimited": true,
                "items": [
                    {
                        "id": "b17f3965-2223-48c9-9063-50f1ebafcf08",
                        "body": "Create a matrix that represents 4x4",
                        "direction": "row",
                        "formatRegex": null,
                        "maxLabel": null,
                        "maxValue": null,
                        "maxWords": null,
                        "minLabel": null,
                        "minValue": null,
                        "minWords": null,
                        "multi": false,
                        "order": 1,
                        "quizId": "91cf86bd-39f1-480f-a16c-5b0ad36dc787",
                        "title": "Matrices are interesting",
                        "type": "matrix",
                        "options": [],
                        "optionCells": array,
                        }
                        ]}),
        },
    )
    .await?;

    Ok(())
}

#[allow(clippy::too_many_arguments)]
async fn seed_sample_course(
    conn: &mut PgConnection,
    org: Uuid,
    course_id: Uuid,
    course_name: &str,
    course_slug: &str,
    admin: Uuid,
    student: Uuid,
    users: &[Uuid],
) -> Result<Uuid> {
    info!("inserting sample course {}", course_name);
    let new_course = NewCourse {
        name: course_name.to_string(),
        organization_id: org,
        slug: course_slug.to_string(),
        language_code: "en-US".to_string(),
        teacher_in_charge_name: "admin".to_string(),
        teacher_in_charge_email: "admin@example.com".to_string(),
        description: "description".to_string(),
    };
    let (course, _front_page, default_instance) = courses::insert_course(
        conn,
        course_id,
        Uuid::new_v5(&course_id, b"7344f1c8-b7ce-4c7d-ade2-5f39997bd454"),
        new_course,
        admin,
    )
    .await?;
    course_instances::insert(
        conn,
        NewCourseInstance {
            id: Uuid::new_v5(&course_id, b"67f077b4-0562-47ae-a2b9-db2f08f168a9"),
            course_id: course.id,
            name: Some("non-default instance"),
            description: Some("this is a non-default instance"),
            variant_status: None,
            support_email: Some("contact@example.com"),
            teacher_in_charge_name: "admin",
            teacher_in_charge_email: "admin@example.com",
            opening_time: None,
            closing_time: None,
        },
    )
    .await?;

    // chapters and pages

    let new_chapter = NewChapter {
        chapter_number: 1,
        course_id: course.id,
        front_front_page_id: None,
        name: "The Basics".to_string(),
    };
    let (chapter_1, _front_page_1) = chapters::insert_chapter(conn, new_chapter, admin).await?;
    chapters::set_opens_at(conn, chapter_1.id, Utc::now()).await?;
    let new_chapter = NewChapter {
        chapter_number: 2,
        course_id: course.id,
        front_front_page_id: None,
        name: "The intermediaries".to_string(),
    };
    let (chapter_2, _front_page_2) = chapters::insert_chapter(conn, new_chapter, admin).await?;
    chapters::set_opens_at(
        conn,
        chapter_2.id,
        Utc::now() + chrono::Duration::minutes(10),
    )
    .await?;
    let new_chapter = NewChapter {
        chapter_number: 3,
        course_id: course.id,
        front_front_page_id: None,
        name: "Advanced studies".to_string(),
    };
    let (chapter_3, _front_page_3) = chapters::insert_chapter(conn, new_chapter, admin).await?;
    chapters::set_opens_at(
        conn,
        chapter_3.id,
        Utc::now() + chrono::Duration::minutes(20),
    )
    .await?;
    let new_chapter = NewChapter {
        chapter_number: 4,
        course_id: course.id,
        front_front_page_id: None,
        name: "Forbidden magicks".to_string(),
    };
    let (chapter_4, _front_page_4) = chapters::insert_chapter(conn, new_chapter, admin).await?;
    chapters::set_opens_at(
        conn,
        chapter_4.id,
        Utc::now() + (chrono::Duration::days(365) * 100),
    )
    .await?;

    let (_page, _) = pages::insert(
        conn,
        course.id,
        "/welcome",
        "Welcome to Introduction to Everything",
        1,
        admin,
    )
    .await?;

    info!("sample exercises");
    let block_id_1 = Uuid::new_v5(&course_id, b"af3b467a-f5db-42ad-9b21-f42ca316b3c6");
    let block_id_2 = Uuid::new_v5(&course_id, b"465f1f95-22a1-43e1-b4a3-7d18e525dc12");
    let block_id_3 = Uuid::new_v5(&course_id, b"46aad5a8-71bd-49cd-8d86-3368ee8bb7ac");
    let block_id_4 = Uuid::new_v5(&course_id, b"09b327a8-8e65-437e-9678-554fc4d98dd4");
    let block_id_5 = Uuid::new_v5(&course_id, b"834648cc-72d9-42d1-bed7-cc6a2e186ae6");
    let block_id_6 = Uuid::new_v5(&course_id, b"223a4718-5287-49ff-853e-a67f4612c629");
    let exercise_1_id = Uuid::new_v5(&course_id, b"cfb950a7-db4e-49e4-8ec4-d7a32b691b08");
    let exercise_1_slide_1_id = Uuid::new_v5(&course_id, b"182c4128-c4e4-40c9-bc5a-1265bfd3654c");
    let exercise_1_slide_1_task_1_id =
        Uuid::new_v5(&course_id, b"f73dab3b-3549-422d-8377-ece1972e5576");
    let exercise_1_slide_1_task_1_spec_1_id =
        Uuid::new_v5(&course_id, b"5f6b7850-5034-4cef-9dcf-e3fd4831067f");
    let exercise_1_slide_1_task_1_spec_2_id =
        Uuid::new_v5(&course_id, b"c713bbfc-86bf-4877-bd39-53afaf4444b5");
    let exercise_1_slide_1_task_1_spec_3_id =
        Uuid::new_v5(&course_id, b"4027d508-4fad-422e-bb7f-15c613a02cc6");
    let (exercise_block_1, exercise_1, slide_1, task_1) = example_exercise(
        exercise_1_id,
        exercise_1_slide_1_id,
        exercise_1_slide_1_task_1_id,
        block_id_2,
        block_id_3,
        exercise_1_slide_1_task_1_spec_1_id,
        exercise_1_slide_1_task_1_spec_2_id,
        exercise_1_slide_1_task_1_spec_3_id,
    );
    let page_c1_1 = create_page(
        conn,
        course.id,
        admin,
        Some(chapter_1.id),
        CmsPageUpdate {
            url_path: "/chapter-1/page-1".to_string(),
            title: "Page One".to_string(),
            chapter_id: Some(chapter_1.id),
            exercises: vec![exercise_1],
            exercise_slides: vec![slide_1],
            exercise_tasks: vec![task_1],
            content: serde_json::json!([
                paragraph("Everything is a big topic.", block_id_1),
                exercise_block_1,
                paragraph("So big, that we need many paragraphs.", block_id_4),
                paragraph("Like this.", block_id_5),
                paragraph(&"At vero eos et accusamus et iusto odio dignissimos ducimus qui blanditiis praesentium voluptatum deleniti atque corrupti quos dolores et quas molestias excepturi sint occaecati cupiditate non provident, similique sunt in culpa qui officia deserunt mollitia animi, id est laborum et dolorum fuga. Et harum quidem rerum facilis est et expedita distinctio. Nam libero tempore, cum soluta nobis est eligendi optio cumque nihil impedit quo minus id quod maxime placeat facere possimus, omnis voluptas assumenda est, omnis dolor repellendus. Temporibus autem quibusdam et aut officiis debitis aut rerum necessitatibus saepe eveniet ut et voluptates repudiandae sint et molestiae non recusandae. Itaque earum rerum hic tenetur a sapiente delectus, ut aut reiciendis voluptatibus maiores alias consequatur aut perferendis doloribus asperiores repellat. ".repeat(4), block_id_6),
            ]),
        },
    )
    .await?;

<<<<<<< HEAD
    let exercise_2_id = Uuid::new_v5(&course_id, b"36e7f0c2-e663-4382-a503-081866cfe7d0");
    let exercise_2_slide_1_id = Uuid::new_v5(&course_id, b"0d85864d-a20d-4d65-9ace-9b4d377f38e8");
    let exercise_2_slide_1_task_1_id =
        Uuid::new_v5(&course_id, b"e7fca192-2161-4ab8-8533-8c41dbaa2d69");
    let exercise_2_slide_1_task_1_spec_1_id =
        Uuid::new_v5(&course_id, b"5898293f-2d41-43b1-9e44-92d487196ade");
    let exercise_2_slide_1_task_1_spec_2_id =
        Uuid::new_v5(&course_id, b"93d27d79-f9a1-44ab-839f-484accc67e32");
    let exercise_2_slide_1_task_1_spec_3_id =
        Uuid::new_v5(&course_id, b"81ec2df2-a5fd-4d7d-b85f-0c304e8d2030");
    let exercise_3_id = Uuid::new_v5(&course_id, b"64d273eb-628f-4d43-a11a-e69ebe244942");
    let exercise_3_slide_1_id = Uuid::new_v5(&course_id, b"5441c7c0-60f1-4058-8223-7090c9cac7cb");
    let exercise_3_slide_1_task_1_id =
        Uuid::new_v5(&course_id, b"114caac5-006a-4afb-9806-785154263c11");
    let exercise_3_slide_1_task_1_spec_1_id =
        Uuid::new_v5(&course_id, b"28ea3062-bd6a-45f5-9844-03174e00a0a8");
    let exercise_3_slide_1_task_1_spec_2_id =
        Uuid::new_v5(&course_id, b"1982f566-2d6a-485d-acb0-65d8b8864c7e");
    let exercise_3_slide_1_task_1_spec_3_id =
        Uuid::new_v5(&course_id, b"01ec5329-2cf6-4d0f-92b2-d388360fb402");
    let exercise_4_id = Uuid::new_v5(&course_id, b"029688ec-c7be-4cb3-8928-85cfd6551083");
    let exercise_4_slide_1_id = Uuid::new_v5(&course_id, b"ab8a314b-ac03-497b-8ade-3d8512ed00c9");
    let exercise_4_slide_1_task_1_id =
        Uuid::new_v5(&course_id, b"382fffce-f177-47d0-a5c0-cc8906d34c49");
    let exercise_4_slide_1_task_1_spec_1_id =
        Uuid::new_v5(&course_id, b"4bae54a3-d67c-428b-8996-290f70ae08fa");
    let exercise_4_slide_1_task_1_spec_2_id =
        Uuid::new_v5(&course_id, b"c3f257c0-bdc2-4d81-99ff-a71c76fe670a");
    let exercise_4_slide_1_task_1_spec_3_id =
        Uuid::new_v5(&course_id, b"fca5a8ba-50e0-4375-8d4b-9d02762d908c");
    let (exercise_block_2, exercise_2, slide_2, task_2) = example_exercise(
        exercise_2_id,
        exercise_2_slide_1_id,
        exercise_2_slide_1_task_1_id,
        Uuid::new_v5(&course_id, b"2dbb4649-bcac-47ab-a817-ca17dcd70378"),
        Uuid::new_v5(&course_id, b"c0986981-c8ae-4c0b-b558-1163a16760ec"),
        exercise_2_slide_1_task_1_spec_1_id,
        exercise_2_slide_1_task_1_spec_2_id,
        exercise_2_slide_1_task_1_spec_3_id,
    );
    let (exercise_block_3, exercise_3, slide_3, task_3) = example_exercise(
        exercise_3_id,
        exercise_3_slide_1_id,
        exercise_3_slide_1_task_1_id,
        Uuid::new_v5(&course_id, b"fb26489d-ca49-4f76-a1c2-f759ed3146c0"),
        Uuid::new_v5(&course_id, b"c0986981-c8ae-4c0b-b558-1163a16760ec"),
        exercise_3_slide_1_task_1_spec_1_id,
        exercise_3_slide_1_task_1_spec_2_id,
        exercise_3_slide_1_task_1_spec_3_id,
    );
    let (exercise_block_4, exercise_4, slide_4, task_4) = example_exercise(
        exercise_4_id,
        exercise_4_slide_1_id,
        exercise_4_slide_1_task_1_id,
        Uuid::new_v5(&course_id, b"334593ad-8ba5-4589-b1f7-b159e754bdc5"),
        Uuid::new_v5(&course_id, b"389e80bd-5f91-40c7-94ff-7dda1eeb96fb"),
        exercise_4_slide_1_task_1_spec_1_id,
        exercise_4_slide_1_task_1_spec_2_id,
        exercise_4_slide_1_task_1_spec_3_id,
    );
    create_page(
=======
    let exercise_c1p2_1 = Uuid::new_v5(&course_id, b"36e7f0c2-e663-4382-a503-081866cfe7d0");
    // let exercise_slide_c1p2e1_1 = Uuid::new_v5(&course_id, b"0d85864d-a20d-4d65-9ace-9b4d377f38e8");
    let exercise_task_c1p2e1_1 = Uuid::new_v5(&course_id, b"e7fca192-2161-4ab8-8533-8c41dbaa2d69");
    let spec_c1p2e1t1_1 = Uuid::new_v5(&course_id, b"5898293f-2d41-43b1-9e44-92d487196ade");
    // let spec_c1p2e1t1_2 = Uuid::new_v5(&course_id, b"93d27d79-f9a1-44ab-839f-484accc67e32");
    // let spec_c1p2e1t1_3 = Uuid::new_v5(&course_id, b"81ec2df2-a5fd-4d7d-b85f-0c304e8d2030");
    let exercise_c1p2_2 = Uuid::new_v5(&course_id, b"64d273eb-628f-4d43-a11a-e69ebe244942");
    // let exercise_slide_c1p2e2_1 = Uuid::new_v5(&course_id, b"5441c7c0-60f1-4058-8223-7090c9cac7cb");
    let exercise_task_c1p2e2_1 = Uuid::new_v5(&course_id, b"114caac5-006a-4afb-9806-785154263c11");
    let spec_c1p2e2t1_1 = Uuid::new_v5(&course_id, b"28ea3062-bd6a-45f5-9844-03174e00a0a8");
    // let spec_c1p2e2t1_2 = Uuid::new_v5(&course_id, b"1982f566-2d6a-485d-acb0-65d8b8864c7e");
    // let spec_c1p2e2t1_3 = Uuid::new_v5(&course_id, b"01ec5329-2cf6-4d0f-92b2-d388360fb402");
    // let exercise_c1p2_3 = Uuid::new_v5(&course_id, b"029688ec-c7be-4cb3-8928-85cfd6551083");
    // let exercise_slide_c1p2e3_1 = Uuid::new_v5(&course_id, b"ab8a314b-ac03-497b-8ade-3d8512ed00c9");
    // let exercise_task_c1p2e3_1 = Uuid::new_v5(&course_id, b"382fffce-f177-47d0-a5c0-cc8906d34c49");
    let spec_c1p2e3t1_1 = Uuid::new_v5(&course_id, b"4bae54a3-d67c-428b-8996-290f70ae08fa");
    // let spec_c1p2e3t1_2 = Uuid::new_v5(&course_id, b"c3f257c0-bdc2-4d81-99ff-a71c76fe670a");
    // let spec_c1p2e3t1_3 = Uuid::new_v5(&course_id, b"fca5a8ba-50e0-4375-8d4b-9d02762d908c");
    let (exercise_block_2_1, exercise_2_1, exercise_slide_2_1, exercise_task_2_1) =
        example_exercise(
            exercise_c1p2_1,
            Uuid::new_v5(&course_id, b"0d85864d-a20d-4d65-9ace-9b4d377f38e8"),
            exercise_task_c1p2e1_1,
            Uuid::new_v5(&course_id, b"2dbb4649-bcac-47ab-a817-ca17dcd70378"),
            Uuid::new_v5(&course_id, b"c0986981-c8ae-4c0b-b558-1163a16760ec"),
            spec_c1p2e1t1_1,
            Uuid::new_v5(&course_id, b"93d27d79-f9a1-44ab-839f-484accc67e32"),
            Uuid::new_v5(&course_id, b"81ec2df2-a5fd-4d7d-b85f-0c304e8d2030"),
        );
    let (exercise_block_2_2, exercise_2_2, exercise_slide_2_2, exercise_task_2_2) =
        example_exercise(
            exercise_c1p2_2,
            Uuid::new_v5(&course_id, b"5441c7c0-60f1-4058-8223-7090c9cac7cb"),
            exercise_task_c1p2e2_1,
            Uuid::new_v5(&course_id, b"fb26489d-ca49-4f76-a1c2-f759ed3146c0"),
            Uuid::new_v5(&course_id, b"c0986981-c8ae-4c0b-b558-1163a16760ec"),
            spec_c1p2e2t1_1,
            Uuid::new_v5(&course_id, b"93d27d79-f9a1-44ab-839f-484accc67e32"),
            Uuid::new_v5(&course_id, b"81ec2df2-a5fd-4d7d-b85f-0c304e8d2030"),
        );
    let (exercise_block_2_3, exercise_2_3, exercise_slide_2_3, exercise_task_2_3) =
        example_exercise(
            Uuid::new_v5(&course_id, b"029688ec-c7be-4cb3-8928-85cfd6551083"),
            Uuid::new_v5(&course_id, b"ab8a314b-ac03-497b-8ade-3d8512ed00c9"),
            Uuid::new_v5(&course_id, b"382fffce-f177-47d0-a5c0-cc8906d34c49"),
            Uuid::new_v5(&course_id, b"334593ad-8ba5-4589-b1f7-b159e754bdc5"),
            Uuid::new_v5(&course_id, b"389e80bd-5f91-40c7-94ff-7dda1eeb96fb"),
            spec_c1p2e3t1_1,
            Uuid::new_v5(&course_id, b"c3f257c0-bdc2-4d81-99ff-a71c76fe670a"),
            Uuid::new_v5(&course_id, b"fca5a8ba-50e0-4375-8d4b-9d02762d908c"),
        );
    let page2_id = create_page(
>>>>>>> a04fa18e
        conn,
        course.id,
        admin,
        Some(chapter_1.id),
        CmsPageUpdate {
            url_path: "/chapter-1/page-2".to_string(),
            title: "page 2".to_string(),
            chapter_id: Some(chapter_1.id),
            exercises: vec![exercise_2, exercise_3, exercise_4],
            exercise_slides: vec![slide_2, slide_3, slide_4],
            exercise_tasks: vec![task_2, task_3, task_4],
            content: serde_json::json!([
                paragraph(
                    "First chapters second page.",
                    Uuid::new_v5(&course_id, b"9faf5a2d-f60d-4a70-af3d-0e7e3d6fe273"),
                ),
                exercise_block_2,
                exercise_block_3,
                exercise_block_4,
            ]),
        },
    )
    .await?;

    url_redirections::insert(conn, page2_id, "/old-url", course.id).await?;

    let (
        quizzes_exercise_block_1,
        quizzes_exercise_1,
        quizzes_exercise_slide_1,
        quizzes_exercise_task_1,
    ) = quizzes_exercise(
        Uuid::new_v5(&course_id, b"a6ee42d0-2200-43b7-9981-620753a9b5c0"),
        Uuid::new_v5(&course_id, b"8d01d9b3-87d1-4e24-bee2-2726d3853ec6"),
        Uuid::new_v5(&course_id, b"00dd984d-8651-404e-80b8-30fae9cf32ed"),
        Uuid::new_v5(&course_id, b"a66c2552-8123-4287-bd8b-b49a29204870"),
        Uuid::new_v5(&course_id, b"f6f63ff0-c119-4141-922b-bc04cbfa0a31"),
        serde_json::json!({
            "id": "a2704a2b-fe3d-4945-a007-5593e4b81195",
            "body": "very hard",
            "open": "2021-12-17T07:15:33.479Z",
            "part": 0,
            "items": [{
                "id": "c449acf6-094e-494e-aef4-f5dfa51729ae",
                "body": "",
                "type": "essay",
                "multi": false,
                "order": 0,
                "title": "write an essay",
                "quizId": "a2704a2b-fe3d-4945-a007-5593e4b81195",
                "options": [],
                "maxValue": null,
                "maxWords": 500,
                "minValue": null,
                "minWords": 10,
                "createdAt": "2021-12-17T07:16:23.202Z",
                "direction": "row",
                "updatedAt": "2021-12-17T07:16:23.202Z",
                "formatRegex": null,
                "validityRegex": null,
                "failureMessage": null,
                "successMessage": null,
                "allAnswersCorrect": false,
                "feedbackDisplayPolicy": "DisplayFeedbackOnQuizItem",
                "sharedOptionFeedbackMessage": null,
                "usesSharedOptionFeedbackMessage": false
            }],
            "title": "Pretty good exercise",
            "tries": 1,
            "points": 2,
            "section": 0,
            "courseId": "1dbd4a71-5f4c-49c9-b8a0-2e65fb8c4e0c",
            "deadline": "2021-12-17T07:15:33.479Z",
            "createdAt": "2021-12-17T07:15:33.479Z",
            "updatedAt": "2021-12-17T07:15:33.479Z",
            "autoReject": false,
            "autoConfirm": true,
            "triesLimited": true,
            "submitMessage": "your submit has been answered",
            "excludedFromScore": true,
            "grantPointsPolicy": "grant_whenever_possible",
            "awardPointsEvenIfWrong": false}),
    );

    let (
        quizzes_exercise_block_2,
        quizzes_exercise_2,
        quizzes_exercise_slide_2,
        quizzes_exercise_task_2,
    ) = quizzes_exercise(
        Uuid::new_v5(&course_id, b"949b548f-a87f-4dc6-aafc-9f1e1abe34a7"),
        Uuid::new_v5(&course_id, b"39c36d3f-017e-4c36-a97e-908e25b3678b"),
        Uuid::new_v5(&course_id, b"8ae8971c-95dd-4d8c-b38f-152ad89c6b20"),
        Uuid::new_v5(&course_id, b"d05b1d9b-f270-4e5e-baeb-a904ea29dc90"),
        Uuid::new_v5(&course_id, b"1057f91c-9dac-4364-9d6a-fa416abc540b"),
        serde_json::json!({
            "id": "1e2bb795-1736-4b37-ae44-b16ca59b4e4f",
            "body": "very hard",
            "open": "2021-12-17T07:15:33.479Z",
            "part": 0,
            "items": [{
                "id": "d81a81f2-5e44-48c5-ab6d-f724af8a23f2",
                "body": "",
                "type": "open",
                "multi": false,
                "order": 0,
                "title": "When you started studying at the uni? Give the date in yyyy-mm-dd format.",
                "quizId": "690c69e2-9275-4cfa-aba4-63ac917e59f6",
                "options": [],
                "maxValue": null,
                "maxWords": null,
                "minValue": null,
                "minWords": null,
                "createdAt": "2021-12-17T07:16:23.202Z",
                "direction": "row",
                "updatedAt": "2021-12-17T07:16:23.202Z",
                "formatRegex": null,
                "validityRegex": r#"^\d{4}\-(0[1-9]|1[012])\-(0[1-9]|[12][0-9]|3[01])$"#.to_string(),
                "failureMessage": "Oh no! Your answer is not in yyyy-mm-dd format :(".to_string(),
                "successMessage": "Gongrats! your answer is in yyyy-mm-dd format!".to_string(),
                "allAnswersCorrect": false,
                "feedbackDisplayPolicy": "DisplayFeedbackOnQuizItem",
                "sharedOptionFeedbackMessage": null,
                "usesSharedOptionFeedbackMessage": false
            }],
            "title": "Pretty good exercise",
            "tries": 1,
            "points": 2,
            "section": 0,
            "courseId": "39c7879a-e61f-474a-8f18-7fc476ccc3a0",
            "deadline": "2021-12-17T07:15:33.479Z",
            "createdAt": "2021-12-17T07:15:33.479Z",
            "updatedAt": "2021-12-17T07:15:33.479Z",
            "autoReject": false,
            "autoConfirm": true,
            "triesLimited": true,
            "submitMessage": "your submit has been answered",
            "excludedFromScore": true,
            "grantPointsPolicy": "grant_whenever_possible",
            "awardPointsEvenIfWrong": false}),
    );

    let (
        quizzes_exercise_block_3,
        quizzes_exercise_3,
        quizzes_exercise_slide_3,
        quizzes_exercise_task_3,
    ) = quizzes_exercise(
        Uuid::new_v5(&course_id, b"9bcf634d-584c-4fef-892c-3c0e97dab1d5"),
        Uuid::new_v5(&course_id, b"984457f6-bc9b-4604-b54c-80fb4adfab76"),
        Uuid::new_v5(&course_id, b"e4230b3a-1db8-49c4-9554-1f96f7f3d015"),
        Uuid::new_v5(&course_id, b"52939561-af36-4ab6-bffa-be97e94d3314"),
        Uuid::new_v5(&course_id, b"8845b17e-2320-4384-97f8-24e42457cb5e"),
        serde_json::json!({
            "id": "f1f0520e-3037-409c-b52d-163ad0bc5c59",
            "body": "very hard",
            "open": "2021-12-17T07:15:33.479Z",
            "part": 0,
            "items": [{
                "id": "f8cff916-da28-40ab-9e8b-f523e661ddb6",
                "body": "",
                "type": "multiple-choice-dropdown",
                "multi": false,
                "order": 0,
                "title": "Choose the right answer from given options.",
                "quizId": "f1f0520e-3037-409c-b52d-163ad0bc5c59",
                "options": [{
                    "id": "86a2d838-04aa-4b1c-8115-2c15ed19e7b3",
                    "body": "The right answer",
                    "order": 1,
                    "title": null,
                    "quizItemId": "f8cff916-da28-40ab-9e8b-f523e661ddb6",
                    "correct":true,
                    "failureMessage": null,
                    "successMessage": "You chose wisely...".to_string()
                },
                {
                    "id": "fef8cd36-04ab-48f2-861c-51769ccad52f",
                    "body": "The Wright answer",
                    "order": 2,
                    "title": null,
                    "quizItemId": "f8cff916-da28-40ab-9e8b-f523e661ddb6",
                    "correct":false,
                    "failureMessage": "You chose poorly...".to_string(),
                    "successMessage": null
                }],
                "maxValue": null,
                "maxWords": null,
                "minValue": null,
                "minWords": null,
                "createdAt": "2021-12-17T07:16:23.202Z",
                "direction": "row",
                "updatedAt": "2021-12-17T07:16:23.202Z",
                "formatRegex": null,
                "validityRegex": null,
                "failureMessage": null,
                "successMessage": null,
                "allAnswersCorrect": false,
                "feedbackDisplayPolicy": "DisplayFeedbackOnQuizItem",
                "sharedOptionFeedbackMessage": null,
                "usesSharedOptionFeedbackMessage": false
            }],
            "title": "Pretty good exercise",
            "tries": 1,
            "points": 2,
            "section": 0,
            "courseId": "39c7879a-e61f-474a-8f18-7fc476ccc3a0",
            "deadline": "2021-12-17T07:15:33.479Z",
            "createdAt": "2021-12-17T07:15:33.479Z",
            "updatedAt": "2021-12-17T07:15:33.479Z",
            "autoReject": false,
            "autoConfirm": true,
            "triesLimited": true,
            "submitMessage": "your submit has been answered",
            "excludedFromScore": true,
            "grantPointsPolicy": "grant_whenever_possible",
            "awardPointsEvenIfWrong": false}),
    );

    let (
        quizzes_exercise_block_4,
        quizzes_exercise_4,
        quizzes_exercise_slide_4,
        quizzes_exercise_task_4,
    ) = quizzes_exercise(
        Uuid::new_v5(&course_id, b"854a4e05-6575-4d27-8feb-6ee01f662d8a"),
        Uuid::new_v5(&course_id, b"6a8e65be-f5cd-4c87-b4f9-9522cb37bbcb"),
        Uuid::new_v5(&course_id, b"b5e1e7e87-0678-4296-acf7-a8ac926ff94b"),
        Uuid::new_v5(&course_id, b"50e26d7f-f11f-4a8a-990d-fb17c3371d1d"),
        Uuid::new_v5(&course_id, b"7ca39a36-2dcd-4521-bbf6-bfc5849874e3"),
        serde_json::json!({
            "id": "1e2bb795-1736-4b37-ae44-b16ca59b4e4f",
            "body": "very hard",
            "open": "2021-12-17T07:15:33.479Z",
            "part": 0,
            "items": [{
                "id": "d30bec57-4011-4ac4-b676-79fe766d6424",
                "body": null,
                "type": "clickable-multiple-choice",
                "multi": false,
                "order": 0,
                "title": "Pick all the programming languages from below",
                "quizId": "1e2bb795-1736-4b37-ae44-b16ca59b4e4f",
                "options": [
                    {
                        "id": "55a63887-a896-425c-91ae-2f85032c3d58",
                        "body": "Java",
                        "order": 1,
                        "title": null,
                        "quizItemId": "f8cff916-da28-40ab-9e8b-f523e661ddb6",
                        "correct":true,
                        "failureMessage": null,
                        "successMessage": "Java is a programming language".to_string()
                    },
                    {
                        "id": "534bf512-014e-47b6-a67b-8bea6dc65177",
                        "body": "Erlang",
                        "order": 2,
                        "title": null,
                        "quizItemId": "f8cff916-da28-40ab-9e8b-f523e661ddb6",
                        "correct":true,
                        "failureMessage": null,
                        "successMessage": "Erlang is a programming language".to_string()
                    },
                    {
                        "id": "ea4e0bb4-f84e-4048-be2f-f819a391396f",
                        "body": "Jupiter",
                        "order": 3,
                        "title": null,
                        "quizItemId": "f8cff916-da28-40ab-9e8b-f523e661ddb6",
                        "correct":false,
                        "failureMessage": "Jupiter is not a programming language".to_string(),
                        "successMessage": null
                    },
                    {
                        "id": "b851f1b3-ae90-46bd-8f10-fd6d968695ef",
                        "body": "Rust",
                        "order": 4,
                        "title": null,
                        "quizItemId": "f8cff916-da28-40ab-9e8b-f523e661ddb6",
                        "correct":true,
                        "failureMessage": null,
                        "successMessage": "Rust is a programming language".to_string()
                    },
                    {
                        "id": "8107ae39-96aa-4f54-aa78-1a33362a19c1",
                        "body": "AC",
                        "order": 5,
                        "title": null,
                        "quizItemId": "f8cff916-da28-40ab-9e8b-f523e661ddb6",
                        "correct":false,
                        "failureMessage": "AC is not a programming language".to_string(),
                        "successMessage": null
                    },
                ],
                "allAnswersCorrect": false,
                "feedbackDisplayPolicy": "DisplayFeedbackOnQuizItem",
                "sharedOptionFeedbackMessage": null,
                "usesSharedOptionFeedbackMessage": false
            }],
            "title": "Pretty good exercise",
            "tries": 1,
            "points": 2,
            "section": 0,
            "courseId": "39c7879a-e61f-474a-8f18-7fc476ccc3a0",
            "deadline": "2021-12-17T07:15:33.479Z",
            "createdAt": "2021-12-17T07:15:33.479Z",
            "updatedAt": "2021-12-17T07:15:33.479Z",
            "autoReject": false,
            "autoConfirm": true,
            "triesLimited": true,
            "submitMessage": "your submit has been answered",
            "excludedFromScore": true,
            "grantPointsPolicy": "grant_whenever_possible",
            "awardPointsEvenIfWrong": false}),
    );

    let page_3 = create_page(
        conn,
        course.id,
        admin,
        Some(chapter_1.id),
        CmsPageUpdate {
            url_path: "/chapter-1/page-3".to_string(),
            title: "page 3".to_string(),
            chapter_id: Some(chapter_1.id),
            exercises: vec![quizzes_exercise_1],
            exercise_slides: vec![quizzes_exercise_slide_1],
            exercise_tasks: vec![quizzes_exercise_task_1],
            content: serde_json::json!([
                paragraph(
                    "First chapters essay page.",
                    Uuid::new_v5(&course_id, b"6e4ab83a-2ae8-4bd2-a6ea-0e0d1eeabe23")
                ),
                quizzes_exercise_block_1,
            ]),
        },
    )
    .await?;

    create_page(
        conn,
        course.id,
        admin,
        Some(chapter_1.id),
        CmsPageUpdate {
            url_path: "/chapter-1/page-4".to_string(),
            title: "page 4".to_string(),
            chapter_id: Some(chapter_1.id),
            exercises: vec![quizzes_exercise_2],
            exercise_slides: vec![quizzes_exercise_slide_2],
            exercise_tasks: vec![quizzes_exercise_task_2],
            content: serde_json::json!([
                paragraph(
                    "First chapters open page.",
                    Uuid::new_v5(&course_id, b"771b9c61-dbc9-4266-a980-dadc853455c9")
                ),
                quizzes_exercise_block_2
            ]),
        },
    )
    .await?;

    create_page(
        conn,
        course.id,
        admin,
        Some(chapter_1.id),
        CmsPageUpdate {
            url_path: "/chapter-1/page-5".to_string(),
            title: "Page 5".to_string(),
            chapter_id: Some(chapter_1.id),
            exercises: vec![quizzes_exercise_3],
            exercise_slides: vec![quizzes_exercise_slide_3],
            exercise_tasks: vec![quizzes_exercise_task_3],
            content: serde_json::json!([
                paragraph(
                    "First chapters multiple-choice-dropdown page",
                    Uuid::new_v5(&course_id, b"7af470e7-cc4f-411e-ad5d-c137e353f7c3")
                ),
                quizzes_exercise_block_3
            ]),
        },
    )
    .await?;

    create_page(
        conn,
        course.id,
        admin,
        Some(chapter_1.id),
        CmsPageUpdate {
            url_path: "/chapter-1/page-6".to_string(),
            title: "page 6".to_string(),
            chapter_id: Some(chapter_1.id),
            exercises: vec![quizzes_exercise_4],
            exercise_slides: vec![quizzes_exercise_slide_4],
            exercise_tasks: vec![quizzes_exercise_task_4],
            content: serde_json::json!([
                paragraph(
                    "First chapters multiple-choice clickable page.",
                    Uuid::new_v5(&course_id, b"6b7775c3-b46e-41e5-a730-0a2c2f0ba148")
                ),
                quizzes_exercise_block_4
            ]),
        },
    )
    .await?;

    let exercise_5_id = Uuid::new_v5(&course_id, b"8bb4faf4-9a34-4df7-a166-89ade530d0f6");
    let exercise_5_slide_1_id = Uuid::new_v5(&course_id, b"b99d1041-7835-491e-a1c8-b47eee8e7ab4");
    let exercise_5_slide_1_task_1_id =
        Uuid::new_v5(&course_id, b"a6508b8a-f58e-43ac-9f02-785575e716f5");
    let exercise_5_slide_1_task_1_spec_1_id =
        Uuid::new_v5(&course_id, b"fe464d17-2365-4e65-8b33-e0ebb5a67836");
    let exercise_5_slide_1_task_1_spec_2_id =
        Uuid::new_v5(&course_id, b"6633ffc7-c76e-4049-840e-90eefa6b49e8");
    let exercise_5_slide_1_task_1_spec_3_id =
        Uuid::new_v5(&course_id, b"d77fb97d-322c-4c5f-a405-8978a8cfb0a9");
    let (exercise_block_5, exercise_5, exercise_slide_5, exercise_task_5) = example_exercise(
        exercise_5_id,
        exercise_5_slide_1_id,
        exercise_5_slide_1_task_1_id,
        Uuid::new_v5(&course_id, b"e869c471-b1b7-42a0-af05-dffd1d86a7bb"),
        Uuid::new_v5(&course_id, b"fe464d17-2365-4e65-8b33-e0ebb5a67836"),
        exercise_5_slide_1_task_1_spec_1_id,
        exercise_5_slide_1_task_1_spec_2_id,
        exercise_5_slide_1_task_1_spec_3_id,
    );
    create_page(
        conn,
        course.id,
        admin,
        Some(chapter_2.id),
        CmsPageUpdate {
            url_path: "/chapter-2/intro".to_string(),
            title: "In the second chapter...".to_string(),
            chapter_id: Some(chapter_2.id),
            exercises: vec![exercise_5],
            exercise_slides: vec![exercise_slide_5],
            exercise_tasks: vec![exercise_task_5],
            content: serde_json::json!([exercise_block_5]),
        },
    )
    .await?;
    create_page(
        conn,
        course.id,
        admin,
        None,
        CmsPageUpdate {
            url_path: "/glossary".to_string(),
            title: "Glossary".to_string(),
            chapter_id: None,
            exercises: vec![],
            exercise_slides: vec![],
            exercise_tasks: vec![],
            content: serde_json::json!([GutenbergBlock {
                name: "moocfi/glossary".to_string(),
                is_valid: true,
                client_id: Uuid::parse_str("3a388f47-4aa7-409f-af14-a0290b916225").unwrap(),
                attributes: attributes! {},
                inner_blocks: vec![]
            }]),
        },
    )
    .await?;

    // enrollments, user exercise states, submissions, grades
    info!("sample enrollments, user exercise states, submissions, grades");
    for &user_id in users {
        course_instance_enrollments::insert_enrollment_and_set_as_current(
            conn,
            NewCourseInstanceEnrollment {
                course_id,
                course_instance_id: default_instance.id,
                user_id,
            },
        )
        .await?;

        submit_and_grade(
            conn,
            b"8c447aeb-1791-4236-8471-204d8bc27507",
            exercise_1_id,
            exercise_1_slide_1_id,
            course.id,
            exercise_1_slide_1_task_1_id,
            user_id,
            default_instance.id,
            exercise_1_slide_1_task_1_spec_1_id.to_string(),
            100.0,
        )
        .await?;
        // this submission is for the same exercise, but no points are removed due to the update strategy
        submit_and_grade(
            conn,
            b"a719fe25-5721-412d-adea-4696ccb3d883",
            exercise_1_id,
            exercise_1_slide_1_id,
            course.id,
            exercise_1_slide_1_task_1_id,
            user_id,
            default_instance.id,
            exercise_1_slide_1_task_1_spec_2_id.to_string(),
            1.0,
        )
        .await?;
        submit_and_grade(
            conn,
            b"bbc16d4b-1f91-4bd0-a47f-047665a32196",
            exercise_1_id,
            exercise_1_slide_1_id,
            course.id,
            exercise_1_slide_1_task_1_id,
            user_id,
            default_instance.id,
            exercise_1_slide_1_task_1_spec_3_id.to_string(),
            0.0,
        )
        .await?;
        submit_and_grade(
            conn,
            b"c60bf5e5-9b67-4f62-9df7-16d268c1b5f5",
            exercise_1_id,
            exercise_1_slide_1_id,
            course.id,
            exercise_1_slide_1_task_1_id,
            user_id,
            default_instance.id,
            exercise_1_slide_1_task_1_spec_1_id.to_string(),
            60.0,
        )
        .await?;
        submit_and_grade(
            conn,
            b"e0ec1386-72aa-4eed-8b91-72bba420c23b",
            exercise_2_id,
            exercise_2_slide_1_id,
            course.id,
            exercise_2_slide_1_task_1_id,
            user_id,
            default_instance.id,
            exercise_2_slide_1_task_1_spec_1_id.to_string(),
            70.0,
        )
        .await?;
        submit_and_grade(
            conn,
            b"02c9e1ad-6e4c-4473-a3e9-dbfab018a055",
            exercise_5_id,
            exercise_5_slide_1_id,
            course.id,
            exercise_5_slide_1_task_1_id,
            user_id,
            default_instance.id,
            exercise_5_slide_1_task_1_spec_1_id.to_string(),
            80.0,
        )
        .await?;
        submit_and_grade(
            conn,
            b"75df4600-d337-4083-99d1-e8e3b6bf6192",
            exercise_1_id,
            exercise_1_slide_1_id,
            course.id,
            exercise_1_slide_1_task_1_id,
            user_id,
            default_instance.id,
            exercise_1_slide_1_task_1_spec_1_id.to_string(),
            90.0,
        )
        .await?;
    }

    // feedback
    info!("sample feedback");
    let new_feedback = NewFeedback {
        feedback_given: "this part was unclear to me".to_string(),
        selected_text: Some("blanditiis".to_string()),
        related_blocks: vec![FeedbackBlock {
            id: block_id_4,
            text: Some(
                "blanditiis praesentium voluptatum deleniti atque corrupti quos dolores et quas"
                    .to_string(),
            ),
            order_number: Some(0),
        }],
        page_id: page_3,
    };
    let feedback = feedback::insert(conn, Some(student), course.id, new_feedback).await?;
    feedback::mark_as_read(conn, feedback, true).await?;
    let new_feedback = NewFeedback {
        feedback_given: "I dont think we need these paragraphs".to_string(),
        selected_text: Some("verything".to_string()),
        related_blocks: vec![
            FeedbackBlock {
                id: block_id_1,
                text: Some("verything is a big topic.".to_string()),
                order_number: Some(0),
            },
            FeedbackBlock {
                id: block_id_4,
                text: Some("So big, that we need many paragraphs.".to_string()),
                order_number: Some(1),
            },
            FeedbackBlock {
                id: block_id_5,
                text: Some("Like th".to_string()),
                order_number: Some(2),
            },
        ],
        page_id: page_3,
    };
    feedback::insert(conn, Some(student), course.id, new_feedback).await?;
    feedback::insert(
        conn,
        None,
        course.id,
        NewFeedback {
            feedback_given: "Anonymous feedback".to_string(),
            selected_text: None,
            related_blocks: vec![FeedbackBlock {
                id: block_id_1,
                text: None,
                order_number: Some(0),
            }],
            page_id: page_3,
        },
    )
    .await?;
    feedback::insert(
        conn,
        None,
        course.id,
        NewFeedback {
            feedback_given: "Anonymous unrelated feedback".to_string(),
            selected_text: None,
            related_blocks: vec![],
            page_id: page_3,
        },
    )
    .await?;

    // edit proposals
    info!("sample edit proposals");
    let edits = NewProposedPageEdits {
        page_id: page_c1_1,
        block_edits: vec![NewProposedBlockEdit {
            block_id: block_id_4,
            block_attribute: "content".to_string(),
            original_text: "So bg, that we need many paragraphs.".to_string(),
            changed_text: "So bg, that we need many, many paragraphs.".to_string(),
        }],
    };
    proposed_page_edits::insert(conn, course.id, Some(student), &edits).await?;
    let edits = NewProposedPageEdits {
        page_id: page_c1_1,
        block_edits: vec![
            NewProposedBlockEdit {
                block_id: block_id_1,
                block_attribute: "content".to_string(),
                original_text: "Everything is a big topic.".to_string(),
                changed_text: "Everything is a very big topic.".to_string(),
            },
            NewProposedBlockEdit {
                block_id: block_id_5,
                block_attribute: "content".to_string(),
                original_text: "Like this.".to_string(),
                changed_text: "Like this!".to_string(),
            },
        ],
    };
    proposed_page_edits::insert(conn, course.id, Some(student), &edits).await?;

    // acronyms
    glossary::insert(conn, "CS", "Computer science. Computer science is an essential part of being successful in your life. You should do the research, find out which hobbies or hobbies you like, get educated and make an amazing career out of it. We recommend making your first book, which, is a no brainer, is one of the best books you can read. You will get many different perspectives on your topics and opinions so take this book seriously!",  course.id).await?;
    glossary::insert(conn, "HDD", "Hard disk drive. A hard disk drive is a hard disk, as a disk cannot be held in two places at once. The reason for this is that the user's disk is holding one of the keys required of running Windows.",  course.id).await?;
    glossary::insert(conn, "SSD", "Solid-state drive. A solid-state drive is a hard drive that's a few gigabytes in size, but a solid-state drive is one where data loads are big enough and fast enough that you can comfortably write to it over long distances. This is what drives do. You need to remember that a good solid-state drive has a lot of data: it stores files on disks and has a few data centers. A good solid-state drive makes for a nice little library: its metadata includes information about everything it stores, including any data it can access, but does not store anything that does not exist outside of those files. It also stores large amounts of data from one location, which can cause problems since the data might be different in different places, or in different ways, than what you would expect to see when driving big data applications. The drives that make up a solid-state drive are called drives that use a variety of storage technologies. These drive technology technologies are called \"super drives,\" and they store some of that data in a solid-state drive. Super drives are designed to be fast but very big: they aren't built to store everything, but to store many kinds of data: including data about the data they contain, and more, like the data they are supposed to hold in them. The super drives that make up a solid-state drive can have capacities of up to 50,000 hard disks. These can be used to store files if",  course.id).await?;
    glossary::insert(conn, "KB", "Keyboard.", course.id).await?;

    Ok(course.id)
}

async fn seed_cs_course_material(conn: &mut PgConnection, org: Uuid, admin: Uuid) -> Result<Uuid> {
    // Create new course
    let new_course = NewCourse {
        name: "Introduction to Course Material".to_string(),
        organization_id: org,
        slug: "introduction-to-course-material".to_string(),
        language_code: "en-US".to_string(),
        teacher_in_charge_name: "admin".to_string(),
        teacher_in_charge_email: "admin@example.com".to_string(),
        description: "description".to_string(),
    };
    let (course, front_page, _default_instance) = courses::insert_course(
        conn,
        Uuid::parse_str("d6b52ddc-6c34-4a59-9a59-7e8594441007")?,
        Uuid::parse_str("8e6c35cd-43f2-4982-943b-11e3ffb1b2f8")?,
        new_course,
        admin,
    )
    .await?;

    pages::update_page(
        conn,
        front_page.id,
        CmsPageUpdate {
            title: "Introduction to Course Material".to_string(),
            url_path: "/".to_string(),
            chapter_id: None,
            content: serde_json::to_value(&[
                GutenbergBlock::landing_page_hero_section("Welcome to Introduction to Course Material", "In this course you'll learn the basics of UI/UX design. At the end of course you should be able to create your own design system.")
                .with_id(Uuid::parse_str("6ad81525-0010-451f-85e5-4832e3e364a8")?),
            GutenbergBlock::course_objective_section()
                .with_id(Uuid::parse_str("2eec7ad7-a95f-406f-acfe-f3a332b86e26")?),
            GutenbergBlock::empty_block_from_name("moocfi/course-chapter-grid".to_string())
                .with_id(Uuid::parse_str("bb51d61b-fd19-44a0-8417-7ffc6058b247")?),
            GutenbergBlock::empty_block_from_name("moocfi/course-progress".to_string())
                .with_id(Uuid::parse_str("1d7c28ca-86ab-4318-8b10-3e5b7cd6e465")?),
            ])
            .unwrap(),
            exercises: vec![],
            exercise_slides: vec![],
            exercise_tasks: vec![],
        },
        admin,
        true,
        HistoryChangeReason::PageSaved,
        false,
    )
    .await?;
    // FAQ, we should add card/accordion block to visualize here.
    let (_page, _history) = pages::insert(conn, course.id, "/faq", "FAQ", 1, admin).await?;

    // Chapter-1
    let new_chapter = NewChapter {
        chapter_number: 1,
        course_id: course.id,
        front_front_page_id: None,
        name: "User Interface".to_string(),
    };
    let (chapter_1, front_page_ch_1) = chapters::insert_chapter(conn, new_chapter, admin).await?;
    chapters::set_opens_at(conn, chapter_1.id, Utc::now()).await?;

    pages::update_page(
        conn,
        front_page_ch_1.id,
        CmsPageUpdate {
            title: "User Interface".to_string(),
            url_path: "/chapter-1".to_string(),
            chapter_id: Some(chapter_1.id),
            content: serde_json::to_value(&[
                GutenbergBlock::hero_section("User Interface", "In the industrial design field of human–computer interaction, a user interface is the space where interactions between humans and machines occur.")
                .with_id(Uuid::parse_str("848ac898-81c0-4ebc-881f-6f84e9eaf472")?),
            GutenbergBlock::empty_block_from_name("moocfi/pages-in-chapter".to_string())
                .with_id(Uuid::parse_str("c8b36f58-5366-4d6b-b4ec-9fc0bd65950e")?),
            GutenbergBlock::empty_block_from_name("moocfi/chapter-progress".to_string())
                .with_id(Uuid::parse_str("cdb9e4b9-ba68-4933-b037-4648e3df7a6c")?),
            GutenbergBlock::empty_block_from_name("moocfi/exercises-in-chapter".to_string())
                .with_id(Uuid::parse_str("457431b0-55db-46ac-90ae-03965f48b27e")?),
            ])
            .unwrap(),
            exercises: vec![],
            exercise_slides: vec![],
            exercise_tasks: vec![],
        },
        admin,
        true,
        HistoryChangeReason::PageSaved,
        false,
    )
    .await?;

    // /chapter-1/design
    let design_content = CmsPageUpdate {
        url_path: "/chapter-1/design".to_string(),
        title: "Design".to_string(),
        chapter_id: Some(chapter_1.id),
        exercises: vec![],
        exercise_slides: vec![],
        exercise_tasks: vec![],
        content: serde_json::json!([
            GutenbergBlock::hero_section("Design", "A design is a plan or specification for the construction of an object or system or for the implementation of an activity or process, or the result of that plan or specification in the form of a prototype, product or process.")
                .with_id(Uuid::parse_str("98729704-9dd8-4309-aa08-402f9b2a6071")?),
            GutenbergBlock::block_with_name_and_attributes(
                "core/paragraph",
                attributes!{
                  "content": "Lorem ipsum dolor sit amet, consectetur adipiscing elit. Curabitur bibendum felis nisi, vitae commodo mi venenatis in. Mauris hendrerit lacinia augue ut hendrerit. Vestibulum non tellus mattis, convallis magna vel, semper mauris. Maecenas porta, arcu eget porttitor sagittis, nulla magna auctor dolor, sed tempus sem lacus eu tortor. Ut id diam quam. Etiam quis sagittis justo. Quisque sagittis dolor vitae felis facilisis, ut suscipit ipsum malesuada. Nulla tempor ultricies erat ut venenatis. Ut pulvinar lectus non mollis efficitur.",
                  "dropCap": false
                },
            )
                .with_id(Uuid::parse_str("9ebddb78-23f6-4440-8d8f-5e4b33abb16f")?),
            GutenbergBlock::block_with_name_and_attributes(
                "core/paragraph",
                attributes!{
                  "content": "Sed quis fermentum mi. Integer commodo turpis a fermentum tristique. Integer convallis, nunc sed scelerisque varius, mi tellus molestie metus, eu ultrices justo tellus non arcu. Cras euismod, lectus eu scelerisque mattis, odio ex ornare ipsum, a dapibus nulla leo maximus orci. Etiam laoreet venenatis lorem, vitae iaculis mauris. Nullam lobortis, tortor eget ullamcorper lobortis, tellus odio tincidunt dolor, vitae gravida nibh turpis ac sem. Integer non sodales eros.",
                  "dropCap": false
                },
            )
                .with_id(Uuid::parse_str("029ae4b5-08b0-49f7-8baf-d916b5f879a2")?),
            GutenbergBlock::block_with_name_and_attributes(
                "core/paragraph",
                attributes!{
                  "content": "Vestibulum a scelerisque ante. Fusce interdum eros elit, posuere mattis sapien tristique id. Integer commodo mi orci, sit amet tempor libero vulputate in. Ut id gravida quam. Proin massa dolor, posuere nec metus eu, dignissim viverra nulla. Vestibulum quis neque bibendum, hendrerit diam et, fermentum diam. Sed risus nibh, suscipit in neque nec, bibendum interdum nibh. Aliquam ut enim a mi ultricies finibus. Nam tristique felis ac risus interdum molestie. Nulla venenatis, augue sed porttitor ultrices, lacus ante sollicitudin dui, vel vehicula ex enim ac mi.",
                  "dropCap": false
                },
            )
            .with_id(Uuid::parse_str("3693e92b-9cf0-485a-b026-2851de58e9cf")?),
        ]),
    };
    create_page(conn, course.id, admin, Some(chapter_1.id), design_content).await?;

    // /chapter-1/human-machine-interface
    let content_b = CmsPageUpdate {
        chapter_id: Some(chapter_1.id),
        url_path: "/chapter-1/human-machine-interface".to_string(),
        title: "Human-machine interface".to_string(),
        exercises: vec![],
        exercise_slides: vec![],
        exercise_tasks: vec![],
        content: serde_json::json!([
            GutenbergBlock::hero_section("Human-machine interface", "In the industrial design field of human–computer interaction, a user interface is the space where interactions between humans and machines occur.")
                .with_id(Uuid::parse_str("ae22ae64-c0e5-42e1-895a-4a49411a72e8")?),
            GutenbergBlock::block_with_name_and_attributes(
                "core/paragraph",
                attributes!{
                  "content": "Sed venenatis, magna in ornare suscipit, orci ipsum consequat nulla, ut pulvinar libero metus et metus. Maecenas nec bibendum est. Donec quis ante elit. Nam in eros vitae urna aliquet vestibulum. Donec posuere laoreet facilisis. Aliquam auctor a tellus a tempus. Sed molestie leo eget commodo pellentesque. Curabitur lacinia odio nisl, eu sodales nunc placerat sit amet. Vivamus venenatis, risus vitae lobortis eleifend, odio nisi faucibus tortor, sed aliquet leo arcu et tellus. Donec ultrices consectetur nunc, non rhoncus sapien malesuada et. Nulla tempus ipsum vitae justo scelerisque, sed pretium neque fermentum. Class aptent taciti sociosqu ad litora torquent per conubia nostra, per inceptos himenaeos. Curabitur accumsan et ex pellentesque dignissim. Integer viverra libero quis tortor dignissim elementum.",
                  "dropCap": false
                },
            )
                .with_id(Uuid::parse_str("b05a62ad-e5f7-432c-8c88-2976d971e7e1")?),
            GutenbergBlock::block_with_name_and_attributes(
                "core/paragraph",
                attributes!{
                    "content": "Sed quis fermentum mi. Integer commodo turpis a fermentum tristique. Integer convallis, nunc sed scelerisque varius, mi tellus molestie metus, eu ultrices banana justo tellus non arcu. Cras euismod, cat lectus eu scelerisque mattis, odio ex ornare ipsum, a dapibus nulla leo maximus orci. Etiam laoreet venenatis lorem, vitae iaculis mauris. Nullam lobortis, tortor eget ullamcorper lobortis, tellus odio tincidunt dolor, vitae gravida nibh turpis ac sem. Integer non sodales eros.",
                    "dropCap": false
                },
            )
                .with_id(Uuid::parse_str("db20e302-d4e2-4f56-a0b9-e48a4fbd5fa8")?),
            GutenbergBlock::block_with_name_and_attributes(
                "core/paragraph",
                attributes!{
                  "content": "Vestibulum a scelerisque ante. Fusce interdum eros elit, posuere mattis sapien tristique id. Integer commodo mi orci, sit amet tempor libero vulputate in. Ut id gravida quam. Proin massa dolor, posuere nec metus eu, dignissim viverra nulla. Vestibulum quis neque bibendum, hendrerit diam et, fermentum diam. Sed risus nibh, suscipit in neque nec, bibendum interdum nibh. Aliquam ut enim a mi ultricies finibus. Nam tristique felis ac risus interdum molestie. Nulla venenatis, augue sed porttitor ultrices, lacus ante sollicitudin dui, vel vehicula ex enim ac mi.",
                  "dropCap": false
                },
            )
            .with_id(Uuid::parse_str("c96f56d5-ea35-4aae-918a-72a36847a49c")?),
        ]),
    };
    create_page(conn, course.id, admin, Some(chapter_1.id), content_b).await?;

    // Chapter-2
    let new_chapter_2 = NewChapter {
        chapter_number: 2,
        course_id: course.id,
        front_front_page_id: None,
        name: "User Experience".to_string(),
    };
    let (chapter_2, front_page_ch_2) = chapters::insert_chapter(conn, new_chapter_2, admin).await?;
    chapters::set_opens_at(conn, chapter_2.id, Utc::now()).await?;

    pages::update_page(
        conn,
        front_page_ch_2.id,
        CmsPageUpdate {
            url_path: "/chapter-2".to_string(),
            title: "User Experience".to_string(),
            chapter_id: Some(chapter_2.id),
            content: serde_json::to_value(&[
                GutenbergBlock::hero_section("User Experience", "The user experience is how a user interacts with and experiences a product, system or service. It includes a person's perceptions of utility, ease of use, and efficiency.")
                    .with_id(Uuid::parse_str("c5c623f9-c7ca-4f8e-b04b-e91cecef217a")?),
                GutenbergBlock::empty_block_from_name("moocfi/pages-in-chapter".to_string())
                    .with_id(Uuid::parse_str("37bbc4e9-2e96-45ea-a6f8-bbc7dc7f6be3")?),
                GutenbergBlock::empty_block_from_name("moocfi/chapter-progress".to_string())
                    .with_id(Uuid::parse_str("2e91c140-fd17-486b-8dc1-0a9589a18e3a")?),
                GutenbergBlock::empty_block_from_name("moocfi/exercises-in-chapter".to_string())
                    .with_id(Uuid::parse_str("1bf7e311-75e8-48ec-bd55-e8f1185d76d0")?),
            ])
            .unwrap(),
            exercises: vec![],
            exercise_slides: vec![],
            exercise_tasks: vec![],
        },
        admin,
        true,
        HistoryChangeReason::PageSaved,
        false,
    )
    .await?;
    // /chapter-2/user-research
    let page_content = CmsPageUpdate {
        chapter_id: Some(chapter_2.id),
        content: serde_json::json!([
            GutenbergBlock::hero_section("User research", "User research focuses on understanding user behaviors, needs, and motivations through observation techniques, task analysis, and other feedback methodologies.")
                .with_id(Uuid::parse_str("a43f5460-b588-44ac-84a3-5fdcabd5d3f7")?),
            GutenbergBlock::block_with_name_and_attributes(
                "core/paragraph",
                attributes!{
                  "content": "Sed venenatis, magna in ornare suscipit, orci ipsum consequat nulla, ut pulvinar libero metus et metus. Maecenas nec bibendum est. Donec quis ante elit. Nam in eros vitae urna aliquet vestibulum. Donec posuere laoreet facilisis. Aliquam auctor a tellus a tempus. Sed molestie leo eget commodo pellentesque. Curabitur lacinia odio nisl, eu sodales nunc placerat sit amet. Vivamus venenatis, risus vitae lobortis eleifend, odio nisi faucibus tortor, sed aliquet leo arcu et tellus. Donec ultrices consectetur nunc, non rhoncus sapien malesuada et. Nulla tempus ipsum vitae justo scelerisque, sed pretium neque fermentum. Class aptent taciti sociosqu ad litora torquent per conubia nostra, per inceptos himenaeos. Curabitur accumsan et ex pellentesque dignissim. Integer viverra libero quis tortor dignissim elementum.",
                  "dropCap": false
                },
            )
                .with_id(Uuid::parse_str("816310e3-bbd7-44ae-87cb-3f40633a4b08")?),
            GutenbergBlock::block_with_name_and_attributes(
                "core/paragraph",
                attributes!{
                  "content": "Sed quis fermentum mi. Integer commodo turpis a fermentum tristique. Integer convallis, nunc sed scelerisque varius, mi tellus molestie metus, eu ultrices justo tellus non arcu. Cras euismod, lectus eu scelerisque mattis, odio ex ornare ipsum, a dapibus nulla leo maximus orci. Etiam laoreet venenatis lorem, vitae iaculis mauris. Nullam lobortis, tortor eget ullamcorper lobortis, tellus odio tincidunt dolor, vitae gravida nibh turpis ac sem. Integer non sodales eros.",
                  "dropCap": false
                },
            )
                .with_id(Uuid::parse_str("37aa6421-768e-49b9-b447-5f457e5192bc")?),
            GutenbergBlock::block_with_name_and_attributes(
                "core/paragraph",
                attributes!{
                    "content": "Vestibulum a scelerisque ante. Fusce interdum eros elit, posuere mattis sapien tristique id. Integer commodo mi orci, sit amet tempor libero vulputate in. Ut id gravida quam. Proin massa dolor, posuere nec metus eu, dignissim viverra nulla. Vestibulum quis neque bibendum, hendrerit diam et, fermentum diam. Sed risus nibh, suscipit in neque nec, bibendum interdum nibh. Aliquam ut banana cat enim a mi ultricies finibus. Nam tristique felis ac risus interdum molestie. Nulla venenatis, augue sed porttitor ultrices, lacus ante sollicitudin dui, vel vehicula ex enim ac mi.",
                  "dropCap": false
                },
            )
            .with_id(Uuid::parse_str("cf11a0fb-f56e-4e0d-bc12-51d920dbc278")?),
        ]),
        exercises: vec![],
        exercise_slides: vec![],
        exercise_tasks: vec![],
        url_path: "/chapter-2/user-research".to_string(),
        title: "User research".to_string(),
    };
    create_page(conn, course.id, admin, Some(chapter_2.id), page_content).await?;

    let page_content = include_str!("../assets/example-page.json");
    let parse_page_content = serde_json::from_str(page_content)?;
    create_page(
        conn,
        course.id,
        admin,
        Some(chapter_2.id),
        CmsPageUpdate {
            content: parse_page_content,
            exercises: vec![],
            exercise_slides: vec![],
            exercise_tasks: vec![],
            url_path: "/chapter-2/content-rendering".to_string(),
            title: "Content rendering".to_string(),
            chapter_id: Some(chapter_2.id),
        },
    )
    .await?;
    Ok(course.id)
}

#[allow(clippy::too_many_arguments)]
async fn create_page(
    conn: &mut PgConnection,
    course_id: Uuid,
    author: Uuid,
    chapter_id: Option<Uuid>,
    page_data: CmsPageUpdate,
) -> Result<Uuid> {
    let new_page = NewPage {
        content: Value::Array(vec![]),
        url_path: page_data.url_path.to_string(),
        title: format!("{} WIP", page_data.title),
        course_id: Some(course_id),
        exam_id: None,
        chapter_id,
        front_page_of_chapter_id: None,
        exercises: vec![],
        exercise_slides: vec![],
        exercise_tasks: vec![],
        content_search_language: None,
    };
    let page = pages::insert_page(conn, new_page, author).await?;
    pages::update_page(
        conn,
        page.id,
        CmsPageUpdate {
            content: page_data.content,
            exercises: page_data.exercises,
            exercise_slides: page_data.exercise_slides,
            exercise_tasks: page_data.exercise_tasks,
            url_path: page_data.url_path,
            title: page_data.title,
            chapter_id,
        },
        author,
        true,
        HistoryChangeReason::PageSaved,
        false,
    )
    .await?;
    Ok(page.id)
}

fn paragraph(content: &str, block: Uuid) -> GutenbergBlock {
    GutenbergBlock {
        name: "core/paragraph".to_string(),
        is_valid: true,
        client_id: block,
        attributes: attributes! {
            "content": content,
            "dropCap": false,
        },
        inner_blocks: vec![],
    }
}

#[allow(clippy::too_many_arguments)]
fn example_exercise(
    exercise_id: Uuid,
    exercise_slide_id: Uuid,
    exercise_task_id: Uuid,
    block_id: Uuid,
    paragraph_id: Uuid,
    spec_1: Uuid,
    spec_2: Uuid,
    spec_3: Uuid,
) -> (
    GutenbergBlock,
    CmsPageExercise,
    CmsPageExerciseSlide,
    CmsPageExerciseTask,
) {
    let block = GutenbergBlock {
        client_id: block_id,
        name: "moocfi/exercise".to_string(),
        is_valid: true,
        attributes: attributes! {
            "id": exercise_id,
            "name": "Best exercise".to_string(),
            "dropCap": false,
        },
        inner_blocks: vec![],
    };
    let exercise = CmsPageExercise {
        id: exercise_id,
        name: "Best exercise".to_string(),
        order_number: 1,
    };
    let exercise_slide = CmsPageExerciseSlide {
        id: exercise_slide_id,
        exercise_id,
        order_number: 1,
    };
    let exercise_task = CmsPageExerciseTask {
        id: exercise_task_id,
        exercise_slide_id,
        assignment: serde_json::json!([paragraph("Answer this question.", paragraph_id)]),
        exercise_type: "example-exercise".to_string(),
        private_spec: Some(serde_json::json!([
            {
                "name": "a",
                "correct": false,
                "id": spec_1,
            },
            {
                "name": "b",
                "correct": true,
                "id": spec_2,
            },
            {
                "name": "c",
                "correct": true,
                "id": spec_3,
            },
        ])),
    };
    (block, exercise, exercise_slide, exercise_task)
}

#[allow(clippy::too_many_arguments)]
fn quizzes_exercise(
    exercise_id: Uuid,
    exercise_slide_id: Uuid,
    exercise_task_id: Uuid,
    block_id: Uuid,
    paragraph_id: Uuid,
    private_spec: serde_json::Value,
) -> (
    GutenbergBlock,
    CmsPageExercise,
    CmsPageExerciseSlide,
    CmsPageExerciseTask,
) {
    let block = GutenbergBlock {
        client_id: block_id,
        name: "moocfi/exercise".to_string(),
        is_valid: true,
        attributes: attributes! {
            "id": exercise_id,
            "name": "Best quizzes exercise".to_string(),
            "dropCap": false,
        },
        inner_blocks: vec![],
    };
    let exercise = CmsPageExercise {
        id: exercise_id,
        name: "Best quizzes exercise".to_string(),
        order_number: 1,
    };
    let exercise_slide = CmsPageExerciseSlide {
        id: exercise_slide_id,
        exercise_id,
        order_number: 1,
    };
    let exercise_task = CmsPageExerciseTask {
        id: exercise_task_id,
        exercise_slide_id,
        assignment: serde_json::json!([paragraph("Answer this question.", paragraph_id)]),
        exercise_type: "quizzes".to_string(),
        private_spec: Some(serde_json::json!(private_spec)),
    };
    (block, exercise, exercise_slide, exercise_task)
}

#[allow(clippy::too_many_arguments)]
async fn submit_and_grade(
    conn: &mut PgConnection,
    id: &[u8],
    exercise_id: Uuid,
    exercise_slide_id: Uuid,
    course_id: Uuid,
    exercise_task_id: Uuid,
    user_id: Uuid,
    course_instance_id: Uuid,
    spec: String,
    out_of_100: f32,
) -> Result<()> {
    // combine the id with the user id to ensure it's unique
    let id = [id, &user_id.as_bytes()[..]].concat();
    let slide_submission = exercise_slide_submissions::insert_exercise_slide_submission_with_id(
        conn,
        Uuid::new_v4(),
        &exercise_slide_submissions::NewExerciseSlideSubmission {
            exercise_slide_id,
            course_id: Some(course_id),
            course_instance_id: Some(course_instance_id),
            exam_id: None,
            exercise_id,
            user_id,
        },
    )
    .await
    .unwrap();
    let task_submission_id = exercise_task_submissions::insert_with_id(
        conn,
        &exercise_task_submissions::SubmissionData {
            id: Uuid::new_v5(&course_id, &id),
            exercise_id,
            course_id,
            exercise_task_id,
            exercise_slide_submission_id: slide_submission.id,
            exercise_slide_id,
            user_id,
            course_instance_id,
            data_json: Value::String(spec),
        },
    )
    .await?;

    let task_submission = exercise_task_submissions::get_by_id(conn, task_submission_id).await?;
    let exercise = exercises::get_by_id(conn, exercise_id).await?;
    let grading = exercise_task_gradings::new_grading(conn, &exercise, &task_submission).await?;
    let grading_result = GradingResult {
        feedback_json: Some(serde_json::json!([{"SelectedOptioIsCorrect": true}])),
        feedback_text: Some("Good job!".to_string()),
        grading_progress: GradingProgress::FullyGraded,
        score_given: out_of_100,
        score_maximum: 100,
    };
    let grading =
        exercise_task_gradings::update_grading(conn, &grading, &grading_result, &exercise).await?;
    exercise_task_submissions::set_grading_id(conn, grading.id, task_submission.id).await?;
    user_exercise_states::update_user_exercise_state_after_submission(conn, &slide_submission)
        .await?;
    Ok(())
}

async fn create_exam(
    conn: &mut PgConnection,
    name: &str,
    starts_at: Option<DateTime<Utc>>,
    ends_at: Option<DateTime<Utc>>,
    time_minutes: i32,
    organization_id: Uuid,
    course_id: Uuid,
    exam_id: Uuid,
    teacher: Uuid,
) -> Result<()> {
    exams::insert(
        conn,
        NewExam {
            id: exam_id,
            name,
            instructions: "Do your best!",
            starts_at,
            ends_at,
            time_minutes,
            organization_id,
        },
    )
    .await?;
    let (exam_exercise_block_1, exam_exercise_1, exam_exercise_slide_1, exam_exercise_task_1) =
        example_exercise(
            Uuid::new_v5(&course_id, b"b1b16970-60bc-426e-9537-b29bd2185db3"),
            Uuid::new_v5(&course_id, b"ea461a21-e0b4-4e09-a811-231f583b3dcb"),
            Uuid::new_v5(&course_id, b"9d8ccf47-3e83-4459-8f2f-8e546a75f372"),
            Uuid::new_v5(&course_id, b"a4edb4e5-507d-43f1-8058-9d95941dbf09"),
            Uuid::new_v5(&course_id, b"eced4875-ece9-4c3d-ad0a-2443e61b3e78"),
            Uuid::new_v5(&course_id, b"8870d951-1a27-4544-ad1d-6e0ac19ec5ee"),
            Uuid::new_v5(&course_id, b"59029dbd-b6bc-42c2-ad18-3d62b1844a23"),
            Uuid::new_v5(&course_id, b"0b3098e1-c1f1-4b7b-87f8-ef38826cac79"),
        );
    let (exam_exercise_block_2, exam_exercise_2, exam_exercise_slide_2, exam_exercise_task_2) =
        example_exercise(
            Uuid::new_v5(&course_id, b"44f472e5-b726-4c50-89a1-93f4170673f5"),
            Uuid::new_v5(&course_id, b"23182b3d-fbf4-4c0d-93fa-e9ddc199cc52"),
            Uuid::new_v5(&course_id, b"ca105826-5007-439f-87be-c25f9c79506e"),
            Uuid::new_v5(&course_id, b"96a9e586-cf88-4cb2-b7c9-efc2bc47e90b"),
            Uuid::new_v5(&course_id, b"fe5bb5a9-d0ab-4072-abe1-119c9c1e4f4a"),
            Uuid::new_v5(&course_id, b"22959aad-26fc-4212-8259-c128cdab8b08"),
            Uuid::new_v5(&course_id, b"d8ba9e92-4530-4a74-9b11-eb708fa54d40"),
            Uuid::new_v5(&course_id, b"846f4895-f573-41e2-9926-cd700723ac18"),
        );
    pages::insert_page(
        conn,
        NewPage {
            exercises: vec![exam_exercise_1, exam_exercise_2],
            exercise_slides: vec![exam_exercise_slide_1, exam_exercise_slide_2],
            exercise_tasks: vec![exam_exercise_task_1, exam_exercise_task_2],
            content: serde_json::json!([exam_exercise_block_1, exam_exercise_block_2,]),
            url_path: "".to_string(),
            title: "".to_string(),
            course_id: None,
            exam_id: Some(exam_id),
            chapter_id: None,
            front_page_of_chapter_id: None,
            content_search_language: None,
        },
        teacher,
    )
    .await?;
    exams::set_course(conn, exam_id, course_id).await?;
    Ok(())
}<|MERGE_RESOLUTION|>--- conflicted
+++ resolved
@@ -34,13 +34,7 @@
     proposed_page_edits::NewProposedPageEdits,
     roles::UserRole,
     roles::{self, RoleDomain},
-<<<<<<< HEAD
-    user_exercise_states, users,
-=======
-    submissions,
-    submissions::GradingResult,
     url_redirections, user_exercise_states, users,
->>>>>>> a04fa18e
 };
 use headless_lms_utils::{attributes, document_schema_processor::GutenbergBlock};
 use serde_json::Value;
@@ -1360,7 +1354,6 @@
     )
     .await?;
 
-<<<<<<< HEAD
     let exercise_2_id = Uuid::new_v5(&course_id, b"36e7f0c2-e663-4382-a503-081866cfe7d0");
     let exercise_2_slide_1_id = Uuid::new_v5(&course_id, b"0d85864d-a20d-4d65-9ace-9b4d377f38e8");
     let exercise_2_slide_1_task_1_id =
@@ -1421,61 +1414,7 @@
         exercise_4_slide_1_task_1_spec_2_id,
         exercise_4_slide_1_task_1_spec_3_id,
     );
-    create_page(
-=======
-    let exercise_c1p2_1 = Uuid::new_v5(&course_id, b"36e7f0c2-e663-4382-a503-081866cfe7d0");
-    // let exercise_slide_c1p2e1_1 = Uuid::new_v5(&course_id, b"0d85864d-a20d-4d65-9ace-9b4d377f38e8");
-    let exercise_task_c1p2e1_1 = Uuid::new_v5(&course_id, b"e7fca192-2161-4ab8-8533-8c41dbaa2d69");
-    let spec_c1p2e1t1_1 = Uuid::new_v5(&course_id, b"5898293f-2d41-43b1-9e44-92d487196ade");
-    // let spec_c1p2e1t1_2 = Uuid::new_v5(&course_id, b"93d27d79-f9a1-44ab-839f-484accc67e32");
-    // let spec_c1p2e1t1_3 = Uuid::new_v5(&course_id, b"81ec2df2-a5fd-4d7d-b85f-0c304e8d2030");
-    let exercise_c1p2_2 = Uuid::new_v5(&course_id, b"64d273eb-628f-4d43-a11a-e69ebe244942");
-    // let exercise_slide_c1p2e2_1 = Uuid::new_v5(&course_id, b"5441c7c0-60f1-4058-8223-7090c9cac7cb");
-    let exercise_task_c1p2e2_1 = Uuid::new_v5(&course_id, b"114caac5-006a-4afb-9806-785154263c11");
-    let spec_c1p2e2t1_1 = Uuid::new_v5(&course_id, b"28ea3062-bd6a-45f5-9844-03174e00a0a8");
-    // let spec_c1p2e2t1_2 = Uuid::new_v5(&course_id, b"1982f566-2d6a-485d-acb0-65d8b8864c7e");
-    // let spec_c1p2e2t1_3 = Uuid::new_v5(&course_id, b"01ec5329-2cf6-4d0f-92b2-d388360fb402");
-    // let exercise_c1p2_3 = Uuid::new_v5(&course_id, b"029688ec-c7be-4cb3-8928-85cfd6551083");
-    // let exercise_slide_c1p2e3_1 = Uuid::new_v5(&course_id, b"ab8a314b-ac03-497b-8ade-3d8512ed00c9");
-    // let exercise_task_c1p2e3_1 = Uuid::new_v5(&course_id, b"382fffce-f177-47d0-a5c0-cc8906d34c49");
-    let spec_c1p2e3t1_1 = Uuid::new_v5(&course_id, b"4bae54a3-d67c-428b-8996-290f70ae08fa");
-    // let spec_c1p2e3t1_2 = Uuid::new_v5(&course_id, b"c3f257c0-bdc2-4d81-99ff-a71c76fe670a");
-    // let spec_c1p2e3t1_3 = Uuid::new_v5(&course_id, b"fca5a8ba-50e0-4375-8d4b-9d02762d908c");
-    let (exercise_block_2_1, exercise_2_1, exercise_slide_2_1, exercise_task_2_1) =
-        example_exercise(
-            exercise_c1p2_1,
-            Uuid::new_v5(&course_id, b"0d85864d-a20d-4d65-9ace-9b4d377f38e8"),
-            exercise_task_c1p2e1_1,
-            Uuid::new_v5(&course_id, b"2dbb4649-bcac-47ab-a817-ca17dcd70378"),
-            Uuid::new_v5(&course_id, b"c0986981-c8ae-4c0b-b558-1163a16760ec"),
-            spec_c1p2e1t1_1,
-            Uuid::new_v5(&course_id, b"93d27d79-f9a1-44ab-839f-484accc67e32"),
-            Uuid::new_v5(&course_id, b"81ec2df2-a5fd-4d7d-b85f-0c304e8d2030"),
-        );
-    let (exercise_block_2_2, exercise_2_2, exercise_slide_2_2, exercise_task_2_2) =
-        example_exercise(
-            exercise_c1p2_2,
-            Uuid::new_v5(&course_id, b"5441c7c0-60f1-4058-8223-7090c9cac7cb"),
-            exercise_task_c1p2e2_1,
-            Uuid::new_v5(&course_id, b"fb26489d-ca49-4f76-a1c2-f759ed3146c0"),
-            Uuid::new_v5(&course_id, b"c0986981-c8ae-4c0b-b558-1163a16760ec"),
-            spec_c1p2e2t1_1,
-            Uuid::new_v5(&course_id, b"93d27d79-f9a1-44ab-839f-484accc67e32"),
-            Uuid::new_v5(&course_id, b"81ec2df2-a5fd-4d7d-b85f-0c304e8d2030"),
-        );
-    let (exercise_block_2_3, exercise_2_3, exercise_slide_2_3, exercise_task_2_3) =
-        example_exercise(
-            Uuid::new_v5(&course_id, b"029688ec-c7be-4cb3-8928-85cfd6551083"),
-            Uuid::new_v5(&course_id, b"ab8a314b-ac03-497b-8ade-3d8512ed00c9"),
-            Uuid::new_v5(&course_id, b"382fffce-f177-47d0-a5c0-cc8906d34c49"),
-            Uuid::new_v5(&course_id, b"334593ad-8ba5-4589-b1f7-b159e754bdc5"),
-            Uuid::new_v5(&course_id, b"389e80bd-5f91-40c7-94ff-7dda1eeb96fb"),
-            spec_c1p2e3t1_1,
-            Uuid::new_v5(&course_id, b"c3f257c0-bdc2-4d81-99ff-a71c76fe670a"),
-            Uuid::new_v5(&course_id, b"fca5a8ba-50e0-4375-8d4b-9d02762d908c"),
-        );
     let page2_id = create_page(
->>>>>>> a04fa18e
         conn,
         course.id,
         admin,
