--- conflicted
+++ resolved
@@ -1476,7 +1476,6 @@
             "awardPointsEvenIfWrong": false}),
     );
 
-<<<<<<< HEAD
     let (
         quizzes_exercise_block_3,
         quizzes_exercise_3,
@@ -1549,8 +1548,6 @@
             "awardPointsEvenIfWrong": false}),
     );
 
-=======
->>>>>>> 732a5aaa
     create_page(
         conn,
         course.id,
@@ -1597,7 +1594,6 @@
     )
     .await?;
 
-<<<<<<< HEAD
     create_page(
         conn,
         course.id,
@@ -1621,8 +1617,6 @@
     )
     .await?;
 
-=======
->>>>>>> 732a5aaa
     let exercise_c2p1_1 = Uuid::new_v5(&course_id, b"8bb4faf4-9a34-4df7-a166-89ade530d0f6");
     let exercise_task_c2p1e1_1 = Uuid::new_v5(&course_id, b"a6508b8a-f58e-43ac-9f02-785575e716f5");
     let spec_c2p1e1t1_1 = Uuid::new_v5(&course_id, b"fe464d17-2365-4e65-8b33-e0ebb5a67836");
