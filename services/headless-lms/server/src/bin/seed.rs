#![allow(clippy::too_many_arguments)]

use std::{env, process::Command};

use anyhow::Result;
use chrono::{DateTime, Duration, TimeZone, Utc};
use headless_lms_actix::setup_tracing;
use headless_lms_models::{
    chapters,
    chapters::NewChapter,
    course_instance_enrollments,
    course_instance_enrollments::NewCourseInstanceEnrollment,
    course_instances,
    course_instances::{NewCourseInstance, VariantStatus},
    courses,
    courses::NewCourse,
    exams,
    exams::NewExam,
    exercise_services, exercises,
    exercises::GradingProgress,
    feedback,
    feedback::{FeedbackBlock, NewFeedback},
    gradings, organizations,
    page_history::HistoryChangeReason,
    pages,
    pages::{CmsPageExercise, CmsPageExerciseSlide, CmsPageExerciseTask, CmsPageUpdate, NewPage},
    playground_examples,
    playground_examples::PlaygroundExampleData,
    proposed_block_edits::NewProposedBlockEdit,
    proposed_page_edits,
    proposed_page_edits::NewProposedPageEdits,
    roles,
    roles::UserRole,
    submissions,
    submissions::GradingResult,
    user_exercise_states, users,
};
use headless_lms_utils::{attributes, document_schema_processor::GutenbergBlock};
use serde_json::Value;
use sqlx::{migrate::MigrateDatabase, Connection, PgConnection, Postgres};
use tracing::info;
use uuid::Uuid;

#[tokio::main]
async fn main() -> Result<()> {
    env::set_var("RUST_LOG", "info,sqlx=warn");

    dotenv::dotenv().ok();
    setup_tracing()?;

    let clean = env::args().any(|a| a == "clean");
    let db_url = env::var("DATABASE_URL")?;

    if clean {
        info!("cleaning");
        // hardcoded for now
        let status = Command::new("dropdb")
            .args(["-U", "headless-lms"])
            .args(["-h", "localhost"])
            .args(["-p", "54328"])
            .arg("--force")
            .arg("-e")
            .arg("headless_lms_dev")
            .status()?;
        assert!(status.success());
        Postgres::create_database(&db_url).await?;
    }
    let mut conn = PgConnection::connect(&db_url).await?;
    if clean {
        info!("running migrations");
        sqlx::migrate!("../migrations").run(&mut conn).await?;
    }

    // exercise services
    info!("inserting exercise services");
    let _example_exercise_exercise_service = exercise_services::insert_exercise_service(
        &mut conn,
        &exercise_services::ExerciseServiceNewOrUpdate {
            name: "Example Exercise".to_string(),
            slug: "example-exercise".to_string(),
            public_url: "http://project-331.local/example-exercise/api/service-info".to_string(),
            internal_url: Some("http://example-exercise.default.svc.cluster.local:3002/example-exercise/api/service-info".to_string()),
            max_reprocessing_submissions_at_once: 5,
        }
    )
    .await?;

    exercise_services::insert_exercise_service(
        &mut conn,
        &exercise_services::ExerciseServiceNewOrUpdate {
            name: "Quizzes".to_string(),
            slug: "quizzes".to_string(),
            public_url: "http://project-331.local/quizzes/api/service-info".to_string(),
            internal_url: Some(
                "http://quizzes.default.svc.cluster.local:3004/quizzes/api/service-info"
                    .to_string(),
            ),
            max_reprocessing_submissions_at_once: 5,
        },
    )
    .await?;

    // users
    info!("inserting users");
    let admin = users::insert_with_id(
        &mut conn,
        "admin@example.com",
        Uuid::parse_str("02c79854-da22-4cfc-95c4-13038af25d2e")?,
    )
    .await?;
    let teacher = users::insert_with_id(
        &mut conn,
        "teacher@example.com",
        Uuid::parse_str("90643204-7656-4570-bdd9-aad5d297f9ce")?,
    )
    .await?;
    let language_teacher = users::insert_with_id(
        &mut conn,
        "language.teacher@example.com",
        Uuid::parse_str("0fd8bd2d-cb4e-4035-b7db-89e798fe4df0")?,
    )
    .await?;
    let assistant = users::insert_with_id(
        &mut conn,
        "assistant@example.com",
        Uuid::parse_str("24342539-f1ba-453e-ae13-14aa418db921")?,
    )
    .await?;

    let student = users::insert_with_id(
        &mut conn,
        "user@example.com",
        Uuid::parse_str("849b8d32-d5f8-4994-9d21-5aa6259585b1")?,
    )
    .await?;

    let users = vec![
        users::insert_with_id(
            &mut conn,
            "user_1@example.com",
            Uuid::parse_str("00e249d8-345f-4eff-aedb-7bdc4c44c1d5")?,
        )
        .await?,
        users::insert_with_id(
            &mut conn,
            "user_2@example.com",
            Uuid::parse_str("8d7d6c8c-4c31-48ae-8e20-c68fa95c25cc")?,
        )
        .await?,
        users::insert_with_id(
            &mut conn,
            "user_3@example.com",
            Uuid::parse_str("fbeb9286-3dd8-4896-a6b8-3faffa3fabd6")?,
        )
        .await?,
        users::insert_with_id(
            &mut conn,
            "user_4@example.com",
            Uuid::parse_str("3524d694-7fa8-4e73-aa1a-de9a20fd514b")?,
        )
        .await?,
    ];

    // uh-cs
    info!("uh-cs");
    let uh_cs = organizations::insert(
        &mut conn,
        "University of Helsinki, Department of Computer Science",
        "uh-cs",
        "Organization for Computer Science students and the rest of the world who wish to learn the basics in Computer Science, programming and software development.",
        Uuid::parse_str("8bb12295-53ac-4099-9644-ac0ff5e34d92")?,
    )
    .await?;

    info!("inserting uh-cs courses");
    let cs_intro = seed_sample_course(
        &mut conn,
        uh_cs,
        Uuid::parse_str("7f36cf71-c2d2-41fc-b2ae-bbbcafab0ea5")?,
        "Introduction to everything",
        "introduction-to-everything",
        admin,
        student,
        &users,
    )
    .await?;
    seed_sample_course(
        &mut conn,
        uh_cs,
        Uuid::parse_str("d18b3780-563d-4326-b311-8d0e132901cd")?,
        "Introduction to feedback",
        "introduction-to-feedback",
        admin,
        student,
        &users,
    )
    .await?;
    seed_sample_course(
        &mut conn,
        uh_cs,
        Uuid::parse_str("0ab2c4c5-3aad-4daa-a8fe-c26e956fde35")?,
        "Introduction to history",
        "introduction-to-history",
        admin,
        student,
        &users,
    )
    .await?;
    seed_sample_course(
        &mut conn,
        uh_cs,
        Uuid::parse_str("cae7da38-9486-47da-9106-bff9b6a280f2")?,
        "Introduction to edit proposals",
        "introduction-to-edit-proposals",
        admin,
        student,
        &users,
    )
    .await?;
    let introduction_to_localizing = seed_sample_course(
        &mut conn,
        uh_cs,
        Uuid::parse_str("639f4d25-9376-49b5-bcca-7cba18c38565")?,
        "Introduction to localizing",
        "introduction-to-localizing",
        admin,
        student,
        &users,
    )
    .await?;
    seed_sample_course(
        &mut conn,
        uh_cs,
        Uuid::parse_str("b4cb334c-11d6-4e93-8f3d-849c4abfcd67")?,
        "Point view for teachers",
        "point-view-for-teachers",
        admin,
        student,
        &users,
    )
    .await?;
    seed_sample_course(
        &mut conn,
        uh_cs,
        Uuid::parse_str("1e0c52c7-8cb9-4089-b1c3-c24fc0dd5ae4")?,
        "Advanced course instance management",
        "advanced-course-instance-management",
        admin,
        student,
        &users,
    )
    .await?;
    roles::insert(
        &mut conn,
        language_teacher,
        None,
        Some(introduction_to_localizing),
        UserRole::Teacher,
    )
    .await?;

    info!("inserting sample exams");
    create_exam(
        &mut conn,
        "Ongoing ends soon",
        Some(Utc::now()),
        Some(Utc::now() + Duration::minutes(1)),
        120,
        uh_cs,
        cs_intro,
        Uuid::parse_str("7d6ed843-2a94-445b-8ced-ab3c67290ad0")?,
        teacher,
    )
    .await?;
    create_exam(
        &mut conn,
        "Ongoing short timer",
        Some(Utc::now()),
        Some(Utc::now() + Duration::minutes(120)),
        1,
        uh_cs,
        cs_intro,
        Uuid::parse_str("6959e7af-6b78-4d37-b381-eef5b7aaad6c")?,
        teacher,
    )
    .await?;
    create_exam(
        &mut conn,
        "Starting soon",
        Some(Utc::now() + Duration::minutes(5)),
        Some(Utc::now() + Duration::days(30)),
        1,
        uh_cs,
        cs_intro,
        Uuid::parse_str("65f5c3f3-b5fd-478d-8858-a45cdcb16b86")?,
        teacher,
    )
    .await?;
    create_exam(
        &mut conn,
        "Over",
        Some(Utc::now() - Duration::days(7)),
        Some(Utc::now() - Duration::minutes(30)),
        1,
        uh_cs,
        cs_intro,
        Uuid::parse_str("5c4fca1f-f0d6-471f-a0fd-eac552f5fb84")?,
        teacher,
    )
    .await?;

    info!("cs");
    let _cs_design = seed_cs_course_material(&mut conn, uh_cs, admin).await?;
    let new_course = NewCourse {
        name: "Introduction to Computer Science".to_string(),
        slug: "introduction-to-computer-science".to_string(),
        organization_id: uh_cs,
        language_code: "en-US".to_string(),
        teacher_in_charge_name: "admin".to_string(),
        teacher_in_charge_email: "admin@example.com".to_string(),
    };
    let (cs_course, _cs_front_page, _cs_default_course_instance) = courses::insert_course(
        &mut conn,
        Uuid::parse_str("06a7ccbd-8958-4834-918f-ad7b24e583fd")?,
        Uuid::parse_str("48399008-6523-43c5-8fd6-59ecc731a426")?,
        new_course,
        admin,
    )
    .await?;
    let _cs_course_instance = course_instances::insert(
        &mut conn,
        NewCourseInstance {
            id: Uuid::parse_str("49c618d3-926d-4287-9159-b3af1f86082d")?,
            course_id: cs_course.id,
            name: Some("non-default instance"),
            description: Some("this is another non-default instance"),
            variant_status: Some(VariantStatus::Upcoming),
            support_email: Some("contact@example.com"),
            teacher_in_charge_name: "admin",
            teacher_in_charge_email: "admin@example.com",
            opening_time: None,
            closing_time: None,
        },
    )
    .await?;

    // uh-mathstat
    info!("uh-mathstat");
    let uh_mathstat = organizations::insert(
        &mut conn,
        "University of Helsinki, Department of Mathematics and Statistics",
        "uh-mathstat",
        "Organization for Mathematics and Statistics courses. This organization creates courses that do require prior experience in mathematics, such as integration and induction.",
        Uuid::parse_str("269d28b2-a517-4572-9955-3ed5cecc69bd")?,
    )
    .await?;
    let new_course = NewCourse {
        name: "Introduction to Statistics".to_string(),
        slug: "introduction-to-statistics".to_string(),
        organization_id: uh_mathstat,
        language_code: "en-US".to_string(),
        teacher_in_charge_name: "admin".to_string(),
        teacher_in_charge_email: "admin@example.com".to_string(),
    };
    let (statistics_course, _statistics_front_page, _statistics_default_course_instance) =
        courses::insert_course(
            &mut conn,
            Uuid::parse_str("f307d05f-be34-4148-bb0c-21d6f7a35cdb")?,
            Uuid::parse_str("8e4aeba5-1958-49bc-9b40-c9f0f0680911")?,
            new_course,
            admin,
        )
        .await?;
    let _statistics_course_instance = course_instances::insert(
        &mut conn,
        NewCourseInstance {
            id: Uuid::parse_str("c4a99a18-fd43-491a-9500-4673cb900be0")?,
            course_id: statistics_course.id,
            name: Some("non-default instance"),
            description: Some("this appears to be a non-default instance"),
            variant_status: Some(VariantStatus::Active),
            support_email: Some("contact@example.com"),
            teacher_in_charge_name: "admin",
            teacher_in_charge_email: "admin@example.com",
            opening_time: None,
            closing_time: None,
        },
    )
    .await?;

    // roles
    info!("roles");
    roles::insert(&mut conn, admin, None, None, UserRole::Admin).await?;
    roles::insert(&mut conn, teacher, Some(uh_cs), None, UserRole::Teacher).await?;
    roles::insert(
        &mut conn,
        assistant,
        Some(uh_cs),
        Some(cs_intro),
        UserRole::Assistant,
    )
    .await?;

    info!("playground examples");
    playground_examples::insert_playground_example(
        &mut conn,
        PlaygroundExampleData {
            name: "Example exercise".to_string(),
            url: "http://project-331.local/example-exercise/iframe".to_string(),
            width: 500,
            data: serde_json::json!([
              {
                "id": "cbf2f43c-dc89-4de5-9b23-688a76b838cd",
                "name": "a"
              },
              {
                "id": "f6386ed9-9bfa-46cf-82b9-77646a9721c6",
                "name": "b"
              },
              {
                "id": "c988be91-caf7-4196-8cf6-18e1ae113a69",
                "name": "c"
              }
            ]),
        },
    )
    .await?;

    playground_examples::insert_playground_example(
        &mut conn,
        PlaygroundExampleData {
            name: "Quizzes, example, checkbox".to_string(),
            url: "http://project-331.local/quizzes/iframe".to_string(),
            width: 500,
            data: serde_json::json!({
                "id": "57f03d8e-e768-485c-b0c3-a3e485a3e18a",
                "title": "Internet safety quizz",
                "body": "Answer the following guestions about staying safe on the internet.",
                "deadline": Utc.ymd(2121, 9, 1).and_hms(23, 59, 59).to_string(),
                "open": Utc.ymd(2021, 9, 1).and_hms(23, 59, 59).to_string(),
                "part": 1,
                "section": 1,
                "items": [
                    {
                        "id": "5f09bd92-6e33-415b-b356-227563a02816",
                        "body": "",
                        "type": "checkbox",
                        "multi": false,
                        "order": 1,
                        "title": "The s in https stands for secure.",
                        "quizId": "57f03d8e-e768-485c-b0c3-a3e485a3e18a",
                        "options": [],
                        "maxValue": null,
                        "maxWords": null,
                        "minValue": null,
                        "minWords": null,
                        "direction": "row"
                    },
                    {
                        "id": "818fc326-ed38-4fe5-95d3-0f9d15032d01",
                        "body": "",
                        "type": "checkbox",
                        "multi": false,
                        "order": 2,
                        "title": "I use a strong, unique password that can't easily be guessed by those who knows me.",
                        "quizId": "57f03d8e-e768-485c-b0c3-a3e485a3e18a",
                        "options": [],
                        "maxValue": null,
                        "maxWords": null,
                        "minValue": null,
                        "minWords": null,
                        "direction": "row"
                    },
                ],
                "tries": 1,
                "courseId": "51ee97a7-684f-4cba-8a01-8c558803c4f7",
                "triesLimited": true,
            }),
        },
    )
    .await?;

    playground_examples::insert_playground_example(
        &mut conn,
        PlaygroundExampleData {
            name: "Quizzes example, multiple-choice, row".to_string(),
            url: "http://project-331.local/quizzes/iframe".to_string(),
            width: 500,
            data: serde_json::json!(
              {
                "id": "3ee47b02-ba13-46a7-957e-fd4f21fc290b",
                "courseId": "5209f752-9db9-4daf-a7bc-64e21987b719",
                "body": "Something about CSS and color codes",
                "deadline": Utc.ymd(2121, 9, 1).and_hms(23, 59, 59).to_string(),
                "open": Utc.ymd(2021, 9, 1).and_hms(23, 59, 59).to_string(),
                "part": 1,
                "section": 1,
                "title": "Something about CSS and color codes",
                "tries": 1,
                "triesLimited": false,
                "items": [
                    {
                        "id": "a6bc7e17-dc82-409e-b0d4-08bb8d24dc76",
                        "body": "Which of the color codes represent the color **red**?",
                        "direction": "row",
                        "formatRegex": null,
                        "maxLabel": null,
                        "maxValue": null,
                        "maxWords": null,
                        "minLabel": null,
                        "minValue": null,
                        "minWords": null,
                        "multi": false,
                        "order": 1,
                        "quizId": "3ee47b02-ba13-46a7-957e-fd4f21fc290b",
                        "title": "Hexadecimal color codes",
                        "type": "multiple-choice",
                        "options": [
                            {
                                "id": "8d17a216-9655-4558-adfb-cf66fb3e08ba",
                                "body": "#00ff00",
                                "order": 1,
                                "title": null,
                                "quizItemId": "a6bc7e17-dc82-409e-b0d4-08bb8d24dc76",
                            },
                            {
                                "id": "11e0f3ac-fe21-4524-93e6-27efd4a92595",
                                "body": "#0000ff",
                                "order": 2,
                                "title": null,
                                "quizItemId": "a6bc7e17-dc82-409e-b0d4-08bb8d24dc76",
                            },
                            {
                                "id": "e0033168-9f92-4d71-9c23-7698de9ea3b0",
                                "body": "#663300",
                                "order": 3,
                                "title": null,
                                "quizItemId": "a6bc7e17-dc82-409e-b0d4-08bb8d24dc76",
                            },
                            {
                                "id": "2931180f-827f-468c-a616-a8df6e94f717",
                                "body": "#ff0000",
                                "order": 4,
                                "title": null,
                                "quizItemId": "a6bc7e17-dc82-409e-b0d4-08bb8d24dc76",
                            },
                            {
                                "id": "9f5a09d7-c03f-44dd-85db-38065600c2c3",
                                "body": "#ffffff",
                                "order": 5,
                                "title": null,
                                "quizItemId": "a6bc7e17-dc82-409e-b0d4-08bb8d24dc76",
                            },
                        ]
                    }
                ]
              }
            ),
        },
    )
    .await?;

    playground_examples::insert_playground_example(
        &mut conn,
        PlaygroundExampleData {
            name: "Quizzes example, multiple-choice, column".to_string(),
            url: "http://project-331.local/quizzes/iframe".to_string(),
            width: 500,
            data: serde_json::json!(
              {
                "id": "3ee47b02-ba13-46a7-957e-fd4f21fc290b",
                "courseId": "5209f752-9db9-4daf-a7bc-64e21987b719",
                "body": "Something about CSS and color codes",
                "deadline": Utc.ymd(2121, 9, 1).and_hms(23, 59, 59).to_string(),
                "open": Utc.ymd(2021, 9, 1).and_hms(23, 59, 59).to_string(),
                "part": 1,
                "section": 1,
                "title": "Something about CSS and color codes",
                "tries": 1,
                "triesLimited": false,
                "items": [
                    {
                        "id": "a6bc7e17-dc82-409e-b0d4-08bb8d24dc76",
                        "body": "Which of the color codes represent the color **red**?",
                        "direction": "column",
                        "formatRegex": null,
                        "maxLabel": null,
                        "maxValue": null,
                        "maxWords": null,
                        "minLabel": null,
                        "minValue": null,
                        "minWords": null,
                        "multi": false,
                        "order": 1,
                        "quizId": "3ee47b02-ba13-46a7-957e-fd4f21fc290b",
                        "title": "Hexadecimal color codes",
                        "type": "multiple-choice",
                        "options": [
                            {
                                "id": "8d17a216-9655-4558-adfb-cf66fb3e08ba",
                                "body": "#00ff00",
                                "order": 1,
                                "title": null,
                                "quizItemId": "a6bc7e17-dc82-409e-b0d4-08bb8d24dc76",
                            },
                            {
                                "id": "11e0f3ac-fe21-4524-93e6-27efd4a92595",
                                "body": "#0000ff",
                                "order": 2,
                                "title": null,
                                "quizItemId": "a6bc7e17-dc82-409e-b0d4-08bb8d24dc76",
                            },
                            {
                                "id": "e0033168-9f92-4d71-9c23-7698de9ea3b0",
                                "body": "#663300",
                                "order": 3,
                                "title": null,
                                "quizItemId": "a6bc7e17-dc82-409e-b0d4-08bb8d24dc76",
                            },
                            {
                                "id": "2931180f-827f-468c-a616-a8df6e94f717",
                                "body": "#ff0000",
                                "order": 4,
                                "title": null,
                                "quizItemId": "a6bc7e17-dc82-409e-b0d4-08bb8d24dc76",
                            },
                            {
                                "id": "9f5a09d7-c03f-44dd-85db-38065600c2c3",
                                "body": "#ffffff",
                                "order": 5,
                                "title": null,
                                "quizItemId": "a6bc7e17-dc82-409e-b0d4-08bb8d24dc76",
                            },
                        ]
                    }
                ]
              }
            ),
        },
    )
    .await?;

    playground_examples::insert_playground_example(
        &mut conn,
        PlaygroundExampleData {
            name: "Quizzes example, multiple-choice, multi".to_string(),
            url: "http://project-331.local/quizzes/iframe".to_string(),
            width: 500,
            data: serde_json::json!(
              {
                "id": "3ee47b02-ba13-46a7-957e-fd4f21fc290b",
                "courseId": "5209f752-9db9-4daf-a7bc-64e21987b719",
                "body": "Something about CSS and color codes",
                "deadline": Utc.ymd(2121, 9, 1).and_hms(23, 59, 59).to_string(),
                "open": Utc.ymd(2021, 9, 1).and_hms(23, 59, 59).to_string(),
                "part": 1,
                "section": 1,
                "title": "Something about CSS and color codes",
                "tries": 1,
                "triesLimited": false,
                "items": [
                    {
                        "id": "a6bc7e17-dc82-409e-b0d4-08bb8d24dc76",
                        "body": "Which of the color codes represent the color **red**?",
                        "direction": "row",
                        "formatRegex": null,
                        "maxLabel": null,
                        "maxValue": null,
                        "maxWords": null,
                        "minLabel": null,
                        "minValue": null,
                        "minWords": null,
                        "multi": true,
                        "order": 1,
                        "quizId": "3ee47b02-ba13-46a7-957e-fd4f21fc290b",
                        "title": "Hexadecimal color codes",
                        "type": "multiple-choice",
                        "options": [
                            {
                                "id": "8d17a216-9655-4558-adfb-cf66fb3e08ba",
                                "body": "#00ff00",
                                "order": 1,
                                "title": null,
                                "quizItemId": "a6bc7e17-dc82-409e-b0d4-08bb8d24dc76",
                            },
                            {
                                "id": "11e0f3ac-fe21-4524-93e6-27efd4a92595",
                                "body": "#0000ff",
                                "order": 2,
                                "title": null,
                                "quizItemId": "a6bc7e17-dc82-409e-b0d4-08bb8d24dc76",
                            },
                            {
                                "id": "e0033168-9f92-4d71-9c23-7698de9ea3b0",
                                "body": "#663300",
                                "order": 3,
                                "title": null,
                                "quizItemId": "a6bc7e17-dc82-409e-b0d4-08bb8d24dc76",
                            },
                            {
                                "id": "2931180f-827f-468c-a616-a8df6e94f717",
                                "body": "#ff0000",
                                "order": 4,
                                "title": null,
                                "quizItemId": "a6bc7e17-dc82-409e-b0d4-08bb8d24dc76",
                            },
                            {
                                "id": "9f5a09d7-c03f-44dd-85db-38065600c2c3",
                                "body": "#ffffff",
                                "order": 5,
                                "title": null,
                                "quizItemId": "a6bc7e17-dc82-409e-b0d4-08bb8d24dc76",
                            },
                        ]
                    }
                ]
              }
            ),
        },
    )
    .await?;

    playground_examples::insert_playground_example(
        &mut conn,
        PlaygroundExampleData {
            name: "Quizzes example, essay".to_string(),
            url: "http://project-331.local/quizzes/iframe".to_string(),
            width: 500,
            data: serde_json::json!(              {
              "id": "47cbd36c-0c32-41f2-8a4a-b008de7d3494",
              "courseId": "fdf0fed9-7665-4712-9cca-652d5bfe5233",
              "body": "Of CSS and system design of the Noldor",
              "deadline": Utc.ymd(2121, 9, 1).and_hms(23, 59, 59).to_string(),
              "open": Utc.ymd(2021, 9, 1).and_hms(23, 59, 59).to_string(),
              "part": 1,
              "section": 1,
              "title": "Of CSS and system design of the Noldor",
              "tries": 1,
              "triesLimited": false,
              "items": [
                  {
                      "id": "371b59cb-735d-4202-b8cb-bed967945ffd",
                      "body": "Which colour did the Fëanorian lamps emit when Tuor met Gelmir and Arminas at the gate of Annon-in-Gelydh? Give your answer in colours colourname, hexadecimal colour code and in RGB colour code. Could this have deeper contextual meaning considering the events of the previous chapter? Explain in 500 words.",
                      "direction": "row",
                      "maxLabel": null,
                      "maxValue": null,
                      "maxWords": 600,
                      "minLabel": null,
                      "minValue": null,
                      "minWords": 500,
                      "multi": false,
                      "order": 1,
                      "quizId": "47cbd36c-0c32-41f2-8a4a-b008de7d3494",
                      "title": "Of the lamps of Fëanor",
                      "type": "essay",
                      "options": []
                  }
              ]
            })
        }).await?;

    playground_examples::insert_playground_example(
        &mut conn,
        PlaygroundExampleData {
            name: "Quizzes example, multiple-choice dropdown".to_string(),
            url: "http://project-331.local/quizzes/iframe".to_string(),
            width: 500,
            data: serde_json::json!({
            "id": "1af3cc18-d8d8-4cc6-9bf9-be63d79e19a4",
            "courseId": "32b060d5-78e8-4b97-a933-7458319f30a2",
            "body": null,
            "deadline": Utc.ymd(2121, 9, 1).and_hms(23, 59, 59).to_string(),
            "open": Utc.ymd(2021, 9, 1).and_hms(23, 59, 59).to_string(),
            "part": 1,
            "section": 1,
            "title": "Questions about CSS and color codes",
            "tries": 1,
            "triesLimited": false,
            "items": [
                {
                    "id": "37469182-8220-46d3-b3c2-7d215a1bfc03",
                    "body": "How many different CSS hexadecimal color codes there are?",
                    "direction": "row",
                    "formatRegex": null,
                    "maxLabel": null,
                    "maxValue": null,
                    "maxWords": null,
                    "minLabel": null,
                    "minValue": null,
                    "minWords": null,
                    "multi": false,
                    "order": 1,
                    "quizId": "1af3cc18-d8d8-4cc6-9bf9-be63d79e19a4",
                    "title": null,
                    "type": "multiple-choice-dropdown",
                    "options": [
                        {
                            "id": "d0514fbb-1081-4602-b564-22dd5374dd46",
                            "body": "at least two",
                            "order": 1,
                            "title": null,
                            "quizItemId": "37469182-8220-46d3-b3c2-7d215a1bfc03",
                        },
                        {
                            "id": "a7a58b81-bd76-4b9a-9060-1516597cb9b7",
                            "body": "more than 2.546 * 10^56",
                            "order": 2,
                            "title": null,
                            "quizItemId": "37469182-8220-46d3-b3c2-7d215a1bfc03",
                        },
                        {
                            "id": "255ff119-1705-4f79-baed-cf8f0c3ca214",
                            "body": "I don't believe in hexadecimal color codes",
                            "order": 3,
                            "title": null,
                            "quizItemId": "37469182-8220-46d3-b3c2-7d215a1bfc03",
                        },
                    ]
                },
                {
                    "id": "da705796-f8e3-420c-a717-a3064e351eed",
                    "body": "What other ways there are to represent colors in CSS?",
                    "direction": "row",
                    "formatRegex": null,
                    "maxLabel": null,
                    "maxValue": null,
                    "maxWords": null,
                    "minLabel": null,
                    "minValue": null,
                    "minWords": null,
                    "multi": false,
                    "order": 1,
                    "quizId": "1af3cc18-d8d8-4cc6-9bf9-be63d79e19a4",
                    "title": null,
                    "type": "multiple-choice-dropdown",
                    "options": [
                        {
                            "id": "dd31dfda-2bf0-4f66-af45-de6ee8ded54a",
                            "body": "RGB -color system",
                            "order": 1,
                            "title": null,
                            "quizItemId": "da705796-f8e3-420c-a717-a3064e351eed",
                        },
                        {
                            "id": "af864a7e-46d5-46c4-b027-413cb4e5fa68",
                            "body": "Human readable text representation",
                            "order": 2,
                            "title": null,
                            "quizItemId": "da705796-f8e3-420c-a717-a3064e351eed",
                        },
                        {
                            "id": "66df5778-f80c-42b4-a544-4fb35d44a80f",
                            "body": "I'm colorblind, so I don't really care :/",
                            "order": 3,
                            "title": null,
                            "quizItemId": "da705796-f8e3-420c-a717-a3064e351eed",
                        },
                    ]
                }
            ]}),
        },
    )
    .await?;

    playground_examples::insert_playground_example(
        &mut conn,

        PlaygroundExampleData {
            name: "Quizzes example, open".to_string(),
            url: "http://project-331.local/quizzes/iframe".to_string(),
            width: 500,
            data: serde_json::json!({
                "id": "801b9275-5034-438d-922f-104af517468a",
                "title": "Open answer question",
                "body": "",
                "open": Utc.ymd(2021, 9, 1).and_hms(23, 59, 59).to_string(),
                "deadline": Utc.ymd(2121, 9, 1).and_hms(23, 59, 59).to_string(),
                "part": 1,
                "items": [
                    {
                        "id": "30cc054a-8efb-4242-9a0d-9acc6ae2ca57",
                        "body": "Enter the date of the next leap day in ISO 8601 format (YYYY-MM-DD).",
                        "type": "open",
                        "multi": false,
                        "order": 0,
                        "title": "Date formats",
                        "quizId": "801b9275-5034-438d-922f-104af517468a",
                        "options": [],
                        "maxValue": null,
                        "maxWords": null,
                        "minValue": null,
                        "minWords": null,
                        "direction": "row",
                        "formatRegex": "\\d{4}-\\d{2}-\\d{2}",
                    }
                ],
                "tries": 1,
                "section": 1,
                "courseId": "f6b6a606-e1f8-4ded-a458-01f541c06019",
                "triesLimited": true,
            }),
        },
    )
    .await?;

    playground_examples::insert_playground_example(
        &mut conn,
        PlaygroundExampleData {
            name: "Quizzes example, scale".to_string(),
            url: "http://project-331.local/quizzes/iframe".to_string(),
            width: 500,
            data: serde_json::json!({
                "id": "3d3c633d-ea60-412f-8c85-8cab7742a5b8",
                "title": "The regex quiz",
                "body": "Please answer to the following guestions based on your feelings about using regex. Use the scale 1 = completely disagree, 7 = completely agree",
                "deadline": Utc.ymd(2121, 9, 1).and_hms(23, 59, 59).to_string(),
                "open": Utc.ymd(2021, 9, 1).and_hms(23, 59, 59).to_string(),
                "part": 1,
                "items": [
                  {
                    "id": "d2422f0c-2378-4099-bde7-e1231ceac220",
                    "body": "",
                    "type": "scale",
                    "multi": false,
                    "order": 1,
                    "title": "Regex is generally readable.",
                    "quizId": "3d3c633d-ea60-412f-8c85-8cab7742a5b8",
                    "options": [],
                    "maxValue": 4,
                    "maxWords": null,
                    "minValue": 1,
                    "minWords": null,
                    "direction": "row",
                    "formatRegex": null,
                  },
                  {
                    "id": "b3ce858c-a5ed-4cf7-a9ee-62ef91d1a75a",
                    "body": "",
                    "type": "scale",
                    "multi": false,
                    "order": 2,
                    "title": "Regex is what some people consider to be a 'write-only' language.",
                    "quizId": "3d3c633d-ea60-412f-8c85-8cab7742a5b8",
                    "options": [],
                    "maxValue": 7,
                    "maxWords": null,
                    "minValue": 1,
                    "minWords": null,
                    "direction": "row",
                    "formatRegex": null,
                  },
                  {
                    "id": "eb7f6898-7ba5-4f89-8e24-a17f57381131",
                    "body": "",
                    "type": "scale",
                    "multi": false,
                    "order": 3,
                    "title": "Regex can be useful when parsing HTML.",
                    "quizId": "3d3c633d-ea60-412f-8c85-8cab7742a5b8",
                    "options": [],
                    "maxValue": 15,
                    "maxWords": null,
                    "minValue": 1,
                    "minWords": null,
                    "direction": "row",
                    "formatRegex": null,
                  }
                ],
                "tries": 1,
                "section": 1,
                "courseId": "f5bed4ff-63ec-44cd-9056-86eb00df84ca",
                "triesLimited": true
              }),
        },
    )
    .await?;

    playground_examples::insert_playground_example(
        &mut conn,
        PlaygroundExampleData {
            name: "Quizzes example, multiple-choice clickable".to_string(),
            url: "http://project-331.local/quizzes/iframe".to_string(),
            width: 500,
            data: serde_json::json!({
              "id": "3562f83c-4d5d-41a9-aceb-a8f98511dd5d",
              "title": "Of favorite colors",
              "body": null,
              "deadline": Utc.ymd(2121,9,1).and_hms(23,59,59).to_string(),
              "open": Utc.ymd(2021,9,1).and_hms(23,59,59).to_string(),
              "part": 1,
              "items": [
                {
                  "id": "d2422f0c-2378-4099-bde7-e1231ceac220",
                  "body": "",
                  "type": "clickable-multiple-choice",
                  "multi": false,
                  "order": 1,
                  "title": "Choose your favorite colors",
                  "quizId": "3562f83c-4d5d-41a9-aceb-a8f98511dd5d",
                  "options": [
                    {
                      "id": "f4ef5add-cfed-4819-b1a7-b1c7a72330ea",
                      "body": "AliceBlue",
                      "order": 1,
                      "title": null,
                      "quizItemId": "d2422f0c-2378-4099-bde7-e1231ceac220",
                    },
                    {
                      "id": "ee6535ca-fed6-4d22-9988-bed91e3decb4",
                      "body": "AntiqueWhite",
                      "order": 1,
                      "title": null,
                      "quizItemId": "d2422f0c-2378-4099-bde7-e1231ceac220",
                    },
                    {
                      "id": "404c62f0-44f2-492c-a6cf-522e5cff492b",
                      "body": "Aqua",
                      "order": 1,
                      "title": null,
                      "quizItemId": "d2422f0c-2378-4099-bde7-e1231ceac220",
                    },
                    {
                      "id": "74e09ced-233e-4db6-a67f-d4835a596956",
                      "body": "Cyan",
                      "order": 1,
                      "title": null,
                      "quizItemId": "d2422f0c-2378-4099-bde7-e1231ceac220",
                    },
                    {
                      "id": "797463cf-9592-46f8-9018-7d2b3d2c0882",
                      "body": "Cornsilk",
                      "order": 1,
                      "title": null,
                      "quizItemId": "d2422f0c-2378-4099-bde7-e1231ceac220",
                    },
                    {
                      "id": "f5e46e15-cb14-455f-8b72-472fed50d6f8",
                      "body": "LawnGreen",
                      "order": 1,
                      "title": null,
                      "quizItemId": "d2422f0c-2378-4099-bde7-e1231ceac220",
                    },
                    {
                      "id": "2bfea5dd-ad64-456a-8518-c6754bd40a90",
                      "body": "LightGoldenRodYellow",
                      "order": 1,
                      "title": null,
                      "quizItemId": "d2422f0c-2378-4099-bde7-e1231ceac220",
                    },
                    {
                      "id": "d045ec97-a89a-4964-9bea-a5baab69786f",
                      "body": "MediumSpringGreen",
                      "order": 1,
                      "title": null,
                      "quizItemId": "d2422f0c-2378-4099-bde7-e1231ceac220",
                    },
                    {
                      "id": "fc901148-7d65-4150-b077-5dc53947ee7a",
                      "body": "Sienna",
                      "order": 1,
                      "title": null,
                      "quizItemId": "d2422f0c-2378-4099-bde7-e1231ceac220",
                    },
                    {
                      "id": "73a8f612-7bd4-48ca-9dae-2baa1a55a1da",
                      "body": "WhiteSmoke",
                      "order": 1,
                      "title": null,
                      "quizItemId": "d2422f0c-2378-4099-bde7-e1231ceac220",
                    },
                  ],
                  "maxValue": 4,
                  "maxWords": null,
                  "minValue": 1,
                  "minWords": null,
                  "direction": "row",
                  "formatRegex": null,
                },
              ],
              "tries": 1,
              "section": 1,
              "courseId": "f5bed4ff-63ec-44cd-9056-86eb00df84ca",
              "triesLimited": true
            }),
        },
    )
    .await?;

    Ok(())
}

#[allow(clippy::too_many_arguments)]
async fn seed_sample_course(
    conn: &mut PgConnection,
    org: Uuid,
    course_id: Uuid,
    course_name: &str,
    course_slug: &str,
    admin: Uuid,
    student: Uuid,
    users: &[Uuid],
) -> Result<Uuid> {
    info!("inserting sample course {}", course_name);
    let new_course = NewCourse {
        name: course_name.to_string(),
        organization_id: org,
        slug: course_slug.to_string(),
        language_code: "en-US".to_string(),
        teacher_in_charge_name: "admin".to_string(),
        teacher_in_charge_email: "admin@example.com".to_string(),
    };
    let (course, _front_page, default_instance) = courses::insert_course(
        conn,
        course_id,
        Uuid::new_v5(&course_id, b"7344f1c8-b7ce-4c7d-ade2-5f39997bd454"),
        new_course,
        admin,
    )
    .await?;
    course_instances::insert(
        conn,
        NewCourseInstance {
            id: Uuid::new_v5(&course_id, b"67f077b4-0562-47ae-a2b9-db2f08f168a9"),
            course_id: course.id,
            name: Some("non-default instance"),
            description: Some("this is a non-default instance"),
            variant_status: None,
            support_email: Some("contact@example.com"),
            teacher_in_charge_name: "admin",
            teacher_in_charge_email: "admin@example.com",
            opening_time: None,
            closing_time: None,
        },
    )
    .await?;

    // chapters and pages

    let new_chapter = NewChapter {
        chapter_number: 1,
        course_id: course.id,
        front_front_page_id: None,
        name: "The Basics".to_string(),
    };
    let (chapter_1, _front_page_1) = chapters::insert_chapter(conn, new_chapter, admin).await?;
    chapters::set_opens_at(conn, chapter_1.id, Utc::now()).await?;
    let new_chapter = NewChapter {
        chapter_number: 2,
        course_id: course.id,
        front_front_page_id: None,
        name: "The intermediaries".to_string(),
    };
    let (chapter_2, _front_page_2) = chapters::insert_chapter(conn, new_chapter, admin).await?;
    chapters::set_opens_at(
        conn,
        chapter_2.id,
        Utc::now() + chrono::Duration::minutes(10),
    )
    .await?;
    let new_chapter = NewChapter {
        chapter_number: 3,
        course_id: course.id,
        front_front_page_id: None,
        name: "Advanced studies".to_string(),
    };
    let (chapter_3, _front_page_3) = chapters::insert_chapter(conn, new_chapter, admin).await?;
    chapters::set_opens_at(
        conn,
        chapter_3.id,
        Utc::now() + chrono::Duration::minutes(20),
    )
    .await?;
    let new_chapter = NewChapter {
        chapter_number: 4,
        course_id: course.id,
        front_front_page_id: None,
        name: "Forbidden magicks".to_string(),
    };
    let (chapter_4, _front_page_4) = chapters::insert_chapter(conn, new_chapter, admin).await?;
    chapters::set_opens_at(
        conn,
        chapter_4.id,
        Utc::now() + (chrono::Duration::days(365) * 100),
    )
    .await?;

    let (_page, _) = pages::insert(
        conn,
        course.id,
        "/welcome",
        "Welcome to Introduction to Everything",
        1,
        admin,
    )
    .await?;

    info!("sample exercises");
    let block_id_1 = Uuid::new_v5(&course_id, b"af3b467a-f5db-42ad-9b21-f42ca316b3c6");
    let block_id_2 = Uuid::new_v5(&course_id, b"465f1f95-22a1-43e1-b4a3-7d18e525dc12");
    let block_id_3 = Uuid::new_v5(&course_id, b"46aad5a8-71bd-49cd-8d86-3368ee8bb7ac");
    let block_id_4 = Uuid::new_v5(&course_id, b"09b327a8-8e65-437e-9678-554fc4d98dd4");
    let block_id_5 = Uuid::new_v5(&course_id, b"834648cc-72d9-42d1-bed7-cc6a2e186ae6");
    let block_id_6 = Uuid::new_v5(&course_id, b"223a4718-5287-49ff-853e-a67f4612c629");
    let exercise_c1p1_1 = Uuid::new_v5(&course_id, b"cfb950a7-db4e-49e4-8ec4-d7a32b691b08");
    let exercise_slide_c1p1_1 = Uuid::new_v5(&course_id, b"182c4128-c4e4-40c9-bc5a-1265bfd3654c");
    let exercise_task_c1p1e1_1 = Uuid::new_v5(&course_id, b"f73dab3b-3549-422d-8377-ece1972e5576");
    let spec_c1p1e1t1_1 = Uuid::new_v5(&course_id, b"5f6b7850-5034-4cef-9dcf-e3fd4831067f");
    let spec_c1p1e1t1_2 = Uuid::new_v5(&course_id, b"c713bbfc-86bf-4877-bd39-53afaf4444b5");
    let spec_c1p1e1t1_3 = Uuid::new_v5(&course_id, b"4027d508-4fad-422e-bb7f-15c613a02cc6");
    let (exercise_block_1, exercise_1, slide_1, task_1) = example_exercise(
        exercise_c1p1_1,
        exercise_slide_c1p1_1,
        exercise_task_c1p1e1_1,
        block_id_2,
        block_id_3,
        spec_c1p1e1t1_1,
        spec_c1p1e1t1_2,
        spec_c1p1e1t1_3,
    );
    let page_c1_1 = create_page(
        conn,
        course.id,
        admin,
        chapter_1.id,
        CmsPageUpdate {
            url_path: "/chapter-1/page-1".to_string(),
            title: "Page One".to_string(),
            chapter_id: Some(chapter_1.id),
            exercises: vec![exercise_1],
            exercise_slides: vec![slide_1],
            exercise_tasks: vec![task_1],
            content: serde_json::json!([
                paragraph("Everything is a big topic.", block_id_1),
                exercise_block_1,
                paragraph("So big, that we need many paragraphs.", block_id_4),
                paragraph("Like this.", block_id_5),
                paragraph(&"At vero eos et accusamus et iusto odio dignissimos ducimus qui blanditiis praesentium voluptatum deleniti atque corrupti quos dolores et quas molestias excepturi sint occaecati cupiditate non provident, similique sunt in culpa qui officia deserunt mollitia animi, id est laborum et dolorum fuga. Et harum quidem rerum facilis est et expedita distinctio. Nam libero tempore, cum soluta nobis est eligendi optio cumque nihil impedit quo minus id quod maxime placeat facere possimus, omnis voluptas assumenda est, omnis dolor repellendus. Temporibus autem quibusdam et aut officiis debitis aut rerum necessitatibus saepe eveniet ut et voluptates repudiandae sint et molestiae non recusandae. Itaque earum rerum hic tenetur a sapiente delectus, ut aut reiciendis voluptatibus maiores alias consequatur aut perferendis doloribus asperiores repellat. ".repeat(4), block_id_6),
            ]),
        },
    )
    .await?;

    let exercise_c1p2_1 = Uuid::new_v5(&course_id, b"36e7f0c2-e663-4382-a503-081866cfe7d0");
    // let exercise_slide_c1p2e1_1 = Uuid::new_v5(&course_id, b"0d85864d-a20d-4d65-9ace-9b4d377f38e8");
    let exercise_task_c1p2e1_1 = Uuid::new_v5(&course_id, b"e7fca192-2161-4ab8-8533-8c41dbaa2d69");
    let spec_c1p2e1t1_1 = Uuid::new_v5(&course_id, b"5898293f-2d41-43b1-9e44-92d487196ade");
    // let spec_c1p2e1t1_2 = Uuid::new_v5(&course_id, b"93d27d79-f9a1-44ab-839f-484accc67e32");
    // let spec_c1p2e1t1_3 = Uuid::new_v5(&course_id, b"81ec2df2-a5fd-4d7d-b85f-0c304e8d2030");
    let exercise_c1p2_2 = Uuid::new_v5(&course_id, b"64d273eb-628f-4d43-a11a-e69ebe244942");
    // let exercise_slide_c1p2e2_1 = Uuid::new_v5(&course_id, b"5441c7c0-60f1-4058-8223-7090c9cac7cb");
    let exercise_task_c1p2e2_1 = Uuid::new_v5(&course_id, b"114caac5-006a-4afb-9806-785154263c11");
    let spec_c1p2e2t1_1 = Uuid::new_v5(&course_id, b"28ea3062-bd6a-45f5-9844-03174e00a0a8");
    // let spec_c1p2e2t1_2 = Uuid::new_v5(&course_id, b"1982f566-2d6a-485d-acb0-65d8b8864c7e");
    // let spec_c1p2e2t1_3 = Uuid::new_v5(&course_id, b"01ec5329-2cf6-4d0f-92b2-d388360fb402");
    // let exercise_c1p2_3 = Uuid::new_v5(&course_id, b"029688ec-c7be-4cb3-8928-85cfd6551083");
    // let exercise_slide_c1p2e3_1 = Uuid::new_v5(&course_id, b"ab8a314b-ac03-497b-8ade-3d8512ed00c9");
    // let exercise_task_c1p2e3_1 = Uuid::new_v5(&course_id, b"382fffce-f177-47d0-a5c0-cc8906d34c49");
    let spec_c1p2e3t1_1 = Uuid::new_v5(&course_id, b"4bae54a3-d67c-428b-8996-290f70ae08fa");
    // let spec_c1p2e3t1_2 = Uuid::new_v5(&course_id, b"c3f257c0-bdc2-4d81-99ff-a71c76fe670a");
    // let spec_c1p2e3t1_3 = Uuid::new_v5(&course_id, b"fca5a8ba-50e0-4375-8d4b-9d02762d908c");
    let (exercise_block_2_1, exercise_2_1, exercise_slide_2_1, exercise_task_2_1) =
        example_exercise(
            exercise_c1p2_1,
            Uuid::new_v5(&course_id, b"0d85864d-a20d-4d65-9ace-9b4d377f38e8"),
            exercise_task_c1p2e1_1,
            Uuid::new_v5(&course_id, b"2dbb4649-bcac-47ab-a817-ca17dcd70378"),
            Uuid::new_v5(&course_id, b"c0986981-c8ae-4c0b-b558-1163a16760ec"),
            spec_c1p2e1t1_1,
            Uuid::new_v5(&course_id, b"93d27d79-f9a1-44ab-839f-484accc67e32"),
            Uuid::new_v5(&course_id, b"81ec2df2-a5fd-4d7d-b85f-0c304e8d2030"),
        );
    let (exercise_block_2_2, exercise_2_2, exercise_slide_2_2, exercise_task_2_2) =
        example_exercise(
            exercise_c1p2_2,
            Uuid::new_v5(&course_id, b"5441c7c0-60f1-4058-8223-7090c9cac7cb"),
            exercise_task_c1p2e2_1,
            Uuid::new_v5(&course_id, b"fb26489d-ca49-4f76-a1c2-f759ed3146c0"),
            Uuid::new_v5(&course_id, b"c0986981-c8ae-4c0b-b558-1163a16760ec"),
            spec_c1p2e2t1_1,
            Uuid::new_v5(&course_id, b"93d27d79-f9a1-44ab-839f-484accc67e32"),
            Uuid::new_v5(&course_id, b"81ec2df2-a5fd-4d7d-b85f-0c304e8d2030"),
        );
    let (exercise_block_2_3, exercise_2_3, exercise_slide_2_3, exercise_task_2_3) =
        example_exercise(
            Uuid::new_v5(&course_id, b"029688ec-c7be-4cb3-8928-85cfd6551083"),
            Uuid::new_v5(&course_id, b"ab8a314b-ac03-497b-8ade-3d8512ed00c9"),
            Uuid::new_v5(&course_id, b"382fffce-f177-47d0-a5c0-cc8906d34c49"),
            Uuid::new_v5(&course_id, b"334593ad-8ba5-4589-b1f7-b159e754bdc5"),
            Uuid::new_v5(&course_id, b"389e80bd-5f91-40c7-94ff-7dda1eeb96fb"),
            spec_c1p2e3t1_1,
            Uuid::new_v5(&course_id, b"c3f257c0-bdc2-4d81-99ff-a71c76fe670a"),
            Uuid::new_v5(&course_id, b"fca5a8ba-50e0-4375-8d4b-9d02762d908c"),
        );
    create_page(
        conn,
        course.id,
        admin,
        chapter_1.id,
        CmsPageUpdate {
            url_path: "/chapter-1/page-2".to_string(),
            title: "page 2".to_string(),
            chapter_id: Some(chapter_1.id),
            exercises: vec![exercise_2_1, exercise_2_2, exercise_2_3],
            exercise_slides: vec![exercise_slide_2_1, exercise_slide_2_2, exercise_slide_2_3],
            exercise_tasks: vec![exercise_task_2_1, exercise_task_2_2, exercise_task_2_3],
            content: serde_json::json!([
                paragraph(
                    "First chapters second page.",
                    Uuid::new_v5(&course_id, b"9faf5a2d-f60d-4a70-af3d-0e7e3d6fe273"),
                ),
                exercise_block_2_1,
                exercise_block_2_2,
                exercise_block_2_3,
            ]),
        },
    )
    .await?;

    let (
        quizzes_exercise_block_1,
        quizzes_exercise_1,
        quizzes_exercise_slide_1,
        quizzes_exercise_task_1,
    ) = quizzes_exercise(
        Uuid::new_v5(&course_id, b"a6ee42d0-2200-43b7-9981-620753a9b5c0"),
        Uuid::new_v5(&course_id, b"8d01d9b3-87d1-4e24-bee2-2726d3853ec6"),
        Uuid::new_v5(&course_id, b"00dd984d-8651-404e-80b8-30fae9cf32ed"),
        Uuid::new_v5(&course_id, b"a66c2552-8123-4287-bd8b-b49a29204870"),
        Uuid::new_v5(&course_id, b"f6f63ff0-c119-4141-922b-bc04cbfa0a31"),
        serde_json::json!({
            "id": "a2704a2b-fe3d-4945-a007-5593e4b81195",
            "body": "very hard",
            "open": "2021-12-17T07:15:33.479Z",
            "part": 0,
            "items": [{
                "id": "c449acf6-094e-494e-aef4-f5dfa51729ae",
                "body": "",
                "type": "essay",
                "multi": false,
                "order": 0,
                "title": "write an essay",
                "quizId": "a2704a2b-fe3d-4945-a007-5593e4b81195",
                "options": [],
                "maxValue": null,
                "maxWords": 500,
                "minValue": null,
                "minWords": 10,
                "createdAt": "2021-12-17T07:16:23.202Z",
                "direction": "row",
                "updatedAt": "2021-12-17T07:16:23.202Z",
                "formatRegex": null,
                "validityRegex": null,
                "failureMessage": null,
                "successMessage": null,
                "allAnswersCorrect": false,
                "feedbackDisplayPolicy": "DisplayFeedbackOnQuizItem",
                "sharedOptionFeedbackMessage": null,
                "usesSharedOptionFeedbackMessage": false
            }],
            "title": "Pretty good exercise",
            "tries": 1,
            "points": 2,
            "section": 0,
            "courseId": "1dbd4a71-5f4c-49c9-b8a0-2e65fb8c4e0c",
            "deadline": "2021-12-17T07:15:33.479Z",
            "createdAt": "2021-12-17T07:15:33.479Z",
            "updatedAt": "2021-12-17T07:15:33.479Z",
            "autoReject": false,
            "autoConfirm": true,
            "triesLimited": true,
            "submitMessage": "your submit has been answered",
            "excludedFromScore": true,
            "grantPointsPolicy": "grant_whenever_possible",
            "awardPointsEvenIfWrong": false}),
    );

<<<<<<< HEAD
    let (
        quizzes_exercise_block_2,
        quizzes_exercise_2,
        quizzes_exercise_slide_2,
        quizzes_exercise_task_2,
    ) = quizzes_exercise(
        Uuid::new_v5(&course_id, b"949b548f-a87f-4dc6-aafc-9f1e1abe34a7"),
        Uuid::new_v5(&course_id, b"39c36d3f-017e-4c36-a97e-908e25b3678b"),
        Uuid::new_v5(&course_id, b"8ae8971c-95dd-4d8c-b38f-152ad89c6b20"),
        Uuid::new_v5(&course_id, b"d05b1d9b-f270-4e5e-baeb-a904ea29dc90"),
        Uuid::new_v5(&course_id, b"1057f91c-9dac-4364-9d6a-fa416abc540b"),
        serde_json::json!({
            "id": "1e2bb795-1736-4b37-ae44-b16ca59b4e4f",
            "body": "very hard",
            "open": "2021-12-17T07:15:33.479Z",
            "part": 0,
            "items": [{
                "id": "d81a81f2-5e44-48c5-ab6d-f724af8a23f2",
                "body": "",
                "type": "open",
                "multi": false,
                "order": 0,
                "title": "When you started studying at the uni? Give the date in yyyy-mm-dd format.",
                "quizId": "690c69e2-9275-4cfa-aba4-63ac917e59f6",
                "options": [],
                "maxValue": null,
                "maxWords": null,
                "minValue": null,
                "minWords": null,
                "createdAt": "2021-12-17T07:16:23.202Z",
                "direction": "row",
                "updatedAt": "2021-12-17T07:16:23.202Z",
                "formatRegex": null,
                "validityRegex": r#"^\d{4}\-(0[1-9]|1[012])\-(0[1-9]|[12][0-9]|3[01])$"#.to_string(),
                "failureMessage": "Oh no! Your answer is not in yyyy-mm-dd format :(".to_string(),
                "successMessage": "Gongrats! your answer is in yyyy-mm-dd format!".to_string(),
                "allAnswersCorrect": false,
                "feedbackDisplayPolicy": "DisplayFeedbackOnQuizItem",
                "sharedOptionFeedbackMessage": null,
                "usesSharedOptionFeedbackMessage": false
            }],
            "title": "Pretty good exercise",
            "tries": 1,
            "points": 2,
            "section": 0,
            "courseId": "39c7879a-e61f-474a-8f18-7fc476ccc3a0",
            "deadline": "2021-12-17T07:15:33.479Z",
            "createdAt": "2021-12-17T07:15:33.479Z",
            "updatedAt": "2021-12-17T07:15:33.479Z",
            "autoReject": false,
            "autoConfirm": true,
            "triesLimited": true,
            "submitMessage": "your submit has been answered",
            "excludedFromScore": true,
            "grantPointsPolicy": "grant_whenever_possible",
            "awardPointsEvenIfWrong": false}),
    );

=======
>>>>>>> 36ae0a1b
    create_page(
        conn,
        course.id,
        admin,
        chapter_1.id,
        CmsPageUpdate {
            url_path: "/chapter-1/page-3".to_string(),
            title: "page 3".to_string(),
            chapter_id: Some(chapter_1.id),
            exercises: vec![quizzes_exercise_1],
            exercise_slides: vec![quizzes_exercise_slide_1],
            exercise_tasks: vec![quizzes_exercise_task_1],
            content: serde_json::json!([
                paragraph(
<<<<<<< HEAD
                    "First chapters essay page.",
                    Uuid::new_v5(&course_id, b"6e4ab83a-2ae8-4bd2-a6ea-0e0d1eeabe23")
                ),
                quizzes_exercise_block_1,
            ]),
        },
    )
    .await?;

    create_page(
        conn,
        course.id,
        admin,
        chapter_1.id,
        CmsPageUpdate {
            url_path: "/chapter-1/page-4".to_string(),
            title: "page 4".to_string(),
            chapter_id: Some(chapter_1.id),
            exercises: vec![quizzes_exercise_2],
            exercise_slides: vec![quizzes_exercise_slide_2],
            exercise_tasks: vec![quizzes_exercise_task_2],
            content: serde_json::json!([
                paragraph(
                    "First chapters open page.",
                    Uuid::new_v5(&course_id, b"771b9c61-dbc9-4266-a980-dadc853455c9")
                ),
                quizzes_exercise_block_2
=======
                    "First chapters last page.",
                    Uuid::new_v5(&course_id, b"6e4ab83a-2ae8-4bd2-a6ea-0e0d1eeabe23")
                ),
                quizzes_exercise_block_1
>>>>>>> 36ae0a1b
            ]),
        },
    )
    .await?;

    let exercise_c2p1_1 = Uuid::new_v5(&course_id, b"8bb4faf4-9a34-4df7-a166-89ade530d0f6");
    let exercise_task_c2p1e1_1 = Uuid::new_v5(&course_id, b"a6508b8a-f58e-43ac-9f02-785575e716f5");
    let spec_c2p1e1t1_1 = Uuid::new_v5(&course_id, b"fe464d17-2365-4e65-8b33-e0ebb5a67836");
    // let spec_c2p1e1t1_2 = Uuid::new_v5(&course_id, b"6633ffc7-c76e-4049-840e-90eefa6b49e8");
    // let spec_c2p1e1t1_3 = Uuid::new_v5(&course_id, b"d77fb97d-322c-4c5f-a405-8978a8cfb0a9");
    let (exercise_block_3_1, exercise_3_1, exercise_slide_3_1, exercise_task_3_1) =
        example_exercise(
            exercise_c2p1_1,
            Uuid::new_v5(&course_id, b"b99d1041-7835-491e-a1c8-b47eee8e7ab4"),
            exercise_task_c2p1e1_1,
            Uuid::new_v5(&course_id, b"e869c471-b1b7-42a0-af05-dffd1d86a7bb"),
            Uuid::new_v5(&course_id, b"fe464d17-2365-4e65-8b33-e0ebb5a67836"),
            spec_c2p1e1t1_1,
            Uuid::new_v5(&course_id, b"6633ffc7-c76e-4049-840e-90eefa6b49e8"),
            Uuid::new_v5(&course_id, b"d77fb97d-322c-4c5f-a405-8978a8cfb0a9"),
        );
    create_page(
        conn,
        course.id,
        admin,
        chapter_2.id,
        CmsPageUpdate {
            url_path: "/chapter-2/intro".to_string(),
            title: "In the second chapter...".to_string(),
            chapter_id: Some(chapter_2.id),
            exercises: vec![exercise_3_1],
            exercise_slides: vec![exercise_slide_3_1],
            exercise_tasks: vec![exercise_task_3_1],
            content: serde_json::json!([exercise_block_3_1]),
        },
    )
    .await?;

    // enrollments, user exercise states, submissions, grades
    info!("sample enrollments, user exercise states, submissions, grades");
    for &user_id in users {
        course_instance_enrollments::insert_enrollment_and_set_as_current(
            conn,
            NewCourseInstanceEnrollment {
                course_id,
                course_instance_id: default_instance.id,
                user_id,
            },
        )
        .await?;

        submit_and_grade(
            conn,
            b"8c447aeb-1791-4236-8471-204d8bc27507",
            exercise_c1p1_1,
            course.id,
            exercise_task_c1p1e1_1,
            user_id,
            default_instance.id,
            spec_c1p1e1t1_1.to_string(),
            100.0,
        )
        .await?;
        // this submission is for the same exercise, but no points are removed due to the update strategy
        submit_and_grade(
            conn,
            b"a719fe25-5721-412d-adea-4696ccb3d883",
            exercise_c1p1_1,
            course.id,
            exercise_task_c1p1e1_1,
            user_id,
            default_instance.id,
            spec_c1p1e1t1_2.to_string(),
            1.0,
        )
        .await?;
        submit_and_grade(
            conn,
            b"bbc16d4b-1f91-4bd0-a47f-047665a32196",
            exercise_c1p1_1,
            course.id,
            exercise_task_c1p1e1_1,
            user_id,
            default_instance.id,
            spec_c1p1e1t1_3.to_string(),
            0.0,
        )
        .await?;
        submit_and_grade(
            conn,
            b"c60bf5e5-9b67-4f62-9df7-16d268c1b5f5",
            exercise_c1p1_1,
            course.id,
            exercise_task_c1p1e1_1,
            user_id,
            default_instance.id,
            spec_c1p1e1t1_1.to_string(),
            60.0,
        )
        .await?;
        submit_and_grade(
            conn,
            b"e0ec1386-72aa-4eed-8b91-72bba420c23b",
            exercise_c1p2_1,
            course.id,
            exercise_task_c1p2e1_1,
            user_id,
            default_instance.id,
            spec_c1p2e1t1_1.to_string(),
            70.0,
        )
        .await?;
        submit_and_grade(
            conn,
            b"02c9e1ad-6e4c-4473-a3e9-dbfab018a055",
            exercise_c2p1_1,
            course.id,
            exercise_task_c2p1e1_1,
            user_id,
            default_instance.id,
            spec_c2p1e1t1_1.to_string(),
            80.0,
        )
        .await?;
        submit_and_grade(
            conn,
            b"75df4600-d337-4083-99d1-e8e3b6bf6192",
            exercise_c1p1_1,
            course.id,
            exercise_task_c1p1e1_1,
            user_id,
            default_instance.id,
            spec_c1p1e1t1_1.to_string(),
            90.0,
        )
        .await?;
    }

    // feedback
    info!("sample feedback");
    let new_feedback = NewFeedback {
        feedback_given: "this part was unclear to me".to_string(),
        selected_text: Some("blanditiis".to_string()),
        related_blocks: vec![FeedbackBlock {
            id: block_id_4,
            text: Some(
                "blanditiis praesentium voluptatum deleniti atque corrupti quos dolores et quas"
                    .to_string(),
            ),
        }],
    };
    let feedback = feedback::insert(conn, Some(student), course.id, new_feedback).await?;
    feedback::mark_as_read(conn, feedback, true).await?;
    let new_feedback = NewFeedback {
        feedback_given: "I dont think we need these paragraphs".to_string(),
        selected_text: Some("verything".to_string()),
        related_blocks: vec![
            FeedbackBlock {
                id: block_id_1,
                text: Some("verything is a big topic.".to_string()),
            },
            FeedbackBlock {
                id: block_id_4,
                text: Some("So big, that we need many paragraphs.".to_string()),
            },
            FeedbackBlock {
                id: block_id_5,
                text: Some("Like th".to_string()),
            },
        ],
    };
    feedback::insert(conn, Some(student), course.id, new_feedback).await?;
    feedback::insert(
        conn,
        None,
        course.id,
        NewFeedback {
            feedback_given: "Anonymous feedback".to_string(),
            selected_text: None,
            related_blocks: vec![FeedbackBlock {
                id: block_id_1,
                text: None,
            }],
        },
    )
    .await?;
    feedback::insert(
        conn,
        None,
        course.id,
        NewFeedback {
            feedback_given: "Anonymous unrelated feedback".to_string(),
            selected_text: None,
            related_blocks: vec![],
        },
    )
    .await?;

    // edit proposals
    info!("sample edit proposals");
    let edits = NewProposedPageEdits {
        page_id: page_c1_1,
        block_edits: vec![NewProposedBlockEdit {
            block_id: block_id_4,
            block_attribute: "content".to_string(),
            original_text: "So bg, that we need many paragraphs.".to_string(),
            changed_text: "So bg, that we need many, many paragraphs.".to_string(),
        }],
    };
    proposed_page_edits::insert(conn, course.id, Some(student), &edits).await?;
    let edits = NewProposedPageEdits {
        page_id: page_c1_1,
        block_edits: vec![
            NewProposedBlockEdit {
                block_id: block_id_1,
                block_attribute: "content".to_string(),
                original_text: "Everything is a big topic.".to_string(),
                changed_text: "Everything is a very big topic.".to_string(),
            },
            NewProposedBlockEdit {
                block_id: block_id_5,
                block_attribute: "content".to_string(),
                original_text: "Like this.".to_string(),
                changed_text: "Like this!".to_string(),
            },
        ],
    };
    proposed_page_edits::insert(conn, course.id, Some(student), &edits).await?;

    // exams

    Ok(course.id)
}

async fn seed_cs_course_material(conn: &mut PgConnection, org: Uuid, admin: Uuid) -> Result<Uuid> {
    // Create new course
    let new_course = NewCourse {
        name: "Introduction to Course Material".to_string(),
        organization_id: org,
        slug: "introduction-to-course-material".to_string(),
        language_code: "en-US".to_string(),
        teacher_in_charge_name: "admin".to_string(),
        teacher_in_charge_email: "admin@example.com".to_string(),
    };
    let (course, front_page, _default_instance) = courses::insert_course(
        conn,
        Uuid::parse_str("d6b52ddc-6c34-4a59-9a59-7e8594441007")?,
        Uuid::parse_str("8e6c35cd-43f2-4982-943b-11e3ffb1b2f8")?,
        new_course,
        admin,
    )
    .await?;

    pages::update_page(
        conn,
        front_page.id,
        CmsPageUpdate {
            title: "Introduction to Course Material".to_string(),
            url_path: "/".to_string(),
            chapter_id: None,
            content: serde_json::to_value(&[
                GutenbergBlock::landing_page_hero_section("Welcome to Introduction to Course Material", "In this course you'll learn the basics of UI/UX design. At the end of course you should be able to create your own design system.")
                .with_id(Uuid::parse_str("6ad81525-0010-451f-85e5-4832e3e364a8")?),
            GutenbergBlock::course_objective_section()
                .with_id(Uuid::parse_str("2eec7ad7-a95f-406f-acfe-f3a332b86e26")?),
            GutenbergBlock::empty_block_from_name("moocfi/course-chapter-grid".to_string())
                .with_id(Uuid::parse_str("bb51d61b-fd19-44a0-8417-7ffc6058b247")?),
            GutenbergBlock::empty_block_from_name("moocfi/course-progress".to_string())
                .with_id(Uuid::parse_str("1d7c28ca-86ab-4318-8b10-3e5b7cd6e465")?),
            ])
            .unwrap(),
            exercises: vec![],
            exercise_slides: vec![],
            exercise_tasks: vec![],
        },
        admin,
        true,
        HistoryChangeReason::PageSaved,
        false,
    )
    .await?;
    // FAQ, we should add card/accordion block to visualize here.
    let (_page, _history) = pages::insert(conn, course.id, "/faq", "FAQ", 1, admin).await?;

    // Chapter-1
    let new_chapter = NewChapter {
        chapter_number: 1,
        course_id: course.id,
        front_front_page_id: None,
        name: "User Interface".to_string(),
    };
    let (chapter_1, front_page_ch_1) = chapters::insert_chapter(conn, new_chapter, admin).await?;
    chapters::set_opens_at(conn, chapter_1.id, Utc::now()).await?;

    pages::update_page(
        conn,
        front_page_ch_1.id,
        CmsPageUpdate {
            title: "User Interface".to_string(),
            url_path: "/chapter-1".to_string(),
            chapter_id: Some(chapter_1.id),
            content: serde_json::to_value(&[
                GutenbergBlock::hero_section("User Interface", "In the industrial design field of human–computer interaction, a user interface is the space where interactions between humans and machines occur.")
                .with_id(Uuid::parse_str("848ac898-81c0-4ebc-881f-6f84e9eaf472")?),
            GutenbergBlock::empty_block_from_name("moocfi/pages-in-chapter".to_string())
                .with_id(Uuid::parse_str("c8b36f58-5366-4d6b-b4ec-9fc0bd65950e")?),
            GutenbergBlock::empty_block_from_name("moocfi/chapter-progress".to_string())
                .with_id(Uuid::parse_str("cdb9e4b9-ba68-4933-b037-4648e3df7a6c")?),
            GutenbergBlock::empty_block_from_name("moocfi/exercises-in-chapter".to_string())
                .with_id(Uuid::parse_str("457431b0-55db-46ac-90ae-03965f48b27e")?),
            ])
            .unwrap(),
            exercises: vec![],
            exercise_slides: vec![],
            exercise_tasks: vec![],
        },
        admin,
        true,
        HistoryChangeReason::PageSaved,
        false,
    )
    .await?;

    // /chapter-1/design
    let design_content = CmsPageUpdate {
        url_path: "/chapter-1/design".to_string(),
        title: "Design".to_string(),
        chapter_id: Some(chapter_1.id),
        exercises: vec![],
        exercise_slides: vec![],
        exercise_tasks: vec![],
        content: serde_json::json!([
            GutenbergBlock::hero_section("Design", "A design is a plan or specification for the construction of an object or system or for the implementation of an activity or process, or the result of that plan or specification in the form of a prototype, product or process.")
                .with_id(Uuid::parse_str("98729704-9dd8-4309-aa08-402f9b2a6071")?),
            GutenbergBlock::block_with_name_and_attributes(
                "core/paragraph",
                attributes!{
                  "content": "Lorem ipsum dolor sit amet, consectetur adipiscing elit. Curabitur bibendum felis nisi, vitae commodo mi venenatis in. Mauris hendrerit lacinia augue ut hendrerit. Vestibulum non tellus mattis, convallis magna vel, semper mauris. Maecenas porta, arcu eget porttitor sagittis, nulla magna auctor dolor, sed tempus sem lacus eu tortor. Ut id diam quam. Etiam quis sagittis justo. Quisque sagittis dolor vitae felis facilisis, ut suscipit ipsum malesuada. Nulla tempor ultricies erat ut venenatis. Ut pulvinar lectus non mollis efficitur.",
                  "dropCap": false
                },
            )
                .with_id(Uuid::parse_str("9ebddb78-23f6-4440-8d8f-5e4b33abb16f")?),
            GutenbergBlock::block_with_name_and_attributes(
                "core/paragraph",
                attributes!{
                  "content": "Sed quis fermentum mi. Integer commodo turpis a fermentum tristique. Integer convallis, nunc sed scelerisque varius, mi tellus molestie metus, eu ultrices justo tellus non arcu. Cras euismod, lectus eu scelerisque mattis, odio ex ornare ipsum, a dapibus nulla leo maximus orci. Etiam laoreet venenatis lorem, vitae iaculis mauris. Nullam lobortis, tortor eget ullamcorper lobortis, tellus odio tincidunt dolor, vitae gravida nibh turpis ac sem. Integer non sodales eros.",
                  "dropCap": false
                },
            )
                .with_id(Uuid::parse_str("029ae4b5-08b0-49f7-8baf-d916b5f879a2")?),
            GutenbergBlock::block_with_name_and_attributes(
                "core/paragraph",
                attributes!{
                  "content": "Vestibulum a scelerisque ante. Fusce interdum eros elit, posuere mattis sapien tristique id. Integer commodo mi orci, sit amet tempor libero vulputate in. Ut id gravida quam. Proin massa dolor, posuere nec metus eu, dignissim viverra nulla. Vestibulum quis neque bibendum, hendrerit diam et, fermentum diam. Sed risus nibh, suscipit in neque nec, bibendum interdum nibh. Aliquam ut enim a mi ultricies finibus. Nam tristique felis ac risus interdum molestie. Nulla venenatis, augue sed porttitor ultrices, lacus ante sollicitudin dui, vel vehicula ex enim ac mi.",
                  "dropCap": false
                },
            )
            .with_id(Uuid::parse_str("3693e92b-9cf0-485a-b026-2851de58e9cf")?),
        ]),
    };
    create_page(conn, course.id, admin, chapter_1.id, design_content).await?;

    // /chapter-1/human-machine-interface
    let content_b = CmsPageUpdate {
        chapter_id: Some(chapter_1.id),
        url_path: "/chapter-1/human-machine-interface".to_string(),
        title: "Human-machine interface".to_string(),
        exercises: vec![],
        exercise_slides: vec![],
        exercise_tasks: vec![],
        content: serde_json::json!([
            GutenbergBlock::hero_section("Human-machine interface", "In the industrial design field of human–computer interaction, a user interface is the space where interactions between humans and machines occur.")
                .with_id(Uuid::parse_str("ae22ae64-c0e5-42e1-895a-4a49411a72e8")?),
            GutenbergBlock::block_with_name_and_attributes(
                "core/paragraph",
                attributes!{
                  "content": "Sed venenatis, magna in ornare suscipit, orci ipsum consequat nulla, ut pulvinar libero metus et metus. Maecenas nec bibendum est. Donec quis ante elit. Nam in eros vitae urna aliquet vestibulum. Donec posuere laoreet facilisis. Aliquam auctor a tellus a tempus. Sed molestie leo eget commodo pellentesque. Curabitur lacinia odio nisl, eu sodales nunc placerat sit amet. Vivamus venenatis, risus vitae lobortis eleifend, odio nisi faucibus tortor, sed aliquet leo arcu et tellus. Donec ultrices consectetur nunc, non rhoncus sapien malesuada et. Nulla tempus ipsum vitae justo scelerisque, sed pretium neque fermentum. Class aptent taciti sociosqu ad litora torquent per conubia nostra, per inceptos himenaeos. Curabitur accumsan et ex pellentesque dignissim. Integer viverra libero quis tortor dignissim elementum.",
                  "dropCap": false
                },
            )
                .with_id(Uuid::parse_str("b05a62ad-e5f7-432c-8c88-2976d971e7e1")?),
            GutenbergBlock::block_with_name_and_attributes(
                "core/paragraph",
                attributes!{
                    "content": "Sed quis fermentum mi. Integer commodo turpis a fermentum tristique. Integer convallis, nunc sed scelerisque varius, mi tellus molestie metus, eu ultrices banana justo tellus non arcu. Cras euismod, cat lectus eu scelerisque mattis, odio ex ornare ipsum, a dapibus nulla leo maximus orci. Etiam laoreet venenatis lorem, vitae iaculis mauris. Nullam lobortis, tortor eget ullamcorper lobortis, tellus odio tincidunt dolor, vitae gravida nibh turpis ac sem. Integer non sodales eros.",
                    "dropCap": false
                },
            )
                .with_id(Uuid::parse_str("db20e302-d4e2-4f56-a0b9-e48a4fbd5fa8")?),
            GutenbergBlock::block_with_name_and_attributes(
                "core/paragraph",
                attributes!{
                  "content": "Vestibulum a scelerisque ante. Fusce interdum eros elit, posuere mattis sapien tristique id. Integer commodo mi orci, sit amet tempor libero vulputate in. Ut id gravida quam. Proin massa dolor, posuere nec metus eu, dignissim viverra nulla. Vestibulum quis neque bibendum, hendrerit diam et, fermentum diam. Sed risus nibh, suscipit in neque nec, bibendum interdum nibh. Aliquam ut enim a mi ultricies finibus. Nam tristique felis ac risus interdum molestie. Nulla venenatis, augue sed porttitor ultrices, lacus ante sollicitudin dui, vel vehicula ex enim ac mi.",
                  "dropCap": false
                },
            )
            .with_id(Uuid::parse_str("c96f56d5-ea35-4aae-918a-72a36847a49c")?),
        ]),
    };
    create_page(conn, course.id, admin, chapter_1.id, content_b).await?;

    // Chapter-2
    let new_chapter_2 = NewChapter {
        chapter_number: 2,
        course_id: course.id,
        front_front_page_id: None,
        name: "User Experience".to_string(),
    };
    let (chapter_2, front_page_ch_2) = chapters::insert_chapter(conn, new_chapter_2, admin).await?;
    chapters::set_opens_at(conn, chapter_2.id, Utc::now()).await?;

    pages::update_page(
        conn,
        front_page_ch_2.id,
        CmsPageUpdate {
            url_path: "/chapter-2".to_string(),
            title: "User Experience".to_string(),
            chapter_id: Some(chapter_2.id),
            content: serde_json::to_value(&[
                GutenbergBlock::hero_section("User Experience", "The user experience is how a user interacts with and experiences a product, system or service. It includes a person's perceptions of utility, ease of use, and efficiency.")
                    .with_id(Uuid::parse_str("c5c623f9-c7ca-4f8e-b04b-e91cecef217a")?),
                GutenbergBlock::empty_block_from_name("moocfi/pages-in-chapter".to_string())
                    .with_id(Uuid::parse_str("37bbc4e9-2e96-45ea-a6f8-bbc7dc7f6be3")?),
                GutenbergBlock::empty_block_from_name("moocfi/chapter-progress".to_string())
                    .with_id(Uuid::parse_str("2e91c140-fd17-486b-8dc1-0a9589a18e3a")?),
                GutenbergBlock::empty_block_from_name("moocfi/exercises-in-chapter".to_string())
                    .with_id(Uuid::parse_str("1bf7e311-75e8-48ec-bd55-e8f1185d76d0")?),
            ])
            .unwrap(),
            exercises: vec![],
            exercise_slides: vec![],
            exercise_tasks: vec![],
        },
        admin,
        true,
        HistoryChangeReason::PageSaved,
        false,
    )
    .await?;
    // /chapter-2/user-research
    let page_content = CmsPageUpdate {
        chapter_id: Some(chapter_2.id),
        content: serde_json::json!([
            GutenbergBlock::hero_section("User research", "User research focuses on understanding user behaviors, needs, and motivations through observation techniques, task analysis, and other feedback methodologies.")
                .with_id(Uuid::parse_str("a43f5460-b588-44ac-84a3-5fdcabd5d3f7")?),
            GutenbergBlock::block_with_name_and_attributes(
                "core/paragraph",
                attributes!{
                  "content": "Sed venenatis, magna in ornare suscipit, orci ipsum consequat nulla, ut pulvinar libero metus et metus. Maecenas nec bibendum est. Donec quis ante elit. Nam in eros vitae urna aliquet vestibulum. Donec posuere laoreet facilisis. Aliquam auctor a tellus a tempus. Sed molestie leo eget commodo pellentesque. Curabitur lacinia odio nisl, eu sodales nunc placerat sit amet. Vivamus venenatis, risus vitae lobortis eleifend, odio nisi faucibus tortor, sed aliquet leo arcu et tellus. Donec ultrices consectetur nunc, non rhoncus sapien malesuada et. Nulla tempus ipsum vitae justo scelerisque, sed pretium neque fermentum. Class aptent taciti sociosqu ad litora torquent per conubia nostra, per inceptos himenaeos. Curabitur accumsan et ex pellentesque dignissim. Integer viverra libero quis tortor dignissim elementum.",
                  "dropCap": false
                },
            )
                .with_id(Uuid::parse_str("816310e3-bbd7-44ae-87cb-3f40633a4b08")?),
            GutenbergBlock::block_with_name_and_attributes(
                "core/paragraph",
                attributes!{
                  "content": "Sed quis fermentum mi. Integer commodo turpis a fermentum tristique. Integer convallis, nunc sed scelerisque varius, mi tellus molestie metus, eu ultrices justo tellus non arcu. Cras euismod, lectus eu scelerisque mattis, odio ex ornare ipsum, a dapibus nulla leo maximus orci. Etiam laoreet venenatis lorem, vitae iaculis mauris. Nullam lobortis, tortor eget ullamcorper lobortis, tellus odio tincidunt dolor, vitae gravida nibh turpis ac sem. Integer non sodales eros.",
                  "dropCap": false
                },
            )
                .with_id(Uuid::parse_str("37aa6421-768e-49b9-b447-5f457e5192bc")?),
            GutenbergBlock::block_with_name_and_attributes(
                "core/paragraph",
                attributes!{
                    "content": "Vestibulum a scelerisque ante. Fusce interdum eros elit, posuere mattis sapien tristique id. Integer commodo mi orci, sit amet tempor libero vulputate in. Ut id gravida quam. Proin massa dolor, posuere nec metus eu, dignissim viverra nulla. Vestibulum quis neque bibendum, hendrerit diam et, fermentum diam. Sed risus nibh, suscipit in neque nec, bibendum interdum nibh. Aliquam ut banana cat enim a mi ultricies finibus. Nam tristique felis ac risus interdum molestie. Nulla venenatis, augue sed porttitor ultrices, lacus ante sollicitudin dui, vel vehicula ex enim ac mi.",
                  "dropCap": false
                },
            )
            .with_id(Uuid::parse_str("cf11a0fb-f56e-4e0d-bc12-51d920dbc278")?),
        ]),
        exercises: vec![],
        exercise_slides: vec![],
        exercise_tasks: vec![],
        url_path: "/chapter-2/user-research".to_string(),
        title: "User research".to_string(),
    };
    create_page(conn, course.id, admin, chapter_2.id, page_content).await?;

    let page_content = include_str!("../assets/example-page.json");
    let parse_page_content = serde_json::from_str(page_content)?;
    create_page(
        conn,
        course.id,
        admin,
        chapter_2.id,
        CmsPageUpdate {
            content: parse_page_content,
            exercises: vec![],
            exercise_slides: vec![],
            exercise_tasks: vec![],
            url_path: "/chapter-2/content-rendering".to_string(),
            title: "Content rendering".to_string(),
            chapter_id: Some(chapter_2.id),
        },
    )
    .await?;
    Ok(course.id)
}

#[allow(clippy::too_many_arguments)]
async fn create_page(
    conn: &mut PgConnection,
    course_id: Uuid,
    author: Uuid,
    chapter_id: Uuid,
    page_data: CmsPageUpdate,
) -> Result<Uuid> {
    let new_page = NewPage {
        content: Value::Array(vec![]),
        url_path: page_data.url_path.to_string(),
        title: format!("{} WIP", page_data.title),
        course_id: Some(course_id),
        exam_id: None,
        chapter_id: Some(chapter_id),
        front_page_of_chapter_id: None,
        exercises: vec![],
        exercise_slides: vec![],
        exercise_tasks: vec![],
        content_search_language: None,
    };
    let page = pages::insert_page(conn, new_page, author).await?;
    pages::update_page(
        conn,
        page.id,
        CmsPageUpdate {
            content: page_data.content,
            exercises: page_data.exercises,
            exercise_slides: page_data.exercise_slides,
            exercise_tasks: page_data.exercise_tasks,
            url_path: page_data.url_path,
            title: page_data.title,
            chapter_id: Some(chapter_id),
        },
        author,
        true,
        HistoryChangeReason::PageSaved,
        false,
    )
    .await?;
    Ok(page.id)
}

fn paragraph(content: &str, block: Uuid) -> GutenbergBlock {
    GutenbergBlock {
        name: "core/paragraph".to_string(),
        is_valid: true,
        client_id: block,
        attributes: attributes! {
            "content": content,
            "dropCap": false,
        },
        inner_blocks: vec![],
    }
}

#[allow(clippy::too_many_arguments)]
fn example_exercise(
    exercise_id: Uuid,
    exercise_slide_id: Uuid,
    exercise_task_id: Uuid,
    block_id: Uuid,
    paragraph_id: Uuid,
    spec_1: Uuid,
    spec_2: Uuid,
    spec_3: Uuid,
) -> (
    GutenbergBlock,
    CmsPageExercise,
    CmsPageExerciseSlide,
    CmsPageExerciseTask,
) {
    let block = GutenbergBlock {
        client_id: block_id,
        name: "moocfi/exercise".to_string(),
        is_valid: true,
        attributes: attributes! {
            "id": exercise_id,
            "name": "Best exercise".to_string(),
            "dropCap": false,
        },
        inner_blocks: vec![],
    };
    let exercise = CmsPageExercise {
        id: exercise_id,
        name: "Best exercise".to_string(),
        order_number: 1,
    };
    let exercise_slide = CmsPageExerciseSlide {
        id: exercise_slide_id,
        exercise_id,
        order_number: 1,
    };
    let exercise_task = CmsPageExerciseTask {
        id: exercise_task_id,
        exercise_slide_id,
        assignment: serde_json::json!([paragraph("Answer this question.", paragraph_id)]),
        exercise_type: "example-exercise".to_string(),
        private_spec: Some(serde_json::json!([
            {
                "name": "a",
                "correct": false,
                "id": spec_1,
            },
            {
                "name": "b",
                "correct": true,
                "id": spec_2,
            },
            {
                "name": "c",
                "correct": true,
                "id": spec_3,
            },
        ])),
    };
    (block, exercise, exercise_slide, exercise_task)
}

#[allow(clippy::too_many_arguments)]
fn quizzes_exercise(
    exercise_id: Uuid,
    exercise_slide_id: Uuid,
    exercise_task_id: Uuid,
    block_id: Uuid,
    paragraph_id: Uuid,
    private_spec: serde_json::Value,
) -> (
    GutenbergBlock,
    CmsPageExercise,
    CmsPageExerciseSlide,
    CmsPageExerciseTask,
) {
    let block = GutenbergBlock {
        client_id: block_id,
        name: "moocfi/exercise".to_string(),
        is_valid: true,
        attributes: attributes! {
            "id": exercise_id,
            "name": "Best quizzes exercise".to_string(),
            "dropCap": false,
        },
        inner_blocks: vec![],
    };
    let exercise = CmsPageExercise {
        id: exercise_id,
        name: "Best quizzes exercise".to_string(),
        order_number: 1,
    };
    let exercise_slide = CmsPageExerciseSlide {
        id: exercise_slide_id,
        exercise_id,
        order_number: 1,
    };
    let exercise_task = CmsPageExerciseTask {
        id: exercise_task_id,
        exercise_slide_id,
        assignment: serde_json::json!([paragraph("Answer this question.", paragraph_id)]),
        exercise_type: "quizzes".to_string(),
        private_spec: Some(serde_json::json!(private_spec)),
    };
    (block, exercise, exercise_slide, exercise_task)
}

#[allow(clippy::too_many_arguments)]
async fn submit_and_grade(
    conn: &mut PgConnection,
    id: &[u8],
    exercise_id: Uuid,
    course_id: Uuid,
    exercise_task_id: Uuid,
    user_id: Uuid,
    course_instance_id: Uuid,
    spec: String,
    out_of_100: f32,
) -> Result<()> {
    // combine the id with the user id to ensure it's unique
    let id = [id, &user_id.as_bytes()[..]].concat();
    let sub = submissions::insert_with_id(
        conn,
        &submissions::SubmissionData {
            id: Uuid::new_v5(&course_id, &id),
            exercise_id,
            course_id,
            exercise_task_id,
            user_id,
            course_instance_id,
            data_json: Value::String(spec),
        },
    )
    .await?;

    let submission = submissions::get_by_id(conn, sub).await?;
    let grading = gradings::new_grading(conn, &submission).await?;
    let grading_result = GradingResult {
        feedback_json: Some(serde_json::json!([{"SelectedOptioIsCorrect": true}])),
        feedback_text: Some("Good job!".to_string()),
        grading_progress: GradingProgress::FullyGraded,
        score_given: out_of_100,
        score_maximum: 100,
    };
    let exercise = exercises::get_by_id(conn, exercise_id).await?;
    let grading = gradings::update_grading(conn, &grading, &grading_result, &exercise).await?;
    submissions::set_grading_id(conn, grading.id, submission.id).await?;
    user_exercise_states::update_user_exercise_state(conn, &grading, &submission).await?;
    Ok(())
}

async fn create_exam(
    conn: &mut PgConnection,
    name: &str,
    starts_at: Option<DateTime<Utc>>,
    ends_at: Option<DateTime<Utc>>,
    time_minutes: i32,
    organization_id: Uuid,
    course_id: Uuid,
    exam_id: Uuid,
    teacher: Uuid,
) -> Result<()> {
    exams::insert(
        conn,
        NewExam {
            id: exam_id,
            name,
            instructions: "Do your best!",
            starts_at,
            ends_at,
            time_minutes,
            organization_id,
        },
    )
    .await?;
    let (exam_exercise_block_1, exam_exercise_1, exam_exercise_slide_1, exam_exercise_task_1) =
        example_exercise(
            Uuid::new_v5(&course_id, b"b1b16970-60bc-426e-9537-b29bd2185db3"),
            Uuid::new_v5(&course_id, b"ea461a21-e0b4-4e09-a811-231f583b3dcb"),
            Uuid::new_v5(&course_id, b"9d8ccf47-3e83-4459-8f2f-8e546a75f372"),
            Uuid::new_v5(&course_id, b"a4edb4e5-507d-43f1-8058-9d95941dbf09"),
            Uuid::new_v5(&course_id, b"eced4875-ece9-4c3d-ad0a-2443e61b3e78"),
            Uuid::new_v5(&course_id, b"8870d951-1a27-4544-ad1d-6e0ac19ec5ee"),
            Uuid::new_v5(&course_id, b"59029dbd-b6bc-42c2-ad18-3d62b1844a23"),
            Uuid::new_v5(&course_id, b"0b3098e1-c1f1-4b7b-87f8-ef38826cac79"),
        );
    let (exam_exercise_block_2, exam_exercise_2, exam_exercise_slide_2, exam_exercise_task_2) =
        example_exercise(
            Uuid::new_v5(&course_id, b"44f472e5-b726-4c50-89a1-93f4170673f5"),
            Uuid::new_v5(&course_id, b"23182b3d-fbf4-4c0d-93fa-e9ddc199cc52"),
            Uuid::new_v5(&course_id, b"ca105826-5007-439f-87be-c25f9c79506e"),
            Uuid::new_v5(&course_id, b"96a9e586-cf88-4cb2-b7c9-efc2bc47e90b"),
            Uuid::new_v5(&course_id, b"fe5bb5a9-d0ab-4072-abe1-119c9c1e4f4a"),
            Uuid::new_v5(&course_id, b"22959aad-26fc-4212-8259-c128cdab8b08"),
            Uuid::new_v5(&course_id, b"d8ba9e92-4530-4a74-9b11-eb708fa54d40"),
            Uuid::new_v5(&course_id, b"846f4895-f573-41e2-9926-cd700723ac18"),
        );
    pages::insert_page(
        conn,
        NewPage {
            exercises: vec![exam_exercise_1, exam_exercise_2],
            exercise_slides: vec![exam_exercise_slide_1, exam_exercise_slide_2],
            exercise_tasks: vec![exam_exercise_task_1, exam_exercise_task_2],
            content: serde_json::json!([exam_exercise_block_1, exam_exercise_block_2,]),
            url_path: "".to_string(),
            title: "".to_string(),
            course_id: None,
            exam_id: Some(exam_id),
            chapter_id: None,
            front_page_of_chapter_id: None,
            content_search_language: None,
        },
        teacher,
    )
    .await?;
    exams::set_course(conn, exam_id, course_id).await?;
    Ok(())
}<|MERGE_RESOLUTION|>--- conflicted
+++ resolved
@@ -1374,7 +1374,6 @@
             "awardPointsEvenIfWrong": false}),
     );
 
-<<<<<<< HEAD
     let (
         quizzes_exercise_block_2,
         quizzes_exercise_2,
@@ -1433,8 +1432,6 @@
             "awardPointsEvenIfWrong": false}),
     );
 
-=======
->>>>>>> 36ae0a1b
     create_page(
         conn,
         course.id,
@@ -1449,7 +1446,6 @@
             exercise_tasks: vec![quizzes_exercise_task_1],
             content: serde_json::json!([
                 paragraph(
-<<<<<<< HEAD
                     "First chapters essay page.",
                     Uuid::new_v5(&course_id, b"6e4ab83a-2ae8-4bd2-a6ea-0e0d1eeabe23")
                 ),
@@ -1477,12 +1473,6 @@
                     Uuid::new_v5(&course_id, b"771b9c61-dbc9-4266-a980-dadc853455c9")
                 ),
                 quizzes_exercise_block_2
-=======
-                    "First chapters last page.",
-                    Uuid::new_v5(&course_id, b"6e4ab83a-2ae8-4bd2-a6ea-0e0d1eeabe23")
-                ),
-                quizzes_exercise_block_1
->>>>>>> 36ae0a1b
             ]),
         },
     )
