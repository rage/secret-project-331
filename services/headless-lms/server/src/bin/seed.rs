#![allow(clippy::too_many_arguments)]

use std::{env, process::Command};

use anyhow::Result;
use chrono::{DateTime, Duration, TimeZone, Utc};
use headless_lms_actix::setup_tracing;
use headless_lms_models::{
    chapters,
    chapters::NewChapter,
    course_instance_enrollments,
    course_instance_enrollments::NewCourseInstanceEnrollment,
    course_instances,
    course_instances::{NewCourseInstance, VariantStatus},
    courses,
    courses::NewCourse,
    exams,
    exams::NewExam,
    exercise_services, exercise_slide_submissions, exercise_task_gradings,
    exercise_task_submissions,
    exercise_task_submissions::GradingResult,
    exercises,
    exercises::GradingProgress,
    feedback,
    feedback::{FeedbackBlock, NewFeedback},
<<<<<<< HEAD
    organizations,
=======
    glossary, gradings, organizations,
>>>>>>> 56e8f9f7
    page_history::HistoryChangeReason,
    pages,
    pages::{CmsPageExercise, CmsPageExerciseSlide, CmsPageExerciseTask, CmsPageUpdate, NewPage},
    playground_examples,
    playground_examples::PlaygroundExampleData,
    proposed_block_edits::NewProposedBlockEdit,
    proposed_page_edits,
    proposed_page_edits::NewProposedPageEdits,
    roles::UserRole,
    roles::{self, RoleDomain},
    user_exercise_states, users,
};
use headless_lms_utils::{attributes, document_schema_processor::GutenbergBlock};
use serde_json::Value;
use sqlx::{migrate::MigrateDatabase, Connection, PgConnection, Postgres};
use tracing::info;
use uuid::Uuid;

#[tokio::main]
async fn main() -> Result<()> {
    env::set_var("RUST_LOG", "info,sqlx=warn");

    dotenv::dotenv().ok();
    setup_tracing()?;

    let clean = env::args().any(|a| a == "clean");
    let db_url = env::var("DATABASE_URL")?;

    if clean {
        info!("cleaning");
        // hardcoded for now
        let status = Command::new("dropdb")
            .args(["-U", "headless-lms"])
            .args(["-h", "localhost"])
            .args(["-p", "54328"])
            .arg("--force")
            .arg("-e")
            .arg("headless_lms_dev")
            .status()?;
        assert!(status.success());
        Postgres::create_database(&db_url).await?;
    }
    let mut conn = PgConnection::connect(&db_url).await?;
    if clean {
        info!("running migrations");
        sqlx::migrate!("../migrations").run(&mut conn).await?;
    }

    // exercise services
    info!("inserting exercise services");
    let _example_exercise_exercise_service = exercise_services::insert_exercise_service(
        &mut conn,
        &exercise_services::ExerciseServiceNewOrUpdate {
            name: "Example Exercise".to_string(),
            slug: "example-exercise".to_string(),
            public_url: "http://project-331.local/example-exercise/api/service-info".to_string(),
            internal_url: Some("http://example-exercise.default.svc.cluster.local:3002/example-exercise/api/service-info".to_string()),
            max_reprocessing_submissions_at_once: 5,
        }
    )
    .await?;

    exercise_services::insert_exercise_service(
        &mut conn,
        &exercise_services::ExerciseServiceNewOrUpdate {
            name: "Quizzes".to_string(),
            slug: "quizzes".to_string(),
            public_url: "http://project-331.local/quizzes/api/service-info".to_string(),
            internal_url: Some(
                "http://quizzes.default.svc.cluster.local:3004/quizzes/api/service-info"
                    .to_string(),
            ),
            max_reprocessing_submissions_at_once: 5,
        },
    )
    .await?;

    // users
    info!("inserting users");
    let admin = users::insert_with_id(
        &mut conn,
        "admin@example.com",
        Some("Admin"),
        Some("Example"),
        Uuid::parse_str("02c79854-da22-4cfc-95c4-13038af25d2e")?,
    )
    .await?;
    let teacher = users::insert_with_id(
        &mut conn,
        "teacher@example.com",
        Some("Teacher"),
        Some("Example"),
        Uuid::parse_str("90643204-7656-4570-bdd9-aad5d297f9ce")?,
    )
    .await?;
    let language_teacher = users::insert_with_id(
        &mut conn,
        "language.teacher@example.com",
        Some("Language"),
        Some("Example"),
        Uuid::parse_str("0fd8bd2d-cb4e-4035-b7db-89e798fe4df0")?,
    )
    .await?;
    let assistant = users::insert_with_id(
        &mut conn,
        "assistant@example.com",
        Some("Assistant"),
        Some("Example"),
        Uuid::parse_str("24342539-f1ba-453e-ae13-14aa418db921")?,
    )
    .await?;

    let student = users::insert_with_id(
        &mut conn,
        "user@example.com",
        Some("User"),
        Some("Example"),
        Uuid::parse_str("849b8d32-d5f8-4994-9d21-5aa6259585b1")?,
    )
    .await?;

    let users = vec![
        users::insert_with_id(
            &mut conn,
            "user_1@example.com",
            Some("User1"),
            None,
            Uuid::parse_str("00e249d8-345f-4eff-aedb-7bdc4c44c1d5")?,
        )
        .await?,
        users::insert_with_id(
            &mut conn,
            "user_2@example.com",
            Some("User2"),
            None,
            Uuid::parse_str("8d7d6c8c-4c31-48ae-8e20-c68fa95c25cc")?,
        )
        .await?,
        users::insert_with_id(
            &mut conn,
            "user_3@example.com",
            Some("User3"),
            None,
            Uuid::parse_str("fbeb9286-3dd8-4896-a6b8-3faffa3fabd6")?,
        )
        .await?,
        users::insert_with_id(
            &mut conn,
            "user_4@example.com",
            Some("User4"),
            None,
            Uuid::parse_str("3524d694-7fa8-4e73-aa1a-de9a20fd514b")?,
        )
        .await?,
    ];

    // uh-cs
    info!("uh-cs");
    let uh_cs = organizations::insert(
        &mut conn,
        "University of Helsinki, Department of Computer Science",
        "uh-cs",
        "Organization for Computer Science students and the rest of the world who wish to learn the basics in Computer Science, programming and software development.",
        Uuid::parse_str("8bb12295-53ac-4099-9644-ac0ff5e34d92")?,
    )
    .await?;

    info!("inserting uh-cs courses");
    let cs_intro = seed_sample_course(
        &mut conn,
        uh_cs,
        Uuid::parse_str("7f36cf71-c2d2-41fc-b2ae-bbbcafab0ea5")?,
        "Introduction to everything",
        "introduction-to-everything",
        admin,
        student,
        &users,
    )
    .await?;
    seed_sample_course(
        &mut conn,
        uh_cs,
        Uuid::parse_str("d18b3780-563d-4326-b311-8d0e132901cd")?,
        "Introduction to feedback",
        "introduction-to-feedback",
        admin,
        student,
        &users,
    )
    .await?;
    seed_sample_course(
        &mut conn,
        uh_cs,
        Uuid::parse_str("0ab2c4c5-3aad-4daa-a8fe-c26e956fde35")?,
        "Introduction to history",
        "introduction-to-history",
        admin,
        student,
        &users,
    )
    .await?;
    seed_sample_course(
        &mut conn,
        uh_cs,
        Uuid::parse_str("cae7da38-9486-47da-9106-bff9b6a280f2")?,
        "Introduction to edit proposals",
        "introduction-to-edit-proposals",
        admin,
        student,
        &users,
    )
    .await?;
    let introduction_to_localizing = seed_sample_course(
        &mut conn,
        uh_cs,
        Uuid::parse_str("639f4d25-9376-49b5-bcca-7cba18c38565")?,
        "Introduction to localizing",
        "introduction-to-localizing",
        admin,
        student,
        &users,
    )
    .await?;
    seed_sample_course(
        &mut conn,
        uh_cs,
        Uuid::parse_str("b4cb334c-11d6-4e93-8f3d-849c4abfcd67")?,
        "Point view for teachers",
        "point-view-for-teachers",
        admin,
        student,
        &users,
    )
    .await?;
    seed_sample_course(
        &mut conn,
        uh_cs,
        Uuid::parse_str("1e0c52c7-8cb9-4089-b1c3-c24fc0dd5ae4")?,
        "Advanced course instance management",
        "advanced-course-instance-management",
        admin,
        student,
        &users,
    )
    .await?;
    seed_sample_course(
        &mut conn,
        uh_cs,
        Uuid::parse_str("c218ca00-dbde-4b0c-ab98-4f075c49425a")?,
        "Glossary course",
        "glossary-course",
        admin,
        student,
        &users,
    )
    .await?;
    seed_sample_course(
        &mut conn,
        uh_cs,
        Uuid::parse_str("a2002fc3-2c87-4aae-a5e5-9d14617aad2b")?,
        "Permission management",
        "permission-management",
        admin,
        student,
        &users,
    )
    .await?;
    roles::insert(
        &mut conn,
        language_teacher,
        UserRole::Teacher,
        RoleDomain::Course(introduction_to_localizing),
    )
    .await?;

    info!("inserting sample exams");
    create_exam(
        &mut conn,
        "Ongoing ends soon",
        Some(Utc::now()),
        Some(Utc::now() + Duration::minutes(1)),
        120,
        uh_cs,
        cs_intro,
        Uuid::parse_str("7d6ed843-2a94-445b-8ced-ab3c67290ad0")?,
        teacher,
    )
    .await?;
    create_exam(
        &mut conn,
        "Ongoing short timer",
        Some(Utc::now()),
        Some(Utc::now() + Duration::minutes(120)),
        1,
        uh_cs,
        cs_intro,
        Uuid::parse_str("6959e7af-6b78-4d37-b381-eef5b7aaad6c")?,
        teacher,
    )
    .await?;
    create_exam(
        &mut conn,
        "Starting soon",
        Some(Utc::now() + Duration::minutes(5)),
        Some(Utc::now() + Duration::days(30)),
        1,
        uh_cs,
        cs_intro,
        Uuid::parse_str("65f5c3f3-b5fd-478d-8858-a45cdcb16b86")?,
        teacher,
    )
    .await?;
    create_exam(
        &mut conn,
        "Over",
        Some(Utc::now() - Duration::days(7)),
        Some(Utc::now() - Duration::minutes(30)),
        1,
        uh_cs,
        cs_intro,
        Uuid::parse_str("5c4fca1f-f0d6-471f-a0fd-eac552f5fb84")?,
        teacher,
    )
    .await?;

    info!("cs");
    let _cs_design = seed_cs_course_material(&mut conn, uh_cs, admin).await?;
    let new_course = NewCourse {
        name: "Introduction to Computer Science".to_string(),
        slug: "introduction-to-computer-science".to_string(),
        organization_id: uh_cs,
        language_code: "en-US".to_string(),
        teacher_in_charge_name: "admin".to_string(),
        teacher_in_charge_email: "admin@example.com".to_string(),
    };
    let (cs_course, _cs_front_page, _cs_default_course_instance) = courses::insert_course(
        &mut conn,
        Uuid::parse_str("06a7ccbd-8958-4834-918f-ad7b24e583fd")?,
        Uuid::parse_str("48399008-6523-43c5-8fd6-59ecc731a426")?,
        new_course,
        admin,
    )
    .await?;
    let _cs_course_instance = course_instances::insert(
        &mut conn,
        NewCourseInstance {
            id: Uuid::parse_str("49c618d3-926d-4287-9159-b3af1f86082d")?,
            course_id: cs_course.id,
            name: Some("non-default instance"),
            description: Some("this is another non-default instance"),
            variant_status: Some(VariantStatus::Upcoming),
            support_email: Some("contact@example.com"),
            teacher_in_charge_name: "admin",
            teacher_in_charge_email: "admin@example.com",
            opening_time: None,
            closing_time: None,
        },
    )
    .await?;

    // uh-mathstat
    info!("uh-mathstat");
    let uh_mathstat = organizations::insert(
        &mut conn,
        "University of Helsinki, Department of Mathematics and Statistics",
        "uh-mathstat",
        "Organization for Mathematics and Statistics courses. This organization creates courses that do require prior experience in mathematics, such as integration and induction.",
        Uuid::parse_str("269d28b2-a517-4572-9955-3ed5cecc69bd")?,
    )
    .await?;
    let new_course = NewCourse {
        name: "Introduction to Statistics".to_string(),
        slug: "introduction-to-statistics".to_string(),
        organization_id: uh_mathstat,
        language_code: "en-US".to_string(),
        teacher_in_charge_name: "admin".to_string(),
        teacher_in_charge_email: "admin@example.com".to_string(),
    };
    let (statistics_course, _statistics_front_page, _statistics_default_course_instance) =
        courses::insert_course(
            &mut conn,
            Uuid::parse_str("f307d05f-be34-4148-bb0c-21d6f7a35cdb")?,
            Uuid::parse_str("8e4aeba5-1958-49bc-9b40-c9f0f0680911")?,
            new_course,
            admin,
        )
        .await?;
    let _statistics_course_instance = course_instances::insert(
        &mut conn,
        NewCourseInstance {
            id: Uuid::parse_str("c4a99a18-fd43-491a-9500-4673cb900be0")?,
            course_id: statistics_course.id,
            name: Some("non-default instance"),
            description: Some("this appears to be a non-default instance"),
            variant_status: Some(VariantStatus::Active),
            support_email: Some("contact@example.com"),
            teacher_in_charge_name: "admin",
            teacher_in_charge_email: "admin@example.com",
            opening_time: None,
            closing_time: None,
        },
    )
    .await?;

    // roles
    info!("roles");
    roles::insert(&mut conn, admin, UserRole::Admin, RoleDomain::Global).await?;
    roles::insert(
        &mut conn,
        teacher,
        UserRole::Teacher,
        RoleDomain::Organization(uh_cs),
    )
    .await?;
    roles::insert(
        &mut conn,
        assistant,
        UserRole::Assistant,
        RoleDomain::Organization(uh_cs),
    )
    .await?;
    roles::insert(
        &mut conn,
        assistant,
        UserRole::Assistant,
        RoleDomain::Course(cs_intro),
    )
    .await?;

    info!("playground examples");
    playground_examples::insert_playground_example(
        &mut conn,
        PlaygroundExampleData {
            name: "Example exercise".to_string(),
            url: "http://project-331.local/example-exercise/iframe".to_string(),
            width: 500,
            data: serde_json::json!([
              {
                "id": "cbf2f43c-dc89-4de5-9b23-688a76b838cd",
                "name": "a"
              },
              {
                "id": "f6386ed9-9bfa-46cf-82b9-77646a9721c6",
                "name": "b"
              },
              {
                "id": "c988be91-caf7-4196-8cf6-18e1ae113a69",
                "name": "c"
              }
            ]),
        },
    )
    .await?;

    playground_examples::insert_playground_example(
        &mut conn,
        PlaygroundExampleData {
            name: "Quizzes, example, checkbox".to_string(),
            url: "http://project-331.local/quizzes/iframe".to_string(),
            width: 500,
            data: serde_json::json!({
                "id": "57f03d8e-e768-485c-b0c3-a3e485a3e18a",
                "title": "Internet safety quizz",
                "body": "Answer the following guestions about staying safe on the internet.",
                "deadline": Utc.ymd(2121, 9, 1).and_hms(23, 59, 59).to_string(),
                "open": Utc.ymd(2021, 9, 1).and_hms(23, 59, 59).to_string(),
                "part": 1,
                "section": 1,
                "items": [
                    {
                        "id": "5f09bd92-6e33-415b-b356-227563a02816",
                        "body": "",
                        "type": "checkbox",
                        "multi": false,
                        "order": 1,
                        "title": "The s in https stands for secure.",
                        "quizId": "57f03d8e-e768-485c-b0c3-a3e485a3e18a",
                        "options": [],
                        "maxValue": null,
                        "maxWords": null,
                        "minValue": null,
                        "minWords": null,
                        "direction": "row"
                    },
                    {
                        "id": "818fc326-ed38-4fe5-95d3-0f9d15032d01",
                        "body": "",
                        "type": "checkbox",
                        "multi": false,
                        "order": 2,
                        "title": "I use a strong, unique password that can't easily be guessed by those who knows me.",
                        "quizId": "57f03d8e-e768-485c-b0c3-a3e485a3e18a",
                        "options": [],
                        "maxValue": null,
                        "maxWords": null,
                        "minValue": null,
                        "minWords": null,
                        "direction": "row"
                    },
                ],
                "tries": 1,
                "courseId": "51ee97a7-684f-4cba-8a01-8c558803c4f7",
                "triesLimited": true,
            }),
        },
    )
    .await?;

    playground_examples::insert_playground_example(
        &mut conn,
        PlaygroundExampleData {
            name: "Quizzes example, multiple-choice, row".to_string(),
            url: "http://project-331.local/quizzes/iframe".to_string(),
            width: 500,
            data: serde_json::json!(
              {
                "id": "3ee47b02-ba13-46a7-957e-fd4f21fc290b",
                "courseId": "5209f752-9db9-4daf-a7bc-64e21987b719",
                "body": "Something about CSS and color codes",
                "deadline": Utc.ymd(2121, 9, 1).and_hms(23, 59, 59).to_string(),
                "open": Utc.ymd(2021, 9, 1).and_hms(23, 59, 59).to_string(),
                "part": 1,
                "section": 1,
                "title": "Something about CSS and color codes",
                "tries": 1,
                "triesLimited": false,
                "items": [
                    {
                        "id": "a6bc7e17-dc82-409e-b0d4-08bb8d24dc76",
                        "body": "Which of the color codes represent the color **red**?",
                        "direction": "row",
                        "formatRegex": null,
                        "maxLabel": null,
                        "maxValue": null,
                        "maxWords": null,
                        "minLabel": null,
                        "minValue": null,
                        "minWords": null,
                        "multi": false,
                        "order": 1,
                        "quizId": "3ee47b02-ba13-46a7-957e-fd4f21fc290b",
                        "title": "Hexadecimal color codes",
                        "type": "multiple-choice",
                        "options": [
                            {
                                "id": "8d17a216-9655-4558-adfb-cf66fb3e08ba",
                                "body": "#00ff00",
                                "order": 1,
                                "title": null,
                                "quizItemId": "a6bc7e17-dc82-409e-b0d4-08bb8d24dc76",
                            },
                            {
                                "id": "11e0f3ac-fe21-4524-93e6-27efd4a92595",
                                "body": "#0000ff",
                                "order": 2,
                                "title": null,
                                "quizItemId": "a6bc7e17-dc82-409e-b0d4-08bb8d24dc76",
                            },
                            {
                                "id": "e0033168-9f92-4d71-9c23-7698de9ea3b0",
                                "body": "#663300",
                                "order": 3,
                                "title": null,
                                "quizItemId": "a6bc7e17-dc82-409e-b0d4-08bb8d24dc76",
                            },
                            {
                                "id": "2931180f-827f-468c-a616-a8df6e94f717",
                                "body": "#ff0000",
                                "order": 4,
                                "title": null,
                                "quizItemId": "a6bc7e17-dc82-409e-b0d4-08bb8d24dc76",
                            },
                            {
                                "id": "9f5a09d7-c03f-44dd-85db-38065600c2c3",
                                "body": "#ffffff",
                                "order": 5,
                                "title": null,
                                "quizItemId": "a6bc7e17-dc82-409e-b0d4-08bb8d24dc76",
                            },
                        ]
                    }
                ]
              }
            ),
        },
    )
    .await?;

    playground_examples::insert_playground_example(
        &mut conn,
        PlaygroundExampleData {
            name: "Quizzes example, multiple-choice, column".to_string(),
            url: "http://project-331.local/quizzes/iframe".to_string(),
            width: 500,
            data: serde_json::json!(
              {
                "id": "3ee47b02-ba13-46a7-957e-fd4f21fc290b",
                "courseId": "5209f752-9db9-4daf-a7bc-64e21987b719",
                "body": "Something about CSS and color codes",
                "deadline": Utc.ymd(2121, 9, 1).and_hms(23, 59, 59).to_string(),
                "open": Utc.ymd(2021, 9, 1).and_hms(23, 59, 59).to_string(),
                "part": 1,
                "section": 1,
                "title": "Something about CSS and color codes",
                "tries": 1,
                "triesLimited": false,
                "items": [
                    {
                        "id": "a6bc7e17-dc82-409e-b0d4-08bb8d24dc76",
                        "body": "Which of the color codes represent the color **red**?",
                        "direction": "column",
                        "formatRegex": null,
                        "maxLabel": null,
                        "maxValue": null,
                        "maxWords": null,
                        "minLabel": null,
                        "minValue": null,
                        "minWords": null,
                        "multi": false,
                        "order": 1,
                        "quizId": "3ee47b02-ba13-46a7-957e-fd4f21fc290b",
                        "title": "Hexadecimal color codes",
                        "type": "multiple-choice",
                        "options": [
                            {
                                "id": "8d17a216-9655-4558-adfb-cf66fb3e08ba",
                                "body": "#00ff00",
                                "order": 1,
                                "title": null,
                                "quizItemId": "a6bc7e17-dc82-409e-b0d4-08bb8d24dc76",
                            },
                            {
                                "id": "11e0f3ac-fe21-4524-93e6-27efd4a92595",
                                "body": "#0000ff",
                                "order": 2,
                                "title": null,
                                "quizItemId": "a6bc7e17-dc82-409e-b0d4-08bb8d24dc76",
                            },
                            {
                                "id": "e0033168-9f92-4d71-9c23-7698de9ea3b0",
                                "body": "#663300",
                                "order": 3,
                                "title": null,
                                "quizItemId": "a6bc7e17-dc82-409e-b0d4-08bb8d24dc76",
                            },
                            {
                                "id": "2931180f-827f-468c-a616-a8df6e94f717",
                                "body": "#ff0000",
                                "order": 4,
                                "title": null,
                                "quizItemId": "a6bc7e17-dc82-409e-b0d4-08bb8d24dc76",
                            },
                            {
                                "id": "9f5a09d7-c03f-44dd-85db-38065600c2c3",
                                "body": "#ffffff",
                                "order": 5,
                                "title": null,
                                "quizItemId": "a6bc7e17-dc82-409e-b0d4-08bb8d24dc76",
                            },
                        ]
                    }
                ]
              }
            ),
        },
    )
    .await?;

    playground_examples::insert_playground_example(
        &mut conn,
        PlaygroundExampleData {
            name: "Quizzes example, multiple-choice, multi".to_string(),
            url: "http://project-331.local/quizzes/iframe".to_string(),
            width: 500,
            data: serde_json::json!(
              {
                "id": "3ee47b02-ba13-46a7-957e-fd4f21fc290b",
                "courseId": "5209f752-9db9-4daf-a7bc-64e21987b719",
                "body": "Something about CSS and color codes",
                "deadline": Utc.ymd(2121, 9, 1).and_hms(23, 59, 59).to_string(),
                "open": Utc.ymd(2021, 9, 1).and_hms(23, 59, 59).to_string(),
                "part": 1,
                "section": 1,
                "title": "Something about CSS and color codes",
                "tries": 1,
                "triesLimited": false,
                "items": [
                    {
                        "id": "a6bc7e17-dc82-409e-b0d4-08bb8d24dc76",
                        "body": "Which of the color codes represent the color **red**?",
                        "direction": "row",
                        "formatRegex": null,
                        "maxLabel": null,
                        "maxValue": null,
                        "maxWords": null,
                        "minLabel": null,
                        "minValue": null,
                        "minWords": null,
                        "multi": true,
                        "order": 1,
                        "quizId": "3ee47b02-ba13-46a7-957e-fd4f21fc290b",
                        "title": "Hexadecimal color codes",
                        "type": "multiple-choice",
                        "options": [
                            {
                                "id": "8d17a216-9655-4558-adfb-cf66fb3e08ba",
                                "body": "#00ff00",
                                "order": 1,
                                "title": null,
                                "quizItemId": "a6bc7e17-dc82-409e-b0d4-08bb8d24dc76",
                            },
                            {
                                "id": "11e0f3ac-fe21-4524-93e6-27efd4a92595",
                                "body": "#0000ff",
                                "order": 2,
                                "title": null,
                                "quizItemId": "a6bc7e17-dc82-409e-b0d4-08bb8d24dc76",
                            },
                            {
                                "id": "e0033168-9f92-4d71-9c23-7698de9ea3b0",
                                "body": "#663300",
                                "order": 3,
                                "title": null,
                                "quizItemId": "a6bc7e17-dc82-409e-b0d4-08bb8d24dc76",
                            },
                            {
                                "id": "2931180f-827f-468c-a616-a8df6e94f717",
                                "body": "#ff0000",
                                "order": 4,
                                "title": null,
                                "quizItemId": "a6bc7e17-dc82-409e-b0d4-08bb8d24dc76",
                            },
                            {
                                "id": "9f5a09d7-c03f-44dd-85db-38065600c2c3",
                                "body": "#ffffff",
                                "order": 5,
                                "title": null,
                                "quizItemId": "a6bc7e17-dc82-409e-b0d4-08bb8d24dc76",
                            },
                        ]
                    }
                ]
              }
            ),
        },
    )
    .await?;

    playground_examples::insert_playground_example(
        &mut conn,
        PlaygroundExampleData {
            name: "Quizzes example, essay".to_string(),
            url: "http://project-331.local/quizzes/iframe".to_string(),
            width: 500,
            data: serde_json::json!(              {
              "id": "47cbd36c-0c32-41f2-8a4a-b008de7d3494",
              "courseId": "fdf0fed9-7665-4712-9cca-652d5bfe5233",
              "body": "Of CSS and system design of the Noldor",
              "deadline": Utc.ymd(2121, 9, 1).and_hms(23, 59, 59).to_string(),
              "open": Utc.ymd(2021, 9, 1).and_hms(23, 59, 59).to_string(),
              "part": 1,
              "section": 1,
              "title": "Of CSS and system design of the Noldor",
              "tries": 1,
              "triesLimited": false,
              "items": [
                  {
                      "id": "371b59cb-735d-4202-b8cb-bed967945ffd",
                      "body": "Which colour did the Fëanorian lamps emit when Tuor met Gelmir and Arminas at the gate of Annon-in-Gelydh? Give your answer in colours colourname, hexadecimal colour code and in RGB colour code. Could this have deeper contextual meaning considering the events of the previous chapter? Explain in 500 words.",
                      "direction": "row",
                      "maxLabel": null,
                      "maxValue": null,
                      "maxWords": 600,
                      "minLabel": null,
                      "minValue": null,
                      "minWords": 500,
                      "multi": false,
                      "order": 1,
                      "quizId": "47cbd36c-0c32-41f2-8a4a-b008de7d3494",
                      "title": "Of the lamps of Fëanor",
                      "type": "essay",
                      "options": []
                  }
              ]
            })
        }).await?;

    playground_examples::insert_playground_example(
        &mut conn,
        PlaygroundExampleData {
            name: "Quizzes example, multiple-choice dropdown".to_string(),
            url: "http://project-331.local/quizzes/iframe".to_string(),
            width: 500,
            data: serde_json::json!({
            "id": "1af3cc18-d8d8-4cc6-9bf9-be63d79e19a4",
            "courseId": "32b060d5-78e8-4b97-a933-7458319f30a2",
            "body": null,
            "deadline": Utc.ymd(2121, 9, 1).and_hms(23, 59, 59).to_string(),
            "open": Utc.ymd(2021, 9, 1).and_hms(23, 59, 59).to_string(),
            "part": 1,
            "section": 1,
            "title": "Questions about CSS and color codes",
            "tries": 1,
            "triesLimited": false,
            "items": [
                {
                    "id": "37469182-8220-46d3-b3c2-7d215a1bfc03",
                    "body": "How many different CSS hexadecimal color codes there are?",
                    "direction": "row",
                    "formatRegex": null,
                    "maxLabel": null,
                    "maxValue": null,
                    "maxWords": null,
                    "minLabel": null,
                    "minValue": null,
                    "minWords": null,
                    "multi": false,
                    "order": 1,
                    "quizId": "1af3cc18-d8d8-4cc6-9bf9-be63d79e19a4",
                    "title": null,
                    "type": "multiple-choice-dropdown",
                    "options": [
                        {
                            "id": "d0514fbb-1081-4602-b564-22dd5374dd46",
                            "body": "at least two",
                            "order": 1,
                            "title": null,
                            "quizItemId": "37469182-8220-46d3-b3c2-7d215a1bfc03",
                        },
                        {
                            "id": "a7a58b81-bd76-4b9a-9060-1516597cb9b7",
                            "body": "more than 2.546 * 10^56",
                            "order": 2,
                            "title": null,
                            "quizItemId": "37469182-8220-46d3-b3c2-7d215a1bfc03",
                        },
                        {
                            "id": "255ff119-1705-4f79-baed-cf8f0c3ca214",
                            "body": "I don't believe in hexadecimal color codes",
                            "order": 3,
                            "title": null,
                            "quizItemId": "37469182-8220-46d3-b3c2-7d215a1bfc03",
                        },
                    ]
                },
                {
                    "id": "da705796-f8e3-420c-a717-a3064e351eed",
                    "body": "What other ways there are to represent colors in CSS?",
                    "direction": "row",
                    "formatRegex": null,
                    "maxLabel": null,
                    "maxValue": null,
                    "maxWords": null,
                    "minLabel": null,
                    "minValue": null,
                    "minWords": null,
                    "multi": false,
                    "order": 1,
                    "quizId": "1af3cc18-d8d8-4cc6-9bf9-be63d79e19a4",
                    "title": null,
                    "type": "multiple-choice-dropdown",
                    "options": [
                        {
                            "id": "dd31dfda-2bf0-4f66-af45-de6ee8ded54a",
                            "body": "RGB -color system",
                            "order": 1,
                            "title": null,
                            "quizItemId": "da705796-f8e3-420c-a717-a3064e351eed",
                        },
                        {
                            "id": "af864a7e-46d5-46c4-b027-413cb4e5fa68",
                            "body": "Human readable text representation",
                            "order": 2,
                            "title": null,
                            "quizItemId": "da705796-f8e3-420c-a717-a3064e351eed",
                        },
                        {
                            "id": "66df5778-f80c-42b4-a544-4fb35d44a80f",
                            "body": "I'm colorblind, so I don't really care :/",
                            "order": 3,
                            "title": null,
                            "quizItemId": "da705796-f8e3-420c-a717-a3064e351eed",
                        },
                    ]
                }
            ]}),
        },
    )
    .await?;

    playground_examples::insert_playground_example(
        &mut conn,

        PlaygroundExampleData {
            name: "Quizzes example, open".to_string(),
            url: "http://project-331.local/quizzes/iframe".to_string(),
            width: 500,
            data: serde_json::json!({
                "id": "801b9275-5034-438d-922f-104af517468a",
                "title": "Open answer question",
                "body": "",
                "open": Utc.ymd(2021, 9, 1).and_hms(23, 59, 59).to_string(),
                "deadline": Utc.ymd(2121, 9, 1).and_hms(23, 59, 59).to_string(),
                "part": 1,
                "items": [
                    {
                        "id": "30cc054a-8efb-4242-9a0d-9acc6ae2ca57",
                        "body": "Enter the date of the next leap day in ISO 8601 format (YYYY-MM-DD).",
                        "type": "open",
                        "multi": false,
                        "order": 0,
                        "title": "Date formats",
                        "quizId": "801b9275-5034-438d-922f-104af517468a",
                        "options": [],
                        "maxValue": null,
                        "maxWords": null,
                        "minValue": null,
                        "minWords": null,
                        "direction": "row",
                        "formatRegex": "\\d{4}-\\d{2}-\\d{2}",
                    }
                ],
                "tries": 1,
                "section": 1,
                "courseId": "f6b6a606-e1f8-4ded-a458-01f541c06019",
                "triesLimited": true,
            }),
        },
    )
    .await?;

    playground_examples::insert_playground_example(
        &mut conn,
        PlaygroundExampleData {
            name: "Quizzes example, scale".to_string(),
            url: "http://project-331.local/quizzes/iframe".to_string(),
            width: 500,
            data: serde_json::json!({
                "id": "3d3c633d-ea60-412f-8c85-8cab7742a5b8",
                "title": "The regex quiz",
                "body": "Please answer to the following guestions based on your feelings about using regex. Use the scale 1 = completely disagree, 7 = completely agree",
                "deadline": Utc.ymd(2121, 9, 1).and_hms(23, 59, 59).to_string(),
                "open": Utc.ymd(2021, 9, 1).and_hms(23, 59, 59).to_string(),
                "part": 1,
                "items": [
                  {
                    "id": "d2422f0c-2378-4099-bde7-e1231ceac220",
                    "body": "",
                    "type": "scale",
                    "multi": false,
                    "order": 1,
                    "title": "Regex is generally readable.",
                    "quizId": "3d3c633d-ea60-412f-8c85-8cab7742a5b8",
                    "options": [],
                    "maxValue": 4,
                    "maxWords": null,
                    "minValue": 1,
                    "minWords": null,
                    "direction": "row",
                    "formatRegex": null,
                  },
                  {
                    "id": "b3ce858c-a5ed-4cf7-a9ee-62ef91d1a75a",
                    "body": "",
                    "type": "scale",
                    "multi": false,
                    "order": 2,
                    "title": "Regex is what some people consider to be a 'write-only' language.",
                    "quizId": "3d3c633d-ea60-412f-8c85-8cab7742a5b8",
                    "options": [],
                    "maxValue": 7,
                    "maxWords": null,
                    "minValue": 1,
                    "minWords": null,
                    "direction": "row",
                    "formatRegex": null,
                  },
                  {
                    "id": "eb7f6898-7ba5-4f89-8e24-a17f57381131",
                    "body": "",
                    "type": "scale",
                    "multi": false,
                    "order": 3,
                    "title": "Regex can be useful when parsing HTML.",
                    "quizId": "3d3c633d-ea60-412f-8c85-8cab7742a5b8",
                    "options": [],
                    "maxValue": 15,
                    "maxWords": null,
                    "minValue": 1,
                    "minWords": null,
                    "direction": "row",
                    "formatRegex": null,
                  }
                ],
                "tries": 1,
                "section": 1,
                "courseId": "f5bed4ff-63ec-44cd-9056-86eb00df84ca",
                "triesLimited": true
              }),
        },
    )
    .await?;

    playground_examples::insert_playground_example(
        &mut conn,
        PlaygroundExampleData {
            name: "Quizzes example, multiple-choice clickable".to_string(),
            url: "http://project-331.local/quizzes/iframe".to_string(),
            width: 500,
            data: serde_json::json!({
              "id": "3562f83c-4d5d-41a9-aceb-a8f98511dd5d",
              "title": "Of favorite colors",
              "body": null,
              "deadline": Utc.ymd(2121,9,1).and_hms(23,59,59).to_string(),
              "open": Utc.ymd(2021,9,1).and_hms(23,59,59).to_string(),
              "part": 1,
              "items": [
                {
                  "id": "d2422f0c-2378-4099-bde7-e1231ceac220",
                  "body": "",
                  "type": "clickable-multiple-choice",
                  "multi": false,
                  "order": 1,
                  "title": "Choose your favorite colors",
                  "quizId": "3562f83c-4d5d-41a9-aceb-a8f98511dd5d",
                  "options": [
                    {
                      "id": "f4ef5add-cfed-4819-b1a7-b1c7a72330ea",
                      "body": "AliceBlue",
                      "order": 1,
                      "title": null,
                      "quizItemId": "d2422f0c-2378-4099-bde7-e1231ceac220",
                    },
                    {
                      "id": "ee6535ca-fed6-4d22-9988-bed91e3decb4",
                      "body": "AntiqueWhite",
                      "order": 1,
                      "title": null,
                      "quizItemId": "d2422f0c-2378-4099-bde7-e1231ceac220",
                    },
                    {
                      "id": "404c62f0-44f2-492c-a6cf-522e5cff492b",
                      "body": "Aqua",
                      "order": 1,
                      "title": null,
                      "quizItemId": "d2422f0c-2378-4099-bde7-e1231ceac220",
                    },
                    {
                      "id": "74e09ced-233e-4db6-a67f-d4835a596956",
                      "body": "Cyan",
                      "order": 1,
                      "title": null,
                      "quizItemId": "d2422f0c-2378-4099-bde7-e1231ceac220",
                    },
                    {
                      "id": "797463cf-9592-46f8-9018-7d2b3d2c0882",
                      "body": "Cornsilk",
                      "order": 1,
                      "title": null,
                      "quizItemId": "d2422f0c-2378-4099-bde7-e1231ceac220",
                    },
                    {
                      "id": "f5e46e15-cb14-455f-8b72-472fed50d6f8",
                      "body": "LawnGreen",
                      "order": 1,
                      "title": null,
                      "quizItemId": "d2422f0c-2378-4099-bde7-e1231ceac220",
                    },
                    {
                      "id": "2bfea5dd-ad64-456a-8518-c6754bd40a90",
                      "body": "LightGoldenRodYellow",
                      "order": 1,
                      "title": null,
                      "quizItemId": "d2422f0c-2378-4099-bde7-e1231ceac220",
                    },
                    {
                      "id": "d045ec97-a89a-4964-9bea-a5baab69786f",
                      "body": "MediumSpringGreen",
                      "order": 1,
                      "title": null,
                      "quizItemId": "d2422f0c-2378-4099-bde7-e1231ceac220",
                    },
                    {
                      "id": "fc901148-7d65-4150-b077-5dc53947ee7a",
                      "body": "Sienna",
                      "order": 1,
                      "title": null,
                      "quizItemId": "d2422f0c-2378-4099-bde7-e1231ceac220",
                    },
                    {
                      "id": "73a8f612-7bd4-48ca-9dae-2baa1a55a1da",
                      "body": "WhiteSmoke",
                      "order": 1,
                      "title": null,
                      "quizItemId": "d2422f0c-2378-4099-bde7-e1231ceac220",
                    },
                  ],
                  "maxValue": 4,
                  "maxWords": null,
                  "minValue": 1,
                  "minWords": null,
                  "direction": "row",
                  "formatRegex": null,
                },
              ],
              "tries": 1,
              "section": 1,
              "courseId": "f5bed4ff-63ec-44cd-9056-86eb00df84ca",
              "triesLimited": true
            }),
        },
    )
    .await?;

    let array = vec![vec![0; 6]; 6];
    playground_examples::insert_playground_example(
        &mut conn,
        PlaygroundExampleData {
            name: "Quizzes example, matrix".to_string(),
            url: "http://project-331.local/quizzes/iframe".to_string(),
            width: 500,
            data: serde_json::json!(
            {
                "id": "91cf86bd-39f1-480f-a16c-5b0ad36dc787",
                "courseId": "2764d02f-bea3-47fe-9529-21c801bdf6f5",
                "body": "Something about matrices and numbers",
                "deadline": Utc.ymd(2121, 9, 1).and_hms(23, 59, 59).to_string(),
                "open": Utc.ymd(2021, 9, 1).and_hms(23, 59, 59).to_string(),
                "part": 1,
                "section": 1,
                "title": "Something about matrices and numbers",
                "tries": 1,
                "triesLimited": true,
                "items": [
                    {
                        "id": "b17f3965-2223-48c9-9063-50f1ebafcf08",
                        "body": "Create a matrix that represents 4x4",
                        "direction": "row",
                        "formatRegex": null,
                        "maxLabel": null,
                        "maxValue": null,
                        "maxWords": null,
                        "minLabel": null,
                        "minValue": null,
                        "minWords": null,
                        "multi": false,
                        "order": 1,
                        "quizId": "91cf86bd-39f1-480f-a16c-5b0ad36dc787",
                        "title": "Matrices are interesting",
                        "type": "matrix",
                        "options": [],
                        "optionCells": array,
                        }
                        ]}),
        },
    )
    .await?;

    Ok(())
}

#[allow(clippy::too_many_arguments)]
async fn seed_sample_course(
    conn: &mut PgConnection,
    org: Uuid,
    course_id: Uuid,
    course_name: &str,
    course_slug: &str,
    admin: Uuid,
    student: Uuid,
    users: &[Uuid],
) -> Result<Uuid> {
    info!("inserting sample course {}", course_name);
    let new_course = NewCourse {
        name: course_name.to_string(),
        organization_id: org,
        slug: course_slug.to_string(),
        language_code: "en-US".to_string(),
        teacher_in_charge_name: "admin".to_string(),
        teacher_in_charge_email: "admin@example.com".to_string(),
    };
    let (course, _front_page, default_instance) = courses::insert_course(
        conn,
        course_id,
        Uuid::new_v5(&course_id, b"7344f1c8-b7ce-4c7d-ade2-5f39997bd454"),
        new_course,
        admin,
    )
    .await?;
    course_instances::insert(
        conn,
        NewCourseInstance {
            id: Uuid::new_v5(&course_id, b"67f077b4-0562-47ae-a2b9-db2f08f168a9"),
            course_id: course.id,
            name: Some("non-default instance"),
            description: Some("this is a non-default instance"),
            variant_status: None,
            support_email: Some("contact@example.com"),
            teacher_in_charge_name: "admin",
            teacher_in_charge_email: "admin@example.com",
            opening_time: None,
            closing_time: None,
        },
    )
    .await?;

    // chapters and pages

    let new_chapter = NewChapter {
        chapter_number: 1,
        course_id: course.id,
        front_front_page_id: None,
        name: "The Basics".to_string(),
    };
    let (chapter_1, _front_page_1) = chapters::insert_chapter(conn, new_chapter, admin).await?;
    chapters::set_opens_at(conn, chapter_1.id, Utc::now()).await?;
    let new_chapter = NewChapter {
        chapter_number: 2,
        course_id: course.id,
        front_front_page_id: None,
        name: "The intermediaries".to_string(),
    };
    let (chapter_2, _front_page_2) = chapters::insert_chapter(conn, new_chapter, admin).await?;
    chapters::set_opens_at(
        conn,
        chapter_2.id,
        Utc::now() + chrono::Duration::minutes(10),
    )
    .await?;
    let new_chapter = NewChapter {
        chapter_number: 3,
        course_id: course.id,
        front_front_page_id: None,
        name: "Advanced studies".to_string(),
    };
    let (chapter_3, _front_page_3) = chapters::insert_chapter(conn, new_chapter, admin).await?;
    chapters::set_opens_at(
        conn,
        chapter_3.id,
        Utc::now() + chrono::Duration::minutes(20),
    )
    .await?;
    let new_chapter = NewChapter {
        chapter_number: 4,
        course_id: course.id,
        front_front_page_id: None,
        name: "Forbidden magicks".to_string(),
    };
    let (chapter_4, _front_page_4) = chapters::insert_chapter(conn, new_chapter, admin).await?;
    chapters::set_opens_at(
        conn,
        chapter_4.id,
        Utc::now() + (chrono::Duration::days(365) * 100),
    )
    .await?;

    let (_page, _) = pages::insert(
        conn,
        course.id,
        "/welcome",
        "Welcome to Introduction to Everything",
        1,
        admin,
    )
    .await?;

    info!("sample exercises");
    let block_id_1 = Uuid::new_v5(&course_id, b"af3b467a-f5db-42ad-9b21-f42ca316b3c6");
    let block_id_2 = Uuid::new_v5(&course_id, b"465f1f95-22a1-43e1-b4a3-7d18e525dc12");
    let block_id_3 = Uuid::new_v5(&course_id, b"46aad5a8-71bd-49cd-8d86-3368ee8bb7ac");
    let block_id_4 = Uuid::new_v5(&course_id, b"09b327a8-8e65-437e-9678-554fc4d98dd4");
    let block_id_5 = Uuid::new_v5(&course_id, b"834648cc-72d9-42d1-bed7-cc6a2e186ae6");
    let block_id_6 = Uuid::new_v5(&course_id, b"223a4718-5287-49ff-853e-a67f4612c629");
    let exercise_1_id = Uuid::new_v5(&course_id, b"cfb950a7-db4e-49e4-8ec4-d7a32b691b08");
    let exercise_1_slide_1_id = Uuid::new_v5(&course_id, b"182c4128-c4e4-40c9-bc5a-1265bfd3654c");
    let exercise_1_slide_1_task_1_id =
        Uuid::new_v5(&course_id, b"f73dab3b-3549-422d-8377-ece1972e5576");
    let exercise_1_slide_1_task_1_spec_1_id =
        Uuid::new_v5(&course_id, b"5f6b7850-5034-4cef-9dcf-e3fd4831067f");
    let exercise_1_slide_1_task_1_spec_2_id =
        Uuid::new_v5(&course_id, b"c713bbfc-86bf-4877-bd39-53afaf4444b5");
    let exercise_1_slide_1_task_1_spec_3_id =
        Uuid::new_v5(&course_id, b"4027d508-4fad-422e-bb7f-15c613a02cc6");
    let (exercise_block_1, exercise_1, slide_1, task_1) = example_exercise(
        exercise_1_id,
        exercise_1_slide_1_id,
        exercise_1_slide_1_task_1_id,
        block_id_2,
        block_id_3,
        exercise_1_slide_1_task_1_spec_1_id,
        exercise_1_slide_1_task_1_spec_2_id,
        exercise_1_slide_1_task_1_spec_3_id,
    );
    let page_c1_1 = create_page(
        conn,
        course.id,
        admin,
        Some(chapter_1.id),
        CmsPageUpdate {
            url_path: "/chapter-1/page-1".to_string(),
            title: "Page One".to_string(),
            chapter_id: Some(chapter_1.id),
            exercises: vec![exercise_1],
            exercise_slides: vec![slide_1],
            exercise_tasks: vec![task_1],
            content: serde_json::json!([
                paragraph("Everything is a big topic.", block_id_1),
                exercise_block_1,
                paragraph("So big, that we need many paragraphs.", block_id_4),
                paragraph("Like this.", block_id_5),
                paragraph(&"At vero eos et accusamus et iusto odio dignissimos ducimus qui blanditiis praesentium voluptatum deleniti atque corrupti quos dolores et quas molestias excepturi sint occaecati cupiditate non provident, similique sunt in culpa qui officia deserunt mollitia animi, id est laborum et dolorum fuga. Et harum quidem rerum facilis est et expedita distinctio. Nam libero tempore, cum soluta nobis est eligendi optio cumque nihil impedit quo minus id quod maxime placeat facere possimus, omnis voluptas assumenda est, omnis dolor repellendus. Temporibus autem quibusdam et aut officiis debitis aut rerum necessitatibus saepe eveniet ut et voluptates repudiandae sint et molestiae non recusandae. Itaque earum rerum hic tenetur a sapiente delectus, ut aut reiciendis voluptatibus maiores alias consequatur aut perferendis doloribus asperiores repellat. ".repeat(4), block_id_6),
            ]),
        },
    )
    .await?;

    let exercise_2_id = Uuid::new_v5(&course_id, b"36e7f0c2-e663-4382-a503-081866cfe7d0");
    let exercise_2_slide_1_id = Uuid::new_v5(&course_id, b"0d85864d-a20d-4d65-9ace-9b4d377f38e8");
    let exercise_2_slide_1_task_1_id =
        Uuid::new_v5(&course_id, b"e7fca192-2161-4ab8-8533-8c41dbaa2d69");
    let exercise_2_slide_1_task_1_spec_1_id =
        Uuid::new_v5(&course_id, b"5898293f-2d41-43b1-9e44-92d487196ade");
    let exercise_2_slide_1_task_1_spec_2_id =
        Uuid::new_v5(&course_id, b"93d27d79-f9a1-44ab-839f-484accc67e32");
    let exercise_2_slide_1_task_1_spec_3_id =
        Uuid::new_v5(&course_id, b"81ec2df2-a5fd-4d7d-b85f-0c304e8d2030");
    let exercise_3_id = Uuid::new_v5(&course_id, b"64d273eb-628f-4d43-a11a-e69ebe244942");
    let exercise_3_slide_1_id = Uuid::new_v5(&course_id, b"5441c7c0-60f1-4058-8223-7090c9cac7cb");
    let exercise_3_slide_1_task_1_id =
        Uuid::new_v5(&course_id, b"114caac5-006a-4afb-9806-785154263c11");
    let exercise_3_slide_1_task_1_spec_1_id =
        Uuid::new_v5(&course_id, b"28ea3062-bd6a-45f5-9844-03174e00a0a8");
    let exercise_3_slide_1_task_1_spec_2_id =
        Uuid::new_v5(&course_id, b"1982f566-2d6a-485d-acb0-65d8b8864c7e");
    let exercise_3_slide_1_task_1_spec_3_id =
        Uuid::new_v5(&course_id, b"01ec5329-2cf6-4d0f-92b2-d388360fb402");
    let exercise_4_id = Uuid::new_v5(&course_id, b"029688ec-c7be-4cb3-8928-85cfd6551083");
    let exercise_4_slide_1_id = Uuid::new_v5(&course_id, b"ab8a314b-ac03-497b-8ade-3d8512ed00c9");
    let exercise_4_slide_1_task_1_id =
        Uuid::new_v5(&course_id, b"382fffce-f177-47d0-a5c0-cc8906d34c49");
    let exercise_4_slide_1_task_1_spec_1_id =
        Uuid::new_v5(&course_id, b"4bae54a3-d67c-428b-8996-290f70ae08fa");
    let exercise_4_slide_1_task_1_spec_2_id =
        Uuid::new_v5(&course_id, b"c3f257c0-bdc2-4d81-99ff-a71c76fe670a");
    let exercise_4_slide_1_task_1_spec_3_id =
        Uuid::new_v5(&course_id, b"fca5a8ba-50e0-4375-8d4b-9d02762d908c");
    let (exercise_block_2, exercise_2, slide_2, task_2) = example_exercise(
        exercise_2_id,
        exercise_2_slide_1_id,
        exercise_2_slide_1_task_1_id,
        Uuid::new_v5(&course_id, b"2dbb4649-bcac-47ab-a817-ca17dcd70378"),
        Uuid::new_v5(&course_id, b"c0986981-c8ae-4c0b-b558-1163a16760ec"),
        exercise_2_slide_1_task_1_spec_1_id,
        exercise_2_slide_1_task_1_spec_2_id,
        exercise_2_slide_1_task_1_spec_3_id,
    );
    let (exercise_block_3, exercise_3, slide_3, task_3) = example_exercise(
        exercise_3_id,
        exercise_3_slide_1_id,
        exercise_3_slide_1_task_1_id,
        Uuid::new_v5(&course_id, b"fb26489d-ca49-4f76-a1c2-f759ed3146c0"),
        Uuid::new_v5(&course_id, b"c0986981-c8ae-4c0b-b558-1163a16760ec"),
        exercise_3_slide_1_task_1_spec_1_id,
        exercise_3_slide_1_task_1_spec_2_id,
        exercise_3_slide_1_task_1_spec_3_id,
    );
    let (exercise_block_4, exercise_4, slide_4, task_4) = example_exercise(
        exercise_4_id,
        exercise_4_slide_1_id,
        exercise_4_slide_1_task_1_id,
        Uuid::new_v5(&course_id, b"334593ad-8ba5-4589-b1f7-b159e754bdc5"),
        Uuid::new_v5(&course_id, b"389e80bd-5f91-40c7-94ff-7dda1eeb96fb"),
        exercise_4_slide_1_task_1_spec_1_id,
        exercise_4_slide_1_task_1_spec_2_id,
        exercise_4_slide_1_task_1_spec_3_id,
    );
    create_page(
        conn,
        course.id,
        admin,
        Some(chapter_1.id),
        CmsPageUpdate {
            url_path: "/chapter-1/page-2".to_string(),
            title: "page 2".to_string(),
            chapter_id: Some(chapter_1.id),
            exercises: vec![exercise_2, exercise_3, exercise_4],
            exercise_slides: vec![slide_2, slide_3, slide_4],
            exercise_tasks: vec![task_2, task_3, task_4],
            content: serde_json::json!([
                paragraph(
                    "First chapters second page.",
                    Uuid::new_v5(&course_id, b"9faf5a2d-f60d-4a70-af3d-0e7e3d6fe273"),
                ),
                exercise_block_2,
                exercise_block_3,
                exercise_block_4,
            ]),
        },
    )
    .await?;

    let (
        quizzes_exercise_block_1,
        quizzes_exercise_1,
        quizzes_exercise_slide_1,
        quizzes_exercise_task_1,
    ) = quizzes_exercise(
        Uuid::new_v5(&course_id, b"a6ee42d0-2200-43b7-9981-620753a9b5c0"),
        Uuid::new_v5(&course_id, b"8d01d9b3-87d1-4e24-bee2-2726d3853ec6"),
        Uuid::new_v5(&course_id, b"00dd984d-8651-404e-80b8-30fae9cf32ed"),
        Uuid::new_v5(&course_id, b"a66c2552-8123-4287-bd8b-b49a29204870"),
        Uuid::new_v5(&course_id, b"f6f63ff0-c119-4141-922b-bc04cbfa0a31"),
        serde_json::json!({
            "id": "a2704a2b-fe3d-4945-a007-5593e4b81195",
            "body": "very hard",
            "open": "2021-12-17T07:15:33.479Z",
            "part": 0,
            "items": [{
                "id": "c449acf6-094e-494e-aef4-f5dfa51729ae",
                "body": "",
                "type": "essay",
                "multi": false,
                "order": 0,
                "title": "write an essay",
                "quizId": "a2704a2b-fe3d-4945-a007-5593e4b81195",
                "options": [],
                "maxValue": null,
                "maxWords": 500,
                "minValue": null,
                "minWords": 10,
                "createdAt": "2021-12-17T07:16:23.202Z",
                "direction": "row",
                "updatedAt": "2021-12-17T07:16:23.202Z",
                "formatRegex": null,
                "validityRegex": null,
                "failureMessage": null,
                "successMessage": null,
                "allAnswersCorrect": false,
                "feedbackDisplayPolicy": "DisplayFeedbackOnQuizItem",
                "sharedOptionFeedbackMessage": null,
                "usesSharedOptionFeedbackMessage": false
            }],
            "title": "Pretty good exercise",
            "tries": 1,
            "points": 2,
            "section": 0,
            "courseId": "1dbd4a71-5f4c-49c9-b8a0-2e65fb8c4e0c",
            "deadline": "2021-12-17T07:15:33.479Z",
            "createdAt": "2021-12-17T07:15:33.479Z",
            "updatedAt": "2021-12-17T07:15:33.479Z",
            "autoReject": false,
            "autoConfirm": true,
            "triesLimited": true,
            "submitMessage": "your submit has been answered",
            "excludedFromScore": true,
            "grantPointsPolicy": "grant_whenever_possible",
            "awardPointsEvenIfWrong": false}),
    );

    let (
        quizzes_exercise_block_2,
        quizzes_exercise_2,
        quizzes_exercise_slide_2,
        quizzes_exercise_task_2,
    ) = quizzes_exercise(
        Uuid::new_v5(&course_id, b"949b548f-a87f-4dc6-aafc-9f1e1abe34a7"),
        Uuid::new_v5(&course_id, b"39c36d3f-017e-4c36-a97e-908e25b3678b"),
        Uuid::new_v5(&course_id, b"8ae8971c-95dd-4d8c-b38f-152ad89c6b20"),
        Uuid::new_v5(&course_id, b"d05b1d9b-f270-4e5e-baeb-a904ea29dc90"),
        Uuid::new_v5(&course_id, b"1057f91c-9dac-4364-9d6a-fa416abc540b"),
        serde_json::json!({
            "id": "1e2bb795-1736-4b37-ae44-b16ca59b4e4f",
            "body": "very hard",
            "open": "2021-12-17T07:15:33.479Z",
            "part": 0,
            "items": [{
                "id": "d81a81f2-5e44-48c5-ab6d-f724af8a23f2",
                "body": "",
                "type": "open",
                "multi": false,
                "order": 0,
                "title": "When you started studying at the uni? Give the date in yyyy-mm-dd format.",
                "quizId": "690c69e2-9275-4cfa-aba4-63ac917e59f6",
                "options": [],
                "maxValue": null,
                "maxWords": null,
                "minValue": null,
                "minWords": null,
                "createdAt": "2021-12-17T07:16:23.202Z",
                "direction": "row",
                "updatedAt": "2021-12-17T07:16:23.202Z",
                "formatRegex": null,
                "validityRegex": r#"^\d{4}\-(0[1-9]|1[012])\-(0[1-9]|[12][0-9]|3[01])$"#.to_string(),
                "failureMessage": "Oh no! Your answer is not in yyyy-mm-dd format :(".to_string(),
                "successMessage": "Gongrats! your answer is in yyyy-mm-dd format!".to_string(),
                "allAnswersCorrect": false,
                "feedbackDisplayPolicy": "DisplayFeedbackOnQuizItem",
                "sharedOptionFeedbackMessage": null,
                "usesSharedOptionFeedbackMessage": false
            }],
            "title": "Pretty good exercise",
            "tries": 1,
            "points": 2,
            "section": 0,
            "courseId": "39c7879a-e61f-474a-8f18-7fc476ccc3a0",
            "deadline": "2021-12-17T07:15:33.479Z",
            "createdAt": "2021-12-17T07:15:33.479Z",
            "updatedAt": "2021-12-17T07:15:33.479Z",
            "autoReject": false,
            "autoConfirm": true,
            "triesLimited": true,
            "submitMessage": "your submit has been answered",
            "excludedFromScore": true,
            "grantPointsPolicy": "grant_whenever_possible",
            "awardPointsEvenIfWrong": false}),
    );

    let (
        quizzes_exercise_block_3,
        quizzes_exercise_3,
        quizzes_exercise_slide_3,
        quizzes_exercise_task_3,
    ) = quizzes_exercise(
        Uuid::new_v5(&course_id, b"9bcf634d-584c-4fef-892c-3c0e97dab1d5"),
        Uuid::new_v5(&course_id, b"984457f6-bc9b-4604-b54c-80fb4adfab76"),
        Uuid::new_v5(&course_id, b"e4230b3a-1db8-49c4-9554-1f96f7f3d015"),
        Uuid::new_v5(&course_id, b"52939561-af36-4ab6-bffa-be97e94d3314"),
        Uuid::new_v5(&course_id, b"8845b17e-2320-4384-97f8-24e42457cb5e"),
        serde_json::json!({
            "id": "f1f0520e-3037-409c-b52d-163ad0bc5c59",
            "body": "very hard",
            "open": "2021-12-17T07:15:33.479Z",
            "part": 0,
            "items": [{
                "id": "f8cff916-da28-40ab-9e8b-f523e661ddb6",
                "body": "",
                "type": "multiple-choice-dropdown",
                "multi": false,
                "order": 0,
                "title": "Choose the right answer from given options.",
                "quizId": "f1f0520e-3037-409c-b52d-163ad0bc5c59",
                "options": [{
                    "id": "86a2d838-04aa-4b1c-8115-2c15ed19e7b3",
                    "body": "The right answer",
                    "order": 1,
                    "title": null,
                    "quizItemId": "f8cff916-da28-40ab-9e8b-f523e661ddb6",
                    "correct":true,
                    "failureMessage": null,
                    "successMessage": "You chose wisely...".to_string()
                },
                {
                    "id": "fef8cd36-04ab-48f2-861c-51769ccad52f",
                    "body": "The Wright answer",
                    "order": 2,
                    "title": null,
                    "quizItemId": "f8cff916-da28-40ab-9e8b-f523e661ddb6",
                    "correct":false,
                    "failureMessage": "You chose poorly...".to_string(),
                    "successMessage": null
                }],
                "maxValue": null,
                "maxWords": null,
                "minValue": null,
                "minWords": null,
                "createdAt": "2021-12-17T07:16:23.202Z",
                "direction": "row",
                "updatedAt": "2021-12-17T07:16:23.202Z",
                "formatRegex": null,
                "validityRegex": null,
                "failureMessage": null,
                "successMessage": null,
                "allAnswersCorrect": false,
                "feedbackDisplayPolicy": "DisplayFeedbackOnQuizItem",
                "sharedOptionFeedbackMessage": null,
                "usesSharedOptionFeedbackMessage": false
            }],
            "title": "Pretty good exercise",
            "tries": 1,
            "points": 2,
            "section": 0,
            "courseId": "39c7879a-e61f-474a-8f18-7fc476ccc3a0",
            "deadline": "2021-12-17T07:15:33.479Z",
            "createdAt": "2021-12-17T07:15:33.479Z",
            "updatedAt": "2021-12-17T07:15:33.479Z",
            "autoReject": false,
            "autoConfirm": true,
            "triesLimited": true,
            "submitMessage": "your submit has been answered",
            "excludedFromScore": true,
            "grantPointsPolicy": "grant_whenever_possible",
            "awardPointsEvenIfWrong": false}),
    );

    let (
        quizzes_exercise_block_4,
        quizzes_exercise_4,
        quizzes_exercise_slide_4,
        quizzes_exercise_task_4,
    ) = quizzes_exercise(
        Uuid::new_v5(&course_id, b"854a4e05-6575-4d27-8feb-6ee01f662d8a"),
        Uuid::new_v5(&course_id, b"6a8e65be-f5cd-4c87-b4f9-9522cb37bbcb"),
        Uuid::new_v5(&course_id, b"b5e1e7e87-0678-4296-acf7-a8ac926ff94b"),
        Uuid::new_v5(&course_id, b"50e26d7f-f11f-4a8a-990d-fb17c3371d1d"),
        Uuid::new_v5(&course_id, b"7ca39a36-2dcd-4521-bbf6-bfc5849874e3"),
        serde_json::json!({
            "id": "1e2bb795-1736-4b37-ae44-b16ca59b4e4f",
            "body": "very hard",
            "open": "2021-12-17T07:15:33.479Z",
            "part": 0,
            "items": [{
                "id": "d30bec57-4011-4ac4-b676-79fe766d6424",
                "body": null,
                "type": "clickable-multiple-choice",
                "multi": false,
                "order": 0,
                "title": "Pick all the programming languages from below",
                "quizId": "1e2bb795-1736-4b37-ae44-b16ca59b4e4f",
                "options": [
                    {
                        "id": "55a63887-a896-425c-91ae-2f85032c3d58",
                        "body": "Java",
                        "order": 1,
                        "title": null,
                        "quizItemId": "f8cff916-da28-40ab-9e8b-f523e661ddb6",
                        "correct":true,
                        "failureMessage": null,
                        "successMessage": "Java is a programming language".to_string()
                    },
                    {
                        "id": "534bf512-014e-47b6-a67b-8bea6dc65177",
                        "body": "Erlang",
                        "order": 2,
                        "title": null,
                        "quizItemId": "f8cff916-da28-40ab-9e8b-f523e661ddb6",
                        "correct":true,
                        "failureMessage": null,
                        "successMessage": "Erlang is a programming language".to_string()
                    },
                    {
                        "id": "ea4e0bb4-f84e-4048-be2f-f819a391396f",
                        "body": "Jupiter",
                        "order": 3,
                        "title": null,
                        "quizItemId": "f8cff916-da28-40ab-9e8b-f523e661ddb6",
                        "correct":false,
                        "failureMessage": "Jupiter is not a programming language".to_string(),
                        "successMessage": null
                    },
                    {
                        "id": "b851f1b3-ae90-46bd-8f10-fd6d968695ef",
                        "body": "Rust",
                        "order": 4,
                        "title": null,
                        "quizItemId": "f8cff916-da28-40ab-9e8b-f523e661ddb6",
                        "correct":true,
                        "failureMessage": null,
                        "successMessage": "Rust is a programming language".to_string()
                    },
                    {
                        "id": "8107ae39-96aa-4f54-aa78-1a33362a19c1",
                        "body": "AC",
                        "order": 5,
                        "title": null,
                        "quizItemId": "f8cff916-da28-40ab-9e8b-f523e661ddb6",
                        "correct":false,
                        "failureMessage": "AC is not a programming language".to_string(),
                        "successMessage": null
                    },
                ],
                "allAnswersCorrect": false,
                "feedbackDisplayPolicy": "DisplayFeedbackOnQuizItem",
                "sharedOptionFeedbackMessage": null,
                "usesSharedOptionFeedbackMessage": false
            }],
            "title": "Pretty good exercise",
            "tries": 1,
            "points": 2,
            "section": 0,
            "courseId": "39c7879a-e61f-474a-8f18-7fc476ccc3a0",
            "deadline": "2021-12-17T07:15:33.479Z",
            "createdAt": "2021-12-17T07:15:33.479Z",
            "updatedAt": "2021-12-17T07:15:33.479Z",
            "autoReject": false,
            "autoConfirm": true,
            "triesLimited": true,
            "submitMessage": "your submit has been answered",
            "excludedFromScore": true,
            "grantPointsPolicy": "grant_whenever_possible",
            "awardPointsEvenIfWrong": false}),
    );

    create_page(
        conn,
        course.id,
        admin,
        Some(chapter_1.id),
        CmsPageUpdate {
            url_path: "/chapter-1/page-3".to_string(),
            title: "page 3".to_string(),
            chapter_id: Some(chapter_1.id),
            exercises: vec![quizzes_exercise_1],
            exercise_slides: vec![quizzes_exercise_slide_1],
            exercise_tasks: vec![quizzes_exercise_task_1],
            content: serde_json::json!([
                paragraph(
                    "First chapters essay page.",
                    Uuid::new_v5(&course_id, b"6e4ab83a-2ae8-4bd2-a6ea-0e0d1eeabe23")
                ),
                quizzes_exercise_block_1,
            ]),
        },
    )
    .await?;

    create_page(
        conn,
        course.id,
        admin,
        Some(chapter_1.id),
        CmsPageUpdate {
            url_path: "/chapter-1/page-4".to_string(),
            title: "page 4".to_string(),
            chapter_id: Some(chapter_1.id),
            exercises: vec![quizzes_exercise_2],
            exercise_slides: vec![quizzes_exercise_slide_2],
            exercise_tasks: vec![quizzes_exercise_task_2],
            content: serde_json::json!([
                paragraph(
                    "First chapters open page.",
                    Uuid::new_v5(&course_id, b"771b9c61-dbc9-4266-a980-dadc853455c9")
                ),
                quizzes_exercise_block_2
            ]),
        },
    )
    .await?;

    create_page(
        conn,
        course.id,
        admin,
        Some(chapter_1.id),
        CmsPageUpdate {
            url_path: "/chapter-1/page-5".to_string(),
            title: "Page 5".to_string(),
            chapter_id: Some(chapter_1.id),
            exercises: vec![quizzes_exercise_3],
            exercise_slides: vec![quizzes_exercise_slide_3],
            exercise_tasks: vec![quizzes_exercise_task_3],
            content: serde_json::json!([
                paragraph(
                    "First chapters multiple-choice-dropdown page",
                    Uuid::new_v5(&course_id, b"7af470e7-cc4f-411e-ad5d-c137e353f7c3")
                ),
                quizzes_exercise_block_3
            ]),
        },
    )
    .await?;

    create_page(
        conn,
        course.id,
        admin,
        Some(chapter_1.id),
        CmsPageUpdate {
            url_path: "/chapter-1/page-6".to_string(),
            title: "page 6".to_string(),
            chapter_id: Some(chapter_1.id),
            exercises: vec![quizzes_exercise_4],
            exercise_slides: vec![quizzes_exercise_slide_4],
            exercise_tasks: vec![quizzes_exercise_task_4],
            content: serde_json::json!([
                paragraph(
                    "First chapters multiple-choice clickable page.",
                    Uuid::new_v5(&course_id, b"6b7775c3-b46e-41e5-a730-0a2c2f0ba148")
                ),
                quizzes_exercise_block_4
            ]),
        },
    )
    .await?;

    let exercise_5_id = Uuid::new_v5(&course_id, b"8bb4faf4-9a34-4df7-a166-89ade530d0f6");
    let exercise_5_slide_1_id = Uuid::new_v5(&course_id, b"b99d1041-7835-491e-a1c8-b47eee8e7ab4");
    let exercise_5_slide_1_task_1_id =
        Uuid::new_v5(&course_id, b"a6508b8a-f58e-43ac-9f02-785575e716f5");
    let exercise_5_slide_1_task_1_spec_1_id =
        Uuid::new_v5(&course_id, b"fe464d17-2365-4e65-8b33-e0ebb5a67836");
    let exercise_5_slide_1_task_1_spec_2_id =
        Uuid::new_v5(&course_id, b"6633ffc7-c76e-4049-840e-90eefa6b49e8");
    let exercise_5_slide_1_task_1_spec_3_id =
        Uuid::new_v5(&course_id, b"d77fb97d-322c-4c5f-a405-8978a8cfb0a9");
    let (exercise_block_5, exercise_5, exercise_slide_5, exercise_task_5) = example_exercise(
        exercise_5_id,
        exercise_5_slide_1_id,
        exercise_5_slide_1_task_1_id,
        Uuid::new_v5(&course_id, b"e869c471-b1b7-42a0-af05-dffd1d86a7bb"),
        Uuid::new_v5(&course_id, b"fe464d17-2365-4e65-8b33-e0ebb5a67836"),
        exercise_5_slide_1_task_1_spec_1_id,
        exercise_5_slide_1_task_1_spec_2_id,
        exercise_5_slide_1_task_1_spec_3_id,
    );
    create_page(
        conn,
        course.id,
        admin,
        Some(chapter_2.id),
        CmsPageUpdate {
            url_path: "/chapter-2/intro".to_string(),
            title: "In the second chapter...".to_string(),
            chapter_id: Some(chapter_2.id),
            exercises: vec![exercise_5],
            exercise_slides: vec![exercise_slide_5],
            exercise_tasks: vec![exercise_task_5],
            content: serde_json::json!([exercise_block_5]),
        },
    )
    .await?;
    create_page(
        conn,
        course.id,
        admin,
        None,
        CmsPageUpdate {
            url_path: "/glossary".to_string(),
            title: "Glossary".to_string(),
            chapter_id: None,
            exercises: vec![],
            exercise_slides: vec![],
            exercise_tasks: vec![],
            content: serde_json::json!([GutenbergBlock {
                name: "moocfi/glossary".to_string(),
                is_valid: true,
                client_id: Uuid::parse_str("3a388f47-4aa7-409f-af14-a0290b916225").unwrap(),
                attributes: attributes! {},
                inner_blocks: vec![]
            }]),
        },
    )
    .await?;

    // enrollments, user exercise states, submissions, grades
    info!("sample enrollments, user exercise states, submissions, grades");
    for &user_id in users {
        course_instance_enrollments::insert_enrollment_and_set_as_current(
            conn,
            NewCourseInstanceEnrollment {
                course_id,
                course_instance_id: default_instance.id,
                user_id,
            },
        )
        .await?;

        submit_and_grade(
            conn,
            b"8c447aeb-1791-4236-8471-204d8bc27507",
            exercise_1_id,
            exercise_1_slide_1_id,
            course.id,
            exercise_1_slide_1_task_1_id,
            user_id,
            default_instance.id,
            exercise_1_slide_1_task_1_spec_1_id.to_string(),
            100.0,
        )
        .await?;
        // this submission is for the same exercise, but no points are removed due to the update strategy
        submit_and_grade(
            conn,
            b"a719fe25-5721-412d-adea-4696ccb3d883",
            exercise_1_id,
            exercise_1_slide_1_id,
            course.id,
            exercise_1_slide_1_task_1_id,
            user_id,
            default_instance.id,
            exercise_1_slide_1_task_1_spec_2_id.to_string(),
            1.0,
        )
        .await?;
        submit_and_grade(
            conn,
            b"bbc16d4b-1f91-4bd0-a47f-047665a32196",
            exercise_1_id,
            exercise_1_slide_1_id,
            course.id,
            exercise_1_slide_1_task_1_id,
            user_id,
            default_instance.id,
            exercise_1_slide_1_task_1_spec_3_id.to_string(),
            0.0,
        )
        .await?;
        submit_and_grade(
            conn,
            b"c60bf5e5-9b67-4f62-9df7-16d268c1b5f5",
            exercise_1_id,
            exercise_1_slide_1_id,
            course.id,
            exercise_1_slide_1_task_1_id,
            user_id,
            default_instance.id,
            exercise_1_slide_1_task_1_spec_1_id.to_string(),
            60.0,
        )
        .await?;
        submit_and_grade(
            conn,
            b"e0ec1386-72aa-4eed-8b91-72bba420c23b",
            exercise_2_id,
            exercise_2_slide_1_id,
            course.id,
            exercise_2_slide_1_task_1_id,
            user_id,
            default_instance.id,
            exercise_2_slide_1_task_1_spec_1_id.to_string(),
            70.0,
        )
        .await?;
        submit_and_grade(
            conn,
            b"02c9e1ad-6e4c-4473-a3e9-dbfab018a055",
            exercise_5_id,
            exercise_5_slide_1_id,
            course.id,
            exercise_5_slide_1_task_1_id,
            user_id,
            default_instance.id,
            exercise_5_slide_1_task_1_spec_1_id.to_string(),
            80.0,
        )
        .await?;
        submit_and_grade(
            conn,
            b"75df4600-d337-4083-99d1-e8e3b6bf6192",
            exercise_1_id,
            exercise_1_slide_1_id,
            course.id,
            exercise_1_slide_1_task_1_id,
            user_id,
            default_instance.id,
            exercise_1_slide_1_task_1_spec_1_id.to_string(),
            90.0,
        )
        .await?;
    }

    // feedback
    info!("sample feedback");
    let new_feedback = NewFeedback {
        feedback_given: "this part was unclear to me".to_string(),
        selected_text: Some("blanditiis".to_string()),
        related_blocks: vec![FeedbackBlock {
            id: block_id_4,
            text: Some(
                "blanditiis praesentium voluptatum deleniti atque corrupti quos dolores et quas"
                    .to_string(),
            ),
        }],
    };
    let feedback = feedback::insert(conn, Some(student), course.id, new_feedback).await?;
    feedback::mark_as_read(conn, feedback, true).await?;
    let new_feedback = NewFeedback {
        feedback_given: "I dont think we need these paragraphs".to_string(),
        selected_text: Some("verything".to_string()),
        related_blocks: vec![
            FeedbackBlock {
                id: block_id_1,
                text: Some("verything is a big topic.".to_string()),
            },
            FeedbackBlock {
                id: block_id_4,
                text: Some("So big, that we need many paragraphs.".to_string()),
            },
            FeedbackBlock {
                id: block_id_5,
                text: Some("Like th".to_string()),
            },
        ],
    };
    feedback::insert(conn, Some(student), course.id, new_feedback).await?;
    feedback::insert(
        conn,
        None,
        course.id,
        NewFeedback {
            feedback_given: "Anonymous feedback".to_string(),
            selected_text: None,
            related_blocks: vec![FeedbackBlock {
                id: block_id_1,
                text: None,
            }],
        },
    )
    .await?;
    feedback::insert(
        conn,
        None,
        course.id,
        NewFeedback {
            feedback_given: "Anonymous unrelated feedback".to_string(),
            selected_text: None,
            related_blocks: vec![],
        },
    )
    .await?;

    // edit proposals
    info!("sample edit proposals");
    let edits = NewProposedPageEdits {
        page_id: page_c1_1,
        block_edits: vec![NewProposedBlockEdit {
            block_id: block_id_4,
            block_attribute: "content".to_string(),
            original_text: "So bg, that we need many paragraphs.".to_string(),
            changed_text: "So bg, that we need many, many paragraphs.".to_string(),
        }],
    };
    proposed_page_edits::insert(conn, course.id, Some(student), &edits).await?;
    let edits = NewProposedPageEdits {
        page_id: page_c1_1,
        block_edits: vec![
            NewProposedBlockEdit {
                block_id: block_id_1,
                block_attribute: "content".to_string(),
                original_text: "Everything is a big topic.".to_string(),
                changed_text: "Everything is a very big topic.".to_string(),
            },
            NewProposedBlockEdit {
                block_id: block_id_5,
                block_attribute: "content".to_string(),
                original_text: "Like this.".to_string(),
                changed_text: "Like this!".to_string(),
            },
        ],
    };
    proposed_page_edits::insert(conn, course.id, Some(student), &edits).await?;

    // acronyms
    glossary::insert(conn, "CS", "Computer science. Computer science is an essential part of being successful in your life. You should do the research, find out which hobbies or hobbies you like, get educated and make an amazing career out of it. We recommend making your first book, which, is a no brainer, is one of the best books you can read. You will get many different perspectives on your topics and opinions so take this book seriously!",  course.id).await?;
    glossary::insert(conn, "HDD", "Hard disk drive. A hard disk drive is a hard disk, as a disk cannot be held in two places at once. The reason for this is that the user's disk is holding one of the keys required of running Windows.",  course.id).await?;
    glossary::insert(conn, "SSD", "Solid-state drive. A solid-state drive is a hard drive that's a few gigabytes in size, but a solid-state drive is one where data loads are big enough and fast enough that you can comfortably write to it over long distances. This is what drives do. You need to remember that a good solid-state drive has a lot of data: it stores files on disks and has a few data centers. A good solid-state drive makes for a nice little library: its metadata includes information about everything it stores, including any data it can access, but does not store anything that does not exist outside of those files. It also stores large amounts of data from one location, which can cause problems since the data might be different in different places, or in different ways, than what you would expect to see when driving big data applications. The drives that make up a solid-state drive are called drives that use a variety of storage technologies. These drive technology technologies are called \"super drives,\" and they store some of that data in a solid-state drive. Super drives are designed to be fast but very big: they aren't built to store everything, but to store many kinds of data: including data about the data they contain, and more, like the data they are supposed to hold in them. The super drives that make up a solid-state drive can have capacities of up to 50,000 hard disks. These can be used to store files if",  course.id).await?;
    glossary::insert(conn, "KB", "Keyboard.", course.id).await?;

    // exams

    Ok(course.id)
}

async fn seed_cs_course_material(conn: &mut PgConnection, org: Uuid, admin: Uuid) -> Result<Uuid> {
    // Create new course
    let new_course = NewCourse {
        name: "Introduction to Course Material".to_string(),
        organization_id: org,
        slug: "introduction-to-course-material".to_string(),
        language_code: "en-US".to_string(),
        teacher_in_charge_name: "admin".to_string(),
        teacher_in_charge_email: "admin@example.com".to_string(),
    };
    let (course, front_page, _default_instance) = courses::insert_course(
        conn,
        Uuid::parse_str("d6b52ddc-6c34-4a59-9a59-7e8594441007")?,
        Uuid::parse_str("8e6c35cd-43f2-4982-943b-11e3ffb1b2f8")?,
        new_course,
        admin,
    )
    .await?;

    pages::update_page(
        conn,
        front_page.id,
        CmsPageUpdate {
            title: "Introduction to Course Material".to_string(),
            url_path: "/".to_string(),
            chapter_id: None,
            content: serde_json::to_value(&[
                GutenbergBlock::landing_page_hero_section("Welcome to Introduction to Course Material", "In this course you'll learn the basics of UI/UX design. At the end of course you should be able to create your own design system.")
                .with_id(Uuid::parse_str("6ad81525-0010-451f-85e5-4832e3e364a8")?),
            GutenbergBlock::course_objective_section()
                .with_id(Uuid::parse_str("2eec7ad7-a95f-406f-acfe-f3a332b86e26")?),
            GutenbergBlock::empty_block_from_name("moocfi/course-chapter-grid".to_string())
                .with_id(Uuid::parse_str("bb51d61b-fd19-44a0-8417-7ffc6058b247")?),
            GutenbergBlock::empty_block_from_name("moocfi/course-progress".to_string())
                .with_id(Uuid::parse_str("1d7c28ca-86ab-4318-8b10-3e5b7cd6e465")?),
            ])
            .unwrap(),
            exercises: vec![],
            exercise_slides: vec![],
            exercise_tasks: vec![],
        },
        admin,
        true,
        HistoryChangeReason::PageSaved,
        false,
    )
    .await?;
    // FAQ, we should add card/accordion block to visualize here.
    let (_page, _history) = pages::insert(conn, course.id, "/faq", "FAQ", 1, admin).await?;

    // Chapter-1
    let new_chapter = NewChapter {
        chapter_number: 1,
        course_id: course.id,
        front_front_page_id: None,
        name: "User Interface".to_string(),
    };
    let (chapter_1, front_page_ch_1) = chapters::insert_chapter(conn, new_chapter, admin).await?;
    chapters::set_opens_at(conn, chapter_1.id, Utc::now()).await?;

    pages::update_page(
        conn,
        front_page_ch_1.id,
        CmsPageUpdate {
            title: "User Interface".to_string(),
            url_path: "/chapter-1".to_string(),
            chapter_id: Some(chapter_1.id),
            content: serde_json::to_value(&[
                GutenbergBlock::hero_section("User Interface", "In the industrial design field of human–computer interaction, a user interface is the space where interactions between humans and machines occur.")
                .with_id(Uuid::parse_str("848ac898-81c0-4ebc-881f-6f84e9eaf472")?),
            GutenbergBlock::empty_block_from_name("moocfi/pages-in-chapter".to_string())
                .with_id(Uuid::parse_str("c8b36f58-5366-4d6b-b4ec-9fc0bd65950e")?),
            GutenbergBlock::empty_block_from_name("moocfi/chapter-progress".to_string())
                .with_id(Uuid::parse_str("cdb9e4b9-ba68-4933-b037-4648e3df7a6c")?),
            GutenbergBlock::empty_block_from_name("moocfi/exercises-in-chapter".to_string())
                .with_id(Uuid::parse_str("457431b0-55db-46ac-90ae-03965f48b27e")?),
            ])
            .unwrap(),
            exercises: vec![],
            exercise_slides: vec![],
            exercise_tasks: vec![],
        },
        admin,
        true,
        HistoryChangeReason::PageSaved,
        false,
    )
    .await?;

    // /chapter-1/design
    let design_content = CmsPageUpdate {
        url_path: "/chapter-1/design".to_string(),
        title: "Design".to_string(),
        chapter_id: Some(chapter_1.id),
        exercises: vec![],
        exercise_slides: vec![],
        exercise_tasks: vec![],
        content: serde_json::json!([
            GutenbergBlock::hero_section("Design", "A design is a plan or specification for the construction of an object or system or for the implementation of an activity or process, or the result of that plan or specification in the form of a prototype, product or process.")
                .with_id(Uuid::parse_str("98729704-9dd8-4309-aa08-402f9b2a6071")?),
            GutenbergBlock::block_with_name_and_attributes(
                "core/paragraph",
                attributes!{
                  "content": "Lorem ipsum dolor sit amet, consectetur adipiscing elit. Curabitur bibendum felis nisi, vitae commodo mi venenatis in. Mauris hendrerit lacinia augue ut hendrerit. Vestibulum non tellus mattis, convallis magna vel, semper mauris. Maecenas porta, arcu eget porttitor sagittis, nulla magna auctor dolor, sed tempus sem lacus eu tortor. Ut id diam quam. Etiam quis sagittis justo. Quisque sagittis dolor vitae felis facilisis, ut suscipit ipsum malesuada. Nulla tempor ultricies erat ut venenatis. Ut pulvinar lectus non mollis efficitur.",
                  "dropCap": false
                },
            )
                .with_id(Uuid::parse_str("9ebddb78-23f6-4440-8d8f-5e4b33abb16f")?),
            GutenbergBlock::block_with_name_and_attributes(
                "core/paragraph",
                attributes!{
                  "content": "Sed quis fermentum mi. Integer commodo turpis a fermentum tristique. Integer convallis, nunc sed scelerisque varius, mi tellus molestie metus, eu ultrices justo tellus non arcu. Cras euismod, lectus eu scelerisque mattis, odio ex ornare ipsum, a dapibus nulla leo maximus orci. Etiam laoreet venenatis lorem, vitae iaculis mauris. Nullam lobortis, tortor eget ullamcorper lobortis, tellus odio tincidunt dolor, vitae gravida nibh turpis ac sem. Integer non sodales eros.",
                  "dropCap": false
                },
            )
                .with_id(Uuid::parse_str("029ae4b5-08b0-49f7-8baf-d916b5f879a2")?),
            GutenbergBlock::block_with_name_and_attributes(
                "core/paragraph",
                attributes!{
                  "content": "Vestibulum a scelerisque ante. Fusce interdum eros elit, posuere mattis sapien tristique id. Integer commodo mi orci, sit amet tempor libero vulputate in. Ut id gravida quam. Proin massa dolor, posuere nec metus eu, dignissim viverra nulla. Vestibulum quis neque bibendum, hendrerit diam et, fermentum diam. Sed risus nibh, suscipit in neque nec, bibendum interdum nibh. Aliquam ut enim a mi ultricies finibus. Nam tristique felis ac risus interdum molestie. Nulla venenatis, augue sed porttitor ultrices, lacus ante sollicitudin dui, vel vehicula ex enim ac mi.",
                  "dropCap": false
                },
            )
            .with_id(Uuid::parse_str("3693e92b-9cf0-485a-b026-2851de58e9cf")?),
        ]),
    };
    create_page(conn, course.id, admin, Some(chapter_1.id), design_content).await?;

    // /chapter-1/human-machine-interface
    let content_b = CmsPageUpdate {
        chapter_id: Some(chapter_1.id),
        url_path: "/chapter-1/human-machine-interface".to_string(),
        title: "Human-machine interface".to_string(),
        exercises: vec![],
        exercise_slides: vec![],
        exercise_tasks: vec![],
        content: serde_json::json!([
            GutenbergBlock::hero_section("Human-machine interface", "In the industrial design field of human–computer interaction, a user interface is the space where interactions between humans and machines occur.")
                .with_id(Uuid::parse_str("ae22ae64-c0e5-42e1-895a-4a49411a72e8")?),
            GutenbergBlock::block_with_name_and_attributes(
                "core/paragraph",
                attributes!{
                  "content": "Sed venenatis, magna in ornare suscipit, orci ipsum consequat nulla, ut pulvinar libero metus et metus. Maecenas nec bibendum est. Donec quis ante elit. Nam in eros vitae urna aliquet vestibulum. Donec posuere laoreet facilisis. Aliquam auctor a tellus a tempus. Sed molestie leo eget commodo pellentesque. Curabitur lacinia odio nisl, eu sodales nunc placerat sit amet. Vivamus venenatis, risus vitae lobortis eleifend, odio nisi faucibus tortor, sed aliquet leo arcu et tellus. Donec ultrices consectetur nunc, non rhoncus sapien malesuada et. Nulla tempus ipsum vitae justo scelerisque, sed pretium neque fermentum. Class aptent taciti sociosqu ad litora torquent per conubia nostra, per inceptos himenaeos. Curabitur accumsan et ex pellentesque dignissim. Integer viverra libero quis tortor dignissim elementum.",
                  "dropCap": false
                },
            )
                .with_id(Uuid::parse_str("b05a62ad-e5f7-432c-8c88-2976d971e7e1")?),
            GutenbergBlock::block_with_name_and_attributes(
                "core/paragraph",
                attributes!{
                    "content": "Sed quis fermentum mi. Integer commodo turpis a fermentum tristique. Integer convallis, nunc sed scelerisque varius, mi tellus molestie metus, eu ultrices banana justo tellus non arcu. Cras euismod, cat lectus eu scelerisque mattis, odio ex ornare ipsum, a dapibus nulla leo maximus orci. Etiam laoreet venenatis lorem, vitae iaculis mauris. Nullam lobortis, tortor eget ullamcorper lobortis, tellus odio tincidunt dolor, vitae gravida nibh turpis ac sem. Integer non sodales eros.",
                    "dropCap": false
                },
            )
                .with_id(Uuid::parse_str("db20e302-d4e2-4f56-a0b9-e48a4fbd5fa8")?),
            GutenbergBlock::block_with_name_and_attributes(
                "core/paragraph",
                attributes!{
                  "content": "Vestibulum a scelerisque ante. Fusce interdum eros elit, posuere mattis sapien tristique id. Integer commodo mi orci, sit amet tempor libero vulputate in. Ut id gravida quam. Proin massa dolor, posuere nec metus eu, dignissim viverra nulla. Vestibulum quis neque bibendum, hendrerit diam et, fermentum diam. Sed risus nibh, suscipit in neque nec, bibendum interdum nibh. Aliquam ut enim a mi ultricies finibus. Nam tristique felis ac risus interdum molestie. Nulla venenatis, augue sed porttitor ultrices, lacus ante sollicitudin dui, vel vehicula ex enim ac mi.",
                  "dropCap": false
                },
            )
            .with_id(Uuid::parse_str("c96f56d5-ea35-4aae-918a-72a36847a49c")?),
        ]),
    };
    create_page(conn, course.id, admin, Some(chapter_1.id), content_b).await?;

    // Chapter-2
    let new_chapter_2 = NewChapter {
        chapter_number: 2,
        course_id: course.id,
        front_front_page_id: None,
        name: "User Experience".to_string(),
    };
    let (chapter_2, front_page_ch_2) = chapters::insert_chapter(conn, new_chapter_2, admin).await?;
    chapters::set_opens_at(conn, chapter_2.id, Utc::now()).await?;

    pages::update_page(
        conn,
        front_page_ch_2.id,
        CmsPageUpdate {
            url_path: "/chapter-2".to_string(),
            title: "User Experience".to_string(),
            chapter_id: Some(chapter_2.id),
            content: serde_json::to_value(&[
                GutenbergBlock::hero_section("User Experience", "The user experience is how a user interacts with and experiences a product, system or service. It includes a person's perceptions of utility, ease of use, and efficiency.")
                    .with_id(Uuid::parse_str("c5c623f9-c7ca-4f8e-b04b-e91cecef217a")?),
                GutenbergBlock::empty_block_from_name("moocfi/pages-in-chapter".to_string())
                    .with_id(Uuid::parse_str("37bbc4e9-2e96-45ea-a6f8-bbc7dc7f6be3")?),
                GutenbergBlock::empty_block_from_name("moocfi/chapter-progress".to_string())
                    .with_id(Uuid::parse_str("2e91c140-fd17-486b-8dc1-0a9589a18e3a")?),
                GutenbergBlock::empty_block_from_name("moocfi/exercises-in-chapter".to_string())
                    .with_id(Uuid::parse_str("1bf7e311-75e8-48ec-bd55-e8f1185d76d0")?),
            ])
            .unwrap(),
            exercises: vec![],
            exercise_slides: vec![],
            exercise_tasks: vec![],
        },
        admin,
        true,
        HistoryChangeReason::PageSaved,
        false,
    )
    .await?;
    // /chapter-2/user-research
    let page_content = CmsPageUpdate {
        chapter_id: Some(chapter_2.id),
        content: serde_json::json!([
            GutenbergBlock::hero_section("User research", "User research focuses on understanding user behaviors, needs, and motivations through observation techniques, task analysis, and other feedback methodologies.")
                .with_id(Uuid::parse_str("a43f5460-b588-44ac-84a3-5fdcabd5d3f7")?),
            GutenbergBlock::block_with_name_and_attributes(
                "core/paragraph",
                attributes!{
                  "content": "Sed venenatis, magna in ornare suscipit, orci ipsum consequat nulla, ut pulvinar libero metus et metus. Maecenas nec bibendum est. Donec quis ante elit. Nam in eros vitae urna aliquet vestibulum. Donec posuere laoreet facilisis. Aliquam auctor a tellus a tempus. Sed molestie leo eget commodo pellentesque. Curabitur lacinia odio nisl, eu sodales nunc placerat sit amet. Vivamus venenatis, risus vitae lobortis eleifend, odio nisi faucibus tortor, sed aliquet leo arcu et tellus. Donec ultrices consectetur nunc, non rhoncus sapien malesuada et. Nulla tempus ipsum vitae justo scelerisque, sed pretium neque fermentum. Class aptent taciti sociosqu ad litora torquent per conubia nostra, per inceptos himenaeos. Curabitur accumsan et ex pellentesque dignissim. Integer viverra libero quis tortor dignissim elementum.",
                  "dropCap": false
                },
            )
                .with_id(Uuid::parse_str("816310e3-bbd7-44ae-87cb-3f40633a4b08")?),
            GutenbergBlock::block_with_name_and_attributes(
                "core/paragraph",
                attributes!{
                  "content": "Sed quis fermentum mi. Integer commodo turpis a fermentum tristique. Integer convallis, nunc sed scelerisque varius, mi tellus molestie metus, eu ultrices justo tellus non arcu. Cras euismod, lectus eu scelerisque mattis, odio ex ornare ipsum, a dapibus nulla leo maximus orci. Etiam laoreet venenatis lorem, vitae iaculis mauris. Nullam lobortis, tortor eget ullamcorper lobortis, tellus odio tincidunt dolor, vitae gravida nibh turpis ac sem. Integer non sodales eros.",
                  "dropCap": false
                },
            )
                .with_id(Uuid::parse_str("37aa6421-768e-49b9-b447-5f457e5192bc")?),
            GutenbergBlock::block_with_name_and_attributes(
                "core/paragraph",
                attributes!{
                    "content": "Vestibulum a scelerisque ante. Fusce interdum eros elit, posuere mattis sapien tristique id. Integer commodo mi orci, sit amet tempor libero vulputate in. Ut id gravida quam. Proin massa dolor, posuere nec metus eu, dignissim viverra nulla. Vestibulum quis neque bibendum, hendrerit diam et, fermentum diam. Sed risus nibh, suscipit in neque nec, bibendum interdum nibh. Aliquam ut banana cat enim a mi ultricies finibus. Nam tristique felis ac risus interdum molestie. Nulla venenatis, augue sed porttitor ultrices, lacus ante sollicitudin dui, vel vehicula ex enim ac mi.",
                  "dropCap": false
                },
            )
            .with_id(Uuid::parse_str("cf11a0fb-f56e-4e0d-bc12-51d920dbc278")?),
        ]),
        exercises: vec![],
        exercise_slides: vec![],
        exercise_tasks: vec![],
        url_path: "/chapter-2/user-research".to_string(),
        title: "User research".to_string(),
    };
    create_page(conn, course.id, admin, Some(chapter_2.id), page_content).await?;

    let page_content = include_str!("../assets/example-page.json");
    let parse_page_content = serde_json::from_str(page_content)?;
    create_page(
        conn,
        course.id,
        admin,
        Some(chapter_2.id),
        CmsPageUpdate {
            content: parse_page_content,
            exercises: vec![],
            exercise_slides: vec![],
            exercise_tasks: vec![],
            url_path: "/chapter-2/content-rendering".to_string(),
            title: "Content rendering".to_string(),
            chapter_id: Some(chapter_2.id),
        },
    )
    .await?;
    Ok(course.id)
}

#[allow(clippy::too_many_arguments)]
async fn create_page(
    conn: &mut PgConnection,
    course_id: Uuid,
    author: Uuid,
    chapter_id: Option<Uuid>,
    page_data: CmsPageUpdate,
) -> Result<Uuid> {
    let new_page = NewPage {
        content: Value::Array(vec![]),
        url_path: page_data.url_path.to_string(),
        title: format!("{} WIP", page_data.title),
        course_id: Some(course_id),
        exam_id: None,
        chapter_id,
        front_page_of_chapter_id: None,
        exercises: vec![],
        exercise_slides: vec![],
        exercise_tasks: vec![],
        content_search_language: None,
    };
    let page = pages::insert_page(conn, new_page, author).await?;
    pages::update_page(
        conn,
        page.id,
        CmsPageUpdate {
            content: page_data.content,
            exercises: page_data.exercises,
            exercise_slides: page_data.exercise_slides,
            exercise_tasks: page_data.exercise_tasks,
            url_path: page_data.url_path,
            title: page_data.title,
            chapter_id,
        },
        author,
        true,
        HistoryChangeReason::PageSaved,
        false,
    )
    .await?;
    Ok(page.id)
}

fn paragraph(content: &str, block: Uuid) -> GutenbergBlock {
    GutenbergBlock {
        name: "core/paragraph".to_string(),
        is_valid: true,
        client_id: block,
        attributes: attributes! {
            "content": content,
            "dropCap": false,
        },
        inner_blocks: vec![],
    }
}

#[allow(clippy::too_many_arguments)]
fn example_exercise(
    exercise_id: Uuid,
    exercise_slide_id: Uuid,
    exercise_task_id: Uuid,
    block_id: Uuid,
    paragraph_id: Uuid,
    spec_1: Uuid,
    spec_2: Uuid,
    spec_3: Uuid,
) -> (
    GutenbergBlock,
    CmsPageExercise,
    CmsPageExerciseSlide,
    CmsPageExerciseTask,
) {
    let block = GutenbergBlock {
        client_id: block_id,
        name: "moocfi/exercise".to_string(),
        is_valid: true,
        attributes: attributes! {
            "id": exercise_id,
            "name": "Best exercise".to_string(),
            "dropCap": false,
        },
        inner_blocks: vec![],
    };
    let exercise = CmsPageExercise {
        id: exercise_id,
        name: "Best exercise".to_string(),
        order_number: 1,
    };
    let exercise_slide = CmsPageExerciseSlide {
        id: exercise_slide_id,
        exercise_id,
        order_number: 1,
    };
    let exercise_task = CmsPageExerciseTask {
        id: exercise_task_id,
        exercise_slide_id,
        assignment: serde_json::json!([paragraph("Answer this question.", paragraph_id)]),
        exercise_type: "example-exercise".to_string(),
        private_spec: Some(serde_json::json!([
            {
                "name": "a",
                "correct": false,
                "id": spec_1,
            },
            {
                "name": "b",
                "correct": true,
                "id": spec_2,
            },
            {
                "name": "c",
                "correct": true,
                "id": spec_3,
            },
        ])),
    };
    (block, exercise, exercise_slide, exercise_task)
}

#[allow(clippy::too_many_arguments)]
fn quizzes_exercise(
    exercise_id: Uuid,
    exercise_slide_id: Uuid,
    exercise_task_id: Uuid,
    block_id: Uuid,
    paragraph_id: Uuid,
    private_spec: serde_json::Value,
) -> (
    GutenbergBlock,
    CmsPageExercise,
    CmsPageExerciseSlide,
    CmsPageExerciseTask,
) {
    let block = GutenbergBlock {
        client_id: block_id,
        name: "moocfi/exercise".to_string(),
        is_valid: true,
        attributes: attributes! {
            "id": exercise_id,
            "name": "Best quizzes exercise".to_string(),
            "dropCap": false,
        },
        inner_blocks: vec![],
    };
    let exercise = CmsPageExercise {
        id: exercise_id,
        name: "Best quizzes exercise".to_string(),
        order_number: 1,
    };
    let exercise_slide = CmsPageExerciseSlide {
        id: exercise_slide_id,
        exercise_id,
        order_number: 1,
    };
    let exercise_task = CmsPageExerciseTask {
        id: exercise_task_id,
        exercise_slide_id,
        assignment: serde_json::json!([paragraph("Answer this question.", paragraph_id)]),
        exercise_type: "quizzes".to_string(),
        private_spec: Some(serde_json::json!(private_spec)),
    };
    (block, exercise, exercise_slide, exercise_task)
}

#[allow(clippy::too_many_arguments)]
async fn submit_and_grade(
    conn: &mut PgConnection,
    id: &[u8],
    exercise_id: Uuid,
    exercise_slide_id: Uuid,
    course_id: Uuid,
    exercise_task_id: Uuid,
    user_id: Uuid,
    course_instance_id: Uuid,
    spec: String,
    out_of_100: f32,
) -> Result<()> {
    // combine the id with the user id to ensure it's unique
    let id = [id, &user_id.as_bytes()[..]].concat();
    let slide_submission = exercise_slide_submissions::insert_exercise_slide_submission_with_id(
        conn,
        Uuid::new_v4(),
        &exercise_slide_submissions::NewExerciseSlideSubmission {
            exercise_slide_id,
            course_id: Some(course_id),
            course_instance_id: Some(course_instance_id),
            exam_id: None,
            exercise_id,
            user_id,
        },
    )
    .await
    .unwrap();
    let task_submission_id = exercise_task_submissions::insert_with_id(
        conn,
        &exercise_task_submissions::SubmissionData {
            id: Uuid::new_v5(&course_id, &id),
            exercise_id,
            course_id,
            exercise_task_id,
            exercise_slide_submission_id: slide_submission.id,
            exercise_slide_id,
            user_id,
            course_instance_id,
            data_json: Value::String(spec),
        },
    )
    .await?;

    let task_submission = exercise_task_submissions::get_by_id(conn, task_submission_id).await?;
    let exercise = exercises::get_by_id(conn, exercise_id).await?;
    let grading = exercise_task_gradings::new_grading(conn, &exercise, &task_submission).await?;
    let grading_result = GradingResult {
        feedback_json: Some(serde_json::json!([{"SelectedOptioIsCorrect": true}])),
        feedback_text: Some("Good job!".to_string()),
        grading_progress: GradingProgress::FullyGraded,
        score_given: out_of_100,
        score_maximum: 100,
    };
    let grading =
        exercise_task_gradings::update_grading(conn, &grading, &grading_result, &exercise).await?;
    exercise_task_submissions::set_grading_id(conn, grading.id, task_submission.id).await?;
    user_exercise_states::update_user_exercise_state(conn, &grading, &task_submission).await?;
    Ok(())
}

async fn create_exam(
    conn: &mut PgConnection,
    name: &str,
    starts_at: Option<DateTime<Utc>>,
    ends_at: Option<DateTime<Utc>>,
    time_minutes: i32,
    organization_id: Uuid,
    course_id: Uuid,
    exam_id: Uuid,
    teacher: Uuid,
) -> Result<()> {
    exams::insert(
        conn,
        NewExam {
            id: exam_id,
            name,
            instructions: "Do your best!",
            starts_at,
            ends_at,
            time_minutes,
            organization_id,
        },
    )
    .await?;
    let (exam_exercise_block_1, exam_exercise_1, exam_exercise_slide_1, exam_exercise_task_1) =
        example_exercise(
            Uuid::new_v5(&course_id, b"b1b16970-60bc-426e-9537-b29bd2185db3"),
            Uuid::new_v5(&course_id, b"ea461a21-e0b4-4e09-a811-231f583b3dcb"),
            Uuid::new_v5(&course_id, b"9d8ccf47-3e83-4459-8f2f-8e546a75f372"),
            Uuid::new_v5(&course_id, b"a4edb4e5-507d-43f1-8058-9d95941dbf09"),
            Uuid::new_v5(&course_id, b"eced4875-ece9-4c3d-ad0a-2443e61b3e78"),
            Uuid::new_v5(&course_id, b"8870d951-1a27-4544-ad1d-6e0ac19ec5ee"),
            Uuid::new_v5(&course_id, b"59029dbd-b6bc-42c2-ad18-3d62b1844a23"),
            Uuid::new_v5(&course_id, b"0b3098e1-c1f1-4b7b-87f8-ef38826cac79"),
        );
    let (exam_exercise_block_2, exam_exercise_2, exam_exercise_slide_2, exam_exercise_task_2) =
        example_exercise(
            Uuid::new_v5(&course_id, b"44f472e5-b726-4c50-89a1-93f4170673f5"),
            Uuid::new_v5(&course_id, b"23182b3d-fbf4-4c0d-93fa-e9ddc199cc52"),
            Uuid::new_v5(&course_id, b"ca105826-5007-439f-87be-c25f9c79506e"),
            Uuid::new_v5(&course_id, b"96a9e586-cf88-4cb2-b7c9-efc2bc47e90b"),
            Uuid::new_v5(&course_id, b"fe5bb5a9-d0ab-4072-abe1-119c9c1e4f4a"),
            Uuid::new_v5(&course_id, b"22959aad-26fc-4212-8259-c128cdab8b08"),
            Uuid::new_v5(&course_id, b"d8ba9e92-4530-4a74-9b11-eb708fa54d40"),
            Uuid::new_v5(&course_id, b"846f4895-f573-41e2-9926-cd700723ac18"),
        );
    pages::insert_page(
        conn,
        NewPage {
            exercises: vec![exam_exercise_1, exam_exercise_2],
            exercise_slides: vec![exam_exercise_slide_1, exam_exercise_slide_2],
            exercise_tasks: vec![exam_exercise_task_1, exam_exercise_task_2],
            content: serde_json::json!([exam_exercise_block_1, exam_exercise_block_2,]),
            url_path: "".to_string(),
            title: "".to_string(),
            course_id: None,
            exam_id: Some(exam_id),
            chapter_id: None,
            front_page_of_chapter_id: None,
            content_search_language: None,
        },
        teacher,
    )
    .await?;
    exams::set_course(conn, exam_id, course_id).await?;
    Ok(())
}<|MERGE_RESOLUTION|>--- conflicted
+++ resolved
@@ -23,11 +23,7 @@
     exercises::GradingProgress,
     feedback,
     feedback::{FeedbackBlock, NewFeedback},
-<<<<<<< HEAD
-    organizations,
-=======
-    glossary, gradings, organizations,
->>>>>>> 56e8f9f7
+    glossary, organizations,
     page_history::HistoryChangeReason,
     pages,
     pages::{CmsPageExercise, CmsPageExerciseSlide, CmsPageExerciseTask, CmsPageUpdate, NewPage},
