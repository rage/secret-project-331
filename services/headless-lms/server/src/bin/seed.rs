--- conflicted
+++ resolved
@@ -271,15 +271,20 @@
     seed_sample_course(
         &mut conn,
         uh_cs,
-<<<<<<< HEAD
         Uuid::parse_str("c218ca00-dbde-4b0c-ab98-4f075c49425a")?,
         "Glossary course",
         "glossary-course",
-=======
+        admin,
+        student,
+        &users,
+    )
+    .await?;
+    seed_sample_course(
+        &mut conn,
+        uh_cs,
         Uuid::parse_str("a2002fc3-2c87-4aae-a5e5-9d14617aad2b")?,
         "Permission management",
         "permission-management",
->>>>>>> 9fbf7ed5
         admin,
         student,
         &users,
