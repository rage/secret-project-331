/*!
Handlers for HTTP requests to `/api/v0/auth`.
*/

use crate::{
    domain::{
        authorization::{
            self, authorize_with_fetched_list_of_roles, skip_authorize, ActionOnResource,
        },
        rate_limit_middleware_builder::build_rate_limiting_middleware,
    },
    prelude::*,
    OAuthClient,
};
use actix_session::Session;
use reqwest::Client;
use std::{env, time::Duration};

#[derive(Debug, Serialize, Deserialize, PartialEq, Eq)]
#[cfg_attr(feature = "ts_rs", derive(TS))]
pub struct Login {
    email: String,
    password: String,
}

/**
POST `/api/v0/auth/authorize` checks whether user can perform specified action on specified resource.
**/

#[instrument(skip(pool, payload,))]
pub async fn authorize_action_on_resource(
    pool: web::Data<PgPool>,
    user: Option<AuthUser>,
    payload: web::Json<ActionOnResource>,
) -> ControllerResult<web::Json<bool>> {
    let mut conn = pool.acquire().await?;
    let data = payload.0;
    if let Some(user) = user {
        if let Ok(true_token) =
            authorize(&mut conn, data.action, Some(user.id), data.resource).await
        {
            true_token.authorized_ok(web::Json(true))
        } else {
            // We went to return success message even if the authorization fails.
            let false_token = skip_authorize();
            false_token.authorized_ok(web::Json(false))
        }
    } else {
        // Never authorize anonymous user
        let false_token = skip_authorize();
        false_token.authorized_ok(web::Json(false))
    }
}

#[derive(Debug, Serialize, Deserialize)]
#[cfg_attr(feature = "ts_rs", derive(TS))]
pub struct CreateAccountDetails {
    pub email: String,
    pub first_name: String,
    pub last_name: String,
    pub language: String,
    pub password: String,
    pub password_confirmation: String,
    pub country: String,
}

/**
POST `/api/v0/auth/signup` Creates new mooc.fi account and signs in.

# Example
```http
POST /api/v0/auth/signup HTTP/1.1
Content-Type: application/json

{
  "email": "student@example.com",
  "first_name": "John",
  "last_name": "Doe",
  "language": "en",
  "password": "hunter42",
  "password_confirmation": "hunter42"
  "country" : "Finland"
}
```
*/
#[instrument(skip(session, pool, client, payload))]
pub async fn signup(
    session: Session,
    payload: web::Json<CreateAccountDetails>,
    pool: web::Data<PgPool>,
    client: web::Data<OAuthClient>,
    user: Option<AuthUser>,
) -> ControllerResult<HttpResponse> {
    if user.is_none() {
        // First create the actual user to tmc.mooc.fi and then fetch it from mooc.fi
        let user_details = payload.0;
        post_new_user_to_moocfi(&user_details).await?;

        let mut conn = pool.acquire().await?;
        let auth_result = authorization::authenticate_moocfi_user(
            &mut conn,
            &client,
            user_details.email,
            user_details.password,
        )
<<<<<<< HEAD
        .await;
        if let Ok((user, _token)) = user {
            let country = user_details.country.clone();
            models::user_details::update_user_country(&mut conn, user.id, &country).await?;

=======
        .await?;

        if let Some((user, _token)) = auth_result {
>>>>>>> 1ea251fb
            let token = skip_authorize();
            authorization::remember(&session, user)?;
            token.authorized_ok(HttpResponse::Ok().finish())
        } else {
            Err(ControllerError::new(
                ControllerErrorType::Unauthorized,
                "Incorrect email or password.".to_string(),
                None,
            ))
        }
    } else {
        Err(ControllerError::new(
            ControllerErrorType::BadRequest,
            "Cannot create a new account when signed in.".to_string(),
            None,
        ))
    }
}

/**
POST `/api/v0/auth/authorize-multiple` checks whether user can perform specified action on specified resource.
Returns booleans for the authorizations in the same order as the input.
**/

#[instrument(skip(pool, payload,))]
pub async fn authorize_multiple_actions_on_resources(
    pool: web::Data<PgPool>,
    user: Option<AuthUser>,
    payload: web::Json<Vec<ActionOnResource>>,
) -> ControllerResult<web::Json<Vec<bool>>> {
    let mut conn = pool.acquire().await?;
    let input = payload.into_inner();
    let mut results = Vec::with_capacity(input.len());
    if let Some(user) = user {
        // Prefetch roles so that we can do multiple authorizations without repeteadly querying the database.
        let user_roles = models::roles::get_roles(&mut conn, user.id).await?;

        for action_on_resource in input {
            if (authorize_with_fetched_list_of_roles(
                &mut conn,
                action_on_resource.action,
                Some(user.id),
                action_on_resource.resource,
                &user_roles,
            )
            .await)
                .is_ok()
            {
                results.push(true);
            } else {
                results.push(false);
            }
        }
    } else {
        // Never authorize anonymous user
        for _action_on_resource in input {
            results.push(false);
        }
    }
    let token = skip_authorize();
    token.authorized_ok(web::Json(results))
}

/**
POST `/api/v0/auth/login` Logs in to TMC.
Returns true if login was successful, false if credentials were incorrect.
**/
#[instrument(skip(session, pool, client, payload, app_conf))]
pub async fn login(
    session: Session,
    pool: web::Data<PgPool>,
    client: web::Data<OAuthClient>,
    app_conf: web::Data<ApplicationConfiguration>,
    payload: web::Json<Login>,
) -> ControllerResult<web::Json<bool>> {
    let mut conn = pool.acquire().await?;
    let Login { email, password } = payload.into_inner();

    if app_conf.development_uuid_login {
        warn!("Trying development mode UUID login");
        if let Ok(id) = Uuid::parse_str(&email) {
            let user = { models::users::get_by_id(&mut conn, id).await? };
            let token = skip_authorize();
            authorization::remember(&session, user)?;
            return token.authorized_ok(web::Json(true));
        };
    }

    let success = if app_conf.test_mode {
        warn!("Using test credentials. Normal accounts won't work.");
        let success =
            authorization::authenticate_test_user(&mut conn, &email, &password, &app_conf)
                .await
                .map_err(|e| {
                    ControllerError::new(
                        ControllerErrorType::Unauthorized,
                        "Could not find the test user. Have you seeded the database?".to_string(),
                        e,
                    )
                })?;
        if success {
            let user = models::users::get_by_email(&mut conn, &email).await?;
            authorization::remember(&session, user)?;
        }
        success
    } else {
        let auth_result =
            authorization::authenticate_moocfi_user(&mut conn, &client, email, password).await?;

        if let Some((user, _token)) = auth_result {
            authorization::remember(&session, user)?;
            true
        } else {
            false
        }
    };

    if success {
        info!("Authentication successful");
    } else {
        warn!("Authentication failed");
    }

    let token = skip_authorize();
    token.authorized_ok(web::Json(success))
}

/**
POST `/api/v0/auth/logout` Logs out.
**/
#[instrument(skip(session))]
#[allow(clippy::async_yields_async)]
pub async fn logout(session: Session) -> HttpResponse {
    authorization::forget(&session);
    HttpResponse::Ok().finish()
}

/**
GET `/api/v0/auth/logged-in` Returns the current user's login status.
**/
#[instrument(skip(session))]
pub async fn logged_in(session: Session, pool: web::Data<PgPool>) -> web::Json<bool> {
    let logged_in = authorization::has_auth_user_session(&session, pool).await;
    web::Json(logged_in)
}

/// Generic information about the logged in user.
///
///  Could include the user name etc in the future.
#[derive(Debug, Serialize)]
#[cfg_attr(feature = "ts_rs", derive(TS))]
pub struct UserInfo {
    pub user_id: Uuid,
    pub first_name: Option<String>,
    pub last_name: Option<String>,
}

/**
GET `/api/v0/auth/user-info` Returns the current user's info.
**/

#[instrument(skip(auth_user, pool))]
pub async fn user_info(
    auth_user: Option<AuthUser>,
    pool: web::Data<PgPool>,
) -> ControllerResult<web::Json<Option<UserInfo>>> {
    let token = skip_authorize();
    if let Some(auth_user) = auth_user {
        let mut conn = pool.acquire().await?;
        let user_details =
            models::user_details::get_user_details_by_user_id(&mut conn, auth_user.id).await?;

        token.authorized_ok(web::Json(Some(UserInfo {
            user_id: user_details.user_id,
            first_name: user_details.first_name,
            last_name: user_details.last_name,
        })))
    } else {
        token.authorized_ok(web::Json(None))
    }
}

/// Posts new user account to tmc.mooc.fi.
///
/// Based on implementation from <https://github.com/rage/mooc.fi/blob/fb9a204f4dbf296b35ec82b2442e1e6ae0641fe9/frontend/lib/account.ts>
pub async fn post_new_user_to_moocfi(user_details: &CreateAccountDetails) -> anyhow::Result<()> {
    let tmc_api_url = "https://tmc.mooc.fi/api/v8";
    let origin = env::var("TMC_ACCOUNT_CREATION_ORIGIN")
        .expect("TMC_ACCOUNT_CREATION_ORIGIN must be defined");
    let ratelimit_api_key = env::var("RATELIMIT_PROTECTION_SAFE_API_KEY")
        .expect("RATELIMIT_PROTECTION_SAFE_API_KEY must be defined");
    let tmc_client = Client::default();
    let json = serde_json::json!({
        "user": {
            "email": user_details.email,
            "first_name": user_details.first_name,
            "last_name": user_details.last_name,
            "password": user_details.password,
            "password_confirmation": user_details.password_confirmation
        },
        "user_field": {
            "first_name": user_details.first_name,
            "last_name": user_details.last_name
        },
        "origin": origin,
        "language": user_details.language
    });
    let res = tmc_client
        .post(format!("{}/users", tmc_api_url))
        .header("RATELIMIT-PROTECTION-SAFE-API-KEY", ratelimit_api_key)
        .header(reqwest::header::CONTENT_TYPE, "application/json")
        .header(reqwest::header::ACCEPT, "application/json")
        .json(&json)
        .send()
        .await
        .context("Failed to send request to https://tmc.mooc.fi")?;
    if res.status().is_success() {
        Ok(())
    } else {
        Err(anyhow::anyhow!("Failed to get current user from Mooc.fi"))
    }
}

pub fn _add_routes(cfg: &mut ServiceConfig) {
    cfg.service(
        web::resource("/signup")
            .wrap(build_rate_limiting_middleware(Duration::from_secs(60), 15))
            .wrap(build_rate_limiting_middleware(
                Duration::from_secs(60 * 60 * 24),
                1000,
            ))
            .to(signup),
    )
    .service(
        web::resource("/login")
            .wrap(build_rate_limiting_middleware(Duration::from_secs(60), 20))
            .wrap(build_rate_limiting_middleware(
                Duration::from_secs(60 * 60),
                100,
            ))
            .wrap(build_rate_limiting_middleware(
                Duration::from_secs(60 * 60 * 24),
                500,
            ))
            .to(login),
    )
    .route("/logout", web::post().to(logout))
    .route("/logged-in", web::get().to(logged_in))
    .route("/authorize", web::post().to(authorize_action_on_resource))
    .route(
        "/authorize-multiple",
        web::post().to(authorize_multiple_actions_on_resources),
    )
    .route("/user-info", web::get().to(user_info));
}<|MERGE_RESOLUTION|>--- conflicted
+++ resolved
@@ -103,17 +103,12 @@
             user_details.email,
             user_details.password,
         )
-<<<<<<< HEAD
-        .await;
-        if let Ok((user, _token)) = user {
+        .await?;
+
+        if let Some((user, _token)) = auth_result {
             let country = user_details.country.clone();
             models::user_details::update_user_country(&mut conn, user.id, &country).await?;
 
-=======
-        .await?;
-
-        if let Some((user, _token)) = auth_result {
->>>>>>> 1ea251fb
             let token = skip_authorize();
             authorization::remember(&session, user)?;
             token.authorized_ok(HttpResponse::Ok().finish())
