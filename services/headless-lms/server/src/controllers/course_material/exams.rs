--- conflicted
+++ resolved
@@ -1,11 +1,5 @@
 use chrono::{DateTime, Duration, Utc};
-<<<<<<< HEAD
-use headless_lms_models::{exercises::Exercise, CourseOrExamId, ModelError, ModelErrorType};
-=======
-use headless_lms_models::{
-    ModelError, ModelErrorType, exercises::Exercise, user_exercise_states::CourseInstanceOrExamId,
-};
->>>>>>> 81ceff12
+use headless_lms_models::{CourseOrExamId, ModelError, ModelErrorType, exercises::Exercise};
 use models::{
     exams::{self, ExamEnrollment},
     exercises,
@@ -186,61 +180,16 @@
                     &mut conn, user.id, *exam_id,
                 )
                 .await?;
-<<<<<<< HEAD
-            let teacher_grading_decisions = teachers_grading_decisions_list.clone();
-
-            let exam_exercises = exercises::get_exercises_by_exam_id(&mut conn, *exam_id).await?;
-
-            let user_exercise_states = user_exercise_states::get_all_for_user_and_course_or_exam(
-                &mut conn,
-                user.id,
-                CourseOrExamId::Exam(*exam_id),
-            )
-            .await?;
-
-            let mut grading_decision_and_exercise_list: Vec<(TeacherGradingDecision, Exercise)> =
-                Vec::new();
-
-            // Check if student has any published grading results they can view at the exam page
-            for grading_decision in teachers_grading_decisions_list.into_iter() {
-                if let Some(hidden) = grading_decision.hidden {
-                    if !hidden {
-                        // Get the corresponding exercise for the grading result
-                        for grading in teacher_grading_decisions.into_iter() {
-                            let user_exercise_state = user_exercise_states
-                                .iter()
-                                .find(|state| state.id == grading.user_exercise_state_id)
-                                .ok_or_else(|| {
-                                    ModelError::new(
-                                        ModelErrorType::Generic,
-                                        "User_exercise_state not found",
-                                        None,
-                                    )
-                                })?;
-
-                            let exercise = exam_exercises
-                                .iter()
-                                .find(|exercise| exercise.id == user_exercise_state.exercise_id)
-                                .ok_or_else(|| {
-                                    ModelError::new(
-                                        ModelErrorType::Generic,
-                                        "Exercise not found",
-                                        None,
-                                    )
-                                })?;
-
-                            grading_decision_and_exercise_list.push((grading, exercise.clone()));
-=======
                 let teacher_grading_decisions = teachers_grading_decisions_list.clone();
 
                 let exam_exercises =
                     exercises::get_exercises_by_exam_id(&mut conn, *exam_id).await?;
 
                 let user_exercise_states =
-                    user_exercise_states::get_all_for_user_and_course_instance_or_exam(
+                    user_exercise_states::get_all_for_user_and_course_or_exam(
                         &mut conn,
                         user.id,
-                        CourseInstanceOrExamId::Exam(*exam_id),
+                        CourseOrExamId::Exam(*exam_id),
                     )
                     .await?;
 
@@ -298,7 +247,6 @@
                                 },
                                 language: exam.language,
                             }));
->>>>>>> 81ceff12
                         }
                     }
                 }
