--- conflicted
+++ resolved
@@ -4,16 +4,11 @@
 use models::{
     exercise_slide_submissions::get_exercise_slide_submission_counts_for_exercise_user,
     exercises::{CourseMaterialExercise, Exercise},
-<<<<<<< HEAD
-    library::grading::{StudentExerciseSlideSubmission, StudentExerciseSlideSubmissionResult},
-    user_exercise_states::CourseInstanceOrExamId,
-=======
     library::{
         grading::{StudentExerciseSlideSubmission, StudentExerciseSlideSubmissionResult},
         peer_reviewing::{CourseMaterialPeerReviewData, CourseMaterialPeerReviewSubmission},
     },
     user_exercise_states::{self, CourseInstanceOrExamId},
->>>>>>> e9fe182a
 };
 
 use chrono::{Duration, Utc};
@@ -193,6 +188,59 @@
         result.clear_model_solution_specs();
     }
     Ok(web::Json(result))
+}
+
+/**
+ * POST `/api/v0/course-material/exercises/:exercise_id/peer-reviews/start` - Post a signal indicating that
+ * the user will start peer reviewing process.
+ *
+ * This operation is only valid for exercises marked for peer reviews. No further submissions will be
+ * accepted after posting to this endpoint.
+ */
+#[generated_doc]
+#[instrument(skip(pool))]
+async fn start_peer_review(
+    pool: web::Data<PgPool>,
+    exercise_id: web::Path<Uuid>,
+    user: AuthUser,
+) -> ControllerResult<web::Json<bool>> {
+    let mut conn = pool.acquire().await?;
+    // Authorization
+
+    let exercise = models::exercises::get_by_id(&mut conn, *exercise_id).await?;
+    let user_exercise_state =
+        user_exercise_states::get_users_current_by_exercise(&mut conn, user.id, &exercise).await?;
+    models::library::peer_reviewing::start_peer_review_for_user(&mut conn, user_exercise_state)
+        .await?;
+
+    Ok(web::Json(true))
+}
+
+/**
+ * POST `/api/v0/course-material/exercises/:exercise_id/peer-reviews - Post a peer review for an
+ * exercise submission.
+ */
+#[generated_doc]
+#[instrument(skip(pool))]
+async fn submit_peer_review(
+    pool: web::Data<PgPool>,
+    exercise_id: web::Path<Uuid>,
+    payload: web::Json<CourseMaterialPeerReviewSubmission>,
+    user: AuthUser,
+) -> ControllerResult<web::Json<bool>> {
+    let mut conn = pool.acquire().await?;
+    // Authorization
+    let exercise = models::exercises::get_by_id(&mut conn, *exercise_id).await?;
+    let user_exercise_state =
+        user_exercise_states::get_users_current_by_exercise(&mut conn, user.id, &exercise).await?;
+    models::library::peer_reviewing::create_peer_review_submission_for_user(
+        &mut conn,
+        &exercise,
+        user_exercise_state,
+        payload.0,
+    )
+    .await?;
+    Ok(web::Json(true))
 }
 
 /// Submissions for exams are posted from course instances or from exams. Make respective validations
@@ -272,8 +320,6 @@
 pub fn _add_routes(cfg: &mut ServiceConfig) {
     cfg.route("/{exercise_id}", web::get().to(get_exercise))
         .route(
-<<<<<<< HEAD
-=======
             "/{exercise_id}/peer-reviews",
             web::post().to(submit_peer_review),
         )
@@ -286,7 +332,6 @@
             web::get().to(get_peer_review_for_exercise),
         )
         .route(
->>>>>>> e9fe182a
             "/{exercise_id}/submissions",
             web::post().to(post_submission),
         );
