//! Controllers for requests starting with `/api/v0/main-frontend/course-instances`.

use bytes::Bytes;
use chrono::Utc;
use models::{
    course_instances::{self, CourseInstance, CourseInstanceForm, Points},
    courses,
    email_templates::{EmailTemplate, EmailTemplateNew},
    exercises::ExerciseStatusForUser,
    library::{
        self,
        progressing::{
            CourseInstanceCompletionSummary, ManualCompletionPreview,
            TeacherManualCompletionRequest,
        },
    },
};
use tokio_stream::wrappers::UnboundedReceiverStream;

use crate::{
    domain::csv_export::{self, make_authorized_streamable, CSVExportAdapter},
    prelude::*,
};

/**
GET /course-instances/:id
*/
#[generated_doc]
#[instrument(skip(pool))]
async fn get_course_instance(
    course_instance_id: web::Path<Uuid>,
    user: AuthUser,
    pool: web::Data<PgPool>,
) -> ControllerResult<web::Json<CourseInstance>> {
    let mut conn = pool.acquire().await?;
    let token = authorize(
        &mut conn,
        Act::Edit,
        Some(user.id),
        Res::CourseInstance(*course_instance_id),
    )
    .await?;
    let course_instance =
        models::course_instances::get_course_instance(&mut conn, *course_instance_id).await?;
    token.authorized_ok(web::Json(course_instance))
}

#[generated_doc]
#[instrument(skip(payload, pool))]
async fn post_new_email_template(
    course_instance_id: web::Path<Uuid>,
    payload: web::Json<EmailTemplateNew>,
    pool: web::Data<PgPool>,
    user: AuthUser,
) -> ControllerResult<web::Json<EmailTemplate>> {
    let mut conn = pool.acquire().await?;
    let token = authorize(
        &mut conn,
        Act::Edit,
        Some(user.id),
        Res::CourseInstance(*course_instance_id),
    )
    .await?;
    let new_email_template = payload.0;
    let email_template = models::email_templates::insert_email_template(
        &mut conn,
        *course_instance_id,
        new_email_template,
        None,
    )
    .await?;
    token.authorized_ok(web::Json(email_template))
}

/**
POST `/api/v0/main-frontend/course-instances/{course_instance_id}/reprocess-completions`

Reprocesses all module completions for the given course instance. Only available to admins.
*/
#[generated_doc]
#[instrument(skip(pool, user))]
async fn post_reprocess_module_completions(
    pool: web::Data<PgPool>,
    user: AuthUser,
    course_instance_id: web::Path<Uuid>,
) -> ControllerResult<web::Json<bool>> {
    let mut conn = pool.acquire().await?;
    let token = authorize(&mut conn, Act::Edit, Some(user.id), Res::GlobalPermissions).await?;
    models::library::progressing::process_all_course_instance_completions(
        &mut conn,
        *course_instance_id,
    )
    .await?;
    token.authorized_ok(web::Json(true))
}

#[generated_doc]
#[instrument(skip(pool))]
async fn get_email_templates_by_course_instance_id(
    course_instance_id: web::Path<Uuid>,
    pool: web::Data<PgPool>,
    user: AuthUser,
) -> ControllerResult<web::Json<Vec<EmailTemplate>>> {
    let mut conn = pool.acquire().await?;
    let token = authorize(
        &mut conn,
        Act::Edit,
        Some(user.id),
        Res::CourseInstance(*course_instance_id),
    )
    .await?;

    let email_templates =
        models::email_templates::get_email_templates(&mut conn, *course_instance_id).await?;
    token.authorized_ok(web::Json(email_templates))
}

#[instrument(skip(pool))]
pub async fn point_export(
    course_instance_id: web::Path<Uuid>,
    pool: web::Data<PgPool>,
    user: AuthUser,
) -> ControllerResult<HttpResponse> {
    let mut conn = pool.acquire().await?;
    let token = authorize(
        &mut conn,
        Act::Edit,
        Some(user.id),
        Res::CourseInstance(*course_instance_id),
    )
    .await?;
    let course_instance_id = *course_instance_id;
    let (sender, receiver) = tokio::sync::mpsc::unbounded_channel::<ControllerResult<Bytes>>();
    // spawn handle that writes the csv row by row into the sender
    let mut handle_conn = pool.acquire().await?;
    let _handle = tokio::spawn(async move {
        let res = csv_export::export_course_instance_points(
            &mut handle_conn,
            course_instance_id,
            CSVExportAdapter {
                sender,
                authorization_token: token,
            },
        )
        .await;
        if let Err(err) = res {
            tracing::error!("Failed to export course instance points: {}", err);
        }
    });

    let course_instance =
        course_instances::get_course_instance(&mut conn, course_instance_id).await?;
    let course = courses::get_course(&mut conn, course_instance.course_id).await?;

    // return response that streams data from the receiver

    return token.authorized_ok(
        HttpResponse::Ok()
            .append_header((
                "Content-Disposition",
                format!(
                    "attachment; filename=\"{} - {} - Point export {}.csv\"",
                    course.name,
                    course_instance.name.as_deref().unwrap_or("unnamed"),
                    Utc::today().format("%Y-%m-%d")
                ),
            ))
            .streaming(make_authorized_streamable(UnboundedReceiverStream::new(
                receiver,
            ))),
    );
}

#[generated_doc]
#[instrument(skip(pool))]
async fn points(
    course_instance_id: web::Path<Uuid>,
    pagination: web::Query<Pagination>,
    pool: web::Data<PgPool>,
    user: AuthUser,
) -> ControllerResult<web::Json<Points>> {
    let mut conn = pool.acquire().await?;
    let token = authorize(
        &mut conn,
        Act::Edit,
        Some(user.id),
        Res::CourseInstance(*course_instance_id),
    )
    .await?;
    let points = course_instances::get_points(&mut conn, *course_instance_id, *pagination).await?;
    token.authorized_ok(web::Json(points))
}

/**
GET `/api/v0/main-frontend/course-instances/{course_instance_id}/completions`
*/
#[generated_doc]
#[instrument(skip(pool))]
async fn completions(
    course_instance_id: web::Path<Uuid>,
    pool: web::Data<PgPool>,
    user: AuthUser,
) -> ControllerResult<web::Json<CourseInstanceCompletionSummary>> {
    let mut conn = pool.acquire().await?;
    let token = authorize(
        &mut conn,
        Act::Edit,
        Some(user.id),
        Res::CourseInstance(*course_instance_id),
    )
    .await?;
    let course_instance =
        course_instances::get_course_instance(&mut conn, *course_instance_id).await?;
    let completions =
        library::progressing::get_course_instance_completion_summary(&mut conn, &course_instance)
            .await?;
    token.authorized_ok(web::Json(completions))
}

/**
POST `/api/v0/main-frontend/course-instances/{course_instance_id}/completions`
*/
#[instrument(skip(pool, payload))]
async fn post_completions(
    course_instance_id: web::Path<Uuid>,
    pool: web::Data<PgPool>,
    user: AuthUser,
    payload: web::Json<TeacherManualCompletionRequest>,
) -> ControllerResult<web::Json<()>> {
    let mut conn = pool.acquire().await?;
    let token = authorize(
        &mut conn,
        Act::Edit,
        Some(user.id),
        Res::CourseInstance(*course_instance_id),
    )
    .await?;
    let data = payload.0;
    let course_instance =
        course_instances::get_course_instance(&mut conn, *course_instance_id).await?;
    library::progressing::add_manual_completions(&mut conn, user.id, &course_instance, &data)
        .await?;
    token.authorized_ok(web::Json(()))
}

#[instrument(skip(pool, payload))]
async fn preview_post_completions(
    course_instance_id: web::Path<Uuid>,
    pool: web::Data<PgPool>,
    user: AuthUser,
    payload: web::Json<TeacherManualCompletionRequest>,
) -> ControllerResult<web::Json<ManualCompletionPreview>> {
    let mut conn = pool.acquire().await?;
    let token = authorize(
        &mut conn,
        Act::Edit,
        Some(user.id),
        Res::CourseInstance(*course_instance_id),
    )
    .await?;
    let data = payload.0;
    let instance = course_instances::get_course_instance(&mut conn, *course_instance_id).await?;
    let preview =
        library::progressing::get_manual_completion_result_preview(&mut conn, &instance, &data)
            .await?;
    token.authorized_ok(web::Json(preview))
}

/**
POST /course-instances/:id/edit
*/
#[instrument(skip(pool))]
pub async fn edit(
    update: web::Json<CourseInstanceForm>,
    course_instance_id: web::Path<Uuid>,
    pool: web::Data<PgPool>,
    user: AuthUser,
) -> ControllerResult<HttpResponse> {
    let mut conn = pool.acquire().await?;
    let token = authorize(
        &mut conn,
        Act::Edit,
        Some(user.id),
        Res::CourseInstance(*course_instance_id),
    )
    .await?;
    course_instances::edit(&mut conn, *course_instance_id, update.into_inner()).await?;
    token.authorized_ok(HttpResponse::Ok().finish())
}

/**
POST /course-instances/:id/delete
*/
#[instrument(skip(pool))]
async fn delete(
    id: web::Path<Uuid>,
    pool: web::Data<PgPool>,
    user: AuthUser,
) -> ControllerResult<HttpResponse> {
    let mut conn = pool.acquire().await?;
    let token = authorize(
        &mut conn,
        Act::Edit,
        Some(user.id),
        Res::CourseInstance(*id),
    )
    .await?;
    models::course_instances::delete(&mut conn, *id).await?;
    token.authorized_ok(HttpResponse::Ok().finish())
}

/**
<<<<<<< HEAD
GET /course-instances/:id/exercise-status/:user_id
*/
#[instrument(skip(pool))]
async fn get_exercises_by_course_instance_id(
    params: web::Path<(Uuid, Uuid)>,
    pool: web::Data<PgPool>,
    user: AuthUser,
) -> ControllerResult<web::Json<Vec<ExerciseStatusForUser>>> {
=======
GET /course-instances/:id/export-completions - gets CSV of course completion based on course_instance ID.
*/
#[instrument(skip(pool))]
pub async fn completions_export(
    course_instance_id: web::Path<Uuid>,
    pool: web::Data<PgPool>,
    user: AuthUser,
) -> ControllerResult<HttpResponse> {
>>>>>>> 9689a85f
    let mut conn = pool.acquire().await?;
    let token = authorize(
        &mut conn,
        Act::Edit,
        Some(user.id),
<<<<<<< HEAD
        Res::CourseInstance(params.0),
    )
    .await?;
    let exercises = models::exercises::get_exercises_and_exercise_status_by_course_instance_id(
        &mut conn, params.0, params.1,
    )
    .await?;
    let given_peer_review_data =
        models::exercises::get_given_peer_review_data_for_exercise_by_course_instance_id(
            &mut conn, params.0, params.1,
        )
        .await?;

    let received_peer_review_data =
        models::exercises::get_received_peer_review_data_for_exercise_by_course_instance_id(
            &mut conn, params.0, params.1,
        )
        .await?;

    let submission_id_list = models::exercises::get_exercise_submissions_by_course_instance_id(
        &mut conn, params.0, params.1,
    )
    .await?;
    let mut exercise_and_peer_review_data: Vec<ExerciseStatusForUser> = vec![];
    for exercise in exercises {
        let mut temp_given_peer_review = vec![];
        for given_review in &given_peer_review_data {
            if given_review.id == exercise.id {
                temp_given_peer_review.push(given_review.clone())
            }
        }
        let mut temp_received_peer_review = vec![];
        for received_review in &received_peer_review_data {
            if received_review.id == exercise.id {
                temp_received_peer_review.push(received_review.clone())
            }
        }
        let mut temp_submission_id = vec![];
        for submission_ids in &submission_id_list {
            if submission_ids.id == exercise.id {
                temp_submission_id.push(submission_ids.clone())
            }
        }
        let exercise_status = ExerciseStatusForUser {
            exercise_points: exercise,
            given_peer_review_data: temp_given_peer_review,
            received_peer_review_data: temp_received_peer_review,
            submission_ids: temp_submission_id,
        };
        exercise_and_peer_review_data.push(exercise_status)
    }

    token.authorized_ok(web::Json(exercise_and_peer_review_data))
=======
        Res::CourseInstance(*course_instance_id),
    )
    .await?;
    let course_instance_id = *course_instance_id;
    let (sender, receiver) = tokio::sync::mpsc::unbounded_channel::<ControllerResult<Bytes>>();
    let mut handle_conn = pool.acquire().await?;
    let _handle = tokio::spawn(async move {
        let res = csv_export::export_completions(
            &mut handle_conn,
            course_instance_id,
            CSVExportAdapter {
                sender,
                authorization_token: token,
            },
        )
        .await;
        if let Err(err) = res {
            tracing::error!("Failed to export completion points: {}", err);
        }
    });

    let course_instance =
        course_instances::get_course_instance(&mut conn, course_instance_id).await?;
    let course = courses::get_course(&mut conn, course_instance.course_id).await?;

    return token.authorized_ok(
        HttpResponse::Ok()
            .append_header((
                "Content-Disposition",
                format!(
                    "attachment; filename=\"{} - {} - Completions export {}.csv\"",
                    course.name,
                    course_instance.name.as_deref().unwrap_or("unnamed"),
                    Utc::today().format("%Y-%m-%d")
                ),
            ))
            .streaming(make_authorized_streamable(UnboundedReceiverStream::new(
                receiver,
            ))),
    );
>>>>>>> 9689a85f
}

/**
Add a route for each controller in this module.

The name starts with an underline in order to appear before other functions in the module documentation.

We add the routes by calling the route method instead of using the route annotations because this method preserves the function signatures for documentation.
*/
pub fn _add_routes(cfg: &mut ServiceConfig) {
    cfg.route("/{course_instance_id}", web::get().to(get_course_instance))
        .route(
            "/{course_instance_id}/email-templates",
            web::post().to(post_new_email_template),
        )
        .route(
            "/{course_instance_id}/email-templates",
            web::get().to(get_email_templates_by_course_instance_id),
        )
        .route(
            "/{course_instance_id}/points/export",
            web::get().to(point_export),
        )
        .route("/{course_instance_id}/edit", web::post().to(edit))
        .route("/{course_instance_id}/delete", web::post().to(delete))
        .route(
            "/{course_instance_id}/completions",
            web::get().to(completions),
        )
        .route(
            "/{course_instance_id}/export-completions",
            web::get().to(completions_export),
        )
        .route(
            "/{course_instance_id}/completions",
            web::post().to(post_completions),
        )
        .route(
            "/{course_instance_id}/completions/preview",
            web::post().to(preview_post_completions),
        )
        .route("/{course_instance_id}/points", web::get().to(points))
        .route(
            "/{course_instance_id}/exercise-status/{user_id}",
            web::get().to(get_exercises_by_course_instance_id),
        )
        .route(
            "/{course_instance_id}/reprocess-completions",
            web::post().to(post_reprocess_module_completions),
        );
}<|MERGE_RESOLUTION|>--- conflicted
+++ resolved
@@ -310,7 +310,61 @@
 }
 
 /**
-<<<<<<< HEAD
+GET /course-instances/:id/export-completions - gets CSV of course completion based on course_instance ID.
+*/
+#[instrument(skip(pool))]
+pub async fn completions_export(
+    course_instance_id: web::Path<Uuid>,
+    pool: web::Data<PgPool>,
+    user: AuthUser,
+) -> ControllerResult<HttpResponse> {
+    let mut conn = pool.acquire().await?;
+    let token = authorize(
+        &mut conn,
+        Act::Edit,
+        Some(user.id),
+        Res::CourseInstance(*course_instance_id),
+    )
+    .await?;
+    let course_instance_id = *course_instance_id;
+    let (sender, receiver) = tokio::sync::mpsc::unbounded_channel::<ControllerResult<Bytes>>();
+    let mut handle_conn = pool.acquire().await?;
+    let _handle = tokio::spawn(async move {
+        let res = csv_export::export_completions(
+            &mut handle_conn,
+            course_instance_id,
+            CSVExportAdapter {
+                sender,
+                authorization_token: token,
+            },
+        )
+        .await;
+        if let Err(err) = res {
+            tracing::error!("Failed to export completion points: {}", err);
+        }
+    });
+
+    let course_instance =
+        course_instances::get_course_instance(&mut conn, course_instance_id).await?;
+    let course = courses::get_course(&mut conn, course_instance.course_id).await?;
+
+    return token.authorized_ok(
+        HttpResponse::Ok()
+            .append_header((
+                "Content-Disposition",
+                format!(
+                    "attachment; filename=\"{} - {} - Completions export {}.csv\"",
+                    course.name,
+                    course_instance.name.as_deref().unwrap_or("unnamed"),
+                    Utc::today().format("%Y-%m-%d")
+                ),
+            ))
+            .streaming(make_authorized_streamable(UnboundedReceiverStream::new(
+                receiver,
+            ))),
+    );
+}
+/**
 GET /course-instances/:id/exercise-status/:user_id
 */
 #[instrument(skip(pool))]
@@ -319,22 +373,11 @@
     pool: web::Data<PgPool>,
     user: AuthUser,
 ) -> ControllerResult<web::Json<Vec<ExerciseStatusForUser>>> {
-=======
-GET /course-instances/:id/export-completions - gets CSV of course completion based on course_instance ID.
-*/
-#[instrument(skip(pool))]
-pub async fn completions_export(
-    course_instance_id: web::Path<Uuid>,
-    pool: web::Data<PgPool>,
-    user: AuthUser,
-) -> ControllerResult<HttpResponse> {
->>>>>>> 9689a85f
-    let mut conn = pool.acquire().await?;
-    let token = authorize(
-        &mut conn,
-        Act::Edit,
-        Some(user.id),
-<<<<<<< HEAD
+    let mut conn = pool.acquire().await?;
+    let token = authorize(
+        &mut conn,
+        Act::Edit,
+        Some(user.id),
         Res::CourseInstance(params.0),
     )
     .await?;
@@ -388,48 +431,6 @@
     }
 
     token.authorized_ok(web::Json(exercise_and_peer_review_data))
-=======
-        Res::CourseInstance(*course_instance_id),
-    )
-    .await?;
-    let course_instance_id = *course_instance_id;
-    let (sender, receiver) = tokio::sync::mpsc::unbounded_channel::<ControllerResult<Bytes>>();
-    let mut handle_conn = pool.acquire().await?;
-    let _handle = tokio::spawn(async move {
-        let res = csv_export::export_completions(
-            &mut handle_conn,
-            course_instance_id,
-            CSVExportAdapter {
-                sender,
-                authorization_token: token,
-            },
-        )
-        .await;
-        if let Err(err) = res {
-            tracing::error!("Failed to export completion points: {}", err);
-        }
-    });
-
-    let course_instance =
-        course_instances::get_course_instance(&mut conn, course_instance_id).await?;
-    let course = courses::get_course(&mut conn, course_instance.course_id).await?;
-
-    return token.authorized_ok(
-        HttpResponse::Ok()
-            .append_header((
-                "Content-Disposition",
-                format!(
-                    "attachment; filename=\"{} - {} - Completions export {}.csv\"",
-                    course.name,
-                    course_instance.name.as_deref().unwrap_or("unnamed"),
-                    Utc::today().format("%Y-%m-%d")
-                ),
-            ))
-            .streaming(make_authorized_streamable(UnboundedReceiverStream::new(
-                receiver,
-            ))),
-    );
->>>>>>> 9689a85f
 }
 
 /**
