--- conflicted
+++ resolved
@@ -342,18 +342,11 @@
         Res::Course(*course_id),
     )
     .await?;
-<<<<<<< HEAD
-    let copied_course = models::courses::copy_course_as_language_version_of_course(
-        &mut conn, *course_id, &payload.0,
-    )
-    .await?;
-
-    token.authorized_ok(web::Json(copied_course))
-=======
+
     let copied_course =
         models::library::copying::copy_course(&mut conn, *course_id, &payload.0, true).await?;
-    Ok(web::Json(copied_course))
->>>>>>> 61751cbe
+
+    token.authorized_ok(web::Json(copied_course))
 }
 
 /**
@@ -390,15 +383,10 @@
         Res::Course(*course_id),
     )
     .await?;
-<<<<<<< HEAD
-    let copied_course = models::courses::copy_course(&mut conn, *course_id, &payload.0).await?;
-
-    token.authorized_ok(web::Json(copied_course))
-=======
     let copied_course =
         models::library::copying::copy_course(&mut conn, *course_id, &payload.0, false).await?;
-    Ok(web::Json(copied_course))
->>>>>>> 61751cbe
+
+    token.authorized_ok(web::Json(copied_course))
 }
 
 /**
