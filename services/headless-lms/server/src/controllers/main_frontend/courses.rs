--- conflicted
+++ resolved
@@ -867,10 +867,6 @@
             web::post().to(post_new_page_ordering),
         )
         .route(
-<<<<<<< HEAD
-            "/{course_id}/update-modules",
-            web::post().to(update_modules),
-=======
             "/{course_id}/references",
             web::get().to(get_material_references_by_course_id),
         )
@@ -885,6 +881,5 @@
         .route(
             "/{course_id}/references/{reference_id}",
             web::delete().to(delete_material_reference_by_id),
->>>>>>> d314dcf4
         );
 }