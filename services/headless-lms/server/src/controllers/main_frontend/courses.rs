//! Controllers for requests starting with `/api/v0/main-frontend/courses`.

use headless_lms_utils::strings::is_ietf_language_code_like;
use models::{
    course_instances::{CourseInstance, CourseInstanceForm, NewCourseInstance},
    courses::{Course, CourseStructure, CourseUpdate, NewCourse},
    exercise_slide_submissions,
    exercise_task_submissions::{
        SubmissionCount, SubmissionCountByExercise, SubmissionCountByWeekAndHour,
    },
    exercises::Exercise,
    feedback::{self, Feedback, FeedbackCount},
<<<<<<< HEAD
=======
    glossary::{Term, TermUpdate},
    submissions::{SubmissionCount, SubmissionCountByExercise, SubmissionCountByWeekAndHour},
>>>>>>> 56e8f9f7
};

use crate::controllers::prelude::*;

/**
GET `/api/v0/main-frontend/courses/:course_id` - Get course.
*/
#[generated_doc]
#[instrument(skip(pool))]
async fn get_course(
    course_id: web::Path<Uuid>,
    pool: web::Data<PgPool>,
    user: AuthUser,
) -> ControllerResult<web::Json<Course>> {
    let mut conn = pool.acquire().await?;
    authorize(&mut conn, Act::Edit, user.id, Res::Course(*course_id)).await?;
    let course = models::courses::get_course(&mut conn, *course_id).await?;
    Ok(web::Json(course))
}

/**
POST `/api/v0/main-frontend/courses` - Create a new course.
# Example

Request:
```http
POST /api/v0/main-frontend/courses HTTP/1.1
Content-Type: application/json

{
  "name": "Introduction to introduction",
  "slug": "introduction-to-introduction",
  "organization_id": "1b89e57e-8b57-42f2-9fed-c7a6736e3eec"
}
```
*/
#[generated_doc]
#[instrument(skip(pool))]
async fn post_new_course(
    pool: web::Data<PgPool>,
    payload: web::Json<NewCourse>,
    user: AuthUser,
) -> ControllerResult<web::Json<Course>> {
    let mut conn = pool.acquire().await?;
    let new_course = payload.0;
    if !is_ietf_language_code_like(&new_course.language_code) {
        return Err(ControllerError::BadRequest(
            "Malformed language code.".to_string(),
        ));
    }
    authorize(
        &mut conn,
        Act::Teach,
        user.id,
        Res::Organization(new_course.organization_id),
    )
    .await?;
    let (course, ..) = models::courses::insert_course(
        &mut conn,
        Uuid::new_v4(),
        Uuid::new_v4(),
        new_course,
        user.id,
    )
    .await?;
    Ok(web::Json(course))
}

/**
POST `/api/v0/main-frontend/courses/:course_id` - Update course.
# Example

Request:
```http
PUT /api/v0/main-frontend/courses/ab4541d8-6db4-4561-bdb2-45f35b2544a1 HTTP/1.1
Content-Type: application/json

{
  "name": "Introduction to Introduction"
}

```
*/
#[generated_doc]
#[instrument(skip(pool))]
async fn update_course(
    payload: web::Json<CourseUpdate>,
    course_id: web::Path<Uuid>,
    pool: web::Data<PgPool>,
    user: AuthUser,
) -> ControllerResult<web::Json<Course>> {
    let mut conn = pool.acquire().await?;
    authorize(&mut conn, Act::Edit, user.id, Res::Course(*course_id)).await?;
    let course_update = payload.0;
    let course = models::courses::update_course(&mut conn, *course_id, course_update).await?;
    Ok(web::Json(course))
}

/**
DELETE `/api/v0/main-frontend/courses/:course_id` - Delete a course.
*/
#[generated_doc]
#[instrument(skip(pool))]
async fn delete_course(
    course_id: web::Path<Uuid>,
    pool: web::Data<PgPool>,
    user: AuthUser,
) -> ControllerResult<web::Json<Course>> {
    let mut conn = pool.acquire().await?;
    authorize(&mut conn, Act::Edit, user.id, Res::Course(*course_id)).await?;
    let course = models::courses::delete_course(&mut conn, *course_id).await?;
    Ok(web::Json(course))
}

/**
GET `/api/v0/main-frontend/courses/:course_id/structure` - Returns the structure of a course.
# Example
```json
{
  "course": {
    "id": "d86cf910-4d26-40e9-8c9c-1cc35294fdbb",
    "slug": "introduction-to-everything",
    "created_at": "2021-04-28T10:40:54.503917",
    "updated_at": "2021-04-28T10:40:54.503917",
    "name": "Introduction to everything",
    "organization_id": "1b89e57e-8b57-42f2-9fed-c7a6736e3eec",
    "deleted_at": null,
    "language_code": "en-US",
    "copied_from": null,
    "language_version_of_course_id": null
  },
  "pages": [
    {
      "id": "f3b0d699-c9be-4d56-bd0a-9d40e5547e4d",
      "created_at": "2021-04-28T13:51:51.024118",
      "updated_at": "2021-04-28T14:36:18.179490",
      "course_id": "d86cf910-4d26-40e9-8c9c-1cc35294fdbb",
      "content": [],
      "url_path": "/",
      "title": "Welcome to Introduction to Everything",
      "deleted_at": null,
      "chapter_id": "d332f3d9-39a5-4a18-80f4-251727693c37"
    }
  ],
  "chapters": [
    {
      "id": "d332f3d9-39a5-4a18-80f4-251727693c37",
      "created_at": "2021-04-28T16:11:47.477850",
      "updated_at": "2021-04-28T16:11:47.477850",
      "name": "The Basics",
      "course_id": "d86cf910-4d26-40e9-8c9c-1cc35294fdbb",
      "deleted_at": null,
      "chapter_image_url": "http://project-331.local/api/v0/files/uploads/organizations/1b89e57e-8b57-42f2-9fed-c7a6736e3eec/courses/d86cf910-4d26-40e9-8c9c-1cc35294fdbb/images/mbPQh8th96TdUwX96Y0ch1fjbJLRFr.png",
      "chapter_number": 1,
      "front_page_id": null
    }
  ]
}
```
*/
#[generated_doc]
#[instrument(skip(pool, file_store, app_conf))]
async fn get_course_structure(
    course_id: web::Path<Uuid>,
    pool: web::Data<PgPool>,
    user: AuthUser,
    file_store: web::Data<dyn FileStore>,
    app_conf: web::Data<ApplicationConfiguration>,
) -> ControllerResult<web::Json<CourseStructure>> {
    let mut conn = pool.acquire().await?;
    authorize(&mut conn, Act::View, user.id, Res::Course(*course_id)).await?;
    let course_structure = models::courses::get_course_structure(
        &mut conn,
        *course_id,
        file_store.as_ref(),
        app_conf.as_ref(),
    )
    .await?;
    Ok(web::Json(course_structure))
}

/**
POST `/api/v0/main-frontend/courses/:course_id/upload` - Uploads a media (image, audio, file) for the course from Gutenberg page edit.

Put the the contents of the media in a form and add a content type header multipart/form-data.
# Example

Request:
```http
POST /api/v0/main-frontend/pages/d86cf910-4d26-40e9-8c9c-1cc35294fdbb/upload HTTP/1.1
Content-Type: multipart/form-data

BINARY_DATA
```
*/
#[generated_doc]
#[instrument(skip(payload, request, pool, file_store, app_conf))]
async fn add_media_for_course(
    course_id: web::Path<Uuid>,
    payload: Multipart,
    request: HttpRequest,
    pool: web::Data<PgPool>,
    user: AuthUser,
    file_store: web::Data<dyn FileStore>,
    app_conf: web::Data<ApplicationConfiguration>,
) -> ControllerResult<web::Json<UploadResult>> {
    let mut conn = pool.acquire().await?;
    let course = models::courses::get_course(&mut conn, *course_id).await?;
    authorize(&mut conn, Act::Edit, user.id, Res::Course(*course_id)).await?;
    let media_path = upload_media(
        request.headers(),
        payload,
        StoreKind::Course(course.id),
        file_store.as_ref(),
    )
    .await?;
    let download_url = file_store.get_download_url(media_path.as_path(), app_conf.as_ref());

    Ok(web::Json(UploadResult { url: download_url }))
}

/**
GET `/api/v0/main-frontend/courses/:id/exercises` - Returns all exercises for the course.
*/
#[generated_doc]
#[instrument(skip(pool))]
async fn get_all_exercises(
    pool: web::Data<PgPool>,
    course_id: web::Path<Uuid>,
    user: AuthUser,
) -> ControllerResult<web::Json<Vec<Exercise>>> {
    let mut conn = pool.acquire().await?;
    authorize(&mut conn, Act::Edit, user.id, Res::Course(*course_id)).await?;
    let exercises = models::exercises::get_exercises_by_course_id(&mut conn, *course_id).await?;
    Ok(web::Json(exercises))
}

/**
GET `/api/v0/main-frontend/courses/:id/language-versions` - Returns all language versions of the same course.

# Example

Request:
```http
GET /api/v0/main-frontend/courses/fd484707-25b6-4c51-a4ff-32d8259e3e47/language-versions HTTP/1.1
Content-Type: application/json
```
*/
#[generated_doc]
#[instrument(skip(pool))]
async fn get_all_course_language_versions(
    pool: web::Data<PgPool>,
    course_id: web::Path<Uuid>,
) -> ControllerResult<web::Json<Vec<Course>>> {
    let mut conn = pool.acquire().await?;
    let course = models::courses::get_course(&mut conn, *course_id).await?;
    let language_versions =
        models::courses::get_all_language_versions_of_course(&mut conn, &course).await?;
    Ok(web::Json(language_versions))
}

/**
POST `/api/v0/main-frontend/courses/:id/language-versions` - Post new course as a new language version of existing one.

# Example

Request:
```http
POST /api/v0/main-frontend/courses/fd484707-25b6-4c51-a4ff-32d8259e3e47/language-versions HTTP/1.1
Content-Type: application/json

{
  "name": "Johdatus kaikkeen",
  "slug": "johdatus-kaikkeen",
  "organization_id": "1b89e57e-8b57-42f2-9fed-c7a6736e3eec",
  "language_code": "fi-FI"
}
```
*/
#[generated_doc]
#[instrument(skip(pool))]
pub async fn post_new_course_language_version(
    pool: web::Data<PgPool>,
    course_id: web::Path<Uuid>,
    payload: web::Json<NewCourse>,
    user: AuthUser,
) -> ControllerResult<web::Json<Course>> {
    let mut conn = pool.acquire().await?;
    authorize(&mut conn, Act::Duplicate, user.id, Res::Course(*course_id)).await?;
    let copied_course = models::courses::copy_course_as_language_version_of_course(
        &mut conn, *course_id, &payload.0,
    )
    .await?;
    Ok(web::Json(copied_course))
}

/**
GET `/api/v0/main-frontend/courses/:id/daily-submission-counts` - Returns submission counts grouped by day.
*/
#[generated_doc]
#[instrument(skip(pool))]
async fn get_daily_submission_counts(
    pool: web::Data<PgPool>,
    course_id: web::Path<Uuid>,
    user: AuthUser,
) -> ControllerResult<web::Json<Vec<SubmissionCount>>> {
    let mut conn = pool.acquire().await?;
    authorize(&mut conn, Act::View, user.id, Res::Course(*course_id)).await?;
    let course = models::courses::get_course(&mut conn, *course_id).await?;
    let res =
        exercise_slide_submissions::get_course_daily_slide_submission_counts(&mut conn, &course)
            .await?;
    Ok(web::Json(res))
}

/**
GET `/api/v0/main-frontend/courses/:id/weekday-hour-submission-counts` - Returns submission counts grouped by weekday and hour.
*/
#[generated_doc]
#[instrument(skip(pool))]
async fn get_weekday_hour_submission_counts(
    pool: web::Data<PgPool>,
    course_id: web::Path<Uuid>,
    user: AuthUser,
) -> ControllerResult<web::Json<Vec<SubmissionCountByWeekAndHour>>> {
    let mut conn = pool.acquire().await?;
    authorize(&mut conn, Act::View, user.id, Res::Course(*course_id)).await?;
    let course = models::courses::get_course(&mut conn, *course_id).await?;
    let res = exercise_slide_submissions::get_course_exercise_slide_submission_counts_by_weekday_and_hour(
        &mut conn, &course,
    )
    .await?;
    Ok(web::Json(res))
}

/**
GET `/api/v0/main-frontend/courses/:id/submission-counts-by-exercise` - Returns submission counts grouped by weekday and hour.
*/
#[generated_doc]
#[instrument(skip(pool))]
async fn get_submission_counts_by_exercise(
    pool: web::Data<PgPool>,
    course_id: web::Path<Uuid>,
    user: AuthUser,
) -> ControllerResult<web::Json<Vec<SubmissionCountByExercise>>> {
    let mut conn = pool.acquire().await?;
    authorize(&mut conn, Act::View, user.id, Res::Course(*course_id)).await?;
    let course = models::courses::get_course(&mut conn, *course_id).await?;
    let res = exercise_slide_submissions::get_course_exercise_slide_submission_counts_by_exercise(
        &mut conn, &course,
    )
    .await?;
    Ok(web::Json(res))
}

/**
GET `/api/v0/main-frontend/courses/:id/course-instances` - Returns all course instances for given course id.
*/
#[generated_doc]
#[instrument(skip(pool))]
async fn get_course_instances(
    pool: web::Data<PgPool>,
    course_id: web::Path<Uuid>,
    user: AuthUser,
) -> ControllerResult<web::Json<Vec<CourseInstance>>> {
    let mut conn = pool.acquire().await?;
    authorize(&mut conn, Act::View, user.id, Res::Course(*course_id)).await?;
    let course_instances =
        models::course_instances::get_course_instances_for_course(&mut conn, *course_id).await?;
    Ok(web::Json(course_instances))
}

#[derive(Debug, Deserialize, TS)]
pub struct GetFeedbackQuery {
    read: bool,
    #[serde(flatten)]
    pagination: Pagination,
}

/**
GET `/api/v0/main-frontend/courses/:id/feedback?read=true` - Returns feedback for the given course.
*/
#[generated_doc]
#[instrument(skip(pool))]
pub async fn get_feedback(
    course_id: web::Path<Uuid>,
    pool: web::Data<PgPool>,
    read: web::Query<GetFeedbackQuery>,
) -> ControllerResult<web::Json<Vec<Feedback>>> {
    let mut conn = pool.acquire().await?;

    let feedback =
        feedback::get_feedback_for_course(&mut conn, *course_id, read.read, read.pagination)
            .await?;
    Ok(web::Json(feedback))
}

/**
GET `/api/v0/main-frontend/courses/:id/feedback-count` - Returns the amount of feedback for the given course.
*/
#[generated_doc]
#[instrument(skip(pool))]
pub async fn get_feedback_count(
    course_id: web::Path<Uuid>,
    pool: web::Data<PgPool>,
    user: AuthUser,
) -> ControllerResult<web::Json<FeedbackCount>> {
    let mut conn = pool.acquire().await?;
    authorize(&mut conn, Act::View, user.id, Res::Course(*course_id)).await?;

    let feedback_count = feedback::get_feedback_count_for_course(&mut conn, *course_id).await?;
    Ok(web::Json(feedback_count))
}

/**
POST `/api/v0/main-frontend/courses/:id/new-course-instance`
*/
#[generated_doc]
#[instrument(skip(pool))]
async fn new_course_instance(
    form: web::Json<CourseInstanceForm>,
    course_id: web::Path<Uuid>,
    pool: web::Data<PgPool>,
    user: AuthUser,
) -> ControllerResult<web::Json<Uuid>> {
    let mut conn = pool.acquire().await?;
    authorize(&mut conn, Act::Edit, user.id, Res::Course(*course_id)).await?;
    let form = form.into_inner();
    let new = NewCourseInstance {
        id: Uuid::new_v4(),
        course_id: *course_id,
        name: form.name.as_deref(),
        description: form.description.as_deref(),
        variant_status: None,
        support_email: form.support_email.as_deref(),
        teacher_in_charge_name: &form.teacher_in_charge_name,
        teacher_in_charge_email: &form.teacher_in_charge_email,
        opening_time: form.opening_time,
        closing_time: form.closing_time,
    };
    let ci = models::course_instances::insert(&mut conn, new).await?;
    Ok(web::Json(ci.id))
}

#[generated_doc]
#[instrument(skip(pool))]
async fn glossary(
    pool: web::Data<PgPool>,
    course_id: web::Path<Uuid>,
) -> ControllerResult<web::Json<Vec<Term>>> {
    let mut conn = pool.acquire().await?;
    let glossary = models::glossary::fetch_for_course(&mut conn, *course_id).await?;
    Ok(web::Json(glossary))
}

#[generated_doc]
#[instrument(skip(pool))]
async fn new_term(
    pool: web::Data<PgPool>,
    course_id: web::Path<Uuid>,
) -> ControllerResult<web::Json<Vec<Term>>> {
    let mut conn = pool.acquire().await?;
    let glossary = models::glossary::fetch_for_course(&mut conn, *course_id).await?;
    Ok(web::Json(glossary))
}

#[generated_doc]
#[instrument(skip(pool))]
async fn new_glossary_term(
    pool: web::Data<PgPool>,
    course_id: web::Path<Uuid>,
    new_term: web::Json<TermUpdate>,
) -> ControllerResult<web::Json<Uuid>> {
    let mut conn = pool.acquire().await?;
    let TermUpdate { term, definition } = new_term.into_inner();
    let term = models::glossary::insert(&mut conn, &term, &definition, *course_id).await?;
    Ok(web::Json(term))
}

/**
Add a route for each controller in this module.

The name starts with an underline in order to appear before other functions in the module documentation.

We add the routes by calling the route method instead of using the route annotations because this method preserves the function signatures for documentation.
*/
pub fn _add_routes(cfg: &mut ServiceConfig) {
    cfg.route("/{course_id}", web::get().to(get_course))
        .route("", web::post().to(post_new_course))
        .route("/{course_id}", web::put().to(update_course))
        .route("/{course_id}", web::delete().to(delete_course))
        .route(
            "/{course_id}/daily-submission-counts",
            web::get().to(get_daily_submission_counts),
        )
        .route("/{course_id}/exercises", web::get().to(get_all_exercises))
        .route(
            "/{course_id}/structure",
            web::get().to(get_course_structure),
        )
        .route(
            "/{course_id}/language-versions",
            web::get().to(get_all_course_language_versions),
        )
        .route(
            "/{course_id}/language-versions",
            web::post().to(post_new_course_language_version),
        )
        .route("/{course_id}/upload", web::post().to(add_media_for_course))
        .route(
            "/{course_id}/weekday-hour-submission-counts",
            web::get().to(get_weekday_hour_submission_counts),
        )
        .route(
            "/{course_id}/submission-counts-by-exercise",
            web::get().to(get_submission_counts_by_exercise),
        )
        .route(
            "/{course_id}/course-instances",
            web::get().to(get_course_instances),
        )
        .route("/{course_id}/feedback", web::get().to(get_feedback))
        .route(
            "/{course_id}/feedback-count",
            web::get().to(get_feedback_count),
        )
        .route(
            "/{course_id}/new-course-instance",
            web::post().to(new_course_instance),
        )
        .route("/{course_id}/glossary", web::get().to(glossary))
        .route("/{course_id}/glossary", web::post().to(new_glossary_term));
}<|MERGE_RESOLUTION|>--- conflicted
+++ resolved
@@ -10,11 +10,7 @@
     },
     exercises::Exercise,
     feedback::{self, Feedback, FeedbackCount},
-<<<<<<< HEAD
-=======
     glossary::{Term, TermUpdate},
-    submissions::{SubmissionCount, SubmissionCountByExercise, SubmissionCountByWeekAndHour},
->>>>>>> 56e8f9f7
 };
 
 use crate::controllers::prelude::*;
