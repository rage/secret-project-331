//! Controllers for requests starting with `/api/v0/main-frontend/courses`.

use headless_lms_utils::strings::is_ietf_language_code_like;
use models::{
    course_instances::{CourseInstance, CourseInstanceForm, NewCourseInstance},
    course_modules::ModuleUpdates,
    courses::{Course, CourseStructure, CourseUpdate, NewCourse},
    exercise_slide_submissions::{
        self, ExerciseAnswersInCourseRequiringAttentionCount, ExerciseSlideSubmissionCount,
        ExerciseSlideSubmissionCountByExercise, ExerciseSlideSubmissionCountByWeekAndHour,
    },
    exercises::Exercise,
    feedback::{self, Feedback, FeedbackCount},
    glossary::{Term, TermUpdate},
    material_references::{MaterialReference, NewMaterialReference},
    pages::Page,
    peer_review_configs::PeerReviewConfig,
    peer_review_questions::PeerReviewQuestion,
    user_exercise_states::ExerciseUserCounts,
};

use crate::controllers::prelude::*;

/**
GET `/api/v0/main-frontend/courses/:course_id` - Get course.
*/
#[generated_doc]
#[instrument(skip(pool))]
async fn get_course(
    course_id: web::Path<Uuid>,
    pool: web::Data<PgPool>,
    user: AuthUser,
) -> ControllerResult<web::Json<Course>> {
    let mut conn = pool.acquire().await?;
    let token = authorize(&mut conn, Act::Edit, Some(user.id), Res::Course(*course_id)).await?;
    let course = models::courses::get_course(&mut conn, *course_id).await?;
    token.authorized_ok(web::Json(course))
}

/**
POST `/api/v0/main-frontend/courses` - Create a new course.
# Example

Request:
```http
POST /api/v0/main-frontend/courses HTTP/1.1
Content-Type: application/json

{
  "name": "Introduction to introduction",
  "slug": "introduction-to-introduction",
  "organization_id": "1b89e57e-8b57-42f2-9fed-c7a6736e3eec"
}
```
*/
#[generated_doc]
#[instrument(skip(pool))]
async fn post_new_course(
    pool: web::Data<PgPool>,
    payload: web::Json<NewCourse>,
    user: AuthUser,
) -> ControllerResult<web::Json<Course>> {
    let mut conn = pool.acquire().await?;
    let new_course = payload.0;
    if !is_ietf_language_code_like(&new_course.language_code) {
        return Err(ControllerError::BadRequest(
            "Malformed language code.".to_string(),
        ));
    }
    let token = authorize(
        &mut conn,
        Act::CreateCoursesOrExams,
        Some(user.id),
        Res::Organization(new_course.organization_id),
    )
    .await?;

    let mut tx = conn.begin().await?;
    let (course, ..) = models::courses::insert_course(
        &mut tx,
        Uuid::new_v4(),
        Uuid::new_v4(),
        new_course,
        user.id,
    )
    .await?;
    models::roles::insert(
        &mut tx,
        user.id,
        models::roles::UserRole::Teacher,
        models::roles::RoleDomain::Course(course.id),
    )
    .await?;
    tx.commit().await?;

    token.authorized_ok(web::Json(course))
}

/**
POST `/api/v0/main-frontend/courses/:course_id` - Update course.
# Example

Request:
```http
PUT /api/v0/main-frontend/courses/ab4541d8-6db4-4561-bdb2-45f35b2544a1 HTTP/1.1
Content-Type: application/json

{
  "name": "Introduction to Introduction"
}

```
*/
#[generated_doc]
#[instrument(skip(pool))]
async fn update_course(
    payload: web::Json<CourseUpdate>,
    course_id: web::Path<Uuid>,
    pool: web::Data<PgPool>,
    user: AuthUser,
) -> ControllerResult<web::Json<Course>> {
    let mut conn = pool.acquire().await?;
    let token = authorize(&mut conn, Act::Edit, Some(user.id), Res::Course(*course_id)).await?;
    let course_update = payload.0;
    let course = models::courses::update_course(&mut conn, *course_id, course_update).await?;
    token.authorized_ok(web::Json(course))
}

/**
DELETE `/api/v0/main-frontend/courses/:course_id` - Delete a course.
*/
#[generated_doc]
#[instrument(skip(pool))]
async fn delete_course(
    course_id: web::Path<Uuid>,
    pool: web::Data<PgPool>,
    user: AuthUser,
) -> ControllerResult<web::Json<Course>> {
    let mut conn = pool.acquire().await?;
    let token = authorize(
        &mut conn,
        Act::UsuallyUnacceptableDeletion,
        Some(user.id),
        Res::Course(*course_id),
    )
    .await?;
    let course = models::courses::delete_course(&mut conn, *course_id).await?;

    token.authorized_ok(web::Json(course))
}

/**
GET `/api/v0/main-frontend/courses/:course_id/structure` - Returns the structure of a course.
# Example
```json
{
  "course": {
    "id": "d86cf910-4d26-40e9-8c9c-1cc35294fdbb",
    "slug": "introduction-to-everything",
    "created_at": "2021-04-28T10:40:54.503917",
    "updated_at": "2021-04-28T10:40:54.503917",
    "name": "Introduction to everything",
    "organization_id": "1b89e57e-8b57-42f2-9fed-c7a6736e3eec",
    "deleted_at": null,
    "language_code": "en-US",
    "copied_from": null,
    "language_version_of_course_id": null
  },
  "pages": [
    {
      "id": "f3b0d699-c9be-4d56-bd0a-9d40e5547e4d",
      "created_at": "2021-04-28T13:51:51.024118",
      "updated_at": "2021-04-28T14:36:18.179490",
      "course_id": "d86cf910-4d26-40e9-8c9c-1cc35294fdbb",
      "content": [],
      "url_path": "/",
      "title": "Welcome to Introduction to Everything",
      "deleted_at": null,
      "chapter_id": "d332f3d9-39a5-4a18-80f4-251727693c37"
    }
  ],
  "chapters": [
    {
      "id": "d332f3d9-39a5-4a18-80f4-251727693c37",
      "created_at": "2021-04-28T16:11:47.477850",
      "updated_at": "2021-04-28T16:11:47.477850",
      "name": "The Basics",
      "course_id": "d86cf910-4d26-40e9-8c9c-1cc35294fdbb",
      "deleted_at": null,
      "chapter_image_url": "http://project-331.local/api/v0/files/uploads/organizations/1b89e57e-8b57-42f2-9fed-c7a6736e3eec/courses/d86cf910-4d26-40e9-8c9c-1cc35294fdbb/images/mbPQh8th96TdUwX96Y0ch1fjbJLRFr.png",
      "chapter_number": 1,
      "front_page_id": null
    }
  ]
}
```
*/
#[generated_doc]
#[instrument(skip(pool, file_store, app_conf))]
async fn get_course_structure(
    course_id: web::Path<Uuid>,
    pool: web::Data<PgPool>,
    user: AuthUser,
    file_store: web::Data<dyn FileStore>,
    app_conf: web::Data<ApplicationConfiguration>,
) -> ControllerResult<web::Json<CourseStructure>> {
    let mut conn = pool.acquire().await?;
    let token = authorize(
        &mut conn,
        Act::Teach,
        Some(user.id),
        Res::Course(*course_id),
    )
    .await?;
    let course_structure = models::courses::get_course_structure(
        &mut conn,
        *course_id,
        file_store.as_ref(),
        app_conf.as_ref(),
    )
    .await?;

    token.authorized_ok(web::Json(course_structure))
}

/**
POST `/api/v0/main-frontend/courses/:course_id/upload` - Uploads a media (image, audio, file) for the course from Gutenberg page edit.

Put the the contents of the media in a form and add a content type header multipart/form-data.
# Example

Request:
```http
POST /api/v0/main-frontend/pages/d86cf910-4d26-40e9-8c9c-1cc35294fdbb/upload HTTP/1.1
Content-Type: multipart/form-data

BINARY_DATA
```
*/
#[generated_doc]
#[instrument(skip(payload, request, pool, file_store, app_conf))]
async fn add_media_for_course(
    course_id: web::Path<Uuid>,
    payload: Multipart,
    request: HttpRequest,
    pool: web::Data<PgPool>,
    user: AuthUser,
    file_store: web::Data<dyn FileStore>,
    app_conf: web::Data<ApplicationConfiguration>,
) -> ControllerResult<web::Json<UploadResult>> {
    let mut conn = pool.acquire().await?;
    let course = models::courses::get_course(&mut conn, *course_id).await?;
    let token = authorize(&mut conn, Act::Edit, Some(user.id), Res::Course(*course_id)).await?;
    let media_path = upload_media(
        request.headers(),
        payload,
        StoreKind::Course(course.id),
        file_store.as_ref(),
        pool,
        user,
    )
    .await?;
    let download_url = file_store.get_download_url(media_path.data.as_path(), app_conf.as_ref());

    token.authorized_ok(web::Json(UploadResult { url: download_url }))
}

/**
GET `/api/v0/main-frontend/courses/:id/exercises` - Returns all exercises for the course.
*/
#[generated_doc]
#[instrument(skip(pool))]
async fn get_all_exercises(
    pool: web::Data<PgPool>,
    course_id: web::Path<Uuid>,
    user: AuthUser,
) -> ControllerResult<web::Json<Vec<Exercise>>> {
    let mut conn = pool.acquire().await?;
    let token = authorize(&mut conn, Act::Edit, Some(user.id), Res::Course(*course_id)).await?;
    let exercises = models::exercises::get_exercises_by_course_id(&mut conn, *course_id).await?;

    token.authorized_ok(web::Json(exercises))
}

/**
GET `/api/v0/main-frontend/courses/:id/exercises-and-count-of-answers-requiring-attention` - Returns all exercises for the course and count of answers requiring attention in them.
*/
#[generated_doc]
#[instrument(skip(pool))]
async fn get_all_exercises_and_count_of_answers_requiring_attention(
    pool: web::Data<PgPool>,
    course_id: web::Path<Uuid>,
    user: AuthUser,
) -> ControllerResult<web::Json<Vec<ExerciseAnswersInCourseRequiringAttentionCount>>> {
    let mut conn = pool.acquire().await?;
    let token = authorize(&mut conn, Act::Edit, Some(user.id), Res::Course(*course_id)).await?;
    let _exercises = models::exercises::get_exercises_by_course_id(&mut conn, *course_id).await?;
    let count_of_answers_requiring_attention = models::exercise_slide_submissions::get_count_of_answers_requiring_attention_in_exercise_by_course_id(&mut conn, *course_id).await?;
    token.authorized_ok(web::Json(count_of_answers_requiring_attention))
}

/**
GET `/api/v0/main-frontend/courses/:id/language-versions` - Returns all language versions of the same course.

# Example

Request:
```http
GET /api/v0/main-frontend/courses/fd484707-25b6-4c51-a4ff-32d8259e3e47/language-versions HTTP/1.1
Content-Type: application/json
```
*/
#[generated_doc]
#[instrument(skip(pool))]
async fn get_all_course_language_versions(
    pool: web::Data<PgPool>,
    course_id: web::Path<Uuid>,
    user: AuthUser,
) -> ControllerResult<web::Json<Vec<Course>>> {
    let mut conn = pool.acquire().await?;
    let token = authorize(&mut conn, Act::Edit, Some(user.id), Res::Course(*course_id)).await?;
    let course = models::courses::get_course(&mut conn, *course_id).await?;
    let language_versions =
        models::courses::get_all_language_versions_of_course(&mut conn, &course).await?;

    token.authorized_ok(web::Json(language_versions))
}

/**
POST `/api/v0/main-frontend/courses/:id/language-versions` - Post new course as a new language version of existing one.

# Example

Request:
```http
POST /api/v0/main-frontend/courses/fd484707-25b6-4c51-a4ff-32d8259e3e47/language-versions HTTP/1.1
Content-Type: application/json

{
  "name": "Johdatus kaikkeen",
  "slug": "johdatus-kaikkeen",
  "organization_id": "1b89e57e-8b57-42f2-9fed-c7a6736e3eec",
  "language_code": "fi-FI"
}
```
*/
#[generated_doc]
#[instrument(skip(pool))]
pub async fn post_new_course_language_version(
    pool: web::Data<PgPool>,
    course_id: web::Path<Uuid>,
    payload: web::Json<NewCourse>,
    user: AuthUser,
) -> ControllerResult<web::Json<Course>> {
    let mut conn = pool.acquire().await?;
    let token = authorize(
        &mut conn,
        Act::Duplicate,
        Some(user.id),
        Res::Course(*course_id),
    )
    .await?;

    let copied_course =
        models::library::copying::copy_course(&mut conn, *course_id, &payload.0, true).await?;

    token.authorized_ok(web::Json(copied_course))
}

/**
POST `/api/v0/main-frontend/courses/:id/duplicate` - Post new course as a copy from existing one.

# Example

Request:
```http
POST /api/v0/main-frontend/courses/fd484707-25b6-4c51-a4ff-32d8259e3e47/duplicate HTTP/1.1
Content-Type: application/json

{
  "name": "Johdatus kaikkeen",
  "slug": "johdatus-kaikkeen",
  "organization_id": "1b89e57e-8b57-42f2-9fed-c7a6736e3eec",
  "language_code": "fi-FI"
}
```
*/
#[generated_doc]
#[instrument(skip(pool))]
pub async fn post_new_course_duplicate(
    pool: web::Data<PgPool>,
    course_id: web::Path<Uuid>,
    payload: web::Json<NewCourse>,
    user: AuthUser,
) -> ControllerResult<web::Json<Course>> {
    let mut conn = pool.acquire().await?;
    let token = authorize(
        &mut conn,
        Act::Duplicate,
        Some(user.id),
        Res::Course(*course_id),
    )
    .await?;
    let copied_course =
        models::library::copying::copy_course(&mut conn, *course_id, &payload.0, false).await?;

    token.authorized_ok(web::Json(copied_course))
}

/**
GET `/api/v0/main-frontend/courses/:id/daily-submission-counts` - Returns submission counts grouped by day.
*/
#[generated_doc]
#[instrument(skip(pool))]
async fn get_daily_submission_counts(
    pool: web::Data<PgPool>,
    course_id: web::Path<Uuid>,
    user: AuthUser,
) -> ControllerResult<web::Json<Vec<ExerciseSlideSubmissionCount>>> {
    let mut conn = pool.acquire().await?;
    let token = authorize(
        &mut conn,
        Act::Teach,
        Some(user.id),
        Res::Course(*course_id),
    )
    .await?;
    let course = models::courses::get_course(&mut conn, *course_id).await?;
    let res =
        exercise_slide_submissions::get_course_daily_slide_submission_counts(&mut conn, &course)
            .await?;

    token.authorized_ok(web::Json(res))
}

/**
GET `/api/v0/main-frontend/courses/:id/daily-users-who-have-submitted-something` - Returns a count of users who have submitted something grouped by day.
*/
#[generated_doc]
#[instrument(skip(pool))]
async fn get_daily_user_counts_with_submissions(
    pool: web::Data<PgPool>,
    course_id: web::Path<Uuid>,
    user: AuthUser,
) -> ControllerResult<web::Json<Vec<ExerciseSlideSubmissionCount>>> {
    let mut conn = pool.acquire().await?;
    let token = authorize(
        &mut conn,
        Act::Teach,
        Some(user.id),
        Res::Course(*course_id),
    )
    .await?;
    let course = models::courses::get_course(&mut conn, *course_id).await?;
    let res = exercise_slide_submissions::get_course_daily_user_counts_with_submissions(
        &mut conn, &course,
    )
    .await?;

    token.authorized_ok(web::Json(res))
}

/**
GET `/api/v0/main-frontend/courses/:id/weekday-hour-submission-counts` - Returns submission counts grouped by weekday and hour.
*/
#[generated_doc]
#[instrument(skip(pool))]
async fn get_weekday_hour_submission_counts(
    pool: web::Data<PgPool>,
    course_id: web::Path<Uuid>,
    user: AuthUser,
) -> ControllerResult<web::Json<Vec<ExerciseSlideSubmissionCountByWeekAndHour>>> {
    let mut conn = pool.acquire().await?;
    let token = authorize(
        &mut conn,
        Act::Teach,
        Some(user.id),
        Res::Course(*course_id),
    )
    .await?;
    let course = models::courses::get_course(&mut conn, *course_id).await?;
    let res = exercise_slide_submissions::get_course_exercise_slide_submission_counts_by_weekday_and_hour(
        &mut conn, &course,
    )
    .await?;

    token.authorized_ok(web::Json(res))
}

/**
GET `/api/v0/main-frontend/courses/:id/submission-counts-by-exercise` - Returns submission counts grouped by weekday and hour.
*/
#[generated_doc]
#[instrument(skip(pool))]
async fn get_submission_counts_by_exercise(
    pool: web::Data<PgPool>,
    course_id: web::Path<Uuid>,
    user: AuthUser,
) -> ControllerResult<web::Json<Vec<ExerciseSlideSubmissionCountByExercise>>> {
    let mut conn = pool.acquire().await?;
    let token = authorize(
        &mut conn,
        Act::Teach,
        Some(user.id),
        Res::Course(*course_id),
    )
    .await?;
    let course = models::courses::get_course(&mut conn, *course_id).await?;
    let res = exercise_slide_submissions::get_course_exercise_slide_submission_counts_by_exercise(
        &mut conn, &course,
    )
    .await?;

    token.authorized_ok(web::Json(res))
}

/**
GET `/api/v0/main-frontend/courses/:id/course-instances` - Returns all course instances for given course id.
*/
#[generated_doc]
#[instrument(skip(pool))]
async fn get_course_instances(
    pool: web::Data<PgPool>,
    course_id: web::Path<Uuid>,
    user: AuthUser,
) -> ControllerResult<web::Json<Vec<CourseInstance>>> {
    let mut conn = pool.acquire().await?;
    let token = authorize(
        &mut conn,
        Act::Teach,
        Some(user.id),
        Res::Course(*course_id),
    )
    .await?;
    let course_instances =
        models::course_instances::get_course_instances_for_course(&mut conn, *course_id).await?;

    token.authorized_ok(web::Json(course_instances))
}

#[derive(Debug, Deserialize)]
#[cfg_attr(feature = "ts_rs", derive(TS))]
pub struct GetFeedbackQuery {
    read: bool,
    #[serde(flatten)]
    pagination: Pagination,
}

/**
GET `/api/v0/main-frontend/courses/:id/feedback?read=true` - Returns feedback for the given course.
*/
#[generated_doc]
#[instrument(skip(pool))]
pub async fn get_feedback(
    course_id: web::Path<Uuid>,
    pool: web::Data<PgPool>,
    read: web::Query<GetFeedbackQuery>,
    user: AuthUser,
) -> ControllerResult<web::Json<Vec<Feedback>>> {
    let mut conn = pool.acquire().await?;
    let token = authorize(
        &mut conn,
        Act::Teach,
        Some(user.id),
        Res::Course(*course_id),
    )
    .await?;
    let feedback =
        feedback::get_feedback_for_course(&mut conn, *course_id, read.read, read.pagination)
            .await?;

    token.authorized_ok(web::Json(feedback))
}

/**
GET `/api/v0/main-frontend/courses/:id/feedback-count` - Returns the amount of feedback for the given course.
*/
#[generated_doc]
#[instrument(skip(pool))]
pub async fn get_feedback_count(
    course_id: web::Path<Uuid>,
    pool: web::Data<PgPool>,
    user: AuthUser,
) -> ControllerResult<web::Json<FeedbackCount>> {
    let mut conn = pool.acquire().await?;
    let token = authorize(
        &mut conn,
        Act::Teach,
        Some(user.id),
        Res::Course(*course_id),
    )
    .await?;

    let feedback_count = feedback::get_feedback_count_for_course(&mut conn, *course_id).await?;

    token.authorized_ok(web::Json(feedback_count))
}

/**
POST `/api/v0/main-frontend/courses/:id/new-course-instance`
*/
#[generated_doc]
#[instrument(skip(pool))]
async fn new_course_instance(
    form: web::Json<CourseInstanceForm>,
    course_id: web::Path<Uuid>,
    pool: web::Data<PgPool>,
    user: AuthUser,
) -> ControllerResult<web::Json<Uuid>> {
    let mut conn = pool.acquire().await?;
    let token = authorize(&mut conn, Act::Edit, Some(user.id), Res::Course(*course_id)).await?;
    let form = form.into_inner();
    let new = NewCourseInstance {
        id: Uuid::new_v4(),
        course_id: *course_id,
        name: form.name.as_deref(),
        description: form.description.as_deref(),
        support_email: form.support_email.as_deref(),
        teacher_in_charge_name: &form.teacher_in_charge_name,
        teacher_in_charge_email: &form.teacher_in_charge_email,
        opening_time: form.opening_time,
        closing_time: form.closing_time,
    };
    let ci = models::course_instances::insert(&mut conn, new).await?;

    token.authorized_ok(web::Json(ci.id))
}

#[generated_doc]
#[instrument(skip(pool))]
async fn glossary(
    pool: web::Data<PgPool>,
    course_id: web::Path<Uuid>,
    user: AuthUser,
) -> ControllerResult<web::Json<Vec<Term>>> {
    let mut conn = pool.acquire().await?;
    let token = authorize(&mut conn, Act::Edit, Some(user.id), Res::Course(*course_id)).await?;
    let glossary = models::glossary::fetch_for_course(&mut conn, *course_id).await?;

    token.authorized_ok(web::Json(glossary))
}

#[generated_doc]
#[instrument(skip(pool))]
async fn new_term(
    pool: web::Data<PgPool>,
    course_id: web::Path<Uuid>,
    user: AuthUser,
) -> ControllerResult<web::Json<Vec<Term>>> {
    let mut conn = pool.acquire().await?;
    let token = authorize(&mut conn, Act::Edit, Some(user.id), Res::Course(*course_id)).await?;
    let glossary = models::glossary::fetch_for_course(&mut conn, *course_id).await?;

    token.authorized_ok(web::Json(glossary))
}

#[generated_doc]
#[instrument(skip(pool))]
async fn new_glossary_term(
    pool: web::Data<PgPool>,
    course_id: web::Path<Uuid>,
    new_term: web::Json<TermUpdate>,
    user: AuthUser,
) -> ControllerResult<web::Json<Uuid>> {
    let mut conn = pool.acquire().await?;
    let token = authorize(&mut conn, Act::Edit, Some(user.id), Res::Course(*course_id)).await?;
    let TermUpdate { term, definition } = new_term.into_inner();
    let term = models::glossary::insert(&mut conn, &term, &definition, *course_id).await?;

    token.authorized_ok(web::Json(term))
}

/**
GET `/api/v0/main-frontend/courses/:id/course-users-counts-by-exercise` - Returns the amount of users for each exercise.
*/
#[instrument(skip(pool))]
pub async fn get_course_users_counts_by_exercise(
    course_id: web::Path<Uuid>,
    pool: web::Data<PgPool>,
    user: AuthUser,
) -> ControllerResult<web::Json<Vec<ExerciseUserCounts>>> {
    let mut conn = pool.acquire().await?;
    let course_id = course_id.into_inner();
    let token = authorize(&mut conn, Act::Teach, Some(user.id), Res::Course(course_id)).await?;

    let res =
        models::user_exercise_states::get_course_users_counts_by_exercise(&mut conn, course_id)
            .await?;

    token.authorized_ok(web::Json(res))
}

/**
POST `/api/v0/main-frontend/courses/:id/new-page-ordering` - Reorders pages to the given order numbers and given chapters.#

Creates redirects if url_path changes.
*/
#[instrument(skip(pool))]
pub async fn post_new_page_ordering(
    course_id: web::Path<Uuid>,
    pool: web::Data<PgPool>,
    user: AuthUser,
    payload: web::Json<Vec<Page>>,
) -> ControllerResult<web::Json<()>> {
    let mut conn = pool.acquire().await?;
    let course_id = course_id.into_inner();
    let token = authorize(&mut conn, Act::Teach, Some(user.id), Res::Course(course_id)).await?;

    models::pages::reorder_pages(&mut conn, &payload, course_id).await?;

    token.authorized_ok(web::Json(()))
}

#[generated_doc]
#[instrument(skip(pool))]
async fn get_material_references_by_course_id(
    course_id: web::Path<Uuid>,
    pool: web::Data<PgPool>,
    user: AuthUser,
) -> ControllerResult<web::Json<Vec<MaterialReference>>> {
    let mut conn = pool.acquire().await?;
    let token = authorize(&mut conn, Act::Edit, Some(user.id), Res::Course(*course_id)).await?;

    let res =
        models::material_references::get_references_by_course_id(&mut conn, *course_id).await?;
    token.authorized_ok(web::Json(res))
}

#[generated_doc]
#[instrument(skip(pool))]
async fn insert_material_references(
    course_id: web::Path<Uuid>,
    payload: web::Json<Vec<NewMaterialReference>>,
    pool: web::Data<PgPool>,
    user: AuthUser,
) -> ControllerResult<web::Json<()>> {
    let mut conn = pool.acquire().await?;
    let token = authorize(&mut conn, Act::Edit, Some(user.id), Res::Course(*course_id)).await?;

    models::material_references::insert_reference(&mut conn, *course_id, payload.0).await?;

    token.authorized_ok(web::Json(()))
}

#[generated_doc]
#[instrument(skip(pool))]
async fn update_material_reference(
    path: web::Path<(Uuid, Uuid)>,
    pool: web::Data<PgPool>,
    user: AuthUser,
    payload: web::Json<NewMaterialReference>,
) -> ControllerResult<web::Json<()>> {
    let (course_id, reference_id) = path.into_inner();
    let mut conn = pool.acquire().await?;
    let token = authorize(&mut conn, Act::Edit, Some(user.id), Res::Course(course_id)).await?;

    models::material_references::update_material_reference_by_id(
        &mut conn,
        reference_id,
        payload.0,
    )
    .await?;
    token.authorized_ok(web::Json(()))
}

#[generated_doc]
#[instrument(skip(pool))]
async fn delete_material_reference_by_id(
    path: web::Path<(Uuid, Uuid)>,
    pool: web::Data<PgPool>,
    user: AuthUser,
) -> ControllerResult<web::Json<()>> {
    let (course_id, reference_id) = path.into_inner();
    let mut conn = pool.acquire().await?;
    let token = authorize(&mut conn, Act::Edit, Some(user.id), Res::Course(course_id)).await?;

    models::material_references::delete_reference(&mut conn, reference_id).await?;
    token.authorized_ok(web::Json(()))
}

#[generated_doc]
#[instrument(skip(pool))]
pub async fn update_modules(
    course_id: web::Path<Uuid>,
    pool: web::Data<PgPool>,
    user: AuthUser,
    payload: web::Json<ModuleUpdates>,
) -> ControllerResult<web::Json<()>> {
    let mut conn = pool.acquire().await?;
    let token = authorize(&mut conn, Act::Edit, Some(user.id), Res::Course(*course_id)).await?;

    models::course_modules::update_modules(&mut conn, *course_id, payload.into_inner()).await?;
    token.authorized_ok(web::Json(()))
}

async fn get_course_default_peer_review(
    course_id: web::Path<Uuid>,
    pool: web::Data<PgPool>,
    user: AuthUser,
) -> ControllerResult<web::Json<(PeerReviewConfig, Vec<PeerReviewQuestion>)>> {
    let mut conn = pool.acquire().await?;
    let token = authorize(&mut conn, Act::View, Some(user.id), Res::Course(*course_id)).await?;

    let peer_review =
        models::peer_review_configs::get_default_for_course_by_course_id(&mut conn, *course_id)
            .await?;
    let peer_review_questions =
        models::peer_review_questions::get_all_by_peer_review_config_id(&mut conn, peer_review.id)
            .await?;
    token.authorized_ok(web::Json((peer_review, peer_review_questions)))
}

/**
POST `/api/v0/main-frontend/courses/{course_id}/update-peer-review-queue-reviews-received`

Updates reviews received for all the students in the peer review queue for a specific course. Updates only entries that have not received enough peer reviews in the table. Only available to admins.
*/
#[generated_doc]
#[instrument(skip(pool, user))]
async fn post_update_peer_review_queue_reviews_received(
    pool: web::Data<PgPool>,
    user: AuthUser,
    course_id: web::Path<Uuid>,
) -> ControllerResult<web::Json<bool>> {
    let mut conn = pool.acquire().await?;
    let token = authorize(&mut conn, Act::Edit, Some(user.id), Res::GlobalPermissions).await?;
    models::library::peer_reviewing::update_peer_review_queue_reviews_received(
        &mut conn, *course_id,
    )
    .await?;
    token.authorized_ok(web::Json(true))
}

/**
Add a route for each controller in this module.

The name starts with an underline in order to appear before other functions in the module documentation.

We add the routes by calling the route method instead of using the route annotations because this method preserves the function signatures for documentation.
*/
pub fn _add_routes(cfg: &mut ServiceConfig) {
    cfg.route("/{course_id}", web::get().to(get_course))
        .route("", web::post().to(post_new_course))
        .route("/{course_id}", web::put().to(update_course))
        .route("/{course_id}", web::delete().to(delete_course))
        .route(
            "/{course_id}/daily-submission-counts",
            web::get().to(get_daily_submission_counts),
        )
        .route(
            "/{course_id}/daily-users-who-have-submitted-something",
            web::get().to(get_daily_user_counts_with_submissions),
        )
        .route("/{course_id}/exercises", web::get().to(get_all_exercises))
        .route(
            "/{course_id}/exercises-and-count-of-answers-requiring-attention",
            web::get().to(get_all_exercises_and_count_of_answers_requiring_attention),
        )
        .route(
            "/{course_id}/structure",
            web::get().to(get_course_structure),
        )
        .route(
            "/{course_id}/language-versions",
            web::get().to(get_all_course_language_versions),
        )
        .route(
            "/{course_id}/language-versions",
            web::post().to(post_new_course_language_version),
        )
        .route(
            "/{course_id}/duplicate",
            web::post().to(post_new_course_duplicate),
        )
        .route("/{course_id}/upload", web::post().to(add_media_for_course))
        .route(
            "/{course_id}/weekday-hour-submission-counts",
            web::get().to(get_weekday_hour_submission_counts),
        )
        .route(
            "/{course_id}/submission-counts-by-exercise",
            web::get().to(get_submission_counts_by_exercise),
        )
        .route(
            "/{course_id}/course-instances",
            web::get().to(get_course_instances),
        )
        .route("/{course_id}/feedback", web::get().to(get_feedback))
        .route(
            "/{course_id}/feedback-count",
            web::get().to(get_feedback_count),
        )
        .route(
            "/{course_id}/new-course-instance",
            web::post().to(new_course_instance),
        )
        .route("/{course_id}/glossary", web::get().to(glossary))
        .route("/{course_id}/glossary", web::post().to(new_glossary_term))
        .route(
            "/{course_id}/course-users-counts-by-exercise",
            web::get().to(get_course_users_counts_by_exercise),
        )
        .route(
            "/{course_id}/new-page-ordering",
            web::post().to(post_new_page_ordering),
        )
        .route(
            "/{course_id}/references",
            web::get().to(get_material_references_by_course_id),
        )
        .route(
            "/{course_id}/references",
            web::post().to(insert_material_references),
        )
        .route(
            "/{course_id}/references/{reference_id}",
            web::post().to(update_material_reference),
        )
        .route(
            "/{course_id}/references/{reference_id}",
            web::delete().to(delete_material_reference_by_id),
        )
        .route(
            "/{course_id}/course-modules",
            web::post().to(update_modules),
        )
        .route(
<<<<<<< HEAD
            "/{course_id}/default-peer-review",
            web::get().to(get_course_default_peer_review),
=======
            "/{course_id}/update-peer-review-queue-reviews-received",
            web::post().to(post_update_peer_review_queue_reviews_received),
>>>>>>> bd96df53
        );
}<|MERGE_RESOLUTION|>--- conflicted
+++ resolved
@@ -925,12 +925,11 @@
             web::post().to(update_modules),
         )
         .route(
-<<<<<<< HEAD
             "/{course_id}/default-peer-review",
             web::get().to(get_course_default_peer_review),
-=======
+        )
+        .route(
             "/{course_id}/update-peer-review-queue-reviews-received",
             web::post().to(post_update_peer_review_queue_reviews_received),
->>>>>>> bd96df53
         );
 }