use futures::future;

use chrono::Utc;
use models::{
    course_exams,
    exams::{self, Exam, NewExam},
    exercise_slide_submissions::ExerciseSlideSubmissionAndUserExerciseStateList,
};

use crate::{
    domain::csv_export::{
        general_export, points::ExamPointExportOperation,
        submissions::ExamSubmissionExportOperation,
    },
    prelude::*,
};

/**
GET `/api/v0/main-frontend/exams/:id
*/
#[instrument(skip(pool))]
pub async fn get_exam(
    pool: web::Data<PgPool>,
    exam_id: web::Path<Uuid>,
    user: AuthUser,
) -> ControllerResult<web::Json<Exam>> {
    let mut conn = pool.acquire().await?;
    let token = authorize(&mut conn, Act::Teach, Some(user.id), Res::Exam(*exam_id)).await?;

    let exam = exams::get(&mut conn, *exam_id).await?;

    token.authorized_ok(web::Json(exam))
}

#[derive(Debug, Deserialize)]
#[cfg_attr(feature = "ts_rs", derive(TS))]
pub struct ExamCourseInfo {
    course_id: Uuid,
}

/**
POST `/api/v0/main-frontend/exams/:id/set`
*/
#[instrument(skip(pool))]
pub async fn set_course(
    pool: web::Data<PgPool>,
    exam_id: web::Path<Uuid>,
    exam: web::Json<ExamCourseInfo>,
    user: AuthUser,
) -> ControllerResult<web::Json<()>> {
    let mut conn = pool.acquire().await?;
    let token = authorize(&mut conn, Act::Edit, Some(user.id), Res::Exam(*exam_id)).await?;

    course_exams::upsert(&mut conn, *exam_id, exam.course_id).await?;

    token.authorized_ok(web::Json(()))
}

/**
POST `/api/v0/main-frontend/exams/:id/unset`
*/
#[instrument(skip(pool))]
pub async fn unset_course(
    pool: web::Data<PgPool>,
    exam_id: web::Path<Uuid>,
    exam: web::Json<ExamCourseInfo>,
    user: AuthUser,
) -> ControllerResult<web::Json<()>> {
    let mut conn = pool.acquire().await?;
    let token = authorize(&mut conn, Act::Edit, Some(user.id), Res::Exam(*exam_id)).await?;

    course_exams::delete(&mut conn, *exam_id, exam.course_id).await?;

    token.authorized_ok(web::Json(()))
}

/**
GET `/api/v0/main-frontend/exams/:id/export-points`
*/
#[instrument(skip(pool))]
pub async fn export_points(
    exam_id: web::Path<Uuid>,
    pool: web::Data<PgPool>,
    user: AuthUser,
) -> ControllerResult<HttpResponse> {
    let mut conn = pool.acquire().await?;
    let token = authorize(&mut conn, Act::Teach, Some(user.id), Res::Exam(*exam_id)).await?;

    let exam = exams::get(&mut conn, *exam_id).await?;

    general_export(
        pool,
        &format!(
            "attachment; filename=\"Exam: {} - Point export {}.csv\"",
            exam.name,
            Utc::now().format("%Y-%m-%d")
        ),
        ExamPointExportOperation { exam_id: *exam_id },
        token,
    )
    .await
}

/**
GET `/api/v0/main-frontend/exams/:id/export-submissions`
*/
#[instrument(skip(pool))]
pub async fn export_submissions(
    exam_id: web::Path<Uuid>,
    pool: web::Data<PgPool>,
    user: AuthUser,
) -> ControllerResult<HttpResponse> {
    let mut conn = pool.acquire().await?;
    let token = authorize(&mut conn, Act::Teach, Some(user.id), Res::Exam(*exam_id)).await?;

    let exam = exams::get(&mut conn, *exam_id).await?;

    general_export(
        pool,
        &format!(
            "attachment; filename=\"Exam: {} - Submissions {}.csv\"",
            exam.name,
            Utc::now().format("%Y-%m-%d")
        ),
        ExamSubmissionExportOperation { exam_id: *exam_id },
        token,
    )
    .await
}

/**
 * POST `/api/v0/cms/exams/:exam_id/duplicate` - duplicates existing exam.
 */
#[instrument(skip(pool))]
async fn duplicate_exam(
    pool: web::Data<PgPool>,
    exam_id: web::Path<Uuid>,
    new_exam: web::Json<NewExam>,
    user: AuthUser,
) -> ControllerResult<web::Json<bool>> {
    let mut conn = pool.acquire().await?;
    let organization_id = models::exams::get_organization_id(&mut conn, *exam_id).await?;
    let token = authorize(
        &mut conn,
        Act::CreateCoursesOrExams,
        Some(user.id),
        Res::Organization(organization_id),
    )
    .await?;

    let mut tx = conn.begin().await?;
    let new_exam = models::library::copying::copy_exam(&mut tx, &exam_id, &new_exam).await?;

    models::roles::insert(
        &mut tx,
        user.id,
        models::roles::UserRole::Teacher,
        models::roles::RoleDomain::Exam(new_exam.id),
    )
    .await?;
    tx.commit().await?;

    token.authorized_ok(web::Json(true))
}

/**
<<<<<<< HEAD
GET `/api/v0/main-frontend/exam/:exercise_id/submissions-with-exam-id` - Returns all exams exercise submissions.
 */
#[instrument(skip(pool))]
async fn get_exercise_submissions_with_exam_id(
    pool: web::Data<PgPool>,
    exam_id: web::Path<Uuid>,
    pagination: web::Query<Pagination>,
    user: AuthUser,
) -> ControllerResult<web::Json<ExerciseSlideSubmissionAndUserExerciseStateList>> {
    let mut conn = pool.acquire().await?;

    let token = authorize(&mut conn, Act::Teach, Some(user.id), Res::Exam(*exam_id)).await?;

    let submission_count =
        models::exercise_slide_submissions::exercise_slide_submission_count_with_exam_id(
            &mut conn, *exam_id,
        );
    let mut conn = pool.acquire().await?;
    let submissions = models::exercise_slide_submissions::exercise_slide_submissions_and_user_exercise_state_list_with_exam_id(
        &mut conn,
        *exam_id,
        *pagination,
    );
    let (submission_count, submissions) = future::try_join(submission_count, submissions).await?;
    let total_pages = pagination.total_pages(submission_count);

    token.authorized_ok(web::Json(ExerciseSlideSubmissionAndUserExerciseStateList {
        data: submissions,
        total_pages,
    }))
}

=======
POST `/api/v0/main-frontend/organizations/{organization_id}/edit-exam` - edits an exam.
*/
#[instrument(skip(pool))]
async fn edit_exam(
    pool: web::Data<PgPool>,
    exam_id: web::Path<Uuid>,
    payload: web::Json<NewExam>,
    user: AuthUser,
) -> ControllerResult<web::Json<()>> {
    let mut conn = pool.acquire().await?;
    let mut tx = conn.begin().await?;

    let exam = payload.0;
    let token = authorize(&mut tx, Act::Edit, Some(user.id), Res::Exam(*exam_id)).await?;

    models::exams::edit(&mut tx, *exam_id, exam).await?;

    tx.commit().await?;

    token.authorized_ok(web::Json(()))
}
>>>>>>> a07715e4
/**
Add a route for each controller in this module.

The name starts with an underline in order to appear before other functions in the module documentation.

We add the routes by calling the route method instead of using the route annotations because this method preserves the function signatures for documentation.
*/
pub fn _add_routes(cfg: &mut ServiceConfig) {
    cfg.route("/{id}", web::get().to(get_exam))
        .route("/{id}/set", web::post().to(set_course))
        .route("/{id}/unset", web::post().to(unset_course))
        .route("/{id}/export-points", web::get().to(export_points))
        .route(
            "/{id}/export-submissions",
            web::get().to(export_submissions),
        )
<<<<<<< HEAD
        .route("/{id}/duplicate", web::post().to(duplicate_exam))
        .route(
            "/{exam_id}/submissions",
            web::get().to(get_exercise_submissions_with_exam_id),
        );
=======
        .route("/{id}/edit-exam", web::post().to(edit_exam))
        .route("/{id}/duplicate", web::post().to(duplicate_exam));
>>>>>>> a07715e4
}<|MERGE_RESOLUTION|>--- conflicted
+++ resolved
@@ -164,7 +164,29 @@
 }
 
 /**
-<<<<<<< HEAD
+POST `/api/v0/main-frontend/organizations/{organization_id}/edit-exam` - edits an exam.
+*/
+#[instrument(skip(pool))]
+async fn edit_exam(
+    pool: web::Data<PgPool>,
+    exam_id: web::Path<Uuid>,
+    payload: web::Json<NewExam>,
+    user: AuthUser,
+) -> ControllerResult<web::Json<()>> {
+    let mut conn = pool.acquire().await?;
+    let mut tx = conn.begin().await?;
+
+    let exam = payload.0;
+    let token = authorize(&mut tx, Act::Edit, Some(user.id), Res::Exam(*exam_id)).await?;
+
+    models::exams::edit(&mut tx, *exam_id, exam).await?;
+
+    tx.commit().await?;
+
+    token.authorized_ok(web::Json(()))
+}
+
+/**
 GET `/api/v0/main-frontend/exam/:exercise_id/submissions-with-exam-id` - Returns all exams exercise submissions.
  */
 #[instrument(skip(pool))]
@@ -197,29 +219,6 @@
     }))
 }
 
-=======
-POST `/api/v0/main-frontend/organizations/{organization_id}/edit-exam` - edits an exam.
-*/
-#[instrument(skip(pool))]
-async fn edit_exam(
-    pool: web::Data<PgPool>,
-    exam_id: web::Path<Uuid>,
-    payload: web::Json<NewExam>,
-    user: AuthUser,
-) -> ControllerResult<web::Json<()>> {
-    let mut conn = pool.acquire().await?;
-    let mut tx = conn.begin().await?;
-
-    let exam = payload.0;
-    let token = authorize(&mut tx, Act::Edit, Some(user.id), Res::Exam(*exam_id)).await?;
-
-    models::exams::edit(&mut tx, *exam_id, exam).await?;
-
-    tx.commit().await?;
-
-    token.authorized_ok(web::Json(()))
-}
->>>>>>> a07715e4
 /**
 Add a route for each controller in this module.
 
@@ -236,14 +235,10 @@
             "/{id}/export-submissions",
             web::get().to(export_submissions),
         )
-<<<<<<< HEAD
+        .route("/{id}/edit-exam", web::post().to(edit_exam))
         .route("/{id}/duplicate", web::post().to(duplicate_exam))
         .route(
             "/{exam_id}/submissions",
             web::get().to(get_exercise_submissions_with_exam_id),
         );
-=======
-        .route("/{id}/edit-exam", web::post().to(edit_exam))
-        .route("/{id}/duplicate", web::post().to(duplicate_exam));
->>>>>>> a07715e4
 }