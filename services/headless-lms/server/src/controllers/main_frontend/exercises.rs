//! Controllers for requests starting with `/api/v0/main-frontend/exercises`.

use futures::future;
<<<<<<< HEAD
use models::exercise_slide_submissions::{self, ExerciseSlideSubmission};
=======
use models::{submissions::Submission, CourseOrExamId};
>>>>>>> f4a3bcc5

use crate::controllers::prelude::*;

#[derive(Debug, Serialize, TS)]
pub struct ExerciseSubmissions {
    pub data: Vec<ExerciseSlideSubmission>,
    pub total_pages: u32,
}

/**
GET `/api/v0/main-frontend/exercises/:exercise_id/submissions` - Returns an exercise's submissions.
 */
#[generated_doc]
#[instrument(skip(pool))]
async fn get_exercise_submissions(
    pool: web::Data<PgPool>,
    exercise_id: web::Path<Uuid>,
    pagination: web::Query<Pagination>,
    user: AuthUser,
) -> ControllerResult<web::Json<ExerciseSubmissions>> {
    let mut conn = pool.acquire().await?;
<<<<<<< HEAD
    let submission_count =
        exercise_slide_submissions::exercise_slide_submission_count(&mut conn, *exercise_id);
    let mut conn = pool.acquire().await?;
    let course_id = models::exercises::get_course_id(&mut conn, *exercise_id).await?;
    authorize(&mut conn, Act::View, user.id, Res::Course(course_id)).await?;
    let submissions = models::exercise_slide_submissions::get_by_exercise_id(
        &mut conn,
        *exercise_id,
        *pagination,
    );
=======
    match models::exercises::get_course_or_exam_id(&mut conn, *exercise_id).await? {
        CourseOrExamId::Course(id) => {
            authorize(&mut conn, Act::Teach, Some(user.id), Res::Course(id)).await?
        }
        CourseOrExamId::Exam(id) => {
            authorize(&mut conn, Act::Teach, Some(user.id), Res::Exam(id)).await?
        }
    }

    let submission_count = models::submissions::exercise_submission_count(&mut conn, *exercise_id);
    let mut conn = pool.acquire().await?;
    let submissions =
        models::submissions::exercise_submissions(&mut conn, *exercise_id, *pagination);
>>>>>>> f4a3bcc5
    let (submission_count, submissions) = future::try_join(submission_count, submissions).await?;

    let total_pages = pagination.total_pages(submission_count);

    Ok(web::Json(ExerciseSubmissions {
        data: submissions,
        total_pages,
    }))
}

/**
Add a route for each controller in this module.

The name starts with an underline in order to appear before other functions in the module documentation.

We add the routes by calling the route method instead of using the route annotations because this method preserves the function signatures for documentation.
*/
pub fn _add_routes(cfg: &mut ServiceConfig) {
    cfg.route(
        "/{exercise_id}/submissions",
        web::get().to(get_exercise_submissions),
    );
}<|MERGE_RESOLUTION|>--- conflicted
+++ resolved
@@ -1,11 +1,7 @@
 //! Controllers for requests starting with `/api/v0/main-frontend/exercises`.
 
 use futures::future;
-<<<<<<< HEAD
-use models::exercise_slide_submissions::{self, ExerciseSlideSubmission};
-=======
-use models::{submissions::Submission, CourseOrExamId};
->>>>>>> f4a3bcc5
+use models::{exercise_slide_submissions::ExerciseSlideSubmission, CourseOrExamId};
 
 use crate::controllers::prelude::*;
 
@@ -27,18 +23,6 @@
     user: AuthUser,
 ) -> ControllerResult<web::Json<ExerciseSubmissions>> {
     let mut conn = pool.acquire().await?;
-<<<<<<< HEAD
-    let submission_count =
-        exercise_slide_submissions::exercise_slide_submission_count(&mut conn, *exercise_id);
-    let mut conn = pool.acquire().await?;
-    let course_id = models::exercises::get_course_id(&mut conn, *exercise_id).await?;
-    authorize(&mut conn, Act::View, user.id, Res::Course(course_id)).await?;
-    let submissions = models::exercise_slide_submissions::get_by_exercise_id(
-        &mut conn,
-        *exercise_id,
-        *pagination,
-    );
-=======
     match models::exercises::get_course_or_exam_id(&mut conn, *exercise_id).await? {
         CourseOrExamId::Course(id) => {
             authorize(&mut conn, Act::Teach, Some(user.id), Res::Course(id)).await?
@@ -48,11 +32,16 @@
         }
     }
 
-    let submission_count = models::submissions::exercise_submission_count(&mut conn, *exercise_id);
+    let submission_count = models::exercise_slide_submissions::exercise_slide_submission_count(
+        &mut conn,
+        *exercise_id,
+    );
     let mut conn = pool.acquire().await?;
-    let submissions =
-        models::submissions::exercise_submissions(&mut conn, *exercise_id, *pagination);
->>>>>>> f4a3bcc5
+    let submissions = models::exercise_slide_submissions::exercise_slide_submissions(
+        &mut conn,
+        *exercise_id,
+        *pagination,
+    );
     let (submission_count, submissions) = future::try_join(submission_count, submissions).await?;
 
     let total_pages = pagination.total_pages(submission_count);
