/*!
Handlers for HTTP requests to `/api/v0/main_frontend`.

This documents all endpoints. Select a module below for a category.

*/

pub mod certificates;
pub mod chapters;
pub mod chatbots;
pub mod code_giveaways;
pub mod course_instances;
pub mod course_modules;
pub mod courses;
pub mod email_templates;
pub mod exams;
pub mod exercise_repositories;
pub mod exercise_services;
pub mod exercise_slide_submissions;
pub mod exercises;
pub mod feedback;
pub mod global_stats;
pub mod glossary;
pub mod oauth;
pub mod org;
pub mod organizations;
pub mod page_audio_files;
pub mod pages;
pub mod playground_examples;
pub mod playground_views;
pub mod proposed_edits;
pub mod regradings;
pub mod roles;
pub mod teacher_grading_decisions;
pub mod user_details;
pub mod users;

use actix_web::web::{self, ServiceConfig};

/// Add controllers from all the submodules.
pub fn _add_routes(cfg: &mut ServiceConfig) {
    cfg.service(web::scope("/chapters").configure(chapters::_add_routes))
        .service(web::scope("/course-instances").configure(course_instances::_add_routes))
        .service(web::scope("/course-modules").configure(course_modules::_add_routes))
        .service(web::scope("/courses").configure(courses::_add_routes))
        .service(web::scope("/email-templates").configure(email_templates::_add_routes))
        .service(web::scope("/exercises").configure(exercises::_add_routes))
        .service(web::scope("/feedback").configure(feedback::_add_routes))
        .service(web::scope("/org").configure(org::_add_routes))
        .service(web::scope("/organizations").configure(organizations::_add_routes))
        .service(web::scope("/pages").configure(pages::_add_routes))
        .service(
            web::scope("/exercise-slide-submissions")
                .configure(exercise_slide_submissions::_add_routes),
        )
        .service(web::scope("/proposed-edits").configure(proposed_edits::_add_routes))
        .service(web::scope("/exercise-services").configure(exercise_services::_add_routes))
        .service(web::scope("/playground_examples").configure(playground_examples::_add_routes))
        .service(web::scope("/users").configure(users::_add_routes))
        .service(web::scope("/exams").configure(exams::_add_routes))
        .service(web::scope("/glossary").configure(glossary::_add_routes))
        .service(web::scope("/roles").configure(roles::_add_routes))
        .service(web::scope("/exercise-repositories").configure(exercise_repositories::_add_routes))
        .service(web::scope("/regradings").configure(regradings::_add_routes))
        .service(web::scope("/playground-views").configure(playground_views::_add_routes))
        .service(web::scope("/page_audio").configure(page_audio_files::_add_routes))
        .service(web::scope("/user-details").configure(user_details::_add_routes))
        .service(web::scope("/certificates").configure(certificates::_add_routes))
        .service(web::scope("/global-stats").configure(global_stats::_add_routes))
        .service(
            web::scope("/teacher-grading-decisions")
                .configure(teacher_grading_decisions::_add_routes),
        )
        .service(web::scope("/code-giveaways").configure(code_giveaways::_add_routes))
<<<<<<< HEAD
        .service(web::scope("/oauth").configure(oauth::_add_routes));
=======
        .service(web::scope("/chatbots").configure(chatbots::_add_routes));
>>>>>>> 462851a4
}<|MERGE_RESOLUTION|>--- conflicted
+++ resolved
@@ -72,9 +72,6 @@
                 .configure(teacher_grading_decisions::_add_routes),
         )
         .service(web::scope("/code-giveaways").configure(code_giveaways::_add_routes))
-<<<<<<< HEAD
-        .service(web::scope("/oauth").configure(oauth::_add_routes));
-=======
+        .service(web::scope("/oauth").configure(oauth::_add_routes))
         .service(web::scope("/chatbots").configure(chatbots::_add_routes));
->>>>>>> 462851a4
 }