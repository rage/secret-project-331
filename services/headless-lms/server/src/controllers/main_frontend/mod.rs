--- conflicted
+++ resolved
@@ -42,9 +42,6 @@
         .service(web::scope("/playground_examples").configure(playground_examples::_add_routes))
         .service(web::scope("/users").configure(users::_add_routes))
         .service(web::scope("/exams").configure(exams::_add_routes))
-<<<<<<< HEAD
-        .service(web::scope("/glossary").configure(glossary::_add_routes));
-=======
+        .service(web::scope("/glossary").configure(glossary::_add_routes))
         .service(web::scope("/roles").configure(roles::_add_routes));
->>>>>>> 9fbf7ed5
 }