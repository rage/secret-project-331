//! Controllers for requests starting with `/api/v0/main-frontend/organizations`.

use std::{path::PathBuf, str::FromStr};

use models::{
    courses::{Course, CourseCount},
    exams::{CourseExam, NewExam, OrgExam},
    organizations::Organization,
    pages::{self, NewPage},
};

use crate::{
    controllers::helpers::file_uploading::upload_image_for_organization,
    domain::authorization::{
<<<<<<< HEAD
        authorize_with_fetched_list_of_roles, skip_authorize, Action, AuthorizedResponse, Resource,
=======
        Action, Resource, authorize_with_fetched_list_of_roles, skip_authorize,
>>>>>>> 59549c26
    },
    prelude::*,
};
use actix_web::web::{self, Json};

/**
GET `/api/v0/main-frontend/organizations` - Returns a list of all organizations.
*/

#[instrument(skip(pool, file_store, app_conf))]
async fn get_all_organizations(
    pool: web::Data<PgPool>,
    file_store: web::Data<dyn FileStore>,
    app_conf: web::Data<ApplicationConfiguration>,
    user: Option<AuthUser>,
) -> ControllerResult<web::Json<Vec<Organization>>> {
    let mut conn = pool.acquire().await?;

    // Determine if the user is an admin
    let is_admin = if let Some(user) = user {
        let roles = models::roles::get_roles(&mut conn, user.id).await?;
        roles
            .iter()
            .any(|r| r.role == models::roles::UserRole::Admin)
    } else {
        false
    };

    // Choose query based on admin status
    let raw_organizations = if is_admin {
        models::organizations::all_organizations_include_hidden(&mut conn).await?
    } else {
        models::organizations::all_organizations(&mut conn).await?
    };

    let organizations = raw_organizations
        .into_iter()
        .map(|org| Organization::from_database_organization(org, file_store.as_ref(), &app_conf))
        .collect();

    let token = skip_authorize();
    token.authorized_ok(web::Json(organizations))
}

/**
GET `/api/v0/main-frontend/organizations/{organization_id}/courses"` - Returns a list of all courses in a organization.
*/
#[instrument(skip(pool))]
async fn get_organization_courses(
    organization_id: web::Path<Uuid>,
    pool: web::Data<PgPool>,
    user: Option<AuthUser>,
    pagination: web::Query<Pagination>,
) -> ControllerResult<web::Json<Vec<Course>>> {
    let mut conn = pool.acquire().await?;

    let user = user.map(|u| u.id);
    let courses = models::courses::organization_courses_visible_to_user_paginated(
        &mut conn,
        *organization_id,
        user,
        *pagination,
    )
    .await?;

    let token = skip_authorize();
    token.authorized_ok(web::Json(courses))
}

/**
GET `/api/v0/main-frontend/organizations/{organization_id}/courses/duplicatable"` - Returns a list of all courses in a organization that the current user has permission to duplicate.
*/

#[instrument(skip(pool))]
async fn get_organization_duplicatable_courses(
    organization_id: web::Path<Uuid>,
    pool: web::Data<PgPool>,
    user: AuthUser,
) -> ControllerResult<web::Json<Vec<Course>>> {
    let mut conn = pool.acquire().await?;
    let courses = models::courses::get_by_organization_id(&mut conn, *organization_id).await?;

    // We filter out the courses the user does not have permission to duplicate.
    // Prefetch roles so that we can do multiple authorization checks without repeteadly querying the database.
    let user_roles = models::roles::get_roles(&mut conn, user.id).await?;

    let mut duplicatable_courses = Vec::new();
    for course in courses {
        if authorize_with_fetched_list_of_roles(
            &mut conn,
            Action::Duplicate,
            Some(user.id),
            Resource::Course(course.id),
            &user_roles,
        )
        .await
        .is_ok()
        {
            duplicatable_courses.push(course);
        }
    }

    let token = skip_authorize();
    token.authorized_ok(web::Json(duplicatable_courses))
}

#[instrument(skip(pool))]
async fn get_organization_course_count(
    request_organization_id: web::Path<Uuid>,
    pool: web::Data<PgPool>,
) -> ControllerResult<Json<CourseCount>> {
    let mut conn = pool.acquire().await?;
    let result =
        models::courses::organization_course_count(&mut conn, *request_organization_id).await?;

    let token = skip_authorize();
    token.authorized_ok(Json(result))
}

#[instrument(skip(pool))]
async fn get_organization_active_courses(
    request_organization_id: web::Path<Uuid>,
    pool: web::Data<PgPool>,
    pagination: web::Query<Pagination>,
) -> ControllerResult<Json<Vec<Course>>> {
    let mut conn = pool.acquire().await?;
    let courses = models::courses::get_active_courses_for_organization(
        &mut conn,
        *request_organization_id,
        *pagination,
    )
    .await?;

    let token = skip_authorize();
    token.authorized_ok(Json(courses))
}

#[instrument(skip(pool))]
async fn get_organization_active_courses_count(
    request_organization_id: web::Path<Uuid>,
    pool: web::Data<PgPool>,
) -> ControllerResult<Json<CourseCount>> {
    let mut conn = pool.acquire().await?;
    let result = models::courses::get_active_courses_for_organization_count(
        &mut conn,
        *request_organization_id,
    )
    .await?;

    let token = skip_authorize();
    token.authorized_ok(Json(result))
}

/**
PUT `/api/v0/main-frontend/organizations/:organizations_id/image` - Sets or updates the chapter image.

# Example

Request:
```http
PUT /api/v0/main-frontend/organizations/d332f3d9-39a5-4a18-80f4-251727693c37/image HTTP/1.1
Content-Type: multipart/form-data

BINARY_DATA
```
*/

#[instrument(skip(request, payload, pool, file_store, app_conf))]
async fn set_organization_image(
    request: HttpRequest,
    payload: Multipart,
    organization_id: web::Path<Uuid>,
    pool: web::Data<PgPool>,
    user: AuthUser,
    file_store: web::Data<dyn FileStore>,
    app_conf: web::Data<ApplicationConfiguration>,
) -> ControllerResult<web::Json<Organization>> {
    let mut conn = pool.acquire().await?;
    let organization = models::organizations::get_organization(&mut conn, *organization_id).await?;
    let token = authorize(
        &mut conn,
        Act::Edit,
        Some(user.id),
        Res::Organization(organization.id),
    )
    .await?;
    let organization_image = upload_image_for_organization(
        request.headers(),
        payload,
        &organization,
        &file_store,
        user,
        &mut conn,
    )
    .await?
    .to_string_lossy()
    .to_string();
    let updated_organization = models::organizations::update_organization_image_path(
        &mut conn,
        organization.id,
        Some(organization_image),
    )
    .await?;

    // Remove old image if one exists.
    if let Some(old_image_path) = organization.organization_image_path {
        let file = PathBuf::from_str(&old_image_path).map_err(|original_error| {
            ControllerError::new(
                ControllerErrorType::InternalServerError,
                original_error.to_string(),
                Some(original_error.into()),
            )
        })?;
        file_store.delete(&file).await.map_err(|original_error| {
            ControllerError::new(
                ControllerErrorType::InternalServerError,
                original_error.to_string(),
                Some(original_error.into()),
            )
        })?;
    }

    let response = Organization::from_database_organization(
        updated_organization,
        file_store.as_ref(),
        app_conf.as_ref(),
    );
    token.authorized_ok(web::Json(response))
}

/**
DELETE `/api/v0/main-frontend/organizations/:organizations_id/image` - Removes the organizations image.

# Example

Request:
```http
DELETE /api/v0/main-frontend/organizations/d332f3d9-39a5-4a18-80f4-251727693c37/image HTTP/1.1
```
*/

#[instrument(skip(pool, file_store))]
async fn remove_organization_image(
    organization_id: web::Path<Uuid>,
    pool: web::Data<PgPool>,
    user: AuthUser,
    file_store: web::Data<dyn FileStore>,
) -> ControllerResult<web::Json<()>> {
    let mut conn = pool.acquire().await?;
    let organization = models::organizations::get_organization(&mut conn, *organization_id).await?;
    let token = authorize(
        &mut conn,
        Act::Edit,
        Some(user.id),
        Res::Organization(organization.id),
    )
    .await?;
    if let Some(organization_image_path) = organization.organization_image_path {
        let file = PathBuf::from_str(&organization_image_path).map_err(|original_error| {
            ControllerError::new(
                ControllerErrorType::InternalServerError,
                original_error.to_string(),
                Some(original_error.into()),
            )
        })?;
        let _res =
            models::organizations::update_organization_image_path(&mut conn, organization.id, None)
                .await?;
        file_store.delete(&file).await.map_err(|original_error| {
            ControllerError::new(
                ControllerErrorType::InternalServerError,
                original_error.to_string(),
                Some(original_error.into()),
            )
        })?;
    }
    token.authorized_ok(web::Json(()))
}

/**
GET `/api/v0/main-frontend/organizations/{organization_id}` - Returns an organizations with id.
*/

#[instrument(skip(pool, file_store, app_conf))]
async fn get_organization(
    organization_id: web::Path<Uuid>,
    pool: web::Data<PgPool>,
    file_store: web::Data<dyn FileStore>,
    app_conf: web::Data<ApplicationConfiguration>,
) -> ControllerResult<web::Json<Organization>> {
    let mut conn = pool.acquire().await?;
    let db_organization =
        models::organizations::get_organization(&mut conn, *organization_id).await?;
    let organization =
        Organization::from_database_organization(db_organization, file_store.as_ref(), &app_conf);

    let token = skip_authorize();
    token.authorized_ok(web::Json(organization))
}

/**
PUT `/api/v0/main-frontend/organizations/{organization_id}` - Updates an organization's name and hidden status.
*/

#[derive(Debug, Deserialize)]
struct OrganizationUpdatePayload {
    name: String,
    hidden: bool,
    slug: String,
}

#[instrument(skip(pool))]
async fn update_organization(
    organization_id: web::Path<Uuid>,
    payload: web::Json<OrganizationUpdatePayload>,
    pool: web::Data<PgPool>,
    user: AuthUser,
) -> ControllerResult<web::Json<()>> {
    let mut conn = pool.acquire().await?;
    let organization = models::organizations::get_organization(&mut conn, *organization_id).await?;

    let token = authorize(
        &mut conn,
        Act::Edit,
        Some(user.id),
        Res::Organization(organization.id),
    )
    .await?;

    models::organizations::update_name_and_hidden(
        &mut conn,
        *organization_id,
        &payload.name,
        payload.hidden,
        &payload.slug,
    )
    .await?;

    token.authorized_ok(web::Json(()))
}

/// POST `/api/v0/main-frontend/organizations`
/// Creates a new organization with the given name, slug, and visibility status.
///
/// # Request body (JSON)
/// {
///     "name": "Example Organization",
///     "slug": "example-org",
///     "hidden": false
/// }
///
/// # Response
/// Returns the created organization.
///
/// # Permissions
/// Only users with the `Admin` role can access this endpoint.
#[derive(Debug, Deserialize)]
struct OrganizationCreatePayload {
    name: String,
    slug: String,
    hidden: bool,
}

#[instrument(skip(pool, file_store, app_conf))]
async fn create_organization(
    payload: web::Json<OrganizationCreatePayload>,
    pool: web::Data<PgPool>,
    file_store: web::Data<dyn FileStore>,
    app_conf: web::Data<ApplicationConfiguration>,
    user: AuthUser,
) -> ControllerResult<web::Json<Organization>> {
    let mut conn = pool.acquire().await?;

    // Only allow admins
    let user_roles = models::roles::get_roles(&mut conn, user.id).await?;
    let is_admin = user_roles
        .iter()
        .any(|r| r.role == models::roles::UserRole::Admin);
    if !is_admin {
        return Err(ControllerError::new(
            ControllerErrorType::Unauthorized,
            "Admin access required".to_string(),
            None,
        ));
    }

    let org_id = match models::organizations::insert(
        &mut conn,
        PKeyPolicy::Generate,
        &payload.name,
        &payload.slug,
        "",
    )
    .await
    {
        Ok(id) => id,
        Err(err) => {
            let err_str = err.to_string();
            if err_str.contains("organizations_slug_key") {
                return Err(ControllerError::new(
                    ControllerErrorType::BadRequest,
                    "An organization with this slug already exists.".to_string(),
                    None,
                ));
            }

            return Err(err.into());
        }
    };

    if payload.hidden {
        models::organizations::update_name_and_hidden(
            &mut conn,
            org_id,
            &payload.name,
            true,
            &payload.slug,
        )
        .await?;
    }

    let db_org = models::organizations::get_organization(&mut conn, org_id).await?;

    let org =
        Organization::from_database_organization(db_org, file_store.as_ref(), app_conf.as_ref());

    let token = skip_authorize();
    token.authorized_ok(web::Json(org))
}

#[instrument(skip(pool))]
async fn soft_delete_organization(
    org_id: web::Path<Uuid>,
    pool: web::Data<PgPool>,
    user: AuthUser,
) -> ControllerResult<AuthorizedResponse<web::Json<()>>> {
    let mut conn = pool.acquire().await?;

    let user_roles = models::roles::get_roles(&mut conn, user.id).await?;
    let is_admin = user_roles
        .iter()
        .any(|r| r.role == models::roles::UserRole::Admin);
    if !is_admin {
        return Err(ControllerError::new(
            ControllerErrorType::Unauthorized,
            "Admin access required".to_string(),
            None,
        ));
    }

    models::organizations::soft_delete(&mut conn, *org_id).await?;

    let token = skip_authorize();
    let json = web::Json(());
    let result: ControllerResult<web::Json<()>> = token.authorized_ok(json);
    result.map(|data| AuthorizedResponse { data, token })
}

/**
GET `/api/v0/main-frontend/organizations/{organization_id}/course_exams` - Returns an organizations exams in CourseExam form.
*/
#[instrument(skip(pool))]
async fn get_course_exams(
    pool: web::Data<PgPool>,
    organization: web::Path<Uuid>,
) -> ControllerResult<web::Json<Vec<CourseExam>>> {
    let mut conn = pool.acquire().await?;
    let exams = models::exams::get_course_exams_for_organization(&mut conn, *organization).await?;

    let token = skip_authorize();
    token.authorized_ok(web::Json(exams))
}

/**
GET `/api/v0/main-frontend/organizations/{organization_id}/exams` - Returns an organizations exams in Exam form.
*/
#[instrument(skip(pool))]
async fn get_org_exams(
    pool: web::Data<PgPool>,
    organization: web::Path<Uuid>,
) -> ControllerResult<web::Json<Vec<OrgExam>>> {
    let mut conn = pool.acquire().await?;
    let exams = models::exams::get_exams_for_organization(&mut conn, *organization).await?;

    let token = skip_authorize();
    token.authorized_ok(web::Json(exams))
}

/**
GET `/api/v0/main-frontend/organizations/{exam_id}/fetch_org_exam
*/
#[instrument(skip(pool))]
pub async fn get_org_exam_with_exam_id(
    pool: web::Data<PgPool>,
    exam_id: web::Path<Uuid>,
    user: AuthUser,
) -> ControllerResult<web::Json<OrgExam>> {
    let mut conn = pool.acquire().await?;
    let token = authorize(&mut conn, Act::Teach, Some(user.id), Res::Exam(*exam_id)).await?;

    let exam = models::exams::get_organization_exam_with_exam_id(&mut conn, *exam_id).await?;

    token.authorized_ok(web::Json(exam))
}

/**
POST `/api/v0/main-frontend/organizations/{organization_id}/exams` - Creates new exam for the organization.
*/
#[instrument(skip(pool))]
async fn create_exam(
    pool: web::Data<PgPool>,
    payload: web::Json<NewExam>,
    user: AuthUser,
) -> ControllerResult<web::Json<()>> {
    let mut conn = pool.acquire().await?;
    let mut tx = conn.begin().await?;

    let new_exam = payload.0;
    let token = authorize(
        &mut tx,
        Act::CreateCoursesOrExams,
        Some(user.id),
        Res::Organization(new_exam.organization_id),
    )
    .await?;

    let new_exam_id = models::exams::insert(&mut tx, PKeyPolicy::Generate, &new_exam).await?;
    pages::insert_exam_page(
        &mut tx,
        new_exam_id,
        NewPage {
            chapter_id: None,
            course_id: None,
            exam_id: Some(new_exam_id),
            front_page_of_chapter_id: None,
            content: serde_json::Value::Array(vec![]),
            content_search_language: Some("simple".to_string()),
            exercise_slides: vec![],
            exercise_tasks: vec![],
            exercises: vec![],
            title: "exam page".to_string(),
            url_path: "/".to_string(),
        },
        user.id,
    )
    .await?;

    models::roles::insert(
        &mut tx,
        user.id,
        models::roles::UserRole::Teacher,
        models::roles::RoleDomain::Exam(new_exam_id),
    )
    .await?;

    tx.commit().await?;

    token.authorized_ok(web::Json(()))
}

/**
Add a route for each controller in this module.

The name starts with an underline in order to appear before other functions in the module documentation.

We add the routes by calling the route method instead of using the route annotations because this method preserves the function signatures for documentation.
*/
pub fn _add_routes(cfg: &mut ServiceConfig) {
    cfg.route("", web::get().to(get_all_organizations))
        .route("", web::post().to(create_organization))
        .route("/{organization_id}", web::get().to(get_organization))
        .route("/{organization_id}", web::put().to(update_organization))
        .route(
            "/{organization_id}",
            web::patch().to(soft_delete_organization),
        )
        .route(
            "/{organization_id}/courses",
            web::get().to(get_organization_courses),
        )
        .route(
            "/{organization_id}/courses/duplicatable",
            web::get().to(get_organization_duplicatable_courses),
        )
        .route(
            "/{organization_id}/courses/count",
            web::get().to(get_organization_course_count),
        )
        .route(
            "/{organization_id}/courses/active",
            web::get().to(get_organization_active_courses),
        )
        .route(
            "/{organization_id}/courses/active/count",
            web::get().to(get_organization_active_courses_count),
        )
        .route(
            "/{organization_id}/image",
            web::put().to(set_organization_image),
        )
        .route(
            "/{organization_id}/image",
            web::delete().to(remove_organization_image),
        )
        .route(
            "/{organization_id}/course_exams",
            web::get().to(get_course_exams),
        )
        .route("/{organization_id}/org_exams", web::get().to(get_org_exams))
        .route(
            "/{organization_id}/fetch_org_exam",
            web::get().to(get_org_exam_with_exam_id),
        )
        .route("/{organization_id}/exams", web::post().to(create_exam));
}<|MERGE_RESOLUTION|>--- conflicted
+++ resolved
@@ -12,11 +12,7 @@
 use crate::{
     controllers::helpers::file_uploading::upload_image_for_organization,
     domain::authorization::{
-<<<<<<< HEAD
-        authorize_with_fetched_list_of_roles, skip_authorize, Action, AuthorizedResponse, Resource,
-=======
-        Action, Resource, authorize_with_fetched_list_of_roles, skip_authorize,
->>>>>>> 59549c26
+        Action, Resource, AuthorizedResponse, authorize_with_fetched_list_of_roles, skip_authorize,
     },
     prelude::*,
 };
