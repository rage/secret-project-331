--- conflicted
+++ resolved
@@ -47,13 +47,8 @@
     let course_id = new_page.course_id.ok_or_else(|| {
         ControllerError::BadRequest("Cannot create a new page without a course id".to_string())
     })?;
-<<<<<<< HEAD
-    authorize(&mut conn, Act::Edit, user.id, Res::Course(course_id)).await?;
+    authorize(&mut conn, Act::Edit, Some(user.id), Res::Course(course_id)).await?;
     let page = models::pages::insert_new_content_page(&mut conn, new_page, user.id).await?;
-=======
-    authorize(&mut conn, Act::Edit, Some(user.id), Res::Course(course_id)).await?;
-    let page = models::pages::insert_page(&mut conn, new_page, user.id).await?;
->>>>>>> 8af2917a
     Ok(web::Json(page))
 }
 
