--- conflicted
+++ resolved
@@ -1,23 +1,12 @@
-use crate::controllers::prelude::*;
+use crate::prelude::*;
 use models::{
     pending_roles::{self, PendingRole},
-    roles::{self, RoleDomain, RoleInfo, RoleUser, UserRole},
+    roles::{self, RoleDomain, RoleInfo, RoleUser},
     users,
 };
 
-<<<<<<< HEAD
-=======
-use crate::{domain::authorization::skip_authorize, prelude::*};
+use crate::domain::authorization::skip_authorize;
 
-#[derive(Debug, Deserialize)]
-#[cfg_attr(feature = "ts_rs", derive(TS))]
-pub struct RoleInfo {
-    pub email: String,
-    pub role: UserRole,
-    pub domain: RoleDomain,
-}
-
->>>>>>> 817095d0
 async fn authorize_role_management(
     conn: &mut PgConnection,
     domain: RoleDomain,
@@ -59,42 +48,11 @@
     )
     .await?;
 
-<<<<<<< HEAD
-    let user = users::get_by_email(&mut conn, &role_info.email)
-        .await
-        .optional()?;
-    match user {
-        Some(user) => {
-            let _res = roles::insert(&mut conn, user.id, role_info.role, role_info.domain).await?;
-            Ok(HttpResponse::Ok().finish())
-        }
-        None => {
-            match role_info.role {
-                UserRole::Admin | UserRole::Teacher => return Ok(HttpResponse::NotFound().finish()),
-                UserRole::Reviewer
-                | UserRole::Assistant
-                | UserRole::CourseOrExamCreator
-                | UserRole::MaterialViewer => (),
-            };
-            match role_info.domain {
-                RoleDomain::Global | RoleDomain::Organization(_) | RoleDomain::Exam(_) => {
-                    Ok(HttpResponse::NotFound().finish())
-                }
-                RoleDomain::Course(_) | RoleDomain::CourseInstance(_) => {
-                    let _pending_role =
-                        pending_roles::insert(&mut conn, role_info.into_inner()).await?;
-                    Ok(HttpResponse::Ok().finish())
-                }
-            }
-        }
-    }
-=======
     let target_user = users::get_by_email(&mut conn, &role_info.email).await?;
     roles::insert(&mut conn, target_user.id, role_info.role, role_info.domain).await?;
 
     let token = skip_authorize()?;
     token.authorized_ok(HttpResponse::Ok().finish())
->>>>>>> 817095d0
 }
 
 /**
@@ -204,7 +162,8 @@
     authorize_role_management(&mut conn, domain, Act::Edit, user.id).await?;
 
     let roles = pending_roles::get_all(&mut conn, domain).await?;
-    Ok(web::Json(roles))
+    let token = authorize(&mut conn, Act::Edit, Some(user.id), Res::AnyCourse).await?;
+    token.authorized_ok(web::Json(roles))
 }
 
 /**
