use crate::controllers::prelude::*;
use headless_lms_models::exercise_slide_submissions::ExerciseSlideSubmissionInfo;

/**
GET `/api/v0/main-frontend/submissions/{submission_id}/info"` - Returns data necessary for rendering a submission.
*/
#[generated_doc]
#[instrument(skip(pool))]
async fn get_submission_info(
    submission_id: web::Path<Uuid>,
    pool: web::Data<PgPool>,
    user: AuthUser,
) -> ControllerResult<web::Json<ExerciseSlideSubmissionInfo>> {
    let mut conn = pool.acquire().await?;
    authorize(
        &mut conn,
        Act::Teach,
        Some(user.id),
        Res::ExerciseSlideSubmission(*submission_id),
    )
    .await?;

<<<<<<< HEAD
    let slide_submission =
        models::exercise_slide_submissions::get_by_id(&mut conn, *submission_id).await?;
    let task_submission = models::exercise_task_submissions::get_by_exercise_slide_submission_id(
        &mut conn,
        slide_submission.id,
    )
    .await?
    .pop()
    .ok_or_else(|| anyhow::anyhow!("Missing task"))?;
    let exercise = models::exercises::get_by_id(&mut conn, slide_submission.exercise_id).await?;
    let exercise_task = models::exercise_tasks::get_exercise_task_by_id(
=======
    let res = models::exercise_slide_submissions::get_exercise_slide_submission_info(
>>>>>>> 9890b0f3
        &mut conn,
        submission_id.into_inner(),
    )
    .await?;
    Ok(web::Json(res))
}

pub fn _add_routes(cfg: &mut ServiceConfig) {
    cfg.route("/{submission_id}/info", web::get().to(get_submission_info));
}<|MERGE_RESOLUTION|>--- conflicted
+++ resolved
@@ -20,21 +20,7 @@
     )
     .await?;
 
-<<<<<<< HEAD
-    let slide_submission =
-        models::exercise_slide_submissions::get_by_id(&mut conn, *submission_id).await?;
-    let task_submission = models::exercise_task_submissions::get_by_exercise_slide_submission_id(
-        &mut conn,
-        slide_submission.id,
-    )
-    .await?
-    .pop()
-    .ok_or_else(|| anyhow::anyhow!("Missing task"))?;
-    let exercise = models::exercises::get_by_id(&mut conn, slide_submission.exercise_id).await?;
-    let exercise_task = models::exercise_tasks::get_exercise_task_by_id(
-=======
     let res = models::exercise_slide_submissions::get_exercise_slide_submission_info(
->>>>>>> 9890b0f3
         &mut conn,
         submission_id.into_inner(),
     )
