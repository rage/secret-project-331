--- conflicted
+++ resolved
@@ -13,18 +13,6 @@
     user: AuthUser,
 ) -> ControllerResult<web::Json<SubmissionInfo>> {
     let mut conn = pool.acquire().await?;
-<<<<<<< HEAD
-    let (course_id, exam_id) =
-        models::exercise_task_submissions::get_course_and_exam_id(&mut conn, *submission_id)
-            .await?;
-    if let Some(course_id) = course_id {
-        authorize(&mut conn, Act::View, user.id, Res::Course(course_id)).await?;
-    } else if let Some(exam_id) = exam_id {
-        authorize(&mut conn, Act::View, user.id, Res::Exam(exam_id)).await?;
-    } else {
-        return Err(anyhow::anyhow!("Submission not associated with course or exam").into());
-    }
-=======
     authorize(
         &mut conn,
         Act::View,
@@ -32,7 +20,17 @@
         Res::Submission(*submission_id),
     )
     .await?;
->>>>>>> 9a9a0d06
+
+    // let (course_id, exam_id) =
+    //     models::exercise_task_submissions::get_course_and_exam_id(&mut conn, *submission_id)
+    //         .await?;
+    // if let Some(course_id) = course_id {
+    //     authorize(&mut conn, Act::View, user.id, Res::Course(course_id)).await?;
+    // } else if let Some(exam_id) = exam_id {
+    //     authorize(&mut conn, Act::View, user.id, Res::Exam(exam_id)).await?;
+    // } else {
+    //     return Err(anyhow::anyhow!("Submission not associated with course or exam").into());
+    // }
 
     let slide_submission = models::exercise_slide_submissions::get_by_id(&mut conn, *submission_id)
         .await?
