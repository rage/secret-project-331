--- conflicted
+++ resolved
@@ -183,17 +183,12 @@
         }
         Resource::Submission(id) => {
             let (course_id, exam_id) =
-<<<<<<< HEAD
                 models::exercise_task_submissions::get_course_and_exam_id(conn, id).await?;
-            (exam_id, course_id, None)
-=======
-                models::submissions::get_course_and_exam_id(conn, id).await?;
             Ids {
                 exam_id,
                 course_id,
                 ..Default::default()
             }
->>>>>>> 6a9d048a
         }
         Resource::Exam(exam_id) => Ids {
             exam_id: Some(exam_id),
