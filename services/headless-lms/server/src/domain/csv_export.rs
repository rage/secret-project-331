use anyhow::{Context, Result};
use bytes::Bytes;
use csv::Writer;
use futures::{stream::FuturesUnordered, Stream};
use headless_lms_models::{
    chapters, course_instances, exercise_task_submissions, exercises, user_exercise_states,
};
use serde::Serialize;
use sqlx::PgConnection;
use std::{
    collections::HashMap,
    io,
    io::Write,
    sync::{Arc, Mutex},
};
use tokio::{sync::mpsc::UnboundedSender, task::JoinHandle};
use tokio_stream::{wrappers::UnboundedReceiverStream, StreamExt};
use uuid::Uuid;

use crate::controllers::{self, ControllerResult};

use super::authorization::{AuthorizationToken, AuthorizedResponse};
/// Convenience struct for creating CSV data.
struct CsvWriter<W: Write> {
    csv_writer: Arc<Mutex<Writer<W>>>,
    handles: FuturesUnordered<JoinHandle<Result<()>>>,
}

impl<W: Write + Send + 'static> CsvWriter<W> {
    /// Creates a new CsvWriter, and also writes the given headers before returning.
    async fn new_with_initialized_headers<I, T>(writer: W, headers: I) -> Result<Self>
    where
        I: IntoIterator<Item = T> + Send + 'static,
        T: AsRef<[u8]>,
    {
        let mut writer = csv::WriterBuilder::new()
            .has_headers(false)
            .from_writer(writer);

        // write headers first
        let writer = tokio::task::spawn_blocking(move || {
            writer
                .write_record(headers)
                .context("Failed to write headers")?;
            Result::<_, anyhow::Error>::Ok(writer)
        })
        .await??;

        Ok(Self {
            csv_writer: Arc::new(Mutex::new(writer)),
            handles: FuturesUnordered::new(),
        })
    }

    /// Spawns a task that writes a single CSV record
    fn write_record<I, T>(&self, csv_row: I)
    where
        I: IntoIterator<Item = T> + Send + 'static,
        T: AsRef<[u8]>,
    {
        let writer = self.csv_writer.clone();
        let handle = tokio::task::spawn_blocking(move || {
            writer
                .lock()
                .map_err(|_| anyhow::anyhow!("Failed to lock mutex"))?
                .write_record(csv_row)
                .context("Failed to serialize points")
        });
        self.handles.push(handle);
    }

    /// Waits for handles to finish, flushes the writer and extracts the inner writer.
    /// Should always be called before dropping the writer to make sure writing the CSV finishes properly.
    async fn finish(mut self) -> Result<W> {
        // ensure every task is finished before the writer is extracted
        while let Some(handle) = self.handles.next().await {
            handle??;
        }

        let writer = tokio::task::spawn_blocking(move || {
            let _ = &self;
            Arc::try_unwrap(self.csv_writer)
                .map_err(|_| anyhow::anyhow!("Failed to extract inner writer from arc"))?
                .into_inner()
                .map_err(|e| {
                    anyhow::anyhow!(
                        "Failed to extract inner writer from mutex: {}",
                        e.to_string()
                    )
                })?
                .into_inner()
                .map_err(|e| {
                    anyhow::anyhow!(
                        "Failed to extract inner writer from CSV writer: {}",
                        e.to_string()
                    )
                })
        })
        .await??;
        Ok(writer)
    }
}

// Writes the points as csv into the writer
pub async fn export_course_instance_points<W>(
    conn: &mut PgConnection,
    course_instance_id: Uuid,
    writer: W,
) -> Result<W>
where
    W: Write + Send + 'static,
{
    let csv_fields_before_headers = 1;

    let course_instance = course_instances::get_course_instance(conn, course_instance_id).await?;
    let mut chapters = chapters::course_chapters(conn, course_instance.course_id).await?;
    chapters.sort_by_key(|c| c.chapter_number);
    let mut chapter_number_to_header_idx = HashMap::new();
    for (idx, chapter) in chapters.iter().enumerate() {
        chapter_number_to_header_idx
            .insert(chapter.chapter_number, csv_fields_before_headers + idx);
    }

    let header_count = csv_fields_before_headers + chapters.len();
    // remember to update csv_fields_before_headers if this changes!
    let headers = IntoIterator::into_iter(["user_id".to_string()])
        .chain(chapters.into_iter().map(|c| c.chapter_number.to_string()));

    let mut stream = user_exercise_states::stream_course_instance_points(conn, course_instance_id);

    let writer = CsvWriter::new_with_initialized_headers(writer, headers).await?;
    while let Some(next) = stream.try_next().await? {
        let mut csv_row = vec!["0".to_string(); header_count];
        csv_row[0] = next.user_id.to_string();
        for points in next.points_for_each_chapter {
            let idx = chapter_number_to_header_idx
                .get(&points.chapter_number)
                .with_context(|| format!("Unexpected chapter number {}", points.chapter_number))?;
            let item = csv_row
                .get_mut(*idx)
                .with_context(|| format!("Invalid chapter number {}", idx))?;
            *item = points.points_for_chapter.to_string();
        }
        writer.write_record(csv_row);
    }
    let writer = writer.finish().await?;
    Ok(writer)
}

// Writes the points as csv into the writer
pub async fn export_exam_points<W>(conn: &mut PgConnection, exam_id: Uuid, writer: W) -> Result<W>
where
    W: Write + Send + 'static,
{
    let csv_fields_before_headers = 2;

    let mut exercises = exercises::get_exercises_by_exam_id(conn, exam_id).await?;
    // I's fine to sort just by order number because exams have no chapters
    exercises.sort_by(|a, b| a.order_number.cmp(&b.order_number));

    let mut exercise_id_to_header_idx = HashMap::new();
    for (idx, exercise) in exercises.iter().enumerate() {
        exercise_id_to_header_idx.insert(exercise.id, csv_fields_before_headers + idx);
    }

    let header_count = csv_fields_before_headers + exercises.len();
    // remember to update csv_fields_before_headers if this changes!
    let headers = IntoIterator::into_iter(["user_id".to_string(), "email".to_string()]).chain(
        exercises
            .into_iter()
            .map(|e| format!("{}: {}", e.order_number, e.name)),
    );

    let mut stream = user_exercise_states::stream_exam_points(conn, exam_id);

    let writer = CsvWriter::new_with_initialized_headers(writer, headers).await?;
    while let Some(next) = stream.try_next().await? {
        let mut csv_row = vec!["0".to_string(); header_count];
        csv_row[0] = next.user_id.to_string();
        csv_row[1] = next.email;
        for points in next.points_for_exercise {
            let idx = exercise_id_to_header_idx
                .get(&points.exercise_id)
                .with_context(|| format!("Unexpected exercise id {}", points.exercise_id))?;
            let item = csv_row
                .get_mut(*idx)
                .with_context(|| format!("Invalid index {}", idx))?;
            *item = points.score_given.to_string();
        }
        writer.write_record(csv_row);
    }
    let writer = writer.finish().await?;
    Ok(writer)
}

// Writes the submissions as csv into the writer
pub async fn export_exam_submissions<W>(
    conn: &mut PgConnection,
    exam_id: Uuid,
    writer: W,
) -> Result<W>
where
    W: Write + Send + 'static,
{
    let headers = IntoIterator::into_iter([
        "id".to_string(),
        "user_id".to_string(),
        "created_at".to_string(),
        "exercise_id".to_string(),
        "exercise_task_id".to_string(),
        "score_given".to_string(),
        "data_json".to_string(),
    ]);

    let mut stream = exercise_task_submissions::stream_exam_submissions(conn, exam_id);

    let writer = CsvWriter::new_with_initialized_headers(writer, headers).await?;
    while let Some(next) = stream.try_next().await? {
        let csv_row = vec![
            next.id.to_string(),
            next.user_id.to_string(),
            next.created_at.to_string(),
            next.exercise_id.to_string(),
            next.exercise_task_id.to_string(),
            next.score_given.unwrap_or(0.0).to_string(),
            next.data_json
                .map(|o| o.to_string())
                .unwrap_or_else(|| "".to_string()),
        ];
        writer.write_record(csv_row);
    }
    let writer = writer.finish().await?;
    Ok(writer)
}

pub struct CSVExportAdapter {
    pub sender: UnboundedSender<ControllerResult<Bytes>>,
    pub authorization_token: AuthorizationToken,
}
impl Write for CSVExportAdapter {
    fn flush(&mut self) -> std::io::Result<()> {
        Ok(())
    }

    fn write(&mut self, buf: &[u8]) -> std::io::Result<usize> {
        let bytes = Bytes::copy_from_slice(buf);
        let token = self.authorization_token;
        self.sender
            .send(token.authorized_ok(bytes))
            .map_err(|e| io::Error::new(io::ErrorKind::Other, e.to_string()))?;
        Ok(buf.len())
    }
}

<<<<<<< HEAD
/// Utility struct for streaming json objects.
///
/// NOTE: I think that this file is contextually the proper place to put this even though not csv.
pub struct JsonStreamer {
    sender: UnboundedSender<ControllerResult<Bytes>>,
}

impl JsonStreamer {
    /// Creates new `JsonStreamer` that takes ownership of the sender.
    pub fn from_sender(sender: UnboundedSender<ControllerResult<Bytes>>) -> Self {
        Self { sender }
    }

    pub fn stream_array_start(&self) -> anyhow::Result<()> {
        self.send_bytes(Bytes::from_static(b"["))
    }

    pub fn stream_array_separator(&self) -> anyhow::Result<()> {
        self.send_bytes(Bytes::from_static(b","))
    }

    pub fn stream_array_end(&self) -> anyhow::Result<()> {
        self.send_bytes(Bytes::from_static(b"]"))
    }

    pub fn stream_object<T>(&self, object: &T) -> anyhow::Result<()>
    where
        T: Serialize,
    {
        let slice =
            serde_json::to_vec(object).map_err(|_| anyhow::anyhow!("Serialization error"))?;
        let bytes = Bytes::copy_from_slice(&slice);
        self.send_bytes(bytes)
    }

    /// Takes a stream of json-serializable sqlx database results and sends them onward. The message
    /// is started with `[`, ended with `]` and each item is separated with `,` so that it resembles
    /// a valid json array.
    // pub async fn stream_as_array<T>(
    //     &self,
    //     stream: &mut impl Stream<Item = Result<T, sqlx::Error>>,
    // ) -> anyhow::Result<()>
    // where
    //     T: Serialize,
    // {
    //     let stream = Box::pin(stream);
    //     self.send_bytes(Bytes::from_static(b"["))?;
    //     if let Some(data) = &stream.try_next().await? {
    //         let bytes = self.serialize_to_bytes(data)?;
    //         self.send_bytes(bytes)?;
    //     }
    //     self.send_bytes(Bytes::from_static(b"]"))?;
    //     while let Some(data) = stream.try_next().await? {
    //         self.send_bytes(Bytes::from_static(b","))?;
    //         let bytes = self.serialize_to_bytes(data)?;
    //         self.send_bytes(bytes)?;
    //     }
    //     self.send_bytes(Bytes::from_static(b"["))?;
    //     Ok(())
    // }

    fn send_bytes(&self, bytes: Bytes) -> anyhow::Result<()> {
        self.sender
            .send(Ok(bytes))
            .map_err(|_| anyhow::anyhow!("Failed to send data"))
    }
=======
/** Without this one, actix cannot stream our authorized streams as responses

```ignore
HttpResponse::Ok()
    .append_header((
        "Content-Disposition",
        format!(
            "attachment; filename=\"Exam: {} - Submissions {}.csv\"",
            exam.name,
            Utc::today().format("%Y-%m-%d")
        ),
    ))
    .streaming(make_authorized_streamable(UnboundedReceiverStream::new(
        receiver,
    ))),
```
*/
pub fn make_authorized_streamable(
    stream: UnboundedReceiverStream<
        Result<AuthorizedResponse<bytes::Bytes>, controllers::ControllerError>,
    >,
) -> impl Stream<Item = Result<bytes::Bytes, controllers::ControllerError>> {
    stream.map(|item| item.map(|item2| item2.data))
>>>>>>> 85cea008
}

#[cfg(test)]
mod test {
    use std::{
        io::{self, Cursor},
        sync::mpsc::Sender,
    };

    use bytes::Bytes;
    use headless_lms_models::{
        exercise_slides,
        exercise_task_gradings::ExerciseTaskGradingResult,
        exercise_tasks::{self, NewExerciseTask},
        exercises::{self, GradingProgress},
        library::grading::{StudentExerciseSlideSubmission, StudentExerciseTaskSubmission},
        users,
    };
    use serde_json::Value;

    use super::*;
    use crate::test_helper::*;

    #[tokio::test]
    async fn exports() {
        insert_data!(:tx, :user, :org, :course, :instance, :course_module, :chapter, :page, :exercise, :slide, :task);

        let u2 = users::insert(tx.as_mut(), "second@example.org", None, None)
            .await
            .unwrap();
        let c2 = chapters::insert(tx.as_mut(), "", course, 2, course_module)
            .await
            .unwrap();
        let e2 = exercises::insert(tx.as_mut(), course, "", page, c2, 0)
            .await
            .unwrap();
        let s2 = exercise_slides::insert(tx.as_mut(), e2, 0).await.unwrap();
        let et2 = exercise_tasks::insert(
            tx.as_mut(),
            NewExerciseTask {
                exercise_slide_id: s2,
                exercise_type: "".to_string(),
                assignment: vec![],
                public_spec: Some(Value::Null),
                private_spec: Some(Value::Null),
                spec_file_id: None,
                model_solution_spec: Some(Value::Null),
                order_number: 1,
            },
        )
        .await
        .unwrap();
        let e3 = exercises::insert(tx.as_mut(), course, "", page, c2, 1)
            .await
            .unwrap();
        let s3 = exercise_slides::insert(tx.as_mut(), e3, 0).await.unwrap();
        let et3 = exercise_tasks::insert(
            tx.as_mut(),
            NewExerciseTask {
                exercise_slide_id: s3,
                exercise_type: "".to_string(),
                assignment: vec![],
                public_spec: Some(Value::Null),
                private_spec: Some(Value::Null),
                spec_file_id: None,
                model_solution_spec: Some(Value::Null),
                order_number: 2,
            },
        )
        .await
        .unwrap();
        submit_and_grade(tx.as_mut(), exercise, slide, task, user, instance.id, 12.34).await;
        submit_and_grade(tx.as_mut(), e2, s2, et2, user, instance.id, 23.45).await;
        submit_and_grade(tx.as_mut(), e2, s2, et2, u2, instance.id, 34.56).await;
        submit_and_grade(tx.as_mut(), e3, s3, et3, u2, instance.id, 45.67).await;

        let buf = vec![];
        let buf = export_course_instance_points(tx.as_mut(), instance.id, buf)
            .await
            .unwrap();
        let buf = Cursor::new(buf);

        let mut reader = csv::Reader::from_reader(buf);
        let mut count = 0;
        for record in reader.records() {
            count += 1;
            let record = record.unwrap();
            println!("{}", record.as_slice());
            let user_id = Uuid::parse_str(&record[0]).unwrap();
            let first = record[1].parse::<f32>().unwrap();
            let second = record[2].parse::<f32>().unwrap();
            if user_id == user {
                assert!((first - 0.1234).abs() < 0.1 && (second - 0.2345).abs() < 0.1);
            } else if user_id == u2 {
                assert!((first - 0.0).abs() < 0.1 && (second - 0.8023).abs() < 0.1);
            } else {
                panic!("unexpected user id");
            }
        }
        assert_eq!(count, 2)
    }

    async fn submit_and_grade(
        tx: &mut PgConnection,
        ex: Uuid,
        ex_slide: Uuid,
        et: Uuid,
        u: Uuid,
        ci: Uuid,
        score_given: f32,
    ) {
        let exercise = exercises::get_by_id(tx, ex).await.unwrap();
        user_exercise_states::get_or_create_user_exercise_state(tx, u, ex, Some(ci), None)
            .await
            .unwrap();
        user_exercise_states::upsert_selected_exercise_slide_id(
            tx,
            u,
            ex,
            Some(ci),
            None,
            Some(ex_slide),
        )
        .await
        .unwrap();
        let user_exercise_state =
            user_exercise_states::get_or_create_user_exercise_state(tx, u, ex, Some(ci), None)
                .await
                .unwrap();
        headless_lms_models::library::grading::test_only_grade_user_submission_with_fixed_results(
            tx,
            &exercise,
            user_exercise_state,
            StudentExerciseSlideSubmission {
                exercise_slide_id: ex_slide,
                exercise_task_submissions: vec![StudentExerciseTaskSubmission {
                    exercise_task_id: et,
                    data_json: Value::Null,
                }],
            },
            HashMap::from([(
                et,
                ExerciseTaskGradingResult {
                    feedback_json: None,
                    feedback_text: None,
                    grading_progress: GradingProgress::FullyGraded,
                    score_given,
                    score_maximum: 100,
                },
            )]),
        )
        .await
        .unwrap();
    }

    struct WriteAdapter {
        sender: Sender<Bytes>,
    }

    impl Write for WriteAdapter {
        fn flush(&mut self) -> std::io::Result<()> {
            Ok(())
        }

        fn write(&mut self, buf: &[u8]) -> std::io::Result<usize> {
            let bytes = Bytes::copy_from_slice(buf);
            self.sender
                .send(bytes)
                .map_err(|e| io::Error::new(io::ErrorKind::Other, e.to_string()))?;
            Ok(buf.len())
        }
    }
}<|MERGE_RESOLUTION|>--- conflicted
+++ resolved
@@ -252,18 +252,24 @@
     }
 }
 
-<<<<<<< HEAD
 /// Utility struct for streaming json objects.
 ///
 /// NOTE: I think that this file is contextually the proper place to put this even though not csv.
 pub struct JsonStreamer {
+    authorization_token: AuthorizationToken,
     sender: UnboundedSender<ControllerResult<Bytes>>,
 }
 
 impl JsonStreamer {
     /// Creates new `JsonStreamer` that takes ownership of the sender.
-    pub fn from_sender(sender: UnboundedSender<ControllerResult<Bytes>>) -> Self {
-        Self { sender }
+    pub fn from_sender(
+        sender: UnboundedSender<ControllerResult<Bytes>>,
+        authorization_token: AuthorizationToken,
+    ) -> Self {
+        Self {
+            authorization_token,
+            sender,
+        }
     }
 
     pub fn stream_array_start(&self) -> anyhow::Result<()> {
@@ -316,10 +322,11 @@
 
     fn send_bytes(&self, bytes: Bytes) -> anyhow::Result<()> {
         self.sender
-            .send(Ok(bytes))
+            .send(self.authorization_token.authorized_ok(bytes))
             .map_err(|_| anyhow::anyhow!("Failed to send data"))
     }
-=======
+}
+
 /** Without this one, actix cannot stream our authorized streams as responses
 
 ```ignore
@@ -343,7 +350,6 @@
     >,
 ) -> impl Stream<Item = Result<bytes::Bytes, controllers::ControllerError>> {
     stream.map(|item| item.map(|item2| item2.data))
->>>>>>> 85cea008
 }
 
 #[cfg(test)]
