--- conflicted
+++ resolved
@@ -276,19 +276,6 @@
     async fn exports() {
         insert_data!(:tx, :user, :org, :course, :instance, :chapter, :page, :exercise, :slide, :task);
 
-<<<<<<< HEAD
-        let Data {
-            user,
-            course,
-            instance,
-            exercise,
-            exercise_slide,
-            task,
-            page,
-            ..
-        } = insert_data(tx.as_mut(), "").await.unwrap();
-=======
->>>>>>> 022d85e1
         let u2 = users::insert(tx.as_mut(), "second@example.org", None, None)
             .await
             .unwrap();
@@ -326,19 +313,7 @@
         submit_and_grade(
             tx.as_mut(),
             exercise,
-<<<<<<< HEAD
-            exercise_slide,
-            course,
-            task,
-            user,
-            instance,
-            12.34,
-        )
-        .await;
-        submit_and_grade(tx.as_mut(), e2, s2, course, et2, user, instance, 23.45).await;
-        submit_and_grade(tx.as_mut(), e2, s2, course, et2, u2, instance, 34.56).await;
-        submit_and_grade(tx.as_mut(), e3, s3, course, et3, u2, instance, 45.67).await;
-=======
+            slide,
             course,
             task,
             user,
@@ -346,10 +321,9 @@
             12.34,
         )
         .await;
-        submit_and_grade(tx.as_mut(), e2, course, et2, user, instance.id, 23.45).await;
-        submit_and_grade(tx.as_mut(), e2, course, et2, u2, instance.id, 34.56).await;
-        submit_and_grade(tx.as_mut(), e3, course, et3, u2, instance.id, 45.67).await;
->>>>>>> 022d85e1
+        submit_and_grade(tx.as_mut(), e2, s2, course, et2, user, instance.id, 23.45).await;
+        submit_and_grade(tx.as_mut(), e2, s2, course, et2, u2, instance.id, 34.56).await;
+        submit_and_grade(tx.as_mut(), e3, s3, course, et3, u2, instance.id, 45.67).await;
 
         let buf = vec![];
         let buf = export_course_instance_points(tx.as_mut(), instance.id, buf)
