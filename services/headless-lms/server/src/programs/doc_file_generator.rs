--- conflicted
+++ resolved
@@ -1293,10 +1293,7 @@
             download_url: "direct-download-link".to_string(),
         }]
     );
-<<<<<<< HEAD
     write_docs!(String, String::from("a string"));
-=======
-
     write_docs!(
         Vec<Regrading>,
         vec![
@@ -1383,7 +1380,6 @@
             }],
         }
     );
->>>>>>> 9568f434
     Ok(())
 }
 
