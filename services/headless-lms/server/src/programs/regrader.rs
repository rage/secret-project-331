--- conflicted
+++ resolved
@@ -17,8 +17,9 @@
     let jwt_key = Arc::new(JwtKey::try_from_env().expect("Could not initialise JwtKey"));
 
     let mut interval = tokio::time::interval(Duration::from_secs(10));
-<<<<<<< HEAD
     let mut ticks = 60;
+    // Since this is repeating every 10 seconds we can keep the connection open.
+    let mut conn = PgConnection::connect(&db_url).await?;
     loop {
         interval.tick().await;
 
@@ -30,14 +31,6 @@
             tracing::info!("running the regrader");
         }
 
-        let mut conn = PgConnection::connect(&db_url).await?;
-=======
-    // Since this is repeating every 10 seconds we can keep the connection open.
-    let mut conn = PgConnection::connect(&db_url).await?;
-    loop {
-        interval.tick().await;
-
->>>>>>> 625978d3
         let exercise_services_by_type =
             models::exercise_service_info::get_all_exercise_services_by_type(
                 &mut conn,
