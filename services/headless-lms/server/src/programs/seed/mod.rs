pub mod builder;
pub mod seed_certificate_fonts;
pub mod seed_courses;
pub mod seed_exercise_services;
pub mod seed_file_storage;
pub mod seed_generic_emails;
pub mod seed_helpers;
pub mod seed_oauth_clients;
pub mod seed_organizations;
pub mod seed_playground_examples;
pub mod seed_roles;
mod seed_user_research_consents;
pub mod seed_users;

use std::{env, process::Command, sync::Arc, time::Duration};

use crate::{
    domain::models_requests::JwtKey, programs::seed::seed_oauth_clients::seed_oauth_clients,
    setup_tracing,
};

use anyhow::Context;
use futures::try_join;

use headless_lms_utils::futures::run_parallelly;
use sqlx::{Pool, Postgres, migrate::MigrateDatabase, postgres::PgPoolOptions};
use tracing::info;

pub async fn main() -> anyhow::Result<()> {
    let base_url = std::env::var("BASE_URL").context("BASE_URL must be defined")?;
    let db_pool = setup_seed_environment().await?;
    let jwt_key = Arc::new(JwtKey::try_from_env().expect("Failed to create JwtKey"));

    // Initialize the global spec fetcher before any seeding
    seed_helpers::init_seed_spec_fetcher(base_url.clone(), Arc::clone(&jwt_key))
        .expect("Failed to initialize seed spec fetcher");

    // Run parallelly to improve performance.
    let (_, seed_users_result, _) = try_join!(
        run_parallelly(seed_exercise_services::seed_exercise_services(
            db_pool.clone()
        )),
        run_parallelly(seed_users::seed_users(db_pool.clone())),
        run_parallelly(seed_playground_examples::seed_playground_examples(
            db_pool.clone()
        )),
    )?;

    // Not run parallely because waits another future that is not send.
    let seed_file_storage_result = seed_file_storage::seed_file_storage().await?;

    let (uh_cs_organization_result, _uh_mathstat_organization_id, _no_users_organization_id) = try_join!(
        run_parallelly(seed_organizations::uh_cs::seed_organization_uh_cs(
            db_pool.clone(),
            seed_users_result,
            base_url.clone(),
            Arc::clone(&jwt_key),
            seed_file_storage_result.clone()
        )),
        run_parallelly(
            seed_organizations::uh_mathstat::seed_organization_uh_mathstat(
                db_pool.clone(),
                seed_users_result,
                base_url.clone(),
                Arc::clone(&jwt_key),
                seed_file_storage_result.clone()
            )
        ),
        run_parallelly(seed_organizations::no_users::seed_organization_no_users(
            db_pool.clone()
        ))
    )?;

    try_join!(
        run_parallelly(seed_roles::seed_roles(
            db_pool.clone(),
            seed_users_result,
            uh_cs_organization_result
        )),
        run_parallelly(seed_user_research_consents::seed_user_research_consents(
            db_pool.clone(),
            seed_users_result
        )),
        run_parallelly(seed_certificate_fonts::seed_certificate_fonts(
            db_pool.clone()
        )),
<<<<<<< HEAD
        run_parallelly(seed_generic_emails::seed_generic_emails(
            db_pool.clone(),
            seed_users_result
        ))
=======
        run_parallelly(seed_oauth_clients(db_pool.clone()))
>>>>>>> c69ada15
    )?;

    Ok(())
}

async fn setup_seed_environment() -> anyhow::Result<Pool<Postgres>> {
    // TODO: Audit that the environment access only happens in single-threaded code.
    unsafe { env::set_var("RUST_LOG", "info,sqlx=warn,headless_lms_models=info") };

    dotenv::dotenv().ok();
    setup_tracing()?;

    let clean = env::args().any(|a| a == "clean");

    let db_url = env::var("DATABASE_URL")?;
    let db_pool = PgPoolOptions::new()
        .max_connections(10)
        .min_connections(5)
        // the seed process can take a while, default is 30
        .acquire_timeout(Duration::from_secs(90))
        .connect(&db_url)
        .await?;

    if clean {
        info!("cleaning");
        // hardcoded for now
        let status = Command::new("dropdb")
            .args(["-U", "headless-lms"])
            .args(["-h", "localhost"])
            .args(["-p", "54328"])
            .arg("--force")
            .arg("-e")
            .arg("headless_lms_dev")
            .status()?;
        assert!(status.success());
        let db_url = env::var("DATABASE_URL")?;
        Postgres::create_database(&db_url).await?;
    }

    if clean {
        let mut conn = db_pool.acquire().await?;
        info!("running migrations");
        sqlx::migrate!("../migrations").run(&mut conn).await?;
    }
    Ok(db_pool)
}<|MERGE_RESOLUTION|>--- conflicted
+++ resolved
@@ -84,14 +84,11 @@
         run_parallelly(seed_certificate_fonts::seed_certificate_fonts(
             db_pool.clone()
         )),
-<<<<<<< HEAD
         run_parallelly(seed_generic_emails::seed_generic_emails(
             db_pool.clone(),
             seed_users_result
-        ))
-=======
+        )),
         run_parallelly(seed_oauth_clients(db_pool.clone()))
->>>>>>> c69ada15
     )?;
 
     Ok(())
