--- conflicted
+++ resolved
@@ -435,13 +435,8 @@
 
                 paragraph("Modern interest in the abacus has grown as educators recognize its value in developing number sense and concentration in children. Competitions in mental abacus calculation demonstrate just how powerful this tool can be when mastered. While it may seem outdated, the abacus remains a symbol of timeless ingenuity and practical problem-solving.", block_id_8),
 
-<<<<<<< HEAD
-                paragraph("In recent years, digital adaptations of the abacus have also emerged, blending traditional methods with modern interfaces. These tools not only preserve the historical legacy of the abacus but also make it more accessible to new generations of learners. Whether used physically or virtually, the abacus continues to bridge the gap between tactile learning and abstract thinking.", block_id_6),
+                paragraph("In recent years, digital adaptations of the abacus have also emerged, blending traditional methods with modern interfaces. These tools not only preserve the historical legacy of the abacus but also make it more accessible to new generations of learners. Whether used physically or virtually, the abacus continues to bridge the gap between tactile learning and abstract thinking.", block_id_9),
             ],
-=======
-                paragraph("In recent years, digital adaptations of the abacus have also emerged, blending traditional methods with modern interfaces. These tools not only preserve the historical legacy of the abacus but also make it more accessible to new generations of learners. Whether used physically or virtually, the abacus continues to bridge the gap between tactile learning and abstract thinking.", block_id_9),
-            ]),
->>>>>>> cc1511fd
         },
 
     )
