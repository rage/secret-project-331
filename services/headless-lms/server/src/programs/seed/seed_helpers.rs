--- conflicted
+++ resolved
@@ -1,7 +1,7 @@
-use anyhow::{anyhow, Result};
+use anyhow::{Result, anyhow};
 use chrono::{DateTime, Utc};
 use headless_lms_models::{
-    PKeyPolicy, course_exams,
+    PKeyPolicy, SpecFetcher, course_exams,
     exams::{self, NewExam},
     exercise_slide_submissions,
     exercise_task_gradings::{self, ExerciseTaskGradingResult, UserPointsUpdateStrategy},
@@ -14,11 +14,7 @@
     },
     peer_or_self_review_configs::{self, CmsPeerOrSelfReviewConfig},
     peer_or_self_review_questions::{self, CmsPeerOrSelfReviewQuestion},
-<<<<<<< HEAD
     user_exercise_slide_states, user_exercise_states,
-=======
-    user_exercise_slide_states, user_exercise_states, PKeyPolicy, SpecFetcher,
->>>>>>> 4ed857a9
 };
 use headless_lms_utils::{attributes, document_schema_processor::GutenbergBlock};
 use once_cell::sync::OnceCell;
