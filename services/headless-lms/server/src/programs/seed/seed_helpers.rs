use anyhow::Result;
use chrono::{DateTime, Utc};
use headless_lms_models::{
    exams::{self, NewExam},
    exercise_slide_submissions,
    exercise_task_gradings::{self, ExerciseTaskGradingResult, UserPointsUpdateStrategy},
    exercise_task_submissions,
    exercises::{self, GradingProgress},
    page_history::HistoryChangeReason,
    pages::{
        self, CmsPageExercise, CmsPageExerciseSlide, CmsPageExerciseTask, CmsPageUpdate, NewPage,
    },
<<<<<<< HEAD
    peer_review_configs::{self, CmsPeerReviewConfig},
    peer_review_questions::{self, CmsPeerReviewQuestion},
    user_exercise_slide_states, user_exercise_states,
=======
    user_exercise_slide_states, user_exercise_states, PKeyPolicy,
>>>>>>> 4a50fa7b
};
use headless_lms_utils::{attributes, document_schema_processor::GutenbergBlock};
use serde_json::Value;
use sqlx::PgConnection;
use uuid::Uuid;

#[allow(clippy::too_many_arguments)]
pub async fn create_page(
    conn: &mut PgConnection,
    course_id: Uuid,
    author: Uuid,
    chapter_id: Option<Uuid>,
    page_data: CmsPageUpdate,
) -> Result<Uuid> {
    let new_page = NewPage {
        content: Value::Array(vec![]),
        url_path: page_data.url_path.to_string(),
        title: format!("{} WIP", page_data.title),
        course_id: Some(course_id),
        exam_id: None,
        chapter_id,
        front_page_of_chapter_id: None,
        exercises: vec![],
        exercise_slides: vec![],
        exercise_tasks: vec![],
        content_search_language: None,
    };
    let page = pages::insert_page(conn, new_page, author).await?;
    pages::update_page(
        conn,
        page.id,
        CmsPageUpdate {
            content: page_data.content,
            exercises: page_data.exercises,
            exercise_slides: page_data.exercise_slides,
            exercise_tasks: page_data.exercise_tasks,
            url_path: page_data.url_path,
            title: page_data.title,
            chapter_id,
        },
        author,
        true,
        HistoryChangeReason::PageSaved,
        false,
    )
    .await?;
    Ok(page.id)
}

pub fn paragraph(content: &str, block: Uuid) -> GutenbergBlock {
    GutenbergBlock {
        name: "core/paragraph".to_string(),
        is_valid: true,
        client_id: block,
        attributes: attributes! {
            "content": content,
            "dropCap": false,
        },
        inner_blocks: vec![],
    }
}
pub fn heading(content: &str, client_id: Uuid, level: i32) -> GutenbergBlock {
    GutenbergBlock {
        name: "core/heading".to_string(),
        is_valid: true,
        client_id,
        attributes: attributes! {
            "content": content,
            "level": level,
        },
        inner_blocks: vec![],
    }
}

#[allow(clippy::too_many_arguments)]
pub fn create_best_exercise(
    exercise_id: Uuid,
    exercise_slide_id: Uuid,
    exercise_task_id: Uuid,
    block_id: Uuid,
    paragraph_id: Uuid,
    spec_1: Uuid,
    spec_2: Uuid,
    spec_3: Uuid,
) -> (
    GutenbergBlock,
    CmsPageExercise,
    CmsPageExerciseSlide,
    CmsPageExerciseTask,
) {
    let (exercise_block, exercise, mut slides, mut tasks) = example_exercise_flexible(
        exercise_id,
        "Best exercise".to_string(),
        vec![(
            exercise_slide_id,
            vec![(
                exercise_task_id,
                "example-exercise".to_string(),
                serde_json::json!([paragraph("Answer this question.", paragraph_id)]),
                serde_json::json!([
                    {
                        "name": "a",
                        "correct": false,
                        "id": spec_1,
                    },
                    {
                        "name": "b",
                        "correct": true,
                        "id": spec_2,
                    },
                    {
                        "name": "c",
                        "correct": true,
                        "id": spec_3,
                    },
                ]),
            )],
        )],
        block_id,
    );
    (
        exercise_block,
        exercise,
        slides.swap_remove(0),
        tasks.swap_remove(0),
    )
}

#[allow(clippy::type_complexity)]
pub fn example_exercise_flexible(
    exercise_id: Uuid,
    exercise_name: String,
    exercise_slides: Vec<(Uuid, Vec<(Uuid, String, Value, Value)>)>,
    client_id: Uuid,
) -> (
    GutenbergBlock,
    CmsPageExercise,
    Vec<CmsPageExerciseSlide>,
    Vec<CmsPageExerciseTask>,
) {
    let block = GutenbergBlock {
        client_id,
        name: "moocfi/exercise".to_string(),
        is_valid: true,
        attributes: attributes! {
            "id": exercise_id,
            "name": exercise_name,
            "dropCap": false,
        },
        inner_blocks: vec![],
    };
    let slides: Vec<CmsPageExerciseSlide> = exercise_slides
        .iter()
        .map(|(slide_id, _)| CmsPageExerciseSlide {
            id: *slide_id,
            exercise_id,
            order_number: 1,
        })
        .collect();
    let tasks: Vec<CmsPageExerciseTask> = exercise_slides
        .into_iter()
        .flat_map(|(slide_id, tasks)| {
            tasks.into_iter().enumerate().map(
                move |(order_number, (task_id, task_type, assignment, spec))| {
                    (
                        slide_id,
                        task_id,
                        task_type,
                        assignment,
                        spec,
                        order_number as i32,
                    )
                },
            )
        })
        .map(
            |(slide_id, task_id, exercise_type, assignment, spec, order_number)| {
                CmsPageExerciseTask {
                    id: task_id,
                    exercise_slide_id: slide_id,
                    assignment,
                    exercise_type,
                    private_spec: Some(spec),
                    order_number,
                }
            },
        )
        .collect();
    let exercise = CmsPageExercise {
        id: exercise_id,
        name: exercise_name,
        order_number: 1,
        score_maximum: tasks.len() as i32,
        max_tries_per_slide: None,
        limit_number_of_tries: false,
        deadline: None,
        needs_peer_review: true,
        use_course_default_peer_review_config: false,
        peer_review_config: None,
        peer_review_questions: None,
    };
    (block, exercise, slides, tasks)
}

#[allow(clippy::too_many_arguments)]
pub fn quizzes_exercise(
    name: String,
    exercise_id: Uuid,
    exercise_slide_id: Uuid,
    exercise_task_id: Uuid,
    block_id: Uuid,
    paragraph_id: Uuid,
    needs_peer_review: bool,
    private_spec: serde_json::Value,
    deadline: Option<DateTime<Utc>>,
) -> (
    GutenbergBlock,
    CmsPageExercise,
    CmsPageExerciseSlide,
    CmsPageExerciseTask,
) {
    let block = GutenbergBlock {
        client_id: block_id,
        name: "moocfi/exercise".to_string(),
        is_valid: true,
        attributes: attributes! {
            "id": exercise_id,
            "name": name,
            "dropCap": false,
        },
        inner_blocks: vec![],
    };
    let exercise = CmsPageExercise {
        id: exercise_id,
        name,
        order_number: 1,
        score_maximum: 1,
        max_tries_per_slide: None,
        limit_number_of_tries: false,
        deadline,
        needs_peer_review,
        use_course_default_peer_review_config: true,
        peer_review_config: None,
        peer_review_questions: None,
    };
    let exercise_slide = CmsPageExerciseSlide {
        id: exercise_slide_id,
        exercise_id,
        order_number: 1,
    };
    let exercise_task = CmsPageExerciseTask {
        id: exercise_task_id,
        exercise_slide_id,
        assignment: serde_json::json!([paragraph("Answer this question.", paragraph_id)]),
        exercise_type: "quizzes".to_string(),
        private_spec: Some(serde_json::json!(private_spec)),
        order_number: 0,
    };
    (block, exercise, exercise_slide, exercise_task)
}

#[allow(clippy::too_many_arguments)]
pub async fn submit_and_grade(
    conn: &mut PgConnection,
    id: &[u8],
    exercise_id: Uuid,
    exercise_slide_id: Uuid,
    course_id: Uuid,
    exercise_task_id: Uuid,
    user_id: Uuid,
    course_instance_id: Uuid,
    spec: String,
    out_of_100: f32,
) -> Result<()> {
    // combine the id with the user id to ensure it's unique
    let id = [id, &user_id.as_bytes()[..]].concat();
    let slide_submission = exercise_slide_submissions::insert_exercise_slide_submission_with_id(
        conn,
        Uuid::new_v4(),
        &exercise_slide_submissions::NewExerciseSlideSubmission {
            exercise_slide_id,
            course_id: Some(course_id),
            course_instance_id: Some(course_instance_id),
            exam_id: None,
            exercise_id,
            user_id,
            user_points_update_strategy: UserPointsUpdateStrategy::CanAddPointsAndCanRemovePoints,
        },
    )
    .await?;
    let user_exercise_state = user_exercise_states::get_or_create_user_exercise_state(
        conn,
        user_id,
        exercise_id,
        Some(course_instance_id),
        None,
    )
    .await?;
    // Set selected exercise slide
    user_exercise_states::upsert_selected_exercise_slide_id(
        conn,
        user_id,
        exercise_id,
        Some(course_instance_id),
        None,
        Some(exercise_slide_id),
    )
    .await?;
    let user_exercise_slide_state = user_exercise_slide_states::get_or_insert_by_unique_index(
        conn,
        user_exercise_state.id,
        exercise_slide_id,
    )
    .await?;
    let task_submission_id = exercise_task_submissions::insert_with_id(
        conn,
        &exercise_task_submissions::SubmissionData {
            id: Uuid::new_v5(&course_id, &id),
            exercise_id,
            course_id,
            exercise_task_id,
            exercise_slide_submission_id: slide_submission.id,
            exercise_slide_id,
            user_id,
            course_instance_id,
            data_json: Value::String(spec),
        },
    )
    .await?;

    let task_submission = exercise_task_submissions::get_by_id(conn, task_submission_id).await?;
    let exercise = exercises::get_by_id(conn, exercise_id).await?;
    let grading = exercise_task_gradings::new_grading(conn, &exercise, &task_submission).await?;
    let grading_result = ExerciseTaskGradingResult {
        feedback_json: Some(serde_json::json!([{"SelectedOptioIsCorrect": true}])),
        feedback_text: Some("Good job!".to_string()),
        grading_progress: GradingProgress::FullyGraded,
        score_given: out_of_100,
        score_maximum: 100,
    };
    headless_lms_models::library::grading::propagate_user_exercise_state_update_from_exercise_task_grading_result(
        conn,
        &exercise,
        &grading,
        &grading_result,
        user_exercise_slide_state,
        UserPointsUpdateStrategy::CanAddPointsButCannotRemovePoints,
    )
    .await
    .unwrap();
    Ok(())
}

pub async fn create_exam(
    conn: &mut PgConnection,
    name: String,
    starts_at: Option<DateTime<Utc>>,
    ends_at: Option<DateTime<Utc>>,
    time_minutes: i32,
    organization_id: Uuid,
    course_id: Uuid,
    exam_id: Uuid,
    teacher: Uuid,
) -> Result<()> {
    let new_exam_id = exams::insert(
        conn,
        PKeyPolicy::Fixed(exam_id),
        &NewExam {
            name,
            starts_at,
            ends_at,
            time_minutes,
            organization_id,
        },
    )
    .await?;

    let (exam_exercise_block_1, exam_exercise_1, exam_exercise_slide_1, exam_exercise_task_1) =
        quizzes_exercise(
            "Multiple choice with feedback".to_string(),
            Uuid::new_v5(&course_id, b"b1b16970-60bc-426e-9537-b29bd2185db3"),
            Uuid::new_v5(&course_id, b"ea461a21-e0b4-4e09-a811-231f583b3dcb"),
            Uuid::new_v5(&course_id, b"9d8ccf47-3e83-4459-8f2f-8e546a75f372"),
            Uuid::new_v5(&course_id, b"a4edb4e5-507d-43f1-8058-9d95941dbf09"),
            Uuid::new_v5(&course_id, b"eced4875-ece9-4c3d-ad0a-2443e61b3e78"),
            false,
            serde_json::from_str(include_str!(
                "../../assets/quizzes-multiple-choice-feedback.json"
            ))?,
            None,
        );
    let (exam_exercise_block_2, exam_exercise_2, exam_exercise_slide_2, exam_exercise_task_2) =
        create_best_exercise(
            Uuid::new_v5(&course_id, b"44f472e5-b726-4c50-89a1-93f4170673f5"),
            Uuid::new_v5(&course_id, b"23182b3d-fbf4-4c0d-93fa-e9ddc199cc52"),
            Uuid::new_v5(&course_id, b"ca105826-5007-439f-87be-c25f9c79506e"),
            Uuid::new_v5(&course_id, b"96a9e586-cf88-4cb2-b7c9-efc2bc47e90b"),
            Uuid::new_v5(&course_id, b"fe5bb5a9-d0ab-4072-abe1-119c9c1e4f4a"),
            Uuid::new_v5(&course_id, b"22959aad-26fc-4212-8259-c128cdab8b08"),
            Uuid::new_v5(&course_id, b"d8ba9e92-4530-4a74-9b11-eb708fa54d40"),
            Uuid::new_v5(&course_id, b"846f4895-f573-41e2-9926-cd700723ac18"),
        );
    pages::insert_page(
        conn,
        NewPage {
            exercises: vec![exam_exercise_1, exam_exercise_2],
            exercise_slides: vec![exam_exercise_slide_1, exam_exercise_slide_2],
            exercise_tasks: vec![exam_exercise_task_1, exam_exercise_task_2],
            content: serde_json::json!([
                heading(
                    "The exam",
                    Uuid::parse_str("d6cf16ce-fe78-4e57-8399-e8b63d7fddac").unwrap(),
                    1
                ),
                paragraph(
                    "In this exam you're supposed to answer to two easy questions. Good luck!",
                    Uuid::parse_str("474d4f21-798b-4ba0-b39f-120b134e7fa0").unwrap(),
                ),
                exam_exercise_block_1,
                exam_exercise_block_2,
            ]),
            url_path: "".to_string(),
            title: "".to_string(),
            course_id: None,
            exam_id: Some(new_exam_id),
            chapter_id: None,
            front_page_of_chapter_id: None,
            content_search_language: None,
        },
        teacher,
    )
    .await?;
    exams::set_course(conn, new_exam_id, course_id).await?;
    Ok(())
}

pub async fn create_best_peer_review(
    conn: &mut PgConnection,
    course_id: Uuid,
    exercise_id: Option<Uuid>,
) -> Result<()> {
    let prc = peer_review_configs::upsert_with_id(
        conn,
        &CmsPeerReviewConfig {
            id: Uuid::new_v4(),
            course_id,
            exercise_id,
            peer_reviews_to_give: 2,
            peer_reviews_to_receive: 1,
            accepting_threshold: 3.0,
            accepting_strategy:
                peer_review_configs::PeerReviewAcceptingStrategy::ManualReviewEverything,
        },
    )
    .await?;

    peer_review_questions::insert(
        conn,
        &CmsPeerReviewQuestion {
            peer_review_config_id: prc.id,
            id: Uuid::new_v4(),
            order_number: 0,
            question: "Was the answer good".to_string(),
            question_type: peer_review_questions::PeerReviewQuestionType::Essay,
            answer_required: true,
        },
    )
    .await?;
    Ok(())
}<|MERGE_RESOLUTION|>--- conflicted
+++ resolved
@@ -10,13 +10,9 @@
     pages::{
         self, CmsPageExercise, CmsPageExerciseSlide, CmsPageExerciseTask, CmsPageUpdate, NewPage,
     },
-<<<<<<< HEAD
     peer_review_configs::{self, CmsPeerReviewConfig},
     peer_review_questions::{self, CmsPeerReviewQuestion},
-    user_exercise_slide_states, user_exercise_states,
-=======
     user_exercise_slide_states, user_exercise_states, PKeyPolicy,
->>>>>>> 4a50fa7b
 };
 use headless_lms_utils::{attributes, document_schema_processor::GutenbergBlock};
 use serde_json::Value;
@@ -475,6 +471,7 @@
 
     peer_review_questions::insert(
         conn,
+        PKeyPolicy::Generate,
         &CmsPeerReviewQuestion {
             peer_review_config_id: prc.id,
             id: Uuid::new_v4(),
