--- conflicted
+++ resolved
@@ -22,11 +22,7 @@
     domain::models_requests::{self, JwtKey},
     programs::seed::{
         seed_courses::{
-<<<<<<< HEAD
-            CommonCourseData, create_glossary_course, seed_cs_course_material, seed_graded_course,
-=======
-            CommonCourseData, seed_cs_course_material, seed_glossary,
->>>>>>> 2ffbf726
+            CommonCourseData, seed_cs_course_material, seed_glossary, seed_graded_course,
             seed_peer_review_course_without_submissions, seed_sample_course,
         },
         seed_file_storage::SeedFileStorageResult,
