use std::sync::Arc;

use headless_lms_models::{
    course_instances::{self, NewCourseInstance},
    courses::NewCourse,
    library,
    library::content_management::CreateNewCourseFixedIds,
<<<<<<< HEAD
    library::copying::copy_course,
    organizations, PKeyPolicy,
=======
    organizations,
    roles::{self, RoleDomain, UserRole},
    PKeyPolicy,
>>>>>>> 03bb376e
};
use uuid::Uuid;

use sqlx::{Pool, Postgres};

use crate::{
    domain::models_requests::{self, JwtKey},
    programs::seed::seed_courses::seed_sample_course,
};

use super::super::seed_users::SeedUsersResult;

pub async fn seed_organization_uh_mathstat(
    db_pool: Pool<Postgres>,
    seed_users_result: SeedUsersResult,
    jwt_key: Arc<JwtKey>,
) -> anyhow::Result<Uuid> {
    info!("seeding organization uh-mathstat");

    let SeedUsersResult {
        admin_user_id,
        teacher_user_id,
        language_teacher_user_id: _,
        assistant_user_id: _,
        course_or_exam_creator_user_id: _,
        student_user_id,
        example_normal_user_ids,
    } = seed_users_result;

    let mut conn = db_pool.acquire().await?;

    let uh_mathstat_id = organizations::insert(
        &mut conn,
        PKeyPolicy::Fixed(Uuid::parse_str("269d28b2-a517-4572-9955-3ed5cecc69bd")?),
        "University of Helsinki, Department of Mathematics and Statistics",
        "uh-mathstat",
        "Organization for Mathematics and Statistics courses. This organization creates courses that do require prior experience in mathematics, such as integration and induction.",
    )
    .await?;
    let new_course = NewCourse {
        name: "Introduction to Statistics".to_string(),
        slug: "introduction-to-statistics".to_string(),
        organization_id: uh_mathstat_id,
        language_code: "en-US".to_string(),
        teacher_in_charge_name: "admin".to_string(),
        teacher_in_charge_email: "admin@example.com".to_string(),
        description: "Introduces you to the wonderful world of statistics!".to_string(),
        is_draft: false,
        is_test_mode: false,
    };
    let (
        statistics_course,
        _statistics_front_page,
        _statistics_default_course_instancem,
        _statistics_default_course_module,
    ) = library::content_management::create_new_course(
        &mut conn,
        PKeyPolicy::Fixed(CreateNewCourseFixedIds {
            course_id: Uuid::parse_str("f307d05f-be34-4148-bb0c-21d6f7a35cdb")?,
            default_course_instance_id: Uuid::parse_str("8e4aeba5-1958-49bc-9b40-c9f0f0680911")?,
        }),
        new_course,
        admin_user_id,
        models_requests::make_spec_fetcher(Uuid::new_v4(), Arc::clone(&jwt_key)),
        models_requests::fetch_service_info,
    )
    .await?;
    let _statistics_course_instance = course_instances::insert(
        &mut conn,
        PKeyPolicy::Fixed(Uuid::parse_str("c4a99a18-fd43-491a-9500-4673cb900be0")?),
        NewCourseInstance {
            course_id: statistics_course.id,
            name: Some("Non-default instance"),
            description: Some("This appears to be a non-default instance"),
            support_email: Some("contact@example.com"),
            teacher_in_charge_name: "admin",
            teacher_in_charge_email: "admin@example.com",
            opening_time: None,
            closing_time: None,
        },
    )
    .await?;

    let draft_course = NewCourse {
        name: "Introduction to Drafts".to_string(),
        slug: "introduction-to-drafts".to_string(),
        organization_id: uh_mathstat_id,
        language_code: "en-US".to_string(),
        teacher_in_charge_name: "admin".to_string(),
        teacher_in_charge_email: "admin@example.com".to_string(),
        description: "Just a draft.".to_string(),
        is_draft: true,
        is_test_mode: false,
    };
    library::content_management::create_new_course(
        &mut conn,
        PKeyPolicy::Fixed(CreateNewCourseFixedIds {
            course_id: Uuid::parse_str("963a9caf-1e2d-4560-8c88-9c6d20794da3")?,
            default_course_instance_id: Uuid::parse_str("5cb4b4d6-4599-4f81-ab7e-79b415f8f584")?,
        }),
        draft_course,
        admin_user_id,
        models_requests::make_spec_fetcher(Uuid::new_v4(), Arc::clone(&jwt_key)),
        models_requests::fetch_service_info,
    )
    .await?;

    let introduction_to_citations = seed_sample_course(
        &db_pool,
        uh_mathstat_id,
        Uuid::parse_str("049061ba-ac30-49f1-aa9d-b7566dc22b78")?,
        "Introduction to citations",
        "introduction-to-citations",
        admin_user_id,
        student_user_id,
        &example_normal_user_ids,
        Arc::clone(&jwt_key),
    )
    .await?;

<<<<<<< HEAD
    copy_course(
        &mut conn,
        introduction_to_citations,
        &NewCourse {
            name: "Johdatus sitaatioihin".to_string(),
            slug: "johdatus-sitaatioihin".to_string(),
            organization_id: uh_mathstat_id,
            language_code: "fi-FI".to_string(),
            teacher_in_charge_name: "admin".to_string(),
            teacher_in_charge_email: "admin@example.com".to_string(),
            description: "Just a draft.".to_string(),
            is_draft: false,
            is_test_mode: false,
        },
        true,
=======
    let preview_unopened_chapters = seed_sample_course(
        &db_pool,
        uh_mathstat_id,
        Uuid::parse_str("dc276e05-6152-4a45-b31d-97a0c2700a68")?,
        "Preview unopened chapters",
        "preview-unopened-chapters",
        admin_user_id,
        student_user_id,
        &example_normal_user_ids,
        Arc::clone(&jwt_key),
    )
    .await?;

    roles::insert(
        &mut conn,
        teacher_user_id,
        UserRole::Teacher,
        RoleDomain::Course(preview_unopened_chapters),
>>>>>>> 03bb376e
    )
    .await?;

    Ok(uh_mathstat_id)
}<|MERGE_RESOLUTION|>--- conflicted
+++ resolved
@@ -5,14 +5,10 @@
     courses::NewCourse,
     library,
     library::content_management::CreateNewCourseFixedIds,
-<<<<<<< HEAD
     library::copying::copy_course,
-    organizations, PKeyPolicy,
-=======
     organizations,
     roles::{self, RoleDomain, UserRole},
     PKeyPolicy,
->>>>>>> 03bb376e
 };
 use uuid::Uuid;
 
@@ -133,7 +129,6 @@
     )
     .await?;
 
-<<<<<<< HEAD
     copy_course(
         &mut conn,
         introduction_to_citations,
@@ -149,7 +144,9 @@
             is_test_mode: false,
         },
         true,
-=======
+    )
+    .await?;
+
     let preview_unopened_chapters = seed_sample_course(
         &db_pool,
         uh_mathstat_id,
@@ -168,7 +165,6 @@
         teacher_user_id,
         UserRole::Teacher,
         RoleDomain::Course(preview_unopened_chapters),
->>>>>>> 03bb376e
     )
     .await?;
 
