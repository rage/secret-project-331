--- conflicted
+++ resolved
@@ -104,21 +104,21 @@
     )
     .await?;
 
-<<<<<<< HEAD
     let _langs_user = users::insert(
         &mut conn,
         PKeyPolicy::Fixed(Uuid::parse_str("c60ca874-bab9-452a-895f-02597cf60886")?),
         "langs@example.com",
         Some("langs"),
         None,
-=======
+    )
+    .await?;
+
     let student_without_research_consent = users::insert(
         &mut conn,
         PKeyPolicy::Fixed(Uuid::parse_str("d08d2bd9-8c9b-4d46-84c4-d02f37c2b4c0")?),
         "student-without-research-consent@example.com",
         Some("User"),
         Some("User4"),
->>>>>>> 40044562
     )
     .await?;
 
