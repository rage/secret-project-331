--- conflicted
+++ resolved
@@ -176,11 +176,7 @@
         exercise_task_gradings::UserPointsUpdateStrategy,
 
         exercise_task_submissions::ExerciseTaskSubmission,
-<<<<<<< HEAD
         exercise_task_submissions::ExerciseTaskSubmissionWithSpec,
-        exercise_task_submissions::SubmissionInfo,
-=======
->>>>>>> 9890b0f3
 
         roles::RoleUser,
         roles::RoleDomain,
