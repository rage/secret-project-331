--- conflicted
+++ resolved
@@ -188,11 +188,8 @@
         peer_review_question_submissions::PeerReviewAnswer,
         peer_review_question_submissions::PeerReviewQuestionAndAnswer,
         peer_review_question_submissions::PeerReviewQuestionSubmission,
-<<<<<<< HEAD
         peer_review_queue_entries::PeerReviewQueueEntry,
-=======
         peer_review_question_submissions::PeerReviewWithQuestionsAndAnswers,
->>>>>>> c73070db
         pending_roles::PendingRole,
         playground_examples::PlaygroundExample,
         playground_examples::PlaygroundExampleData,
