use crate::controllers::{
    auth::Login,
    course_material::{
        courses::ChaptersWithStatus,
        exams::{ExamData, ExamEnrollmentData},
    },
    main_frontend::{
        courses::GetFeedbackQuery,
        exams::ExamCourseInfo,
        exercises::ExerciseSubmissions,
        feedback::MarkAsRead,
        proposed_edits::GetEditProposalsQuery,
        roles::{RoleInfo, RoleQuery},
    },
    ErrorData, ErrorResponse, UploadResult,
};
use headless_lms_models::*;
use headless_lms_utils::pagination::Pagination;

macro_rules! export {
    ($target:expr, $($types:ty),*) => {
        {
            let target = $target;
            fn _export(target: &mut impl ::std::io::Write) -> ::std::result::Result<(), ::std::io::Error> {
                $(
                    writeln!(target, "export {}\n", <$types as ::ts_rs::TS>::decl())?;
                )*
                Ok(())
            }
            _export(target)
        }
    };
}

#[test]
fn ts_binding_generator() {
    let mut target = std::fs::File::create("../../../shared-module/src/bindings.ts").unwrap();
    let res = export! {
        &mut target,

        glossary::Term,
        glossary::TermUpdate,

        chapters::Chapter,
        chapters::DatabaseChapter,
        chapters::ChapterStatus,
        chapters::ChapterUpdate,
        chapters::ChapterWithStatus,
        chapters::NewChapter,
        chapters::UserCourseInstanceChapterProgress,

        course_instance_enrollments::CourseInstanceEnrollment,

        course_instances::ChapterScore,
        course_instances::CourseInstance,
        course_instances::CourseInstanceForm,
        course_instances::PointMap,
        course_instances::Points,

        courses::Course,
        courses::CourseStructure,
        courses::CourseUpdate,
        courses::NewCourse,
        courses::CourseCount,

        email_templates::EmailTemplate,
        email_templates::EmailTemplateNew,
        email_templates::EmailTemplateUpdate,

        exams::CourseExam,
        exams::Exam,
        exams::ExamEnrollment,
<<<<<<< HEAD
        exams::NewExam,
        exams::OrgExam,
=======
        exams::ExamInstructions,
        exams::ExamInstructionsUpdate,
>>>>>>> c94328a6

        exercise_service_info::CourseMaterialExerciseServiceInfo,
        exercise_service_info::ExerciseServiceInfoApi,

        exercise_services::ExerciseService,
        exercise_services::ExerciseServiceNewOrUpdate,

        exercise_slides::CourseMaterialExerciseSlide,
        exercise_slides::ExerciseSlide,

        exercise_tasks::CourseMaterialExerciseTask,
        exercise_tasks::ExerciseTask,

        exercises::ActivityProgress,
        exercises::CourseMaterialExercise,
        exercises::Exercise,
        exercises::ExerciseStatus,
        exercises::GradingProgress,

        feedback::Feedback,
        feedback::FeedbackBlock,
        feedback::FeedbackCount,
        feedback::NewFeedback,

        organizations::Organization,

        page_history::PageHistory,
        page_history::HistoryChangeReason,

        pages::CmsPageExercise,
        pages::CmsPageExerciseSlide,
        pages::CmsPageExerciseTask,
        pages::CmsPageUpdate,
        pages::ContentManagementPage,
        pages::CoursePageWithUserData,
        pages::ExerciseWithExerciseTasks,
        pages::HistoryRestoreData,
        pages::Page,
        pages::PageRoutingDataWithChapterStatus,
        pages::PageSearchRequest,
        pages::PageSearchResult,
        pages::PageWithExercises,
        pages::NewPage,
        pages::PageChapterAndCourseInformation,

        playground_examples::PlaygroundExample,
        playground_examples::PlaygroundExampleData,

        proposed_block_edits::BlockProposal,
        proposed_block_edits::BlockProposalAction,
        proposed_block_edits::BlockProposalInfo,
        proposed_block_edits::NewProposedBlockEdit,
        proposed_block_edits::ProposalStatus,

        proposed_page_edits::EditProposalInfo,
        proposed_page_edits::NewProposedPageEdits,
        proposed_page_edits::PageProposal,
        proposed_page_edits::ProposalCount,

        exercise_slide_submissions::ExerciseSlideSubmission,
        exercise_slide_submissions::ExerciseSlideSubmissionCount,
        exercise_slide_submissions::ExerciseSlideSubmissionCountByExercise,
        exercise_slide_submissions::ExerciseSlideSubmissionCountByWeekAndHour,
        exercise_slide_submissions::StudentExerciseSlideSubmission,
        exercise_slide_submissions::StudentExerciseSlideSubmissionResult,

        exercise_task_gradings::ExerciseTaskGrading,
        exercise_task_gradings::ExerciseTaskGradingResult,
        exercise_task_gradings::UserPointsUpdateStrategy,

        exercise_task_submissions::ExerciseTaskSubmission,
        exercise_task_submissions::StudentExerciseTaskSubmission,
        exercise_task_submissions::StudentExerciseTaskSubmissionResult,
        exercise_task_submissions::SubmissionInfo,

        roles::RoleUser,
        roles::RoleDomain,
        roles::UserRole,

        user_course_settings::UserCourseSettings,

        user_exercise_states::UserCourseInstanceChapterExerciseProgress,
        user_exercise_states::UserCourseInstanceProgress,
        user_exercise_states::ExerciseUserCounts,

        users::User,

        ChaptersWithStatus,
        RoleQuery,
        RoleInfo,
        ExamData,
        ExamEnrollmentData,
        ExamCourseInfo,
        Login,
        UploadResult,
        ExerciseSubmissions,
        MarkAsRead,
        GetFeedbackQuery,
        GetEditProposalsQuery,
        ErrorResponse,
        ErrorData,
        Pagination
    };
    res.unwrap();
}<|MERGE_RESOLUTION|>--- conflicted
+++ resolved
@@ -70,13 +70,10 @@
         exams::CourseExam,
         exams::Exam,
         exams::ExamEnrollment,
-<<<<<<< HEAD
         exams::NewExam,
         exams::OrgExam,
-=======
         exams::ExamInstructions,
         exams::ExamInstructionsUpdate,
->>>>>>> c94328a6
 
         exercise_service_info::CourseMaterialExerciseServiceInfo,
         exercise_service_info::ExerciseServiceInfoApi,
