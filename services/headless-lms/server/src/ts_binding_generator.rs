<<<<<<< HEAD
#[cfg(feature = "ts_rs")]
use crate::controllers::{
    auth::{CreateAccountDetails, Login, UserInfo},
    course_material::{
        courses::{ChaptersWithStatus, CourseMaterialCourseModule},
        exams::{ExamData, ExamEnrollmentData},
    },
    main_frontend::{
        courses::GetFeedbackQuery,
        exams::ExamCourseInfo,
        exercise_repositories::NewExerciseRepository,
        exercises::AnswerRequiringAttentionWithTasks,
        exercises::AnswersRequiringAttention,
        exercises::ExerciseSubmissions,
        feedback::MarkAsRead,
        proposed_edits::GetEditProposalsQuery,
        roles::{RoleInfo, RoleQuery},
    },
    ErrorData, ErrorResponse, UploadResult,
};

#[cfg(feature = "ts_rs")]
use crate::domain;

#[cfg(feature = "ts_rs")]
use headless_lms_models::*;
#[cfg(feature = "ts_rs")]
use headless_lms_utils::pagination::Pagination;
#[cfg(feature = "ts_rs")]
use headless_lms_utils::url_to_oembed_endpoint::OEmbedResponse;

#[cfg(feature = "ts_rs")]
=======
use std::fs::File;
use std::io::Write;

>>>>>>> 68b53488
macro_rules! export {
    ($target:expr, $($types:ty),* $(,)?) => {
        {
            $(

                writeln!($target, "export {}\n", <$types as ::ts_rs::TS>::decl()).unwrap();
            )*
        }
    };
}

#[test]
fn ts_binding_generator() {
    let mut target = File::create("../../../shared-module/src/bindings.ts").unwrap();
    domain(&mut target);
    models(&mut target);
    controllers(&mut target);
    utils(&mut target);
}

fn domain(target: &mut File) {
    use crate::domain::*;

    export! {
        target,

<<<<<<< HEAD
        domain::authorization::ActionOnResource,
        domain::authorization::Action,
        domain::authorization::Resource,
=======
        authorization::ActionOnResource,
        authorization::Action,
        authorization::Resource,
    };
}

fn models(target: &mut File) {
    use headless_lms_models::*;

    export! {
        target,
>>>>>>> 68b53488

        glossary::Term,
        glossary::TermUpdate,

        chapters::Chapter,
        chapters::DatabaseChapter,
        chapters::ChapterStatus,
        chapters::ChapterUpdate,
        chapters::ChapterWithStatus,
        chapters::NewChapter,
        chapters::UserCourseInstanceChapterProgress,

        course_instance_enrollments::CourseInstanceEnrollment,

        course_instances::ChapterScore,
        course_instances::CourseInstance,
        course_instances::CourseInstanceForm,
        course_instances::PointMap,
        course_instances::Points,

        course_modules::CourseModule,
        course_modules::ModifiedModule,
        course_modules::ModuleUpdates,
        course_modules::NewModule,

        courses::Course,
        courses::CourseStructure,
        courses::CourseUpdate,
        courses::NewCourse,
        courses::CourseCount,

        email_templates::EmailTemplate,
        email_templates::EmailTemplateNew,
        email_templates::EmailTemplateUpdate,

        exams::CourseExam,
        exams::Exam,
        exams::ExamEnrollment,
        exams::NewExam,
        exams::OrgExam,
        exams::ExamInstructions,
        exams::ExamInstructionsUpdate,

        exercise_service_info::CourseMaterialExerciseServiceInfo,
        exercise_service_info::ExerciseServiceInfoApi,

        exercise_services::ExerciseService,
        exercise_services::ExerciseServiceNewOrUpdate,
        exercise_services::ExerciseServiceIframeRenderingInfo,

        exercise_slides::CourseMaterialExerciseSlide,
        exercise_slides::ExerciseSlide,

        exercise_tasks::CourseMaterialExerciseTask,
        exercise_tasks::ExerciseTask,

        exercises::ActivityProgress,
        exercises::CourseMaterialExercise,
        exercises::Exercise,
        exercises::ExerciseStatus,
        exercises::GradingProgress,

        feedback::Feedback,
        feedback::FeedbackBlock,
        feedback::FeedbackCount,
        feedback::NewFeedback,

        library::grading::StudentExerciseSlideSubmission,
        library::grading::StudentExerciseSlideSubmissionResult,
        library::grading::StudentExerciseTaskSubmission,
        library::grading::StudentExerciseTaskSubmissionResult,

        library::peer_reviewing::CourseMaterialPeerReviewData,
        library::peer_reviewing::CourseMaterialPeerReviewDataAnswerToReview,
        library::peer_reviewing::CourseMaterialPeerReviewQuestionAnswer,
        library::peer_reviewing::CourseMaterialPeerReviewSubmission,

        library::progressing::CompletionRegistrationLink,
        library::progressing::UserCompletionInformation,
        library::progressing::UserModuleCompletionStatus,

        material_references::MaterialReference,
        material_references::NewMaterialReference,

        organizations::Organization,

        page_history::PageHistory,
        page_history::HistoryChangeReason,

        pages::CmsPageExercise,
        pages::CmsPageExerciseSlide,
        pages::CmsPageExerciseTask,
        pages::CmsPageUpdate,
        pages::ContentManagementPage,
        pages::CoursePageWithUserData,
        pages::ExerciseWithExerciseTasks,
        pages::HistoryRestoreData,
        pages::Page,
        pages::PageInfo,
        pages::PageSearchRequest,
        pages::PageSearchResult,
        pages::PageWithExercises,
        pages::NewPage,
        pages::PageChapterAndCourseInformation,
        pages::IsChapterFrontPage,
        pages::PageRoutingData,
        pages::PageNavigationInformation,

        peer_reviews::PeerReview,
        peer_reviews::PeerReviewAcceptingStrategy,

        peer_review_questions::NewPeerReviewQuestion,
        peer_review_questions::PeerReviewQuestion,
        peer_review_questions::PeerReviewQuestionType,

        playground_examples::PlaygroundExample,
        playground_examples::PlaygroundExampleData,

        proposed_block_edits::BlockProposal,
        proposed_block_edits::BlockProposalAction,
        proposed_block_edits::BlockProposalInfo,
        proposed_block_edits::NewProposedBlockEdit,
        proposed_block_edits::ProposalStatus,

        proposed_page_edits::EditProposalInfo,
        proposed_page_edits::NewProposedPageEdits,
        proposed_page_edits::PageProposal,
        proposed_page_edits::ProposalCount,

        exercise_slide_submissions::ExerciseSlideSubmission,
        exercise_slide_submissions::ExerciseSlideSubmissionCount,
        exercise_slide_submissions::ExerciseSlideSubmissionCountByExercise,
        exercise_slide_submissions::ExerciseSlideSubmissionCountByWeekAndHour,
        exercise_slide_submissions::ExerciseSlideSubmissionInfo,
        exercise_slide_submissions::ExerciseAnswersInCourseRequiringAttentionCount,
        exercise_slide_submissions::AnswerRequiringAttention,

        teacher_grading_decisions::TeacherGradingDecision,
        teacher_grading_decisions::TeacherDecisionType,
        teacher_grading_decisions::NewTeacherGradingDecision,

        exercise_task_gradings::ExerciseTaskGrading,
        exercise_task_gradings::ExerciseTaskGradingResult,
        exercise_task_gradings::UserPointsUpdateStrategy,

        exercise_task_submissions::ExerciseTaskSubmission,

        exercise_repositories::ExerciseRepositoryStatus,
        exercise_repositories::ExerciseRepository,

        repository_exercises::RepositoryExercise,

        roles::RoleUser,
        roles::RoleDomain,
        roles::UserRole,

        user_course_settings::UserCourseSettings,

        user_exercise_states::UserCourseInstanceChapterExerciseProgress,
        user_exercise_states::UserCourseInstanceProgress,
        user_exercise_states::ExerciseUserCounts,
        user_exercise_states::ReviewingStage,
        user_exercise_states::UserExerciseState,
        users::User,
    };
}

fn controllers(target: &mut File) {
    use crate::controllers::*;

    // root
    export! {
        target,

        ErrorData,
<<<<<<< HEAD
        Pagination,
        OEmbedResponse,
        NewExerciseRepository,
=======
        ErrorResponse,
        UploadResult,
    };
>>>>>>> 68b53488

    // auth
    {
        use auth::*;
        export! {
            target,

            CreateAccountDetails,
            UserInfo,
            Login,
        };
    }

    // course_material
    {
        use course_material::*;
        export! {
            target,

            courses::ChaptersWithStatus,
            courses::CourseMaterialCourseModule,
            exams::ExamData,
            exams::ExamEnrollmentData,
        };
    }

    // main_frontend
    {
        use main_frontend::*;
        export! {
            target,

            roles::RoleQuery,
            roles::RoleInfo,
            exams::ExamCourseInfo,
            exercises::ExerciseSubmissions,
            exercises::AnswersRequiringAttention,
            exercises::AnswerRequiringAttentionWithTasks,
            feedback::MarkAsRead,
            courses::GetFeedbackQuery,
            proposed_edits::GetEditProposalsQuery,
        };
    }
}

fn utils(target: &mut File) {
    use headless_lms_utils::*;

    export! {
        target,

        pagination::Pagination,
        url_to_oembed_endpoint::OEmbedResponse,
    };
}<|MERGE_RESOLUTION|>--- conflicted
+++ resolved
@@ -1,41 +1,6 @@
-<<<<<<< HEAD
-#[cfg(feature = "ts_rs")]
-use crate::controllers::{
-    auth::{CreateAccountDetails, Login, UserInfo},
-    course_material::{
-        courses::{ChaptersWithStatus, CourseMaterialCourseModule},
-        exams::{ExamData, ExamEnrollmentData},
-    },
-    main_frontend::{
-        courses::GetFeedbackQuery,
-        exams::ExamCourseInfo,
-        exercise_repositories::NewExerciseRepository,
-        exercises::AnswerRequiringAttentionWithTasks,
-        exercises::AnswersRequiringAttention,
-        exercises::ExerciseSubmissions,
-        feedback::MarkAsRead,
-        proposed_edits::GetEditProposalsQuery,
-        roles::{RoleInfo, RoleQuery},
-    },
-    ErrorData, ErrorResponse, UploadResult,
-};
-
-#[cfg(feature = "ts_rs")]
-use crate::domain;
-
-#[cfg(feature = "ts_rs")]
-use headless_lms_models::*;
-#[cfg(feature = "ts_rs")]
-use headless_lms_utils::pagination::Pagination;
-#[cfg(feature = "ts_rs")]
-use headless_lms_utils::url_to_oembed_endpoint::OEmbedResponse;
-
-#[cfg(feature = "ts_rs")]
-=======
 use std::fs::File;
 use std::io::Write;
 
->>>>>>> 68b53488
 macro_rules! export {
     ($target:expr, $($types:ty),* $(,)?) => {
         {
@@ -62,11 +27,6 @@
     export! {
         target,
 
-<<<<<<< HEAD
-        domain::authorization::ActionOnResource,
-        domain::authorization::Action,
-        domain::authorization::Resource,
-=======
         authorization::ActionOnResource,
         authorization::Action,
         authorization::Resource,
@@ -78,7 +38,6 @@
 
     export! {
         target,
->>>>>>> 68b53488
 
         glossary::Term,
         glossary::TermUpdate,
@@ -121,6 +80,9 @@
         exams::OrgExam,
         exams::ExamInstructions,
         exams::ExamInstructionsUpdate,
+
+        exercise_repositories::ExerciseRepository,
+        exercise_repositories::ExerciseRepositoryStatus,
 
         exercise_service_info::CourseMaterialExerciseServiceInfo,
         exercise_service_info::ExerciseServiceInfoApi,
@@ -208,6 +170,8 @@
         proposed_page_edits::PageProposal,
         proposed_page_edits::ProposalCount,
 
+        repository_exercises::RepositoryExercise,
+
         exercise_slide_submissions::ExerciseSlideSubmission,
         exercise_slide_submissions::ExerciseSlideSubmissionCount,
         exercise_slide_submissions::ExerciseSlideSubmissionCountByExercise,
@@ -226,11 +190,6 @@
 
         exercise_task_submissions::ExerciseTaskSubmission,
 
-        exercise_repositories::ExerciseRepositoryStatus,
-        exercise_repositories::ExerciseRepository,
-
-        repository_exercises::RepositoryExercise,
-
         roles::RoleUser,
         roles::RoleDomain,
         roles::UserRole,
@@ -254,15 +213,9 @@
         target,
 
         ErrorData,
-<<<<<<< HEAD
-        Pagination,
-        OEmbedResponse,
-        NewExerciseRepository,
-=======
         ErrorResponse,
         UploadResult,
     };
->>>>>>> 68b53488
 
     // auth
     {
@@ -301,6 +254,7 @@
             exercises::ExerciseSubmissions,
             exercises::AnswersRequiringAttention,
             exercises::AnswerRequiringAttentionWithTasks,
+            exercise_repositories::NewExerciseRepository,
             feedback::MarkAsRead,
             courses::GetFeedbackQuery,
             proposed_edits::GetEditProposalsQuery,
