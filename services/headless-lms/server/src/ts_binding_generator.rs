--- conflicted
+++ resolved
@@ -346,15 +346,12 @@
             playground_views::PlaygroundViewsMessage,
             proposed_edits::GetEditProposalsQuery,
             roles::RoleQuery,
-<<<<<<< HEAD
             oauth::consent_query::ConsentQuery,
             oauth::consent_response::ConsentResponse,
             oauth::consent_deny_query::ConsentDenyQuery,
-=======
             user_details::BulkUserDetailsRequest,
             user_details::UserDetailsRequest,
             user_details::UserInfoPayload,
->>>>>>> cf30750f
         };
     }
 }
