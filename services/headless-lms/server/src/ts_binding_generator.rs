--- conflicted
+++ resolved
@@ -54,12 +54,9 @@
         course_instances::CourseInstanceForm,
         course_instances::PointMap,
         course_instances::Points,
-<<<<<<< HEAD
 
         course_module_completions::CourseModuleCompletionWithRegistrationInfo,
 
-=======
->>>>>>> 485cf896
         course_modules::CourseModule,
         course_modules::ModifiedModule,
         course_modules::ModuleUpdates,
