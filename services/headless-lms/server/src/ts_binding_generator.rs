use crate::controllers::{
    auth::Login,
<<<<<<< HEAD
    course_material::{
        courses::ChaptersWithStatus,
        exams::{ExamData, ExamEnrollmentData},
        submissions::PreviousSubmission,
    },
=======
    course_material::exams::{ExamData, ExamEnrollmentData},
>>>>>>> b996d299
    main_frontend::{
        courses::GetFeedbackQuery,
        exams::ExamCourseInfo,
        exercises::ExerciseSubmissions,
        feedback::MarkAsRead,
        proposed_edits::GetEditProposalsQuery,
        roles::{RoleInfo, RoleQuery},
    },
    ErrorData, ErrorResponse, UploadResult,
};
use headless_lms_models::*;
use headless_lms_utils::pagination::Pagination;

macro_rules! export {
    ($target:expr, $($types:ty),*) => {
        {
            let target = $target;
            fn _export(target: &mut impl ::std::io::Write) -> ::std::result::Result<(), ::std::io::Error> {
                $(
                    writeln!(target, "export {}\n", <$types as ::ts_rs::TS>::decl())?;
                )*
                Ok(())
            }
            _export(target)
        }
    };
}

#[test]
fn ts_binding_generator() {
    let mut target = std::fs::File::create("../../../shared-module/src/bindings.ts").unwrap();
    let res = export! {
        &mut target,

        glossary::Term,
        glossary::TermUpdate,

        chapters::Chapter,
        chapters::DatabaseChapter,
        chapters::ChapterStatus,
        chapters::ChapterUpdate,
        chapters::ChapterWithStatus,
        chapters::NewChapter,
        chapters::UserCourseInstanceChapterProgress,

        course_instance_enrollments::CourseInstanceEnrollment,

        course_instances::ChapterScore,
        course_instances::CourseInstance,
        course_instances::CourseInstanceForm,
        course_instances::PointMap,
        course_instances::Points,

        courses::Course,
        courses::CourseStructure,
        courses::CourseUpdate,
        courses::NewCourse,
        courses::CourseCount,

        email_templates::EmailTemplate,
        email_templates::EmailTemplateNew,
        email_templates::EmailTemplateUpdate,

        exams::CourseExam,
        exams::Exam,
        exams::ExamEnrollment,

        exercise_service_info::CourseMaterialExerciseServiceInfo,
        exercise_service_info::ExerciseServiceInfoApi,

        exercise_services::ExerciseService,
        exercise_services::ExerciseServiceNewOrUpdate,

        exercise_slides::CourseMaterialExerciseSlide,
        exercise_slides::ExerciseSlide,

        exercise_tasks::CourseMaterialExerciseTask,
        exercise_tasks::ExerciseTask,

        exercises::ActivityProgress,
        exercises::CourseMaterialExercise,
        exercises::Exercise,
        exercises::ExerciseStatus,
        exercises::GradingProgress,

        feedback::Feedback,
        feedback::FeedbackBlock,
        feedback::FeedbackCount,
        feedback::NewFeedback,

        organizations::Organization,

        page_history::PageHistory,
        page_history::HistoryChangeReason,

        pages::CmsPageExercise,
        pages::CmsPageExerciseSlide,
        pages::CmsPageExerciseTask,
        pages::CmsPageUpdate,
        pages::ContentManagementPage,
        pages::CoursePageWithUserData,
        pages::ExerciseWithExerciseTasks,
        pages::HistoryRestoreData,
        pages::Page,
        pages::PageRoutingDataWithChapterStatus,
        pages::PageSearchRequest,
        pages::PageSearchResult,
        pages::PageWithExercises,
        pages::NewPage,
        pages::PageChapterAndCourseInformation,

        playground_examples::PlaygroundExample,
        playground_examples::PlaygroundExampleData,

        proposed_block_edits::BlockProposal,
        proposed_block_edits::BlockProposalAction,
        proposed_block_edits::BlockProposalInfo,
        proposed_block_edits::NewProposedBlockEdit,
        proposed_block_edits::ProposalStatus,

        proposed_page_edits::EditProposalInfo,
        proposed_page_edits::NewProposedPageEdits,
        proposed_page_edits::PageProposal,
        proposed_page_edits::ProposalCount,

        exercise_slide_submissions::ExerciseSlideSubmission,
        exercise_slide_submissions::ExerciseSlideSubmissionCount,
        exercise_slide_submissions::ExerciseSlideSubmissionCountByExercise,
        exercise_slide_submissions::ExerciseSlideSubmissionCountByWeekAndHour,
        exercise_slide_submissions::StudentExerciseSlideSubmission,
        exercise_slide_submissions::StudentExerciseSlideSubmissionResult,

        exercise_task_gradings::ExerciseTaskGrading,
        exercise_task_gradings::ExerciseTaskGradingResult,
        exercise_task_gradings::UserPointsUpdateStrategy,

        exercise_task_submissions::ExerciseTaskSubmission,
        exercise_task_submissions::StudentExerciseTaskSubmission,
        exercise_task_submissions::StudentExerciseTaskSubmissionResult,
        exercise_task_submissions::SubmissionInfo,

        roles::RoleUser,
        roles::RoleDomain,
        roles::UserRole,

        user_course_settings::UserCourseSettings,

        user_exercise_states::UserCourseInstanceChapterExerciseProgress,
        user_exercise_states::UserCourseInstanceProgress,
        user_exercise_states::ExerciseUserCounts,

        users::User,

        ChaptersWithStatus,
        RoleQuery,
        RoleInfo,
        ExamData,
        ExamEnrollmentData,
        ExamCourseInfo,
        Login,
        UploadResult,
        ExerciseSubmissions,
        MarkAsRead,
        GetFeedbackQuery,
        GetEditProposalsQuery,
        ErrorResponse,
        ErrorData,
        Pagination
    };
    res.unwrap();
}<|MERGE_RESOLUTION|>--- conflicted
+++ resolved
@@ -1,14 +1,9 @@
 use crate::controllers::{
     auth::Login,
-<<<<<<< HEAD
     course_material::{
         courses::ChaptersWithStatus,
         exams::{ExamData, ExamEnrollmentData},
-        submissions::PreviousSubmission,
     },
-=======
-    course_material::exams::{ExamData, ExamEnrollmentData},
->>>>>>> b996d299
     main_frontend::{
         courses::GetFeedbackQuery,
         exams::ExamCourseInfo,
