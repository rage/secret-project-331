{
  "db": "PostgreSQL",
  "02ff83f40b183e7295450f84a7327cf545fa5f357451097c7afb35db5a4b6f2a": {
    "query": "\nSELECT counts.*, exercises.name exercise_name\n    FROM (\n        SELECT exercise_id, count(*)::integer count\n        FROM submissions\n        WHERE course_id = $1\n        GROUP BY exercise_id\n    ) counts\n    JOIN exercises ON (counts.exercise_id = exercises.id);\n          ",
    "describe": {
      "columns": [
        {
          "ordinal": 0,
          "name": "exercise_id",
          "type_info": "Uuid"
        },
        {
          "ordinal": 1,
          "name": "count",
          "type_info": "Int4"
        },
        {
          "ordinal": 2,
          "name": "exercise_name",
          "type_info": "Varchar"
        }
      ],
      "parameters": {
        "Left": ["Uuid"]
      },
      "nullable": [true, true, true]
    }
  },
  "031debbf29a4fcdab5b81276f6323a36382c51fe794009200af1f929d3874654": {
    "query": "\n    SELECT id from exercises WHERE page_id = $1\n        ",
    "describe": {
      "columns": [
        {
          "ordinal": 0,
          "name": "id",
          "type_info": "Uuid"
        }
      ],
      "parameters": {
        "Left": ["Uuid"]
      },
      "nullable": [false]
    }
  },
  "04645a53e341f79dfc672f29d9478696a68544d6a81c7dc8d95be4f62e2658b8": {
    "query": "\nSELECT id,\n  created_at,\n  updated_at,\n  course_id,\n  chapter_id,\n  url_path,\n  title,\n  deleted_at,\n  content,\n  order_number\nFROM pages\nWHERE chapter_id = $1\n  AND deleted_at IS NULL;\n        ",
    "describe": {
      "columns": [
        {
          "ordinal": 0,
          "name": "id",
          "type_info": "Uuid"
        },
        {
          "ordinal": 1,
          "name": "created_at",
          "type_info": "Timestamptz"
        },
        {
          "ordinal": 2,
          "name": "updated_at",
          "type_info": "Timestamptz"
        },
        {
          "ordinal": 3,
          "name": "course_id",
          "type_info": "Uuid"
        },
        {
          "ordinal": 4,
          "name": "chapter_id",
          "type_info": "Uuid"
        },
        {
          "ordinal": 5,
          "name": "url_path",
          "type_info": "Varchar"
        },
        {
          "ordinal": 6,
          "name": "title",
          "type_info": "Varchar"
        },
        {
          "ordinal": 7,
          "name": "deleted_at",
          "type_info": "Timestamptz"
        },
        {
          "ordinal": 8,
          "name": "content",
          "type_info": "Jsonb"
        },
        {
          "ordinal": 9,
          "name": "order_number",
          "type_info": "Int4"
        }
      ],
      "parameters": {
        "Left": ["Uuid"]
      },
      "nullable": [false, false, false, false, true, false, false, true, false, false]
    }
  },
  "054314b5158a6e88f7dd504aad96ca35c0efd3f4bca8d874071bd40415927b8e": {
    "query": "\nSELECT user_id,\n  to_jsonb(array_agg(to_jsonb(uue) - 'email' - 'user_id')) AS points_for_each_chapter\nFROM (\n    SELECT u.email,\n      u.id AS user_id,\n      c.chapter_number,\n      SUM(ues.score_given) AS points_for_chapter\n    FROM user_exercise_states ues\n      JOIN users u ON u.id = ues.user_id\n      JOIN exercises e ON e.id = ues.exercise_id\n      JOIN chapters c on e.chapter_id = c.id\n    WHERE ues.course_instance_id = $1\n      AND ues.deleted_at IS NULL\n      AND c.deleted_at IS NULL\n      AND u.deleted_at IS NULL\n      AND e.deleted_at IS NULL\n    GROUP BY u.email,\n      u.id,\n      c.chapter_number\n  ) as uue\nGROUP BY user_id\n\n",
    "describe": {
      "columns": [
        {
          "ordinal": 0,
          "name": "user_id",
          "type_info": "Uuid"
        },
        {
          "ordinal": 1,
          "name": "points_for_each_chapter",
          "type_info": "Jsonb"
        }
      ],
      "parameters": {
        "Left": ["Uuid"]
      },
      "nullable": [false, null]
    }
  },
  "072ecb29b589e56f6fc04bb0787efd82beab771ae9d87752f80b0734b16c56e4": {
    "query": "\nINSERT INTO exercise_services (\n    name,\n    slug,\n    public_url,\n    internal_url,\n    max_reprocessing_submissions_at_once\n  )\nVALUES ($1, $2, $3, $4, $5)\nRETURNING *\n  ",
    "describe": {
      "columns": [
        {
          "ordinal": 0,
          "name": "id",
          "type_info": "Uuid"
        },
        {
          "ordinal": 1,
          "name": "created_at",
          "type_info": "Timestamptz"
        },
        {
          "ordinal": 2,
          "name": "updated_at",
          "type_info": "Timestamptz"
        },
        {
          "ordinal": 3,
          "name": "deleted_at",
          "type_info": "Timestamptz"
        },
        {
          "ordinal": 4,
          "name": "name",
          "type_info": "Varchar"
        },
        {
          "ordinal": 5,
          "name": "slug",
          "type_info": "Varchar"
        },
        {
          "ordinal": 6,
          "name": "public_url",
          "type_info": "Varchar"
        },
        {
          "ordinal": 7,
          "name": "internal_url",
          "type_info": "Varchar"
        },
        {
          "ordinal": 8,
          "name": "max_reprocessing_submissions_at_once",
          "type_info": "Int4"
        }
      ],
      "parameters": {
        "Left": ["Varchar", "Varchar", "Varchar", "Varchar", "Int4"]
      },
      "nullable": [false, false, false, true, false, false, false, true, false]
    }
  },
  "07ff6c440bb184c682c8095f73537a51399aff014e77485afa80dcde0268607f": {
    "query": "\nUPDATE chapters SET front_page_id = $1 WHERE id = $2\n        ",
    "describe": {
      "columns": [],
      "parameters": {
        "Left": ["Uuid", "Uuid"]
      },
      "nullable": []
    }
  },
  "0866e89150cf61daef56466a2ad5ef08605158ccdc83a310e4c4bd45c5c343a2": {
    "query": "\nSELECT user_id,\n  exercise_id,\n  course_instance_id,\n  created_at,\n  updated_at,\n  deleted_at,\n  score_given,\n  grading_progress as \"grading_progress: _\",\n  activity_progress as \"activity_progress: _\"\nFROM user_exercise_states\nWHERE user_id = $1\n  AND exercise_id = $2\n  AND course_instance_id = $3\n      ",
    "describe": {
      "columns": [
        {
          "ordinal": 0,
          "name": "user_id",
          "type_info": "Uuid"
        },
        {
          "ordinal": 1,
          "name": "exercise_id",
          "type_info": "Uuid"
        },
        {
          "ordinal": 2,
          "name": "course_instance_id",
          "type_info": "Uuid"
        },
        {
          "ordinal": 3,
          "name": "created_at",
          "type_info": "Timestamptz"
        },
        {
          "ordinal": 4,
          "name": "updated_at",
          "type_info": "Timestamptz"
        },
        {
          "ordinal": 5,
          "name": "deleted_at",
          "type_info": "Timestamptz"
        },
        {
          "ordinal": 6,
          "name": "score_given",
          "type_info": "Float4"
        },
        {
          "ordinal": 7,
          "name": "grading_progress: _",
          "type_info": {
            "Custom": {
              "name": "grading_progress",
              "kind": {
                "Enum": ["fully-graded", "pending", "pending-manual", "failed", "not-ready"]
              }
            }
          }
        },
        {
          "ordinal": 8,
          "name": "activity_progress: _",
          "type_info": {
            "Custom": {
              "name": "activity_progress",
              "kind": {
                "Enum": ["initialized", "started", "in-progress", "submitted", "completed"]
              }
            }
          }
        }
      ],
      "parameters": {
        "Left": ["Uuid", "Uuid", "Uuid"]
      },
      "nullable": [false, false, false, false, false, true, true, false, false]
    }
  },
  "0b0fa131d6c80a574ffef7b180d6e3eb695611446b3abf82398739bf693b5ecc": {
    "query": "\nUPDATE pages\nSET content = $2,\n  url_path = $3,\n  title = $4,\n  chapter_id = $5\nWHERE id = $1\nRETURNING id,\n  created_at,\n  updated_at,\n  course_id,\n  chapter_id,\n  url_path,\n  title,\n  deleted_at,\n  content,\n  order_number\n            ",
    "describe": {
      "columns": [
        {
          "ordinal": 0,
          "name": "id",
          "type_info": "Uuid"
        },
        {
          "ordinal": 1,
          "name": "created_at",
          "type_info": "Timestamptz"
        },
        {
          "ordinal": 2,
          "name": "updated_at",
          "type_info": "Timestamptz"
        },
        {
          "ordinal": 3,
          "name": "course_id",
          "type_info": "Uuid"
        },
        {
          "ordinal": 4,
          "name": "chapter_id",
          "type_info": "Uuid"
        },
        {
          "ordinal": 5,
          "name": "url_path",
          "type_info": "Varchar"
        },
        {
          "ordinal": 6,
          "name": "title",
          "type_info": "Varchar"
        },
        {
          "ordinal": 7,
          "name": "deleted_at",
          "type_info": "Timestamptz"
        },
        {
          "ordinal": 8,
          "name": "content",
          "type_info": "Jsonb"
        },
        {
          "ordinal": 9,
          "name": "order_number",
          "type_info": "Int4"
        }
      ],
      "parameters": {
        "Left": ["Uuid", "Jsonb", "Varchar", "Varchar", "Uuid"]
      },
      "nullable": [false, false, false, false, true, false, false, true, false, false]
    }
  },
  "1045751c6cd07ace2bfd5ce224d9f841ce8f9995d15b21b2068bede8b52d4df4": {
    "query": "\nINSERT INTO gradings (\n    submission_id,\n    course_id,\n    exercise_id,\n    exercise_task_id\n  )\nVALUES ($1, $2, $3, $4)\nRETURNING id\n",
    "describe": {
      "columns": [
        {
          "ordinal": 0,
          "name": "id",
          "type_info": "Uuid"
        }
      ],
      "parameters": {
        "Left": ["Uuid", "Uuid", "Uuid", "Uuid"]
      },
      "nullable": [false]
    }
  },
  "11bdd7c111ff7fca68cbf6fffe1079e69283545b8146c3fc6ec9acc1997ccb1e": {
    "query": "\nUPDATE gradings\nSET grading_progress = $1\nWHERE id = $2\n",
    "describe": {
      "columns": [],
      "parameters": {
        "Left": [
          {
            "Custom": {
              "name": "grading_progress",
              "kind": {
                "Enum": ["fully-graded", "pending", "pending-manual", "failed", "not-ready"]
              }
            }
          },
          "Uuid"
        ]
      },
      "nullable": []
    }
  },
  "1207e96fad04695069497927dd9dc626f9d88c3c646a3c5ce6b3b30227e20308": {
    "query": "\nINSERT INTO organizations (id, name, slug)\nVALUES ($1, $2, $3)\nRETURNING id\n",
    "describe": {
      "columns": [
        {
          "ordinal": 0,
          "name": "id",
          "type_info": "Uuid"
        }
      ],
      "parameters": {
        "Left": ["Uuid", "Varchar", "Varchar"]
      },
      "nullable": [false]
    }
  },
  "12678b433a9c84513a0c100571b2d82db27fbc569e2b9c79b23e31906be0f559": {
    "query": "\nSELECT ed.id AS id,\n  u.id AS to,\n  et.subject AS subject,\n  et.content AS body\nFROM email_deliveries ed\n  JOIN email_templates et ON et.id = ed.email_template_id\n  JOIN users u ON u.id = ed.user_id\nWHERE ed.deleted_at IS NULL\n  AND ed.sent = FALSE\n  AND ed.error IS NULL\nLIMIT 10000;\n  ",
    "describe": {
      "columns": [
        {
          "ordinal": 0,
          "name": "id",
          "type_info": "Uuid"
        },
        {
          "ordinal": 1,
          "name": "to",
          "type_info": "Uuid"
        },
        {
          "ordinal": 2,
          "name": "subject",
          "type_info": "Varchar"
        },
        {
          "ordinal": 3,
          "name": "body",
          "type_info": "Jsonb"
        }
      ],
      "parameters": {
        "Left": []
      },
      "nullable": [false, false, true, true]
    }
  },
  "1354fbf47a4a0f22b9b9f30143dd425b05aef41d55a178bc39eb1eb4140a6e0c": {
    "query": "\nUPDATE course_instances\nSET variant_status = $1\nWHERE id = $2;\n",
    "describe": {
      "columns": [],
      "parameters": {
        "Left": [
          {
            "Custom": {
              "name": "variant_status",
              "kind": {
                "Enum": ["draft", "upcoming", "active", "ended"]
              }
            }
          },
          "Uuid"
        ]
      },
      "nullable": []
    }
  },
  "136f369cc798e92b4620cee20013ec066455939fc7d47f8db1a107317753d4a1": {
    "query": "\nSELECT COUNT(e.id) as total_exercises,\n  COALESCE(0, SUM(e.score_maximum)) as score_maximum\nFROM course_instances ci\n  LEFT JOIN exercises e on ci.course_id = e.course_id\nWHERE e.deleted_at IS NULL\n  AND ci.id = $1;\n        ",
    "describe": {
      "columns": [
        {
          "ordinal": 0,
          "name": "total_exercises",
          "type_info": "Int8"
        },
        {
          "ordinal": 1,
          "name": "score_maximum",
          "type_info": "Int8"
        }
      ],
      "parameters": {
        "Left": ["Uuid"]
      },
      "nullable": [null, null]
    }
  },
  "13baaaa4365e9ec8bfafe2504080eafdc369bd22e4444cd8035647fcd31d0fe5": {
    "query": "\nSELECT id,\n  exercise_id,\n  exercise_type,\n  assignment,\n  public_spec\nFROM exercise_tasks\nWHERE id = $1\n                ",
    "describe": {
      "columns": [
        {
          "ordinal": 0,
          "name": "id",
          "type_info": "Uuid"
        },
        {
          "ordinal": 1,
          "name": "exercise_id",
          "type_info": "Uuid"
        },
        {
          "ordinal": 2,
          "name": "exercise_type",
          "type_info": "Varchar"
        },
        {
          "ordinal": 3,
          "name": "assignment",
          "type_info": "Jsonb"
        },
        {
          "ordinal": 4,
          "name": "public_spec",
          "type_info": "Jsonb"
        }
      ],
      "parameters": {
        "Left": ["Uuid"]
      },
      "nullable": [false, false, false, false, true]
    }
  },
  "154577d6eb687de28cba5811dbfeb0660cfc10e838577fe8a94c3b7dc6cc41e9": {
    "query": "SELECT course_id FROM exercises WHERE id = (SELECT exercise_id FROM exercise_tasks WHERE id = $1)",
    "describe": {
      "columns": [
        {
          "ordinal": 0,
          "name": "course_id",
          "type_info": "Uuid"
        }
      ],
      "parameters": {
        "Left": ["Uuid"]
      },
      "nullable": [false]
    }
  },
  "17ac831ff424d02bd7609c76c190768ef00265bf144ab61459e11f1b7179b660": {
    "query": "SELECT * FROM organizations WHERE deleted_at IS NULL;",
    "describe": {
      "columns": [
        {
          "ordinal": 0,
          "name": "id",
          "type_info": "Uuid"
        },
        {
          "ordinal": 1,
          "name": "name",
          "type_info": "Varchar"
        },
        {
          "ordinal": 2,
          "name": "created_at",
          "type_info": "Timestamptz"
        },
        {
          "ordinal": 3,
          "name": "updated_at",
          "type_info": "Timestamptz"
        },
        {
          "ordinal": 4,
          "name": "deleted_at",
          "type_info": "Timestamptz"
        },
        {
          "ordinal": 5,
          "name": "slug",
          "type_info": "Varchar"
        }
      ],
      "parameters": {
        "Left": []
      },
      "nullable": [false, false, false, false, true, false]
    }
  },
  "18cad5d0cf2a854a36655738b9a05c4fe5376c77174239b17cdf7e21bc739b1f": {
    "query": "\nSELECT *\nFROM exercises\nWHERE id = $1\n",
    "describe": {
      "columns": [
        {
          "ordinal": 0,
          "name": "id",
          "type_info": "Uuid"
        },
        {
          "ordinal": 1,
          "name": "created_at",
          "type_info": "Timestamptz"
        },
        {
          "ordinal": 2,
          "name": "updated_at",
          "type_info": "Timestamptz"
        },
        {
          "ordinal": 3,
          "name": "course_id",
          "type_info": "Uuid"
        },
        {
          "ordinal": 4,
          "name": "deleted_at",
          "type_info": "Timestamptz"
        },
        {
          "ordinal": 5,
          "name": "name",
          "type_info": "Varchar"
        },
        {
          "ordinal": 6,
          "name": "deadline",
          "type_info": "Timestamptz"
        },
        {
          "ordinal": 7,
          "name": "page_id",
          "type_info": "Uuid"
        },
        {
          "ordinal": 8,
          "name": "score_maximum",
          "type_info": "Int4"
        },
        {
          "ordinal": 9,
          "name": "order_number",
          "type_info": "Int4"
        },
        {
          "ordinal": 10,
          "name": "chapter_id",
          "type_info": "Uuid"
        }
      ],
      "parameters": {
        "Left": ["Uuid"]
      },
      "nullable": [false, false, false, false, true, false, true, false, false, false, false]
    }
  },
  "19a6e3aaaddd659eb5cee0d7361c6ce7b72a8f77a14561cb51427fb4490fa36b": {
    "query": "\nINSERT INTO chapters (name, course_id, chapter_number)\nVALUES ($1, $2, $3)\nRETURNING id\n",
    "describe": {
      "columns": [
        {
          "ordinal": 0,
          "name": "id",
          "type_info": "Uuid"
        }
      ],
      "parameters": {
        "Left": ["Varchar", "Uuid", "Int4"]
      },
      "nullable": [false]
    }
  },
  "1cabcb883f5fbf43f12a8ce0e79f7137d51f29388fdc3f4993575f7bf8298070": {
    "query": "\nUPDATE gradings\n  SET\n    grading_progress = $2,\n    unscaled_score_given = $3,\n    unscaled_score_maximum = $4,\n    feedback_text = $5,\n    feedback_json = $6,\n    grading_completed_at = $7,\n    score_given = $8\nWHERE id = $1\nRETURNING id, created_at, updated_at, submission_id, course_id, exercise_id, exercise_task_id, grading_priority, score_given, grading_progress as \"grading_progress: _\", user_points_update_strategy as \"user_points_update_strategy: _\", unscaled_score_given, unscaled_score_maximum, grading_started_at, grading_completed_at, feedback_json, feedback_text, deleted_at\n        ",
    "describe": {
      "columns": [
        {
          "ordinal": 0,
          "name": "id",
          "type_info": "Uuid"
        },
        {
          "ordinal": 1,
          "name": "created_at",
          "type_info": "Timestamptz"
        },
        {
          "ordinal": 2,
          "name": "updated_at",
          "type_info": "Timestamptz"
        },
        {
          "ordinal": 3,
          "name": "submission_id",
          "type_info": "Uuid"
        },
        {
          "ordinal": 4,
          "name": "course_id",
          "type_info": "Uuid"
        },
        {
          "ordinal": 5,
          "name": "exercise_id",
          "type_info": "Uuid"
        },
        {
          "ordinal": 6,
          "name": "exercise_task_id",
          "type_info": "Uuid"
        },
        {
          "ordinal": 7,
          "name": "grading_priority",
          "type_info": "Int4"
        },
        {
          "ordinal": 8,
          "name": "score_given",
          "type_info": "Float4"
        },
        {
          "ordinal": 9,
          "name": "grading_progress: _",
          "type_info": {
            "Custom": {
              "name": "grading_progress",
              "kind": {
                "Enum": ["fully-graded", "pending", "pending-manual", "failed", "not-ready"]
              }
            }
          }
        },
        {
          "ordinal": 10,
          "name": "user_points_update_strategy: _",
          "type_info": {
            "Custom": {
              "name": "user_points_update_strategy",
              "kind": {
                "Enum": [
                  "can-add-points-but-cannot-remove-points",
                  "can-add-points-and-can-remove-points"
                ]
              }
            }
          }
        },
        {
          "ordinal": 11,
          "name": "unscaled_score_given",
          "type_info": "Float4"
        },
        {
          "ordinal": 12,
          "name": "unscaled_score_maximum",
          "type_info": "Int4"
        },
        {
          "ordinal": 13,
          "name": "grading_started_at",
          "type_info": "Timestamptz"
        },
        {
          "ordinal": 14,
          "name": "grading_completed_at",
          "type_info": "Timestamptz"
        },
        {
          "ordinal": 15,
          "name": "feedback_json",
          "type_info": "Jsonb"
        },
        {
          "ordinal": 16,
          "name": "feedback_text",
          "type_info": "Text"
        },
        {
          "ordinal": 17,
          "name": "deleted_at",
          "type_info": "Timestamptz"
        }
      ],
      "parameters": {
        "Left": [
          "Uuid",
          {
            "Custom": {
              "name": "grading_progress",
              "kind": {
                "Enum": ["fully-graded", "pending", "pending-manual", "failed", "not-ready"]
              }
            }
          },
          "Float4",
          "Int4",
          "Text",
          "Jsonb",
          "Timestamptz",
          "Float4"
        ]
      },
      "nullable": [
        false,
        false,
        false,
        false,
        false,
        false,
        false,
        false,
        true,
        false,
        false,
        true,
        true,
        true,
        true,
        true,
        true,
        true
      ]
    }
  },
<<<<<<< HEAD
  "1d1279587059eded06f741c1a3678428c44f4f3021b364336dd362e0b1b54780": {
    "query": "\nUPDATE courses\nSET name = $1\nWHERE id = $2\nRETURNING id,\n  name,\n  created_at,\n  updated_at,\n  organization_id,\n  deleted_at,\n  slug,\n  content_search_language as \"content_search_language: String\"\n    ",
=======
  "1d480cfbf4a9dc142a798a9bacd391dd6c8c98df5c694697eee44162cbb2c95b": {
    "query": "SELECT COUNT(*) as count FROM submissions WHERE exercise_id = $1",
    "describe": {
      "columns": [
        {
          "ordinal": 0,
          "name": "count",
          "type_info": "Int8"
        }
      ],
      "parameters": {
        "Left": ["Uuid"]
      },
      "nullable": [null]
    }
  },
  "1daa6a64b96d07871fcd53657c9b31c9901c13391c1a83ad214e8365d8fcd00c": {
    "query": "SELECT course_id FROM exercises WHERE id = $1;",
    "describe": {
      "columns": [
        {
          "ordinal": 0,
          "name": "course_id",
          "type_info": "Uuid"
        }
      ],
      "parameters": {
        "Left": ["Uuid"]
      },
      "nullable": [false]
    }
  },
  "209e86c27b0de935b1b9038358577b8624d596bdc715f341b360d1cf31eb9470": {
    "query": "\nINSERT INTO exercise_service_info (\n    exercise_service_id,\n    editor_iframe_path,\n    exercise_iframe_path,\n    submission_iframe_path,\n    grade_endpoint_path,\n    public_spec_endpoint_path,\n    model_solution_path\n  )\nVALUES ($1, $2, $3, $4, $5, $6, $7)\nRETURNING *\n",
    "describe": {
      "columns": [
        {
          "ordinal": 0,
          "name": "exercise_service_id",
          "type_info": "Uuid"
        },
        {
          "ordinal": 1,
          "name": "created_at",
          "type_info": "Timestamptz"
        },
        {
          "ordinal": 2,
          "name": "updated_at",
          "type_info": "Timestamptz"
        },
        {
          "ordinal": 3,
          "name": "editor_iframe_path",
          "type_info": "Varchar"
        },
        {
          "ordinal": 4,
          "name": "exercise_iframe_path",
          "type_info": "Varchar"
        },
        {
          "ordinal": 5,
          "name": "grade_endpoint_path",
          "type_info": "Varchar"
        },
        {
          "ordinal": 6,
          "name": "submission_iframe_path",
          "type_info": "Varchar"
        },
        {
          "ordinal": 7,
          "name": "public_spec_endpoint_path",
          "type_info": "Varchar"
        },
        {
          "ordinal": 8,
          "name": "model_solution_path",
          "type_info": "Varchar"
        }
      ],
      "parameters": {
        "Left": ["Uuid", "Varchar", "Varchar", "Varchar", "Varchar", "Varchar", "Varchar"]
      },
      "nullable": [false, false, false, false, false, false, false, false, false]
    }
  },
  "216274644eb91791c11037c6ce36bed38f64b1e3be53585ddce293db048a3513": {
    "query": "\nUPDATE pages\nSET\n    content = $2,\n    url_path = $3,\n    title = $4,\n    chapter_id = $5\nWHERE id = $1\nRETURNING *\n            ",
>>>>>>> cf2146dc
    "describe": {
      "columns": [
        {
          "ordinal": 0,
          "name": "id",
          "type_info": "Uuid"
        },
        {
          "ordinal": 1,
          "name": "name",
          "type_info": "Varchar"
        },
        {
          "ordinal": 2,
          "name": "created_at",
          "type_info": "Timestamptz"
        },
        {
          "ordinal": 3,
          "name": "updated_at",
          "type_info": "Timestamptz"
        },
        {
          "ordinal": 4,
          "name": "organization_id",
          "type_info": "Uuid"
        },
        {
          "ordinal": 5,
          "name": "deleted_at",
          "type_info": "Timestamptz"
        },
        {
          "ordinal": 6,
          "name": "slug",
          "type_info": "Varchar"
        },
        {
          "ordinal": 7,
          "name": "content_search_language: String",
          "type_info": {
            "Custom": {
              "name": "regconfig",
              "kind": "Simple"
            }
          }
        }
      ],
      "parameters": {
        "Left": ["Varchar", "Uuid"]
      },
      "nullable": [false, false, false, false, false, true, false, false]
    }
  },
  "1d480cfbf4a9dc142a798a9bacd391dd6c8c98df5c694697eee44162cbb2c95b": {
    "query": "SELECT COUNT(*) as count FROM submissions WHERE exercise_id = $1",
    "describe": {
      "columns": [
        {
          "ordinal": 0,
          "name": "count",
          "type_info": "Int8"
        }
      ],
      "parameters": {
        "Left": ["Uuid"]
      },
      "nullable": [null]
    }
  },
  "1daa6a64b96d07871fcd53657c9b31c9901c13391c1a83ad214e8365d8fcd00c": {
    "query": "SELECT course_id FROM exercises WHERE id = $1;",
    "describe": {
      "columns": [
        {
          "ordinal": 0,
          "name": "course_id",
          "type_info": "Uuid"
        }
      ],
      "parameters": {
        "Left": ["Uuid"]
      },
      "nullable": [false]
    }
  },
  "2279c575464d39a9a4fa338b3d839de39e68c2453dd51b544f6459ab0f72b238": {
    "query": "\nSELECT id,\n  created_at,\n  updated_at,\n  deleted_at,\n  course_id,\n  starts_at,\n  ends_at,\n  name,\n  description,\n  variant_status as \"variant_status: VariantStatus\"\nFROM course_instances\nWHERE course_id = $1\n  AND deleted_at IS NULL;\n        ",
    "describe": {
      "columns": [
        {
          "ordinal": 0,
          "name": "id",
          "type_info": "Uuid"
        },
        {
          "ordinal": 1,
          "name": "created_at",
          "type_info": "Timestamptz"
        },
        {
          "ordinal": 2,
          "name": "updated_at",
          "type_info": "Timestamptz"
        },
        {
          "ordinal": 3,
          "name": "deleted_at",
          "type_info": "Timestamptz"
        },
        {
          "ordinal": 4,
          "name": "course_id",
          "type_info": "Uuid"
        },
        {
          "ordinal": 5,
          "name": "starts_at",
          "type_info": "Timestamptz"
        },
        {
          "ordinal": 6,
          "name": "ends_at",
          "type_info": "Timestamptz"
        },
        {
          "ordinal": 7,
          "name": "name",
          "type_info": "Varchar"
        },
        {
          "ordinal": 8,
          "name": "description",
          "type_info": "Varchar"
        },
        {
          "ordinal": 9,
          "name": "variant_status: VariantStatus",
          "type_info": {
            "Custom": {
              "name": "variant_status",
              "kind": {
                "Enum": ["draft", "upcoming", "active", "ended"]
              }
            }
          }
        }
      ],
      "parameters": {
        "Left": ["Uuid"]
      },
      "nullable": [false, false, false, true, false, true, true, true, true, false]
    }
  },
  "2395ca73bcdd330e31c0d42fdf6ec062602d06d67ce40ffcf1b71fd90982b2f7": {
    "query": "\n  INSERT INTO\n    submissions(exercise_task_id, data_json, exercise_id, course_id, user_id, course_instance_id)\n  VALUES($1, $2, $3, $4, $5, $6)\n  RETURNING *\n          ",
    "describe": {
      "columns": [
        {
          "ordinal": 0,
          "name": "id",
          "type_info": "Uuid"
        },
        {
          "ordinal": 1,
          "name": "created_at",
          "type_info": "Timestamptz"
        },
        {
          "ordinal": 2,
          "name": "updated_at",
          "type_info": "Timestamptz"
        },
        {
          "ordinal": 3,
          "name": "deleted_at",
          "type_info": "Timestamptz"
        },
        {
          "ordinal": 4,
          "name": "exercise_id",
          "type_info": "Uuid"
        },
        {
          "ordinal": 5,
          "name": "course_id",
          "type_info": "Uuid"
        },
        {
          "ordinal": 6,
          "name": "exercise_task_id",
          "type_info": "Uuid"
        },
        {
          "ordinal": 7,
          "name": "data_json",
          "type_info": "Jsonb"
        },
        {
          "ordinal": 8,
          "name": "grading_id",
          "type_info": "Uuid"
        },
        {
          "ordinal": 9,
          "name": "metadata",
          "type_info": "Jsonb"
        },
        {
          "ordinal": 10,
          "name": "user_id",
          "type_info": "Uuid"
        },
        {
          "ordinal": 11,
          "name": "course_instance_id",
          "type_info": "Uuid"
        }
      ],
      "parameters": {
        "Left": ["Uuid", "Jsonb", "Uuid", "Uuid", "Uuid", "Uuid"]
      },
      "nullable": [false, false, false, true, false, false, false, true, true, true, false, false]
    }
  },
  "2641e1e17a3e402f0b0a92af0a97c6d01ce383fcee40120a64867aebdc0d64f2": {
    "query": "\nINSERT INTO\n  gradings(submission_id, course_id, exercise_id, exercise_task_id, grading_started_at)\nVALUES($1, $2, $3, $4, now())\nRETURNING id, created_at, updated_at, submission_id, course_id, exercise_id, exercise_task_id, grading_priority, score_given, grading_progress as \"grading_progress: _\", user_points_update_strategy as \"user_points_update_strategy: _\", unscaled_score_given, unscaled_score_maximum, grading_started_at, grading_completed_at, feedback_json, feedback_text, deleted_at\n        ",
    "describe": {
      "columns": [
        {
          "ordinal": 0,
          "name": "id",
          "type_info": "Uuid"
        },
        {
          "ordinal": 1,
          "name": "created_at",
          "type_info": "Timestamptz"
        },
        {
          "ordinal": 2,
          "name": "updated_at",
          "type_info": "Timestamptz"
        },
        {
          "ordinal": 3,
          "name": "submission_id",
          "type_info": "Uuid"
        },
        {
          "ordinal": 4,
          "name": "course_id",
          "type_info": "Uuid"
        },
        {
          "ordinal": 5,
          "name": "exercise_id",
          "type_info": "Uuid"
        },
        {
          "ordinal": 6,
          "name": "exercise_task_id",
          "type_info": "Uuid"
        },
        {
          "ordinal": 7,
          "name": "grading_priority",
          "type_info": "Int4"
        },
        {
          "ordinal": 8,
<<<<<<< HEAD
=======
          "name": "chapter_id",
          "type_info": "Uuid"
        },
        {
          "ordinal": 9,
          "name": "order_number",
          "type_info": "Int4"
        }
      ],
      "parameters": {
        "Left": ["Uuid"]
      },
      "nullable": [false, false, false, false, false, false, false, true, true, false]
    }
  },
  "24ddc7ca96ee217a658068a76c26fbf24a3c89ecf4f6bba29b498fb959c95779": {
    "query": "\nSELECT et.id,\n  et.private_spec,\n  et.public_spec,\n  et.model_solution_spec\nfrom exercise_tasks et\n  JOIN exercises e ON (e.id = et.exercise_id)\nWHERE page_id = $1\n        ",
    "describe": {
      "columns": [
        {
          "ordinal": 0,
          "name": "id",
          "type_info": "Uuid"
        },
        {
          "ordinal": 1,
          "name": "private_spec",
          "type_info": "Jsonb"
        },
        {
          "ordinal": 2,
          "name": "public_spec",
          "type_info": "Jsonb"
        },
        {
          "ordinal": 3,
          "name": "model_solution_spec",
          "type_info": "Jsonb"
        }
      ],
      "parameters": {
        "Left": ["Uuid"]
      },
      "nullable": [false, true, true, true]
    }
  },
  "2641e1e17a3e402f0b0a92af0a97c6d01ce383fcee40120a64867aebdc0d64f2": {
    "query": "\nINSERT INTO\n  gradings(submission_id, course_id, exercise_id, exercise_task_id, grading_started_at)\nVALUES($1, $2, $3, $4, now())\nRETURNING id, created_at, updated_at, submission_id, course_id, exercise_id, exercise_task_id, grading_priority, score_given, grading_progress as \"grading_progress: _\", user_points_update_strategy as \"user_points_update_strategy: _\", unscaled_score_given, unscaled_score_maximum, grading_started_at, grading_completed_at, feedback_json, feedback_text, deleted_at\n        ",
    "describe": {
      "columns": [
        {
          "ordinal": 0,
          "name": "id",
          "type_info": "Uuid"
        },
        {
          "ordinal": 1,
          "name": "created_at",
          "type_info": "Timestamptz"
        },
        {
          "ordinal": 2,
          "name": "updated_at",
          "type_info": "Timestamptz"
        },
        {
          "ordinal": 3,
          "name": "submission_id",
          "type_info": "Uuid"
        },
        {
          "ordinal": 4,
          "name": "course_id",
          "type_info": "Uuid"
        },
        {
          "ordinal": 5,
          "name": "exercise_id",
          "type_info": "Uuid"
        },
        {
          "ordinal": 6,
          "name": "exercise_task_id",
          "type_info": "Uuid"
        },
        {
          "ordinal": 7,
          "name": "grading_priority",
          "type_info": "Int4"
        },
        {
          "ordinal": 8,
>>>>>>> cf2146dc
          "name": "score_given",
          "type_info": "Float4"
        },
        {
          "ordinal": 9,
          "name": "grading_progress: _",
          "type_info": {
            "Custom": {
              "name": "grading_progress",
              "kind": {
                "Enum": ["fully-graded", "pending", "pending-manual", "failed", "not-ready"]
              }
            }
          }
        },
        {
          "ordinal": 10,
          "name": "user_points_update_strategy: _",
          "type_info": {
            "Custom": {
              "name": "user_points_update_strategy",
              "kind": {
                "Enum": [
                  "can-add-points-but-cannot-remove-points",
                  "can-add-points-and-can-remove-points"
                ]
              }
            }
          }
        },
        {
          "ordinal": 11,
          "name": "unscaled_score_given",
          "type_info": "Float4"
        },
        {
          "ordinal": 12,
          "name": "unscaled_score_maximum",
          "type_info": "Int4"
        },
        {
          "ordinal": 13,
          "name": "grading_started_at",
          "type_info": "Timestamptz"
        },
        {
          "ordinal": 14,
          "name": "grading_completed_at",
          "type_info": "Timestamptz"
        },
        {
          "ordinal": 15,
          "name": "feedback_json",
          "type_info": "Jsonb"
        },
        {
          "ordinal": 16,
          "name": "feedback_text",
          "type_info": "Text"
        },
        {
          "ordinal": 17,
          "name": "deleted_at",
          "type_info": "Timestamptz"
        }
      ],
      "parameters": {
        "Left": ["Uuid", "Uuid", "Uuid", "Uuid"]
      },
      "nullable": [
        false,
        false,
        false,
        false,
        false,
        false,
        false,
        false,
        true,
        false,
        false,
        true,
        true,
        true,
        true,
        true,
        true,
        true
      ]
    }
  },
  "2711d322b3321b8956fe256642fb1d2c259d339752d854cd58383a26889e1cbf": {
    "query": "\nUPDATE regrading_submissions\nSET grading_after_regrading = $1\nWHERE id = $2\n",
    "describe": {
      "columns": [],
      "parameters": {
        "Left": ["Uuid", "Uuid"]
      },
      "nullable": []
    }
  },
  "275d3f93d584c5c015d7bb090e12ee2891e1257c28a1049a5a741389c695c602": {
    "query": "\nSELECT id,\n  created_at,\n  updated_at,\n  course_id,\n  chapter_id,\n  url_path,\n  title,\n  deleted_at,\n  content,\n  order_number\nFROM pages\nWHERE id = $1;\n    ",
    "describe": {
      "columns": [
        {
          "ordinal": 0,
          "name": "id",
          "type_info": "Uuid"
        },
        {
          "ordinal": 1,
          "name": "created_at",
          "type_info": "Timestamptz"
        },
        {
          "ordinal": 2,
          "name": "updated_at",
          "type_info": "Timestamptz"
        },
        {
          "ordinal": 3,
          "name": "course_id",
          "type_info": "Uuid"
        },
        {
          "ordinal": 4,
          "name": "chapter_id",
          "type_info": "Uuid"
        },
        {
          "ordinal": 5,
          "name": "url_path",
          "type_info": "Varchar"
        },
        {
          "ordinal": 6,
          "name": "title",
          "type_info": "Varchar"
        },
        {
          "ordinal": 7,
          "name": "deleted_at",
          "type_info": "Timestamptz"
        },
        {
          "ordinal": 8,
          "name": "content",
          "type_info": "Jsonb"
        },
        {
          "ordinal": 9,
          "name": "order_number",
          "type_info": "Int4"
        }
      ],
      "parameters": {
        "Left": ["Uuid"]
      },
      "nullable": [false, false, false, false, true, false, false, true, false, false]
    }
  },
  "27df39cb083914d6ab3c2a424dc1e62dfc5b17899e89226574f2c01fa5df170b": {
    "query": "\nSELECT id,\n  name,\n  created_at,\n  updated_at,\n  organization_id,\n  deleted_at,\n  slug,\n  content_search_language as \"content_search_language: String\"\nFROM courses\nWHERE id = $1;\n    ",
    "describe": {
      "columns": [
        {
          "ordinal": 0,
          "name": "id",
          "type_info": "Uuid"
        },
        {
          "ordinal": 1,
          "name": "name",
          "type_info": "Varchar"
        },
        {
          "ordinal": 2,
          "name": "created_at",
          "type_info": "Timestamptz"
        },
        {
          "ordinal": 3,
          "name": "updated_at",
          "type_info": "Timestamptz"
        },
        {
          "ordinal": 4,
          "name": "organization_id",
          "type_info": "Uuid"
        },
        {
          "ordinal": 5,
          "name": "deleted_at",
          "type_info": "Timestamptz"
        },
        {
          "ordinal": 6,
          "name": "slug",
          "type_info": "Varchar"
        },
        {
          "ordinal": 7,
          "name": "content_search_language: String",
          "type_info": {
            "Custom": {
              "name": "regconfig",
              "kind": "Simple"
            }
          }
        }
      ],
      "parameters": {
        "Left": ["Uuid"]
      },
      "nullable": [false, false, false, false, false, true, false, false]
    }
  },
  "306820247b9533af5d464aa15a58f9fcde6a59b1666a3709b32bc1823ad2e970": {
    "query": "\nSELECT *\nFROM exercises\nWHERE course_id = $1\n  AND deleted_at IS NULL\n",
    "describe": {
      "columns": [
        {
          "ordinal": 0,
          "name": "id",
          "type_info": "Uuid"
        },
        {
          "ordinal": 1,
          "name": "created_at",
          "type_info": "Timestamptz"
        },
        {
          "ordinal": 2,
          "name": "updated_at",
          "type_info": "Timestamptz"
        },
        {
          "ordinal": 3,
          "name": "course_id",
          "type_info": "Uuid"
        },
        {
          "ordinal": 4,
          "name": "deleted_at",
          "type_info": "Timestamptz"
        },
        {
          "ordinal": 5,
          "name": "name",
          "type_info": "Varchar"
        },
        {
          "ordinal": 6,
          "name": "deadline",
          "type_info": "Timestamptz"
        },
        {
          "ordinal": 7,
          "name": "page_id",
          "type_info": "Uuid"
        },
        {
          "ordinal": 8,
          "name": "score_maximum",
          "type_info": "Int4"
        },
        {
          "ordinal": 9,
          "name": "order_number",
          "type_info": "Int4"
        },
        {
          "ordinal": 10,
          "name": "chapter_id",
          "type_info": "Uuid"
        }
      ],
      "parameters": {
        "Left": ["Uuid"]
      },
      "nullable": [false, false, false, false, true, false, true, false, false, false, false]
    }
  },
  "350d3d019cdabf32d9a3a8dbe862beff94d30edfbb31e5831072bb5d01997520": {
    "query": "\nINSERT INTO submissions (\n    exercise_id,\n    course_id,\n    exercise_task_id,\n    user_id,\n    course_instance_id,\n    data_json,\n    id\n  )\nVALUES ($1, $2, $3, $4, $5, $6, $7)\nRETURNING id\n",
    "describe": {
      "columns": [
        {
          "ordinal": 0,
          "name": "id",
          "type_info": "Uuid"
        }
      ],
      "parameters": {
        "Left": ["Uuid", "Uuid", "Uuid", "Uuid", "Uuid", "Jsonb", "Uuid"]
      },
      "nullable": [false]
    }
  },
  "36578c1a1be112ab9d9f49eea1c69240309c9bf83e6a4b98237e687d1fa04b92": {
    "query": "SELECT course_id FROM pages WHERE id = $1",
    "describe": {
      "columns": [
        {
          "ordinal": 0,
          "name": "course_id",
          "type_info": "Uuid"
        }
      ],
      "parameters": {
        "Left": ["Uuid"]
      },
      "nullable": [false]
    }
  },
  "375b467ba026680d07ba6fa844de91afd942e86b2715431e41b6788df0d2b3c0": {
    "query": "SELECT * FROM users WHERE upstream_id = $1",
    "describe": {
      "columns": [
        {
          "ordinal": 0,
          "name": "id",
          "type_info": "Uuid"
        },
        {
          "ordinal": 1,
          "name": "created_at",
          "type_info": "Timestamptz"
        },
        {
          "ordinal": 2,
          "name": "updated_at",
          "type_info": "Timestamptz"
        },
        {
          "ordinal": 3,
          "name": "deleted_at",
          "type_info": "Timestamptz"
        },
        {
          "ordinal": 4,
          "name": "upstream_id",
          "type_info": "Int4"
        },
        {
          "ordinal": 5,
          "name": "email",
          "type_info": "Varchar"
        }
      ],
      "parameters": {
        "Left": ["Int4"]
      },
      "nullable": [false, false, false, true, true, false]
    }
  },
  "37dfaa87dd74a4c1f409cd120e6997847616214878ae8a66b326699fa8633ad3": {
    "query": "\nUPDATE chapters\nSET deleted_at = now()\nWHERE id = $1\nRETURNING *;\n",
    "describe": {
      "columns": [
        {
          "ordinal": 0,
          "name": "id",
          "type_info": "Uuid"
        },
        {
          "ordinal": 1,
          "name": "name",
          "type_info": "Varchar"
        },
        {
          "ordinal": 2,
          "name": "course_id",
          "type_info": "Uuid"
        },
        {
          "ordinal": 3,
          "name": "chapter_number",
          "type_info": "Int4"
        },
        {
          "ordinal": 4,
          "name": "created_at",
          "type_info": "Timestamptz"
        },
        {
          "ordinal": 5,
          "name": "updated_at",
          "type_info": "Timestamptz"
        },
        {
          "ordinal": 6,
          "name": "deleted_at",
          "type_info": "Timestamptz"
        },
        {
          "ordinal": 7,
          "name": "front_page_id",
          "type_info": "Uuid"
        },
        {
          "ordinal": 8,
          "name": "opens_at",
          "type_info": "Timestamptz"
        },
        {
          "ordinal": 9,
          "name": "chapter_image",
          "type_info": "Varchar"
        }
      ],
      "parameters": {
        "Left": ["Uuid"]
      },
      "nullable": [false, false, false, false, false, false, true, true, true, true]
    }
  },
  "3c5b30ac7bad3459a0102d31d75bc0c7b6f8b9d62db3ce39be9c26cb318af8a9": {
    "query": "\nSELECT *\nFROM submissions\nWHERE id = $1\n",
    "describe": {
      "columns": [
        {
          "ordinal": 0,
          "name": "id",
          "type_info": "Uuid"
        },
        {
          "ordinal": 1,
          "name": "created_at",
          "type_info": "Timestamptz"
        },
        {
          "ordinal": 2,
          "name": "updated_at",
          "type_info": "Timestamptz"
        },
        {
          "ordinal": 3,
          "name": "deleted_at",
          "type_info": "Timestamptz"
        },
        {
          "ordinal": 4,
          "name": "exercise_id",
          "type_info": "Uuid"
        },
        {
          "ordinal": 5,
          "name": "course_id",
          "type_info": "Uuid"
        },
        {
          "ordinal": 6,
          "name": "exercise_task_id",
          "type_info": "Uuid"
        },
        {
          "ordinal": 7,
          "name": "data_json",
          "type_info": "Jsonb"
        },
        {
          "ordinal": 8,
          "name": "grading_id",
          "type_info": "Uuid"
        },
        {
          "ordinal": 9,
          "name": "metadata",
          "type_info": "Jsonb"
        },
        {
          "ordinal": 10,
          "name": "user_id",
          "type_info": "Uuid"
        },
        {
          "ordinal": 11,
          "name": "course_instance_id",
          "type_info": "Uuid"
        }
      ],
      "parameters": {
        "Left": ["Uuid"]
      },
      "nullable": [false, false, false, true, false, false, false, true, true, true, false, false]
    }
  },
  "3e925fb3e5a135d876037e1424238f4c88a4d9a76a739e16c2c6d8d17151cd06": {
    "query": "\nSELECT selected_exercise_task_id AS \"id!\"\nFROM user_exercise_states\nWHERE user_id = $1\n  AND selected_exercise_task_id IS NOT NULL\n  AND exercise_id = $2\n  AND course_instance_id = $3\n  AND deleted_at IS NULL\n            ",
    "describe": {
      "columns": [
        {
          "ordinal": 0,
          "name": "id!",
          "type_info": "Uuid"
        }
      ],
      "parameters": {
        "Left": ["Uuid", "Uuid", "Uuid"]
      },
      "nullable": [true]
    }
  },
<<<<<<< HEAD
  "3f7c2d7e6f6088d3847b90e12b811f827a17d0d31ff27f96f97689503a4909e7": {
    "query": "\nINSERT INTO submissions (\n    exercise_id,\n    course_id,\n    exercise_task_id,\n    user_id,\n    course_instance_id,\n    data_json\n  )\nVALUES ($1, $2, $3, $4, $5, $6)\nRETURNING id\n",
=======
  "3fe37166761219fc5d832aff78c2ae81f963c9b1fa42ac8519e80bc436c54200": {
    "query": "SELECT * FROM pages WHERE course_id = $1 AND deleted_at IS NULL;",
>>>>>>> cf2146dc
    "describe": {
      "columns": [
        {
          "ordinal": 0,
          "name": "id",
          "type_info": "Uuid"
<<<<<<< HEAD
        }
      ],
      "parameters": {
        "Left": ["Uuid", "Uuid", "Uuid", "Uuid", "Uuid", "Jsonb"]
      },
      "nullable": [false]
=======
        },
        {
          "ordinal": 1,
          "name": "created_at",
          "type_info": "Timestamptz"
        },
        {
          "ordinal": 2,
          "name": "updated_at",
          "type_info": "Timestamptz"
        },
        {
          "ordinal": 3,
          "name": "course_id",
          "type_info": "Uuid"
        },
        {
          "ordinal": 4,
          "name": "content",
          "type_info": "Jsonb"
        },
        {
          "ordinal": 5,
          "name": "url_path",
          "type_info": "Varchar"
        },
        {
          "ordinal": 6,
          "name": "title",
          "type_info": "Varchar"
        },
        {
          "ordinal": 7,
          "name": "deleted_at",
          "type_info": "Timestamptz"
        },
        {
          "ordinal": 8,
          "name": "chapter_id",
          "type_info": "Uuid"
        },
        {
          "ordinal": 9,
          "name": "order_number",
          "type_info": "Int4"
        }
      ],
      "parameters": {
        "Left": ["Uuid"]
      },
      "nullable": [false, false, false, false, false, false, false, true, true, false]
>>>>>>> cf2146dc
    }
  },
  "436a4b6e66a08b6449ee12211e083a2291b3665a8b580e585fb211f451bd3a15": {
    "query": "\nUPDATE chapters\nSET front_page_id = $1\nWHERE id = $2\nRETURNING *;\n        ",
    "describe": {
      "columns": [
        {
          "ordinal": 0,
          "name": "id",
          "type_info": "Uuid"
        },
        {
          "ordinal": 1,
          "name": "name",
          "type_info": "Varchar"
        },
        {
          "ordinal": 2,
          "name": "course_id",
          "type_info": "Uuid"
        },
        {
          "ordinal": 3,
          "name": "chapter_number",
          "type_info": "Int4"
        },
        {
          "ordinal": 4,
          "name": "created_at",
          "type_info": "Timestamptz"
        },
        {
          "ordinal": 5,
          "name": "updated_at",
          "type_info": "Timestamptz"
        },
        {
          "ordinal": 6,
          "name": "deleted_at",
          "type_info": "Timestamptz"
        },
        {
          "ordinal": 7,
          "name": "front_page_id",
          "type_info": "Uuid"
        },
        {
          "ordinal": 8,
          "name": "opens_at",
          "type_info": "Timestamptz"
        },
        {
          "ordinal": 9,
          "name": "chapter_image",
          "type_info": "Varchar"
        }
      ],
      "parameters": {
        "Left": ["Uuid", "Uuid"]
      },
      "nullable": [false, false, false, false, false, false, true, true, true, true]
    }
  },
  "43ae3ea1dba7ba3ebfe0108cd568fa4a7215260a0e1ecf4f9fe4b09490055d4b": {
    "query": "\nUPDATE pages\nSET deleted_at = now()\nWHERE id = $1\nRETURNING id,\n  created_at,\n  updated_at,\n  course_id,\n  chapter_id,\n  url_path,\n  title,\n  deleted_at,\n  content,\n  order_number\n          ",
    "describe": {
      "columns": [
        {
          "ordinal": 0,
          "name": "id",
          "type_info": "Uuid"
        },
        {
          "ordinal": 1,
          "name": "created_at",
          "type_info": "Timestamptz"
        },
        {
          "ordinal": 2,
          "name": "updated_at",
          "type_info": "Timestamptz"
        },
        {
          "ordinal": 3,
          "name": "course_id",
          "type_info": "Uuid"
        },
        {
          "ordinal": 4,
          "name": "chapter_id",
          "type_info": "Uuid"
        },
        {
          "ordinal": 5,
          "name": "url_path",
          "type_info": "Varchar"
        },
        {
          "ordinal": 6,
          "name": "title",
          "type_info": "Varchar"
        },
        {
          "ordinal": 7,
          "name": "deleted_at",
          "type_info": "Timestamptz"
        },
        {
          "ordinal": 8,
          "name": "content",
          "type_info": "Jsonb"
        },
        {
          "ordinal": 9,
          "name": "order_number",
          "type_info": "Int4"
        }
      ],
      "parameters": {
        "Left": ["Uuid"]
      },
      "nullable": [false, false, false, false, true, false, false, true, false, false]
    }
  },
  "4b1ff5bd633537d7159368dc3d07a0cdedaffffe39bddca03731fd3c6f04687b": {
    "query": "\nSELECT id,\n  exercise_id,\n  exercise_type,\n  assignment,\n  public_spec\nFROM exercise_tasks\nWHERE exercise_id = $1\n  AND deleted_at IS NULL\nORDER BY random();\n        ",
    "describe": {
      "columns": [
        {
          "ordinal": 0,
          "name": "id",
          "type_info": "Uuid"
        },
        {
          "ordinal": 1,
          "name": "exercise_id",
          "type_info": "Uuid"
        },
        {
          "ordinal": 2,
          "name": "exercise_type",
          "type_info": "Varchar"
        },
        {
          "ordinal": 3,
          "name": "assignment",
          "type_info": "Jsonb"
        },
        {
          "ordinal": 4,
          "name": "public_spec",
          "type_info": "Jsonb"
        }
      ],
      "parameters": {
        "Left": ["Uuid"]
      },
      "nullable": [false, false, false, false, true]
    }
  },
  "4b44f66b9c8470eb1cdc5fad9ccdd2522da49ac943fb43f02a35adddad2c884e": {
    "query": "\nINSERT INTO course_instance_enrollments (user_id, course_id, course_instance_id, current)\nVALUES ($1, $2, $3, $4)\nRETURNING *;\n",
    "describe": {
      "columns": [
        {
          "ordinal": 0,
          "name": "user_id",
          "type_info": "Uuid"
        },
        {
          "ordinal": 1,
          "name": "course_id",
          "type_info": "Uuid"
        },
        {
          "ordinal": 2,
          "name": "course_instance_id",
          "type_info": "Uuid"
        },
        {
          "ordinal": 3,
          "name": "current",
          "type_info": "Bool"
        },
        {
          "ordinal": 4,
          "name": "created_at",
          "type_info": "Timestamptz"
        },
        {
          "ordinal": 5,
          "name": "updated_at",
          "type_info": "Timestamptz"
        },
        {
          "ordinal": 6,
          "name": "deleted_at",
          "type_info": "Timestamptz"
        }
      ],
      "parameters": {
        "Left": ["Uuid", "Uuid", "Uuid", "Bool"]
      },
      "nullable": [false, false, false, false, false, false, true]
    }
  },
  "4bcf93034b7f1e2a30d12f895c2e8c394094dd5b057cbbd89a5715ad9518ef9d": {
    "query": "\n  UPDATE exercises\n  SET deleted_at = now()\n  WHERE page_id = $1\n          ",
    "describe": {
      "columns": [],
<<<<<<< HEAD
=======
      "parameters": {
        "Left": ["Uuid"]
      },
      "nullable": []
    }
  },
  "502d624be97efadd5fea8635bd71d85dd770df10088f3d1fe5ff749dd0e9bd7f": {
    "query": "\nUPDATE pages\nSET content = $1\nWHERE id = $2\n",
    "describe": {
      "columns": [],
      "parameters": {
        "Left": ["Jsonb", "Uuid"]
      },
      "nullable": []
    }
  },
  "576035aeb9e877869815eabed2f331073438c344f65a06022c74c23592c51dd6": {
    "query": "\nSELECT opens_at\nFROM chapters\nWHERE id = $1\n",
    "describe": {
      "columns": [
        {
          "ordinal": 0,
          "name": "opens_at",
          "type_info": "Timestamptz"
        }
      ],
      "parameters": {
        "Left": ["Uuid"]
      },
      "nullable": [true]
    }
  },
  "5c55b14104bfdc1b23bb335ce5a747f7d9bba291bfa8ffd6abf84decd936040b": {
    "query": "\n    INSERT INTO\n      courses(name, slug, organization_id)\n    VALUES($1, $2, $3)\n    RETURNING *\n            ",
    "describe": {
      "columns": [
        {
          "ordinal": 0,
          "name": "id",
          "type_info": "Uuid"
        },
        {
          "ordinal": 1,
          "name": "name",
          "type_info": "Varchar"
        },
        {
          "ordinal": 2,
          "name": "created_at",
          "type_info": "Timestamptz"
        },
        {
          "ordinal": 3,
          "name": "updated_at",
          "type_info": "Timestamptz"
        },
        {
          "ordinal": 4,
          "name": "organization_id",
          "type_info": "Uuid"
        },
        {
          "ordinal": 5,
          "name": "deleted_at",
          "type_info": "Timestamptz"
        },
        {
          "ordinal": 6,
          "name": "slug",
          "type_info": "Varchar"
        }
      ],
>>>>>>> cf2146dc
      "parameters": {
        "Left": ["Uuid"]
      },
      "nullable": []
    }
  },
  "502d624be97efadd5fea8635bd71d85dd770df10088f3d1fe5ff749dd0e9bd7f": {
    "query": "\nUPDATE pages\nSET content = $1\nWHERE id = $2\n",
    "describe": {
      "columns": [],
      "parameters": {
        "Left": ["Jsonb", "Uuid"]
      },
      "nullable": []
    }
  },
  "53e47e56c97789a1f57b1faf4d610830f24779c26721e7b4ab96e41bd5653bda": {
    "query": "\nSELECT pages.id,\n  pages.created_at,\n  pages.updated_at,\n  pages.course_id,\n  pages.chapter_id,\n  pages.url_path,\n  pages.title,\n  pages.deleted_at,\n  pages.content,\n  pages.order_number\nFROM pages\n  JOIN courses ON (pages.course_id = courses.id)\nWHERE courses.slug = $1\n  AND url_path = $2\n  AND courses.deleted_at IS NULL\n  AND pages.deleted_at IS NULL;\n        ",
    "describe": {
      "columns": [
        {
          "ordinal": 0,
          "name": "id",
          "type_info": "Uuid"
        },
        {
          "ordinal": 1,
          "name": "created_at",
          "type_info": "Timestamptz"
        },
        {
          "ordinal": 2,
          "name": "updated_at",
          "type_info": "Timestamptz"
        },
        {
          "ordinal": 3,
          "name": "course_id",
          "type_info": "Uuid"
        },
        {
          "ordinal": 4,
          "name": "chapter_id",
          "type_info": "Uuid"
        },
        {
          "ordinal": 5,
          "name": "url_path",
          "type_info": "Varchar"
        },
        {
          "ordinal": 6,
          "name": "title",
          "type_info": "Varchar"
        },
        {
          "ordinal": 7,
          "name": "deleted_at",
          "type_info": "Timestamptz"
        },
        {
          "ordinal": 8,
          "name": "content",
          "type_info": "Jsonb"
        },
        {
          "ordinal": 9,
          "name": "order_number",
          "type_info": "Int4"
        }
      ],
      "parameters": {
        "Left": ["Text", "Text"]
      },
      "nullable": [false, false, false, false, true, false, false, true, false, false]
    }
  },
  "576035aeb9e877869815eabed2f331073438c344f65a06022c74c23592c51dd6": {
    "query": "\nSELECT opens_at\nFROM chapters\nWHERE id = $1\n",
    "describe": {
      "columns": [
        {
          "ordinal": 0,
          "name": "opens_at",
          "type_info": "Timestamptz"
        }
      ],
      "parameters": {
        "Left": ["Uuid"]
      },
      "nullable": [true]
    }
  },
  "5ac084d6c54680ae0bacb041ff166f222ca586e413e332b1f20bfe85ea5fc2fc": {
    "query": "\nSELECT et.id,\n  et.private_spec,\n  et.public_spec\nfrom exercise_tasks et\n  JOIN exercises e ON (e.id = et.exercise_id)\nWHERE page_id = $1\n        ",
    "describe": {
      "columns": [
        {
          "ordinal": 0,
          "name": "id",
          "type_info": "Uuid"
        },
        {
          "ordinal": 1,
          "name": "private_spec",
          "type_info": "Jsonb"
        },
        {
          "ordinal": 2,
          "name": "public_spec",
          "type_info": "Jsonb"
        }
      ],
      "parameters": {
        "Left": ["Uuid"]
      },
      "nullable": [false, true, true]
    }
  },
  "5ea8da4e3eda78a497074f73167d994b0e9791d7d9eb21ab7cfd07b8a7262c64": {
    "query": "\nSELECT course_instance_id AS id\nFROM course_instance_enrollments\nWHERE course_id = $1\n  AND user_id = $2\n  AND current = TRUE\n  AND deleted_at IS NULL\n",
    "describe": {
      "columns": [
        {
          "ordinal": 0,
          "name": "id",
          "type_info": "Uuid"
        }
      ],
      "parameters": {
        "Left": ["Uuid", "Uuid"]
      },
      "nullable": [false]
    }
  },
  "60fed3e48c5452f1f0d9aa6c6775f382456469221d08d6d2d450fd5c24648d31": {
    "query": "\nINSERT INTO chapters(name, course_id, chapter_number)\nVALUES($1, $2, $3)\nRETURNING *;\n",
    "describe": {
      "columns": [
        {
          "ordinal": 0,
          "name": "id",
          "type_info": "Uuid"
        },
        {
          "ordinal": 1,
          "name": "name",
          "type_info": "Varchar"
        },
        {
          "ordinal": 2,
          "name": "course_id",
          "type_info": "Uuid"
        },
        {
          "ordinal": 3,
          "name": "chapter_number",
          "type_info": "Int4"
        },
        {
          "ordinal": 4,
          "name": "created_at",
          "type_info": "Timestamptz"
        },
        {
          "ordinal": 5,
          "name": "updated_at",
          "type_info": "Timestamptz"
        },
        {
          "ordinal": 6,
          "name": "deleted_at",
          "type_info": "Timestamptz"
        },
        {
          "ordinal": 7,
          "name": "front_page_id",
          "type_info": "Uuid"
        },
        {
          "ordinal": 8,
          "name": "opens_at",
          "type_info": "Timestamptz"
        },
        {
          "ordinal": 9,
          "name": "chapter_image",
          "type_info": "Varchar"
        }
      ],
      "parameters": {
        "Left": ["Varchar", "Uuid", "Int4"]
      },
      "nullable": [false, false, false, false, false, false, true, true, true, true]
    }
  },
  "6452399d7421bdd1ea2cc99b432783f3aa24444c1e1dfbd51d76d33869584073": {
    "query": "\n  UPDATE exercise_tasks\n  SET deleted_at = now()\n  WHERE exercise_id IN (SELECT id FROM exercises WHERE page_id = $1)\n          ",
    "describe": {
      "columns": [],
      "parameters": {
        "Left": ["Uuid"]
      },
      "nullable": []
    }
  },
  "680c5eed3c49d67d404af7d0a2df7dc8f9391db14848e8aff877a8a117335be2": {
    "query": "SELECT * FROM exercises WHERE id = $1;",
    "describe": {
      "columns": [
        {
          "ordinal": 0,
          "name": "id",
          "type_info": "Uuid"
        },
        {
          "ordinal": 1,
          "name": "created_at",
          "type_info": "Timestamptz"
        },
        {
          "ordinal": 2,
          "name": "updated_at",
          "type_info": "Timestamptz"
        },
        {
          "ordinal": 3,
          "name": "course_id",
          "type_info": "Uuid"
        },
        {
          "ordinal": 4,
          "name": "deleted_at",
          "type_info": "Timestamptz"
        },
        {
          "ordinal": 5,
          "name": "name",
          "type_info": "Varchar"
        },
        {
          "ordinal": 6,
          "name": "deadline",
          "type_info": "Timestamptz"
        },
        {
          "ordinal": 7,
          "name": "page_id",
          "type_info": "Uuid"
        },
        {
          "ordinal": 8,
          "name": "score_maximum",
          "type_info": "Int4"
        },
        {
          "ordinal": 9,
          "name": "order_number",
          "type_info": "Int4"
        },
        {
          "ordinal": 10,
          "name": "chapter_id",
          "type_info": "Uuid"
        }
      ],
      "parameters": {
        "Left": ["Uuid"]
      },
      "nullable": [false, false, false, false, true, false, true, false, false, false, false]
    }
  },
  "6bd95f1c7298f117e046d351cf2326c37ff3347283997ca98ba97aa8c70bb450": {
    "query": "\nINSERT INTO user_exercise_states (\n    user_id,\n    exercise_id,\n    course_instance_id,\n    selected_exercise_task_id\n  )\nVALUES ($1, $2, $3, $4) ON CONFLICT (user_id, exercise_id, course_instance_id) DO\nUPDATE\nSET selected_exercise_task_id = $4\n",
    "describe": {
      "columns": [],
      "parameters": {
        "Left": ["Uuid", "Uuid", "Uuid", "Uuid"]
      },
      "nullable": []
    }
  },
  "710ccb21f84c2c1777024e07f260afd8d6e826c2e48de101ec721f2f58d2ea12": {
    "query": "\nINSERT INTO regrading_submissions (\n    regrading_id,\n    submission_id,\n    grading_before_regrading\n  )\nVALUES ($1, $2, $3)\nRETURNING id\n",
    "describe": {
      "columns": [
        {
          "ordinal": 0,
          "name": "id",
          "type_info": "Uuid"
        }
      ],
      "parameters": {
        "Left": ["Uuid", "Uuid", "Uuid"]
      },
      "nullable": [false]
    }
  },
  "71f9467d40d0ee2622be59ab98d4ee051afdd323ea5e65c25108404a5d262731": {
    "query": "\nINSERT INTO course_instances (course_id, name, variant_status)\nVALUES ($1, $2, $3)\nRETURNING id,\n  created_at,\n  updated_at,\n  deleted_at,\n  course_id,\n  starts_at,\n  ends_at,\n  name,\n  description,\n  variant_status AS \"variant_status: VariantStatus\"\n",
    "describe": {
      "columns": [
        {
          "ordinal": 0,
          "name": "id",
          "type_info": "Uuid"
        },
        {
          "ordinal": 1,
          "name": "created_at",
          "type_info": "Timestamptz"
        },
        {
          "ordinal": 2,
          "name": "updated_at",
          "type_info": "Timestamptz"
        },
        {
          "ordinal": 3,
          "name": "deleted_at",
          "type_info": "Timestamptz"
        },
        {
          "ordinal": 4,
          "name": "course_id",
          "type_info": "Uuid"
        },
        {
          "ordinal": 5,
          "name": "starts_at",
          "type_info": "Timestamptz"
        },
        {
          "ordinal": 6,
          "name": "ends_at",
          "type_info": "Timestamptz"
        },
        {
          "ordinal": 7,
          "name": "name",
          "type_info": "Varchar"
        },
        {
          "ordinal": 8,
          "name": "description",
          "type_info": "Varchar"
        },
        {
          "ordinal": 9,
          "name": "variant_status: VariantStatus",
          "type_info": {
            "Custom": {
              "name": "variant_status",
              "kind": {
                "Enum": ["draft", "upcoming", "active", "ended"]
              }
            }
          }
        }
      ],
      "parameters": {
        "Left": [
          "Uuid",
          "Varchar",
          {
            "Custom": {
              "name": "variant_status",
              "kind": {
                "Enum": ["draft", "upcoming", "active", "ended"]
              }
            }
          }
        ]
      },
      "nullable": [false, false, false, true, false, true, true, true, true, false]
    }
  },
  "72aab7e3e94ccdcf7bbf2dedd608d1366c600d74ebcd86f472f2eba5449963dd": {
    "query": "\nSELECT p.url_path as url_path,\n  p.title as title,\n  c.chapter_number as chapter_number,\n  c.id as chapter_id\nFROM chapters c\n  INNER JOIN pages p on c.id = p.chapter_id\nWHERE c.chapter_number = (\n    SELECT MIN(ca.chapter_number)\n    FROM chapters ca\n    WHERE ca.chapter_number > $1\n      AND ca.deleted_at IS NULL\n  )\n  AND c.course_id = $2\nORDER BY p.order_number\nLIMIT 1;\n        ",
    "describe": {
      "columns": [
        {
          "ordinal": 0,
          "name": "url_path",
          "type_info": "Varchar"
        },
        {
          "ordinal": 1,
          "name": "title",
          "type_info": "Varchar"
        },
        {
          "ordinal": 2,
          "name": "chapter_number",
          "type_info": "Int4"
        },
        {
          "ordinal": 3,
          "name": "chapter_id",
          "type_info": "Uuid"
        }
      ],
      "parameters": {
        "Left": ["Int4", "Uuid"]
      },
      "nullable": [false, false, false, false]
    }
  },
  "744d6db0137323cc6398d3dacc9a6a59866b6e23798c33e118a0683f6a58cd36": {
    "query": "\nSELECT *\nFROM exercise_service_info\nWHERE exercise_service_id = $1\n    ",
    "describe": {
      "columns": [
        {
          "ordinal": 0,
          "name": "exercise_service_id",
          "type_info": "Uuid"
        },
        {
          "ordinal": 1,
          "name": "created_at",
          "type_info": "Timestamptz"
        },
        {
          "ordinal": 2,
          "name": "updated_at",
          "type_info": "Timestamptz"
        },
        {
          "ordinal": 3,
          "name": "editor_iframe_path",
          "type_info": "Varchar"
        },
        {
          "ordinal": 4,
          "name": "exercise_iframe_path",
          "type_info": "Varchar"
        },
        {
          "ordinal": 5,
          "name": "grade_endpoint_path",
          "type_info": "Varchar"
        },
        {
          "ordinal": 6,
          "name": "submission_iframe_path",
          "type_info": "Varchar"
        },
        {
          "ordinal": 7,
          "name": "public_spec_endpoint_path",
          "type_info": "Varchar"
        },
        {
          "ordinal": 8,
          "name": "model_solution_path",
          "type_info": "Varchar"
        }
      ],
      "parameters": {
        "Left": ["Uuid"]
      },
      "nullable": [false, false, false, false, false, false, false, false, false]
    }
  },
  "76ce92c1173e95b850a803ae754c1a94af1c02eb4e5e553df48901d90eb6e923": {
    "query": "\nSELECT *\nFROM users\nWHERE id = $1\n        ",
    "describe": {
      "columns": [
        {
          "ordinal": 0,
          "name": "id",
          "type_info": "Uuid"
        },
        {
          "ordinal": 1,
          "name": "created_at",
          "type_info": "Timestamptz"
        },
        {
          "ordinal": 2,
          "name": "updated_at",
          "type_info": "Timestamptz"
        },
        {
          "ordinal": 3,
          "name": "deleted_at",
          "type_info": "Timestamptz"
        },
        {
          "ordinal": 4,
          "name": "upstream_id",
          "type_info": "Int4"
        },
        {
          "ordinal": 5,
          "name": "email",
          "type_info": "Varchar"
        }
      ],
      "parameters": {
        "Left": ["Uuid"]
      },
      "nullable": [false, false, false, true, true, false]
    }
  },
  "77589f5977cb1abcf08674c88fcc060ccb0be732fde86e1fd3b4b21c6de86565": {
    "query": "SELECT organization_id, course_id, role AS \"role: UserRole\" FROM roles WHERE user_id = $1",
    "describe": {
      "columns": [
        {
          "ordinal": 0,
          "name": "organization_id",
          "type_info": "Uuid"
        },
        {
          "ordinal": 1,
          "name": "course_id",
          "type_info": "Uuid"
        },
        {
          "ordinal": 2,
          "name": "role: UserRole",
          "type_info": {
            "Custom": {
              "name": "user_role",
              "kind": {
                "Enum": ["admin", "assistant", "teacher", "reviewer"]
              }
            }
          }
        }
      ],
      "parameters": {
        "Left": ["Uuid"]
      },
      "nullable": [true, true, false]
    }
  },
  "785c6a12aad375df96e3ce5dee4b20fde25e67ec826c645019a03222a07c2aa9": {
    "query": "\nSELECT DATE(created_at) date, count(*)::integer\nFROM submissions\nWHERE course_id = $1\nGROUP BY date\nORDER BY date;\n          ",
    "describe": {
      "columns": [
        {
          "ordinal": 0,
          "name": "date",
          "type_info": "Date"
        },
        {
          "ordinal": 1,
          "name": "count",
          "type_info": "Int4"
        }
      ],
      "parameters": {
        "Left": ["Uuid"]
      },
      "nullable": [null, null]
    }
  },
  "79d611ab409e1fbe46dbccf7e84f714de76138f0c71d2f43b59da2a6a98f2d88": {
    "query": "\nINSERT INTO exercises (course_id, name, page_id, chapter_id, order_number)\nVALUES ($1, $2, $3, $4, $5)\nRETURNING id\n",
    "describe": {
      "columns": [
        {
          "ordinal": 0,
          "name": "id",
          "type_info": "Uuid"
        }
      ],
      "parameters": {
        "Left": ["Uuid", "Varchar", "Uuid", "Uuid", "Int4"]
      },
      "nullable": [false]
    }
  },
  "7f1cb8b1bbc4ed001fa4fc6dcbbc90e30e0d509e64de0d75461ae1c82a285268": {
    "query": "UPDATE chapters SET opens_at = $1 WHERE id = $2",
    "describe": {
      "columns": [],
      "parameters": {
        "Left": ["Timestamptz", "Uuid"]
      },
      "nullable": []
    }
  },
  "7f43d56e66c30ca5be63f788d4bb4862522dbc7da171dc2da30240f764124074": {
    "query": "\nSELECT p.url_path as url_path,\n  p.title as title,\n  c.chapter_number as chapter_number,\n  c.id as chapter_id\nFROM pages p\n  LEFT JOIN chapters c ON p.chapter_id = c.id\nWHERE p.order_number = (\n    SELECT MIN(pa.order_number)\n    FROM pages pa\n    WHERE pa.order_number > $1\n      AND pa.deleted_at IS NULL\n  )\n  AND p.course_id = $2\n  AND c.chapter_number = $3;\n        ",
    "describe": {
      "columns": [
        {
          "ordinal": 0,
          "name": "url_path",
          "type_info": "Varchar"
        },
        {
          "ordinal": 1,
          "name": "title",
          "type_info": "Varchar"
        },
        {
          "ordinal": 2,
          "name": "chapter_number",
          "type_info": "Int4"
        },
        {
          "ordinal": 3,
          "name": "chapter_id",
          "type_info": "Uuid"
        }
      ],
      "parameters": {
        "Left": ["Int4", "Uuid", "Int4"]
      },
      "nullable": [false, false, false, false]
    }
  },
<<<<<<< HEAD
  "800d63f12c8a79b8605e00e5be615a9e9a856a7fcaaa253e03e7f38a95b572b0": {
    "query": "\nUPDATE courses\nSET deleted_at = now()\nWHERE id = $1\nRETURNING id,\n  name,\n  created_at,\n  updated_at,\n  organization_id,\n  deleted_at,\n  slug,\n  content_search_language as \"content_search_language: String\"\n    ",
=======
  "80687e3c73c81c8048da59d2839fee7d0b79afe50d7289b4395cd8ec57c4c8d6": {
    "query": "SELECT * FROM pages WHERE id = $1;",
    "describe": {
      "columns": [
        {
          "ordinal": 0,
          "name": "id",
          "type_info": "Uuid"
        },
        {
          "ordinal": 1,
          "name": "created_at",
          "type_info": "Timestamptz"
        },
        {
          "ordinal": 2,
          "name": "updated_at",
          "type_info": "Timestamptz"
        },
        {
          "ordinal": 3,
          "name": "course_id",
          "type_info": "Uuid"
        },
        {
          "ordinal": 4,
          "name": "content",
          "type_info": "Jsonb"
        },
        {
          "ordinal": 5,
          "name": "url_path",
          "type_info": "Varchar"
        },
        {
          "ordinal": 6,
          "name": "title",
          "type_info": "Varchar"
        },
        {
          "ordinal": 7,
          "name": "deleted_at",
          "type_info": "Timestamptz"
        },
        {
          "ordinal": 8,
          "name": "chapter_id",
          "type_info": "Uuid"
        },
        {
          "ordinal": 9,
          "name": "order_number",
          "type_info": "Int4"
        }
      ],
      "parameters": {
        "Left": ["Uuid"]
      },
      "nullable": [false, false, false, false, false, false, false, true, true, false]
    }
  },
  "80e3a4c941c63178fdaead8c722861bc347edfd225b71c28bdebbe64efbb42f8": {
    "query": "\nINSERT INTO exercise_tasks(id, exercise_id, exercise_type, assignment, public_spec, private_spec, model_solution_spec)\nVALUES ($1, $2, $3, $4, $5, $6, $7)\nON CONFLICT (id) DO UPDATE\nSET exercise_id=$2, exercise_type=$3, assignment=$4, public_spec=$5, private_spec=$6, deleted_at=NULL\nRETURNING id, exercise_type, assignment, private_spec;\n        ",
    "describe": {
      "columns": [
        {
          "ordinal": 0,
          "name": "id",
          "type_info": "Uuid"
        },
        {
          "ordinal": 1,
          "name": "exercise_type",
          "type_info": "Varchar"
        },
        {
          "ordinal": 2,
          "name": "assignment",
          "type_info": "Jsonb"
        },
        {
          "ordinal": 3,
          "name": "private_spec",
          "type_info": "Jsonb"
        }
      ],
      "parameters": {
        "Left": ["Uuid", "Uuid", "Varchar", "Jsonb", "Jsonb", "Jsonb", "Jsonb"]
      },
      "nullable": [false, false, false, true]
    }
  },
  "8325e1b18c07ff6234f3328ccdedce0f62d782501e98ee4598d473453836ff59": {
    "query": "SELECT * FROM courses WHERE id = $1;",
>>>>>>> cf2146dc
    "describe": {
      "columns": [
        {
          "ordinal": 0,
          "name": "id",
          "type_info": "Uuid"
        },
        {
          "ordinal": 1,
          "name": "name",
          "type_info": "Varchar"
        },
        {
          "ordinal": 2,
          "name": "created_at",
          "type_info": "Timestamptz"
        },
        {
          "ordinal": 3,
          "name": "updated_at",
          "type_info": "Timestamptz"
        },
        {
          "ordinal": 4,
          "name": "organization_id",
          "type_info": "Uuid"
        },
        {
          "ordinal": 5,
          "name": "deleted_at",
          "type_info": "Timestamptz"
        },
        {
          "ordinal": 6,
          "name": "slug",
          "type_info": "Varchar"
        },
        {
          "ordinal": 7,
          "name": "content_search_language: String",
          "type_info": {
            "Custom": {
              "name": "regconfig",
              "kind": "Simple"
            }
          }
        }
      ],
      "parameters": {
        "Left": ["Uuid"]
      },
      "nullable": [false, false, false, false, false, true, false, false]
    }
  },
  "8355f2e2500598d1b6fb129f1c7876b2415df0f4235a164a98b0414f8445c84b": {
    "query": "\nSELECT id,\n  regrading_started_at,\n  regrading_completed_at,\n  total_grading_progress AS \"total_grading_progress: _\"\nFROM regradings\nWHERE id = $1\n",
    "describe": {
      "columns": [
        {
          "ordinal": 0,
          "name": "id",
          "type_info": "Uuid"
        },
        {
          "ordinal": 1,
          "name": "regrading_started_at",
          "type_info": "Timestamptz"
        },
        {
          "ordinal": 2,
          "name": "regrading_completed_at",
          "type_info": "Timestamptz"
        },
        {
          "ordinal": 3,
          "name": "total_grading_progress: _",
          "type_info": {
            "Custom": {
              "name": "grading_progress",
              "kind": {
                "Enum": ["fully-graded", "pending", "pending-manual", "failed", "not-ready"]
              }
            }
          }
        }
      ],
      "parameters": {
        "Left": ["Uuid"]
      },
      "nullable": [false, true, true, false]
    }
  },
  "8418000fb3d50f52e42766c3884416520d434ea9588248e26c3b4fbfb1abae90": {
    "query": "\nUPDATE email_templates\nSET name = $1,\n  subject = $2,\n  content = $3,\n  exercise_completions_threshold = $4,\n  points_threshold = $5\nWHERE id = $6\nRETURNING *\n  ",
    "describe": {
      "columns": [
        {
          "ordinal": 0,
          "name": "id",
          "type_info": "Uuid"
        },
        {
          "ordinal": 1,
          "name": "created_at",
          "type_info": "Timestamptz"
        },
        {
          "ordinal": 2,
          "name": "updated_at",
          "type_info": "Timestamptz"
        },
        {
          "ordinal": 3,
          "name": "deleted_at",
          "type_info": "Timestamptz"
        },
        {
          "ordinal": 4,
          "name": "content",
          "type_info": "Jsonb"
        },
        {
          "ordinal": 5,
          "name": "name",
          "type_info": "Varchar"
        },
        {
          "ordinal": 6,
          "name": "subject",
          "type_info": "Varchar"
        },
        {
          "ordinal": 7,
          "name": "exercise_completions_threshold",
          "type_info": "Int4"
        },
        {
          "ordinal": 8,
          "name": "points_threshold",
          "type_info": "Int4"
        },
        {
          "ordinal": 9,
          "name": "course_instance_id",
          "type_info": "Uuid"
        }
      ],
      "parameters": {
        "Left": ["Varchar", "Varchar", "Jsonb", "Int4", "Int4", "Uuid"]
      },
      "nullable": [false, false, false, true, true, false, true, true, true, false]
    }
  },
  "8618ce42d70d235789ef5dc2bf23051fa7964b770cbd4cfa95022fa219f5dddf": {
    "query": "\nINSERT INTO courses (name, organization_id, slug)\nVALUES ($1, $2, $3)\nRETURNING id\n",
    "describe": {
      "columns": [
        {
          "ordinal": 0,
          "name": "id",
          "type_info": "Uuid"
        }
      ],
      "parameters": {
        "Left": ["Varchar", "Uuid", "Varchar"]
      },
      "nullable": [false]
    }
  },
  "86a8fa9857c9a237b24dc8385ff04f259a1ee04fe343b0dd0072946a3340762f": {
    "query": "\nINSERT INTO user_exercise_states (user_id, exercise_id, course_instance_id)\nVALUES ($1, $2, $3)\nON CONFLICT (user_id, exercise_id, course_instance_id) DO NOTHING\nRETURNING user_id,\n  exercise_id,\n  course_instance_id,\n  created_at,\n  updated_at,\n  deleted_at,\n  score_given,\n  grading_progress as \"grading_progress: _\",\n  activity_progress as \"activity_progress: _\";\n  ",
    "describe": {
      "columns": [
        {
          "ordinal": 0,
          "name": "user_id",
          "type_info": "Uuid"
        },
        {
          "ordinal": 1,
          "name": "exercise_id",
          "type_info": "Uuid"
        },
        {
          "ordinal": 2,
          "name": "course_instance_id",
          "type_info": "Uuid"
        },
        {
          "ordinal": 3,
          "name": "created_at",
          "type_info": "Timestamptz"
        },
        {
          "ordinal": 4,
          "name": "updated_at",
          "type_info": "Timestamptz"
        },
        {
          "ordinal": 5,
          "name": "deleted_at",
          "type_info": "Timestamptz"
        },
        {
          "ordinal": 6,
          "name": "score_given",
          "type_info": "Float4"
        },
        {
          "ordinal": 7,
          "name": "grading_progress: _",
          "type_info": {
            "Custom": {
              "name": "grading_progress",
              "kind": {
                "Enum": ["fully-graded", "pending", "pending-manual", "failed", "not-ready"]
              }
            }
          }
        },
        {
          "ordinal": 8,
          "name": "activity_progress: _",
          "type_info": {
            "Custom": {
              "name": "activity_progress",
              "kind": {
                "Enum": ["initialized", "started", "in-progress", "submitted", "completed"]
              }
            }
          }
        }
      ],
      "parameters": {
        "Left": ["Uuid", "Uuid", "Uuid"]
      },
      "nullable": [false, false, false, false, false, true, true, false, false]
    }
  },
  "88890869dabe25130451185ec231260f8cdc6121649923e7209346dded7d0014": {
    "query": "SELECT organization_id FROM courses WHERE id = $1",
    "describe": {
      "columns": [
        {
          "ordinal": 0,
          "name": "organization_id",
          "type_info": "Uuid"
        }
      ],
      "parameters": {
        "Left": ["Uuid"]
      },
      "nullable": [false]
    }
  },
  "8892d2a44c0fcb1258a4afef5ebbce282af2a301a0299834347dc4e5af56e3a1": {
    "query": "\nSELECT id,\n  created_at,\n  updated_at,\n  name,\n  course_id,\n  deleted_at,\n  chapter_image,\n  chapter_number,\n  front_page_id,\n  opens_at\nFROM chapters\nWHERE course_id = $1\n  AND deleted_at IS NULL;\n",
    "describe": {
      "columns": [
        {
          "ordinal": 0,
          "name": "id",
          "type_info": "Uuid"
        },
        {
          "ordinal": 1,
          "name": "created_at",
          "type_info": "Timestamptz"
        },
        {
          "ordinal": 2,
          "name": "updated_at",
          "type_info": "Timestamptz"
        },
        {
          "ordinal": 3,
          "name": "name",
          "type_info": "Varchar"
        },
        {
          "ordinal": 4,
          "name": "course_id",
          "type_info": "Uuid"
        },
        {
          "ordinal": 5,
          "name": "deleted_at",
          "type_info": "Timestamptz"
        },
        {
          "ordinal": 6,
          "name": "chapter_image",
          "type_info": "Varchar"
        },
        {
          "ordinal": 7,
          "name": "chapter_number",
          "type_info": "Int4"
        },
        {
          "ordinal": 8,
          "name": "front_page_id",
          "type_info": "Uuid"
        },
        {
          "ordinal": 9,
          "name": "opens_at",
          "type_info": "Timestamptz"
        }
      ],
      "parameters": {
        "Left": ["Uuid"]
      },
      "nullable": [false, false, false, false, false, true, true, false, true, true]
    }
  },
  "8c5a2157f97a81b2ce7489c584aef3cc2c42a4aaedeadc828e0de7bf8afc8706": {
    "query": "\nSELECT COUNT(ues.exercise_id) as completed_exercises,\n  COALESCE(0, SUM(ues.score_given)) as score_given\nFROM user_exercise_states ues\nWHERE ues.course_instance_id = $1\n  AND ues.user_id = $2\n  AND ues.deleted_at IS NULL\n  AND ues.activity_progress IN ('submitted', 'completed');\n        ",
    "describe": {
      "columns": [
        {
          "ordinal": 0,
          "name": "completed_exercises",
          "type_info": "Int8"
        },
        {
          "ordinal": 1,
          "name": "score_given",
          "type_info": "Float4"
        }
      ],
      "parameters": {
        "Left": ["Uuid", "Uuid"]
      },
      "nullable": [null, null]
    }
  },
  "8c711ea858481edd56e9dc186e9c256e5109f373b8a8c602cecba26cf75740c7": {
    "query": "\nINSERT INTO users (id, email)\nVALUES ($1, $2)\nRETURNING id\n",
    "describe": {
      "columns": [
        {
          "ordinal": 0,
          "name": "id",
          "type_info": "Uuid"
        }
      ],
      "parameters": {
        "Left": ["Uuid", "Varchar"]
      },
      "nullable": [false]
    }
  },
  "8e2bba0afa206e70e5203c0736688fc4fc5beda06886c1d1c555f1fe39224051": {
    "query": "\nSELECT id,\n  created_at,\n  updated_at,\n  course_id,\n  chapter_id,\n  url_path,\n  title,\n  deleted_at,\n  content,\n  order_number\nFROM pages\nWHERE id = $1;\n",
    "describe": {
      "columns": [
        {
          "ordinal": 0,
          "name": "id",
          "type_info": "Uuid"
        },
        {
          "ordinal": 1,
          "name": "created_at",
          "type_info": "Timestamptz"
        },
        {
          "ordinal": 2,
          "name": "updated_at",
          "type_info": "Timestamptz"
        },
        {
          "ordinal": 3,
          "name": "course_id",
          "type_info": "Uuid"
        },
        {
          "ordinal": 4,
          "name": "chapter_id",
          "type_info": "Uuid"
        },
        {
          "ordinal": 5,
          "name": "url_path",
          "type_info": "Varchar"
        },
        {
          "ordinal": 6,
          "name": "title",
          "type_info": "Varchar"
        },
        {
          "ordinal": 7,
          "name": "deleted_at",
          "type_info": "Timestamptz"
        },
        {
          "ordinal": 8,
          "name": "content",
          "type_info": "Jsonb"
        },
        {
          "ordinal": 9,
          "name": "order_number",
          "type_info": "Int4"
        }
      ],
      "parameters": {
        "Left": ["Uuid"]
      },
      "nullable": [false, false, false, false, true, false, false, true, false, false]
    }
  },
  "902398ca29a18eb7bce969348d7d90eb0b3cb8a95cbdd228f89df0eaa7cf5eff": {
    "query": "\nINSERT INTO regradings DEFAULT\nVALUES\nRETURNING id\n",
    "describe": {
      "columns": [
        {
          "ordinal": 0,
          "name": "id",
          "type_info": "Uuid"
        }
      ],
      "parameters": {
        "Left": []
      },
      "nullable": [false]
    }
  },
  "90fa9968b7d756f053c018a87714ffe53999efba45477c01a5daf23404b64c06": {
    "query": "\nINSERT INTO submissions (\n    exercise_id,\n    course_id,\n    exercise_task_id,\n    user_id,\n    course_instance_id,\n    data_json\n  )\n  VALUES ($1, $2, $3, $4, $5, $6)\n  RETURNING id\n",
    "describe": {
      "columns": [
        {
          "ordinal": 0,
          "name": "id",
          "type_info": "Uuid"
        }
      ],
      "parameters": {
        "Left": ["Uuid", "Uuid", "Uuid", "Uuid", "Uuid", "Jsonb"]
      },
      "nullable": [false]
    }
  },
  "94ded885c93e670d138c1774ec664d7d08779da4e61afa196858e3fb71864f47": {
    "query": "\nINSERT INTO exercise_service_info(\n    exercise_service_id,\n    editor_iframe_path,\n    exercise_iframe_path,\n    submission_iframe_path,\n    grade_endpoint_path,\n    public_spec_endpoint_path,\n    model_solution_path\n  )\nVALUES ($1, $2, $3, $4, $5, $6, $7)\nON CONFLICT(exercise_service_id) DO UPDATE\nSET editor_iframe_path = $2,\n  exercise_iframe_path = $3,\n  submission_iframe_path = $4,\n  grade_endpoint_path = $5,\n  public_spec_endpoint_path = $6,\n  model_solution_path = $7\nRETURNING *\n    ",
    "describe": {
      "columns": [
        {
          "ordinal": 0,
          "name": "exercise_service_id",
          "type_info": "Uuid"
        },
        {
          "ordinal": 1,
          "name": "created_at",
          "type_info": "Timestamptz"
        },
        {
          "ordinal": 2,
          "name": "updated_at",
          "type_info": "Timestamptz"
        },
        {
          "ordinal": 3,
          "name": "editor_iframe_path",
          "type_info": "Varchar"
        },
        {
          "ordinal": 4,
          "name": "exercise_iframe_path",
          "type_info": "Varchar"
        },
        {
          "ordinal": 5,
          "name": "grade_endpoint_path",
          "type_info": "Varchar"
        },
        {
          "ordinal": 6,
          "name": "submission_iframe_path",
          "type_info": "Varchar"
        },
        {
          "ordinal": 7,
          "name": "public_spec_endpoint_path",
          "type_info": "Varchar"
        },
        {
          "ordinal": 8,
          "name": "model_solution_path",
          "type_info": "Varchar"
        }
      ],
      "parameters": {
        "Left": ["Uuid", "Varchar", "Varchar", "Varchar", "Varchar", "Varchar", "Varchar"]
      },
      "nullable": [false, false, false, false, false, false, false, false, false]
    }
  },
  "95dd409bd722442fe75d3b3aba428f811687752e1df10dc30ad7a1ce0250e76d": {
    "query": "\nUPDATE user_exercise_states\nSET score_given = $4, grading_progress = $5, activity_progress = $6\nWHERE user_id = $1\nAND exercise_id = $2\nAND course_instance_id = $3\nRETURNING user_id,\n  exercise_id,\n  course_instance_id,\n  created_at,\n  updated_at,\n  deleted_at,\n  score_given,\n  grading_progress as \"grading_progress: _\",\n  activity_progress as \"activity_progress: _\"\n    ",
    "describe": {
      "columns": [
        {
          "ordinal": 0,
          "name": "user_id",
          "type_info": "Uuid"
        },
        {
          "ordinal": 1,
          "name": "exercise_id",
          "type_info": "Uuid"
        },
        {
          "ordinal": 2,
          "name": "course_instance_id",
          "type_info": "Uuid"
        },
        {
          "ordinal": 3,
          "name": "created_at",
          "type_info": "Timestamptz"
        },
        {
          "ordinal": 4,
          "name": "updated_at",
          "type_info": "Timestamptz"
        },
        {
          "ordinal": 5,
          "name": "deleted_at",
          "type_info": "Timestamptz"
        },
        {
          "ordinal": 6,
          "name": "score_given",
          "type_info": "Float4"
        },
        {
          "ordinal": 7,
          "name": "grading_progress: _",
          "type_info": {
            "Custom": {
              "name": "grading_progress",
              "kind": {
                "Enum": ["fully-graded", "pending", "pending-manual", "failed", "not-ready"]
              }
            }
          }
        },
        {
          "ordinal": 8,
          "name": "activity_progress: _",
          "type_info": {
            "Custom": {
              "name": "activity_progress",
              "kind": {
                "Enum": ["initialized", "started", "in-progress", "submitted", "completed"]
              }
            }
          }
        }
      ],
      "parameters": {
        "Left": [
          "Uuid",
          "Uuid",
          "Uuid",
          "Float4",
          {
            "Custom": {
              "name": "grading_progress",
              "kind": {
                "Enum": ["fully-graded", "pending", "pending-manual", "failed", "not-ready"]
              }
            }
          },
          {
            "Custom": {
              "name": "activity_progress",
              "kind": {
                "Enum": ["initialized", "started", "in-progress", "submitted", "completed"]
              }
            }
          }
        ]
      },
      "nullable": [false, false, false, false, false, true, true, false, false]
    }
  },
  "974f0fff32d5d42aa0aa4d4f9e52ebe1b69c95cc677bdb0fce4f8bfd7b519639": {
    "query": "\nUPDATE regradings\nSET total_grading_progress = $1\nWHERE id = $2\n",
    "describe": {
      "columns": [],
      "parameters": {
        "Left": [
          {
            "Custom": {
              "name": "grading_progress",
              "kind": {
                "Enum": ["fully-graded", "pending", "pending-manual", "failed", "not-ready"]
              }
            }
          },
          "Uuid"
        ]
      },
      "nullable": []
    }
  },
  "97746326f1dc7179a02c42496eda00e42b51e7298f51bb4ec5e0e93920b06382": {
    "query": "\nSELECT id,\n  name,\n  created_at,\n  updated_at,\n  organization_id,\n  deleted_at,\n  slug,\n  content_search_language as \"content_search_language: String\"\nFROM courses\nWHERE deleted_at IS NULL;\n",
    "describe": {
      "columns": [
        {
          "ordinal": 0,
          "name": "id",
          "type_info": "Uuid"
        },
        {
          "ordinal": 1,
          "name": "name",
          "type_info": "Varchar"
        },
        {
          "ordinal": 2,
          "name": "created_at",
          "type_info": "Timestamptz"
        },
        {
          "ordinal": 3,
          "name": "updated_at",
          "type_info": "Timestamptz"
        },
        {
          "ordinal": 4,
          "name": "organization_id",
          "type_info": "Uuid"
        },
        {
          "ordinal": 5,
          "name": "deleted_at",
          "type_info": "Timestamptz"
        },
        {
          "ordinal": 6,
          "name": "slug",
          "type_info": "Varchar"
        },
        {
          "ordinal": 7,
          "name": "content_search_language: String",
          "type_info": {
            "Custom": {
              "name": "regconfig",
              "kind": "Simple"
            }
          }
        }
      ],
      "parameters": {
        "Left": []
      },
      "nullable": [false, false, false, false, false, true, false, false]
    }
  },
  "97863f3295349de9881d18e705ef461353c7bbca65e2f0c65c43c6a4bb1365ee": {
    "query": "\nSELECT *\nFROM exercise_services\nWHERE slug = ANY($1);",
    "describe": {
      "columns": [
        {
          "ordinal": 0,
          "name": "id",
          "type_info": "Uuid"
        },
        {
          "ordinal": 1,
          "name": "created_at",
          "type_info": "Timestamptz"
        },
        {
          "ordinal": 2,
          "name": "updated_at",
          "type_info": "Timestamptz"
        },
        {
          "ordinal": 3,
          "name": "deleted_at",
          "type_info": "Timestamptz"
        },
        {
          "ordinal": 4,
          "name": "name",
          "type_info": "Varchar"
        },
        {
          "ordinal": 5,
          "name": "slug",
          "type_info": "Varchar"
        },
        {
          "ordinal": 6,
          "name": "public_url",
          "type_info": "Varchar"
        },
        {
          "ordinal": 7,
          "name": "internal_url",
          "type_info": "Varchar"
        },
        {
          "ordinal": 8,
          "name": "max_reprocessing_submissions_at_once",
          "type_info": "Int4"
        }
      ],
      "parameters": {
        "Left": ["TextArray"]
      },
      "nullable": [false, false, false, true, false, false, false, true, false]
    }
  },
  "9c6243474cc02c99f6974e143c88dde690c982125071ddc69df713350de1f875": {
    "query": "SELECT * FROM exercise_tasks WHERE id = $1;",
    "describe": {
      "columns": [
        {
          "ordinal": 0,
          "name": "id",
          "type_info": "Uuid"
        },
        {
          "ordinal": 1,
          "name": "created_at",
          "type_info": "Timestamptz"
        },
        {
          "ordinal": 2,
          "name": "updated_at",
          "type_info": "Timestamptz"
        },
        {
          "ordinal": 3,
          "name": "exercise_id",
          "type_info": "Uuid"
        },
        {
          "ordinal": 4,
          "name": "exercise_type",
          "type_info": "Varchar"
        },
        {
          "ordinal": 5,
          "name": "assignment",
          "type_info": "Jsonb"
        },
        {
          "ordinal": 6,
          "name": "deleted_at",
          "type_info": "Timestamptz"
        },
        {
          "ordinal": 7,
          "name": "private_spec",
          "type_info": "Jsonb"
        },
        {
          "ordinal": 8,
          "name": "spec_file_id",
          "type_info": "Uuid"
        },
        {
          "ordinal": 9,
          "name": "public_spec",
          "type_info": "Jsonb"
        },
        {
          "ordinal": 10,
          "name": "model_solution_spec",
          "type_info": "Jsonb"
        }
      ],
      "parameters": {
        "Left": ["Uuid"]
      },
      "nullable": [false, false, false, false, false, false, true, true, true, true, true]
    }
  },
  "9c85b99d223ec35dd6a3d00598117fba6db802ec315cd2d1c38012b577d270bb": {
    "query": "\nSELECT *\nFROM exercises\nWHERE page_id IN (\n    SELECT UNNEST($1::uuid [])\n  )\n  AND deleted_at IS NULL\n        ",
    "describe": {
      "columns": [
        {
          "ordinal": 0,
          "name": "id",
          "type_info": "Uuid"
        },
        {
          "ordinal": 1,
          "name": "created_at",
          "type_info": "Timestamptz"
        },
        {
          "ordinal": 2,
          "name": "updated_at",
          "type_info": "Timestamptz"
        },
        {
          "ordinal": 3,
          "name": "course_id",
          "type_info": "Uuid"
        },
        {
          "ordinal": 4,
          "name": "deleted_at",
          "type_info": "Timestamptz"
        },
        {
          "ordinal": 5,
          "name": "name",
          "type_info": "Varchar"
        },
        {
          "ordinal": 6,
          "name": "deadline",
          "type_info": "Timestamptz"
        },
        {
          "ordinal": 7,
          "name": "page_id",
          "type_info": "Uuid"
        },
        {
          "ordinal": 8,
          "name": "score_maximum",
          "type_info": "Int4"
        },
        {
          "ordinal": 9,
          "name": "order_number",
          "type_info": "Int4"
        },
        {
          "ordinal": 10,
          "name": "chapter_id",
          "type_info": "Uuid"
        }
      ],
      "parameters": {
        "Left": ["UuidArray"]
      },
      "nullable": [false, false, false, false, true, false, true, false, false, false, false]
    }
  },
  "9e77b192694c3af4cf6ab696e5b43a1e1f28dab7af08beb2e38eccbe0282b01a": {
    "query": "\nSELECT *\nFROM exercise_services\nWHERE slug = $1\n  ",
    "describe": {
      "columns": [
        {
          "ordinal": 0,
          "name": "id",
          "type_info": "Uuid"
        },
        {
          "ordinal": 1,
          "name": "created_at",
          "type_info": "Timestamptz"
        },
        {
          "ordinal": 2,
          "name": "updated_at",
          "type_info": "Timestamptz"
        },
        {
          "ordinal": 3,
          "name": "deleted_at",
          "type_info": "Timestamptz"
        },
        {
          "ordinal": 4,
          "name": "name",
          "type_info": "Varchar"
        },
        {
          "ordinal": 5,
          "name": "slug",
          "type_info": "Varchar"
        },
        {
          "ordinal": 6,
          "name": "public_url",
          "type_info": "Varchar"
        },
        {
          "ordinal": 7,
          "name": "internal_url",
          "type_info": "Varchar"
        },
        {
          "ordinal": 8,
          "name": "max_reprocessing_submissions_at_once",
          "type_info": "Int4"
        }
      ],
      "parameters": {
        "Left": ["Text"]
      },
      "nullable": [false, false, false, true, false, false, false, true, false]
    }
  },
  "a76579e426500a1f99f9e02cf2c523658f58d86dcb036aef2aa3bdf71d8a563e": {
    "query": "\nUPDATE regradings\nSET regrading_completed_at = now(),\n  total_grading_progress = 'fully-graded'\nWHERE id = $1\n",
    "describe": {
      "columns": [],
      "parameters": {
        "Left": ["Uuid"]
      },
      "nullable": []
    }
  },
  "a9e271cada9f2f343a30090ab395a3a921c69ae488694b9cf483dfffa9920d75": {
    "query": "\nSELECT *\nFROM submissions\nWHERE exercise_id = $1\n  AND deleted_at IS NULL\nLIMIT $2\nOFFSET $3;\n        ",
    "describe": {
      "columns": [
        {
          "ordinal": 0,
          "name": "id",
          "type_info": "Uuid"
        },
        {
          "ordinal": 1,
          "name": "created_at",
          "type_info": "Timestamptz"
        },
        {
          "ordinal": 2,
          "name": "updated_at",
          "type_info": "Timestamptz"
        },
        {
          "ordinal": 3,
          "name": "deleted_at",
          "type_info": "Timestamptz"
        },
        {
          "ordinal": 4,
          "name": "exercise_id",
          "type_info": "Uuid"
        },
        {
          "ordinal": 5,
          "name": "course_id",
          "type_info": "Uuid"
        },
        {
          "ordinal": 6,
          "name": "exercise_task_id",
          "type_info": "Uuid"
        },
        {
          "ordinal": 7,
          "name": "data_json",
          "type_info": "Jsonb"
        },
        {
          "ordinal": 8,
          "name": "grading_id",
          "type_info": "Uuid"
        },
        {
          "ordinal": 9,
          "name": "metadata",
          "type_info": "Jsonb"
        },
        {
          "ordinal": 10,
          "name": "user_id",
          "type_info": "Uuid"
        },
        {
          "ordinal": 11,
          "name": "course_instance_id",
          "type_info": "Uuid"
        }
      ],
      "parameters": {
        "Left": ["Uuid", "Int8", "Int8"]
      },
      "nullable": [false, false, false, true, false, false, false, true, true, true, false, false]
    }
  },
  "b0302cd73ce7a9f3d86d798a9a6c8ae768a0722bfeef08cd89c8716b36bce665": {
    "query": "SELECT course_id FROM submissions WHERE id = $1",
    "describe": {
      "columns": [
        {
          "ordinal": 0,
          "name": "course_id",
          "type_info": "Uuid"
        }
      ],
      "parameters": {
        "Left": ["Uuid"]
      },
      "nullable": [false]
    }
  },
  "b28ca6a2fc385642149d527deb0919464711ab57e4120078d6153ccbc08114d4": {
    "query": "\nUPDATE chapters\nSET name = $1,\n  chapter_number = $2\nWHERE id = $3\nRETURNING *;\n    ",
    "describe": {
      "columns": [
        {
          "ordinal": 0,
          "name": "id",
          "type_info": "Uuid"
        },
        {
          "ordinal": 1,
          "name": "name",
          "type_info": "Varchar"
        },
        {
          "ordinal": 2,
          "name": "course_id",
          "type_info": "Uuid"
        },
        {
          "ordinal": 3,
          "name": "chapter_number",
          "type_info": "Int4"
        },
        {
          "ordinal": 4,
          "name": "created_at",
          "type_info": "Timestamptz"
        },
        {
          "ordinal": 5,
          "name": "updated_at",
          "type_info": "Timestamptz"
        },
        {
          "ordinal": 6,
          "name": "deleted_at",
          "type_info": "Timestamptz"
        },
        {
          "ordinal": 7,
          "name": "front_page_id",
          "type_info": "Uuid"
        },
        {
          "ordinal": 8,
          "name": "opens_at",
          "type_info": "Timestamptz"
        },
        {
          "ordinal": 9,
          "name": "chapter_image",
          "type_info": "Varchar"
        }
      ],
      "parameters": {
        "Left": ["Varchar", "Int4", "Uuid"]
      },
      "nullable": [false, false, false, false, false, false, true, true, true, true]
    }
  },
  "b4f5a52e896eba983c4002aa6c4ad7b6560079a8b7573c43315562e8bd3fb03b": {
    "query": "\nSELECT id,\n  created_at,\n  updated_at,\n  deleted_at,\n  course_id,\n  starts_at,\n  ends_at,\n  name,\n  description,\n  variant_status AS \"variant_status: VariantStatus\"\nFROM course_instances\nWHERE id = $1\n  AND deleted_at IS NULL;\n    ",
    "describe": {
      "columns": [
        {
          "ordinal": 0,
          "name": "id",
          "type_info": "Uuid"
        },
        {
          "ordinal": 1,
          "name": "created_at",
          "type_info": "Timestamptz"
        },
        {
          "ordinal": 2,
          "name": "updated_at",
          "type_info": "Timestamptz"
        },
        {
          "ordinal": 3,
          "name": "deleted_at",
          "type_info": "Timestamptz"
        },
        {
          "ordinal": 4,
          "name": "course_id",
          "type_info": "Uuid"
        },
        {
          "ordinal": 5,
          "name": "starts_at",
          "type_info": "Timestamptz"
        },
        {
          "ordinal": 6,
          "name": "ends_at",
          "type_info": "Timestamptz"
        },
        {
          "ordinal": 7,
          "name": "name",
          "type_info": "Varchar"
        },
        {
          "ordinal": 8,
          "name": "description",
          "type_info": "Varchar"
        },
        {
          "ordinal": 9,
          "name": "variant_status: VariantStatus",
          "type_info": {
            "Custom": {
              "name": "variant_status",
              "kind": {
                "Enum": ["draft", "upcoming", "active", "ended"]
              }
            }
          }
        }
      ],
      "parameters": {
        "Left": ["Uuid"]
      },
      "nullable": [false, false, false, true, false, true, true, true, true, false]
    }
  },
  "b9159ddd17dc391f0bd7b726633dff02d1530aa2b0b270b4947d749442850451": {
    "query": "UPDATE chapters SET front_page_id = $1 WHERE id = $2",
    "describe": {
      "columns": [],
      "parameters": {
        "Left": ["Uuid", "Uuid"]
      },
      "nullable": []
    }
  },
  "b988de59221dbe4350dcccadf9e80e782365d6526188dc5a6b14ed2581ca1314": {
    "query": "\nINSERT INTO users (email)\nVALUES ($1)\nRETURNING id\n",
    "describe": {
      "columns": [
        {
          "ordinal": 0,
          "name": "id",
          "type_info": "Uuid"
        }
      ],
      "parameters": {
        "Left": ["Varchar"]
      },
      "nullable": [false]
    }
  },
  "c4db451cf0d08b2fca14976798e0883a3961533b35d7dd4d5057e1662d482592": {
    "query": "SELECT *\nFROM email_templates\nWHERE course_instance_id = $1\n  AND deleted_at IS NULL",
    "describe": {
      "columns": [
        {
          "ordinal": 0,
          "name": "id",
          "type_info": "Uuid"
        },
        {
          "ordinal": 1,
          "name": "created_at",
          "type_info": "Timestamptz"
        },
        {
          "ordinal": 2,
          "name": "updated_at",
          "type_info": "Timestamptz"
        },
        {
          "ordinal": 3,
          "name": "deleted_at",
          "type_info": "Timestamptz"
        },
        {
          "ordinal": 4,
          "name": "content",
          "type_info": "Jsonb"
        },
        {
          "ordinal": 5,
          "name": "name",
          "type_info": "Varchar"
        },
        {
          "ordinal": 6,
          "name": "subject",
          "type_info": "Varchar"
        },
        {
          "ordinal": 7,
          "name": "exercise_completions_threshold",
          "type_info": "Int4"
        },
        {
          "ordinal": 8,
          "name": "points_threshold",
          "type_info": "Int4"
        },
        {
          "ordinal": 9,
          "name": "course_instance_id",
          "type_info": "Uuid"
        }
      ],
      "parameters": {
        "Left": ["Uuid"]
      },
      "nullable": [false, false, false, true, true, false, true, true, true, false]
    }
  },
  "c63ca33887bc73c797b68af5b66b248f0740a2678b86e4a3644b61804abdad17": {
    "query": "\nSELECT id,\n  submission_id,\n  grading_before_regrading,\n  grading_after_regrading\nFROM regrading_submissions\nWHERE regrading_id = $1\n",
    "describe": {
      "columns": [
        {
          "ordinal": 0,
          "name": "id",
          "type_info": "Uuid"
        },
        {
          "ordinal": 1,
          "name": "submission_id",
          "type_info": "Uuid"
        },
        {
          "ordinal": 2,
          "name": "grading_before_regrading",
          "type_info": "Uuid"
        },
        {
          "ordinal": 3,
          "name": "grading_after_regrading",
          "type_info": "Uuid"
        }
      ],
      "parameters": {
        "Left": ["Uuid"]
      },
      "nullable": [false, false, false, true]
    }
  },
  "c6d5ffed3573883c9e69529464b8f96325fbbf5c4ea893ae9e7352d3ce48a70d": {
    "query": "\nUPDATE regradings\nSET error_message = $1\nWHERE id = $2\n",
    "describe": {
      "columns": [],
      "parameters": {
        "Left": ["Text", "Uuid"]
      },
      "nullable": []
    }
  },
  "c8c5264811bce45733628caa8a1e90a07e2d16cbb5ad6ce0cd35f3e1e1921a4e": {
    "query": "\nSELECT date_part('isodow', created_at)::integer isodow, date_part('hour', created_at)::integer \"hour\", count(*)::integer\nFROM submissions\nWHERE course_id = $1\nGROUP BY isodow, \"hour\"\nORDER BY isodow, hour;\n          ",
    "describe": {
      "columns": [
        {
          "ordinal": 0,
          "name": "isodow",
          "type_info": "Int4"
        },
        {
          "ordinal": 1,
          "name": "hour",
          "type_info": "Int4"
        },
        {
          "ordinal": 2,
          "name": "count",
          "type_info": "Int4"
        }
      ],
      "parameters": {
        "Left": ["Uuid"]
      },
      "nullable": [null, null, null]
    }
  },
<<<<<<< HEAD
  "c8cba49645299bcfd09dc59aa60fbb482559697dbab470a301eb66a68d85e8ed": {
    "query": "\nSELECT id,\n  created_at,\n  updated_at,\n  course_id,\n  chapter_id,\n  url_path,\n  title,\n  deleted_at,\n  content,\n  order_number\nFROM pages\nWHERE chapter_id = $1\n  AND deleted_at IS NULL\n        ",
    "describe": {
      "columns": [
        {
          "ordinal": 0,
          "name": "id",
          "type_info": "Uuid"
        },
        {
          "ordinal": 1,
          "name": "created_at",
          "type_info": "Timestamptz"
        },
        {
          "ordinal": 2,
          "name": "updated_at",
          "type_info": "Timestamptz"
        },
        {
          "ordinal": 3,
          "name": "course_id",
          "type_info": "Uuid"
        },
        {
          "ordinal": 4,
          "name": "chapter_id",
          "type_info": "Uuid"
        },
        {
          "ordinal": 5,
          "name": "url_path",
          "type_info": "Varchar"
        },
        {
          "ordinal": 6,
          "name": "title",
          "type_info": "Varchar"
        },
        {
          "ordinal": 7,
          "name": "deleted_at",
          "type_info": "Timestamptz"
        },
        {
          "ordinal": 8,
          "name": "content",
          "type_info": "Jsonb"
        },
        {
          "ordinal": 9,
          "name": "order_number",
          "type_info": "Int4"
        }
      ],
      "parameters": {
        "Left": ["Uuid"]
      },
      "nullable": [false, false, false, false, true, false, false, true, false, false]
    }
  },
  "cb2a81d4655c9e1bf28f7e77fecb0c0f1fac0373cf4ad3a2477db2f3f43af253": {
    "query": "\nINSERT INTO exercise_service_info(\n    exercise_service_id,\n    editor_iframe_path,\n    exercise_iframe_path,\n    submission_iframe_path,\n    grade_endpoint_path,\n    public_spec_endpoint_path\n  )\nVALUES ($1, $2, $3, $4, $5, $6)\nON CONFLICT(exercise_service_id) DO UPDATE\nSET editor_iframe_path = $2,\n  exercise_iframe_path = $3,\n  submission_iframe_path = $4,\n  grade_endpoint_path = $5,\n  public_spec_endpoint_path = $6\nRETURNING *\n    ",
    "describe": {
      "columns": [
        {
          "ordinal": 0,
          "name": "exercise_service_id",
          "type_info": "Uuid"
        },
        {
          "ordinal": 1,
          "name": "created_at",
          "type_info": "Timestamptz"
        },
        {
          "ordinal": 2,
          "name": "updated_at",
          "type_info": "Timestamptz"
        },
        {
          "ordinal": 3,
          "name": "editor_iframe_path",
          "type_info": "Varchar"
        },
        {
          "ordinal": 4,
          "name": "exercise_iframe_path",
          "type_info": "Varchar"
        },
        {
          "ordinal": 5,
          "name": "grade_endpoint_path",
          "type_info": "Varchar"
        },
        {
          "ordinal": 6,
          "name": "submission_iframe_path",
          "type_info": "Varchar"
        },
        {
          "ordinal": 7,
          "name": "public_spec_endpoint_path",
          "type_info": "Varchar"
        }
      ],
      "parameters": {
        "Left": ["Uuid", "Varchar", "Varchar", "Varchar", "Varchar", "Varchar"]
      },
      "nullable": [false, false, false, false, false, false, false, false]
    }
  },
  "cbfd401477ce66fd0698031a62d908541e896ae4079378dad7261f489dd1f0a2": {
    "query": "\nSELECT id,\n  name,\n  created_at,\n  updated_at,\n  organization_id,\n  deleted_at,\n  slug,\n  content_search_language as \"content_search_language: String\"\nFROM courses\nWHERE organization_id = $1\n  AND deleted_at IS NULL;\n        ",
=======
  "cd77e9c666eedf778257a2adede300821c26ef4b6f8fb0011eea940fd3fe2a6b": {
    "query": "\n  UPDATE pages\n  SET\n    deleted_at = now()\n  WHERE id = $1\n  RETURNING *\n          ",
>>>>>>> cf2146dc
    "describe": {
      "columns": [
        {
          "ordinal": 0,
          "name": "id",
          "type_info": "Uuid"
        },
        {
          "ordinal": 1,
          "name": "name",
          "type_info": "Varchar"
        },
        {
          "ordinal": 2,
          "name": "created_at",
          "type_info": "Timestamptz"
        },
        {
          "ordinal": 3,
          "name": "updated_at",
          "type_info": "Timestamptz"
        },
        {
          "ordinal": 4,
          "name": "organization_id",
          "type_info": "Uuid"
        },
        {
          "ordinal": 5,
          "name": "deleted_at",
          "type_info": "Timestamptz"
        },
        {
          "ordinal": 6,
          "name": "slug",
          "type_info": "Varchar"
        },
        {
          "ordinal": 7,
          "name": "content_search_language: String",
          "type_info": {
            "Custom": {
              "name": "regconfig",
              "kind": "Simple"
            }
          }
        }
      ],
      "parameters": {
        "Left": ["Uuid"]
      },
      "nullable": [false, false, false, false, false, true, false, false]
    }
  },
  "cd4fd4ff79fca928cf094d7d18a24b3ee31a39d0289cf5832112fc8673042326": {
    "query": "\nINSERT INTO exercise_tasks(id, exercise_id, exercise_type, assignment, public_spec, private_spec)\nVALUES ($1, $2, $3, $4, $5, $6)\nON CONFLICT (id) DO UPDATE\nSET exercise_id=$2, exercise_type=$3, assignment=$4, public_spec=$5, private_spec=$6, deleted_at=NULL\nRETURNING id, exercise_type, assignment, private_spec;\n        ",
    "describe": {
      "columns": [
        {
          "ordinal": 0,
          "name": "id",
          "type_info": "Uuid"
        },
        {
          "ordinal": 1,
          "name": "exercise_type",
          "type_info": "Varchar"
        },
        {
          "ordinal": 2,
          "name": "assignment",
          "type_info": "Jsonb"
        },
        {
          "ordinal": 3,
          "name": "private_spec",
          "type_info": "Jsonb"
        }
      ],
      "parameters": {
        "Left": ["Uuid", "Uuid", "Varchar", "Jsonb", "Jsonb", "Jsonb"]
      },
      "nullable": [false, false, false, true]
    }
  },
  "cf1c81b073e3d9f2a1772e3ce72336ca4500ac2b059673ce1f062189e0bd4dee": {
    "query": "\nSELECT p.id as page_id,\n  p.order_number as order_number,\n  p.course_id as course_id,\n  c.id as \"chapter_id?\",\n  c.chapter_number as \"chapter_number?\"\nFROM pages p\n  LEFT JOIN chapters c ON p.chapter_id = c.id\nWHERE p.id = $1;\n",
    "describe": {
      "columns": [
        {
          "ordinal": 0,
          "name": "page_id",
          "type_info": "Uuid"
        },
        {
          "ordinal": 1,
          "name": "order_number",
          "type_info": "Int4"
        },
        {
          "ordinal": 2,
          "name": "course_id",
          "type_info": "Uuid"
        },
        {
          "ordinal": 3,
          "name": "chapter_id?",
          "type_info": "Uuid"
        },
        {
          "ordinal": 4,
          "name": "chapter_number?",
          "type_info": "Int4"
        }
      ],
      "parameters": {
        "Left": ["Uuid"]
      },
      "nullable": [false, false, false, false, false]
    }
  },
  "cf7a54102657110f8d384fb491163e9e2690c365bab861c2c68064ddc1ba0873": {
    "query": "\nINSERT INTO\n  users (email, upstream_id)\nVALUES ($1, $2)\nRETURNING *;\n          ",
    "describe": {
      "columns": [
        {
          "ordinal": 0,
          "name": "id",
          "type_info": "Uuid"
        },
        {
          "ordinal": 1,
          "name": "created_at",
          "type_info": "Timestamptz"
        },
        {
          "ordinal": 2,
          "name": "updated_at",
          "type_info": "Timestamptz"
        },
        {
          "ordinal": 3,
          "name": "deleted_at",
          "type_info": "Timestamptz"
        },
        {
          "ordinal": 4,
          "name": "upstream_id",
          "type_info": "Int4"
        },
        {
          "ordinal": 5,
          "name": "email",
          "type_info": "Varchar"
        }
      ],
      "parameters": {
        "Left": ["Varchar", "Int4"]
      },
      "nullable": [false, false, false, true, true, false]
    }
  },
  "d13e367302b3873770dbcd15736161dd89130c0d06620cb5d337b1f7c9f230e8": {
    "query": "UPDATE pages SET chapter_id = $1 WHERE id = $2",
    "describe": {
      "columns": [],
      "parameters": {
        "Left": ["Uuid", "Uuid"]
      },
      "nullable": []
    }
  },
  "d309be59564d69ecad6e11cc6976649092966ea2236abd7c8ca72e64f78f8fcc": {
    "query": "\nupdate email_deliveries\nset sent = TRUE\nwhere id = $1;\n    ",
    "describe": {
      "columns": [],
      "parameters": {
        "Left": ["Uuid"]
      },
      "nullable": []
    }
  },
  "d575fe0c1c24abc4c6920f05c08ed2172819439de166e5e455e7e6a8c2bc37d7": {
    "query": "\nUPDATE submissions\nSET grading_id = $1\nWHERE id = $2\n",
    "describe": {
      "columns": [],
      "parameters": {
        "Left": ["Uuid", "Uuid"]
      },
      "nullable": []
    }
  },
  "d58670b2f4fd61677c085bd6b65ed9a2f0743411d9a5eb047c599126330b995a": {
    "query": "\nINSERT INTO pages(\n    course_id,\n    content,\n    url_path,\n    title,\n    order_number,\n    chapter_id,\n    content_search_language\n  )\nVALUES($1, $2, $3, $4, $5, $6, $7)\nRETURNING id,\n  created_at,\n  updated_at,\n  course_id,\n  chapter_id,\n  url_path,\n  title,\n  deleted_at,\n  content,\n  order_number\n          ",
    "describe": {
      "columns": [
        {
          "ordinal": 0,
          "name": "id",
          "type_info": "Uuid"
        },
        {
          "ordinal": 1,
          "name": "created_at",
          "type_info": "Timestamptz"
        },
        {
          "ordinal": 2,
          "name": "updated_at",
          "type_info": "Timestamptz"
        },
        {
          "ordinal": 3,
          "name": "course_id",
          "type_info": "Uuid"
        },
        {
          "ordinal": 4,
          "name": "chapter_id",
          "type_info": "Uuid"
        },
        {
          "ordinal": 5,
          "name": "url_path",
          "type_info": "Varchar"
        },
        {
          "ordinal": 6,
          "name": "title",
          "type_info": "Varchar"
        },
        {
          "ordinal": 7,
          "name": "deleted_at",
          "type_info": "Timestamptz"
        },
        {
          "ordinal": 8,
          "name": "content",
          "type_info": "Jsonb"
        },
        {
          "ordinal": 9,
          "name": "order_number",
          "type_info": "Int4"
        }
      ],
      "parameters": {
        "Left": [
          "Uuid",
          "Jsonb",
          "Varchar",
          "Varchar",
          "Int4",
          "Uuid",
          {
            "Custom": {
              "name": "regconfig",
              "kind": "Simple"
            }
          }
        ]
      },
      "nullable": [false, false, false, false, true, false, false, true, false, false]
    }
  },
  "d61f2a6b8fb2f4cfaf52c3c6d740d6fc8ff60cb2fe9528c318715c40e769471d": {
    "query": "UPDATE submissions SET grading_id = $1 WHERE id = $2 RETURNING *",
    "describe": {
      "columns": [
        {
          "ordinal": 0,
          "name": "id",
          "type_info": "Uuid"
        },
        {
          "ordinal": 1,
          "name": "created_at",
          "type_info": "Timestamptz"
        },
        {
          "ordinal": 2,
          "name": "updated_at",
          "type_info": "Timestamptz"
        },
        {
          "ordinal": 3,
          "name": "deleted_at",
          "type_info": "Timestamptz"
        },
        {
          "ordinal": 4,
          "name": "exercise_id",
          "type_info": "Uuid"
        },
        {
          "ordinal": 5,
          "name": "course_id",
          "type_info": "Uuid"
        },
        {
          "ordinal": 6,
          "name": "exercise_task_id",
          "type_info": "Uuid"
        },
        {
          "ordinal": 7,
          "name": "data_json",
          "type_info": "Jsonb"
        },
        {
          "ordinal": 8,
          "name": "grading_id",
          "type_info": "Uuid"
        },
        {
          "ordinal": 9,
          "name": "metadata",
          "type_info": "Jsonb"
        },
        {
          "ordinal": 10,
          "name": "user_id",
          "type_info": "Uuid"
        },
        {
          "ordinal": 11,
          "name": "course_instance_id",
          "type_info": "Uuid"
        }
      ],
      "parameters": {
        "Left": ["Uuid", "Uuid"]
      },
      "nullable": [false, false, false, true, false, false, false, true, true, true, false, false]
    }
  },
  "d741c2e76aa58f5fe945e4a96f0f598d29b7fd6e2552b3afdc183ec445938c40": {
    "query": "SELECT course_id from gradings where id = $1",
    "describe": {
      "columns": [
        {
          "ordinal": 0,
          "name": "course_id",
          "type_info": "Uuid"
        }
      ],
      "parameters": {
        "Left": ["Uuid"]
      },
      "nullable": [false]
    }
  },
  "d9038990f8ce9517b957e6a9a1e347142a2c899026003390f50383be1690e2a1": {
    "query": "\nSELECT\n    id, created_at, updated_at, deleted_at, course_id, starts_at, ends_at, name, description, variant_status as \"variant_status: VariantStatus\"\nFROM course_instances\nWHERE deleted_at IS NULL;\n",
    "describe": {
      "columns": [
        {
          "ordinal": 0,
          "name": "id",
          "type_info": "Uuid"
        },
        {
          "ordinal": 1,
          "name": "created_at",
          "type_info": "Timestamptz"
        },
        {
          "ordinal": 2,
          "name": "updated_at",
          "type_info": "Timestamptz"
        },
        {
          "ordinal": 3,
          "name": "deleted_at",
          "type_info": "Timestamptz"
        },
        {
          "ordinal": 4,
          "name": "course_id",
          "type_info": "Uuid"
        },
        {
          "ordinal": 5,
          "name": "starts_at",
          "type_info": "Timestamptz"
        },
        {
          "ordinal": 6,
          "name": "ends_at",
          "type_info": "Timestamptz"
        },
        {
          "ordinal": 7,
          "name": "name",
          "type_info": "Varchar"
        },
        {
          "ordinal": 8,
          "name": "description",
          "type_info": "Varchar"
        },
        {
          "ordinal": 9,
          "name": "variant_status: VariantStatus",
          "type_info": {
            "Custom": {
              "name": "variant_status",
              "kind": {
                "Enum": ["draft", "upcoming", "active", "ended"]
              }
            }
          }
        }
      ],
      "parameters": {
        "Left": []
      },
      "nullable": [false, false, false, true, false, true, true, true, true, false]
    }
  },
  "d9d230419fb264ebddeaa022bc8ac0061d8caa8bf83e3a5742a140bd056f3005": {
    "query": "\nupdate email_deliveries\nset sent = FALSE,\n  error = $1\nwhere id = $2;\n    ",
    "describe": {
      "columns": [],
      "parameters": {
        "Left": ["Varchar", "Uuid"]
      },
      "nullable": []
    }
  },
  "daf0fcf55ba01cbadc64eb1bdf32641707cffabe7e500cfbf10058e67463ecb5": {
    "query": "\nSELECT id,\n  created_at,\n  updated_at,\n  course_id,\n  chapter_id,\n  url_path,\n  title,\n  deleted_at,\n  content,\n  order_number\nFROM pages\nWHERE course_id = $1\n  AND deleted_at IS NULL;\n        ",
    "describe": {
      "columns": [
        {
          "ordinal": 0,
          "name": "id",
          "type_info": "Uuid"
        },
        {
          "ordinal": 1,
          "name": "created_at",
          "type_info": "Timestamptz"
        },
        {
          "ordinal": 2,
          "name": "updated_at",
          "type_info": "Timestamptz"
        },
        {
          "ordinal": 3,
          "name": "course_id",
          "type_info": "Uuid"
        },
        {
          "ordinal": 4,
          "name": "chapter_id",
          "type_info": "Uuid"
        },
        {
          "ordinal": 5,
          "name": "url_path",
          "type_info": "Varchar"
        },
        {
          "ordinal": 6,
          "name": "title",
          "type_info": "Varchar"
        },
        {
          "ordinal": 7,
          "name": "deleted_at",
          "type_info": "Timestamptz"
        },
        {
          "ordinal": 8,
          "name": "content",
          "type_info": "Jsonb"
        },
        {
          "ordinal": 9,
          "name": "order_number",
          "type_info": "Int4"
        }
      ],
      "parameters": {
        "Left": ["Uuid"]
      },
      "nullable": [false, false, false, false, true, false, false, true, false, false]
    }
  },
  "db64bea6f7dc10dd47f4c41c5efa78c95cf5b6d97fcfcefda66847c20861ac56": {
    "query": "\nINSERT INTO pages (\n    course_id,\n    content,\n    url_path,\n    title,\n    order_number\n  )\nVALUES ($1, $2, $3, $4, $5)\nRETURNING id\n",
    "describe": {
      "columns": [
        {
          "ordinal": 0,
          "name": "id",
          "type_info": "Uuid"
        }
      ],
      "parameters": {
        "Left": ["Uuid", "Jsonb", "Varchar", "Varchar", "Int4"]
      },
      "nullable": [false]
    }
  },
  "dc6a94949ce20d11fa55e247dc706fdc88018bf1ba528487fcd0ef02f5c40ca7": {
    "query": "\nUPDATE email_templates\nSET deleted_at = now()\nWHERE id = $1\nRETURNING *\n  ",
    "describe": {
      "columns": [
        {
          "ordinal": 0,
          "name": "id",
          "type_info": "Uuid"
        },
        {
          "ordinal": 1,
          "name": "created_at",
          "type_info": "Timestamptz"
        },
        {
          "ordinal": 2,
          "name": "updated_at",
          "type_info": "Timestamptz"
        },
        {
          "ordinal": 3,
          "name": "deleted_at",
          "type_info": "Timestamptz"
        },
        {
          "ordinal": 4,
          "name": "content",
          "type_info": "Jsonb"
        },
        {
          "ordinal": 5,
          "name": "name",
          "type_info": "Varchar"
        },
        {
          "ordinal": 6,
          "name": "subject",
          "type_info": "Varchar"
        },
        {
          "ordinal": 7,
          "name": "exercise_completions_threshold",
          "type_info": "Int4"
        },
        {
          "ordinal": 8,
          "name": "points_threshold",
          "type_info": "Int4"
        },
        {
          "ordinal": 9,
          "name": "course_instance_id",
          "type_info": "Uuid"
        }
      ],
      "parameters": {
        "Left": ["Uuid"]
      },
      "nullable": [false, false, false, true, true, false, true, true, true, false]
    }
  },
  "dd1ebfa575cf8fe38fd9cfbd70fccf86a5ea3ba398088977941d1c0fc5945cf5": {
    "query": "\nSELECT id,\n  submission_id,\n  grading_before_regrading,\n  grading_after_regrading\nFROM regrading_submissions\nWHERE id = $1\n",
    "describe": {
      "columns": [
        {
          "ordinal": 0,
          "name": "id",
          "type_info": "Uuid"
        },
        {
          "ordinal": 1,
          "name": "submission_id",
          "type_info": "Uuid"
        },
        {
          "ordinal": 2,
          "name": "grading_before_regrading",
          "type_info": "Uuid"
        },
        {
          "ordinal": 3,
          "name": "grading_after_regrading",
          "type_info": "Uuid"
        }
      ],
      "parameters": {
        "Left": ["Uuid"]
      },
      "nullable": [false, false, false, true]
    }
  },
  "ddc62ff5809a951ea9904da0f19e585ee6dd78efa938ca36aa58f22fd8036797": {
    "query": "\nINSERT INTO course_instance_enrollments (user_id, course_id, course_instance_id, current)\nVALUES ($1, $2, $3, $4)\n",
    "describe": {
      "columns": [],
      "parameters": {
        "Left": ["Uuid", "Uuid", "Uuid", "Bool"]
      },
      "nullable": []
    }
  },
  "de76984bac431ab8e341d3ffe8d0c90658c9950c0933d2632976a2c8567a620c": {
    "query": "\n        UPDATE exercises SET deleted_at = now() WHERE page_id = $1\n            ",
    "describe": {
      "columns": [],
      "parameters": {
        "Left": ["Uuid"]
      },
      "nullable": []
    }
  },
  "deac47ae98589110fa60ce8a96d30d49611f8e32e4517393e543f1d4b70bf74b": {
    "query": "\nSELECT id,\n  title,\n  ts_rank(\n    content_search,\n    phraseto_tsquery($2, $3)\n  ) as rank,\n  ts_headline(\n    $2,\n    content_search_original_text,\n    phraseto_tsquery($2, $3)\n  ),\n  url_path\nFROM pages\nWHERE course_id = $1\n  AND deleted_at IS NULL\n  AND content_search @@ phraseto_tsquery($2, $3)\nORDER BY rank DESC\nLIMIT 50;\n    ",
    "describe": {
      "columns": [
        {
          "ordinal": 0,
          "name": "id",
          "type_info": "Uuid"
        },
        {
          "ordinal": 1,
          "name": "title",
          "type_info": "Varchar"
        },
        {
          "ordinal": 2,
          "name": "rank",
          "type_info": "Float4"
        },
        {
          "ordinal": 3,
          "name": "ts_headline",
          "type_info": "Text"
        },
        {
          "ordinal": 4,
          "name": "url_path",
          "type_info": "Varchar"
        }
      ],
      "parameters": {
        "Left": [
          "Uuid",
          {
            "Custom": {
              "name": "regconfig",
              "kind": "Simple"
            }
          },
          "Text"
        ]
      },
      "nullable": [false, false, null, null, false]
    }
  },
  "e25d99648e392e396296002f8a38e6a6026a82f298872d299049375dca14a17f": {
    "query": "\nINSERT INTO courses(name, slug, organization_id)\nVALUES($1, $2, $3)\nRETURNING id,\n  name,\n  created_at,\n  updated_at,\n  organization_id,\n  deleted_at,\n  slug,\n  content_search_language as \"content_search_language: String\"\n            ",
    "describe": {
      "columns": [
        {
          "ordinal": 0,
          "name": "id",
          "type_info": "Uuid"
        },
        {
          "ordinal": 1,
          "name": "name",
          "type_info": "Varchar"
        },
        {
          "ordinal": 2,
          "name": "created_at",
          "type_info": "Timestamptz"
        },
        {
          "ordinal": 3,
          "name": "updated_at",
          "type_info": "Timestamptz"
        },
        {
          "ordinal": 4,
          "name": "organization_id",
          "type_info": "Uuid"
        },
        {
          "ordinal": 5,
          "name": "deleted_at",
          "type_info": "Timestamptz"
        },
        {
          "ordinal": 6,
          "name": "slug",
          "type_info": "Varchar"
        },
        {
          "ordinal": 7,
          "name": "content_search_language: String",
          "type_info": {
            "Custom": {
              "name": "regconfig",
              "kind": "Simple"
            }
          }
        }
      ],
      "parameters": {
        "Left": ["Varchar", "Varchar", "Uuid"]
      },
      "nullable": [false, false, false, false, false, true, false, false]
    }
  },
  "e2fe96906db5d05fa1a8b0aabc25e9027c386b349f11d4c26bcf7db1864af6cf": {
    "query": "\nselect max(p.order_number) as order_number\nfrom pages p\nwhere p.chapter_id = $1\n  and p.deleted_at is null;\n",
    "describe": {
      "columns": [
        {
          "ordinal": 0,
          "name": "order_number",
          "type_info": "Int4"
        }
      ],
      "parameters": {
        "Left": ["Uuid"]
      },
      "nullable": [null]
    }
  },
  "e4e5ef6ef0bbf4a234110b8dc2616b1a0483f511e0c6b9b04b9d7440486c3e07": {
    "query": "\nSELECT *\nFROM exercise_services\nWHERE deleted_at IS NULL\n",
    "describe": {
      "columns": [
        {
          "ordinal": 0,
          "name": "id",
          "type_info": "Uuid"
        },
        {
          "ordinal": 1,
          "name": "created_at",
          "type_info": "Timestamptz"
        },
        {
          "ordinal": 2,
          "name": "updated_at",
          "type_info": "Timestamptz"
        },
        {
          "ordinal": 3,
          "name": "deleted_at",
          "type_info": "Timestamptz"
        },
        {
          "ordinal": 4,
          "name": "name",
          "type_info": "Varchar"
        },
        {
          "ordinal": 5,
          "name": "slug",
          "type_info": "Varchar"
        },
        {
          "ordinal": 6,
          "name": "public_url",
          "type_info": "Varchar"
        },
        {
          "ordinal": 7,
          "name": "internal_url",
          "type_info": "Varchar"
        },
        {
          "ordinal": 8,
          "name": "max_reprocessing_submissions_at_once",
          "type_info": "Int4"
        }
      ],
      "parameters": {
        "Left": []
      },
      "nullable": [false, false, false, true, false, false, false, true, false]
    }
  },
  "e6dc4facf6980c079d98aab9b3ad254fb254ce844c1acf886be77bb62bfe7953": {
    "query": "\nUPDATE chapters\nSET chapter_image = $1\nWHERE id = $2\nRETURNING *;",
    "describe": {
      "columns": [
        {
          "ordinal": 0,
          "name": "id",
          "type_info": "Uuid"
        },
        {
          "ordinal": 1,
          "name": "name",
          "type_info": "Varchar"
        },
        {
          "ordinal": 2,
          "name": "course_id",
          "type_info": "Uuid"
        },
        {
          "ordinal": 3,
          "name": "chapter_number",
          "type_info": "Int4"
        },
        {
          "ordinal": 4,
          "name": "created_at",
          "type_info": "Timestamptz"
        },
        {
          "ordinal": 5,
          "name": "updated_at",
          "type_info": "Timestamptz"
        },
        {
          "ordinal": 6,
          "name": "deleted_at",
          "type_info": "Timestamptz"
        },
        {
          "ordinal": 7,
          "name": "front_page_id",
          "type_info": "Uuid"
        },
        {
          "ordinal": 8,
          "name": "opens_at",
          "type_info": "Timestamptz"
        },
        {
          "ordinal": 9,
          "name": "chapter_image",
          "type_info": "Varchar"
        }
      ],
      "parameters": {
        "Left": ["Varchar", "Uuid"]
      },
      "nullable": [false, false, false, false, false, false, true, true, true, true]
    }
  },
  "e6f687f777bbf1f390fd79b39ebe2f71adc27844198a74a5370382ba150abb44": {
    "query": "\nUPDATE regradings\nSET regrading_started_at = CASE\n    WHEN regrading_started_at IS NULL THEN now()\n    ELSE regrading_started_at\n  END\nWHERE regrading_completed_at IS NULL\n  AND deleted_at IS NULL\nRETURNING id\n",
    "describe": {
      "columns": [
        {
          "ordinal": 0,
          "name": "id",
          "type_info": "Uuid"
        }
      ],
      "parameters": {
        "Left": []
      },
      "nullable": [false]
    }
  },
  "e966783963c11d6fa57df792d1bfff0dccf163f9cf5f474c1f3c724972229d4e": {
    "query": "\nSELECT *\nfrom chapters\nwhere id = $1;",
    "describe": {
      "columns": [
        {
          "ordinal": 0,
          "name": "id",
          "type_info": "Uuid"
        },
        {
          "ordinal": 1,
          "name": "name",
          "type_info": "Varchar"
        },
        {
          "ordinal": 2,
          "name": "course_id",
          "type_info": "Uuid"
        },
        {
          "ordinal": 3,
          "name": "chapter_number",
          "type_info": "Int4"
        },
        {
          "ordinal": 4,
          "name": "created_at",
          "type_info": "Timestamptz"
        },
        {
          "ordinal": 5,
          "name": "updated_at",
          "type_info": "Timestamptz"
        },
        {
          "ordinal": 6,
          "name": "deleted_at",
          "type_info": "Timestamptz"
        },
        {
          "ordinal": 7,
          "name": "front_page_id",
          "type_info": "Uuid"
        },
        {
          "ordinal": 8,
          "name": "opens_at",
          "type_info": "Timestamptz"
        },
        {
          "ordinal": 9,
          "name": "chapter_image",
          "type_info": "Varchar"
        }
      ],
      "parameters": {
        "Left": ["Uuid"]
      },
      "nullable": [false, false, false, false, false, false, true, true, true, true]
    }
  },
  "eb1eeea17ea1b5dd169f8db54cd61c8e77627ffc4c82a40705e454c7148f54a3": {
    "query": "UPDATE pages SET content = $1 WHERE id = $2;",
    "describe": {
      "columns": [],
      "parameters": {
        "Left": ["Jsonb", "Uuid"]
      },
      "nullable": []
    }
  },
  "ec15fdd7bb434136549917987c09b4c856ef755fc49a3af4ee19bd81bd705f11": {
    "query": "SELECT id, exercise_type, assignment, public_spec, private_spec, exercise_id FROM exercise_tasks WHERE exercise_id IN (SELECT id FROM exercises WHERE page_id = $1);",
    "describe": {
      "columns": [
        {
          "ordinal": 0,
          "name": "id",
          "type_info": "Uuid"
        },
        {
          "ordinal": 1,
          "name": "exercise_type",
          "type_info": "Varchar"
        },
        {
          "ordinal": 2,
          "name": "assignment",
          "type_info": "Jsonb"
        },
        {
          "ordinal": 3,
          "name": "public_spec",
          "type_info": "Jsonb"
        },
        {
          "ordinal": 4,
          "name": "private_spec",
          "type_info": "Jsonb"
        },
        {
          "ordinal": 5,
          "name": "exercise_id",
          "type_info": "Uuid"
        }
      ],
      "parameters": {
        "Left": ["Uuid"]
      },
      "nullable": [false, false, false, true, true, false]
    }
  },
  "ec3d65896ad2eebc450b7e3fb5930fd49bcd8180ab388941c115ea4f951154b0": {
    "query": "\nINSERT INTO exercises(\n    id,\n    course_id,\n    name,\n    order_number,\n    page_id,\n    chapter_id\n  )\nVALUES ($1, $2, $3, $4, $5, $6) ON CONFLICT (id) DO\nUPDATE\nSET course_id = $2,\n  name = $3,\n  order_number = $4,\n  page_id = $5,\n  chapter_id = $6,\n  deleted_at = NULL\nRETURNING *;\n        ",
    "describe": {
      "columns": [
        {
          "ordinal": 0,
          "name": "id",
          "type_info": "Uuid"
        },
        {
          "ordinal": 1,
          "name": "created_at",
          "type_info": "Timestamptz"
        },
        {
          "ordinal": 2,
          "name": "updated_at",
          "type_info": "Timestamptz"
        },
        {
          "ordinal": 3,
          "name": "course_id",
          "type_info": "Uuid"
        },
        {
          "ordinal": 4,
          "name": "deleted_at",
          "type_info": "Timestamptz"
        },
        {
          "ordinal": 5,
          "name": "name",
          "type_info": "Varchar"
        },
        {
          "ordinal": 6,
          "name": "deadline",
          "type_info": "Timestamptz"
        },
        {
          "ordinal": 7,
          "name": "page_id",
          "type_info": "Uuid"
        },
        {
          "ordinal": 8,
          "name": "score_maximum",
          "type_info": "Int4"
        },
        {
          "ordinal": 9,
          "name": "order_number",
          "type_info": "Int4"
        },
        {
          "ordinal": 10,
          "name": "chapter_id",
          "type_info": "Uuid"
        }
      ],
      "parameters": {
        "Left": ["Uuid", "Uuid", "Varchar", "Int4", "Uuid", "Uuid"]
      },
      "nullable": [false, false, false, false, true, false, true, false, false, false, false]
    }
  },
  "f2beb11b5e6318b712b0af9bd4fde454472ce8eda3612295b788958148a376b5": {
    "query": "SELECT *\nFROM email_templates\nWHERE id = $1\n  AND deleted_at IS NULL",
    "describe": {
      "columns": [
        {
          "ordinal": 0,
          "name": "id",
          "type_info": "Uuid"
        },
        {
          "ordinal": 1,
          "name": "created_at",
          "type_info": "Timestamptz"
        },
        {
          "ordinal": 2,
          "name": "updated_at",
          "type_info": "Timestamptz"
        },
        {
          "ordinal": 3,
          "name": "deleted_at",
          "type_info": "Timestamptz"
        },
        {
          "ordinal": 4,
          "name": "content",
          "type_info": "Jsonb"
        },
        {
          "ordinal": 5,
          "name": "name",
          "type_info": "Varchar"
        },
        {
          "ordinal": 6,
          "name": "subject",
          "type_info": "Varchar"
        },
        {
          "ordinal": 7,
          "name": "exercise_completions_threshold",
          "type_info": "Int4"
        },
        {
          "ordinal": 8,
          "name": "points_threshold",
          "type_info": "Int4"
        },
        {
          "ordinal": 9,
          "name": "course_instance_id",
          "type_info": "Uuid"
        }
      ],
      "parameters": {
        "Left": ["Uuid"]
      },
      "nullable": [false, false, false, true, true, false, true, true, true, false]
    }
  },
  "f344ce135ffc19dfbf4176348181e9a876c8ed92ec853f8c62d2350d80fa3e2f": {
    "query": "\nINSERT INTO roles (user_id, organization_id, course_id, role) VALUES ($1, $2, $3, $4) RETURNING id\n",
    "describe": {
      "columns": [
        {
          "ordinal": 0,
          "name": "id",
          "type_info": "Uuid"
        }
      ],
      "parameters": {
        "Left": [
          "Uuid",
          "Uuid",
          "Uuid",
          {
            "Custom": {
              "name": "user_role",
              "kind": {
                "Enum": ["admin", "assistant", "teacher", "reviewer"]
              }
            }
          }
        ]
      },
      "nullable": [false]
    }
  },
  "f782efea0a82ee30ae7f4f3df2af17005177e1ba08ebf88d8443e88afb97627a": {
    "query": "\nSELECT id,\n  created_at,\n  updated_at,\n  submission_id,\n  course_id,\n  exercise_id,\n  exercise_task_id,\n  grading_priority,\n  score_given,\n  grading_progress as \"grading_progress: _\",\n  user_points_update_strategy as \"user_points_update_strategy: _\",\n  unscaled_score_maximum,\n  unscaled_score_given,\n  grading_started_at,\n  grading_completed_at,\n  feedback_json,\n  feedback_text,\n  deleted_at\nFROM gradings\nWHERE id = $1\n",
    "describe": {
      "columns": [
        {
          "ordinal": 0,
          "name": "id",
          "type_info": "Uuid"
        },
        {
          "ordinal": 1,
          "name": "created_at",
          "type_info": "Timestamptz"
        },
        {
          "ordinal": 2,
          "name": "updated_at",
          "type_info": "Timestamptz"
        },
        {
          "ordinal": 3,
          "name": "submission_id",
          "type_info": "Uuid"
        },
        {
          "ordinal": 4,
          "name": "course_id",
          "type_info": "Uuid"
        },
        {
          "ordinal": 5,
          "name": "exercise_id",
          "type_info": "Uuid"
        },
        {
          "ordinal": 6,
          "name": "exercise_task_id",
          "type_info": "Uuid"
        },
        {
          "ordinal": 7,
          "name": "grading_priority",
          "type_info": "Int4"
        },
        {
          "ordinal": 8,
          "name": "score_given",
          "type_info": "Float4"
        },
        {
          "ordinal": 9,
          "name": "grading_progress: _",
          "type_info": {
            "Custom": {
              "name": "grading_progress",
              "kind": {
                "Enum": ["fully-graded", "pending", "pending-manual", "failed", "not-ready"]
              }
            }
          }
        },
        {
          "ordinal": 10,
          "name": "user_points_update_strategy: _",
          "type_info": {
            "Custom": {
              "name": "user_points_update_strategy",
              "kind": {
                "Enum": [
                  "can-add-points-but-cannot-remove-points",
                  "can-add-points-and-can-remove-points"
                ]
              }
            }
          }
        },
        {
          "ordinal": 11,
          "name": "unscaled_score_maximum",
          "type_info": "Int4"
        },
        {
          "ordinal": 12,
          "name": "unscaled_score_given",
          "type_info": "Float4"
        },
        {
          "ordinal": 13,
          "name": "grading_started_at",
          "type_info": "Timestamptz"
        },
        {
          "ordinal": 14,
          "name": "grading_completed_at",
          "type_info": "Timestamptz"
        },
        {
          "ordinal": 15,
          "name": "feedback_json",
          "type_info": "Jsonb"
        },
        {
          "ordinal": 16,
          "name": "feedback_text",
          "type_info": "Text"
        },
        {
          "ordinal": 17,
          "name": "deleted_at",
          "type_info": "Timestamptz"
        }
      ],
      "parameters": {
        "Left": ["Uuid"]
      },
      "nullable": [
        false,
        false,
        false,
        false,
        false,
        false,
        false,
        false,
        true,
        false,
        false,
        true,
        true,
        true,
        true,
        true,
        true,
        true
      ]
    }
  },
  "f7841567b90206f7d7aba83b520e1cb7933c33d203d9a1df88e3db961ab83681": {
    "query": "\nINSERT INTO email_templates (name, course_instance_id, subject)\nVALUES ($1, $2, $3)\nRETURNING *\n",
    "describe": {
      "columns": [
        {
          "ordinal": 0,
          "name": "id",
          "type_info": "Uuid"
        },
        {
          "ordinal": 1,
          "name": "created_at",
          "type_info": "Timestamptz"
        },
        {
          "ordinal": 2,
          "name": "updated_at",
          "type_info": "Timestamptz"
        },
        {
          "ordinal": 3,
          "name": "deleted_at",
          "type_info": "Timestamptz"
        },
        {
          "ordinal": 4,
          "name": "content",
          "type_info": "Jsonb"
        },
        {
          "ordinal": 5,
          "name": "name",
          "type_info": "Varchar"
        },
        {
          "ordinal": 6,
          "name": "subject",
          "type_info": "Varchar"
        },
        {
          "ordinal": 7,
          "name": "exercise_completions_threshold",
          "type_info": "Int4"
        },
        {
          "ordinal": 8,
          "name": "points_threshold",
          "type_info": "Int4"
        },
        {
          "ordinal": 9,
          "name": "course_instance_id",
          "type_info": "Uuid"
        }
      ],
      "parameters": {
        "Left": ["Varchar", "Uuid", "Varchar"]
      },
      "nullable": [false, false, false, true, true, false, true, true, true, false]
    }
  },
  "f8ef09f81ca6d7912306640c0789b9aa8eee7fcf682c433b782e42582c362f0b": {
    "query": "\nSELECT *\nFROM exercise_services\nWHERE id = $1\n  ",
    "describe": {
      "columns": [
        {
          "ordinal": 0,
          "name": "id",
          "type_info": "Uuid"
        },
        {
          "ordinal": 1,
          "name": "created_at",
          "type_info": "Timestamptz"
        },
        {
          "ordinal": 2,
          "name": "updated_at",
          "type_info": "Timestamptz"
        },
        {
          "ordinal": 3,
          "name": "deleted_at",
          "type_info": "Timestamptz"
        },
        {
          "ordinal": 4,
          "name": "name",
          "type_info": "Varchar"
        },
        {
          "ordinal": 5,
          "name": "slug",
          "type_info": "Varchar"
        },
        {
          "ordinal": 6,
          "name": "public_url",
          "type_info": "Varchar"
        },
        {
          "ordinal": 7,
          "name": "internal_url",
          "type_info": "Varchar"
        },
        {
          "ordinal": 8,
          "name": "max_reprocessing_submissions_at_once",
          "type_info": "Int4"
        }
      ],
      "parameters": {
        "Left": ["Uuid"]
      },
      "nullable": [false, false, false, true, false, false, false, true, false]
    }
  },
  "f92aff82223bbd3f79f931f9ab69d64698afbd257162f7dfec6bf8e257bd354d": {
    "query": "\nINSERT INTO exercise_tasks (\n    exercise_id,\n    exercise_type,\n    assignment,\n    private_spec,\n    public_spec,\n    model_solution_spec\n  )\nVALUES ($1, $2, $3, $4, $5, $6)\nRETURNING id\n",
    "describe": {
      "columns": [
        {
          "ordinal": 0,
          "name": "id",
          "type_info": "Uuid"
        }
      ],
      "parameters": {
        "Left": ["Uuid", "Varchar", "Jsonb", "Jsonb", "Jsonb", "Jsonb"]
      },
      "nullable": [false]
    }
  },
  "fca8672f757656db6332543f9d4351224a1218c4387310e9447e70dad48af7cf": {
    "query": "SELECT course_id from chapters where id = $1",
    "describe": {
      "columns": [
        {
          "ordinal": 0,
          "name": "course_id",
          "type_info": "Uuid"
        }
      ],
      "parameters": {
        "Left": ["Uuid"]
      },
      "nullable": [false]
    }
  },
  "fdb7167ff9364a9fa55aea366558d9ba97e93e41bc35023560869bd79ddc632f": {
    "query": "\nSELECT i.id,\n  i.created_at,\n  i.updated_at,\n  i.deleted_at,\n  i.course_id,\n  i.starts_at,\n  i.ends_at,\n  i.name,\n  i.description,\n  i.variant_status AS \"variant_status: VariantStatus\"\nFROM course_instances i\n  JOIN course_instance_enrollments e ON i.id = e.course_instance_id\nWHERE e.user_id = $1\n  AND e.course_id = $2\n  AND e.current = 't'\n  AND e.deleted_at IS NULL\n  AND i.deleted_at IS NULL;\n    ",
    "describe": {
      "columns": [
        {
          "ordinal": 0,
          "name": "id",
          "type_info": "Uuid"
        },
        {
          "ordinal": 1,
          "name": "created_at",
          "type_info": "Timestamptz"
        },
        {
          "ordinal": 2,
          "name": "updated_at",
          "type_info": "Timestamptz"
        },
        {
          "ordinal": 3,
          "name": "deleted_at",
          "type_info": "Timestamptz"
        },
        {
          "ordinal": 4,
          "name": "course_id",
          "type_info": "Uuid"
        },
        {
          "ordinal": 5,
          "name": "starts_at",
          "type_info": "Timestamptz"
        },
        {
          "ordinal": 6,
          "name": "ends_at",
          "type_info": "Timestamptz"
        },
        {
          "ordinal": 7,
          "name": "name",
          "type_info": "Varchar"
        },
        {
          "ordinal": 8,
          "name": "description",
          "type_info": "Varchar"
        },
        {
          "ordinal": 9,
          "name": "variant_status: VariantStatus",
          "type_info": {
            "Custom": {
              "name": "variant_status",
              "kind": {
                "Enum": ["draft", "upcoming", "active", "ended"]
              }
            }
          }
        }
      ],
      "parameters": {
        "Left": ["Uuid", "Uuid"]
      },
      "nullable": [false, false, false, true, false, true, true, true, true, false]
    }
  },
  "fedf6f6fd2c1c81adf93753386ca0313066e6045f5dfd0cd55eeaf7e59866fad": {
    "query": "SELECT * FROM exercises WHERE page_id = $1;",
    "describe": {
      "columns": [
        {
          "ordinal": 0,
          "name": "id",
          "type_info": "Uuid"
        },
        {
          "ordinal": 1,
          "name": "created_at",
          "type_info": "Timestamptz"
        },
        {
          "ordinal": 2,
          "name": "updated_at",
          "type_info": "Timestamptz"
        },
        {
          "ordinal": 3,
          "name": "course_id",
          "type_info": "Uuid"
        },
        {
          "ordinal": 4,
          "name": "deleted_at",
          "type_info": "Timestamptz"
        },
        {
          "ordinal": 5,
          "name": "name",
          "type_info": "Varchar"
        },
        {
          "ordinal": 6,
          "name": "deadline",
          "type_info": "Timestamptz"
        },
        {
          "ordinal": 7,
          "name": "page_id",
          "type_info": "Uuid"
        },
        {
          "ordinal": 8,
          "name": "score_maximum",
          "type_info": "Int4"
        },
        {
          "ordinal": 9,
          "name": "order_number",
          "type_info": "Int4"
        },
        {
          "ordinal": 10,
          "name": "chapter_id",
          "type_info": "Uuid"
        }
      ],
      "parameters": {
        "Left": ["Uuid"]
      },
      "nullable": [false, false, false, false, true, false, true, false, false, false, false]
    }
  },
  "fefaaa5c5e1de08eb78712713351fe1623b3a9b9a9e416bfd8135c4d571cb4fb": {
    "query": "\nselect max(p.order_number) as order_number\nfrom pages p\nwhere p.course_id = $1\n  and p.chapter_id is null\n  and p.deleted_at is null;\n",
    "describe": {
      "columns": [
        {
          "ordinal": 0,
          "name": "order_number",
          "type_info": "Int4"
        }
      ],
      "parameters": {
        "Left": ["Uuid"]
      },
      "nullable": [null]
    }
  },
  "ff39bc12de82fe0cc229f9ca8fc7d7fbd67fdbe3e5a28346b5a0cca311d86900": {
    "query": "\n        UPDATE exercise_tasks SET deleted_at = now() WHERE exercise_id IN (SELECT id FROM exercises WHERE page_id = $1)\n            ",
    "describe": {
      "columns": [],
      "parameters": {
        "Left": ["Uuid"]
      },
      "nullable": []
    }
  },
  "ff4503933c433160b5a5eaab5275a8e7a442bb50b27521b8b1387ad05989be9b": {
    "query": "\nSELECT id,\n  created_at,\n  updated_at,\n  course_id,\n  chapter_id,\n  url_path,\n  title,\n  deleted_at,\n  content,\n  order_number\nFROM pages p\nWHERE p.chapter_id = $1\n  AND p.deleted_at IS NULL\n  AND p.id NOT IN (\n    SELECT front_page_id\n    FROM chapters c\n    WHERE c.front_page_id = p.id\n  );\n    ",
    "describe": {
      "columns": [
        {
          "ordinal": 0,
          "name": "id",
          "type_info": "Uuid"
        },
        {
          "ordinal": 1,
          "name": "created_at",
          "type_info": "Timestamptz"
        },
        {
          "ordinal": 2,
          "name": "updated_at",
          "type_info": "Timestamptz"
        },
        {
          "ordinal": 3,
          "name": "course_id",
          "type_info": "Uuid"
        },
        {
          "ordinal": 4,
          "name": "chapter_id",
          "type_info": "Uuid"
        },
        {
          "ordinal": 5,
          "name": "url_path",
          "type_info": "Varchar"
        },
        {
          "ordinal": 6,
          "name": "title",
          "type_info": "Varchar"
        },
        {
          "ordinal": 7,
          "name": "deleted_at",
          "type_info": "Timestamptz"
        },
        {
          "ordinal": 8,
          "name": "content",
          "type_info": "Jsonb"
        },
        {
          "ordinal": 9,
          "name": "order_number",
          "type_info": "Int4"
        }
      ],
      "parameters": {
        "Left": ["Uuid"]
      },
      "nullable": [false, false, false, false, true, false, false, true, false, false]
    }
  }
}<|MERGE_RESOLUTION|>--- conflicted
+++ resolved
@@ -773,101 +773,8 @@
       ]
     }
   },
-<<<<<<< HEAD
   "1d1279587059eded06f741c1a3678428c44f4f3021b364336dd362e0b1b54780": {
     "query": "\nUPDATE courses\nSET name = $1\nWHERE id = $2\nRETURNING id,\n  name,\n  created_at,\n  updated_at,\n  organization_id,\n  deleted_at,\n  slug,\n  content_search_language as \"content_search_language: String\"\n    ",
-=======
-  "1d480cfbf4a9dc142a798a9bacd391dd6c8c98df5c694697eee44162cbb2c95b": {
-    "query": "SELECT COUNT(*) as count FROM submissions WHERE exercise_id = $1",
-    "describe": {
-      "columns": [
-        {
-          "ordinal": 0,
-          "name": "count",
-          "type_info": "Int8"
-        }
-      ],
-      "parameters": {
-        "Left": ["Uuid"]
-      },
-      "nullable": [null]
-    }
-  },
-  "1daa6a64b96d07871fcd53657c9b31c9901c13391c1a83ad214e8365d8fcd00c": {
-    "query": "SELECT course_id FROM exercises WHERE id = $1;",
-    "describe": {
-      "columns": [
-        {
-          "ordinal": 0,
-          "name": "course_id",
-          "type_info": "Uuid"
-        }
-      ],
-      "parameters": {
-        "Left": ["Uuid"]
-      },
-      "nullable": [false]
-    }
-  },
-  "209e86c27b0de935b1b9038358577b8624d596bdc715f341b360d1cf31eb9470": {
-    "query": "\nINSERT INTO exercise_service_info (\n    exercise_service_id,\n    editor_iframe_path,\n    exercise_iframe_path,\n    submission_iframe_path,\n    grade_endpoint_path,\n    public_spec_endpoint_path,\n    model_solution_path\n  )\nVALUES ($1, $2, $3, $4, $5, $6, $7)\nRETURNING *\n",
-    "describe": {
-      "columns": [
-        {
-          "ordinal": 0,
-          "name": "exercise_service_id",
-          "type_info": "Uuid"
-        },
-        {
-          "ordinal": 1,
-          "name": "created_at",
-          "type_info": "Timestamptz"
-        },
-        {
-          "ordinal": 2,
-          "name": "updated_at",
-          "type_info": "Timestamptz"
-        },
-        {
-          "ordinal": 3,
-          "name": "editor_iframe_path",
-          "type_info": "Varchar"
-        },
-        {
-          "ordinal": 4,
-          "name": "exercise_iframe_path",
-          "type_info": "Varchar"
-        },
-        {
-          "ordinal": 5,
-          "name": "grade_endpoint_path",
-          "type_info": "Varchar"
-        },
-        {
-          "ordinal": 6,
-          "name": "submission_iframe_path",
-          "type_info": "Varchar"
-        },
-        {
-          "ordinal": 7,
-          "name": "public_spec_endpoint_path",
-          "type_info": "Varchar"
-        },
-        {
-          "ordinal": 8,
-          "name": "model_solution_path",
-          "type_info": "Varchar"
-        }
-      ],
-      "parameters": {
-        "Left": ["Uuid", "Varchar", "Varchar", "Varchar", "Varchar", "Varchar", "Varchar"]
-      },
-      "nullable": [false, false, false, false, false, false, false, false, false]
-    }
-  },
-  "216274644eb91791c11037c6ce36bed38f64b1e3be53585ddce293db048a3513": {
-    "query": "\nUPDATE pages\nSET\n    content = $2,\n    url_path = $3,\n    title = $4,\n    chapter_id = $5\nWHERE id = $1\nRETURNING *\n            ",
->>>>>>> cf2146dc
     "describe": {
       "columns": [
         {
@@ -952,6 +859,62 @@
         "Left": ["Uuid"]
       },
       "nullable": [false]
+    }
+  },
+  "209e86c27b0de935b1b9038358577b8624d596bdc715f341b360d1cf31eb9470": {
+    "query": "\nINSERT INTO exercise_service_info (\n    exercise_service_id,\n    editor_iframe_path,\n    exercise_iframe_path,\n    submission_iframe_path,\n    grade_endpoint_path,\n    public_spec_endpoint_path,\n    model_solution_path\n  )\nVALUES ($1, $2, $3, $4, $5, $6, $7)\nRETURNING *\n",
+    "describe": {
+      "columns": [
+        {
+          "ordinal": 0,
+          "name": "exercise_service_id",
+          "type_info": "Uuid"
+        },
+        {
+          "ordinal": 1,
+          "name": "created_at",
+          "type_info": "Timestamptz"
+        },
+        {
+          "ordinal": 2,
+          "name": "updated_at",
+          "type_info": "Timestamptz"
+        },
+        {
+          "ordinal": 3,
+          "name": "editor_iframe_path",
+          "type_info": "Varchar"
+        },
+        {
+          "ordinal": 4,
+          "name": "exercise_iframe_path",
+          "type_info": "Varchar"
+        },
+        {
+          "ordinal": 5,
+          "name": "grade_endpoint_path",
+          "type_info": "Varchar"
+        },
+        {
+          "ordinal": 6,
+          "name": "submission_iframe_path",
+          "type_info": "Varchar"
+        },
+        {
+          "ordinal": 7,
+          "name": "public_spec_endpoint_path",
+          "type_info": "Varchar"
+        },
+        {
+          "ordinal": 8,
+          "name": "model_solution_path",
+          "type_info": "Varchar"
+        }
+      ],
+      "parameters": {
+        "Left": ["Uuid", "Varchar", "Varchar", "Varchar", "Varchar", "Varchar", "Varchar"]
+      },
+      "nullable": [false, false, false, false, false, false, false, false, false]
     }
   },
   "2279c575464d39a9a4fa338b3d839de39e68c2453dd51b544f6459ab0f72b238": {
@@ -1093,6 +1056,37 @@
       "nullable": [false, false, false, true, false, false, false, true, true, true, false, false]
     }
   },
+  "24ddc7ca96ee217a658068a76c26fbf24a3c89ecf4f6bba29b498fb959c95779": {
+    "query": "\nSELECT et.id,\n  et.private_spec,\n  et.public_spec,\n  et.model_solution_spec\nfrom exercise_tasks et\n  JOIN exercises e ON (e.id = et.exercise_id)\nWHERE page_id = $1\n        ",
+    "describe": {
+      "columns": [
+        {
+          "ordinal": 0,
+          "name": "id",
+          "type_info": "Uuid"
+        },
+        {
+          "ordinal": 1,
+          "name": "private_spec",
+          "type_info": "Jsonb"
+        },
+        {
+          "ordinal": 2,
+          "name": "public_spec",
+          "type_info": "Jsonb"
+        },
+        {
+          "ordinal": 3,
+          "name": "model_solution_spec",
+          "type_info": "Jsonb"
+        }
+      ],
+      "parameters": {
+        "Left": ["Uuid"]
+      },
+      "nullable": [false, true, true, true]
+    }
+  },
   "2641e1e17a3e402f0b0a92af0a97c6d01ce383fcee40120a64867aebdc0d64f2": {
     "query": "\nINSERT INTO\n  gradings(submission_id, course_id, exercise_id, exercise_task_id, grading_started_at)\nVALUES($1, $2, $3, $4, now())\nRETURNING id, created_at, updated_at, submission_id, course_id, exercise_id, exercise_task_id, grading_priority, score_given, grading_progress as \"grading_progress: _\", user_points_update_strategy as \"user_points_update_strategy: _\", unscaled_score_given, unscaled_score_maximum, grading_started_at, grading_completed_at, feedback_json, feedback_text, deleted_at\n        ",
     "describe": {
@@ -1139,101 +1133,6 @@
         },
         {
           "ordinal": 8,
-<<<<<<< HEAD
-=======
-          "name": "chapter_id",
-          "type_info": "Uuid"
-        },
-        {
-          "ordinal": 9,
-          "name": "order_number",
-          "type_info": "Int4"
-        }
-      ],
-      "parameters": {
-        "Left": ["Uuid"]
-      },
-      "nullable": [false, false, false, false, false, false, false, true, true, false]
-    }
-  },
-  "24ddc7ca96ee217a658068a76c26fbf24a3c89ecf4f6bba29b498fb959c95779": {
-    "query": "\nSELECT et.id,\n  et.private_spec,\n  et.public_spec,\n  et.model_solution_spec\nfrom exercise_tasks et\n  JOIN exercises e ON (e.id = et.exercise_id)\nWHERE page_id = $1\n        ",
-    "describe": {
-      "columns": [
-        {
-          "ordinal": 0,
-          "name": "id",
-          "type_info": "Uuid"
-        },
-        {
-          "ordinal": 1,
-          "name": "private_spec",
-          "type_info": "Jsonb"
-        },
-        {
-          "ordinal": 2,
-          "name": "public_spec",
-          "type_info": "Jsonb"
-        },
-        {
-          "ordinal": 3,
-          "name": "model_solution_spec",
-          "type_info": "Jsonb"
-        }
-      ],
-      "parameters": {
-        "Left": ["Uuid"]
-      },
-      "nullable": [false, true, true, true]
-    }
-  },
-  "2641e1e17a3e402f0b0a92af0a97c6d01ce383fcee40120a64867aebdc0d64f2": {
-    "query": "\nINSERT INTO\n  gradings(submission_id, course_id, exercise_id, exercise_task_id, grading_started_at)\nVALUES($1, $2, $3, $4, now())\nRETURNING id, created_at, updated_at, submission_id, course_id, exercise_id, exercise_task_id, grading_priority, score_given, grading_progress as \"grading_progress: _\", user_points_update_strategy as \"user_points_update_strategy: _\", unscaled_score_given, unscaled_score_maximum, grading_started_at, grading_completed_at, feedback_json, feedback_text, deleted_at\n        ",
-    "describe": {
-      "columns": [
-        {
-          "ordinal": 0,
-          "name": "id",
-          "type_info": "Uuid"
-        },
-        {
-          "ordinal": 1,
-          "name": "created_at",
-          "type_info": "Timestamptz"
-        },
-        {
-          "ordinal": 2,
-          "name": "updated_at",
-          "type_info": "Timestamptz"
-        },
-        {
-          "ordinal": 3,
-          "name": "submission_id",
-          "type_info": "Uuid"
-        },
-        {
-          "ordinal": 4,
-          "name": "course_id",
-          "type_info": "Uuid"
-        },
-        {
-          "ordinal": 5,
-          "name": "exercise_id",
-          "type_info": "Uuid"
-        },
-        {
-          "ordinal": 6,
-          "name": "exercise_task_id",
-          "type_info": "Uuid"
-        },
-        {
-          "ordinal": 7,
-          "name": "grading_priority",
-          "type_info": "Int4"
-        },
-        {
-          "ordinal": 8,
->>>>>>> cf2146dc
           "name": "score_given",
           "type_info": "Float4"
         },
@@ -1739,81 +1638,6 @@
       "nullable": [true]
     }
   },
-<<<<<<< HEAD
-  "3f7c2d7e6f6088d3847b90e12b811f827a17d0d31ff27f96f97689503a4909e7": {
-    "query": "\nINSERT INTO submissions (\n    exercise_id,\n    course_id,\n    exercise_task_id,\n    user_id,\n    course_instance_id,\n    data_json\n  )\nVALUES ($1, $2, $3, $4, $5, $6)\nRETURNING id\n",
-=======
-  "3fe37166761219fc5d832aff78c2ae81f963c9b1fa42ac8519e80bc436c54200": {
-    "query": "SELECT * FROM pages WHERE course_id = $1 AND deleted_at IS NULL;",
->>>>>>> cf2146dc
-    "describe": {
-      "columns": [
-        {
-          "ordinal": 0,
-          "name": "id",
-          "type_info": "Uuid"
-<<<<<<< HEAD
-        }
-      ],
-      "parameters": {
-        "Left": ["Uuid", "Uuid", "Uuid", "Uuid", "Uuid", "Jsonb"]
-      },
-      "nullable": [false]
-=======
-        },
-        {
-          "ordinal": 1,
-          "name": "created_at",
-          "type_info": "Timestamptz"
-        },
-        {
-          "ordinal": 2,
-          "name": "updated_at",
-          "type_info": "Timestamptz"
-        },
-        {
-          "ordinal": 3,
-          "name": "course_id",
-          "type_info": "Uuid"
-        },
-        {
-          "ordinal": 4,
-          "name": "content",
-          "type_info": "Jsonb"
-        },
-        {
-          "ordinal": 5,
-          "name": "url_path",
-          "type_info": "Varchar"
-        },
-        {
-          "ordinal": 6,
-          "name": "title",
-          "type_info": "Varchar"
-        },
-        {
-          "ordinal": 7,
-          "name": "deleted_at",
-          "type_info": "Timestamptz"
-        },
-        {
-          "ordinal": 8,
-          "name": "chapter_id",
-          "type_info": "Uuid"
-        },
-        {
-          "ordinal": 9,
-          "name": "order_number",
-          "type_info": "Int4"
-        }
-      ],
-      "parameters": {
-        "Left": ["Uuid"]
-      },
-      "nullable": [false, false, false, false, false, false, false, true, true, false]
->>>>>>> cf2146dc
-    }
-  },
   "436a4b6e66a08b6449ee12211e083a2291b3665a8b580e585fb211f451bd3a15": {
     "query": "\nUPDATE chapters\nSET front_page_id = $1\nWHERE id = $2\nRETURNING *;\n        ",
     "describe": {
@@ -2022,81 +1846,6 @@
     "query": "\n  UPDATE exercises\n  SET deleted_at = now()\n  WHERE page_id = $1\n          ",
     "describe": {
       "columns": [],
-<<<<<<< HEAD
-=======
-      "parameters": {
-        "Left": ["Uuid"]
-      },
-      "nullable": []
-    }
-  },
-  "502d624be97efadd5fea8635bd71d85dd770df10088f3d1fe5ff749dd0e9bd7f": {
-    "query": "\nUPDATE pages\nSET content = $1\nWHERE id = $2\n",
-    "describe": {
-      "columns": [],
-      "parameters": {
-        "Left": ["Jsonb", "Uuid"]
-      },
-      "nullable": []
-    }
-  },
-  "576035aeb9e877869815eabed2f331073438c344f65a06022c74c23592c51dd6": {
-    "query": "\nSELECT opens_at\nFROM chapters\nWHERE id = $1\n",
-    "describe": {
-      "columns": [
-        {
-          "ordinal": 0,
-          "name": "opens_at",
-          "type_info": "Timestamptz"
-        }
-      ],
-      "parameters": {
-        "Left": ["Uuid"]
-      },
-      "nullable": [true]
-    }
-  },
-  "5c55b14104bfdc1b23bb335ce5a747f7d9bba291bfa8ffd6abf84decd936040b": {
-    "query": "\n    INSERT INTO\n      courses(name, slug, organization_id)\n    VALUES($1, $2, $3)\n    RETURNING *\n            ",
-    "describe": {
-      "columns": [
-        {
-          "ordinal": 0,
-          "name": "id",
-          "type_info": "Uuid"
-        },
-        {
-          "ordinal": 1,
-          "name": "name",
-          "type_info": "Varchar"
-        },
-        {
-          "ordinal": 2,
-          "name": "created_at",
-          "type_info": "Timestamptz"
-        },
-        {
-          "ordinal": 3,
-          "name": "updated_at",
-          "type_info": "Timestamptz"
-        },
-        {
-          "ordinal": 4,
-          "name": "organization_id",
-          "type_info": "Uuid"
-        },
-        {
-          "ordinal": 5,
-          "name": "deleted_at",
-          "type_info": "Timestamptz"
-        },
-        {
-          "ordinal": 6,
-          "name": "slug",
-          "type_info": "Varchar"
-        }
-      ],
->>>>>>> cf2146dc
       "parameters": {
         "Left": ["Uuid"]
       },
@@ -2188,32 +1937,6 @@
         "Left": ["Uuid"]
       },
       "nullable": [true]
-    }
-  },
-  "5ac084d6c54680ae0bacb041ff166f222ca586e413e332b1f20bfe85ea5fc2fc": {
-    "query": "\nSELECT et.id,\n  et.private_spec,\n  et.public_spec\nfrom exercise_tasks et\n  JOIN exercises e ON (e.id = et.exercise_id)\nWHERE page_id = $1\n        ",
-    "describe": {
-      "columns": [
-        {
-          "ordinal": 0,
-          "name": "id",
-          "type_info": "Uuid"
-        },
-        {
-          "ordinal": 1,
-          "name": "private_spec",
-          "type_info": "Jsonb"
-        },
-        {
-          "ordinal": 2,
-          "name": "public_spec",
-          "type_info": "Jsonb"
-        }
-      ],
-      "parameters": {
-        "Left": ["Uuid"]
-      },
-      "nullable": [false, true, true]
     }
   },
   "5ea8da4e3eda78a497074f73167d994b0e9791d7d9eb21ab7cfd07b8a7262c64": {
@@ -2713,105 +2436,8 @@
       "nullable": [false, false, false, false]
     }
   },
-<<<<<<< HEAD
   "800d63f12c8a79b8605e00e5be615a9e9a856a7fcaaa253e03e7f38a95b572b0": {
     "query": "\nUPDATE courses\nSET deleted_at = now()\nWHERE id = $1\nRETURNING id,\n  name,\n  created_at,\n  updated_at,\n  organization_id,\n  deleted_at,\n  slug,\n  content_search_language as \"content_search_language: String\"\n    ",
-=======
-  "80687e3c73c81c8048da59d2839fee7d0b79afe50d7289b4395cd8ec57c4c8d6": {
-    "query": "SELECT * FROM pages WHERE id = $1;",
-    "describe": {
-      "columns": [
-        {
-          "ordinal": 0,
-          "name": "id",
-          "type_info": "Uuid"
-        },
-        {
-          "ordinal": 1,
-          "name": "created_at",
-          "type_info": "Timestamptz"
-        },
-        {
-          "ordinal": 2,
-          "name": "updated_at",
-          "type_info": "Timestamptz"
-        },
-        {
-          "ordinal": 3,
-          "name": "course_id",
-          "type_info": "Uuid"
-        },
-        {
-          "ordinal": 4,
-          "name": "content",
-          "type_info": "Jsonb"
-        },
-        {
-          "ordinal": 5,
-          "name": "url_path",
-          "type_info": "Varchar"
-        },
-        {
-          "ordinal": 6,
-          "name": "title",
-          "type_info": "Varchar"
-        },
-        {
-          "ordinal": 7,
-          "name": "deleted_at",
-          "type_info": "Timestamptz"
-        },
-        {
-          "ordinal": 8,
-          "name": "chapter_id",
-          "type_info": "Uuid"
-        },
-        {
-          "ordinal": 9,
-          "name": "order_number",
-          "type_info": "Int4"
-        }
-      ],
-      "parameters": {
-        "Left": ["Uuid"]
-      },
-      "nullable": [false, false, false, false, false, false, false, true, true, false]
-    }
-  },
-  "80e3a4c941c63178fdaead8c722861bc347edfd225b71c28bdebbe64efbb42f8": {
-    "query": "\nINSERT INTO exercise_tasks(id, exercise_id, exercise_type, assignment, public_spec, private_spec, model_solution_spec)\nVALUES ($1, $2, $3, $4, $5, $6, $7)\nON CONFLICT (id) DO UPDATE\nSET exercise_id=$2, exercise_type=$3, assignment=$4, public_spec=$5, private_spec=$6, deleted_at=NULL\nRETURNING id, exercise_type, assignment, private_spec;\n        ",
-    "describe": {
-      "columns": [
-        {
-          "ordinal": 0,
-          "name": "id",
-          "type_info": "Uuid"
-        },
-        {
-          "ordinal": 1,
-          "name": "exercise_type",
-          "type_info": "Varchar"
-        },
-        {
-          "ordinal": 2,
-          "name": "assignment",
-          "type_info": "Jsonb"
-        },
-        {
-          "ordinal": 3,
-          "name": "private_spec",
-          "type_info": "Jsonb"
-        }
-      ],
-      "parameters": {
-        "Left": ["Uuid", "Uuid", "Varchar", "Jsonb", "Jsonb", "Jsonb", "Jsonb"]
-      },
-      "nullable": [false, false, false, true]
-    }
-  },
-  "8325e1b18c07ff6234f3328ccdedce0f62d782501e98ee4598d473453836ff59": {
-    "query": "SELECT * FROM courses WHERE id = $1;",
->>>>>>> cf2146dc
     "describe": {
       "columns": [
         {
@@ -2864,6 +2490,37 @@
         "Left": ["Uuid"]
       },
       "nullable": [false, false, false, false, false, true, false, false]
+    }
+  },
+  "80e3a4c941c63178fdaead8c722861bc347edfd225b71c28bdebbe64efbb42f8": {
+    "query": "\nINSERT INTO exercise_tasks(id, exercise_id, exercise_type, assignment, public_spec, private_spec, model_solution_spec)\nVALUES ($1, $2, $3, $4, $5, $6, $7)\nON CONFLICT (id) DO UPDATE\nSET exercise_id=$2, exercise_type=$3, assignment=$4, public_spec=$5, private_spec=$6, deleted_at=NULL\nRETURNING id, exercise_type, assignment, private_spec;\n        ",
+    "describe": {
+      "columns": [
+        {
+          "ordinal": 0,
+          "name": "id",
+          "type_info": "Uuid"
+        },
+        {
+          "ordinal": 1,
+          "name": "exercise_type",
+          "type_info": "Varchar"
+        },
+        {
+          "ordinal": 2,
+          "name": "assignment",
+          "type_info": "Jsonb"
+        },
+        {
+          "ordinal": 3,
+          "name": "private_spec",
+          "type_info": "Jsonb"
+        }
+      ],
+      "parameters": {
+        "Left": ["Uuid", "Uuid", "Varchar", "Jsonb", "Jsonb", "Jsonb", "Jsonb"]
+      },
+      "nullable": [false, false, false, true]
     }
   },
   "8355f2e2500598d1b6fb129f1c7876b2415df0f4235a164a98b0414f8445c84b": {
@@ -4105,7 +3762,6 @@
       "nullable": [null, null, null]
     }
   },
-<<<<<<< HEAD
   "c8cba49645299bcfd09dc59aa60fbb482559697dbab470a301eb66a68d85e8ed": {
     "query": "\nSELECT id,\n  created_at,\n  updated_at,\n  course_id,\n  chapter_id,\n  url_path,\n  title,\n  deleted_at,\n  content,\n  order_number\nFROM pages\nWHERE chapter_id = $1\n  AND deleted_at IS NULL\n        ",
     "describe": {
@@ -4167,63 +3823,8 @@
       "nullable": [false, false, false, false, true, false, false, true, false, false]
     }
   },
-  "cb2a81d4655c9e1bf28f7e77fecb0c0f1fac0373cf4ad3a2477db2f3f43af253": {
-    "query": "\nINSERT INTO exercise_service_info(\n    exercise_service_id,\n    editor_iframe_path,\n    exercise_iframe_path,\n    submission_iframe_path,\n    grade_endpoint_path,\n    public_spec_endpoint_path\n  )\nVALUES ($1, $2, $3, $4, $5, $6)\nON CONFLICT(exercise_service_id) DO UPDATE\nSET editor_iframe_path = $2,\n  exercise_iframe_path = $3,\n  submission_iframe_path = $4,\n  grade_endpoint_path = $5,\n  public_spec_endpoint_path = $6\nRETURNING *\n    ",
-    "describe": {
-      "columns": [
-        {
-          "ordinal": 0,
-          "name": "exercise_service_id",
-          "type_info": "Uuid"
-        },
-        {
-          "ordinal": 1,
-          "name": "created_at",
-          "type_info": "Timestamptz"
-        },
-        {
-          "ordinal": 2,
-          "name": "updated_at",
-          "type_info": "Timestamptz"
-        },
-        {
-          "ordinal": 3,
-          "name": "editor_iframe_path",
-          "type_info": "Varchar"
-        },
-        {
-          "ordinal": 4,
-          "name": "exercise_iframe_path",
-          "type_info": "Varchar"
-        },
-        {
-          "ordinal": 5,
-          "name": "grade_endpoint_path",
-          "type_info": "Varchar"
-        },
-        {
-          "ordinal": 6,
-          "name": "submission_iframe_path",
-          "type_info": "Varchar"
-        },
-        {
-          "ordinal": 7,
-          "name": "public_spec_endpoint_path",
-          "type_info": "Varchar"
-        }
-      ],
-      "parameters": {
-        "Left": ["Uuid", "Varchar", "Varchar", "Varchar", "Varchar", "Varchar"]
-      },
-      "nullable": [false, false, false, false, false, false, false, false]
-    }
-  },
   "cbfd401477ce66fd0698031a62d908541e896ae4079378dad7261f489dd1f0a2": {
     "query": "\nSELECT id,\n  name,\n  created_at,\n  updated_at,\n  organization_id,\n  deleted_at,\n  slug,\n  content_search_language as \"content_search_language: String\"\nFROM courses\nWHERE organization_id = $1\n  AND deleted_at IS NULL;\n        ",
-=======
-  "cd77e9c666eedf778257a2adede300821c26ef4b6f8fb0011eea940fd3fe2a6b": {
-    "query": "\n  UPDATE pages\n  SET\n    deleted_at = now()\n  WHERE id = $1\n  RETURNING *\n          ",
->>>>>>> cf2146dc
     "describe": {
       "columns": [
         {
@@ -4276,37 +3877,6 @@
         "Left": ["Uuid"]
       },
       "nullable": [false, false, false, false, false, true, false, false]
-    }
-  },
-  "cd4fd4ff79fca928cf094d7d18a24b3ee31a39d0289cf5832112fc8673042326": {
-    "query": "\nINSERT INTO exercise_tasks(id, exercise_id, exercise_type, assignment, public_spec, private_spec)\nVALUES ($1, $2, $3, $4, $5, $6)\nON CONFLICT (id) DO UPDATE\nSET exercise_id=$2, exercise_type=$3, assignment=$4, public_spec=$5, private_spec=$6, deleted_at=NULL\nRETURNING id, exercise_type, assignment, private_spec;\n        ",
-    "describe": {
-      "columns": [
-        {
-          "ordinal": 0,
-          "name": "id",
-          "type_info": "Uuid"
-        },
-        {
-          "ordinal": 1,
-          "name": "exercise_type",
-          "type_info": "Varchar"
-        },
-        {
-          "ordinal": 2,
-          "name": "assignment",
-          "type_info": "Jsonb"
-        },
-        {
-          "ordinal": 3,
-          "name": "private_spec",
-          "type_info": "Jsonb"
-        }
-      ],
-      "parameters": {
-        "Left": ["Uuid", "Uuid", "Varchar", "Jsonb", "Jsonb", "Jsonb"]
-      },
-      "nullable": [false, false, false, true]
     }
   },
   "cf1c81b073e3d9f2a1772e3ce72336ca4500ac2b059673ce1f062189e0bd4dee": {
