--- conflicted
+++ resolved
@@ -169,12 +169,31 @@
           "ordinal": 11,
           "name": "copied_from",
           "type_info": "Uuid"
+        },
+        {
+          "ordinal": 12,
+          "name": "exam_id",
+          "type_info": "Uuid"
         }
       ],
       "parameters": {
         "Left": ["Uuid"]
       },
-      "nullable": [false, false, false, false, true, false, true, false, false, false, false, true]
+      "nullable": [
+        false,
+        false,
+        false,
+        true,
+        true,
+        false,
+        true,
+        false,
+        false,
+        false,
+        false,
+        true,
+        true
+      ]
     }
   },
   "02ff83f40b183e7295450f84a7327cf545fa5f357451097c7afb35db5a4b6f2a": {
@@ -219,8 +238,6 @@
       "nullable": [false]
     }
   },
-<<<<<<< HEAD
-=======
   "036ca022aaa61a639202afffa66f21d3ca72ad8413d1ac55fc476050c89a3dcc": {
     "query": "\nSELECT *\nFROM users\nWHERE id IN (\n    SELECT user_id\n    FROM course_instance_enrollments\n    WHERE course_instance_id = $1\n      AND deleted_at IS NULL\n  )\n",
     "describe": {
@@ -262,73 +279,6 @@
       "nullable": [false, false, false, true, true, false]
     }
   },
-  "03b1b9cd46057ed073b25d372ed817f1c3314d421c102367b83904ecbba93712": {
-    "query": "\nSELECT id,\n  created_at,\n  updated_at,\n  course_id,\n  chapter_id,\n  url_path,\n  title,\n  deleted_at,\n  content,\n  order_number,\n  copied_from\nFROM pages\nWHERE chapter_id = $1\n  AND deleted_at IS NULL\n        ",
-    "describe": {
-      "columns": [
-        {
-          "ordinal": 0,
-          "name": "id",
-          "type_info": "Uuid"
-        },
-        {
-          "ordinal": 1,
-          "name": "created_at",
-          "type_info": "Timestamptz"
-        },
-        {
-          "ordinal": 2,
-          "name": "updated_at",
-          "type_info": "Timestamptz"
-        },
-        {
-          "ordinal": 3,
-          "name": "course_id",
-          "type_info": "Uuid"
-        },
-        {
-          "ordinal": 4,
-          "name": "chapter_id",
-          "type_info": "Uuid"
-        },
-        {
-          "ordinal": 5,
-          "name": "url_path",
-          "type_info": "Varchar"
-        },
-        {
-          "ordinal": 6,
-          "name": "title",
-          "type_info": "Varchar"
-        },
-        {
-          "ordinal": 7,
-          "name": "deleted_at",
-          "type_info": "Timestamptz"
-        },
-        {
-          "ordinal": 8,
-          "name": "content",
-          "type_info": "Jsonb"
-        },
-        {
-          "ordinal": 9,
-          "name": "order_number",
-          "type_info": "Int4"
-        },
-        {
-          "ordinal": 10,
-          "name": "copied_from",
-          "type_info": "Uuid"
-        }
-      ],
-      "parameters": {
-        "Left": ["Uuid"]
-      },
-      "nullable": [false, false, false, false, true, false, false, true, false, false, true]
-    }
-  },
->>>>>>> 95735cf6
   "054314b5158a6e88f7dd504aad96ca35c0efd3f4bca8d874071bd40415927b8e": {
     "query": "\nSELECT user_id,\n  to_jsonb(array_agg(to_jsonb(uue) - 'email' - 'user_id')) AS points_for_each_chapter\nFROM (\n    SELECT u.email,\n      u.id AS user_id,\n      c.chapter_number,\n      SUM(ues.score_given) AS points_for_chapter\n    FROM user_exercise_states ues\n      JOIN users u ON u.id = ues.user_id\n      JOIN exercises e ON e.id = ues.exercise_id\n      JOIN chapters c on e.chapter_id = c.id\n    WHERE ues.course_instance_id = $1\n      AND ues.deleted_at IS NULL\n      AND c.deleted_at IS NULL\n      AND u.deleted_at IS NULL\n      AND e.deleted_at IS NULL\n    GROUP BY u.email,\n      u.id,\n      c.chapter_number\n  ) as uue\nGROUP BY user_id\n\n",
     "describe": {
@@ -8032,26 +7982,6 @@
       "nullable": [false, false, false]
     }
   },
-  "e6f687f777bbf1f390fd79b39ebe2f71adc27844198a74a5370382ba150abb44": {
-    "query": "\nUPDATE regradings\nSET regrading_started_at = CASE\n    WHEN regrading_started_at IS NULL THEN now()\n    ELSE regrading_started_at\n  END\nWHERE regrading_completed_at IS NULL\n  AND deleted_at IS NULL\nRETURNING id\n",
-    "describe": {
-      "columns": [
-        {
-          "ordinal": 0,
-          "name": "id",
-          "type_info": "Uuid"
-        }
-      ],
-      "parameters": {
-        "Left": []
-      },
-      "nullable": [false]
-    }
-  },
-<<<<<<< HEAD
-  "e6f8b812f11274aa02fdd91eecc9bfadb5e85c46e99ca51a48d37e6d3034c628": {
-    "query": "\nSELECT exams.id,\n    courses.id as course_id,\n    courses.name as course_name,\n    exams.name\nFROM exams\nJOIN courses ON organization_id = $1\nJOIN course_exams ON exam_id = exams.id AND course_id = courses.id\n",
-=======
   "e61131d011c1d20d96a72fb2268e0df0d71725600de9daec9c333a4ec4a01977": {
     "query": "\nSELECT id,\n  created_at,\n  updated_at,\n  name,\n  course_id,\n  deleted_at,\n  chapter_image_path,\n  chapter_number,\n  front_page_id,\n  opens_at,\n  copied_from\nFROM chapters\nWHERE course_id = (SELECT course_id FROM course_instances WHERE id = $1)\n  AND deleted_at IS NULL;\n",
     "describe": {
@@ -8120,7 +8050,22 @@
   },
   "e6f687f777bbf1f390fd79b39ebe2f71adc27844198a74a5370382ba150abb44": {
     "query": "\nUPDATE regradings\nSET regrading_started_at = CASE\n    WHEN regrading_started_at IS NULL THEN now()\n    ELSE regrading_started_at\n  END\nWHERE regrading_completed_at IS NULL\n  AND deleted_at IS NULL\nRETURNING id\n",
->>>>>>> 95735cf6
+    "describe": {
+      "columns": [
+        {
+          "ordinal": 0,
+          "name": "id",
+          "type_info": "Uuid"
+        }
+      ],
+      "parameters": {
+        "Left": []
+      },
+      "nullable": [false]
+    }
+  },
+  "e6f8b812f11274aa02fdd91eecc9bfadb5e85c46e99ca51a48d37e6d3034c628": {
+    "query": "\nSELECT exams.id,\n    courses.id as course_id,\n    courses.name as course_name,\n    exams.name\nFROM exams\nJOIN courses ON organization_id = $1\nJOIN course_exams ON exam_id = exams.id AND course_id = courses.id\n",
     "describe": {
       "columns": [
         {
