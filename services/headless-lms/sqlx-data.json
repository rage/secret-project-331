--- conflicted
+++ resolved
@@ -2875,8 +2875,6 @@
           "ordinal": 7,
           "name": "name",
           "type_info": "Varchar"
-<<<<<<< HEAD
-=======
         },
         {
           "ordinal": 8,
@@ -3098,7 +3096,6 @@
           "ordinal": 0,
           "name": "id",
           "type_info": "Uuid"
->>>>>>> f880c447
         },
         {
           "ordinal": 1,
@@ -3462,495 +3459,83 @@
       "columns": [
         {
           "ordinal": 0,
-<<<<<<< HEAD
-          "name": "date",
-          "type_info": "Date"
-        },
-        {
-          "ordinal": 1,
+          "name": "completed_exercises",
+          "type_info": "Int8"
+        },
+        {
+          "ordinal": 1,
+          "name": "score_given",
+          "type_info": "Float4"
+        }
+      ],
+      "parameters": {
+        "Left": ["Uuid", "Uuid"]
+      },
+      "nullable": [false, false, false, true, true, false, true, true, true, false]
+    }
+  },
+  "8c711ea858481edd56e9dc186e9c256e5109f373b8a8c602cecba26cf75740c7": {
+    "query": "\nINSERT INTO users (id, email)\nVALUES ($1, $2)\nRETURNING id\n",
+    "describe": {
+      "columns": [
+        {
+          "ordinal": 0,
           "name": "count",
-          "type_info": "Int4"
-        }
-      ],
-      "parameters": {
-        "Left": ["Uuid"]
-      },
-      "nullable": [null, null]
-    }
-  },
-  "79d611ab409e1fbe46dbccf7e84f714de76138f0c71d2f43b59da2a6a98f2d88": {
-    "query": "\nINSERT INTO exercises (course_id, name, page_id, chapter_id, order_number)\nVALUES ($1, $2, $3, $4, $5)\nRETURNING id\n",
-    "describe": {
-      "columns": [
-        {
-          "ordinal": 0,
-          "name": "id",
-          "type_info": "Uuid"
-        }
-      ],
-      "parameters": {
-        "Left": ["Uuid", "Varchar", "Uuid", "Uuid", "Int4"]
+          "type_info": "Int8"
+        }
+      ],
+      "parameters": {
+        "Left": ["Uuid", "Varchar"]
       },
       "nullable": [false]
     }
   },
-  "7f1cb8b1bbc4ed001fa4fc6dcbbc90e30e0d509e64de0d75461ae1c82a285268": {
-    "query": "UPDATE chapters SET opens_at = $1 WHERE id = $2",
-    "describe": {
-      "columns": [],
-      "parameters": {
-        "Left": ["Timestamptz", "Uuid"]
-      },
-      "nullable": []
-    }
-  },
-  "80e3a4c941c63178fdaead8c722861bc347edfd225b71c28bdebbe64efbb42f8": {
-    "query": "\nINSERT INTO exercise_tasks(id, exercise_id, exercise_type, assignment, public_spec, private_spec, model_solution_spec)\nVALUES ($1, $2, $3, $4, $5, $6, $7)\nON CONFLICT (id) DO UPDATE\nSET exercise_id=$2, exercise_type=$3, assignment=$4, public_spec=$5, private_spec=$6, deleted_at=NULL\nRETURNING id, exercise_type, assignment, private_spec;\n        ",
-    "describe": {
-      "columns": [
-        {
-          "ordinal": 0,
-          "name": "id",
-          "type_info": "Uuid"
-        },
-        {
-          "ordinal": 1,
+  "8f18467b6d9f52b24fe11848a5e12e819bd2b2fab42b3c0169c7d3e3146c6fd1": {
+    "query": "\nSELECT *\nFROM exercise_tasks\nWHERE exercise_id = $1\n  AND deleted_at IS NULL;",
+    "describe": {
+      "columns": [
+        {
+          "ordinal": 0,
+          "name": "id",
+          "type_info": "Uuid"
+        },
+        {
+          "ordinal": 1,
+          "name": "created_at",
+          "type_info": "Timestamptz"
+        },
+        {
+          "ordinal": 2,
+          "name": "updated_at",
+          "type_info": "Timestamptz"
+        },
+        {
+          "ordinal": 3,
+          "name": "exercise_id",
+          "type_info": "Uuid"
+        },
+        {
+          "ordinal": 4,
           "name": "exercise_type",
           "type_info": "Varchar"
         },
         {
-          "ordinal": 2,
+          "ordinal": 5,
           "name": "assignment",
           "type_info": "Jsonb"
         },
         {
-          "ordinal": 3,
+          "ordinal": 6,
+          "name": "deleted_at",
+          "type_info": "Timestamptz"
+        },
+        {
+          "ordinal": 7,
           "name": "private_spec",
           "type_info": "Jsonb"
-        }
-      ],
-      "parameters": {
-        "Left": ["Uuid", "Uuid", "Varchar", "Jsonb", "Jsonb", "Jsonb", "Jsonb"]
-      },
-      "nullable": [false, false, false, true]
-    }
-  },
-  "80f7868413d8874e45915bf980f553f4e9e09b8a17f9043bbdbe7d81f85c817c": {
-    "query": "\nINSERT INTO pages (\n    id,\n    course_id,\n    content,\n    url_path,\n    title,\n    chapter_id,\n    order_number,\n    copied_from,\n    content_search_language\n  )\nSELECT uuid_generate_v5($1, id::text),\n  $1,\n  content,\n  url_path,\n  title,\n  uuid_generate_v5($1, chapter_id::text),\n  order_number,\n  id,\n  content_search_language\nFROM pages\nWHERE (course_id = $2)\nRETURNING id,\n  content;\n    ",
-    "describe": {
-      "columns": [
-        {
-          "ordinal": 0,
-          "name": "id",
-          "type_info": "Uuid"
-        },
-        {
-          "ordinal": 1,
-          "name": "content",
-          "type_info": "Jsonb"
-        }
-      ],
-      "parameters": {
-        "Left": ["Uuid", "Uuid"]
-      },
-      "nullable": [false, false]
-    }
-  },
-  "814b64d8d02dc308fe81f4d5608f698d8dfb5ea72049fd321754feb1c1104626": {
-    "query": "\nUPDATE exercise_services\n    SET deleted_at = now()\nWHERE id = $1\n    RETURNING *\n        ",
-    "describe": {
-      "columns": [
-        {
-          "ordinal": 0,
-          "name": "id",
-          "type_info": "Uuid"
-        },
-        {
-          "ordinal": 1,
-          "name": "created_at",
-          "type_info": "Timestamptz"
-        },
-        {
-          "ordinal": 2,
-          "name": "updated_at",
-          "type_info": "Timestamptz"
-        },
-        {
-          "ordinal": 3,
-          "name": "deleted_at",
-          "type_info": "Timestamptz"
-        },
-        {
-          "ordinal": 4,
-          "name": "name",
-          "type_info": "Varchar"
-        },
-        {
-          "ordinal": 5,
-          "name": "slug",
-          "type_info": "Varchar"
-        },
-        {
-          "ordinal": 6,
-          "name": "public_url",
-          "type_info": "Varchar"
-        },
-        {
-          "ordinal": 7,
-          "name": "internal_url",
-          "type_info": "Varchar"
         },
         {
           "ordinal": 8,
-          "name": "max_reprocessing_submissions_at_once",
-          "type_info": "Int4"
-        }
-      ],
-      "parameters": {
-        "Left": ["Uuid"]
-      },
-      "nullable": [false, false, false, true, false, false, false, true, false]
-    }
-  },
-  "8355f2e2500598d1b6fb129f1c7876b2415df0f4235a164a98b0414f8445c84b": {
-    "query": "\nSELECT id,\n  regrading_started_at,\n  regrading_completed_at,\n  total_grading_progress AS \"total_grading_progress: _\"\nFROM regradings\nWHERE id = $1\n",
-    "describe": {
-      "columns": [
-        {
-          "ordinal": 0,
-          "name": "id",
-          "type_info": "Uuid"
-        },
-        {
-          "ordinal": 1,
-          "name": "regrading_started_at",
-          "type_info": "Timestamptz"
-        },
-        {
-          "ordinal": 2,
-          "name": "regrading_completed_at",
-          "type_info": "Timestamptz"
-        },
-        {
-          "ordinal": 3,
-          "name": "total_grading_progress: _",
-          "type_info": {
-            "Custom": {
-              "name": "grading_progress",
-              "kind": {
-                "Enum": ["fully-graded", "pending", "pending-manual", "failed", "not-ready"]
-              }
-            }
-          }
-        }
-      ],
-      "parameters": {
-        "Left": ["Uuid"]
-      },
-      "nullable": [false, true, true, false]
-    }
-  },
-  "8418000fb3d50f52e42766c3884416520d434ea9588248e26c3b4fbfb1abae90": {
-    "query": "\nUPDATE email_templates\nSET name = $1,\n  subject = $2,\n  content = $3,\n  exercise_completions_threshold = $4,\n  points_threshold = $5\nWHERE id = $6\nRETURNING *\n  ",
-    "describe": {
-      "columns": [
-        {
-          "ordinal": 0,
-          "name": "id",
-          "type_info": "Uuid"
-        },
-        {
-          "ordinal": 1,
-          "name": "created_at",
-          "type_info": "Timestamptz"
-        },
-        {
-          "ordinal": 2,
-          "name": "updated_at",
-          "type_info": "Timestamptz"
-        },
-        {
-          "ordinal": 3,
-          "name": "deleted_at",
-          "type_info": "Timestamptz"
-        },
-        {
-          "ordinal": 4,
-          "name": "content",
-          "type_info": "Jsonb"
-        },
-        {
-          "ordinal": 5,
-          "name": "name",
-          "type_info": "Varchar"
-        },
-        {
-          "ordinal": 6,
-          "name": "subject",
-          "type_info": "Varchar"
-        },
-        {
-          "ordinal": 7,
-          "name": "exercise_completions_threshold",
-          "type_info": "Int4"
-        },
-        {
-          "ordinal": 8,
-          "name": "points_threshold",
-          "type_info": "Int4"
-        },
-        {
-          "ordinal": 9,
-          "name": "course_instance_id",
-          "type_info": "Uuid"
-        }
-      ],
-      "parameters": {
-        "Left": ["Varchar", "Varchar", "Jsonb", "Int4", "Int4", "Uuid"]
-=======
-          "name": "completed_exercises",
-          "type_info": "Int8"
-        },
-        {
-          "ordinal": 1,
-          "name": "score_given",
-          "type_info": "Float4"
-        }
-      ],
-      "parameters": {
-        "Left": ["Uuid", "Uuid"]
->>>>>>> f880c447
-      },
-      "nullable": [false, false, false, true, true, false, true, true, true, false]
-    }
-  },
-<<<<<<< HEAD
-  "852a2e8b28b656b8e676b846827ea1244ca82ff1dfe59676b8933ed03022924f": {
-    "query": "\nSELECT COUNT(*) AS count\nFROM page_history\nWHERE page_id = $1\n",
-=======
-  "8c711ea858481edd56e9dc186e9c256e5109f373b8a8c602cecba26cf75740c7": {
-    "query": "\nINSERT INTO users (id, email)\nVALUES ($1, $2)\nRETURNING id\n",
->>>>>>> f880c447
-    "describe": {
-      "columns": [
-        {
-          "ordinal": 0,
-          "name": "count",
-          "type_info": "Int8"
-        }
-      ],
-      "parameters": {
-<<<<<<< HEAD
-        "Left": ["Uuid"]
-      },
-      "nullable": [null]
-    }
-  },
-  "85627304819016a8f3adf783ef95c81a1e7ed1b362e12b9429f20598432ba7e4": {
-    "query": "\nSELECT id,\n  created_at,\n  updated_at,\n  course_id,\n  chapter_id,\n  url_path,\n  title,\n  deleted_at,\n  content,\n  order_number,\n  copied_from\nFROM pages\nWHERE course_id = $1\n  AND deleted_at IS NULL;\n        ",
-=======
-        "Left": ["Uuid", "Varchar"]
-      },
-      "nullable": [false]
-    }
-  },
-  "8f18467b6d9f52b24fe11848a5e12e819bd2b2fab42b3c0169c7d3e3146c6fd1": {
-    "query": "\nSELECT *\nFROM exercise_tasks\nWHERE exercise_id = $1\n  AND deleted_at IS NULL;",
->>>>>>> f880c447
-    "describe": {
-      "columns": [
-        {
-          "ordinal": 0,
-          "name": "id",
-          "type_info": "Uuid"
-        },
-        {
-          "ordinal": 1,
-          "name": "created_at",
-          "type_info": "Timestamptz"
-        },
-        {
-          "ordinal": 2,
-          "name": "updated_at",
-          "type_info": "Timestamptz"
-        },
-        {
-          "ordinal": 3,
-          "name": "exercise_id",
-          "type_info": "Uuid"
-        },
-        {
-          "ordinal": 4,
-<<<<<<< HEAD
-          "name": "chapter_id",
-          "type_info": "Uuid"
-=======
-          "name": "exercise_type",
-          "type_info": "Varchar"
->>>>>>> f880c447
-        },
-        {
-          "ordinal": 5,
-          "name": "assignment",
-          "type_info": "Jsonb"
-        },
-        {
-          "ordinal": 6,
-          "name": "deleted_at",
-          "type_info": "Timestamptz"
-        },
-        {
-          "ordinal": 7,
-          "name": "private_spec",
-          "type_info": "Jsonb"
-        },
-        {
-          "ordinal": 8,
-<<<<<<< HEAD
-          "name": "content",
-          "type_info": "Jsonb"
-        },
-        {
-          "ordinal": 9,
-          "name": "order_number",
-          "type_info": "Int4"
-        },
-        {
-          "ordinal": 10,
-          "name": "copied_from",
-          "type_info": "Uuid"
-        }
-      ],
-      "parameters": {
-        "Left": ["Uuid"]
-      },
-      "nullable": [false, false, false, false, true, false, false, true, false, false, true]
-    }
-  },
-  "86a8fa9857c9a237b24dc8385ff04f259a1ee04fe343b0dd0072946a3340762f": {
-    "query": "\nINSERT INTO user_exercise_states (user_id, exercise_id, course_instance_id)\nVALUES ($1, $2, $3)\nON CONFLICT (user_id, exercise_id, course_instance_id) DO NOTHING\nRETURNING user_id,\n  exercise_id,\n  course_instance_id,\n  created_at,\n  updated_at,\n  deleted_at,\n  score_given,\n  grading_progress as \"grading_progress: _\",\n  activity_progress as \"activity_progress: _\";\n  ",
-    "describe": {
-      "columns": [
-        {
-          "ordinal": 0,
-          "name": "user_id",
-          "type_info": "Uuid"
-        },
-        {
-          "ordinal": 1,
-          "name": "exercise_id",
-          "type_info": "Uuid"
-        },
-        {
-          "ordinal": 2,
-          "name": "course_instance_id",
-          "type_info": "Uuid"
-        },
-        {
-          "ordinal": 3,
-          "name": "created_at",
-          "type_info": "Timestamptz"
-        },
-        {
-          "ordinal": 4,
-          "name": "updated_at",
-          "type_info": "Timestamptz"
-        },
-        {
-          "ordinal": 5,
-          "name": "deleted_at",
-          "type_info": "Timestamptz"
-        },
-        {
-          "ordinal": 6,
-          "name": "score_given",
-          "type_info": "Float4"
-        },
-        {
-          "ordinal": 7,
-          "name": "grading_progress: _",
-          "type_info": {
-            "Custom": {
-              "name": "grading_progress",
-              "kind": {
-                "Enum": ["fully-graded", "pending", "pending-manual", "failed", "not-ready"]
-              }
-            }
-          }
-        },
-        {
-          "ordinal": 8,
-          "name": "activity_progress: _",
-          "type_info": {
-            "Custom": {
-              "name": "activity_progress",
-              "kind": {
-                "Enum": ["initialized", "started", "in-progress", "submitted", "completed"]
-              }
-            }
-          }
-        }
-      ],
-      "parameters": {
-        "Left": ["Uuid", "Uuid", "Uuid"]
-      },
-      "nullable": [false, false, false, false, false, true, true, false, false]
-    }
-  },
-  "87848a65cafd33187ebbc6ed99b0a6eaaff44a09d3efb17759ee3604fc39f49c": {
-    "query": "\n-- common table expression for the search term tsquery so that we don't have to repeat it many times\nWITH cte as (\n    -- Converts the search term to a word search with ands between the words with plainto_tsquery but appends ':*' to the\n    -- last word so that it  becomes a prefix match. This way the search will also contain results when the last word in\n    -- the search term is only partially typed. Note that if to_tsquery($4) decides to stem the word, the replacement\n    -- will be skipped.\n    SELECT ts_rewrite(\n        plainto_tsquery($2::regconfig, $3),\n        to_tsquery($4),\n        to_tsquery($4 || ':*')\n    ) as query\n)\nSELECT id,\n    ts_rank(\n    content_search,\n    (\n        SELECT query\n        from cte\n    )\n    ) as rank,\n    ts_headline(\n    $2::regconfig,\n    title,\n    (\n        SELECT query\n        from cte\n    )\n    ) as title_headline,\n    ts_headline(\n    $2::regconfig,\n    content_search_original_text,\n    (\n        SELECT query\n        from cte\n    )\n    ) as content_headline,\n    url_path\nFROM pages\nWHERE course_id = $1\n    AND deleted_at IS NULL\n    AND content_search @@ (\n    SELECT query\n    from cte\n    )\nORDER BY rank DESC\nLIMIT 50;\n        ",
-    "describe": {
-      "columns": [
-        {
-          "ordinal": 0,
-          "name": "id",
-          "type_info": "Uuid"
-        },
-        {
-          "ordinal": 1,
-          "name": "rank",
-          "type_info": "Float4"
-        },
-        {
-          "ordinal": 2,
-          "name": "title_headline",
-          "type_info": "Text"
-        },
-        {
-          "ordinal": 3,
-          "name": "content_headline",
-          "type_info": "Text"
-        },
-        {
-          "ordinal": 4,
-          "name": "url_path",
-          "type_info": "Varchar"
-        }
-      ],
-      "parameters": {
-        "Left": [
-          "Uuid",
-          {
-            "Custom": {
-              "name": "regconfig",
-              "kind": "Simple"
-            }
-          },
-          "Text",
-          "Text"
-        ]
-      },
-      "nullable": [false, null, null, null, false]
-    }
-  },
-  "88890869dabe25130451185ec231260f8cdc6121649923e7209346dded7d0014": {
-    "query": "SELECT organization_id FROM courses WHERE id = $1",
-    "describe": {
-      "columns": [
-        {
-          "ordinal": 0,
-          "name": "organization_id",
-=======
           "name": "spec_file_id",
           "type_info": "Uuid"
         },
@@ -3967,140 +3552,57 @@
         {
           "ordinal": 11,
           "name": "copied_from",
->>>>>>> f880c447
-          "type_info": "Uuid"
-        }
-      ],
-      "parameters": {
-        "Left": ["Uuid"]
-      },
-<<<<<<< HEAD
-      "nullable": [false]
-    }
-  },
-  "8c5a2157f97a81b2ce7489c584aef3cc2c42a4aaedeadc828e0de7bf8afc8706": {
-    "query": "\nSELECT COUNT(ues.exercise_id) as completed_exercises,\n  COALESCE(0, SUM(ues.score_given)) as score_given\nFROM user_exercise_states ues\nWHERE ues.course_instance_id = $1\n  AND ues.user_id = $2\n  AND ues.deleted_at IS NULL\n  AND ues.activity_progress IN ('submitted', 'completed');\n        ",
-=======
+          "type_info": "Uuid"
+        }
+      ],
+      "parameters": {
+        "Left": ["Uuid"]
+      },
       "nullable": [false, false, false, false, false, false, true, true, true, true, true, true]
     }
   },
   "902398ca29a18eb7bce969348d7d90eb0b3cb8a95cbdd228f89df0eaa7cf5eff": {
     "query": "\nINSERT INTO regradings DEFAULT\nVALUES\nRETURNING id\n",
->>>>>>> f880c447
-    "describe": {
-      "columns": [
-        {
-          "ordinal": 0,
-<<<<<<< HEAD
-          "name": "completed_exercises",
-          "type_info": "Int8"
-        },
-        {
-          "ordinal": 1,
-          "name": "score_given",
-          "type_info": "Float4"
-        }
-      ],
-      "parameters": {
-        "Left": ["Uuid", "Uuid"]
-      },
-      "nullable": [null, null]
-    }
-  },
-  "8c711ea858481edd56e9dc186e9c256e5109f373b8a8c602cecba26cf75740c7": {
-    "query": "\nINSERT INTO users (id, email)\nVALUES ($1, $2)\nRETURNING id\n",
-    "describe": {
-      "columns": [
-        {
-          "ordinal": 0,
-=======
->>>>>>> f880c447
-          "name": "id",
-          "type_info": "Uuid"
-        }
-      ],
-      "parameters": {
-<<<<<<< HEAD
-        "Left": ["Uuid", "Varchar"]
-=======
+    "describe": {
+      "columns": [
+        {
+          "ordinal": 0,
+          "name": "id",
+          "type_info": "Uuid"
+        }
+      ],
+      "parameters": {
         "Left": []
->>>>>>> f880c447
       },
       "nullable": [false]
     }
   },
-<<<<<<< HEAD
-  "8f18467b6d9f52b24fe11848a5e12e819bd2b2fab42b3c0169c7d3e3146c6fd1": {
-    "query": "\nSELECT *\nFROM exercise_tasks\nWHERE exercise_id = $1\n  AND deleted_at IS NULL;",
-=======
   "90a05af8117ab207b26061df619b9940f81d2c59d3de6a0b445ac0d878ff542a": {
     "query": "\nINSERT INTO pages(\n    course_id,\n    content,\n    url_path,\n    title,\n    order_number,\n    chapter_id,\n    content_search_language\n  )\nVALUES($1, $2, $3, $4, $5, $6, $7::regconfig)\nRETURNING id,\n  created_at,\n  updated_at,\n  course_id,\n  chapter_id,\n  url_path,\n  title,\n  deleted_at,\n  content,\n  order_number,\n  copied_from\n          ",
->>>>>>> f880c447
-    "describe": {
-      "columns": [
-        {
-          "ordinal": 0,
-          "name": "id",
-          "type_info": "Uuid"
-        },
-        {
-          "ordinal": 1,
-          "name": "created_at",
-          "type_info": "Timestamptz"
-        },
-        {
-          "ordinal": 2,
-          "name": "updated_at",
-          "type_info": "Timestamptz"
-        },
-        {
-          "ordinal": 3,
-<<<<<<< HEAD
-          "name": "exercise_id",
-=======
+    "describe": {
+      "columns": [
+        {
+          "ordinal": 0,
+          "name": "id",
+          "type_info": "Uuid"
+        },
+        {
+          "ordinal": 1,
+          "name": "created_at",
+          "type_info": "Timestamptz"
+        },
+        {
+          "ordinal": 2,
+          "name": "updated_at",
+          "type_info": "Timestamptz"
+        },
+        {
+          "ordinal": 3,
           "name": "course_id",
->>>>>>> f880c447
-          "type_info": "Uuid"
-        },
-        {
-          "ordinal": 4,
-<<<<<<< HEAD
-          "name": "exercise_type",
-          "type_info": "Varchar"
-        },
-        {
-          "ordinal": 5,
-          "name": "assignment",
-          "type_info": "Jsonb"
-        },
-        {
-          "ordinal": 6,
-          "name": "deleted_at",
-          "type_info": "Timestamptz"
-        },
-        {
-          "ordinal": 7,
-          "name": "private_spec",
-          "type_info": "Jsonb"
-        },
-        {
-          "ordinal": 8,
-          "name": "spec_file_id",
-          "type_info": "Uuid"
-        },
-        {
-          "ordinal": 9,
-          "name": "public_spec",
-          "type_info": "Jsonb"
-        },
-        {
-          "ordinal": 10,
-          "name": "model_solution_spec",
-          "type_info": "Jsonb"
-        },
-        {
-          "ordinal": 11,
-=======
+          "type_info": "Uuid"
+        },
+        {
+          "ordinal": 4,
           "name": "chapter_id",
           "type_info": "Uuid"
         },
@@ -4131,7 +3633,6 @@
         },
         {
           "ordinal": 10,
->>>>>>> f880c447
           "name": "copied_from",
           "type_info": "Uuid"
         }
@@ -4152,193 +3653,58 @@
           }
         ]
       },
-<<<<<<< HEAD
-      "nullable": [false, false, false, false, false, false, true, true, true, true, true, true]
-    }
-  },
-  "902398ca29a18eb7bce969348d7d90eb0b3cb8a95cbdd228f89df0eaa7cf5eff": {
-    "query": "\nINSERT INTO regradings DEFAULT\nVALUES\nRETURNING id\n",
-=======
       "nullable": [false, false, false, false, true, false, false, true, false, false, true]
     }
   },
   "90fa9968b7d756f053c018a87714ffe53999efba45477c01a5daf23404b64c06": {
     "query": "\nINSERT INTO submissions (\n    exercise_id,\n    course_id,\n    exercise_task_id,\n    user_id,\n    course_instance_id,\n    data_json\n  )\n  VALUES ($1, $2, $3, $4, $5, $6)\n  RETURNING id\n",
->>>>>>> f880c447
-    "describe": {
-      "columns": [
-        {
-          "ordinal": 0,
-          "name": "id",
-          "type_info": "Uuid"
-        }
-      ],
-      "parameters": {
-<<<<<<< HEAD
-        "Left": []
-=======
+    "describe": {
+      "columns": [
+        {
+          "ordinal": 0,
+          "name": "id",
+          "type_info": "Uuid"
+        }
+      ],
+      "parameters": {
         "Left": ["Uuid", "Uuid", "Uuid", "Uuid", "Uuid", "Jsonb"]
->>>>>>> f880c447
       },
       "nullable": [false]
     }
   },
-<<<<<<< HEAD
-  "90a05af8117ab207b26061df619b9940f81d2c59d3de6a0b445ac0d878ff542a": {
-    "query": "\nINSERT INTO pages(\n    course_id,\n    content,\n    url_path,\n    title,\n    order_number,\n    chapter_id,\n    content_search_language\n  )\nVALUES($1, $2, $3, $4, $5, $6, $7::regconfig)\nRETURNING id,\n  created_at,\n  updated_at,\n  course_id,\n  chapter_id,\n  url_path,\n  title,\n  deleted_at,\n  content,\n  order_number,\n  copied_from\n          ",
-=======
   "914ca1ab46575a13aadde519c9242420872388c5c0b8a46b9c2d6c67fd553b63": {
     "query": "\nINSERT INTO courses (\n    name,\n    organization_id,\n    slug,\n    content_search_language,\n    language_code,\n    copied_from,\n    language_version_of_course_id\n  )\nVALUES ($1, $2, $3, $4::regconfig, $5, $6, $7)\nRETURNING id,\n  name,\n  created_at,\n  updated_at,\n  organization_id,\n  deleted_at,\n  slug,\n  content_search_language::text,\n  language_code,\n  copied_from,\n  language_version_of_course_id;\n    ",
->>>>>>> f880c447
-    "describe": {
-      "columns": [
-        {
-          "ordinal": 0,
-          "name": "id",
-          "type_info": "Uuid"
-        },
-        {
-          "ordinal": 1,
-<<<<<<< HEAD
-          "name": "created_at",
-          "type_info": "Timestamptz"
-        },
-        {
-          "ordinal": 2,
-          "name": "updated_at",
-=======
+    "describe": {
+      "columns": [
+        {
+          "ordinal": 0,
+          "name": "id",
+          "type_info": "Uuid"
+        },
+        {
+          "ordinal": 1,
           "name": "name",
           "type_info": "Varchar"
         },
         {
           "ordinal": 2,
           "name": "created_at",
->>>>>>> f880c447
-          "type_info": "Timestamptz"
-        },
-        {
-          "ordinal": 3,
-<<<<<<< HEAD
-          "name": "course_id",
-          "type_info": "Uuid"
-        },
-        {
-          "ordinal": 4,
-          "name": "chapter_id",
-=======
+          "type_info": "Timestamptz"
+        },
+        {
+          "ordinal": 3,
           "name": "updated_at",
           "type_info": "Timestamptz"
         },
         {
           "ordinal": 4,
           "name": "organization_id",
->>>>>>> f880c447
           "type_info": "Uuid"
         },
         {
           "ordinal": 5,
           "name": "url_path",
           "type_info": "Varchar"
-        },
-        {
-          "ordinal": 6,
-<<<<<<< HEAD
-          "name": "title",
-=======
-          "name": "slug",
->>>>>>> f880c447
-          "type_info": "Varchar"
-        },
-        {
-          "ordinal": 7,
-<<<<<<< HEAD
-          "name": "deleted_at",
-          "type_info": "Timestamptz"
-        },
-        {
-          "ordinal": 8,
-          "name": "content",
-          "type_info": "Jsonb"
-        },
-        {
-          "ordinal": 9,
-          "name": "order_number",
-          "type_info": "Int4"
-        },
-        {
-          "ordinal": 10,
-          "name": "copied_from",
-          "type_info": "Uuid"
-        }
-      ],
-      "parameters": {
-        "Left": [
-          "Uuid",
-          "Jsonb",
-          "Varchar",
-          "Varchar",
-          "Int4",
-          "Uuid",
-          {
-            "Custom": {
-              "name": "regconfig",
-              "kind": "Simple"
-            }
-          }
-        ]
-      },
-      "nullable": [false, false, false, false, true, false, false, true, false, false, true]
-    }
-  },
-  "90fa9968b7d756f053c018a87714ffe53999efba45477c01a5daf23404b64c06": {
-    "query": "\nINSERT INTO submissions (\n    exercise_id,\n    course_id,\n    exercise_task_id,\n    user_id,\n    course_instance_id,\n    data_json\n  )\n  VALUES ($1, $2, $3, $4, $5, $6)\n  RETURNING id\n",
-    "describe": {
-      "columns": [
-        {
-          "ordinal": 0,
-          "name": "id",
-          "type_info": "Uuid"
-        }
-      ],
-      "parameters": {
-        "Left": ["Uuid", "Uuid", "Uuid", "Uuid", "Uuid", "Jsonb"]
-      },
-      "nullable": [false]
-    }
-  },
-  "914ca1ab46575a13aadde519c9242420872388c5c0b8a46b9c2d6c67fd553b63": {
-    "query": "\nINSERT INTO courses (\n    name,\n    organization_id,\n    slug,\n    content_search_language,\n    language_code,\n    copied_from,\n    language_version_of_course_id\n  )\nVALUES ($1, $2, $3, $4::regconfig, $5, $6, $7)\nRETURNING id,\n  name,\n  created_at,\n  updated_at,\n  organization_id,\n  deleted_at,\n  slug,\n  content_search_language::text,\n  language_code,\n  copied_from,\n  language_version_of_course_id;\n    ",
-    "describe": {
-      "columns": [
-        {
-          "ordinal": 0,
-          "name": "id",
-          "type_info": "Uuid"
-        },
-        {
-          "ordinal": 1,
-          "name": "name",
-          "type_info": "Varchar"
-        },
-        {
-          "ordinal": 2,
-          "name": "created_at",
-          "type_info": "Timestamptz"
-        },
-        {
-          "ordinal": 3,
-          "name": "updated_at",
-          "type_info": "Timestamptz"
-        },
-        {
-          "ordinal": 4,
-          "name": "organization_id",
-          "type_info": "Uuid"
-        },
-        {
-          "ordinal": 5,
-          "name": "deleted_at",
-          "type_info": "Timestamptz"
         },
         {
           "ordinal": 6,
@@ -4356,17 +3722,6 @@
           "type_info": "Varchar"
         },
         {
-=======
-          "name": "content_search_language",
-          "type_info": "Text"
-        },
-        {
-          "ordinal": 8,
-          "name": "language_code",
-          "type_info": "Varchar"
-        },
-        {
->>>>>>> f880c447
           "ordinal": 9,
           "name": "copied_from",
           "type_info": "Uuid"
@@ -4665,65 +4020,6 @@
         },
         {
           "ordinal": 8,
-<<<<<<< HEAD
-          "name": "max_reprocessing_submissions_at_once",
-          "type_info": "Int4"
-        }
-      ],
-      "parameters": {
-        "Left": ["TextArray"]
-      },
-      "nullable": [false, false, false, true, false, false, false, true, false]
-    }
-  },
-  "9b34d20c5dad89a18e57c263932092c250746dac2a45e1985853d16ed8344d13": {
-    "query": "\nSELECT id,\n  created_at,\n  updated_at,\n  course_id,\n  chapter_id,\n  url_path,\n  title,\n  deleted_at,\n  content,\n  order_number,\n  copied_from\nFROM pages p\nWHERE p.chapter_id = $1\n  AND p.deleted_at IS NULL\n  AND p.id NOT IN (\n    SELECT front_page_id\n    FROM chapters c\n    WHERE c.front_page_id = p.id\n  );\n    ",
-    "describe": {
-      "columns": [
-        {
-          "ordinal": 0,
-          "name": "id",
-          "type_info": "Uuid"
-        },
-        {
-          "ordinal": 1,
-          "name": "created_at",
-          "type_info": "Timestamptz"
-        },
-        {
-          "ordinal": 2,
-          "name": "updated_at",
-          "type_info": "Timestamptz"
-        },
-        {
-          "ordinal": 3,
-          "name": "course_id",
-          "type_info": "Uuid"
-        },
-        {
-          "ordinal": 4,
-          "name": "chapter_id",
-          "type_info": "Uuid"
-        },
-        {
-          "ordinal": 5,
-          "name": "url_path",
-          "type_info": "Varchar"
-        },
-        {
-          "ordinal": 6,
-          "name": "title",
-          "type_info": "Varchar"
-        },
-        {
-          "ordinal": 7,
-          "name": "deleted_at",
-          "type_info": "Timestamptz"
-        },
-        {
-          "ordinal": 8,
-=======
->>>>>>> f880c447
           "name": "content",
           "type_info": "Jsonb"
         },
@@ -5693,13 +4989,8 @@
       "nullable": [null, null, null]
     }
   },
-<<<<<<< HEAD
-  "ccdcf7ce3537744686b4a00dc74692d8c5b333e058fcf54fed5891ec2c527d60": {
-    "query": "\nUPDATE exercise_services\n    SET name=$1, slug=$2, public_url=$3, internal_url=$4, max_reprocessing_submissions_at_once=$5\nWHERE id=$6\n    RETURNING *\n        ",
-=======
   "cf131a7d7d503b62ff64dee20becfe2d237381dc90158c1b411f6107823c0d9e": {
     "query": "\nSELECT id,\n  name,\n  created_at,\n  updated_at,\n  organization_id,\n  deleted_at,\n  slug,\n  content_search_language::text,\n  language_code,\n  copied_from,\n  language_version_of_course_id\nFROM courses\nWHERE deleted_at IS NULL;\n",
->>>>>>> f880c447
     "describe": {
       "columns": [
         {
@@ -5719,97 +5010,28 @@
         },
         {
           "ordinal": 3,
-<<<<<<< HEAD
+          "name": "updated_at",
+          "type_info": "Timestamptz"
+        },
+        {
+          "ordinal": 4,
+          "name": "organization_id",
+          "type_info": "Uuid"
+        },
+        {
+          "ordinal": 5,
           "name": "deleted_at",
-=======
-          "name": "updated_at",
->>>>>>> f880c447
-          "type_info": "Timestamptz"
-        },
-        {
-          "ordinal": 4,
-<<<<<<< HEAD
-          "name": "name",
-          "type_info": "Varchar"
-        },
-        {
-          "ordinal": 5,
+          "type_info": "Timestamptz"
+        },
+        {
+          "ordinal": 6,
           "name": "slug",
           "type_info": "Varchar"
         },
         {
-          "ordinal": 6,
-          "name": "public_url",
-=======
-          "name": "organization_id",
-          "type_info": "Uuid"
-        },
-        {
-          "ordinal": 5,
-          "name": "deleted_at",
-          "type_info": "Timestamptz"
-        },
-        {
-          "ordinal": 6,
-          "name": "slug",
->>>>>>> f880c447
-          "type_info": "Varchar"
-        },
-        {
-          "ordinal": 7,
-<<<<<<< HEAD
-          "name": "internal_url",
-          "type_info": "Varchar"
-        },
-        {
-          "ordinal": 8,
-          "name": "max_reprocessing_submissions_at_once",
-          "type_info": "Int4"
-        }
-      ],
-      "parameters": {
-        "Left": ["Varchar", "Varchar", "Varchar", "Varchar", "Int4", "Uuid"]
-      },
-      "nullable": [false, false, false, true, false, false, false, true, false]
-    }
-  },
-  "cf131a7d7d503b62ff64dee20becfe2d237381dc90158c1b411f6107823c0d9e": {
-    "query": "\nSELECT id,\n  name,\n  created_at,\n  updated_at,\n  organization_id,\n  deleted_at,\n  slug,\n  content_search_language::text,\n  language_code,\n  copied_from,\n  language_version_of_course_id\nFROM courses\nWHERE deleted_at IS NULL;\n",
-    "describe": {
-      "columns": [
-        {
-          "ordinal": 0,
-          "name": "id",
-          "type_info": "Uuid"
-        },
-        {
-          "ordinal": 1,
-          "name": "name",
-          "type_info": "Varchar"
-        },
-        {
-          "ordinal": 2,
-          "name": "created_at",
-          "type_info": "Timestamptz"
-        },
-        {
-          "ordinal": 3,
-          "name": "updated_at",
-          "type_info": "Timestamptz"
-        },
-        {
-          "ordinal": 4,
-          "name": "organization_id",
-          "type_info": "Uuid"
-        },
-        {
-          "ordinal": 5,
-          "name": "deleted_at",
-          "type_info": "Timestamptz"
-=======
+          "ordinal": 7,
           "name": "content_search_language",
           "type_info": "Text"
->>>>>>> f880c447
         },
         {
           "ordinal": 6,
