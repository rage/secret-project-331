--- conflicted
+++ resolved
@@ -1271,10 +1271,67 @@
       "nullable": []
     }
   },
-<<<<<<< HEAD
   "275d3f93d584c5c015d7bb090e12ee2891e1257c28a1049a5a741389c695c602": {
     "query": "\nSELECT id,\n  created_at,\n  updated_at,\n  course_id,\n  chapter_id,\n  url_path,\n  title,\n  deleted_at,\n  content,\n  order_number\nFROM pages\nWHERE id = $1;\n    ",
-=======
+    "describe": {
+      "columns": [
+        {
+          "ordinal": 0,
+          "name": "id",
+          "type_info": "Uuid"
+        },
+        {
+          "ordinal": 1,
+          "name": "created_at",
+          "type_info": "Timestamptz"
+        },
+        {
+          "ordinal": 2,
+          "name": "updated_at",
+          "type_info": "Timestamptz"
+        },
+        {
+          "ordinal": 3,
+          "name": "course_id",
+          "type_info": "Uuid"
+        },
+        {
+          "ordinal": 4,
+          "name": "chapter_id",
+          "type_info": "Uuid"
+        },
+        {
+          "ordinal": 5,
+          "name": "url_path",
+          "type_info": "Varchar"
+        },
+        {
+          "ordinal": 6,
+          "name": "title",
+          "type_info": "Varchar"
+        },
+        {
+          "ordinal": 7,
+          "name": "deleted_at",
+          "type_info": "Timestamptz"
+        },
+        {
+          "ordinal": 8,
+          "name": "content",
+          "type_info": "Jsonb"
+        },
+        {
+          "ordinal": 9,
+          "name": "order_number",
+          "type_info": "Int4"
+        }
+      ],
+      "parameters": {
+        "Left": ["Uuid"]
+      },
+      "nullable": [false, false, false, false, true, false, false, true, false, false]
+    }
+  },
   "2abaee65f94d36fb9360d9eb3232dcb45b7aa9badbc06563c2e9fc1e2c53e357": {
     "query": "\n  INSERT INTO page_history (\n    page_id,\n    title,\n    content,\n    history_change_reason,\n    author_user_id,\n    restored_from_id\n  )\nVALUES ($1, $2, $3, $4, $5, $6)\nRETURNING id\n",
     "describe": {
@@ -1368,7 +1425,364 @@
   },
   "306820247b9533af5d464aa15a58f9fcde6a59b1666a3709b32bc1823ad2e970": {
     "query": "\nSELECT *\nFROM exercises\nWHERE course_id = $1\n  AND deleted_at IS NULL\n",
->>>>>>> 8cec64a6
+    "describe": {
+      "columns": [
+        {
+          "ordinal": 0,
+          "name": "id",
+          "type_info": "Uuid"
+        },
+        {
+          "ordinal": 1,
+          "name": "created_at",
+          "type_info": "Timestamptz"
+        },
+        {
+          "ordinal": 2,
+          "name": "updated_at",
+          "type_info": "Timestamptz"
+        },
+        {
+          "ordinal": 3,
+          "name": "course_id",
+          "type_info": "Uuid"
+        },
+        {
+          "ordinal": 4,
+          "name": "deleted_at",
+          "type_info": "Timestamptz"
+        },
+        {
+          "ordinal": 5,
+          "name": "name",
+          "type_info": "Varchar"
+        },
+        {
+          "ordinal": 6,
+          "name": "deadline",
+          "type_info": "Timestamptz"
+        },
+        {
+          "ordinal": 7,
+          "name": "page_id",
+          "type_info": "Uuid"
+        },
+        {
+          "ordinal": 8,
+          "name": "score_maximum",
+          "type_info": "Int4"
+        },
+        {
+          "ordinal": 9,
+          "name": "order_number",
+          "type_info": "Int4"
+        },
+        {
+          "ordinal": 10,
+          "name": "chapter_id",
+          "type_info": "Uuid"
+        }
+      ],
+      "parameters": {
+        "Left": ["Uuid"]
+      },
+      "nullable": [false, false, false, false, true, false, true, false, false, false, false]
+    }
+  },
+  "350d3d019cdabf32d9a3a8dbe862beff94d30edfbb31e5831072bb5d01997520": {
+    "query": "\nINSERT INTO submissions (\n    exercise_id,\n    course_id,\n    exercise_task_id,\n    user_id,\n    course_instance_id,\n    data_json,\n    id\n  )\nVALUES ($1, $2, $3, $4, $5, $6, $7)\nRETURNING id\n",
+    "describe": {
+      "columns": [
+        {
+          "ordinal": 0,
+          "name": "id",
+          "type_info": "Uuid"
+        }
+      ],
+      "parameters": {
+        "Left": ["Uuid", "Uuid", "Uuid", "Uuid", "Uuid", "Jsonb", "Uuid"]
+      },
+      "nullable": [false]
+    }
+  },
+  "36578c1a1be112ab9d9f49eea1c69240309c9bf83e6a4b98237e687d1fa04b92": {
+    "query": "SELECT course_id FROM pages WHERE id = $1",
+    "describe": {
+      "columns": [
+        {
+          "ordinal": 0,
+          "name": "course_id",
+          "type_info": "Uuid"
+        }
+      ],
+      "parameters": {
+        "Left": ["Uuid"]
+      },
+      "nullable": [false]
+    }
+  },
+  "375b467ba026680d07ba6fa844de91afd942e86b2715431e41b6788df0d2b3c0": {
+    "query": "SELECT * FROM users WHERE upstream_id = $1",
+    "describe": {
+      "columns": [
+        {
+          "ordinal": 0,
+          "name": "id",
+          "type_info": "Uuid"
+        },
+        {
+          "ordinal": 1,
+          "name": "created_at",
+          "type_info": "Timestamptz"
+        },
+        {
+          "ordinal": 2,
+          "name": "updated_at",
+          "type_info": "Timestamptz"
+        },
+        {
+          "ordinal": 3,
+          "name": "deleted_at",
+          "type_info": "Timestamptz"
+        },
+        {
+          "ordinal": 4,
+          "name": "upstream_id",
+          "type_info": "Int4"
+        },
+        {
+          "ordinal": 5,
+          "name": "email",
+          "type_info": "Varchar"
+        }
+      ],
+      "parameters": {
+        "Left": ["Int4"]
+      },
+      "nullable": [false, false, false, true, true, false]
+    }
+  },
+  "37dfaa87dd74a4c1f409cd120e6997847616214878ae8a66b326699fa8633ad3": {
+    "query": "\nUPDATE chapters\nSET deleted_at = now()\nWHERE id = $1\nRETURNING *;\n",
+    "describe": {
+      "columns": [
+        {
+          "ordinal": 0,
+          "name": "id",
+          "type_info": "Uuid"
+        },
+        {
+          "ordinal": 1,
+          "name": "name",
+          "type_info": "Varchar"
+        },
+        {
+          "ordinal": 2,
+          "name": "course_id",
+          "type_info": "Uuid"
+        },
+        {
+          "ordinal": 3,
+          "name": "chapter_number",
+          "type_info": "Int4"
+        },
+        {
+          "ordinal": 4,
+          "name": "created_at",
+          "type_info": "Timestamptz"
+        },
+        {
+          "ordinal": 5,
+          "name": "updated_at",
+          "type_info": "Timestamptz"
+        },
+        {
+          "ordinal": 6,
+          "name": "deleted_at",
+          "type_info": "Timestamptz"
+        },
+        {
+          "ordinal": 7,
+          "name": "front_page_id",
+          "type_info": "Uuid"
+        },
+        {
+          "ordinal": 8,
+          "name": "opens_at",
+          "type_info": "Timestamptz"
+        },
+        {
+          "ordinal": 9,
+          "name": "chapter_image_path",
+          "type_info": "Varchar"
+        }
+      ],
+      "parameters": {
+        "Left": ["Uuid"]
+      },
+      "nullable": [false, false, false, false, false, false, true, true, true, true]
+    }
+  },
+  "3c5b30ac7bad3459a0102d31d75bc0c7b6f8b9d62db3ce39be9c26cb318af8a9": {
+    "query": "\nSELECT *\nFROM submissions\nWHERE id = $1\n",
+    "describe": {
+      "columns": [
+        {
+          "ordinal": 0,
+          "name": "id",
+          "type_info": "Uuid"
+        },
+        {
+          "ordinal": 1,
+          "name": "created_at",
+          "type_info": "Timestamptz"
+        },
+        {
+          "ordinal": 2,
+          "name": "updated_at",
+          "type_info": "Timestamptz"
+        },
+        {
+          "ordinal": 3,
+          "name": "deleted_at",
+          "type_info": "Timestamptz"
+        },
+        {
+          "ordinal": 4,
+          "name": "exercise_id",
+          "type_info": "Uuid"
+        },
+        {
+          "ordinal": 5,
+          "name": "course_id",
+          "type_info": "Uuid"
+        },
+        {
+          "ordinal": 6,
+          "name": "exercise_task_id",
+          "type_info": "Uuid"
+        },
+        {
+          "ordinal": 7,
+          "name": "data_json",
+          "type_info": "Jsonb"
+        },
+        {
+          "ordinal": 8,
+          "name": "grading_id",
+          "type_info": "Uuid"
+        },
+        {
+          "ordinal": 9,
+          "name": "metadata",
+          "type_info": "Jsonb"
+        },
+        {
+          "ordinal": 10,
+          "name": "user_id",
+          "type_info": "Uuid"
+        },
+        {
+          "ordinal": 11,
+          "name": "course_instance_id",
+          "type_info": "Uuid"
+        }
+      ],
+      "parameters": {
+        "Left": ["Uuid"]
+      },
+      "nullable": [false, false, false, true, false, false, false, true, true, true, false, false]
+    }
+  },
+  "3e925fb3e5a135d876037e1424238f4c88a4d9a76a739e16c2c6d8d17151cd06": {
+    "query": "\nSELECT selected_exercise_task_id AS \"id!\"\nFROM user_exercise_states\nWHERE user_id = $1\n  AND selected_exercise_task_id IS NOT NULL\n  AND exercise_id = $2\n  AND course_instance_id = $3\n  AND deleted_at IS NULL\n            ",
+    "describe": {
+      "columns": [
+        {
+          "ordinal": 0,
+          "name": "id!",
+          "type_info": "Uuid"
+        }
+      ],
+      "parameters": {
+        "Left": ["Uuid", "Uuid", "Uuid"]
+      },
+      "nullable": [true]
+    }
+  },
+  "40ee92fefa0c26c98e690f9a50b69cae49ae3ec5577ca4fb497816b875e4f921": {
+    "query": "\nINSERT INTO block_feedback(feedback_id, block_id, block_text)\nVALUES ($1, $2, $3)\n",
+    "describe": {
+      "columns": [],
+      "parameters": {
+        "Left": ["Uuid", "Uuid", "Varchar"]
+      },
+      "nullable": []
+    }
+  },
+  "436a4b6e66a08b6449ee12211e083a2291b3665a8b580e585fb211f451bd3a15": {
+    "query": "\nUPDATE chapters\nSET front_page_id = $1\nWHERE id = $2\nRETURNING *;\n        ",
+    "describe": {
+      "columns": [
+        {
+          "ordinal": 0,
+          "name": "id",
+          "type_info": "Uuid"
+        },
+        {
+          "ordinal": 1,
+          "name": "name",
+          "type_info": "Varchar"
+        },
+        {
+          "ordinal": 2,
+          "name": "course_id",
+          "type_info": "Uuid"
+        },
+        {
+          "ordinal": 3,
+          "name": "chapter_number",
+          "type_info": "Int4"
+        },
+        {
+          "ordinal": 4,
+          "name": "created_at",
+          "type_info": "Timestamptz"
+        },
+        {
+          "ordinal": 5,
+          "name": "updated_at",
+          "type_info": "Timestamptz"
+        },
+        {
+          "ordinal": 6,
+          "name": "deleted_at",
+          "type_info": "Timestamptz"
+        },
+        {
+          "ordinal": 7,
+          "name": "front_page_id",
+          "type_info": "Uuid"
+        },
+        {
+          "ordinal": 8,
+          "name": "opens_at",
+          "type_info": "Timestamptz"
+        },
+        {
+          "ordinal": 9,
+          "name": "chapter_image_path",
+          "type_info": "Varchar"
+        }
+      ],
+      "parameters": {
+        "Left": ["Uuid", "Uuid"]
+      },
+      "nullable": [false, false, false, false, false, false, true, true, true, true]
+    }
+  },
+  "43ae3ea1dba7ba3ebfe0108cd568fa4a7215260a0e1ecf4f9fe4b09490055d4b": {
+    "query": "\nUPDATE pages\nSET deleted_at = now()\nWHERE id = $1\nRETURNING id,\n  created_at,\n  updated_at,\n  course_id,\n  chapter_id,\n  url_path,\n  title,\n  deleted_at,\n  content,\n  order_number\n          ",
     "describe": {
       "columns": [
         {
@@ -1428,147 +1842,8 @@
       "nullable": [false, false, false, false, true, false, false, true, false, false]
     }
   },
-  "306820247b9533af5d464aa15a58f9fcde6a59b1666a3709b32bc1823ad2e970": {
-    "query": "\nSELECT *\nFROM exercises\nWHERE course_id = $1\n  AND deleted_at IS NULL\n",
-    "describe": {
-      "columns": [
-        {
-          "ordinal": 0,
-          "name": "id",
-          "type_info": "Uuid"
-        },
-        {
-          "ordinal": 1,
-          "name": "created_at",
-          "type_info": "Timestamptz"
-        },
-        {
-          "ordinal": 2,
-          "name": "updated_at",
-          "type_info": "Timestamptz"
-        },
-        {
-          "ordinal": 3,
-          "name": "course_id",
-          "type_info": "Uuid"
-        },
-        {
-          "ordinal": 4,
-          "name": "deleted_at",
-          "type_info": "Timestamptz"
-        },
-        {
-          "ordinal": 5,
-          "name": "name",
-          "type_info": "Varchar"
-        },
-        {
-          "ordinal": 6,
-          "name": "deadline",
-          "type_info": "Timestamptz"
-        },
-        {
-          "ordinal": 7,
-          "name": "page_id",
-          "type_info": "Uuid"
-        },
-        {
-          "ordinal": 8,
-          "name": "score_maximum",
-          "type_info": "Int4"
-        },
-        {
-          "ordinal": 9,
-          "name": "order_number",
-          "type_info": "Int4"
-        },
-        {
-          "ordinal": 10,
-          "name": "chapter_id",
-          "type_info": "Uuid"
-        }
-      ],
-      "parameters": {
-        "Left": ["Uuid"]
-      },
-      "nullable": [false, false, false, false, true, false, true, false, false, false, false]
-    }
-  },
-  "350d3d019cdabf32d9a3a8dbe862beff94d30edfbb31e5831072bb5d01997520": {
-    "query": "\nINSERT INTO submissions (\n    exercise_id,\n    course_id,\n    exercise_task_id,\n    user_id,\n    course_instance_id,\n    data_json,\n    id\n  )\nVALUES ($1, $2, $3, $4, $5, $6, $7)\nRETURNING id\n",
-    "describe": {
-      "columns": [
-        {
-          "ordinal": 0,
-          "name": "id",
-          "type_info": "Uuid"
-        }
-      ],
-      "parameters": {
-        "Left": ["Uuid", "Uuid", "Uuid", "Uuid", "Uuid", "Jsonb", "Uuid"]
-      },
-      "nullable": [false]
-    }
-  },
-  "36578c1a1be112ab9d9f49eea1c69240309c9bf83e6a4b98237e687d1fa04b92": {
-    "query": "SELECT course_id FROM pages WHERE id = $1",
-    "describe": {
-      "columns": [
-        {
-          "ordinal": 0,
-          "name": "course_id",
-          "type_info": "Uuid"
-        }
-      ],
-      "parameters": {
-        "Left": ["Uuid"]
-      },
-      "nullable": [false]
-    }
-  },
-  "375b467ba026680d07ba6fa844de91afd942e86b2715431e41b6788df0d2b3c0": {
-    "query": "SELECT * FROM users WHERE upstream_id = $1",
-    "describe": {
-      "columns": [
-        {
-          "ordinal": 0,
-          "name": "id",
-          "type_info": "Uuid"
-        },
-        {
-          "ordinal": 1,
-          "name": "created_at",
-          "type_info": "Timestamptz"
-        },
-        {
-          "ordinal": 2,
-          "name": "updated_at",
-          "type_info": "Timestamptz"
-        },
-        {
-          "ordinal": 3,
-          "name": "deleted_at",
-          "type_info": "Timestamptz"
-        },
-        {
-          "ordinal": 4,
-          "name": "upstream_id",
-          "type_info": "Int4"
-        },
-        {
-          "ordinal": 5,
-          "name": "email",
-          "type_info": "Varchar"
-        }
-      ],
-      "parameters": {
-        "Left": ["Int4"]
-      },
-      "nullable": [false, false, false, true, true, false]
-    }
-  },
-  "37dfaa87dd74a4c1f409cd120e6997847616214878ae8a66b326699fa8633ad3": {
-    "query": "\nUPDATE chapters\nSET deleted_at = now()\nWHERE id = $1\nRETURNING *;\n",
+  "43bd86b52b6834f11c68bbe73feef8a34f444934be89ac77bdf9bfe6d3f0f910": {
+    "query": "\nUPDATE chapters\nSET chapter_image_path = $1\nWHERE id = $2\nRETURNING *;",
     "describe": {
       "columns": [
         {
@@ -1623,237 +1898,131 @@
         }
       ],
       "parameters": {
-        "Left": ["Uuid"]
+        "Left": ["Varchar", "Uuid"]
       },
       "nullable": [false, false, false, false, false, false, true, true, true, true]
     }
   },
-  "3c5b30ac7bad3459a0102d31d75bc0c7b6f8b9d62db3ce39be9c26cb318af8a9": {
-    "query": "\nSELECT *\nFROM submissions\nWHERE id = $1\n",
-    "describe": {
-      "columns": [
-        {
-          "ordinal": 0,
-          "name": "id",
-          "type_info": "Uuid"
-        },
-        {
-          "ordinal": 1,
-          "name": "created_at",
-          "type_info": "Timestamptz"
-        },
-        {
-          "ordinal": 2,
-          "name": "updated_at",
-          "type_info": "Timestamptz"
-        },
-        {
-          "ordinal": 3,
-          "name": "deleted_at",
-          "type_info": "Timestamptz"
-        },
-        {
-          "ordinal": 4,
+  "4b1ff5bd633537d7159368dc3d07a0cdedaffffe39bddca03731fd3c6f04687b": {
+    "query": "\nSELECT id,\n  exercise_id,\n  exercise_type,\n  assignment,\n  public_spec\nFROM exercise_tasks\nWHERE exercise_id = $1\n  AND deleted_at IS NULL\nORDER BY random();\n        ",
+    "describe": {
+      "columns": [
+        {
+          "ordinal": 0,
+          "name": "id",
+          "type_info": "Uuid"
+        },
+        {
+          "ordinal": 1,
           "name": "exercise_id",
           "type_info": "Uuid"
         },
         {
-          "ordinal": 5,
+          "ordinal": 2,
+          "name": "exercise_type",
+          "type_info": "Varchar"
+        },
+        {
+          "ordinal": 3,
+          "name": "assignment",
+          "type_info": "Jsonb"
+        },
+        {
+          "ordinal": 4,
+          "name": "public_spec",
+          "type_info": "Jsonb"
+        }
+      ],
+      "parameters": {
+        "Left": ["Uuid"]
+      },
+      "nullable": [false, false, false, false, true]
+    }
+  },
+  "4b44f66b9c8470eb1cdc5fad9ccdd2522da49ac943fb43f02a35adddad2c884e": {
+    "query": "\nINSERT INTO course_instance_enrollments (user_id, course_id, course_instance_id, current)\nVALUES ($1, $2, $3, $4)\nRETURNING *;\n",
+    "describe": {
+      "columns": [
+        {
+          "ordinal": 0,
+          "name": "user_id",
+          "type_info": "Uuid"
+        },
+        {
+          "ordinal": 1,
           "name": "course_id",
           "type_info": "Uuid"
         },
         {
-          "ordinal": 6,
-          "name": "exercise_task_id",
-          "type_info": "Uuid"
-        },
-        {
-          "ordinal": 7,
-          "name": "data_json",
-          "type_info": "Jsonb"
-        },
-        {
-          "ordinal": 8,
-          "name": "grading_id",
-          "type_info": "Uuid"
-        },
-        {
-          "ordinal": 9,
-          "name": "metadata",
-          "type_info": "Jsonb"
-        },
-        {
-          "ordinal": 10,
-          "name": "user_id",
-          "type_info": "Uuid"
-        },
-        {
-          "ordinal": 11,
+          "ordinal": 2,
           "name": "course_instance_id",
           "type_info": "Uuid"
-        }
-      ],
-      "parameters": {
-        "Left": ["Uuid"]
-      },
-      "nullable": [false, false, false, true, false, false, false, true, true, true, false, false]
-    }
-  },
-  "3e925fb3e5a135d876037e1424238f4c88a4d9a76a739e16c2c6d8d17151cd06": {
-    "query": "\nSELECT selected_exercise_task_id AS \"id!\"\nFROM user_exercise_states\nWHERE user_id = $1\n  AND selected_exercise_task_id IS NOT NULL\n  AND exercise_id = $2\n  AND course_instance_id = $3\n  AND deleted_at IS NULL\n            ",
-    "describe": {
-      "columns": [
-        {
-          "ordinal": 0,
-          "name": "id!",
-          "type_info": "Uuid"
-        }
-      ],
-      "parameters": {
-        "Left": ["Uuid", "Uuid", "Uuid"]
-      },
-      "nullable": [true]
-    }
-  },
-  "40ee92fefa0c26c98e690f9a50b69cae49ae3ec5577ca4fb497816b875e4f921": {
-    "query": "\nINSERT INTO block_feedback(feedback_id, block_id, block_text)\nVALUES ($1, $2, $3)\n",
+        },
+        {
+          "ordinal": 3,
+          "name": "current",
+          "type_info": "Bool"
+        },
+        {
+          "ordinal": 4,
+          "name": "created_at",
+          "type_info": "Timestamptz"
+        },
+        {
+          "ordinal": 5,
+          "name": "updated_at",
+          "type_info": "Timestamptz"
+        },
+        {
+          "ordinal": 6,
+          "name": "deleted_at",
+          "type_info": "Timestamptz"
+        }
+      ],
+      "parameters": {
+        "Left": ["Uuid", "Uuid", "Uuid", "Bool"]
+      },
+      "nullable": [false, false, false, false, false, false, true]
+    }
+  },
+  "4bcf93034b7f1e2a30d12f895c2e8c394094dd5b057cbbd89a5715ad9518ef9d": {
+    "query": "\n  UPDATE exercises\n  SET deleted_at = now()\n  WHERE page_id = $1\n          ",
     "describe": {
       "columns": [],
       "parameters": {
+        "Left": ["Uuid"]
+      },
+      "nullable": []
+    }
+  },
+  "4ce0473bffd95a6bbf4c2395cf6a458254c07d13bd2e585965fd64114074a1d9": {
+    "query": "\nINSERT INTO feedback(user_id, course_id, feedback_given)\nVALUES ($1, $2, $3)\nRETURNING id\n",
+    "describe": {
+      "columns": [
+        {
+          "ordinal": 0,
+          "name": "id",
+          "type_info": "Uuid"
+        }
+      ],
+      "parameters": {
         "Left": ["Uuid", "Uuid", "Varchar"]
       },
+      "nullable": [false]
+    }
+  },
+  "502d624be97efadd5fea8635bd71d85dd770df10088f3d1fe5ff749dd0e9bd7f": {
+    "query": "\nUPDATE pages\nSET content = $1\nWHERE id = $2\n",
+    "describe": {
+      "columns": [],
+      "parameters": {
+        "Left": ["Jsonb", "Uuid"]
+      },
       "nullable": []
     }
   },
-  "436a4b6e66a08b6449ee12211e083a2291b3665a8b580e585fb211f451bd3a15": {
-    "query": "\nUPDATE chapters\nSET front_page_id = $1\nWHERE id = $2\nRETURNING *;\n        ",
-    "describe": {
-      "columns": [
-        {
-          "ordinal": 0,
-          "name": "id",
-          "type_info": "Uuid"
-        },
-        {
-          "ordinal": 1,
-          "name": "name",
-          "type_info": "Varchar"
-        },
-        {
-          "ordinal": 2,
-          "name": "course_id",
-          "type_info": "Uuid"
-        },
-        {
-          "ordinal": 3,
-          "name": "chapter_number",
-          "type_info": "Int4"
-        },
-        {
-          "ordinal": 4,
-          "name": "created_at",
-          "type_info": "Timestamptz"
-        },
-        {
-          "ordinal": 5,
-          "name": "updated_at",
-          "type_info": "Timestamptz"
-        },
-        {
-          "ordinal": 6,
-          "name": "deleted_at",
-          "type_info": "Timestamptz"
-        },
-        {
-          "ordinal": 7,
-          "name": "front_page_id",
-          "type_info": "Uuid"
-        },
-        {
-          "ordinal": 8,
-          "name": "opens_at",
-          "type_info": "Timestamptz"
-        },
-        {
-          "ordinal": 9,
-          "name": "chapter_image_path",
-          "type_info": "Varchar"
-        }
-      ],
-      "parameters": {
-        "Left": ["Uuid", "Uuid"]
-      },
-      "nullable": [false, false, false, false, false, false, true, true, true, true]
-    }
-  },
-<<<<<<< HEAD
-  "43ae3ea1dba7ba3ebfe0108cd568fa4a7215260a0e1ecf4f9fe4b09490055d4b": {
-    "query": "\nUPDATE pages\nSET deleted_at = now()\nWHERE id = $1\nRETURNING id,\n  created_at,\n  updated_at,\n  course_id,\n  chapter_id,\n  url_path,\n  title,\n  deleted_at,\n  content,\n  order_number\n          ",
-=======
-  "43bd86b52b6834f11c68bbe73feef8a34f444934be89ac77bdf9bfe6d3f0f910": {
-    "query": "\nUPDATE chapters\nSET chapter_image_path = $1\nWHERE id = $2\nRETURNING *;",
-    "describe": {
-      "columns": [
-        {
-          "ordinal": 0,
-          "name": "id",
-          "type_info": "Uuid"
-        },
-        {
-          "ordinal": 1,
-          "name": "name",
-          "type_info": "Varchar"
-        },
-        {
-          "ordinal": 2,
-          "name": "course_id",
-          "type_info": "Uuid"
-        },
-        {
-          "ordinal": 3,
-          "name": "chapter_number",
-          "type_info": "Int4"
-        },
-        {
-          "ordinal": 4,
-          "name": "created_at",
-          "type_info": "Timestamptz"
-        },
-        {
-          "ordinal": 5,
-          "name": "updated_at",
-          "type_info": "Timestamptz"
-        },
-        {
-          "ordinal": 6,
-          "name": "deleted_at",
-          "type_info": "Timestamptz"
-        },
-        {
-          "ordinal": 7,
-          "name": "front_page_id",
-          "type_info": "Uuid"
-        },
-        {
-          "ordinal": 8,
-          "name": "opens_at",
-          "type_info": "Timestamptz"
-        },
-        {
-          "ordinal": 9,
-          "name": "chapter_image_path",
-          "type_info": "Varchar"
-        }
-      ],
-      "parameters": {
-        "Left": ["Varchar", "Uuid"]
-      },
-      "nullable": [false, false, false, false, false, false, true, true, true, true]
-    }
-  },
-  "45a3380b45f6c12e86e8ed31d0e2c7490f2487c08d6cedc711cecabc0fbf6af7": {
-    "query": "\nUPDATE courses\n    SET deleted_at = now()\nWHERE\n    id = $1\nRETURNING *\n    ",
->>>>>>> 8cec64a6
+  "53e47e56c97789a1f57b1faf4d610830f24779c26721e7b4ab96e41bd5653bda": {
+    "query": "\nSELECT pages.id,\n  pages.created_at,\n  pages.updated_at,\n  pages.course_id,\n  pages.chapter_id,\n  pages.url_path,\n  pages.title,\n  pages.deleted_at,\n  pages.content,\n  pages.order_number\nFROM pages\n  JOIN courses ON (pages.course_id = courses.id)\nWHERE courses.slug = $1\n  AND url_path = $2\n  AND courses.deleted_at IS NULL\n  AND pages.deleted_at IS NULL;\n        ",
     "describe": {
       "columns": [
         {
@@ -1908,185 +2077,6 @@
         }
       ],
       "parameters": {
-        "Left": ["Uuid"]
-      },
-      "nullable": [false, false, false, false, true, false, false, true, false, false]
-    }
-  },
-  "4b1ff5bd633537d7159368dc3d07a0cdedaffffe39bddca03731fd3c6f04687b": {
-    "query": "\nSELECT id,\n  exercise_id,\n  exercise_type,\n  assignment,\n  public_spec\nFROM exercise_tasks\nWHERE exercise_id = $1\n  AND deleted_at IS NULL\nORDER BY random();\n        ",
-    "describe": {
-      "columns": [
-        {
-          "ordinal": 0,
-          "name": "id",
-          "type_info": "Uuid"
-        },
-        {
-          "ordinal": 1,
-          "name": "exercise_id",
-          "type_info": "Uuid"
-        },
-        {
-          "ordinal": 2,
-          "name": "exercise_type",
-          "type_info": "Varchar"
-        },
-        {
-          "ordinal": 3,
-          "name": "assignment",
-          "type_info": "Jsonb"
-        },
-        {
-          "ordinal": 4,
-          "name": "public_spec",
-          "type_info": "Jsonb"
-        }
-      ],
-      "parameters": {
-        "Left": ["Uuid"]
-      },
-      "nullable": [false, false, false, false, true]
-    }
-  },
-  "4b44f66b9c8470eb1cdc5fad9ccdd2522da49ac943fb43f02a35adddad2c884e": {
-    "query": "\nINSERT INTO course_instance_enrollments (user_id, course_id, course_instance_id, current)\nVALUES ($1, $2, $3, $4)\nRETURNING *;\n",
-    "describe": {
-      "columns": [
-        {
-          "ordinal": 0,
-          "name": "user_id",
-          "type_info": "Uuid"
-        },
-        {
-          "ordinal": 1,
-          "name": "course_id",
-          "type_info": "Uuid"
-        },
-        {
-          "ordinal": 2,
-          "name": "course_instance_id",
-          "type_info": "Uuid"
-        },
-        {
-          "ordinal": 3,
-          "name": "current",
-          "type_info": "Bool"
-        },
-        {
-          "ordinal": 4,
-          "name": "created_at",
-          "type_info": "Timestamptz"
-        },
-        {
-          "ordinal": 5,
-          "name": "updated_at",
-          "type_info": "Timestamptz"
-        },
-        {
-          "ordinal": 6,
-          "name": "deleted_at",
-          "type_info": "Timestamptz"
-        }
-      ],
-      "parameters": {
-        "Left": ["Uuid", "Uuid", "Uuid", "Bool"]
-      },
-      "nullable": [false, false, false, false, false, false, true]
-    }
-  },
-  "4bcf93034b7f1e2a30d12f895c2e8c394094dd5b057cbbd89a5715ad9518ef9d": {
-    "query": "\n  UPDATE exercises\n  SET deleted_at = now()\n  WHERE page_id = $1\n          ",
-    "describe": {
-      "columns": [],
-      "parameters": {
-        "Left": ["Uuid"]
-      },
-      "nullable": []
-    }
-  },
-  "4ce0473bffd95a6bbf4c2395cf6a458254c07d13bd2e585965fd64114074a1d9": {
-    "query": "\nINSERT INTO feedback(user_id, course_id, feedback_given)\nVALUES ($1, $2, $3)\nRETURNING id\n",
-    "describe": {
-      "columns": [
-        {
-          "ordinal": 0,
-          "name": "id",
-          "type_info": "Uuid"
-        }
-      ],
-      "parameters": {
-        "Left": ["Uuid", "Uuid", "Varchar"]
-      },
-      "nullable": [false]
-    }
-  },
-  "502d624be97efadd5fea8635bd71d85dd770df10088f3d1fe5ff749dd0e9bd7f": {
-    "query": "\nUPDATE pages\nSET content = $1\nWHERE id = $2\n",
-    "describe": {
-      "columns": [],
-      "parameters": {
-        "Left": ["Jsonb", "Uuid"]
-      },
-      "nullable": []
-    }
-  },
-  "53e47e56c97789a1f57b1faf4d610830f24779c26721e7b4ab96e41bd5653bda": {
-    "query": "\nSELECT pages.id,\n  pages.created_at,\n  pages.updated_at,\n  pages.course_id,\n  pages.chapter_id,\n  pages.url_path,\n  pages.title,\n  pages.deleted_at,\n  pages.content,\n  pages.order_number\nFROM pages\n  JOIN courses ON (pages.course_id = courses.id)\nWHERE courses.slug = $1\n  AND url_path = $2\n  AND courses.deleted_at IS NULL\n  AND pages.deleted_at IS NULL;\n        ",
-    "describe": {
-      "columns": [
-        {
-          "ordinal": 0,
-          "name": "id",
-          "type_info": "Uuid"
-        },
-        {
-          "ordinal": 1,
-          "name": "created_at",
-          "type_info": "Timestamptz"
-        },
-        {
-          "ordinal": 2,
-          "name": "updated_at",
-          "type_info": "Timestamptz"
-        },
-        {
-          "ordinal": 3,
-          "name": "course_id",
-          "type_info": "Uuid"
-        },
-        {
-          "ordinal": 4,
-          "name": "chapter_id",
-          "type_info": "Uuid"
-        },
-        {
-          "ordinal": 5,
-          "name": "url_path",
-          "type_info": "Varchar"
-        },
-        {
-          "ordinal": 6,
-          "name": "title",
-          "type_info": "Varchar"
-        },
-        {
-          "ordinal": 7,
-          "name": "deleted_at",
-          "type_info": "Timestamptz"
-        },
-        {
-          "ordinal": 8,
-          "name": "content",
-          "type_info": "Jsonb"
-        },
-        {
-          "ordinal": 9,
-          "name": "order_number",
-          "type_info": "Int4"
-        }
-      ],
-      "parameters": {
         "Left": ["Text", "Text"]
       },
       "nullable": [false, false, false, false, true, false, false, true, false, false]
@@ -2108,53 +2098,47 @@
       "nullable": [true]
     }
   },
-<<<<<<< HEAD
   "5bd1420faa6d8b8cbe8c66bb6a23f8f4b575437837e33233cc6657702d360979": {
     "query": "\nSELECT id,\n  name,\n  created_at,\n  updated_at,\n  organization_id,\n  deleted_at,\n  slug,\n  content_search_language::text\nFROM courses\nWHERE deleted_at IS NULL;\n",
-=======
-  "59560f932987006723205109989ebf808850875e7c312e4aa592953a6a1620d6": {
-    "query": "\nSELECT *\nFROM pages\nWHERE id = $1\n",
->>>>>>> 8cec64a6
-    "describe": {
-      "columns": [
-        {
-          "ordinal": 0,
-          "name": "id",
-          "type_info": "Uuid"
-        },
-        {
-          "ordinal": 1,
-          "name": "created_at",
-          "type_info": "Timestamptz"
-        },
-        {
-          "ordinal": 2,
-          "name": "updated_at",
-          "type_info": "Timestamptz"
-        },
-        {
-          "ordinal": 3,
-          "name": "course_id",
-          "type_info": "Uuid"
-        },
-        {
-          "ordinal": 4,
-          "name": "content",
-          "type_info": "Jsonb"
-        },
-        {
-          "ordinal": 5,
-          "name": "url_path",
-          "type_info": "Varchar"
-        },
-        {
-          "ordinal": 6,
-          "name": "title",
-          "type_info": "Varchar"
-        },
-        {
-          "ordinal": 7,
-<<<<<<< HEAD
+    "describe": {
+      "columns": [
+        {
+          "ordinal": 0,
+          "name": "id",
+          "type_info": "Uuid"
+        },
+        {
+          "ordinal": 1,
+          "name": "name",
+          "type_info": "Varchar"
+        },
+        {
+          "ordinal": 2,
+          "name": "created_at",
+          "type_info": "Timestamptz"
+        },
+        {
+          "ordinal": 3,
+          "name": "updated_at",
+          "type_info": "Timestamptz"
+        },
+        {
+          "ordinal": 4,
+          "name": "organization_id",
+          "type_info": "Uuid"
+        },
+        {
+          "ordinal": 5,
+          "name": "deleted_at",
+          "type_info": "Timestamptz"
+        },
+        {
+          "ordinal": 6,
+          "name": "slug",
+          "type_info": "Varchar"
+        },
+        {
+          "ordinal": 7,
           "name": "content_search_language",
           "type_info": "Text"
         }
@@ -2163,26 +2147,22 @@
         "Left": []
       },
       "nullable": [false, false, false, false, false, true, false, null]
-=======
-          "name": "deleted_at",
-          "type_info": "Timestamptz"
-        },
-        {
-          "ordinal": 8,
-          "name": "chapter_id",
-          "type_info": "Uuid"
-        },
-        {
-          "ordinal": 9,
-          "name": "order_number",
-          "type_info": "Int4"
-        }
-      ],
-      "parameters": {
-        "Left": ["Uuid"]
-      },
-      "nullable": [false, false, false, false, false, false, false, true, true, false]
->>>>>>> 8cec64a6
+    }
+  },
+  "5e92276cd35f5b56591706b2e6b9e5229aba70df37b21a2654298bf9a0caf783": {
+    "query": "\nINSERT INTO organizations (id, name, slug, description)\nVALUES ($1, $2, $3, $4)\nRETURNING id\n",
+    "describe": {
+      "columns": [
+        {
+          "ordinal": 0,
+          "name": "id",
+          "type_info": "Uuid"
+        }
+      ],
+      "parameters": {
+        "Left": ["Uuid", "Varchar", "Varchar", "Varchar"]
+      },
+      "nullable": [false]
     }
   },
   "5ea8da4e3eda78a497074f73167d994b0e9791d7d9eb21ab7cfd07b8a7262c64": {
@@ -2252,7 +2232,7 @@
         },
         {
           "ordinal": 9,
-          "name": "chapter_image",
+          "name": "chapter_image_path",
           "type_info": "Varchar"
         }
       ],
@@ -2260,6 +2240,47 @@
         "Left": ["Varchar", "Uuid", "Int4"]
       },
       "nullable": [false, false, false, false, false, false, true, true, true, true]
+    }
+  },
+  "622d48bb4059134b3f8f954471b619a499c3396e8c42d5401210576aab29974b": {
+    "query": "\nSELECT p.url_path as url_path,\n  p.title as title,\n  c.chapter_number as chapter_number,\n  c.id as chapter_id,\n  c.opens_at as chapter_opens_at,\n  c.front_page_id as chapter_front_page_id\nFROM pages p\n  LEFT JOIN chapters c ON p.chapter_id = c.id\nWHERE p.order_number = (\n    SELECT MIN(pa.order_number)\n    FROM pages pa\n    WHERE pa.order_number > $1\n      AND pa.deleted_at IS NULL\n  )\n  AND p.course_id = $2\n  AND c.chapter_number = $3;\n        ",
+    "describe": {
+      "columns": [
+        {
+          "ordinal": 0,
+          "name": "url_path",
+          "type_info": "Varchar"
+        },
+        {
+          "ordinal": 1,
+          "name": "title",
+          "type_info": "Varchar"
+        },
+        {
+          "ordinal": 2,
+          "name": "chapter_number",
+          "type_info": "Int4"
+        },
+        {
+          "ordinal": 3,
+          "name": "chapter_id",
+          "type_info": "Uuid"
+        },
+        {
+          "ordinal": 4,
+          "name": "chapter_opens_at",
+          "type_info": "Timestamptz"
+        },
+        {
+          "ordinal": 5,
+          "name": "chapter_front_page_id",
+          "type_info": "Uuid"
+        }
+      ],
+      "parameters": {
+        "Left": ["Int4", "Uuid", "Int4"]
+      },
+      "nullable": [false, false, false, false, true, true]
     }
   },
   "62c8f42868c240f1743b7387f7aeb6b21dd5c53cd379536f888f2764924d6d51": {
@@ -2346,13 +2367,8 @@
       "nullable": []
     }
   },
-<<<<<<< HEAD
   "659ef019a3cfef6f551f833dc430bab2f6efdf650ea60bac2db9043c2752f8b1": {
     "query": "\nSELECT id,\n  name,\n  created_at,\n  updated_at,\n  organization_id,\n  deleted_at,\n  slug,\n  content_search_language::text\nFROM courses\nWHERE id = $1;\n    ",
-=======
-  "5e92276cd35f5b56591706b2e6b9e5229aba70df37b21a2654298bf9a0caf783": {
-    "query": "\nINSERT INTO organizations (id, name, slug, description)\nVALUES ($1, $2, $3, $4)\nRETURNING id\n",
->>>>>>> 8cec64a6
     "describe": {
       "columns": [
         {
@@ -2397,38 +2413,13 @@
         }
       ],
       "parameters": {
-<<<<<<< HEAD
-        "Left": ["Uuid"]
-=======
-        "Left": ["Uuid", "Varchar", "Varchar", "Varchar"]
->>>>>>> 8cec64a6
+        "Left": ["Uuid"]
       },
       "nullable": [false, false, false, false, false, true, false, null]
     }
   },
-<<<<<<< HEAD
   "65b5d552e04b27d97d4cb0ad5a49696c0a775d93fd0eaf5184b6b3af223b0fdc": {
     "query": "\nUPDATE courses\nSET deleted_at = now()\nWHERE id = $1\nRETURNING id,\n  name,\n  created_at,\n  updated_at,\n  organization_id,\n  deleted_at,\n  slug,\n  content_search_language::text\n    ",
-=======
-  "5ea8da4e3eda78a497074f73167d994b0e9791d7d9eb21ab7cfd07b8a7262c64": {
-    "query": "\nSELECT course_instance_id AS id\nFROM course_instance_enrollments\nWHERE course_id = $1\n  AND user_id = $2\n  AND current = TRUE\n  AND deleted_at IS NULL\n",
-    "describe": {
-      "columns": [
-        {
-          "ordinal": 0,
-          "name": "id",
-          "type_info": "Uuid"
-        }
-      ],
-      "parameters": {
-        "Left": ["Uuid", "Uuid"]
-      },
-      "nullable": [false]
-    }
-  },
-  "60fed3e48c5452f1f0d9aa6c6775f382456469221d08d6d2d450fd5c24648d31": {
-    "query": "\nINSERT INTO chapters(name, course_id, chapter_number)\nVALUES($1, $2, $3)\nRETURNING *;\n",
->>>>>>> 8cec64a6
     "describe": {
       "columns": [
         {
@@ -2468,80 +2459,11 @@
         },
         {
           "ordinal": 7,
-<<<<<<< HEAD
           "name": "content_search_language",
           "type_info": "Text"
         }
       ],
       "parameters": {
-=======
-          "name": "front_page_id",
-          "type_info": "Uuid"
-        },
-        {
-          "ordinal": 8,
-          "name": "opens_at",
-          "type_info": "Timestamptz"
-        },
-        {
-          "ordinal": 9,
-          "name": "chapter_image_path",
-          "type_info": "Varchar"
-        }
-      ],
-      "parameters": {
-        "Left": ["Varchar", "Uuid", "Int4"]
-      },
-      "nullable": [false, false, false, false, false, false, true, true, true, true]
-    }
-  },
-  "622d48bb4059134b3f8f954471b619a499c3396e8c42d5401210576aab29974b": {
-    "query": "\nSELECT p.url_path as url_path,\n  p.title as title,\n  c.chapter_number as chapter_number,\n  c.id as chapter_id,\n  c.opens_at as chapter_opens_at,\n  c.front_page_id as chapter_front_page_id\nFROM pages p\n  LEFT JOIN chapters c ON p.chapter_id = c.id\nWHERE p.order_number = (\n    SELECT MIN(pa.order_number)\n    FROM pages pa\n    WHERE pa.order_number > $1\n      AND pa.deleted_at IS NULL\n  )\n  AND p.course_id = $2\n  AND c.chapter_number = $3;\n        ",
-    "describe": {
-      "columns": [
-        {
-          "ordinal": 0,
-          "name": "url_path",
-          "type_info": "Varchar"
-        },
-        {
-          "ordinal": 1,
-          "name": "title",
-          "type_info": "Varchar"
-        },
-        {
-          "ordinal": 2,
-          "name": "chapter_number",
-          "type_info": "Int4"
-        },
-        {
-          "ordinal": 3,
-          "name": "chapter_id",
-          "type_info": "Uuid"
-        },
-        {
-          "ordinal": 4,
-          "name": "chapter_opens_at",
-          "type_info": "Timestamptz"
-        },
-        {
-          "ordinal": 5,
-          "name": "chapter_front_page_id",
-          "type_info": "Uuid"
-        }
-      ],
-      "parameters": {
-        "Left": ["Int4", "Uuid", "Int4"]
-      },
-      "nullable": [false, false, false, false, true, true]
-    }
-  },
-  "6452399d7421bdd1ea2cc99b432783f3aa24444c1e1dfbd51d76d33869584073": {
-    "query": "\n  UPDATE exercise_tasks\n  SET deleted_at = now()\n  WHERE exercise_id IN (SELECT id FROM exercises WHERE page_id = $1)\n          ",
-    "describe": {
-      "columns": [],
-      "parameters": {
->>>>>>> 8cec64a6
         "Left": ["Uuid"]
       },
       "nullable": [false, false, false, false, false, true, false, null]
@@ -2977,10 +2899,57 @@
       "nullable": [false]
     }
   },
-<<<<<<< HEAD
   "7f035c6d52117a8e40afaa1ecca3c0087117214dd848a0918659fc6a5e2c128d": {
     "query": "\nSELECT id,\n  name,\n  created_at,\n  updated_at,\n  organization_id,\n  deleted_at,\n  slug,\n  content_search_language::text\nFROM courses\nWHERE organization_id = $1\n  AND deleted_at IS NULL;\n        ",
-=======
+    "describe": {
+      "columns": [
+        {
+          "ordinal": 0,
+          "name": "id",
+          "type_info": "Uuid"
+        },
+        {
+          "ordinal": 1,
+          "name": "name",
+          "type_info": "Varchar"
+        },
+        {
+          "ordinal": 2,
+          "name": "created_at",
+          "type_info": "Timestamptz"
+        },
+        {
+          "ordinal": 3,
+          "name": "updated_at",
+          "type_info": "Timestamptz"
+        },
+        {
+          "ordinal": 4,
+          "name": "organization_id",
+          "type_info": "Uuid"
+        },
+        {
+          "ordinal": 5,
+          "name": "deleted_at",
+          "type_info": "Timestamptz"
+        },
+        {
+          "ordinal": 6,
+          "name": "slug",
+          "type_info": "Varchar"
+        },
+        {
+          "ordinal": 7,
+          "name": "content_search_language",
+          "type_info": "Text"
+        }
+      ],
+      "parameters": {
+        "Left": ["Uuid"]
+      },
+      "nullable": [false, false, false, false, false, true, false, null]
+    }
+  },
   "7f1cb8b1bbc4ed001fa4fc6dcbbc90e30e0d509e64de0d75461ae1c82a285268": {
     "query": "UPDATE chapters SET opens_at = $1 WHERE id = $2",
     "describe": {
@@ -2989,102 +2958,6 @@
         "Left": ["Timestamptz", "Uuid"]
       },
       "nullable": []
-    }
-  },
-  "80687e3c73c81c8048da59d2839fee7d0b79afe50d7289b4395cd8ec57c4c8d6": {
-    "query": "SELECT * FROM pages WHERE id = $1;",
->>>>>>> 8cec64a6
-    "describe": {
-      "columns": [
-        {
-          "ordinal": 0,
-          "name": "id",
-          "type_info": "Uuid"
-        },
-        {
-          "ordinal": 1,
-<<<<<<< HEAD
-          "name": "name",
-          "type_info": "Varchar"
-        },
-        {
-          "ordinal": 2,
-=======
->>>>>>> 8cec64a6
-          "name": "created_at",
-          "type_info": "Timestamptz"
-        },
-        {
-          "ordinal": 3,
-          "name": "updated_at",
-          "type_info": "Timestamptz"
-        },
-        {
-          "ordinal": 4,
-          "name": "organization_id",
-          "type_info": "Uuid"
-        },
-        {
-          "ordinal": 5,
-          "name": "deleted_at",
-          "type_info": "Timestamptz"
-        },
-        {
-          "ordinal": 6,
-          "name": "slug",
-          "type_info": "Varchar"
-        },
-        {
-          "ordinal": 7,
-          "name": "content_search_language",
-          "type_info": "Text"
-        }
-      ],
-      "parameters": {
-        "Left": ["Uuid"]
-      },
-      "nullable": [false, false, false, false, false, true, false, null]
-    }
-  },
-  "7f1cb8b1bbc4ed001fa4fc6dcbbc90e30e0d509e64de0d75461ae1c82a285268": {
-    "query": "UPDATE chapters SET opens_at = $1 WHERE id = $2",
-    "describe": {
-      "columns": [],
-      "parameters": {
-        "Left": ["Timestamptz", "Uuid"]
-      },
-      "nullable": []
-    }
-  },
-  "7f43d56e66c30ca5be63f788d4bb4862522dbc7da171dc2da30240f764124074": {
-    "query": "\nSELECT p.url_path as url_path,\n  p.title as title,\n  c.chapter_number as chapter_number,\n  c.id as chapter_id\nFROM pages p\n  LEFT JOIN chapters c ON p.chapter_id = c.id\nWHERE p.order_number = (\n    SELECT MIN(pa.order_number)\n    FROM pages pa\n    WHERE pa.order_number > $1\n      AND pa.deleted_at IS NULL\n  )\n  AND p.course_id = $2\n  AND c.chapter_number = $3;\n        ",
-    "describe": {
-      "columns": [
-        {
-          "ordinal": 0,
-          "name": "url_path",
-          "type_info": "Varchar"
-        },
-        {
-          "ordinal": 1,
-          "name": "title",
-          "type_info": "Varchar"
-        },
-        {
-          "ordinal": 2,
-          "name": "chapter_number",
-          "type_info": "Int4"
-        },
-        {
-          "ordinal": 3,
-          "name": "chapter_id",
-          "type_info": "Uuid"
-        }
-      ],
-      "parameters": {
-        "Left": ["Int4", "Uuid", "Int4"]
-      },
-      "nullable": [false, false, false, false]
     }
   },
   "80e3a4c941c63178fdaead8c722861bc347edfd225b71c28bdebbe64efbb42f8": {
@@ -3734,57 +3607,6 @@
       "nullable": [false, false, false, true, false, false, false, true, false]
     }
   },
-  "97af06d62375221008f52297803ae1c42bf097cd54507566c1d06a08a9915e28": {
-    "query": "\nINSERT INTO courses(name, slug, organization_id)\nVALUES($1, $2, $3)\nRETURNING id,\n  name,\n  created_at,\n  updated_at,\n  organization_id,\n  deleted_at,\n  slug,\n  content_search_language::text\n            ",
-    "describe": {
-      "columns": [
-        {
-          "ordinal": 0,
-          "name": "id",
-          "type_info": "Uuid"
-        },
-        {
-          "ordinal": 1,
-          "name": "name",
-          "type_info": "Varchar"
-        },
-        {
-          "ordinal": 2,
-          "name": "created_at",
-          "type_info": "Timestamptz"
-        },
-        {
-          "ordinal": 3,
-          "name": "updated_at",
-          "type_info": "Timestamptz"
-        },
-        {
-          "ordinal": 4,
-          "name": "organization_id",
-          "type_info": "Uuid"
-        },
-        {
-          "ordinal": 5,
-          "name": "deleted_at",
-          "type_info": "Timestamptz"
-        },
-        {
-          "ordinal": 6,
-          "name": "slug",
-          "type_info": "Varchar"
-        },
-        {
-          "ordinal": 7,
-          "name": "content_search_language",
-          "type_info": "Text"
-        }
-      ],
-      "parameters": {
-        "Left": ["Varchar", "Varchar", "Uuid"]
-      },
-      "nullable": [false, false, false, false, false, true, false, null]
-    }
-  },
   "9c6243474cc02c99f6974e143c88dde690c982125071ddc69df713350de1f875": {
     "query": "SELECT * FROM exercise_tasks WHERE id = $1;",
     "describe": {
@@ -4761,52 +4583,6 @@
       "nullable": [false, false, false, true, false, false, false, true, true, true, false, false]
     }
   },
-  "d7340527a3cb9d66bb8c2c60a58d37ed8cb4eaa8a1a4efdcb29713328066141b": {
-    "query": "\n    INSERT INTO\n      courses(id, name, slug, organization_id)\n    VALUES($1, $2, $3, $4)\n    RETURNING *\n            ",
-    "describe": {
-      "columns": [
-        {
-          "ordinal": 0,
-          "name": "id",
-          "type_info": "Uuid"
-        },
-        {
-          "ordinal": 1,
-          "name": "name",
-          "type_info": "Varchar"
-        },
-        {
-          "ordinal": 2,
-          "name": "created_at",
-          "type_info": "Timestamptz"
-        },
-        {
-          "ordinal": 3,
-          "name": "updated_at",
-          "type_info": "Timestamptz"
-        },
-        {
-          "ordinal": 4,
-          "name": "organization_id",
-          "type_info": "Uuid"
-        },
-        {
-          "ordinal": 5,
-          "name": "deleted_at",
-          "type_info": "Timestamptz"
-        },
-        {
-          "ordinal": 6,
-          "name": "slug",
-          "type_info": "Varchar"
-        }
-      ],
-      "parameters": {
-        "Left": ["Uuid", "Varchar", "Varchar", "Uuid"]
-      },
-      "nullable": [false, false, false, false, false, true, false]
-    }
-  },
   "d741c2e76aa58f5fe945e4a96f0f598d29b7fd6e2552b3afdc183ec445938c40": {
     "query": "SELECT course_id from gradings where id = $1",
     "describe": {
@@ -5405,6 +5181,57 @@
         "Left": ["Uuid", "Uuid", "Varchar", "Int4", "Uuid", "Uuid"]
       },
       "nullable": [false, false, false, false, true, false, true, false, false, false, false]
+    }
+  },
+  "ed1bdc98b34ff18090caaa263447fdb9412e5e3a29f81c53928c05269bce7d2f": {
+    "query": "\n    INSERT INTO\n      courses(id, name, slug, organization_id)\n    VALUES($1, $2, $3, $4)\n    RETURNING id,\n    name,\n    created_at,\n    updated_at,\n    organization_id,\n    deleted_at,\n    slug,\n    content_search_language::text\n            ",
+    "describe": {
+      "columns": [
+        {
+          "ordinal": 0,
+          "name": "id",
+          "type_info": "Uuid"
+        },
+        {
+          "ordinal": 1,
+          "name": "name",
+          "type_info": "Varchar"
+        },
+        {
+          "ordinal": 2,
+          "name": "created_at",
+          "type_info": "Timestamptz"
+        },
+        {
+          "ordinal": 3,
+          "name": "updated_at",
+          "type_info": "Timestamptz"
+        },
+        {
+          "ordinal": 4,
+          "name": "organization_id",
+          "type_info": "Uuid"
+        },
+        {
+          "ordinal": 5,
+          "name": "deleted_at",
+          "type_info": "Timestamptz"
+        },
+        {
+          "ordinal": 6,
+          "name": "slug",
+          "type_info": "Varchar"
+        },
+        {
+          "ordinal": 7,
+          "name": "content_search_language",
+          "type_info": "Text"
+        }
+      ],
+      "parameters": {
+        "Left": ["Uuid", "Varchar", "Varchar", "Uuid"]
+      },
+      "nullable": [false, false, false, false, false, true, false, null]
     }
   },
   "f2a546b8283eeeca75a1ff205d1a2e836b1c40dff0b0ac8bb47e1639138484e7": {
