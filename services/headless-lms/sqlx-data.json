--- conflicted
+++ resolved
@@ -42,8 +42,8 @@
       "nullable": [false]
     }
   },
-  "04645a53e341f79dfc672f29d9478696a68544d6a81c7dc8d95be4f62e2658b8": {
-    "query": "\nSELECT id,\n  created_at,\n  updated_at,\n  course_id,\n  chapter_id,\n  url_path,\n  title,\n  deleted_at,\n  content,\n  order_number\nFROM pages\nWHERE chapter_id = $1\n  AND deleted_at IS NULL;\n        ",
+  "03b1b9cd46057ed073b25d372ed817f1c3314d421c102367b83904ecbba93712": {
+    "query": "\nSELECT id,\n  created_at,\n  updated_at,\n  course_id,\n  chapter_id,\n  url_path,\n  title,\n  deleted_at,\n  content,\n  order_number,\n  copied_from\nFROM pages\nWHERE chapter_id = $1\n  AND deleted_at IS NULL\n        ",
     "describe": {
       "columns": [
         {
@@ -95,12 +95,17 @@
           "ordinal": 9,
           "name": "order_number",
           "type_info": "Int4"
-        }
-      ],
-      "parameters": {
-        "Left": ["Uuid"]
-      },
-      "nullable": [false, false, false, false, true, false, false, true, false, false]
+        },
+        {
+          "ordinal": 10,
+          "name": "copied_from",
+          "type_info": "Uuid"
+        }
+      ],
+      "parameters": {
+        "Left": ["Uuid"]
+      },
+      "nullable": [false, false, false, false, true, false, false, true, false, false, true]
     }
   },
   "054314b5158a6e88f7dd504aad96ca35c0efd3f4bca8d874071bd40415927b8e": {
@@ -250,18 +255,8 @@
       "nullable": [false, false, false, false, false, true, true, false, false]
     }
   },
-<<<<<<< HEAD
-  "0b8c4705a77d9ac8cca192ce62f98cddf054bcb9b067715f25ded813bddaf3c9": {
-    "query": "\nINSERT INTO chapters (\n    id,\n    name,\n    course_id,\n    chapter_number,\n    front_page_id,\n    opens_at,\n    chapter_image_path,\n    copied_from\n  )\nSELECT uuid_generate_v5($1, id::text),\n  name,\n  $1,\n  chapter_number,\n  front_page_id,\n  opens_at,\n  chapter_image_path,\n  id\nFROM chapters\nWHERE (course_id = $2);\n    ",
-    "describe": {
-      "columns": [],
-      "parameters": {
-        "Left": ["Uuid", "Uuid"]
-      },
-      "nullable": []
-=======
-  "0b0fa131d6c80a574ffef7b180d6e3eb695611446b3abf82398739bf693b5ecc": {
-    "query": "\nUPDATE pages\nSET content = $2,\n  url_path = $3,\n  title = $4,\n  chapter_id = $5\nWHERE id = $1\nRETURNING id,\n  created_at,\n  updated_at,\n  course_id,\n  chapter_id,\n  url_path,\n  title,\n  deleted_at,\n  content,\n  order_number\n            ",
+  "0aa90bad79fc4d263e02e15994f2d8048714db6ef0e1a0c603b0a8426db95c8e": {
+    "query": "\nSELECT pages.id,\n  pages.created_at,\n  pages.updated_at,\n  pages.course_id,\n  pages.chapter_id,\n  pages.url_path,\n  pages.title,\n  pages.deleted_at,\n  pages.content,\n  pages.order_number,\n  pages.copied_from\nFROM pages\n  JOIN courses ON (pages.course_id = courses.id)\nWHERE courses.slug = $1\n  AND url_path = $2\n  AND courses.deleted_at IS NULL\n  AND pages.deleted_at IS NULL;\n        ",
     "describe": {
       "columns": [
         {
@@ -313,12 +308,27 @@
           "ordinal": 9,
           "name": "order_number",
           "type_info": "Int4"
-        }
-      ],
-      "parameters": {
-        "Left": ["Uuid", "Jsonb", "Varchar", "Varchar", "Uuid"]
-      },
-      "nullable": [false, false, false, false, true, false, false, true, false, false]
+        },
+        {
+          "ordinal": 10,
+          "name": "copied_from",
+          "type_info": "Uuid"
+        }
+      ],
+      "parameters": {
+        "Left": ["Text", "Text"]
+      },
+      "nullable": [false, false, false, false, true, false, false, true, false, false, true]
+    }
+  },
+  "0b8c4705a77d9ac8cca192ce62f98cddf054bcb9b067715f25ded813bddaf3c9": {
+    "query": "\nINSERT INTO chapters (\n    id,\n    name,\n    course_id,\n    chapter_number,\n    front_page_id,\n    opens_at,\n    chapter_image_path,\n    copied_from\n  )\nSELECT uuid_generate_v5($1, id::text),\n  name,\n  $1,\n  chapter_number,\n  front_page_id,\n  opens_at,\n  chapter_image_path,\n  id\nFROM chapters\nWHERE (course_id = $2);\n    ",
+    "describe": {
+      "columns": [],
+      "parameters": {
+        "Left": ["Uuid", "Uuid"]
+      },
+      "nullable": []
     }
   },
   "0eb1973f9ce1c28fdf44969a8691da1e88b58501a1eff1e236eed1310dfe2464": {
@@ -365,7 +375,6 @@
         ]
       },
       "nullable": [false, null, null, null, false]
->>>>>>> 198aeb68
     }
   },
   "0f8ebb278dc89487e24c2b9729baa1c012e2242bfa7b984ec77b1df0a84a6a7a": {
@@ -392,6 +401,72 @@
         "Left": ["Uuid", "Uuid", "Uuid", "Uuid"]
       },
       "nullable": [false]
+    }
+  },
+  "10ceea827957a96a236ffa206a9f5086021c1bfb17656db822f66a193eb3157f": {
+    "query": "\nSELECT id,\n  created_at,\n  updated_at,\n  course_id,\n  chapter_id,\n  url_path,\n  title,\n  deleted_at,\n  content,\n  order_number,\n  copied_from\nFROM pages\nWHERE id = $1;\n",
+    "describe": {
+      "columns": [
+        {
+          "ordinal": 0,
+          "name": "id",
+          "type_info": "Uuid"
+        },
+        {
+          "ordinal": 1,
+          "name": "created_at",
+          "type_info": "Timestamptz"
+        },
+        {
+          "ordinal": 2,
+          "name": "updated_at",
+          "type_info": "Timestamptz"
+        },
+        {
+          "ordinal": 3,
+          "name": "course_id",
+          "type_info": "Uuid"
+        },
+        {
+          "ordinal": 4,
+          "name": "chapter_id",
+          "type_info": "Uuid"
+        },
+        {
+          "ordinal": 5,
+          "name": "url_path",
+          "type_info": "Varchar"
+        },
+        {
+          "ordinal": 6,
+          "name": "title",
+          "type_info": "Varchar"
+        },
+        {
+          "ordinal": 7,
+          "name": "deleted_at",
+          "type_info": "Timestamptz"
+        },
+        {
+          "ordinal": 8,
+          "name": "content",
+          "type_info": "Jsonb"
+        },
+        {
+          "ordinal": 9,
+          "name": "order_number",
+          "type_info": "Int4"
+        },
+        {
+          "ordinal": 10,
+          "name": "copied_from",
+          "type_info": "Uuid"
+        }
+      ],
+      "parameters": {
+        "Left": ["Uuid"]
+      },
+      "nullable": [false, false, false, false, true, false, false, true, false, false, true]
     }
   },
   "11bdd7c111ff7fca68cbf6fffe1079e69283545b8146c3fc6ec9acc1997ccb1e": {
@@ -980,75 +1055,6 @@
       "nullable": [false, false, false, false, false, false, false, false, false]
     }
   },
-<<<<<<< HEAD
-  "216274644eb91791c11037c6ce36bed38f64b1e3be53585ddce293db048a3513": {
-    "query": "\nUPDATE pages\nSET\n    content = $2,\n    url_path = $3,\n    title = $4,\n    chapter_id = $5\nWHERE id = $1\nRETURNING *\n            ",
-    "describe": {
-      "columns": [
-        {
-          "ordinal": 0,
-          "name": "id",
-          "type_info": "Uuid"
-        },
-        {
-          "ordinal": 1,
-          "name": "created_at",
-          "type_info": "Timestamptz"
-        },
-        {
-          "ordinal": 2,
-          "name": "updated_at",
-          "type_info": "Timestamptz"
-        },
-        {
-          "ordinal": 3,
-          "name": "course_id",
-          "type_info": "Uuid"
-        },
-        {
-          "ordinal": 4,
-          "name": "content",
-          "type_info": "Jsonb"
-        },
-        {
-          "ordinal": 5,
-          "name": "url_path",
-          "type_info": "Varchar"
-        },
-        {
-          "ordinal": 6,
-          "name": "title",
-          "type_info": "Varchar"
-        },
-        {
-          "ordinal": 7,
-          "name": "deleted_at",
-          "type_info": "Timestamptz"
-        },
-        {
-          "ordinal": 8,
-          "name": "chapter_id",
-          "type_info": "Uuid"
-        },
-        {
-          "ordinal": 9,
-          "name": "order_number",
-          "type_info": "Int4"
-        },
-        {
-          "ordinal": 10,
-          "name": "copied_from",
-          "type_info": "Uuid"
-        }
-      ],
-      "parameters": {
-        "Left": ["Uuid", "Jsonb", "Varchar", "Varchar", "Uuid"]
-      },
-      "nullable": [false, false, false, false, false, false, false, true, true, false, true]
-    }
-  },
-=======
->>>>>>> 198aeb68
   "2279c575464d39a9a4fa338b3d839de39e68c2453dd51b544f6459ab0f72b238": {
     "query": "\nSELECT id,\n  created_at,\n  updated_at,\n  deleted_at,\n  course_id,\n  starts_at,\n  ends_at,\n  name,\n  description,\n  variant_status as \"variant_status: VariantStatus\"\nFROM course_instances\nWHERE course_id = $1\n  AND deleted_at IS NULL;\n        ",
     "describe": {
@@ -1188,71 +1194,83 @@
       "nullable": [false, false, false, true, false, false, false, true, true, true, false, false]
     }
   },
-<<<<<<< HEAD
   "241d3dc5cad1e9b9f73fc6731066a9c2779626a3bcb7a40bc7c4694a136ef008": {
     "query": "\nSELECT id,\n  created_at,\n  updated_at,\n  name,\n  course_id,\n  deleted_at,\n  chapter_image_path,\n  chapter_number,\n  front_page_id,\n  opens_at,\n  copied_from\nFROM chapters\nWHERE course_id = $1\n  AND deleted_at IS NULL;\n",
-=======
+    "describe": {
+      "columns": [
+        {
+          "ordinal": 0,
+          "name": "id",
+          "type_info": "Uuid"
+        },
+        {
+          "ordinal": 1,
+          "name": "created_at",
+          "type_info": "Timestamptz"
+        },
+        {
+          "ordinal": 2,
+          "name": "updated_at",
+          "type_info": "Timestamptz"
+        },
+        {
+          "ordinal": 3,
+          "name": "name",
+          "type_info": "Varchar"
+        },
+        {
+          "ordinal": 4,
+          "name": "course_id",
+          "type_info": "Uuid"
+        },
+        {
+          "ordinal": 5,
+          "name": "deleted_at",
+          "type_info": "Timestamptz"
+        },
+        {
+          "ordinal": 6,
+          "name": "chapter_image_path",
+          "type_info": "Varchar"
+        },
+        {
+          "ordinal": 7,
+          "name": "chapter_number",
+          "type_info": "Int4"
+        },
+        {
+          "ordinal": 8,
+          "name": "front_page_id",
+          "type_info": "Uuid"
+        },
+        {
+          "ordinal": 9,
+          "name": "opens_at",
+          "type_info": "Timestamptz"
+        },
+        {
+          "ordinal": 10,
+          "name": "copied_from",
+          "type_info": "Uuid"
+        }
+      ],
+      "parameters": {
+        "Left": ["Uuid"]
+      },
+      "nullable": [false, false, false, false, false, true, true, false, true, true, true]
+    }
+  },
   "24ddc7ca96ee217a658068a76c26fbf24a3c89ecf4f6bba29b498fb959c95779": {
     "query": "\nSELECT et.id,\n  et.private_spec,\n  et.public_spec,\n  et.model_solution_spec\nfrom exercise_tasks et\n  JOIN exercises e ON (e.id = et.exercise_id)\nWHERE page_id = $1\n        ",
->>>>>>> 198aeb68
-    "describe": {
-      "columns": [
-        {
-          "ordinal": 0,
-          "name": "id",
-          "type_info": "Uuid"
-        },
-        {
-          "ordinal": 1,
-<<<<<<< HEAD
-          "name": "created_at",
-          "type_info": "Timestamptz"
-        },
-        {
-          "ordinal": 2,
-          "name": "updated_at",
-          "type_info": "Timestamptz"
-        },
-        {
-          "ordinal": 3,
-          "name": "name",
-          "type_info": "Varchar"
-        },
-        {
-          "ordinal": 4,
-          "name": "course_id",
-          "type_info": "Uuid"
-        },
-        {
-          "ordinal": 5,
-          "name": "deleted_at",
-          "type_info": "Timestamptz"
-        },
-        {
-          "ordinal": 6,
-          "name": "chapter_image_path",
-          "type_info": "Varchar"
-        },
-        {
-          "ordinal": 7,
-          "name": "chapter_number",
-          "type_info": "Int4"
-        },
-        {
-          "ordinal": 8,
-          "name": "front_page_id",
-          "type_info": "Uuid"
-        },
-        {
-          "ordinal": 9,
-          "name": "opens_at",
-          "type_info": "Timestamptz"
-        },
-        {
-          "ordinal": 10,
-          "name": "copied_from",
-          "type_info": "Uuid"
-=======
+    "describe": {
+      "columns": [
+        {
+          "ordinal": 0,
+          "name": "id",
+          "type_info": "Uuid"
+        },
+        {
+          "ordinal": 1,
           "name": "private_spec",
           "type_info": "Jsonb"
         },
@@ -1265,25 +1283,16 @@
           "ordinal": 3,
           "name": "model_solution_spec",
           "type_info": "Jsonb"
->>>>>>> 198aeb68
-        }
-      ],
-      "parameters": {
-        "Left": ["Uuid"]
-      },
-<<<<<<< HEAD
-      "nullable": [false, false, false, false, false, true, true, false, true, true, true]
-    }
-  },
-  "2435b3f81b4db4a7dcc1a040f0f69d0e804f1ed1d5ef53b1306d64e40f23d019": {
-    "query": "\nSELECT *\nFROM pages\nWHERE chapter_id = $1\n  AND deleted_at IS NULL\n        ",
-=======
+        }
+      ],
+      "parameters": {
+        "Left": ["Uuid"]
+      },
       "nullable": [false, true, true, true]
     }
   },
   "2641e1e17a3e402f0b0a92af0a97c6d01ce383fcee40120a64867aebdc0d64f2": {
     "query": "\nINSERT INTO\n  gradings(submission_id, course_id, exercise_id, exercise_task_id, grading_started_at)\nVALUES($1, $2, $3, $4, now())\nRETURNING id, created_at, updated_at, submission_id, course_id, exercise_id, exercise_task_id, grading_priority, score_given, grading_progress as \"grading_progress: _\", user_points_update_strategy as \"user_points_update_strategy: _\", unscaled_score_given, unscaled_score_maximum, grading_started_at, grading_completed_at, feedback_json, feedback_text, deleted_at\n        ",
->>>>>>> 198aeb68
     "describe": {
       "columns": [
         {
@@ -1313,106 +1322,6 @@
         },
         {
           "ordinal": 5,
-<<<<<<< HEAD
-          "name": "url_path",
-          "type_info": "Varchar"
-        },
-        {
-          "ordinal": 6,
-          "name": "title",
-          "type_info": "Varchar"
-        },
-        {
-          "ordinal": 7,
-          "name": "deleted_at",
-          "type_info": "Timestamptz"
-        },
-        {
-          "ordinal": 8,
-          "name": "chapter_id",
-          "type_info": "Uuid"
-        },
-        {
-          "ordinal": 9,
-          "name": "order_number",
-          "type_info": "Int4"
-        },
-        {
-          "ordinal": 10,
-          "name": "copied_from",
-          "type_info": "Uuid"
-        }
-      ],
-      "parameters": {
-        "Left": ["Uuid"]
-      },
-      "nullable": [false, false, false, false, false, false, false, true, true, false, true]
-    }
-  },
-  "24ddc7ca96ee217a658068a76c26fbf24a3c89ecf4f6bba29b498fb959c95779": {
-    "query": "\nSELECT et.id,\n  et.private_spec,\n  et.public_spec,\n  et.model_solution_spec\nfrom exercise_tasks et\n  JOIN exercises e ON (e.id = et.exercise_id)\nWHERE page_id = $1\n        ",
-    "describe": {
-      "columns": [
-        {
-          "ordinal": 0,
-          "name": "id",
-          "type_info": "Uuid"
-        },
-        {
-          "ordinal": 1,
-          "name": "private_spec",
-          "type_info": "Jsonb"
-        },
-        {
-          "ordinal": 2,
-          "name": "public_spec",
-          "type_info": "Jsonb"
-        },
-        {
-          "ordinal": 3,
-          "name": "model_solution_spec",
-          "type_info": "Jsonb"
-        }
-      ],
-      "parameters": {
-        "Left": ["Uuid"]
-      },
-      "nullable": [false, true, true, true]
-    }
-  },
-  "2641e1e17a3e402f0b0a92af0a97c6d01ce383fcee40120a64867aebdc0d64f2": {
-    "query": "\nINSERT INTO\n  gradings(submission_id, course_id, exercise_id, exercise_task_id, grading_started_at)\nVALUES($1, $2, $3, $4, now())\nRETURNING id, created_at, updated_at, submission_id, course_id, exercise_id, exercise_task_id, grading_priority, score_given, grading_progress as \"grading_progress: _\", user_points_update_strategy as \"user_points_update_strategy: _\", unscaled_score_given, unscaled_score_maximum, grading_started_at, grading_completed_at, feedback_json, feedback_text, deleted_at\n        ",
-    "describe": {
-      "columns": [
-        {
-          "ordinal": 0,
-          "name": "id",
-          "type_info": "Uuid"
-        },
-        {
-          "ordinal": 1,
-          "name": "created_at",
-          "type_info": "Timestamptz"
-        },
-        {
-          "ordinal": 2,
-          "name": "updated_at",
-          "type_info": "Timestamptz"
-        },
-        {
-          "ordinal": 3,
-          "name": "submission_id",
-          "type_info": "Uuid"
-        },
-        {
-          "ordinal": 4,
-          "name": "course_id",
-          "type_info": "Uuid"
-        },
-        {
-          "ordinal": 5,
-=======
->>>>>>> 198aeb68
           "name": "exercise_id",
           "type_info": "Uuid"
         },
@@ -1529,81 +1438,70 @@
       "nullable": []
     }
   },
-<<<<<<< HEAD
-  "2996bd79d73acf1a3d1fc24adce5f9cdf2ec23f7bc57f386ef3da7524b965b7d": {
-    "query": "\nINSERT INTO pages (\n    id,\n    course_id,\n    content,\n    url_path,\n    title,\n    chapter_id,\n    order_number,\n    copied_from\n  )\nSELECT uuid_generate_v5($1, id::text),\n  $1,\n  content,\n  url_path,\n  title,\n  uuid_generate_v5($1, chapter_id::text),\n  order_number,\n  id\nFROM pages\nWHERE (course_id = $2)\nRETURNING id,\n  content;\n    ",
-=======
-  "275d3f93d584c5c015d7bb090e12ee2891e1257c28a1049a5a741389c695c602": {
-    "query": "\nSELECT id,\n  created_at,\n  updated_at,\n  course_id,\n  chapter_id,\n  url_path,\n  title,\n  deleted_at,\n  content,\n  order_number\nFROM pages\nWHERE id = $1;\n    ",
->>>>>>> 198aeb68
-    "describe": {
-      "columns": [
-        {
-          "ordinal": 0,
-          "name": "id",
-          "type_info": "Uuid"
-        },
-        {
-          "ordinal": 1,
-<<<<<<< HEAD
-          "name": "content",
-          "type_info": "Jsonb"
-        }
-      ],
-      "parameters": {
-        "Left": ["Uuid", "Uuid"]
-      },
-      "nullable": [false, false]
-=======
-          "name": "created_at",
-          "type_info": "Timestamptz"
-        },
-        {
-          "ordinal": 2,
-          "name": "updated_at",
-          "type_info": "Timestamptz"
-        },
-        {
-          "ordinal": 3,
-          "name": "course_id",
-          "type_info": "Uuid"
-        },
-        {
-          "ordinal": 4,
-          "name": "chapter_id",
-          "type_info": "Uuid"
-        },
-        {
-          "ordinal": 5,
-          "name": "url_path",
-          "type_info": "Varchar"
-        },
-        {
-          "ordinal": 6,
-          "name": "title",
-          "type_info": "Varchar"
-        },
-        {
-          "ordinal": 7,
-          "name": "deleted_at",
-          "type_info": "Timestamptz"
+  "2914fd83a367775225cda3d01701eb6144e8df102ff6ccf6f6c886696fdc8fee": {
+    "query": "\nSELECT id,\n  name,\n  created_at,\n  updated_at,\n  organization_id,\n  deleted_at,\n  slug,\n  content_search_language::text,\n  language_code,\n  copied_from,\n  language_version_of_course_id\nFROM courses\nWHERE id = $1\n  OR language_version_of_course_id = $1;\n        ",
+    "describe": {
+      "columns": [
+        {
+          "ordinal": 0,
+          "name": "id",
+          "type_info": "Uuid"
+        },
+        {
+          "ordinal": 1,
+          "name": "name",
+          "type_info": "Varchar"
+        },
+        {
+          "ordinal": 2,
+          "name": "created_at",
+          "type_info": "Timestamptz"
+        },
+        {
+          "ordinal": 3,
+          "name": "updated_at",
+          "type_info": "Timestamptz"
+        },
+        {
+          "ordinal": 4,
+          "name": "organization_id",
+          "type_info": "Uuid"
+        },
+        {
+          "ordinal": 5,
+          "name": "deleted_at",
+          "type_info": "Timestamptz"
+        },
+        {
+          "ordinal": 6,
+          "name": "slug",
+          "type_info": "Varchar"
+        },
+        {
+          "ordinal": 7,
+          "name": "content_search_language",
+          "type_info": "Text"
         },
         {
           "ordinal": 8,
-          "name": "content",
-          "type_info": "Jsonb"
+          "name": "language_code",
+          "type_info": "Varchar"
         },
         {
           "ordinal": 9,
-          "name": "order_number",
-          "type_info": "Int4"
-        }
-      ],
-      "parameters": {
-        "Left": ["Uuid"]
-      },
-      "nullable": [false, false, false, false, true, false, false, true, false, false]
->>>>>>> 198aeb68
+          "name": "copied_from",
+          "type_info": "Uuid"
+        },
+        {
+          "ordinal": 10,
+          "name": "language_version_of_course_id",
+          "type_info": "Uuid"
+        }
+      ],
+      "parameters": {
+        "Left": ["Uuid"]
+      },
+      "nullable": [false, false, false, false, false, true, false, null, false, true, true]
     }
   },
   "2abaee65f94d36fb9360d9eb3232dcb45b7aa9badbc06563c2e9fc1e2c53e357": {
@@ -1707,136 +1605,6 @@
       "nullable": [false, false, false, false, true, false, true, false, false, false, false, true]
     }
   },
-<<<<<<< HEAD
-  "30742ffe2fe330d87178cd8ef3ded27340c2215ee81a4d1c7cacc05d2e5d6716": {
-    "query": "\nSELECT *\nFROM courses\nWHERE slug = $1\n  AND deleted_at IS NULL\n",
-    "describe": {
-      "columns": [
-        {
-          "ordinal": 0,
-          "name": "id",
-          "type_info": "Uuid"
-        },
-        {
-          "ordinal": 1,
-          "name": "name",
-          "type_info": "Varchar"
-        },
-        {
-          "ordinal": 2,
-          "name": "created_at",
-          "type_info": "Timestamptz"
-        },
-        {
-          "ordinal": 3,
-          "name": "updated_at",
-          "type_info": "Timestamptz"
-        },
-        {
-          "ordinal": 4,
-          "name": "organization_id",
-          "type_info": "Uuid"
-        },
-        {
-          "ordinal": 5,
-          "name": "deleted_at",
-          "type_info": "Timestamptz"
-        },
-        {
-          "ordinal": 6,
-          "name": "slug",
-          "type_info": "Varchar"
-        },
-        {
-          "ordinal": 7,
-          "name": "language_code",
-          "type_info": "Varchar"
-        },
-        {
-          "ordinal": 8,
-          "name": "copied_from",
-          "type_info": "Uuid"
-        },
-        {
-          "ordinal": 9,
-          "name": "language_version_of_course_id",
-          "type_info": "Uuid"
-        }
-      ],
-      "parameters": {
-        "Left": ["Text"]
-      },
-      "nullable": [false, false, false, false, false, true, false, false, true, true]
-    }
-  },
-  "3112b033a77d157f59f47880f2e44143c4cf49017c96939a4b1b01622b8ae788": {
-    "query": "\n  INSERT INTO\n    pages(course_id, content, url_path, title, order_number, chapter_id)\n  VALUES($1, $2, $3, $4, $5, $6)\n  RETURNING *\n          ",
-    "describe": {
-      "columns": [
-        {
-          "ordinal": 0,
-          "name": "id",
-          "type_info": "Uuid"
-        },
-        {
-          "ordinal": 1,
-          "name": "created_at",
-          "type_info": "Timestamptz"
-        },
-        {
-          "ordinal": 2,
-          "name": "updated_at",
-          "type_info": "Timestamptz"
-        },
-        {
-          "ordinal": 3,
-          "name": "course_id",
-          "type_info": "Uuid"
-        },
-        {
-          "ordinal": 4,
-          "name": "content",
-          "type_info": "Jsonb"
-        },
-        {
-          "ordinal": 5,
-          "name": "url_path",
-          "type_info": "Varchar"
-        },
-        {
-          "ordinal": 6,
-          "name": "title",
-          "type_info": "Varchar"
-        },
-        {
-          "ordinal": 7,
-          "name": "deleted_at",
-          "type_info": "Timestamptz"
-        },
-        {
-          "ordinal": 8,
-          "name": "chapter_id",
-          "type_info": "Uuid"
-        },
-        {
-          "ordinal": 9,
-          "name": "order_number",
-          "type_info": "Int4"
-        },
-        {
-          "ordinal": 10,
-          "name": "copied_from",
-          "type_info": "Uuid"
-        }
-      ],
-      "parameters": {
-        "Left": ["Uuid", "Jsonb", "Varchar", "Varchar", "Int4", "Uuid"]
-      },
-      "nullable": [false, false, false, false, false, false, false, true, true, false, true]
-    }
-  },
-=======
->>>>>>> 198aeb68
   "350d3d019cdabf32d9a3a8dbe862beff94d30edfbb31e5831072bb5d01997520": {
     "query": "\nINSERT INTO submissions (\n    exercise_id,\n    course_id,\n    exercise_task_id,\n    user_id,\n    course_instance_id,\n    data_json,\n    id\n  )\nVALUES ($1, $2, $3, $4, $5, $6, $7)\nRETURNING id\n",
     "describe": {
@@ -2047,6 +1815,72 @@
       "nullable": [false, false, false, true, false, false, false, true, true, true, false, false]
     }
   },
+  "3e7d7aa7e1dabf0832fdbb3f56bce7f6f239113c31524d490df0e6f3dc7145ac": {
+    "query": "\nUPDATE courses\nSET deleted_at = now()\nWHERE id = $1\nRETURNING id,\n  name,\n  created_at,\n  updated_at,\n  organization_id,\n  deleted_at,\n  slug,\n  content_search_language::text,\n  language_code,\n  copied_from,\n  language_version_of_course_id\n    ",
+    "describe": {
+      "columns": [
+        {
+          "ordinal": 0,
+          "name": "id",
+          "type_info": "Uuid"
+        },
+        {
+          "ordinal": 1,
+          "name": "name",
+          "type_info": "Varchar"
+        },
+        {
+          "ordinal": 2,
+          "name": "created_at",
+          "type_info": "Timestamptz"
+        },
+        {
+          "ordinal": 3,
+          "name": "updated_at",
+          "type_info": "Timestamptz"
+        },
+        {
+          "ordinal": 4,
+          "name": "organization_id",
+          "type_info": "Uuid"
+        },
+        {
+          "ordinal": 5,
+          "name": "deleted_at",
+          "type_info": "Timestamptz"
+        },
+        {
+          "ordinal": 6,
+          "name": "slug",
+          "type_info": "Varchar"
+        },
+        {
+          "ordinal": 7,
+          "name": "content_search_language",
+          "type_info": "Text"
+        },
+        {
+          "ordinal": 8,
+          "name": "language_code",
+          "type_info": "Varchar"
+        },
+        {
+          "ordinal": 9,
+          "name": "copied_from",
+          "type_info": "Uuid"
+        },
+        {
+          "ordinal": 10,
+          "name": "language_version_of_course_id",
+          "type_info": "Uuid"
+        }
+      ],
+      "parameters": {
+        "Left": ["Uuid"]
+      },
+      "nullable": [false, false, false, false, false, true, false, null, false, true, true]
+    }
+  },
   "3e925fb3e5a135d876037e1424238f4c88a4d9a76a739e16c2c6d8d17151cd06": {
     "query": "\nSELECT selected_exercise_task_id AS \"id!\"\nFROM user_exercise_states\nWHERE user_id = $1\n  AND selected_exercise_task_id IS NOT NULL\n  AND exercise_id = $2\n  AND course_instance_id = $3\n  AND deleted_at IS NULL\n            ",
     "describe": {
@@ -2063,60 +1897,69 @@
       "nullable": [true]
     }
   },
-<<<<<<< HEAD
-  "3fe37166761219fc5d832aff78c2ae81f963c9b1fa42ac8519e80bc436c54200": {
-    "query": "SELECT * FROM pages WHERE course_id = $1 AND deleted_at IS NULL;",
-    "describe": {
-      "columns": [
-        {
-          "ordinal": 0,
-          "name": "id",
-          "type_info": "Uuid"
-        },
-        {
-          "ordinal": 1,
-          "name": "created_at",
-          "type_info": "Timestamptz"
-        },
-        {
-          "ordinal": 2,
-          "name": "updated_at",
-          "type_info": "Timestamptz"
-        },
-        {
-          "ordinal": 3,
+  "40ee92fefa0c26c98e690f9a50b69cae49ae3ec5577ca4fb497816b875e4f921": {
+    "query": "\nINSERT INTO block_feedback(feedback_id, block_id, block_text)\nVALUES ($1, $2, $3)\n",
+    "describe": {
+      "columns": [],
+      "parameters": {
+        "Left": ["Uuid", "Uuid", "Varchar"]
+      },
+      "nullable": []
+    }
+  },
+  "436a4b6e66a08b6449ee12211e083a2291b3665a8b580e585fb211f451bd3a15": {
+    "query": "\nUPDATE chapters\nSET front_page_id = $1\nWHERE id = $2\nRETURNING *;\n        ",
+    "describe": {
+      "columns": [
+        {
+          "ordinal": 0,
+          "name": "id",
+          "type_info": "Uuid"
+        },
+        {
+          "ordinal": 1,
+          "name": "name",
+          "type_info": "Varchar"
+        },
+        {
+          "ordinal": 2,
           "name": "course_id",
           "type_info": "Uuid"
         },
         {
-          "ordinal": 4,
-          "name": "content",
-          "type_info": "Jsonb"
-        },
-        {
-          "ordinal": 5,
-          "name": "url_path",
-          "type_info": "Varchar"
-        },
-        {
-          "ordinal": 6,
-          "name": "title",
-          "type_info": "Varchar"
-        },
-        {
-          "ordinal": 7,
-          "name": "deleted_at",
-          "type_info": "Timestamptz"
+          "ordinal": 3,
+          "name": "chapter_number",
+          "type_info": "Int4"
+        },
+        {
+          "ordinal": 4,
+          "name": "created_at",
+          "type_info": "Timestamptz"
+        },
+        {
+          "ordinal": 5,
+          "name": "updated_at",
+          "type_info": "Timestamptz"
+        },
+        {
+          "ordinal": 6,
+          "name": "deleted_at",
+          "type_info": "Timestamptz"
+        },
+        {
+          "ordinal": 7,
+          "name": "front_page_id",
+          "type_info": "Uuid"
         },
         {
           "ordinal": 8,
-          "name": "chapter_id",
-          "type_info": "Uuid"
+          "name": "opens_at",
+          "type_info": "Timestamptz"
         },
         {
           "ordinal": 9,
-          "name": "order_number",
-          "type_info": "Int4"
+          "name": "chapter_image_path",
+          "type_info": "Varchar"
         },
         {
           "ordinal": 10,
@@ -2125,25 +1968,13 @@
         }
       ],
       "parameters": {
-        "Left": ["Uuid"]
-      },
-      "nullable": [false, false, false, false, false, false, false, true, true, false, true]
-    }
-  },
-=======
->>>>>>> 198aeb68
-  "40ee92fefa0c26c98e690f9a50b69cae49ae3ec5577ca4fb497816b875e4f921": {
-    "query": "\nINSERT INTO block_feedback(feedback_id, block_id, block_text)\nVALUES ($1, $2, $3)\n",
-    "describe": {
-      "columns": [],
-      "parameters": {
-        "Left": ["Uuid", "Uuid", "Varchar"]
-      },
-      "nullable": []
-    }
-  },
-  "436a4b6e66a08b6449ee12211e083a2291b3665a8b580e585fb211f451bd3a15": {
-    "query": "\nUPDATE chapters\nSET front_page_id = $1\nWHERE id = $2\nRETURNING *;\n        ",
+        "Left": ["Uuid", "Uuid"]
+      },
+      "nullable": [false, false, false, false, false, false, true, true, true, true, true]
+    }
+  },
+  "43bd86b52b6834f11c68bbe73feef8a34f444934be89ac77bdf9bfe6d3f0f910": {
+    "query": "\nUPDATE chapters\nSET chapter_image_path = $1\nWHERE id = $2\nRETURNING *;",
     "describe": {
       "columns": [
         {
@@ -2203,13 +2034,121 @@
         }
       ],
       "parameters": {
-        "Left": ["Uuid", "Uuid"]
+        "Left": ["Varchar", "Uuid"]
       },
       "nullable": [false, false, false, false, false, false, true, true, true, true, true]
     }
   },
-  "43ae3ea1dba7ba3ebfe0108cd568fa4a7215260a0e1ecf4f9fe4b09490055d4b": {
-    "query": "\nUPDATE pages\nSET deleted_at = now()\nWHERE id = $1\nRETURNING id,\n  created_at,\n  updated_at,\n  course_id,\n  chapter_id,\n  url_path,\n  title,\n  deleted_at,\n  content,\n  order_number\n          ",
+  "4b1ff5bd633537d7159368dc3d07a0cdedaffffe39bddca03731fd3c6f04687b": {
+    "query": "\nSELECT id,\n  exercise_id,\n  exercise_type,\n  assignment,\n  public_spec\nFROM exercise_tasks\nWHERE exercise_id = $1\n  AND deleted_at IS NULL\nORDER BY random();\n        ",
+    "describe": {
+      "columns": [
+        {
+          "ordinal": 0,
+          "name": "id",
+          "type_info": "Uuid"
+        },
+        {
+          "ordinal": 1,
+          "name": "exercise_id",
+          "type_info": "Uuid"
+        },
+        {
+          "ordinal": 2,
+          "name": "exercise_type",
+          "type_info": "Varchar"
+        },
+        {
+          "ordinal": 3,
+          "name": "assignment",
+          "type_info": "Jsonb"
+        },
+        {
+          "ordinal": 4,
+          "name": "public_spec",
+          "type_info": "Jsonb"
+        }
+      ],
+      "parameters": {
+        "Left": ["Uuid"]
+      },
+      "nullable": [false, false, false, false, true]
+    }
+  },
+  "4b44f66b9c8470eb1cdc5fad9ccdd2522da49ac943fb43f02a35adddad2c884e": {
+    "query": "\nINSERT INTO course_instance_enrollments (user_id, course_id, course_instance_id, current)\nVALUES ($1, $2, $3, $4)\nRETURNING *;\n",
+    "describe": {
+      "columns": [
+        {
+          "ordinal": 0,
+          "name": "user_id",
+          "type_info": "Uuid"
+        },
+        {
+          "ordinal": 1,
+          "name": "course_id",
+          "type_info": "Uuid"
+        },
+        {
+          "ordinal": 2,
+          "name": "course_instance_id",
+          "type_info": "Uuid"
+        },
+        {
+          "ordinal": 3,
+          "name": "current",
+          "type_info": "Bool"
+        },
+        {
+          "ordinal": 4,
+          "name": "created_at",
+          "type_info": "Timestamptz"
+        },
+        {
+          "ordinal": 5,
+          "name": "updated_at",
+          "type_info": "Timestamptz"
+        },
+        {
+          "ordinal": 6,
+          "name": "deleted_at",
+          "type_info": "Timestamptz"
+        }
+      ],
+      "parameters": {
+        "Left": ["Uuid", "Uuid", "Uuid", "Bool"]
+      },
+      "nullable": [false, false, false, false, false, false, true]
+    }
+  },
+  "4bcf93034b7f1e2a30d12f895c2e8c394094dd5b057cbbd89a5715ad9518ef9d": {
+    "query": "\n  UPDATE exercises\n  SET deleted_at = now()\n  WHERE page_id = $1\n          ",
+    "describe": {
+      "columns": [],
+      "parameters": {
+        "Left": ["Uuid"]
+      },
+      "nullable": []
+    }
+  },
+  "4ce0473bffd95a6bbf4c2395cf6a458254c07d13bd2e585965fd64114074a1d9": {
+    "query": "\nINSERT INTO feedback(user_id, course_id, feedback_given)\nVALUES ($1, $2, $3)\nRETURNING id\n",
+    "describe": {
+      "columns": [
+        {
+          "ordinal": 0,
+          "name": "id",
+          "type_info": "Uuid"
+        }
+      ],
+      "parameters": {
+        "Left": ["Uuid", "Uuid", "Varchar"]
+      },
+      "nullable": [false]
+    }
+  },
+  "5004c63f75c37cb4ab27b5faca223fbb7564b80057ed58626676a4c02697ae5c": {
+    "query": "\nSELECT id,\n  created_at,\n  updated_at,\n  course_id,\n  chapter_id,\n  url_path,\n  title,\n  deleted_at,\n  content,\n  order_number,\n  copied_from\nFROM pages\nWHERE chapter_id = $1\n  AND deleted_at IS NULL;\n        ",
     "describe": {
       "columns": [
         {
@@ -2259,216 +2198,19 @@
         },
         {
           "ordinal": 9,
-<<<<<<< HEAD
-          "name": "chapter_image_path",
-          "type_info": "Varchar"
+          "name": "order_number",
+          "type_info": "Int4"
         },
         {
           "ordinal": 10,
           "name": "copied_from",
           "type_info": "Uuid"
-=======
-          "name": "order_number",
-          "type_info": "Int4"
->>>>>>> 198aeb68
-        }
-      ],
-      "parameters": {
-        "Left": ["Uuid"]
-      },
-<<<<<<< HEAD
-      "nullable": [false, false, false, false, false, false, true, true, true, true, true]
-=======
-      "nullable": [false, false, false, false, true, false, false, true, false, false]
->>>>>>> 198aeb68
-    }
-  },
-  "43bd86b52b6834f11c68bbe73feef8a34f444934be89ac77bdf9bfe6d3f0f910": {
-    "query": "\nUPDATE chapters\nSET chapter_image_path = $1\nWHERE id = $2\nRETURNING *;",
-    "describe": {
-      "columns": [
-        {
-          "ordinal": 0,
-          "name": "id",
-          "type_info": "Uuid"
-        },
-        {
-          "ordinal": 1,
-          "name": "name",
-          "type_info": "Varchar"
-        },
-        {
-          "ordinal": 2,
-          "name": "course_id",
-          "type_info": "Uuid"
-        },
-        {
-          "ordinal": 3,
-          "name": "chapter_number",
-          "type_info": "Int4"
-        },
-        {
-          "ordinal": 4,
-          "name": "created_at",
-          "type_info": "Timestamptz"
-        },
-        {
-          "ordinal": 5,
-          "name": "updated_at",
-          "type_info": "Timestamptz"
-        },
-        {
-          "ordinal": 6,
-          "name": "deleted_at",
-          "type_info": "Timestamptz"
-        },
-        {
-          "ordinal": 7,
-          "name": "front_page_id",
-          "type_info": "Uuid"
-        },
-        {
-          "ordinal": 8,
-          "name": "opens_at",
-          "type_info": "Timestamptz"
-        },
-        {
-          "ordinal": 9,
-          "name": "chapter_image_path",
-          "type_info": "Varchar"
-        },
-        {
-          "ordinal": 7,
-          "name": "language_code",
-          "type_info": "Varchar"
-        },
-        {
-          "ordinal": 8,
-          "name": "copied_from",
-          "type_info": "Uuid"
-        },
-        {
-          "ordinal": 9,
-          "name": "language_version_of_course_id",
-          "type_info": "Uuid"
-        }
-      ],
-      "parameters": {
-        "Left": ["Varchar", "Uuid"]
-      },
-<<<<<<< HEAD
-      "nullable": [false, false, false, false, false, true, false, false, true, true]
-=======
-      "nullable": [false, false, false, false, false, false, true, true, true, true]
->>>>>>> 198aeb68
-    }
-  },
-  "4b1ff5bd633537d7159368dc3d07a0cdedaffffe39bddca03731fd3c6f04687b": {
-    "query": "\nSELECT id,\n  exercise_id,\n  exercise_type,\n  assignment,\n  public_spec\nFROM exercise_tasks\nWHERE exercise_id = $1\n  AND deleted_at IS NULL\nORDER BY random();\n        ",
-    "describe": {
-      "columns": [
-        {
-          "ordinal": 0,
-          "name": "id",
-          "type_info": "Uuid"
-        },
-        {
-          "ordinal": 1,
-          "name": "exercise_id",
-          "type_info": "Uuid"
-        },
-        {
-          "ordinal": 2,
-          "name": "exercise_type",
-          "type_info": "Varchar"
-        },
-        {
-          "ordinal": 3,
-          "name": "assignment",
-          "type_info": "Jsonb"
-        },
-        {
-          "ordinal": 4,
-          "name": "public_spec",
-          "type_info": "Jsonb"
-        }
-      ],
-      "parameters": {
-        "Left": ["Uuid"]
-      },
-      "nullable": [false, false, false, false, true]
-    }
-  },
-  "4b44f66b9c8470eb1cdc5fad9ccdd2522da49ac943fb43f02a35adddad2c884e": {
-    "query": "\nINSERT INTO course_instance_enrollments (user_id, course_id, course_instance_id, current)\nVALUES ($1, $2, $3, $4)\nRETURNING *;\n",
-    "describe": {
-      "columns": [
-        {
-          "ordinal": 0,
-          "name": "user_id",
-          "type_info": "Uuid"
-        },
-        {
-          "ordinal": 1,
-          "name": "course_id",
-          "type_info": "Uuid"
-        },
-        {
-          "ordinal": 2,
-          "name": "course_instance_id",
-          "type_info": "Uuid"
-        },
-        {
-          "ordinal": 3,
-          "name": "current",
-          "type_info": "Bool"
-        },
-        {
-          "ordinal": 4,
-          "name": "created_at",
-          "type_info": "Timestamptz"
-        },
-        {
-          "ordinal": 5,
-          "name": "updated_at",
-          "type_info": "Timestamptz"
-        },
-        {
-          "ordinal": 6,
-          "name": "deleted_at",
-          "type_info": "Timestamptz"
-        }
-      ],
-      "parameters": {
-        "Left": ["Uuid", "Uuid", "Uuid", "Bool"]
-      },
-      "nullable": [false, false, false, false, false, false, true]
-    }
-  },
-  "4bcf93034b7f1e2a30d12f895c2e8c394094dd5b057cbbd89a5715ad9518ef9d": {
-    "query": "\n  UPDATE exercises\n  SET deleted_at = now()\n  WHERE page_id = $1\n          ",
-    "describe": {
-      "columns": [],
-      "parameters": {
-        "Left": ["Uuid"]
-      },
-      "nullable": []
-    }
-  },
-  "4ce0473bffd95a6bbf4c2395cf6a458254c07d13bd2e585965fd64114074a1d9": {
-    "query": "\nINSERT INTO feedback(user_id, course_id, feedback_given)\nVALUES ($1, $2, $3)\nRETURNING id\n",
-    "describe": {
-      "columns": [
-        {
-          "ordinal": 0,
-          "name": "id",
-          "type_info": "Uuid"
-        }
-      ],
-      "parameters": {
-        "Left": ["Uuid", "Uuid", "Varchar"]
-      },
-      "nullable": [false]
+        }
+      ],
+      "parameters": {
+        "Left": ["Uuid"]
+      },
+      "nullable": [false, false, false, false, true, false, false, true, false, false, true]
     }
   },
   "502d624be97efadd5fea8635bd71d85dd770df10088f3d1fe5ff749dd0e9bd7f": {
@@ -2481,7 +2223,72 @@
       "nullable": []
     }
   },
-<<<<<<< HEAD
+  "50c7658198134c056401d2c36d3ea7e97ffbeb3584f549c5b8448c391ab9ca77": {
+    "query": "\nSELECT id,\n  name,\n  created_at,\n  updated_at,\n  organization_id,\n  deleted_at,\n  slug,\n  content_search_language::text,\n  language_code,\n  copied_from,\n  language_version_of_course_id\nFROM courses\nWHERE id = $1;\n    ",
+    "describe": {
+      "columns": [
+        {
+          "ordinal": 0,
+          "name": "id",
+          "type_info": "Uuid"
+        },
+        {
+          "ordinal": 1,
+          "name": "name",
+          "type_info": "Varchar"
+        },
+        {
+          "ordinal": 2,
+          "name": "created_at",
+          "type_info": "Timestamptz"
+        },
+        {
+          "ordinal": 3,
+          "name": "updated_at",
+          "type_info": "Timestamptz"
+        },
+        {
+          "ordinal": 4,
+          "name": "organization_id",
+          "type_info": "Uuid"
+        },
+        {
+          "ordinal": 5,
+          "name": "deleted_at",
+          "type_info": "Timestamptz"
+        },
+        {
+          "ordinal": 6,
+          "name": "slug",
+          "type_info": "Varchar"
+        },
+        {
+          "ordinal": 7,
+          "name": "content_search_language",
+          "type_info": "Text"
+        },
+        {
+          "ordinal": 8,
+          "name": "language_code",
+          "type_info": "Varchar"
+        },
+        {
+          "ordinal": 9,
+          "name": "copied_from",
+          "type_info": "Uuid"
+        },
+        {
+          "ordinal": 10,
+          "name": "language_version_of_course_id",
+          "type_info": "Uuid"
+        }
+      ],
+      "parameters": {
+        "Left": ["Uuid"]
+      },
+      "nullable": [false, false, false, false, false, true, false, null, false, true, true]
+    }
+  },
   "53689fa260293e77ba82c680882d301a5f9695e76e0c7223762f5f21351b70cf": {
     "query": "\nINSERT INTO courses (name, organization_id, slug, language_code)\nVALUES ($1, $2, $3, $4)\nRETURNING id\n",
     "describe": {
@@ -2519,28 +2326,8 @@
       "nullable": [false, true]
     }
   },
-  "576035aeb9e877869815eabed2f331073438c344f65a06022c74c23592c51dd6": {
-    "query": "\nSELECT opens_at\nFROM chapters\nWHERE id = $1\n",
-    "describe": {
-      "columns": [
-        {
-          "ordinal": 0,
-          "name": "opens_at",
-          "type_info": "Timestamptz"
-        }
-      ],
-      "parameters": {
-        "Left": ["Uuid"]
-      },
-      "nullable": [true]
-    }
-  },
-  "59560f932987006723205109989ebf808850875e7c312e4aa592953a6a1620d6": {
-    "query": "\nSELECT *\nFROM pages\nWHERE id = $1\n",
-=======
-  "53e47e56c97789a1f57b1faf4d610830f24779c26721e7b4ab96e41bd5653bda": {
-    "query": "\nSELECT pages.id,\n  pages.created_at,\n  pages.updated_at,\n  pages.course_id,\n  pages.chapter_id,\n  pages.url_path,\n  pages.title,\n  pages.deleted_at,\n  pages.content,\n  pages.order_number\nFROM pages\n  JOIN courses ON (pages.course_id = courses.id)\nWHERE courses.slug = $1\n  AND url_path = $2\n  AND courses.deleted_at IS NULL\n  AND pages.deleted_at IS NULL;\n        ",
->>>>>>> 198aeb68
+  "54df10270ae0d5c5424365f550574f36a6b2e9e732a5746120bd419a45ecb4a9": {
+    "query": "\nUPDATE pages\nSET deleted_at = now()\nWHERE id = $1\nRETURNING id,\n  created_at,\n  updated_at,\n  course_id,\n  chapter_id,\n  url_path,\n  title,\n  deleted_at,\n  content,\n  order_number,\n  copied_from\n          ",
     "describe": {
       "columns": [
         {
@@ -2600,9 +2387,9 @@
         }
       ],
       "parameters": {
-        "Left": ["Text", "Text"]
-      },
-      "nullable": [false, false, false, false, true, false, false, true, false, false]
+        "Left": ["Uuid"]
+      },
+      "nullable": [false, false, false, false, true, false, false, true, false, false, true]
     }
   },
   "576035aeb9e877869815eabed2f331073438c344f65a06022c74c23592c51dd6": {
@@ -2618,8 +2405,7 @@
       "parameters": {
         "Left": ["Uuid"]
       },
-<<<<<<< HEAD
-      "nullable": [false, false, false, false, false, false, false, true, true, false, true]
+      "nullable": [true]
     }
   },
   "5994334eba8b775d80a31603a63fe24599b25205a00cc5de720edc14d2fd1058": {
@@ -2693,15 +2479,40 @@
       "nullable": [false, false, false, false, true, false, true, false, false, false, false, true]
     }
   },
-  "5dab5d2b5b6c50c979d750577afcaad172f3292daeba48bfe0ac1c208351b414": {
-    "query": "SELECT * FROM pages WHERE chapter_id = $1 AND deleted_at IS NULL;",
-=======
-      "nullable": [true]
-    }
-  },
-  "5bd1420faa6d8b8cbe8c66bb6a23f8f4b575437837e33233cc6657702d360979": {
-    "query": "\nSELECT id,\n  name,\n  created_at,\n  updated_at,\n  organization_id,\n  deleted_at,\n  slug,\n  content_search_language::text\nFROM courses\nWHERE deleted_at IS NULL;\n",
->>>>>>> 198aeb68
+  "5e92276cd35f5b56591706b2e6b9e5229aba70df37b21a2654298bf9a0caf783": {
+    "query": "\nINSERT INTO organizations (id, name, slug, description)\nVALUES ($1, $2, $3, $4)\nRETURNING id\n",
+    "describe": {
+      "columns": [
+        {
+          "ordinal": 0,
+          "name": "id",
+          "type_info": "Uuid"
+        }
+      ],
+      "parameters": {
+        "Left": ["Uuid", "Varchar", "Varchar", "Varchar"]
+      },
+      "nullable": [false]
+    }
+  },
+  "5ea8da4e3eda78a497074f73167d994b0e9791d7d9eb21ab7cfd07b8a7262c64": {
+    "query": "\nSELECT course_instance_id AS id\nFROM course_instance_enrollments\nWHERE course_id = $1\n  AND user_id = $2\n  AND current = TRUE\n  AND deleted_at IS NULL\n",
+    "describe": {
+      "columns": [
+        {
+          "ordinal": 0,
+          "name": "id",
+          "type_info": "Uuid"
+        }
+      ],
+      "parameters": {
+        "Left": ["Uuid", "Uuid"]
+      },
+      "nullable": [false]
+    }
+  },
+  "60fed3e48c5452f1f0d9aa6c6775f382456469221d08d6d2d450fd5c24648d31": {
+    "query": "\nINSERT INTO chapters(name, course_id, chapter_number)\nVALUES($1, $2, $3)\nRETURNING *;\n",
     "describe": {
       "columns": [
         {
@@ -2716,6 +2527,113 @@
         },
         {
           "ordinal": 2,
+          "name": "course_id",
+          "type_info": "Uuid"
+        },
+        {
+          "ordinal": 3,
+          "name": "chapter_number",
+          "type_info": "Int4"
+        },
+        {
+          "ordinal": 4,
+          "name": "created_at",
+          "type_info": "Timestamptz"
+        },
+        {
+          "ordinal": 5,
+          "name": "updated_at",
+          "type_info": "Timestamptz"
+        },
+        {
+          "ordinal": 6,
+          "name": "deleted_at",
+          "type_info": "Timestamptz"
+        },
+        {
+          "ordinal": 7,
+          "name": "front_page_id",
+          "type_info": "Uuid"
+        },
+        {
+          "ordinal": 8,
+          "name": "opens_at",
+          "type_info": "Timestamptz"
+        },
+        {
+          "ordinal": 9,
+          "name": "chapter_image_path",
+          "type_info": "Varchar"
+        },
+        {
+          "ordinal": 10,
+          "name": "copied_from",
+          "type_info": "Uuid"
+        }
+      ],
+      "parameters": {
+        "Left": ["Varchar", "Uuid", "Int4"]
+      },
+      "nullable": [false, false, false, false, false, false, true, true, true, true, true]
+    }
+  },
+  "622d48bb4059134b3f8f954471b619a499c3396e8c42d5401210576aab29974b": {
+    "query": "\nSELECT p.url_path as url_path,\n  p.title as title,\n  c.chapter_number as chapter_number,\n  c.id as chapter_id,\n  c.opens_at as chapter_opens_at,\n  c.front_page_id as chapter_front_page_id\nFROM pages p\n  LEFT JOIN chapters c ON p.chapter_id = c.id\nWHERE p.order_number = (\n    SELECT MIN(pa.order_number)\n    FROM pages pa\n    WHERE pa.order_number > $1\n      AND pa.deleted_at IS NULL\n  )\n  AND p.course_id = $2\n  AND c.chapter_number = $3;\n        ",
+    "describe": {
+      "columns": [
+        {
+          "ordinal": 0,
+          "name": "url_path",
+          "type_info": "Varchar"
+        },
+        {
+          "ordinal": 1,
+          "name": "title",
+          "type_info": "Varchar"
+        },
+        {
+          "ordinal": 2,
+          "name": "chapter_number",
+          "type_info": "Int4"
+        },
+        {
+          "ordinal": 3,
+          "name": "chapter_id",
+          "type_info": "Uuid"
+        },
+        {
+          "ordinal": 4,
+          "name": "chapter_opens_at",
+          "type_info": "Timestamptz"
+        },
+        {
+          "ordinal": 5,
+          "name": "chapter_front_page_id",
+          "type_info": "Uuid"
+        }
+      ],
+      "parameters": {
+        "Left": ["Int4", "Uuid", "Int4"]
+      },
+      "nullable": [false, false, false, false, true, true]
+    }
+  },
+  "62d1171522813cb5f7e7d31e26ba9f8ed5172c6fa21a803cc40c819d03ddad8e": {
+    "query": "\nSELECT id,\n  name,\n  created_at,\n  updated_at,\n  organization_id,\n  deleted_at,\n  slug,\n  content_search_language::text,\n  language_code,\n  copied_from,\n  language_version_of_course_id\nFROM courses\nWHERE organization_id = $1\n  AND deleted_at IS NULL;\n        ",
+    "describe": {
+      "columns": [
+        {
+          "ordinal": 0,
+          "name": "id",
+          "type_info": "Uuid"
+        },
+        {
+          "ordinal": 1,
+          "name": "name",
+          "type_info": "Varchar"
+        },
+        {
+          "ordinal": 2,
           "name": "created_at",
           "type_info": "Timestamptz"
         },
@@ -2741,14 +2659,130 @@
         },
         {
           "ordinal": 7,
-<<<<<<< HEAD
-          "name": "deleted_at",
-          "type_info": "Timestamptz"
+          "name": "content_search_language",
+          "type_info": "Text"
         },
         {
           "ordinal": 8,
+          "name": "language_code",
+          "type_info": "Varchar"
+        },
+        {
+          "ordinal": 9,
+          "name": "copied_from",
+          "type_info": "Uuid"
+        },
+        {
+          "ordinal": 10,
+          "name": "language_version_of_course_id",
+          "type_info": "Uuid"
+        }
+      ],
+      "parameters": {
+        "Left": ["Uuid"]
+      },
+      "nullable": [false, false, false, false, false, true, false, null, false, true, true]
+    }
+  },
+  "6452399d7421bdd1ea2cc99b432783f3aa24444c1e1dfbd51d76d33869584073": {
+    "query": "\n  UPDATE exercise_tasks\n  SET deleted_at = now()\n  WHERE exercise_id IN (SELECT id FROM exercises WHERE page_id = $1)\n          ",
+    "describe": {
+      "columns": [],
+      "parameters": {
+        "Left": ["Uuid"]
+      },
+      "nullable": []
+    }
+  },
+  "678a1a79a8b5767c8d622268b1b0a06e92e8bc61124e367e83752b9064e82cac": {
+    "query": "\nSELECT p.url_path as url_path,\n  p.title as title,\n  c.chapter_number as chapter_number,\n  c.id as chapter_id,\n  c.opens_at as chapter_opens_at,\n  c.front_page_id as chapter_front_page_id\nFROM chapters c\n  INNER JOIN pages p on c.id = p.chapter_id\nWHERE c.chapter_number = (\n    SELECT MIN(ca.chapter_number)\n    FROM chapters ca\n    WHERE ca.chapter_number > $1\n      AND ca.deleted_at IS NULL\n  )\n  AND c.course_id = $2\nORDER BY p.order_number\nLIMIT 1;\n        ",
+    "describe": {
+      "columns": [
+        {
+          "ordinal": 0,
+          "name": "url_path",
+          "type_info": "Varchar"
+        },
+        {
+          "ordinal": 1,
+          "name": "title",
+          "type_info": "Varchar"
+        },
+        {
+          "ordinal": 2,
+          "name": "chapter_number",
+          "type_info": "Int4"
+        },
+        {
+          "ordinal": 3,
           "name": "chapter_id",
           "type_info": "Uuid"
+        },
+        {
+          "ordinal": 4,
+          "name": "chapter_opens_at",
+          "type_info": "Timestamptz"
+        },
+        {
+          "ordinal": 5,
+          "name": "chapter_front_page_id",
+          "type_info": "Uuid"
+        }
+      ],
+      "parameters": {
+        "Left": ["Int4", "Uuid"]
+      },
+      "nullable": [false, false, false, false, true, true]
+    }
+  },
+  "680c5eed3c49d67d404af7d0a2df7dc8f9391db14848e8aff877a8a117335be2": {
+    "query": "SELECT * FROM exercises WHERE id = $1;",
+    "describe": {
+      "columns": [
+        {
+          "ordinal": 0,
+          "name": "id",
+          "type_info": "Uuid"
+        },
+        {
+          "ordinal": 1,
+          "name": "created_at",
+          "type_info": "Timestamptz"
+        },
+        {
+          "ordinal": 2,
+          "name": "updated_at",
+          "type_info": "Timestamptz"
+        },
+        {
+          "ordinal": 3,
+          "name": "course_id",
+          "type_info": "Uuid"
+        },
+        {
+          "ordinal": 4,
+          "name": "deleted_at",
+          "type_info": "Timestamptz"
+        },
+        {
+          "ordinal": 5,
+          "name": "name",
+          "type_info": "Varchar"
+        },
+        {
+          "ordinal": 6,
+          "name": "deadline",
+          "type_info": "Timestamptz"
+        },
+        {
+          "ordinal": 7,
+          "name": "page_id",
+          "type_info": "Uuid"
+        },
+        {
+          "ordinal": 8,
+          "name": "score_maximum",
+          "type_info": "Int4"
         },
         {
           "ordinal": 9,
@@ -2757,160 +2791,472 @@
         },
         {
           "ordinal": 10,
+          "name": "chapter_id",
+          "type_info": "Uuid"
+        },
+        {
+          "ordinal": 11,
           "name": "copied_from",
           "type_info": "Uuid"
-=======
-          "name": "content_search_language",
-          "type_info": "Text"
->>>>>>> 198aeb68
-        }
-      ],
-      "parameters": {
-        "Left": []
-      },
-<<<<<<< HEAD
-      "nullable": [false, false, false, false, false, false, false, true, true, false, true]
-=======
-      "nullable": [false, false, false, false, false, true, false, null]
->>>>>>> 198aeb68
-    }
-  },
-  "5e92276cd35f5b56591706b2e6b9e5229aba70df37b21a2654298bf9a0caf783": {
-    "query": "\nINSERT INTO organizations (id, name, slug, description)\nVALUES ($1, $2, $3, $4)\nRETURNING id\n",
-    "describe": {
-      "columns": [
-        {
-          "ordinal": 0,
-          "name": "id",
-          "type_info": "Uuid"
-        }
-      ],
-      "parameters": {
-        "Left": ["Uuid", "Varchar", "Varchar", "Varchar"]
+        }
+      ],
+      "parameters": {
+        "Left": ["Uuid"]
+      },
+      "nullable": [false, false, false, false, true, false, true, false, false, false, false, true]
+    }
+  },
+  "6bd95f1c7298f117e046d351cf2326c37ff3347283997ca98ba97aa8c70bb450": {
+    "query": "\nINSERT INTO user_exercise_states (\n    user_id,\n    exercise_id,\n    course_instance_id,\n    selected_exercise_task_id\n  )\nVALUES ($1, $2, $3, $4) ON CONFLICT (user_id, exercise_id, course_instance_id) DO\nUPDATE\nSET selected_exercise_task_id = $4\n",
+    "describe": {
+      "columns": [],
+      "parameters": {
+        "Left": ["Uuid", "Uuid", "Uuid", "Uuid"]
+      },
+      "nullable": []
+    }
+  },
+  "710ccb21f84c2c1777024e07f260afd8d6e826c2e48de101ec721f2f58d2ea12": {
+    "query": "\nINSERT INTO regrading_submissions (\n    regrading_id,\n    submission_id,\n    grading_before_regrading\n  )\nVALUES ($1, $2, $3)\nRETURNING id\n",
+    "describe": {
+      "columns": [
+        {
+          "ordinal": 0,
+          "name": "id",
+          "type_info": "Uuid"
+        }
+      ],
+      "parameters": {
+        "Left": ["Uuid", "Uuid", "Uuid"]
       },
       "nullable": [false]
     }
   },
-  "5ea8da4e3eda78a497074f73167d994b0e9791d7d9eb21ab7cfd07b8a7262c64": {
-    "query": "\nSELECT course_instance_id AS id\nFROM course_instance_enrollments\nWHERE course_id = $1\n  AND user_id = $2\n  AND current = TRUE\n  AND deleted_at IS NULL\n",
-    "describe": {
-      "columns": [
-        {
-          "ordinal": 0,
-          "name": "id",
-          "type_info": "Uuid"
+  "71f9467d40d0ee2622be59ab98d4ee051afdd323ea5e65c25108404a5d262731": {
+    "query": "\nINSERT INTO course_instances (course_id, name, variant_status)\nVALUES ($1, $2, $3)\nRETURNING id,\n  created_at,\n  updated_at,\n  deleted_at,\n  course_id,\n  starts_at,\n  ends_at,\n  name,\n  description,\n  variant_status AS \"variant_status: VariantStatus\"\n",
+    "describe": {
+      "columns": [
+        {
+          "ordinal": 0,
+          "name": "id",
+          "type_info": "Uuid"
+        },
+        {
+          "ordinal": 1,
+          "name": "created_at",
+          "type_info": "Timestamptz"
+        },
+        {
+          "ordinal": 2,
+          "name": "updated_at",
+          "type_info": "Timestamptz"
+        },
+        {
+          "ordinal": 3,
+          "name": "deleted_at",
+          "type_info": "Timestamptz"
+        },
+        {
+          "ordinal": 4,
+          "name": "course_id",
+          "type_info": "Uuid"
+        },
+        {
+          "ordinal": 5,
+          "name": "starts_at",
+          "type_info": "Timestamptz"
+        },
+        {
+          "ordinal": 6,
+          "name": "ends_at",
+          "type_info": "Timestamptz"
+        },
+        {
+          "ordinal": 7,
+          "name": "name",
+          "type_info": "Varchar"
+        },
+        {
+          "ordinal": 8,
+          "name": "description",
+          "type_info": "Varchar"
+        },
+        {
+          "ordinal": 9,
+          "name": "variant_status: VariantStatus",
+          "type_info": {
+            "Custom": {
+              "name": "variant_status",
+              "kind": {
+                "Enum": ["draft", "upcoming", "active", "ended"]
+              }
+            }
+          }
+        }
+      ],
+      "parameters": {
+        "Left": [
+          "Uuid",
+          "Varchar",
+          {
+            "Custom": {
+              "name": "variant_status",
+              "kind": {
+                "Enum": ["draft", "upcoming", "active", "ended"]
+              }
+            }
+          }
+        ]
+      },
+      "nullable": [false, false, false, true, false, true, true, true, true, false]
+    }
+  },
+  "744d6db0137323cc6398d3dacc9a6a59866b6e23798c33e118a0683f6a58cd36": {
+    "query": "\nSELECT *\nFROM exercise_service_info\nWHERE exercise_service_id = $1\n    ",
+    "describe": {
+      "columns": [
+        {
+          "ordinal": 0,
+          "name": "exercise_service_id",
+          "type_info": "Uuid"
+        },
+        {
+          "ordinal": 1,
+          "name": "created_at",
+          "type_info": "Timestamptz"
+        },
+        {
+          "ordinal": 2,
+          "name": "updated_at",
+          "type_info": "Timestamptz"
+        },
+        {
+          "ordinal": 3,
+          "name": "editor_iframe_path",
+          "type_info": "Varchar"
+        },
+        {
+          "ordinal": 4,
+          "name": "exercise_iframe_path",
+          "type_info": "Varchar"
+        },
+        {
+          "ordinal": 5,
+          "name": "grade_endpoint_path",
+          "type_info": "Varchar"
+        },
+        {
+          "ordinal": 6,
+          "name": "submission_iframe_path",
+          "type_info": "Varchar"
+        },
+        {
+          "ordinal": 7,
+          "name": "public_spec_endpoint_path",
+          "type_info": "Varchar"
+        },
+        {
+          "ordinal": 8,
+          "name": "model_solution_path",
+          "type_info": "Varchar"
+        }
+      ],
+      "parameters": {
+        "Left": ["Uuid"]
+      },
+      "nullable": [false, false, false, false, false, false, false, false, false]
+    }
+  },
+  "76ce92c1173e95b850a803ae754c1a94af1c02eb4e5e553df48901d90eb6e923": {
+    "query": "\nSELECT *\nFROM users\nWHERE id = $1\n        ",
+    "describe": {
+      "columns": [
+        {
+          "ordinal": 0,
+          "name": "id",
+          "type_info": "Uuid"
+        },
+        {
+          "ordinal": 1,
+          "name": "created_at",
+          "type_info": "Timestamptz"
+        },
+        {
+          "ordinal": 2,
+          "name": "updated_at",
+          "type_info": "Timestamptz"
+        },
+        {
+          "ordinal": 3,
+          "name": "deleted_at",
+          "type_info": "Timestamptz"
+        },
+        {
+          "ordinal": 4,
+          "name": "upstream_id",
+          "type_info": "Int4"
+        },
+        {
+          "ordinal": 5,
+          "name": "email",
+          "type_info": "Varchar"
+        }
+      ],
+      "parameters": {
+        "Left": ["Uuid"]
+      },
+      "nullable": [false, false, false, true, true, false]
+    }
+  },
+  "77589f5977cb1abcf08674c88fcc060ccb0be732fde86e1fd3b4b21c6de86565": {
+    "query": "SELECT organization_id, course_id, role AS \"role: UserRole\" FROM roles WHERE user_id = $1",
+    "describe": {
+      "columns": [
+        {
+          "ordinal": 0,
+          "name": "organization_id",
+          "type_info": "Uuid"
+        },
+        {
+          "ordinal": 1,
+          "name": "course_id",
+          "type_info": "Uuid"
+        },
+        {
+          "ordinal": 2,
+          "name": "role: UserRole",
+          "type_info": {
+            "Custom": {
+              "name": "user_role",
+              "kind": {
+                "Enum": ["admin", "assistant", "teacher", "reviewer"]
+              }
+            }
+          }
+        }
+      ],
+      "parameters": {
+        "Left": ["Uuid"]
+      },
+      "nullable": [true, true, false]
+    }
+  },
+  "785c6a12aad375df96e3ce5dee4b20fde25e67ec826c645019a03222a07c2aa9": {
+    "query": "\nSELECT DATE(created_at) date, count(*)::integer\nFROM submissions\nWHERE course_id = $1\nGROUP BY date\nORDER BY date;\n          ",
+    "describe": {
+      "columns": [
+        {
+          "ordinal": 0,
+          "name": "date",
+          "type_info": "Date"
+        },
+        {
+          "ordinal": 1,
+          "name": "count",
+          "type_info": "Int4"
+        }
+      ],
+      "parameters": {
+        "Left": ["Uuid"]
+      },
+      "nullable": [null, null]
+    }
+  },
+  "79d611ab409e1fbe46dbccf7e84f714de76138f0c71d2f43b59da2a6a98f2d88": {
+    "query": "\nINSERT INTO exercises (course_id, name, page_id, chapter_id, order_number)\nVALUES ($1, $2, $3, $4, $5)\nRETURNING id\n",
+    "describe": {
+      "columns": [
+        {
+          "ordinal": 0,
+          "name": "id",
+          "type_info": "Uuid"
+        }
+      ],
+      "parameters": {
+        "Left": ["Uuid", "Varchar", "Uuid", "Uuid", "Int4"]
+      },
+      "nullable": [false]
+    }
+  },
+  "7f1cb8b1bbc4ed001fa4fc6dcbbc90e30e0d509e64de0d75461ae1c82a285268": {
+    "query": "UPDATE chapters SET opens_at = $1 WHERE id = $2",
+    "describe": {
+      "columns": [],
+      "parameters": {
+        "Left": ["Timestamptz", "Uuid"]
+      },
+      "nullable": []
+    }
+  },
+  "80e3a4c941c63178fdaead8c722861bc347edfd225b71c28bdebbe64efbb42f8": {
+    "query": "\nINSERT INTO exercise_tasks(id, exercise_id, exercise_type, assignment, public_spec, private_spec, model_solution_spec)\nVALUES ($1, $2, $3, $4, $5, $6, $7)\nON CONFLICT (id) DO UPDATE\nSET exercise_id=$2, exercise_type=$3, assignment=$4, public_spec=$5, private_spec=$6, deleted_at=NULL\nRETURNING id, exercise_type, assignment, private_spec;\n        ",
+    "describe": {
+      "columns": [
+        {
+          "ordinal": 0,
+          "name": "id",
+          "type_info": "Uuid"
+        },
+        {
+          "ordinal": 1,
+          "name": "exercise_type",
+          "type_info": "Varchar"
+        },
+        {
+          "ordinal": 2,
+          "name": "assignment",
+          "type_info": "Jsonb"
+        },
+        {
+          "ordinal": 3,
+          "name": "private_spec",
+          "type_info": "Jsonb"
+        }
+      ],
+      "parameters": {
+        "Left": ["Uuid", "Uuid", "Varchar", "Jsonb", "Jsonb", "Jsonb", "Jsonb"]
+      },
+      "nullable": [false, false, false, true]
+    }
+  },
+  "80f7868413d8874e45915bf980f553f4e9e09b8a17f9043bbdbe7d81f85c817c": {
+    "query": "\nINSERT INTO pages (\n    id,\n    course_id,\n    content,\n    url_path,\n    title,\n    chapter_id,\n    order_number,\n    copied_from,\n    content_search_language\n  )\nSELECT uuid_generate_v5($1, id::text),\n  $1,\n  content,\n  url_path,\n  title,\n  uuid_generate_v5($1, chapter_id::text),\n  order_number,\n  id,\n  content_search_language\nFROM pages\nWHERE (course_id = $2)\nRETURNING id,\n  content;\n    ",
+    "describe": {
+      "columns": [
+        {
+          "ordinal": 0,
+          "name": "id",
+          "type_info": "Uuid"
+        },
+        {
+          "ordinal": 1,
+          "name": "content",
+          "type_info": "Jsonb"
         }
       ],
       "parameters": {
         "Left": ["Uuid", "Uuid"]
       },
-      "nullable": [false]
-    }
-  },
-  "60fed3e48c5452f1f0d9aa6c6775f382456469221d08d6d2d450fd5c24648d31": {
-    "query": "\nINSERT INTO chapters(name, course_id, chapter_number)\nVALUES($1, $2, $3)\nRETURNING *;\n",
-    "describe": {
-      "columns": [
-        {
-          "ordinal": 0,
-          "name": "id",
-          "type_info": "Uuid"
-        },
-        {
-          "ordinal": 1,
+      "nullable": [false, false]
+    }
+  },
+  "8355f2e2500598d1b6fb129f1c7876b2415df0f4235a164a98b0414f8445c84b": {
+    "query": "\nSELECT id,\n  regrading_started_at,\n  regrading_completed_at,\n  total_grading_progress AS \"total_grading_progress: _\"\nFROM regradings\nWHERE id = $1\n",
+    "describe": {
+      "columns": [
+        {
+          "ordinal": 0,
+          "name": "id",
+          "type_info": "Uuid"
+        },
+        {
+          "ordinal": 1,
+          "name": "regrading_started_at",
+          "type_info": "Timestamptz"
+        },
+        {
+          "ordinal": 2,
+          "name": "regrading_completed_at",
+          "type_info": "Timestamptz"
+        },
+        {
+          "ordinal": 3,
+          "name": "total_grading_progress: _",
+          "type_info": {
+            "Custom": {
+              "name": "grading_progress",
+              "kind": {
+                "Enum": ["fully-graded", "pending", "pending-manual", "failed", "not-ready"]
+              }
+            }
+          }
+        }
+      ],
+      "parameters": {
+        "Left": ["Uuid"]
+      },
+      "nullable": [false, true, true, false]
+    }
+  },
+  "8418000fb3d50f52e42766c3884416520d434ea9588248e26c3b4fbfb1abae90": {
+    "query": "\nUPDATE email_templates\nSET name = $1,\n  subject = $2,\n  content = $3,\n  exercise_completions_threshold = $4,\n  points_threshold = $5\nWHERE id = $6\nRETURNING *\n  ",
+    "describe": {
+      "columns": [
+        {
+          "ordinal": 0,
+          "name": "id",
+          "type_info": "Uuid"
+        },
+        {
+          "ordinal": 1,
+          "name": "created_at",
+          "type_info": "Timestamptz"
+        },
+        {
+          "ordinal": 2,
+          "name": "updated_at",
+          "type_info": "Timestamptz"
+        },
+        {
+          "ordinal": 3,
+          "name": "deleted_at",
+          "type_info": "Timestamptz"
+        },
+        {
+          "ordinal": 4,
+          "name": "content",
+          "type_info": "Jsonb"
+        },
+        {
+          "ordinal": 5,
           "name": "name",
           "type_info": "Varchar"
         },
         {
-          "ordinal": 2,
-          "name": "course_id",
-          "type_info": "Uuid"
-        },
-        {
-          "ordinal": 3,
-          "name": "chapter_number",
-          "type_info": "Int4"
-        },
-        {
-          "ordinal": 4,
-          "name": "created_at",
-          "type_info": "Timestamptz"
-        },
-        {
-          "ordinal": 5,
-          "name": "updated_at",
-          "type_info": "Timestamptz"
-        },
-        {
-          "ordinal": 6,
-          "name": "deleted_at",
-          "type_info": "Timestamptz"
-        },
-        {
-          "ordinal": 7,
-          "name": "front_page_id",
-          "type_info": "Uuid"
+          "ordinal": 6,
+          "name": "subject",
+          "type_info": "Varchar"
+        },
+        {
+          "ordinal": 7,
+          "name": "exercise_completions_threshold",
+          "type_info": "Int4"
         },
         {
           "ordinal": 8,
-          "name": "opens_at",
-          "type_info": "Timestamptz"
+          "name": "points_threshold",
+          "type_info": "Int4"
         },
         {
           "ordinal": 9,
-          "name": "chapter_image_path",
-          "type_info": "Varchar"
-        }
-      ],
-      "parameters": {
-        "Left": ["Varchar", "Uuid", "Int4"]
-      },
-      "nullable": [false, false, false, false, false, false, true, true, true, true]
-    }
-  },
-  "622d48bb4059134b3f8f954471b619a499c3396e8c42d5401210576aab29974b": {
-    "query": "\nSELECT p.url_path as url_path,\n  p.title as title,\n  c.chapter_number as chapter_number,\n  c.id as chapter_id,\n  c.opens_at as chapter_opens_at,\n  c.front_page_id as chapter_front_page_id\nFROM pages p\n  LEFT JOIN chapters c ON p.chapter_id = c.id\nWHERE p.order_number = (\n    SELECT MIN(pa.order_number)\n    FROM pages pa\n    WHERE pa.order_number > $1\n      AND pa.deleted_at IS NULL\n  )\n  AND p.course_id = $2\n  AND c.chapter_number = $3;\n        ",
-    "describe": {
-      "columns": [
-        {
-          "ordinal": 0,
-          "name": "url_path",
-          "type_info": "Varchar"
-        },
-        {
-          "ordinal": 1,
-          "name": "title",
-          "type_info": "Varchar"
-        },
-        {
-          "ordinal": 2,
-          "name": "chapter_number",
-          "type_info": "Int4"
-        },
-        {
-          "ordinal": 3,
-          "name": "chapter_id",
-          "type_info": "Uuid"
-        },
-        {
-          "ordinal": 4,
-          "name": "chapter_opens_at",
-          "type_info": "Timestamptz"
-        },
-        {
-          "ordinal": 5,
-          "name": "chapter_front_page_id",
-          "type_info": "Uuid"
-        }
-      ],
-      "parameters": {
-        "Left": ["Int4", "Uuid", "Int4"]
-      },
-      "nullable": [false, false, false, false, true, true]
-    }
-  },
-  "62c8f42868c240f1743b7387f7aeb6b21dd5c53cd379536f888f2764924d6d51": {
-    "query": "\nINSERT INTO pages(\n    course_id,\n    content,\n    url_path,\n    title,\n    order_number,\n    chapter_id,\n    content_search_language\n  )\nVALUES($1, $2, $3, $4, $5, $6, $7::regconfig)\nRETURNING id,\n  created_at,\n  updated_at,\n  course_id,\n  chapter_id,\n  url_path,\n  title,\n  deleted_at,\n  content,\n  order_number\n          ",
+          "name": "course_instance_id",
+          "type_info": "Uuid"
+        }
+      ],
+      "parameters": {
+        "Left": ["Varchar", "Varchar", "Jsonb", "Int4", "Int4", "Uuid"]
+      },
+      "nullable": [false, false, false, true, true, false, true, true, true, false]
+    }
+  },
+  "852a2e8b28b656b8e676b846827ea1244ca82ff1dfe59676b8933ed03022924f": {
+    "query": "\nSELECT COUNT(*) AS count\nFROM page_history\nWHERE page_id = $1\n",
+    "describe": {
+      "columns": [
+        {
+          "ordinal": 0,
+          "name": "count",
+          "type_info": "Int8"
+        }
+      ],
+      "parameters": {
+        "Left": ["Uuid"]
+      },
+      "nullable": [null]
+    }
+  },
+  "85627304819016a8f3adf783ef95c81a1e7ed1b362e12b9429f20598432ba7e4": {
+    "query": "\nSELECT id,\n  created_at,\n  updated_at,\n  course_id,\n  chapter_id,\n  url_path,\n  title,\n  deleted_at,\n  content,\n  order_number,\n  copied_from\nFROM pages\nWHERE course_id = $1\n  AND deleted_at IS NULL;\n        ",
     "describe": {
       "columns": [
         {
@@ -2962,6 +3308,333 @@
           "ordinal": 9,
           "name": "order_number",
           "type_info": "Int4"
+        },
+        {
+          "ordinal": 10,
+          "name": "copied_from",
+          "type_info": "Uuid"
+        }
+      ],
+      "parameters": {
+        "Left": ["Uuid"]
+      },
+      "nullable": [false, false, false, false, true, false, false, true, false, false, true]
+    }
+  },
+  "86a8fa9857c9a237b24dc8385ff04f259a1ee04fe343b0dd0072946a3340762f": {
+    "query": "\nINSERT INTO user_exercise_states (user_id, exercise_id, course_instance_id)\nVALUES ($1, $2, $3)\nON CONFLICT (user_id, exercise_id, course_instance_id) DO NOTHING\nRETURNING user_id,\n  exercise_id,\n  course_instance_id,\n  created_at,\n  updated_at,\n  deleted_at,\n  score_given,\n  grading_progress as \"grading_progress: _\",\n  activity_progress as \"activity_progress: _\";\n  ",
+    "describe": {
+      "columns": [
+        {
+          "ordinal": 0,
+          "name": "user_id",
+          "type_info": "Uuid"
+        },
+        {
+          "ordinal": 1,
+          "name": "exercise_id",
+          "type_info": "Uuid"
+        },
+        {
+          "ordinal": 2,
+          "name": "course_instance_id",
+          "type_info": "Uuid"
+        },
+        {
+          "ordinal": 3,
+          "name": "created_at",
+          "type_info": "Timestamptz"
+        },
+        {
+          "ordinal": 4,
+          "name": "updated_at",
+          "type_info": "Timestamptz"
+        },
+        {
+          "ordinal": 5,
+          "name": "deleted_at",
+          "type_info": "Timestamptz"
+        },
+        {
+          "ordinal": 6,
+          "name": "score_given",
+          "type_info": "Float4"
+        },
+        {
+          "ordinal": 7,
+          "name": "grading_progress: _",
+          "type_info": {
+            "Custom": {
+              "name": "grading_progress",
+              "kind": {
+                "Enum": ["fully-graded", "pending", "pending-manual", "failed", "not-ready"]
+              }
+            }
+          }
+        },
+        {
+          "ordinal": 8,
+          "name": "activity_progress: _",
+          "type_info": {
+            "Custom": {
+              "name": "activity_progress",
+              "kind": {
+                "Enum": ["initialized", "started", "in-progress", "submitted", "completed"]
+              }
+            }
+          }
+        }
+      ],
+      "parameters": {
+        "Left": ["Uuid", "Uuid", "Uuid"]
+      },
+      "nullable": [false, false, false, false, false, true, true, false, false]
+    }
+  },
+  "87848a65cafd33187ebbc6ed99b0a6eaaff44a09d3efb17759ee3604fc39f49c": {
+    "query": "\n-- common table expression for the search term tsquery so that we don't have to repeat it many times\nWITH cte as (\n    -- Converts the search term to a word search with ands between the words with plainto_tsquery but appends ':*' to the\n    -- last word so that it  becomes a prefix match. This way the search will also contain results when the last word in\n    -- the search term is only partially typed. Note that if to_tsquery($4) decides to stem the word, the replacement\n    -- will be skipped.\n    SELECT ts_rewrite(\n        plainto_tsquery($2::regconfig, $3),\n        to_tsquery($4),\n        to_tsquery($4 || ':*')\n    ) as query\n)\nSELECT id,\n    ts_rank(\n    content_search,\n    (\n        SELECT query\n        from cte\n    )\n    ) as rank,\n    ts_headline(\n    $2::regconfig,\n    title,\n    (\n        SELECT query\n        from cte\n    )\n    ) as title_headline,\n    ts_headline(\n    $2::regconfig,\n    content_search_original_text,\n    (\n        SELECT query\n        from cte\n    )\n    ) as content_headline,\n    url_path\nFROM pages\nWHERE course_id = $1\n    AND deleted_at IS NULL\n    AND content_search @@ (\n    SELECT query\n    from cte\n    )\nORDER BY rank DESC\nLIMIT 50;\n        ",
+    "describe": {
+      "columns": [
+        {
+          "ordinal": 0,
+          "name": "id",
+          "type_info": "Uuid"
+        },
+        {
+          "ordinal": 1,
+          "name": "rank",
+          "type_info": "Float4"
+        },
+        {
+          "ordinal": 2,
+          "name": "title_headline",
+          "type_info": "Text"
+        },
+        {
+          "ordinal": 3,
+          "name": "content_headline",
+          "type_info": "Text"
+        },
+        {
+          "ordinal": 4,
+          "name": "url_path",
+          "type_info": "Varchar"
+        }
+      ],
+      "parameters": {
+        "Left": [
+          "Uuid",
+          {
+            "Custom": {
+              "name": "regconfig",
+              "kind": "Simple"
+            }
+          },
+          "Text",
+          "Text"
+        ]
+      },
+      "nullable": [false, null, null, null, false]
+    }
+  },
+  "88890869dabe25130451185ec231260f8cdc6121649923e7209346dded7d0014": {
+    "query": "SELECT organization_id FROM courses WHERE id = $1",
+    "describe": {
+      "columns": [
+        {
+          "ordinal": 0,
+          "name": "organization_id",
+          "type_info": "Uuid"
+        }
+      ],
+      "parameters": {
+        "Left": ["Uuid"]
+      },
+      "nullable": [false]
+    }
+  },
+  "8c5a2157f97a81b2ce7489c584aef3cc2c42a4aaedeadc828e0de7bf8afc8706": {
+    "query": "\nSELECT COUNT(ues.exercise_id) as completed_exercises,\n  COALESCE(0, SUM(ues.score_given)) as score_given\nFROM user_exercise_states ues\nWHERE ues.course_instance_id = $1\n  AND ues.user_id = $2\n  AND ues.deleted_at IS NULL\n  AND ues.activity_progress IN ('submitted', 'completed');\n        ",
+    "describe": {
+      "columns": [
+        {
+          "ordinal": 0,
+          "name": "completed_exercises",
+          "type_info": "Int8"
+        },
+        {
+          "ordinal": 1,
+          "name": "score_given",
+          "type_info": "Float4"
+        }
+      ],
+      "parameters": {
+        "Left": ["Uuid", "Uuid"]
+      },
+      "nullable": [null, null]
+    }
+  },
+  "8c711ea858481edd56e9dc186e9c256e5109f373b8a8c602cecba26cf75740c7": {
+    "query": "\nINSERT INTO users (id, email)\nVALUES ($1, $2)\nRETURNING id\n",
+    "describe": {
+      "columns": [
+        {
+          "ordinal": 0,
+          "name": "id",
+          "type_info": "Uuid"
+        }
+      ],
+      "parameters": {
+        "Left": ["Uuid", "Varchar"]
+      },
+      "nullable": [false]
+    }
+  },
+  "8f18467b6d9f52b24fe11848a5e12e819bd2b2fab42b3c0169c7d3e3146c6fd1": {
+    "query": "\nSELECT *\nFROM exercise_tasks\nWHERE exercise_id = $1\n  AND deleted_at IS NULL;",
+    "describe": {
+      "columns": [
+        {
+          "ordinal": 0,
+          "name": "id",
+          "type_info": "Uuid"
+        },
+        {
+          "ordinal": 1,
+          "name": "created_at",
+          "type_info": "Timestamptz"
+        },
+        {
+          "ordinal": 2,
+          "name": "updated_at",
+          "type_info": "Timestamptz"
+        },
+        {
+          "ordinal": 3,
+          "name": "exercise_id",
+          "type_info": "Uuid"
+        },
+        {
+          "ordinal": 4,
+          "name": "exercise_type",
+          "type_info": "Varchar"
+        },
+        {
+          "ordinal": 5,
+          "name": "assignment",
+          "type_info": "Jsonb"
+        },
+        {
+          "ordinal": 6,
+          "name": "deleted_at",
+          "type_info": "Timestamptz"
+        },
+        {
+          "ordinal": 7,
+          "name": "private_spec",
+          "type_info": "Jsonb"
+        },
+        {
+          "ordinal": 8,
+          "name": "spec_file_id",
+          "type_info": "Uuid"
+        },
+        {
+          "ordinal": 9,
+          "name": "public_spec",
+          "type_info": "Jsonb"
+        },
+        {
+          "ordinal": 10,
+          "name": "model_solution_spec",
+          "type_info": "Jsonb"
+        },
+        {
+          "ordinal": 11,
+          "name": "copied_from",
+          "type_info": "Uuid"
+        }
+      ],
+      "parameters": {
+        "Left": ["Uuid"]
+      },
+      "nullable": [false, false, false, false, false, false, true, true, true, true, true, true]
+    }
+  },
+  "902398ca29a18eb7bce969348d7d90eb0b3cb8a95cbdd228f89df0eaa7cf5eff": {
+    "query": "\nINSERT INTO regradings DEFAULT\nVALUES\nRETURNING id\n",
+    "describe": {
+      "columns": [
+        {
+          "ordinal": 0,
+          "name": "id",
+          "type_info": "Uuid"
+        }
+      ],
+      "parameters": {
+        "Left": []
+      },
+      "nullable": [false]
+    }
+  },
+  "90a05af8117ab207b26061df619b9940f81d2c59d3de6a0b445ac0d878ff542a": {
+    "query": "\nINSERT INTO pages(\n    course_id,\n    content,\n    url_path,\n    title,\n    order_number,\n    chapter_id,\n    content_search_language\n  )\nVALUES($1, $2, $3, $4, $5, $6, $7::regconfig)\nRETURNING id,\n  created_at,\n  updated_at,\n  course_id,\n  chapter_id,\n  url_path,\n  title,\n  deleted_at,\n  content,\n  order_number,\n  copied_from\n          ",
+    "describe": {
+      "columns": [
+        {
+          "ordinal": 0,
+          "name": "id",
+          "type_info": "Uuid"
+        },
+        {
+          "ordinal": 1,
+          "name": "created_at",
+          "type_info": "Timestamptz"
+        },
+        {
+          "ordinal": 2,
+          "name": "updated_at",
+          "type_info": "Timestamptz"
+        },
+        {
+          "ordinal": 3,
+          "name": "course_id",
+          "type_info": "Uuid"
+        },
+        {
+          "ordinal": 4,
+          "name": "chapter_id",
+          "type_info": "Uuid"
+        },
+        {
+          "ordinal": 5,
+          "name": "url_path",
+          "type_info": "Varchar"
+        },
+        {
+          "ordinal": 6,
+          "name": "title",
+          "type_info": "Varchar"
+        },
+        {
+          "ordinal": 7,
+          "name": "deleted_at",
+          "type_info": "Timestamptz"
+        },
+        {
+          "ordinal": 8,
+          "name": "content",
+          "type_info": "Jsonb"
+        },
+        {
+          "ordinal": 9,
+          "name": "order_number",
+          "type_info": "Int4"
+        },
+        {
+          "ordinal": 10,
+          "name": "copied_from",
+          "type_info": "Uuid"
         }
       ],
       "parameters": {
@@ -2980,21 +3653,27 @@
           }
         ]
       },
-      "nullable": [false, false, false, false, true, false, false, true, false, false]
-    }
-  },
-  "6452399d7421bdd1ea2cc99b432783f3aa24444c1e1dfbd51d76d33869584073": {
-    "query": "\n  UPDATE exercise_tasks\n  SET deleted_at = now()\n  WHERE exercise_id IN (SELECT id FROM exercises WHERE page_id = $1)\n          ",
-    "describe": {
-      "columns": [],
-      "parameters": {
-        "Left": ["Uuid"]
-      },
-      "nullable": []
-    }
-  },
-  "659ef019a3cfef6f551f833dc430bab2f6efdf650ea60bac2db9043c2752f8b1": {
-    "query": "\nSELECT id,\n  name,\n  created_at,\n  updated_at,\n  organization_id,\n  deleted_at,\n  slug,\n  content_search_language::text\nFROM courses\nWHERE id = $1;\n    ",
+      "nullable": [false, false, false, false, true, false, false, true, false, false, true]
+    }
+  },
+  "90fa9968b7d756f053c018a87714ffe53999efba45477c01a5daf23404b64c06": {
+    "query": "\nINSERT INTO submissions (\n    exercise_id,\n    course_id,\n    exercise_task_id,\n    user_id,\n    course_instance_id,\n    data_json\n  )\n  VALUES ($1, $2, $3, $4, $5, $6)\n  RETURNING id\n",
+    "describe": {
+      "columns": [
+        {
+          "ordinal": 0,
+          "name": "id",
+          "type_info": "Uuid"
+        }
+      ],
+      "parameters": {
+        "Left": ["Uuid", "Uuid", "Uuid", "Uuid", "Uuid", "Jsonb"]
+      },
+      "nullable": [false]
+    }
+  },
+  "914ca1ab46575a13aadde519c9242420872388c5c0b8a46b9c2d6c67fd553b63": {
+    "query": "\nINSERT INTO courses (\n    name,\n    organization_id,\n    slug,\n    content_search_language,\n    language_code,\n    copied_from,\n    language_version_of_course_id\n  )\nVALUES ($1, $2, $3, $4::regconfig, $5, $6, $7)\nRETURNING id,\n  name,\n  created_at,\n  updated_at,\n  organization_id,\n  deleted_at,\n  slug,\n  content_search_language::text,\n  language_code,\n  copied_from,\n  language_version_of_course_id;\n    ",
     "describe": {
       "columns": [
         {
@@ -3034,1195 +3713,42 @@
         },
         {
           "ordinal": 7,
-<<<<<<< HEAD
-          "name": "front_page_id",
-          "type_info": "Uuid"
-        },
-        {
-          "ordinal": 8,
-          "name": "opens_at",
-          "type_info": "Timestamptz"
-        },
-        {
-          "ordinal": 9,
-          "name": "chapter_image_path",
-          "type_info": "Varchar"
-        },
-        {
-          "ordinal": 10,
-          "name": "copied_from",
-          "type_info": "Uuid"
-=======
           "name": "content_search_language",
           "type_info": "Text"
->>>>>>> 198aeb68
-        }
-      ],
-      "parameters": {
-        "Left": ["Uuid"]
-      },
-<<<<<<< HEAD
-      "nullable": [false, false, false, false, false, false, true, true, true, true, true]
-=======
-      "nullable": [false, false, false, false, false, true, false, null]
->>>>>>> 198aeb68
-    }
-  },
-  "65b5d552e04b27d97d4cb0ad5a49696c0a775d93fd0eaf5184b6b3af223b0fdc": {
-    "query": "\nUPDATE courses\nSET deleted_at = now()\nWHERE id = $1\nRETURNING id,\n  name,\n  created_at,\n  updated_at,\n  organization_id,\n  deleted_at,\n  slug,\n  content_search_language::text\n    ",
-    "describe": {
-      "columns": [
-        {
-          "ordinal": 0,
-          "name": "id",
-          "type_info": "Uuid"
-        },
-        {
-          "ordinal": 1,
-          "name": "name",
-          "type_info": "Varchar"
-        },
-        {
-          "ordinal": 2,
-          "name": "created_at",
-          "type_info": "Timestamptz"
-        },
-        {
-          "ordinal": 3,
-          "name": "updated_at",
-          "type_info": "Timestamptz"
-        },
-        {
-          "ordinal": 4,
-          "name": "organization_id",
-          "type_info": "Uuid"
-        },
-        {
-          "ordinal": 5,
-          "name": "deleted_at",
-          "type_info": "Timestamptz"
-        },
-        {
-          "ordinal": 6,
-          "name": "slug",
-          "type_info": "Varchar"
-        },
-        {
-          "ordinal": 7,
-          "name": "content_search_language",
-          "type_info": "Text"
-        }
-      ],
-      "parameters": {
-        "Left": ["Uuid"]
-      },
-      "nullable": [false, false, false, false, false, true, false, null]
-    }
-  },
-  "678a1a79a8b5767c8d622268b1b0a06e92e8bc61124e367e83752b9064e82cac": {
-    "query": "\nSELECT p.url_path as url_path,\n  p.title as title,\n  c.chapter_number as chapter_number,\n  c.id as chapter_id,\n  c.opens_at as chapter_opens_at,\n  c.front_page_id as chapter_front_page_id\nFROM chapters c\n  INNER JOIN pages p on c.id = p.chapter_id\nWHERE c.chapter_number = (\n    SELECT MIN(ca.chapter_number)\n    FROM chapters ca\n    WHERE ca.chapter_number > $1\n      AND ca.deleted_at IS NULL\n  )\n  AND c.course_id = $2\nORDER BY p.order_number\nLIMIT 1;\n        ",
-    "describe": {
-      "columns": [
-        {
-          "ordinal": 0,
-          "name": "url_path",
-          "type_info": "Varchar"
-        },
-        {
-          "ordinal": 1,
-          "name": "title",
-          "type_info": "Varchar"
-        },
-        {
-          "ordinal": 2,
-          "name": "chapter_number",
-          "type_info": "Int4"
-        },
-        {
-          "ordinal": 3,
-          "name": "chapter_id",
-          "type_info": "Uuid"
-        },
-        {
-          "ordinal": 4,
-          "name": "chapter_opens_at",
-          "type_info": "Timestamptz"
-        },
-        {
-          "ordinal": 5,
-          "name": "chapter_front_page_id",
-          "type_info": "Uuid"
-        }
-      ],
-      "parameters": {
-        "Left": ["Int4", "Uuid"]
-      },
-      "nullable": [false, false, false, false, true, true]
-    }
-  },
-  "680c5eed3c49d67d404af7d0a2df7dc8f9391db14848e8aff877a8a117335be2": {
-    "query": "SELECT * FROM exercises WHERE id = $1;",
-    "describe": {
-      "columns": [
-        {
-          "ordinal": 0,
-          "name": "id",
-          "type_info": "Uuid"
-        },
-        {
-          "ordinal": 1,
-          "name": "created_at",
-          "type_info": "Timestamptz"
-        },
-        {
-          "ordinal": 2,
-          "name": "updated_at",
-          "type_info": "Timestamptz"
-        },
-        {
-          "ordinal": 3,
-          "name": "course_id",
-          "type_info": "Uuid"
-        },
-        {
-          "ordinal": 4,
-          "name": "deleted_at",
-          "type_info": "Timestamptz"
-        },
-        {
-          "ordinal": 5,
-          "name": "name",
-          "type_info": "Varchar"
-        },
-        {
-          "ordinal": 6,
-          "name": "deadline",
-          "type_info": "Timestamptz"
-        },
-        {
-          "ordinal": 7,
-          "name": "page_id",
-          "type_info": "Uuid"
         },
         {
           "ordinal": 8,
-          "name": "score_maximum",
-          "type_info": "Int4"
+          "name": "language_code",
+          "type_info": "Varchar"
         },
         {
           "ordinal": 9,
-          "name": "order_number",
-          "type_info": "Int4"
+          "name": "copied_from",
+          "type_info": "Uuid"
         },
         {
           "ordinal": 10,
-          "name": "chapter_id",
-          "type_info": "Uuid"
-        },
-        {
-          "ordinal": 11,
-          "name": "copied_from",
-          "type_info": "Uuid"
-        }
-      ],
-      "parameters": {
-        "Left": ["Uuid"]
-      },
-      "nullable": [false, false, false, false, true, false, true, false, false, false, false, true]
-    }
-  },
-  "6bd95f1c7298f117e046d351cf2326c37ff3347283997ca98ba97aa8c70bb450": {
-    "query": "\nINSERT INTO user_exercise_states (\n    user_id,\n    exercise_id,\n    course_instance_id,\n    selected_exercise_task_id\n  )\nVALUES ($1, $2, $3, $4) ON CONFLICT (user_id, exercise_id, course_instance_id) DO\nUPDATE\nSET selected_exercise_task_id = $4\n",
-    "describe": {
-      "columns": [],
-      "parameters": {
-        "Left": ["Uuid", "Uuid", "Uuid", "Uuid"]
-      },
-      "nullable": []
-    }
-  },
-  "701ef0d241d13eabb67f961011b1b6dd6447d5ac716a3c78217765880d4d2fed": {
-    "query": "\nUPDATE courses\nSET name = $1\nWHERE id = $2\nRETURNING id,\n  name,\n  created_at,\n  updated_at,\n  organization_id,\n  deleted_at,\n  slug,\n  content_search_language::text\n    ",
-    "describe": {
-      "columns": [
-        {
-          "ordinal": 0,
-          "name": "id",
-          "type_info": "Uuid"
-        },
-        {
-          "ordinal": 1,
-          "name": "name",
-          "type_info": "Varchar"
-        },
-        {
-          "ordinal": 2,
-          "name": "created_at",
-          "type_info": "Timestamptz"
-        },
-        {
-          "ordinal": 3,
-          "name": "updated_at",
-          "type_info": "Timestamptz"
-        },
-        {
-          "ordinal": 4,
-          "name": "organization_id",
-          "type_info": "Uuid"
-        },
-        {
-          "ordinal": 5,
-          "name": "deleted_at",
-          "type_info": "Timestamptz"
-        },
-        {
-          "ordinal": 6,
-          "name": "slug",
-          "type_info": "Varchar"
-        },
-        {
-          "ordinal": 7,
-          "name": "content_search_language",
-          "type_info": "Text"
-        }
-      ],
-      "parameters": {
-        "Left": ["Varchar", "Uuid"]
-      },
-      "nullable": [false, false, false, false, false, true, false, null]
-    }
-  },
-  "710ccb21f84c2c1777024e07f260afd8d6e826c2e48de101ec721f2f58d2ea12": {
-    "query": "\nINSERT INTO regrading_submissions (\n    regrading_id,\n    submission_id,\n    grading_before_regrading\n  )\nVALUES ($1, $2, $3)\nRETURNING id\n",
-    "describe": {
-      "columns": [
-        {
-          "ordinal": 0,
-          "name": "id",
-          "type_info": "Uuid"
-        }
-      ],
-      "parameters": {
-        "Left": ["Uuid", "Uuid", "Uuid"]
-      },
-      "nullable": [false]
-    }
-  },
-  "71f9467d40d0ee2622be59ab98d4ee051afdd323ea5e65c25108404a5d262731": {
-    "query": "\nINSERT INTO course_instances (course_id, name, variant_status)\nVALUES ($1, $2, $3)\nRETURNING id,\n  created_at,\n  updated_at,\n  deleted_at,\n  course_id,\n  starts_at,\n  ends_at,\n  name,\n  description,\n  variant_status AS \"variant_status: VariantStatus\"\n",
-    "describe": {
-      "columns": [
-        {
-          "ordinal": 0,
-          "name": "id",
-          "type_info": "Uuid"
-        },
-        {
-          "ordinal": 1,
-          "name": "created_at",
-          "type_info": "Timestamptz"
-        },
-        {
-          "ordinal": 2,
-          "name": "updated_at",
-          "type_info": "Timestamptz"
-        },
-        {
-          "ordinal": 3,
-          "name": "deleted_at",
-          "type_info": "Timestamptz"
-        },
-        {
-          "ordinal": 4,
-          "name": "course_id",
-          "type_info": "Uuid"
-        },
-        {
-          "ordinal": 5,
-          "name": "starts_at",
-          "type_info": "Timestamptz"
-        },
-        {
-          "ordinal": 6,
-          "name": "ends_at",
-          "type_info": "Timestamptz"
-        },
-        {
-          "ordinal": 7,
-          "name": "name",
-          "type_info": "Varchar"
-        },
-        {
-          "ordinal": 8,
-          "name": "description",
-          "type_info": "Varchar"
-        },
-        {
-          "ordinal": 9,
-          "name": "variant_status: VariantStatus",
-          "type_info": {
-            "Custom": {
-              "name": "variant_status",
-              "kind": {
-                "Enum": ["draft", "upcoming", "active", "ended"]
-              }
-            }
-          }
+          "name": "language_version_of_course_id",
+          "type_info": "Uuid"
         }
       ],
       "parameters": {
         "Left": [
+          "Varchar",
           "Uuid",
           "Varchar",
-          {
-            "Custom": {
-              "name": "variant_status",
-              "kind": {
-                "Enum": ["draft", "upcoming", "active", "ended"]
-              }
-            }
-          }
-        ]
-      },
-      "nullable": [false, false, false, true, false, true, true, true, true, false]
-    }
-  },
-  "720a093bec6f3c9e2ad2c4564439b1317c9c4cd02a3e939ed1752df22f1e676e": {
-    "query": "\nINSERT INTO courses (\n    name,\n    organization_id,\n    slug,\n    language_code,\n    copied_from,\n    language_version_of_course_id\n  )\nVALUES ($1, $2, $3, $4, $5, $6)\nRETURNING *;\n    ",
-    "describe": {
-      "columns": [
-        {
-          "ordinal": 0,
-          "name": "id",
-          "type_info": "Uuid"
-        },
-        {
-          "ordinal": 1,
-          "name": "name",
-          "type_info": "Varchar"
-        },
-        {
-          "ordinal": 2,
-          "name": "created_at",
-          "type_info": "Timestamptz"
-        },
-        {
-          "ordinal": 3,
-          "name": "updated_at",
-          "type_info": "Timestamptz"
-        },
-        {
-          "ordinal": 4,
-          "name": "organization_id",
-          "type_info": "Uuid"
-        },
-        {
-          "ordinal": 5,
-          "name": "deleted_at",
-          "type_info": "Timestamptz"
-        },
-        {
-          "ordinal": 6,
-          "name": "slug",
-          "type_info": "Varchar"
-        },
-        {
-          "ordinal": 7,
-          "name": "language_code",
-          "type_info": "Varchar"
-        },
-        {
-          "ordinal": 8,
-          "name": "copied_from",
-          "type_info": "Uuid"
-        },
-        {
-          "ordinal": 9,
-          "name": "language_version_of_course_id",
-          "type_info": "Uuid"
-        }
-      ],
-      "parameters": {
-        "Left": ["Varchar", "Uuid", "Varchar", "Varchar", "Uuid", "Uuid"]
-      },
-      "nullable": [false, false, false, false, false, true, false, false, true, true]
-    }
-  },
-  "744d6db0137323cc6398d3dacc9a6a59866b6e23798c33e118a0683f6a58cd36": {
-    "query": "\nSELECT *\nFROM exercise_service_info\nWHERE exercise_service_id = $1\n    ",
-    "describe": {
-      "columns": [
-        {
-          "ordinal": 0,
-          "name": "exercise_service_id",
-          "type_info": "Uuid"
-        },
-        {
-          "ordinal": 1,
-          "name": "created_at",
-          "type_info": "Timestamptz"
-        },
-        {
-          "ordinal": 2,
-          "name": "updated_at",
-          "type_info": "Timestamptz"
-        },
-        {
-          "ordinal": 3,
-          "name": "editor_iframe_path",
-          "type_info": "Varchar"
-        },
-        {
-          "ordinal": 4,
-          "name": "exercise_iframe_path",
-          "type_info": "Varchar"
-        },
-        {
-          "ordinal": 5,
-          "name": "grade_endpoint_path",
-          "type_info": "Varchar"
-        },
-        {
-          "ordinal": 6,
-          "name": "submission_iframe_path",
-          "type_info": "Varchar"
-        },
-        {
-          "ordinal": 7,
-          "name": "public_spec_endpoint_path",
-          "type_info": "Varchar"
-        },
-        {
-          "ordinal": 8,
-          "name": "model_solution_path",
-          "type_info": "Varchar"
-        }
-      ],
-      "parameters": {
-        "Left": ["Uuid"]
-      },
-      "nullable": [false, false, false, false, false, false, false, false, false]
-    }
-  },
-  "76ce92c1173e95b850a803ae754c1a94af1c02eb4e5e553df48901d90eb6e923": {
-    "query": "\nSELECT *\nFROM users\nWHERE id = $1\n        ",
-    "describe": {
-      "columns": [
-        {
-          "ordinal": 0,
-          "name": "id",
-          "type_info": "Uuid"
-        },
-        {
-          "ordinal": 1,
-          "name": "created_at",
-          "type_info": "Timestamptz"
-        },
-        {
-          "ordinal": 2,
-          "name": "updated_at",
-          "type_info": "Timestamptz"
-        },
-        {
-          "ordinal": 3,
-          "name": "deleted_at",
-          "type_info": "Timestamptz"
-        },
-        {
-          "ordinal": 4,
-          "name": "upstream_id",
-          "type_info": "Int4"
-        },
-        {
-          "ordinal": 5,
-          "name": "email",
-          "type_info": "Varchar"
-        }
-      ],
-      "parameters": {
-        "Left": ["Uuid"]
-      },
-      "nullable": [false, false, false, true, true, false]
-    }
-  },
-  "77589f5977cb1abcf08674c88fcc060ccb0be732fde86e1fd3b4b21c6de86565": {
-    "query": "SELECT organization_id, course_id, role AS \"role: UserRole\" FROM roles WHERE user_id = $1",
-    "describe": {
-      "columns": [
-        {
-          "ordinal": 0,
-          "name": "organization_id",
-          "type_info": "Uuid"
-        },
-        {
-          "ordinal": 1,
-          "name": "course_id",
-          "type_info": "Uuid"
-        },
-        {
-          "ordinal": 2,
-          "name": "role: UserRole",
-          "type_info": {
-            "Custom": {
-              "name": "user_role",
-              "kind": {
-                "Enum": ["admin", "assistant", "teacher", "reviewer"]
-              }
-            }
-          }
-        }
-      ],
-      "parameters": {
-        "Left": ["Uuid"]
-      },
-      "nullable": [true, true, false]
-    }
-  },
-  "785c6a12aad375df96e3ce5dee4b20fde25e67ec826c645019a03222a07c2aa9": {
-    "query": "\nSELECT DATE(created_at) date, count(*)::integer\nFROM submissions\nWHERE course_id = $1\nGROUP BY date\nORDER BY date;\n          ",
-    "describe": {
-      "columns": [
-        {
-          "ordinal": 0,
-          "name": "date",
-          "type_info": "Date"
-        },
-        {
-          "ordinal": 1,
-          "name": "count",
-          "type_info": "Int4"
-        }
-      ],
-      "parameters": {
-        "Left": ["Uuid"]
-      },
-      "nullable": [null, null]
-    }
-  },
-  "79d611ab409e1fbe46dbccf7e84f714de76138f0c71d2f43b59da2a6a98f2d88": {
-    "query": "\nINSERT INTO exercises (course_id, name, page_id, chapter_id, order_number)\nVALUES ($1, $2, $3, $4, $5)\nRETURNING id\n",
-    "describe": {
-      "columns": [
-        {
-          "ordinal": 0,
-          "name": "id",
-          "type_info": "Uuid"
-        }
-      ],
-      "parameters": {
-        "Left": ["Uuid", "Varchar", "Uuid", "Uuid", "Int4"]
-      },
-      "nullable": [false]
-    }
-  },
-  "7f035c6d52117a8e40afaa1ecca3c0087117214dd848a0918659fc6a5e2c128d": {
-    "query": "\nSELECT id,\n  name,\n  created_at,\n  updated_at,\n  organization_id,\n  deleted_at,\n  slug,\n  content_search_language::text\nFROM courses\nWHERE organization_id = $1\n  AND deleted_at IS NULL;\n        ",
-    "describe": {
-      "columns": [
-        {
-          "ordinal": 0,
-          "name": "id",
-          "type_info": "Uuid"
-        },
-        {
-          "ordinal": 1,
-          "name": "name",
-          "type_info": "Varchar"
-        },
-        {
-          "ordinal": 2,
-          "name": "created_at",
-          "type_info": "Timestamptz"
-        },
-        {
-          "ordinal": 3,
-          "name": "updated_at",
-          "type_info": "Timestamptz"
-        },
-        {
-          "ordinal": 4,
-          "name": "organization_id",
-          "type_info": "Uuid"
-        },
-        {
-          "ordinal": 5,
-          "name": "deleted_at",
-          "type_info": "Timestamptz"
-        },
-        {
-          "ordinal": 6,
-          "name": "slug",
-          "type_info": "Varchar"
-        },
-        {
-          "ordinal": 7,
-<<<<<<< HEAD
-          "name": "deleted_at",
-          "type_info": "Timestamptz"
-        },
-        {
-          "ordinal": 8,
-          "name": "chapter_id",
-          "type_info": "Uuid"
-        },
-        {
-          "ordinal": 9,
-          "name": "order_number",
-          "type_info": "Int4"
-        },
-        {
-          "ordinal": 10,
-          "name": "copied_from",
-          "type_info": "Uuid"
-=======
-          "name": "content_search_language",
-          "type_info": "Text"
->>>>>>> 198aeb68
-        }
-      ],
-      "parameters": {
-        "Left": ["Uuid"]
-      },
-<<<<<<< HEAD
-      "nullable": [false, false, false, false, false, false, false, true, true, false, true]
-=======
-      "nullable": [false, false, false, false, false, true, false, null]
-    }
-  },
-  "7f1cb8b1bbc4ed001fa4fc6dcbbc90e30e0d509e64de0d75461ae1c82a285268": {
-    "query": "UPDATE chapters SET opens_at = $1 WHERE id = $2",
-    "describe": {
-      "columns": [],
-      "parameters": {
-        "Left": ["Timestamptz", "Uuid"]
-      },
-      "nullable": []
->>>>>>> 198aeb68
-    }
-  },
-  "80e3a4c941c63178fdaead8c722861bc347edfd225b71c28bdebbe64efbb42f8": {
-    "query": "\nINSERT INTO exercise_tasks(id, exercise_id, exercise_type, assignment, public_spec, private_spec, model_solution_spec)\nVALUES ($1, $2, $3, $4, $5, $6, $7)\nON CONFLICT (id) DO UPDATE\nSET exercise_id=$2, exercise_type=$3, assignment=$4, public_spec=$5, private_spec=$6, deleted_at=NULL\nRETURNING id, exercise_type, assignment, private_spec;\n        ",
-    "describe": {
-      "columns": [
-        {
-          "ordinal": 0,
-          "name": "id",
-          "type_info": "Uuid"
-        },
-        {
-          "ordinal": 1,
-          "name": "exercise_type",
-          "type_info": "Varchar"
-        },
-        {
-          "ordinal": 2,
-          "name": "assignment",
-          "type_info": "Jsonb"
-        },
-        {
-          "ordinal": 3,
-          "name": "private_spec",
-          "type_info": "Jsonb"
-        }
-      ],
-      "parameters": {
-        "Left": ["Uuid", "Uuid", "Varchar", "Jsonb", "Jsonb", "Jsonb", "Jsonb"]
-      },
-      "nullable": [false, false, false, true]
-    }
-  },
-<<<<<<< HEAD
-  "8325e1b18c07ff6234f3328ccdedce0f62d782501e98ee4598d473453836ff59": {
-    "query": "SELECT * FROM courses WHERE id = $1;",
-    "describe": {
-      "columns": [
-        {
-          "ordinal": 0,
-          "name": "id",
-          "type_info": "Uuid"
-        },
-        {
-          "ordinal": 1,
-          "name": "name",
-          "type_info": "Varchar"
-        },
-        {
-          "ordinal": 2,
-          "name": "created_at",
-          "type_info": "Timestamptz"
-        },
-        {
-          "ordinal": 3,
-          "name": "updated_at",
-          "type_info": "Timestamptz"
-        },
-        {
-          "ordinal": 4,
-          "name": "organization_id",
-          "type_info": "Uuid"
-        },
-        {
-          "ordinal": 5,
-          "name": "deleted_at",
-          "type_info": "Timestamptz"
-        },
-        {
-          "ordinal": 6,
-          "name": "slug",
-          "type_info": "Varchar"
-        },
-        {
-          "ordinal": 7,
-          "name": "language_code",
-          "type_info": "Varchar"
-        },
-        {
-          "ordinal": 8,
-          "name": "copied_from",
-          "type_info": "Uuid"
-        },
-        {
-          "ordinal": 9,
-          "name": "language_version_of_course_id",
-          "type_info": "Uuid"
-        }
-      ],
-      "parameters": {
-        "Left": ["Uuid"]
-      },
-      "nullable": [false, false, false, false, false, true, false, false, true, true]
-    }
-  },
-=======
->>>>>>> 198aeb68
-  "8355f2e2500598d1b6fb129f1c7876b2415df0f4235a164a98b0414f8445c84b": {
-    "query": "\nSELECT id,\n  regrading_started_at,\n  regrading_completed_at,\n  total_grading_progress AS \"total_grading_progress: _\"\nFROM regradings\nWHERE id = $1\n",
-    "describe": {
-      "columns": [
-        {
-          "ordinal": 0,
-          "name": "id",
-          "type_info": "Uuid"
-        },
-        {
-          "ordinal": 1,
-          "name": "regrading_started_at",
-          "type_info": "Timestamptz"
-        },
-        {
-          "ordinal": 2,
-          "name": "regrading_completed_at",
-          "type_info": "Timestamptz"
-        },
-        {
-          "ordinal": 3,
-          "name": "total_grading_progress: _",
-          "type_info": {
-            "Custom": {
-              "name": "grading_progress",
-              "kind": {
-                "Enum": ["fully-graded", "pending", "pending-manual", "failed", "not-ready"]
-              }
-            }
-          }
-        }
-      ],
-      "parameters": {
-        "Left": ["Uuid"]
-      },
-      "nullable": [false, true, true, false]
-    }
-  },
-  "8418000fb3d50f52e42766c3884416520d434ea9588248e26c3b4fbfb1abae90": {
-    "query": "\nUPDATE email_templates\nSET name = $1,\n  subject = $2,\n  content = $3,\n  exercise_completions_threshold = $4,\n  points_threshold = $5\nWHERE id = $6\nRETURNING *\n  ",
-    "describe": {
-      "columns": [
-        {
-          "ordinal": 0,
-          "name": "id",
-          "type_info": "Uuid"
-        },
-        {
-          "ordinal": 1,
-          "name": "created_at",
-          "type_info": "Timestamptz"
-        },
-        {
-          "ordinal": 2,
-          "name": "updated_at",
-          "type_info": "Timestamptz"
-        },
-        {
-          "ordinal": 3,
-          "name": "deleted_at",
-          "type_info": "Timestamptz"
-        },
-        {
-          "ordinal": 4,
-          "name": "content",
-          "type_info": "Jsonb"
-        },
-        {
-          "ordinal": 5,
-          "name": "name",
-          "type_info": "Varchar"
-        },
-        {
-          "ordinal": 6,
-          "name": "subject",
-          "type_info": "Varchar"
-        },
-        {
-          "ordinal": 7,
-          "name": "exercise_completions_threshold",
-          "type_info": "Int4"
-        },
-        {
-          "ordinal": 8,
-          "name": "points_threshold",
-          "type_info": "Int4"
-        },
-        {
-          "ordinal": 9,
-          "name": "course_instance_id",
-          "type_info": "Uuid"
-        }
-      ],
-      "parameters": {
-        "Left": ["Varchar", "Varchar", "Jsonb", "Int4", "Int4", "Uuid"]
-      },
-      "nullable": [false, false, false, true, true, false, true, true, true, false]
-    }
-  },
-  "852a2e8b28b656b8e676b846827ea1244ca82ff1dfe59676b8933ed03022924f": {
-    "query": "\nSELECT COUNT(*) AS count\nFROM page_history\nWHERE page_id = $1\n",
-    "describe": {
-      "columns": [
-        {
-          "ordinal": 0,
-          "name": "count",
-          "type_info": "Int8"
-        }
-      ],
-      "parameters": {
-        "Left": ["Uuid"]
-      },
-      "nullable": [null]
-    }
-  },
-  "86a8fa9857c9a237b24dc8385ff04f259a1ee04fe343b0dd0072946a3340762f": {
-    "query": "\nINSERT INTO user_exercise_states (user_id, exercise_id, course_instance_id)\nVALUES ($1, $2, $3)\nON CONFLICT (user_id, exercise_id, course_instance_id) DO NOTHING\nRETURNING user_id,\n  exercise_id,\n  course_instance_id,\n  created_at,\n  updated_at,\n  deleted_at,\n  score_given,\n  grading_progress as \"grading_progress: _\",\n  activity_progress as \"activity_progress: _\";\n  ",
-    "describe": {
-      "columns": [
-        {
-          "ordinal": 0,
-          "name": "user_id",
-          "type_info": "Uuid"
-        },
-        {
-          "ordinal": 1,
-          "name": "exercise_id",
-          "type_info": "Uuid"
-        },
-        {
-          "ordinal": 2,
-          "name": "course_instance_id",
-          "type_info": "Uuid"
-        },
-        {
-          "ordinal": 3,
-          "name": "created_at",
-          "type_info": "Timestamptz"
-        },
-        {
-          "ordinal": 4,
-          "name": "updated_at",
-          "type_info": "Timestamptz"
-        },
-        {
-          "ordinal": 5,
-          "name": "deleted_at",
-          "type_info": "Timestamptz"
-        },
-        {
-          "ordinal": 6,
-          "name": "score_given",
-          "type_info": "Float4"
-        },
-        {
-          "ordinal": 7,
-          "name": "grading_progress: _",
-          "type_info": {
-            "Custom": {
-              "name": "grading_progress",
-              "kind": {
-                "Enum": ["fully-graded", "pending", "pending-manual", "failed", "not-ready"]
-              }
-            }
-          }
-        },
-        {
-          "ordinal": 8,
-          "name": "activity_progress: _",
-          "type_info": {
-            "Custom": {
-              "name": "activity_progress",
-              "kind": {
-                "Enum": ["initialized", "started", "in-progress", "submitted", "completed"]
-              }
-            }
-          }
-        }
-      ],
-      "parameters": {
-        "Left": ["Uuid", "Uuid", "Uuid"]
-      },
-      "nullable": [false, false, false, false, false, true, true, false, false]
-    }
-  },
-  "87848a65cafd33187ebbc6ed99b0a6eaaff44a09d3efb17759ee3604fc39f49c": {
-    "query": "\n-- common table expression for the search term tsquery so that we don't have to repeat it many times\nWITH cte as (\n    -- Converts the search term to a word search with ands between the words with plainto_tsquery but appends ':*' to the\n    -- last word so that it  becomes a prefix match. This way the search will also contain results when the last word in\n    -- the search term is only partially typed. Note that if to_tsquery($4) decides to stem the word, the replacement\n    -- will be skipped.\n    SELECT ts_rewrite(\n        plainto_tsquery($2::regconfig, $3),\n        to_tsquery($4),\n        to_tsquery($4 || ':*')\n    ) as query\n)\nSELECT id,\n    ts_rank(\n    content_search,\n    (\n        SELECT query\n        from cte\n    )\n    ) as rank,\n    ts_headline(\n    $2::regconfig,\n    title,\n    (\n        SELECT query\n        from cte\n    )\n    ) as title_headline,\n    ts_headline(\n    $2::regconfig,\n    content_search_original_text,\n    (\n        SELECT query\n        from cte\n    )\n    ) as content_headline,\n    url_path\nFROM pages\nWHERE course_id = $1\n    AND deleted_at IS NULL\n    AND content_search @@ (\n    SELECT query\n    from cte\n    )\nORDER BY rank DESC\nLIMIT 50;\n        ",
-    "describe": {
-      "columns": [
-        {
-          "ordinal": 0,
-          "name": "id",
-          "type_info": "Uuid"
-        },
-        {
-          "ordinal": 1,
-          "name": "rank",
-          "type_info": "Float4"
-        },
-        {
-          "ordinal": 2,
-          "name": "title_headline",
-          "type_info": "Text"
-        },
-        {
-          "ordinal": 3,
-          "name": "content_headline",
-          "type_info": "Text"
-        },
-        {
-          "ordinal": 4,
-          "name": "url_path",
-          "type_info": "Varchar"
-        }
-      ],
-      "parameters": {
-        "Left": [
-          "Uuid",
           {
             "Custom": {
               "name": "regconfig",
               "kind": "Simple"
             }
           },
-          "Text",
-          "Text"
+          "Varchar",
+          "Uuid",
+          "Uuid"
         ]
       },
-      "nullable": [false, null, null, null, false]
-    }
-  },
-  "88890869dabe25130451185ec231260f8cdc6121649923e7209346dded7d0014": {
-    "query": "SELECT organization_id FROM courses WHERE id = $1",
-    "describe": {
-      "columns": [
-        {
-          "ordinal": 0,
-          "name": "organization_id",
-          "type_info": "Uuid"
-        }
-      ],
-      "parameters": {
-        "Left": ["Uuid"]
-      },
-      "nullable": [false]
-    }
-  },
-  "8c5a2157f97a81b2ce7489c584aef3cc2c42a4aaedeadc828e0de7bf8afc8706": {
-    "query": "\nSELECT COUNT(ues.exercise_id) as completed_exercises,\n  COALESCE(0, SUM(ues.score_given)) as score_given\nFROM user_exercise_states ues\nWHERE ues.course_instance_id = $1\n  AND ues.user_id = $2\n  AND ues.deleted_at IS NULL\n  AND ues.activity_progress IN ('submitted', 'completed');\n        ",
-    "describe": {
-      "columns": [
-        {
-          "ordinal": 0,
-          "name": "completed_exercises",
-          "type_info": "Int8"
-        },
-        {
-          "ordinal": 1,
-          "name": "score_given",
-          "type_info": "Float4"
-        }
-      ],
-      "parameters": {
-        "Left": ["Uuid", "Uuid"]
-      },
-      "nullable": [null, null]
-    }
-  },
-  "8c711ea858481edd56e9dc186e9c256e5109f373b8a8c602cecba26cf75740c7": {
-    "query": "\nINSERT INTO users (id, email)\nVALUES ($1, $2)\nRETURNING id\n",
-    "describe": {
-      "columns": [
-        {
-          "ordinal": 0,
-          "name": "id",
-          "type_info": "Uuid"
-        }
-      ],
-      "parameters": {
-        "Left": ["Uuid", "Varchar"]
-      },
-      "nullable": [false]
-    }
-  },
-<<<<<<< HEAD
-  "8f18467b6d9f52b24fe11848a5e12e819bd2b2fab42b3c0169c7d3e3146c6fd1": {
-    "query": "\nSELECT *\nFROM exercise_tasks\nWHERE exercise_id = $1\n  AND deleted_at IS NULL;",
-=======
-  "8e2bba0afa206e70e5203c0736688fc4fc5beda06886c1d1c555f1fe39224051": {
-    "query": "\nSELECT id,\n  created_at,\n  updated_at,\n  course_id,\n  chapter_id,\n  url_path,\n  title,\n  deleted_at,\n  content,\n  order_number\nFROM pages\nWHERE id = $1;\n",
->>>>>>> 198aeb68
-    "describe": {
-      "columns": [
-        {
-          "ordinal": 0,
-          "name": "id",
-          "type_info": "Uuid"
-        },
-        {
-          "ordinal": 1,
-          "name": "created_at",
-          "type_info": "Timestamptz"
-        },
-        {
-          "ordinal": 2,
-          "name": "updated_at",
-          "type_info": "Timestamptz"
-        },
-        {
-          "ordinal": 3,
-<<<<<<< HEAD
-          "name": "exercise_id",
-=======
-          "name": "course_id",
->>>>>>> 198aeb68
-          "type_info": "Uuid"
-        },
-        {
-          "ordinal": 4,
-<<<<<<< HEAD
-          "name": "exercise_type",
-          "type_info": "Varchar"
-        },
-        {
-          "ordinal": 5,
-          "name": "assignment",
-          "type_info": "Jsonb"
-        },
-        {
-          "ordinal": 6,
-          "name": "deleted_at",
-          "type_info": "Timestamptz"
-        },
-        {
-          "ordinal": 7,
-          "name": "private_spec",
-          "type_info": "Jsonb"
-        },
-        {
-          "ordinal": 8,
-          "name": "spec_file_id",
-          "type_info": "Uuid"
-        },
-        {
-          "ordinal": 9,
-          "name": "public_spec",
-          "type_info": "Jsonb"
-        },
-        {
-          "ordinal": 10,
-          "name": "model_solution_spec",
-          "type_info": "Jsonb"
-        },
-        {
-          "ordinal": 11,
-          "name": "copied_from",
-          "type_info": "Uuid"
-=======
-          "name": "chapter_id",
-          "type_info": "Uuid"
-        },
-        {
-          "ordinal": 5,
-          "name": "url_path",
-          "type_info": "Varchar"
-        },
-        {
-          "ordinal": 6,
-          "name": "title",
-          "type_info": "Varchar"
-        },
-        {
-          "ordinal": 7,
-          "name": "deleted_at",
-          "type_info": "Timestamptz"
-        },
-        {
-          "ordinal": 8,
-          "name": "content",
-          "type_info": "Jsonb"
-        },
-        {
-          "ordinal": 9,
-          "name": "order_number",
-          "type_info": "Int4"
->>>>>>> 198aeb68
-        }
-      ],
-      "parameters": {
-        "Left": ["Uuid"]
-      },
-<<<<<<< HEAD
-      "nullable": [false, false, false, false, false, false, true, true, true, true, true, true]
-=======
-      "nullable": [false, false, false, false, true, false, false, true, false, false]
->>>>>>> 198aeb68
-    }
-  },
-  "902398ca29a18eb7bce969348d7d90eb0b3cb8a95cbdd228f89df0eaa7cf5eff": {
-    "query": "\nINSERT INTO regradings DEFAULT\nVALUES\nRETURNING id\n",
-    "describe": {
-      "columns": [
-        {
-          "ordinal": 0,
-          "name": "id",
-          "type_info": "Uuid"
-        }
-      ],
-      "parameters": {
-        "Left": []
-      },
-      "nullable": [false]
-    }
-  },
-  "90fa9968b7d756f053c018a87714ffe53999efba45477c01a5daf23404b64c06": {
-    "query": "\nINSERT INTO submissions (\n    exercise_id,\n    course_id,\n    exercise_task_id,\n    user_id,\n    course_instance_id,\n    data_json\n  )\n  VALUES ($1, $2, $3, $4, $5, $6)\n  RETURNING id\n",
-    "describe": {
-      "columns": [
-        {
-          "ordinal": 0,
-          "name": "id",
-          "type_info": "Uuid"
-        }
-      ],
-      "parameters": {
-        "Left": ["Uuid", "Uuid", "Uuid", "Uuid", "Uuid", "Jsonb"]
-      },
-      "nullable": [false]
+      "nullable": [false, false, false, false, false, true, false, null, false, true, true]
     }
   },
   "94ded885c93e670d138c1774ec664d7d08779da4e61afa196858e3fb71864f47": {
@@ -4279,67 +3805,6 @@
         "Left": ["Uuid", "Varchar", "Varchar", "Varchar", "Varchar", "Varchar", "Varchar"]
       },
       "nullable": [false, false, false, false, false, false, false, false, false]
-    }
-  },
-  "959ac7cb49418bd080c374b467401bb2d7968e25233a3d5f1628ae09a0d6b75f": {
-    "query": "\nSELECT *\nFROM courses\nWHERE id = $1\n  OR language_version_of_course_id = $1;\n        ",
-    "describe": {
-      "columns": [
-        {
-          "ordinal": 0,
-          "name": "id",
-          "type_info": "Uuid"
-        },
-        {
-          "ordinal": 1,
-          "name": "name",
-          "type_info": "Varchar"
-        },
-        {
-          "ordinal": 2,
-          "name": "created_at",
-          "type_info": "Timestamptz"
-        },
-        {
-          "ordinal": 3,
-          "name": "updated_at",
-          "type_info": "Timestamptz"
-        },
-        {
-          "ordinal": 4,
-          "name": "organization_id",
-          "type_info": "Uuid"
-        },
-        {
-          "ordinal": 5,
-          "name": "deleted_at",
-          "type_info": "Timestamptz"
-        },
-        {
-          "ordinal": 6,
-          "name": "slug",
-          "type_info": "Varchar"
-        },
-        {
-          "ordinal": 7,
-          "name": "language_code",
-          "type_info": "Varchar"
-        },
-        {
-          "ordinal": 8,
-          "name": "copied_from",
-          "type_info": "Uuid"
-        },
-        {
-          "ordinal": 9,
-          "name": "language_version_of_course_id",
-          "type_info": "Uuid"
-        }
-      ],
-      "parameters": {
-        "Left": ["Uuid"]
-      },
-      "nullable": [false, false, false, false, false, true, false, false, true, true]
     }
   },
   "95dd409bd722442fe75d3b3aba428f811687752e1df10dc30ad7a1ce0250e76d": {
@@ -4509,6 +3974,72 @@
       "nullable": [false, false, false, true, false, false, false, true, false]
     }
   },
+  "9b34d20c5dad89a18e57c263932092c250746dac2a45e1985853d16ed8344d13": {
+    "query": "\nSELECT id,\n  created_at,\n  updated_at,\n  course_id,\n  chapter_id,\n  url_path,\n  title,\n  deleted_at,\n  content,\n  order_number,\n  copied_from\nFROM pages p\nWHERE p.chapter_id = $1\n  AND p.deleted_at IS NULL\n  AND p.id NOT IN (\n    SELECT front_page_id\n    FROM chapters c\n    WHERE c.front_page_id = p.id\n  );\n    ",
+    "describe": {
+      "columns": [
+        {
+          "ordinal": 0,
+          "name": "id",
+          "type_info": "Uuid"
+        },
+        {
+          "ordinal": 1,
+          "name": "created_at",
+          "type_info": "Timestamptz"
+        },
+        {
+          "ordinal": 2,
+          "name": "updated_at",
+          "type_info": "Timestamptz"
+        },
+        {
+          "ordinal": 3,
+          "name": "course_id",
+          "type_info": "Uuid"
+        },
+        {
+          "ordinal": 4,
+          "name": "chapter_id",
+          "type_info": "Uuid"
+        },
+        {
+          "ordinal": 5,
+          "name": "url_path",
+          "type_info": "Varchar"
+        },
+        {
+          "ordinal": 6,
+          "name": "title",
+          "type_info": "Varchar"
+        },
+        {
+          "ordinal": 7,
+          "name": "deleted_at",
+          "type_info": "Timestamptz"
+        },
+        {
+          "ordinal": 8,
+          "name": "content",
+          "type_info": "Jsonb"
+        },
+        {
+          "ordinal": 9,
+          "name": "order_number",
+          "type_info": "Int4"
+        },
+        {
+          "ordinal": 10,
+          "name": "copied_from",
+          "type_info": "Uuid"
+        }
+      ],
+      "parameters": {
+        "Left": ["Uuid"]
+      },
+      "nullable": [false, false, false, false, true, false, false, true, false, false, true]
+    }
+  },
   "9c6243474cc02c99f6974e143c88dde690c982125071ddc69df713350de1f875": {
     "query": "SELECT * FROM exercise_tasks WHERE id = $1;",
     "describe": {
@@ -4707,6 +4238,72 @@
       "nullable": [false, false, false, true, false, false, false, true, false]
     }
   },
+  "a38b60c43b04863b453f553d4a06a07b16357c1a1bf3cba0fa1b2e08a94b0d41": {
+    "query": "\nINSERT INTO courses(id, name, slug, organization_id, language_code)\nVALUES($1, $2, $3, $4, $5)\nRETURNING id,\n  name,\n  created_at,\n  updated_at,\n  organization_id,\n  deleted_at,\n  slug,\n  content_search_language::text,\n  language_code,\n  copied_from,\n  language_version_of_course_id;\n            ",
+    "describe": {
+      "columns": [
+        {
+          "ordinal": 0,
+          "name": "id",
+          "type_info": "Uuid"
+        },
+        {
+          "ordinal": 1,
+          "name": "name",
+          "type_info": "Varchar"
+        },
+        {
+          "ordinal": 2,
+          "name": "created_at",
+          "type_info": "Timestamptz"
+        },
+        {
+          "ordinal": 3,
+          "name": "updated_at",
+          "type_info": "Timestamptz"
+        },
+        {
+          "ordinal": 4,
+          "name": "organization_id",
+          "type_info": "Uuid"
+        },
+        {
+          "ordinal": 5,
+          "name": "deleted_at",
+          "type_info": "Timestamptz"
+        },
+        {
+          "ordinal": 6,
+          "name": "slug",
+          "type_info": "Varchar"
+        },
+        {
+          "ordinal": 7,
+          "name": "content_search_language",
+          "type_info": "Text"
+        },
+        {
+          "ordinal": 8,
+          "name": "language_code",
+          "type_info": "Varchar"
+        },
+        {
+          "ordinal": 9,
+          "name": "copied_from",
+          "type_info": "Uuid"
+        },
+        {
+          "ordinal": 10,
+          "name": "language_version_of_course_id",
+          "type_info": "Uuid"
+        }
+      ],
+      "parameters": {
+        "Left": ["Uuid", "Varchar", "Varchar", "Uuid", "Varchar"]
+      },
+      "nullable": [false, false, false, false, false, true, false, null, false, true, true]
+    }
+  },
   "a564b4d932be98839ba4902d318c21812fbf46b9e97c8e097a3a28fc4d10d682": {
     "query": "\nUPDATE chapters\nSET front_page_id = uuid_generate_v5(course_id, front_page_id::text)\nWHERE course_id = $1\n    AND front_page_id IS NOT NULL;\n        ",
     "describe": {
@@ -4833,6 +4430,138 @@
         "Left": ["Uuid"]
       },
       "nullable": [false]
+    }
+  },
+  "b12354d2516fc4758fc4bd4f7c1824d1b1373e1292a50d7e184c7b9e26a1ee27": {
+    "query": "\nSELECT id,\n  created_at,\n  updated_at,\n  course_id,\n  chapter_id,\n  url_path,\n  title,\n  deleted_at,\n  content,\n  order_number,\n  copied_from\nFROM pages\nWHERE id = $1;\n    ",
+    "describe": {
+      "columns": [
+        {
+          "ordinal": 0,
+          "name": "id",
+          "type_info": "Uuid"
+        },
+        {
+          "ordinal": 1,
+          "name": "created_at",
+          "type_info": "Timestamptz"
+        },
+        {
+          "ordinal": 2,
+          "name": "updated_at",
+          "type_info": "Timestamptz"
+        },
+        {
+          "ordinal": 3,
+          "name": "course_id",
+          "type_info": "Uuid"
+        },
+        {
+          "ordinal": 4,
+          "name": "chapter_id",
+          "type_info": "Uuid"
+        },
+        {
+          "ordinal": 5,
+          "name": "url_path",
+          "type_info": "Varchar"
+        },
+        {
+          "ordinal": 6,
+          "name": "title",
+          "type_info": "Varchar"
+        },
+        {
+          "ordinal": 7,
+          "name": "deleted_at",
+          "type_info": "Timestamptz"
+        },
+        {
+          "ordinal": 8,
+          "name": "content",
+          "type_info": "Jsonb"
+        },
+        {
+          "ordinal": 9,
+          "name": "order_number",
+          "type_info": "Int4"
+        },
+        {
+          "ordinal": 10,
+          "name": "copied_from",
+          "type_info": "Uuid"
+        }
+      ],
+      "parameters": {
+        "Left": ["Uuid"]
+      },
+      "nullable": [false, false, false, false, true, false, false, true, false, false, true]
+    }
+  },
+  "b1afc7d92d8220c27dc2896d93f5c6e5693bbec075011ad43b25cc4fa14be408": {
+    "query": "\nSELECT id,\n  name,\n  created_at,\n  updated_at,\n  organization_id,\n  deleted_at,\n  slug,\n  content_search_language::text,\n  language_code,\n  copied_from,\n  language_version_of_course_id\nFROM courses\nWHERE slug = $1\n  AND deleted_at IS NULL\n",
+    "describe": {
+      "columns": [
+        {
+          "ordinal": 0,
+          "name": "id",
+          "type_info": "Uuid"
+        },
+        {
+          "ordinal": 1,
+          "name": "name",
+          "type_info": "Varchar"
+        },
+        {
+          "ordinal": 2,
+          "name": "created_at",
+          "type_info": "Timestamptz"
+        },
+        {
+          "ordinal": 3,
+          "name": "updated_at",
+          "type_info": "Timestamptz"
+        },
+        {
+          "ordinal": 4,
+          "name": "organization_id",
+          "type_info": "Uuid"
+        },
+        {
+          "ordinal": 5,
+          "name": "deleted_at",
+          "type_info": "Timestamptz"
+        },
+        {
+          "ordinal": 6,
+          "name": "slug",
+          "type_info": "Varchar"
+        },
+        {
+          "ordinal": 7,
+          "name": "content_search_language",
+          "type_info": "Text"
+        },
+        {
+          "ordinal": 8,
+          "name": "language_code",
+          "type_info": "Varchar"
+        },
+        {
+          "ordinal": 9,
+          "name": "copied_from",
+          "type_info": "Uuid"
+        },
+        {
+          "ordinal": 10,
+          "name": "language_version_of_course_id",
+          "type_info": "Uuid"
+        }
+      ],
+      "parameters": {
+        "Left": ["Text"]
+      },
+      "nullable": [false, false, false, false, false, true, false, null, false, true, true]
     }
   },
   "b28ca6a2fc385642149d527deb0919464711ab57e4120078d6153ccbc08114d4": {
@@ -4969,70 +4698,6 @@
       "nullable": [false, false, false, true, false, true, true, true, true, false]
     }
   },
-<<<<<<< HEAD
-  "b7c1d6419ba5258f9768f21c871f7e20ec929aeb83445e8a09a5cbd4e9425def": {
-    "query": "SELECT * FROM courses WHERE deleted_at IS NULL;",
-    "describe": {
-      "columns": [
-        {
-          "ordinal": 0,
-          "name": "id",
-          "type_info": "Uuid"
-        },
-        {
-          "ordinal": 1,
-          "name": "name",
-          "type_info": "Varchar"
-        },
-        {
-          "ordinal": 2,
-          "name": "created_at",
-          "type_info": "Timestamptz"
-        },
-        {
-          "ordinal": 3,
-          "name": "updated_at",
-          "type_info": "Timestamptz"
-        },
-        {
-          "ordinal": 4,
-          "name": "organization_id",
-          "type_info": "Uuid"
-        },
-        {
-          "ordinal": 5,
-          "name": "deleted_at",
-          "type_info": "Timestamptz"
-        },
-        {
-          "ordinal": 6,
-          "name": "slug",
-          "type_info": "Varchar"
-        },
-        {
-          "ordinal": 7,
-          "name": "language_code",
-          "type_info": "Varchar"
-        },
-        {
-          "ordinal": 8,
-          "name": "copied_from",
-          "type_info": "Uuid"
-        },
-        {
-          "ordinal": 9,
-          "name": "language_version_of_course_id",
-          "type_info": "Uuid"
-        }
-      ],
-      "parameters": {
-        "Left": []
-      },
-      "nullable": [false, false, false, false, false, true, false, false, true, true]
-    }
-  },
-=======
->>>>>>> 198aeb68
   "b9159ddd17dc391f0bd7b726633dff02d1530aa2b0b270b4947d749442850451": {
     "query": "UPDATE chapters SET front_page_id = $1 WHERE id = $2",
     "describe": {
@@ -5059,70 +4724,6 @@
       "nullable": [false]
     }
   },
-<<<<<<< HEAD
-  "c1a41f61331e83562da62a9ec828d2489eedd1f6e03b6fb8865faa71ddec8f27": {
-    "query": "SELECT * FROM courses WHERE organization_id = $1 AND deleted_at IS NULL;",
-    "describe": {
-      "columns": [
-        {
-          "ordinal": 0,
-          "name": "id",
-          "type_info": "Uuid"
-        },
-        {
-          "ordinal": 1,
-          "name": "name",
-          "type_info": "Varchar"
-        },
-        {
-          "ordinal": 2,
-          "name": "created_at",
-          "type_info": "Timestamptz"
-        },
-        {
-          "ordinal": 3,
-          "name": "updated_at",
-          "type_info": "Timestamptz"
-        },
-        {
-          "ordinal": 4,
-          "name": "organization_id",
-          "type_info": "Uuid"
-        },
-        {
-          "ordinal": 5,
-          "name": "deleted_at",
-          "type_info": "Timestamptz"
-        },
-        {
-          "ordinal": 6,
-          "name": "slug",
-          "type_info": "Varchar"
-        },
-        {
-          "ordinal": 7,
-          "name": "language_code",
-          "type_info": "Varchar"
-        },
-        {
-          "ordinal": 8,
-          "name": "copied_from",
-          "type_info": "Uuid"
-        },
-        {
-          "ordinal": 9,
-          "name": "language_version_of_course_id",
-          "type_info": "Uuid"
-        }
-      ],
-      "parameters": {
-        "Left": ["Uuid"]
-      },
-      "nullable": [false, false, false, false, false, true, false, false, true, true]
-    }
-  },
-=======
->>>>>>> 198aeb68
   "c2342a617190439d369a3ae3764d9941e40a7dd6f428fe5b49cd50fa33af471d": {
     "query": "\nSELECT *\nFROM exercises\nWHERE page_id = $1\n",
     "describe": {
@@ -5194,6 +4795,72 @@
       "nullable": [false, false, false, false, true, false, true, false, false, false, false, true]
     }
   },
+  "c4cc64598e5a84202efcccf1c0761c3bc50fa520815eac274d840b957e94418b": {
+    "query": "\nUPDATE courses\nSET name = $1\nWHERE id = $2\nRETURNING id,\n  name,\n  created_at,\n  updated_at,\n  organization_id,\n  deleted_at,\n  slug,\n  content_search_language::text,\n  language_code,\n  copied_from,\n  language_version_of_course_id\n    ",
+    "describe": {
+      "columns": [
+        {
+          "ordinal": 0,
+          "name": "id",
+          "type_info": "Uuid"
+        },
+        {
+          "ordinal": 1,
+          "name": "name",
+          "type_info": "Varchar"
+        },
+        {
+          "ordinal": 2,
+          "name": "created_at",
+          "type_info": "Timestamptz"
+        },
+        {
+          "ordinal": 3,
+          "name": "updated_at",
+          "type_info": "Timestamptz"
+        },
+        {
+          "ordinal": 4,
+          "name": "organization_id",
+          "type_info": "Uuid"
+        },
+        {
+          "ordinal": 5,
+          "name": "deleted_at",
+          "type_info": "Timestamptz"
+        },
+        {
+          "ordinal": 6,
+          "name": "slug",
+          "type_info": "Varchar"
+        },
+        {
+          "ordinal": 7,
+          "name": "content_search_language",
+          "type_info": "Text"
+        },
+        {
+          "ordinal": 8,
+          "name": "language_code",
+          "type_info": "Varchar"
+        },
+        {
+          "ordinal": 9,
+          "name": "copied_from",
+          "type_info": "Uuid"
+        },
+        {
+          "ordinal": 10,
+          "name": "language_version_of_course_id",
+          "type_info": "Uuid"
+        }
+      ],
+      "parameters": {
+        "Left": ["Varchar", "Uuid"]
+      },
+      "nullable": [false, false, false, false, false, true, false, null, false, true, true]
+    }
+  },
   "c4db451cf0d08b2fca14976798e0883a3961533b35d7dd4d5057e1662d482592": {
     "query": "SELECT *\nFROM email_templates\nWHERE course_instance_id = $1\n  AND deleted_at IS NULL",
     "describe": {
@@ -5322,8 +4989,151 @@
       "nullable": [null, null, null]
     }
   },
-  "c8cba49645299bcfd09dc59aa60fbb482559697dbab470a301eb66a68d85e8ed": {
-    "query": "\nSELECT id,\n  created_at,\n  updated_at,\n  course_id,\n  chapter_id,\n  url_path,\n  title,\n  deleted_at,\n  content,\n  order_number\nFROM pages\nWHERE chapter_id = $1\n  AND deleted_at IS NULL\n        ",
+  "cf131a7d7d503b62ff64dee20becfe2d237381dc90158c1b411f6107823c0d9e": {
+    "query": "\nSELECT id,\n  name,\n  created_at,\n  updated_at,\n  organization_id,\n  deleted_at,\n  slug,\n  content_search_language::text,\n  language_code,\n  copied_from,\n  language_version_of_course_id\nFROM courses\nWHERE deleted_at IS NULL;\n",
+    "describe": {
+      "columns": [
+        {
+          "ordinal": 0,
+          "name": "id",
+          "type_info": "Uuid"
+        },
+        {
+          "ordinal": 1,
+          "name": "name",
+          "type_info": "Varchar"
+        },
+        {
+          "ordinal": 2,
+          "name": "created_at",
+          "type_info": "Timestamptz"
+        },
+        {
+          "ordinal": 3,
+          "name": "updated_at",
+          "type_info": "Timestamptz"
+        },
+        {
+          "ordinal": 4,
+          "name": "organization_id",
+          "type_info": "Uuid"
+        },
+        {
+          "ordinal": 5,
+          "name": "deleted_at",
+          "type_info": "Timestamptz"
+        },
+        {
+          "ordinal": 6,
+          "name": "slug",
+          "type_info": "Varchar"
+        },
+        {
+          "ordinal": 7,
+          "name": "content_search_language",
+          "type_info": "Text"
+        },
+        {
+          "ordinal": 8,
+          "name": "language_code",
+          "type_info": "Varchar"
+        },
+        {
+          "ordinal": 9,
+          "name": "copied_from",
+          "type_info": "Uuid"
+        },
+        {
+          "ordinal": 10,
+          "name": "language_version_of_course_id",
+          "type_info": "Uuid"
+        }
+      ],
+      "parameters": {
+        "Left": []
+      },
+      "nullable": [false, false, false, false, false, true, false, null, false, true, true]
+    }
+  },
+  "cf1c81b073e3d9f2a1772e3ce72336ca4500ac2b059673ce1f062189e0bd4dee": {
+    "query": "\nSELECT p.id as page_id,\n  p.order_number as order_number,\n  p.course_id as course_id,\n  c.id as \"chapter_id?\",\n  c.chapter_number as \"chapter_number?\"\nFROM pages p\n  LEFT JOIN chapters c ON p.chapter_id = c.id\nWHERE p.id = $1;\n",
+    "describe": {
+      "columns": [
+        {
+          "ordinal": 0,
+          "name": "page_id",
+          "type_info": "Uuid"
+        },
+        {
+          "ordinal": 1,
+          "name": "order_number",
+          "type_info": "Int4"
+        },
+        {
+          "ordinal": 2,
+          "name": "course_id",
+          "type_info": "Uuid"
+        },
+        {
+          "ordinal": 3,
+          "name": "chapter_id?",
+          "type_info": "Uuid"
+        },
+        {
+          "ordinal": 4,
+          "name": "chapter_number?",
+          "type_info": "Int4"
+        }
+      ],
+      "parameters": {
+        "Left": ["Uuid"]
+      },
+      "nullable": [false, false, false, false, false]
+    }
+  },
+  "cf7a54102657110f8d384fb491163e9e2690c365bab861c2c68064ddc1ba0873": {
+    "query": "\nINSERT INTO\n  users (email, upstream_id)\nVALUES ($1, $2)\nRETURNING *;\n          ",
+    "describe": {
+      "columns": [
+        {
+          "ordinal": 0,
+          "name": "id",
+          "type_info": "Uuid"
+        },
+        {
+          "ordinal": 1,
+          "name": "created_at",
+          "type_info": "Timestamptz"
+        },
+        {
+          "ordinal": 2,
+          "name": "updated_at",
+          "type_info": "Timestamptz"
+        },
+        {
+          "ordinal": 3,
+          "name": "deleted_at",
+          "type_info": "Timestamptz"
+        },
+        {
+          "ordinal": 4,
+          "name": "upstream_id",
+          "type_info": "Int4"
+        },
+        {
+          "ordinal": 5,
+          "name": "email",
+          "type_info": "Varchar"
+        }
+      ],
+      "parameters": {
+        "Left": ["Varchar", "Int4"]
+      },
+      "nullable": [false, false, false, true, true, false]
+    }
+  },
+  "cf923729f14d8b2a7a16161dc0d2b00e659ec18713dc16dc7875ad8dfe6b401f": {
+    "query": "\nUPDATE pages\nSET content = $2,\n  url_path = $3,\n  title = $4,\n  chapter_id = $5\nWHERE id = $1\nRETURNING id,\n  created_at,\n  updated_at,\n  course_id,\n  chapter_id,\n  url_path,\n  title,\n  deleted_at,\n  content,\n  order_number,\n  copied_from\n            ",
     "describe": {
       "columns": [
         {
@@ -5383,90 +5193,9 @@
         }
       ],
       "parameters": {
-        "Left": ["Uuid"]
-      },
-<<<<<<< HEAD
-      "nullable": [false, false, false, false, false, false, false, true, true, false, true]
-=======
-      "nullable": [false, false, false, false, true, false, false, true, false, false]
->>>>>>> 198aeb68
-    }
-  },
-  "cf1c81b073e3d9f2a1772e3ce72336ca4500ac2b059673ce1f062189e0bd4dee": {
-    "query": "\nSELECT p.id as page_id,\n  p.order_number as order_number,\n  p.course_id as course_id,\n  c.id as \"chapter_id?\",\n  c.chapter_number as \"chapter_number?\"\nFROM pages p\n  LEFT JOIN chapters c ON p.chapter_id = c.id\nWHERE p.id = $1;\n",
-    "describe": {
-      "columns": [
-        {
-          "ordinal": 0,
-          "name": "page_id",
-          "type_info": "Uuid"
-        },
-        {
-          "ordinal": 1,
-          "name": "order_number",
-          "type_info": "Int4"
-        },
-        {
-          "ordinal": 2,
-          "name": "course_id",
-          "type_info": "Uuid"
-        },
-        {
-          "ordinal": 3,
-          "name": "chapter_id?",
-          "type_info": "Uuid"
-        },
-        {
-          "ordinal": 4,
-          "name": "chapter_number?",
-          "type_info": "Int4"
-        }
-      ],
-      "parameters": {
-        "Left": ["Uuid"]
-      },
-      "nullable": [false, false, false, false, false]
-    }
-  },
-  "cf7a54102657110f8d384fb491163e9e2690c365bab861c2c68064ddc1ba0873": {
-    "query": "\nINSERT INTO\n  users (email, upstream_id)\nVALUES ($1, $2)\nRETURNING *;\n          ",
-    "describe": {
-      "columns": [
-        {
-          "ordinal": 0,
-          "name": "id",
-          "type_info": "Uuid"
-        },
-        {
-          "ordinal": 1,
-          "name": "created_at",
-          "type_info": "Timestamptz"
-        },
-        {
-          "ordinal": 2,
-          "name": "updated_at",
-          "type_info": "Timestamptz"
-        },
-        {
-          "ordinal": 3,
-          "name": "deleted_at",
-          "type_info": "Timestamptz"
-        },
-        {
-          "ordinal": 4,
-          "name": "upstream_id",
-          "type_info": "Int4"
-        },
-        {
-          "ordinal": 5,
-          "name": "email",
-          "type_info": "Varchar"
-        }
-      ],
-      "parameters": {
-        "Left": ["Varchar", "Int4"]
-      },
-      "nullable": [false, false, false, true, true, false]
+        "Left": ["Uuid", "Jsonb", "Varchar", "Varchar", "Uuid"]
+      },
+      "nullable": [false, false, false, false, true, false, false, true, false, false, true]
     }
   },
   "d13e367302b3873770dbcd15736161dd89130c0d06620cb5d337b1f7c9f230e8": {
@@ -5595,8 +5324,6 @@
     "query": "SELECT course_id from gradings where id = $1",
     "describe": {
       "columns": [
-<<<<<<< HEAD
-=======
         {
           "ordinal": 0,
           "name": "course_id",
@@ -5653,7 +5380,6 @@
           "name": "name",
           "type_info": "Varchar"
         },
->>>>>>> 198aeb68
         {
           "ordinal": 8,
           "name": "description",
@@ -5678,57 +5404,6 @@
       "nullable": [false, false, false, true, false, true, true, true, true, false]
     }
   },
-  "d9ad1b210dbdee5359902e5b2630eb04e06f8520f09b0a8ae3f6738339ebfafd": {
-    "query": "\nSELECT id,\n  name,\n  created_at,\n  updated_at,\n  organization_id,\n  deleted_at,\n  slug,\n  content_search_language::text\nFROM courses\nWHERE slug = $1\n  AND deleted_at IS NULL\n",
-    "describe": {
-      "columns": [
-        {
-          "ordinal": 0,
-          "name": "id",
-          "type_info": "Uuid"
-        },
-        {
-          "ordinal": 1,
-          "name": "name",
-          "type_info": "Varchar"
-        },
-        {
-          "ordinal": 2,
-          "name": "created_at",
-          "type_info": "Timestamptz"
-        },
-        {
-          "ordinal": 3,
-          "name": "updated_at",
-          "type_info": "Timestamptz"
-        },
-        {
-          "ordinal": 4,
-          "name": "organization_id",
-          "type_info": "Uuid"
-        },
-        {
-          "ordinal": 5,
-          "name": "deleted_at",
-          "type_info": "Timestamptz"
-        },
-        {
-          "ordinal": 6,
-          "name": "slug",
-          "type_info": "Varchar"
-        },
-        {
-          "ordinal": 7,
-          "name": "content_search_language",
-          "type_info": "Text"
-        }
-      ],
-      "parameters": {
-        "Left": ["Text"]
-      },
-      "nullable": [false, false, false, false, false, true, false, null]
-    }
-  },
   "d9d04909a35ed8edd343a0be75ee10041e50a42d8ca3547d001672a9557b6d9d": {
     "query": "\nUPDATE pages\nSET content = $1\nWHERE id = $2;\n                ",
     "describe": {
@@ -5749,595 +5424,395 @@
       "nullable": []
     }
   },
-  "daf0fcf55ba01cbadc64eb1bdf32641707cffabe7e500cfbf10058e67463ecb5": {
-    "query": "\nSELECT id,\n  created_at,\n  updated_at,\n  course_id,\n  chapter_id,\n  url_path,\n  title,\n  deleted_at,\n  content,\n  order_number\nFROM pages\nWHERE course_id = $1\n  AND deleted_at IS NULL;\n        ",
-    "describe": {
-      "columns": [
-        {
-          "ordinal": 0,
-          "name": "id",
-          "type_info": "Uuid"
-        },
-        {
-          "ordinal": 1,
-          "name": "created_at",
-          "type_info": "Timestamptz"
-        },
-        {
-          "ordinal": 2,
-          "name": "updated_at",
-          "type_info": "Timestamptz"
-        },
-        {
-          "ordinal": 3,
-          "name": "course_id",
-          "type_info": "Uuid"
-        },
-        {
-          "ordinal": 4,
-          "name": "chapter_id",
-          "type_info": "Uuid"
-        },
-        {
-          "ordinal": 5,
-          "name": "url_path",
-          "type_info": "Varchar"
-        },
-        {
-          "ordinal": 6,
-          "name": "title",
-          "type_info": "Varchar"
-        },
-        {
-          "ordinal": 7,
-          "name": "deleted_at",
-          "type_info": "Timestamptz"
-        },
-        {
-          "ordinal": 8,
+  "db64bea6f7dc10dd47f4c41c5efa78c95cf5b6d97fcfcefda66847c20861ac56": {
+    "query": "\nINSERT INTO pages (\n    course_id,\n    content,\n    url_path,\n    title,\n    order_number\n  )\nVALUES ($1, $2, $3, $4, $5)\nRETURNING id\n",
+    "describe": {
+      "columns": [
+        {
+          "ordinal": 0,
+          "name": "id",
+          "type_info": "Uuid"
+        }
+      ],
+      "parameters": {
+        "Left": ["Uuid", "Jsonb", "Varchar", "Varchar", "Int4"]
+      },
+      "nullable": [false]
+    }
+  },
+  "dc2aea738a267c9966da28a7e090dbdeb985103af52a27db6cb89a98d78dc044": {
+    "query": "\nSELECT id,\n  exercise_type,\n  assignment,\n  public_spec,\n  private_spec,\n  exercise_id\nFROM exercise_tasks\nWHERE exercise_id IN (\n    SELECT id\n    FROM exercises\n    WHERE page_id = $1\n  )\n",
+    "describe": {
+      "columns": [
+        {
+          "ordinal": 0,
+          "name": "id",
+          "type_info": "Uuid"
+        },
+        {
+          "ordinal": 1,
+          "name": "exercise_type",
+          "type_info": "Varchar"
+        },
+        {
+          "ordinal": 2,
+          "name": "assignment",
+          "type_info": "Jsonb"
+        },
+        {
+          "ordinal": 3,
+          "name": "public_spec",
+          "type_info": "Jsonb"
+        },
+        {
+          "ordinal": 4,
+          "name": "private_spec",
+          "type_info": "Jsonb"
+        },
+        {
+          "ordinal": 5,
+          "name": "exercise_id",
+          "type_info": "Uuid"
+        }
+      ],
+      "parameters": {
+        "Left": ["Uuid"]
+      },
+      "nullable": [false, false, false, true, true, false]
+    }
+  },
+  "dc6a94949ce20d11fa55e247dc706fdc88018bf1ba528487fcd0ef02f5c40ca7": {
+    "query": "\nUPDATE email_templates\nSET deleted_at = now()\nWHERE id = $1\nRETURNING *\n  ",
+    "describe": {
+      "columns": [
+        {
+          "ordinal": 0,
+          "name": "id",
+          "type_info": "Uuid"
+        },
+        {
+          "ordinal": 1,
+          "name": "created_at",
+          "type_info": "Timestamptz"
+        },
+        {
+          "ordinal": 2,
+          "name": "updated_at",
+          "type_info": "Timestamptz"
+        },
+        {
+          "ordinal": 3,
+          "name": "deleted_at",
+          "type_info": "Timestamptz"
+        },
+        {
+          "ordinal": 4,
           "name": "content",
           "type_info": "Jsonb"
         },
         {
+          "ordinal": 5,
+          "name": "name",
+          "type_info": "Varchar"
+        },
+        {
+          "ordinal": 6,
+          "name": "subject",
+          "type_info": "Varchar"
+        },
+        {
+          "ordinal": 7,
+          "name": "exercise_completions_threshold",
+          "type_info": "Int4"
+        },
+        {
+          "ordinal": 8,
+          "name": "points_threshold",
+          "type_info": "Int4"
+        },
+        {
+          "ordinal": 9,
+          "name": "course_instance_id",
+          "type_info": "Uuid"
+        }
+      ],
+      "parameters": {
+        "Left": ["Uuid"]
+      },
+      "nullable": [false, false, false, true, true, false, true, true, true, false]
+    }
+  },
+  "dd1ebfa575cf8fe38fd9cfbd70fccf86a5ea3ba398088977941d1c0fc5945cf5": {
+    "query": "\nSELECT id,\n  submission_id,\n  grading_before_regrading,\n  grading_after_regrading\nFROM regrading_submissions\nWHERE id = $1\n",
+    "describe": {
+      "columns": [
+        {
+          "ordinal": 0,
+          "name": "id",
+          "type_info": "Uuid"
+        },
+        {
+          "ordinal": 1,
+          "name": "submission_id",
+          "type_info": "Uuid"
+        },
+        {
+          "ordinal": 2,
+          "name": "grading_before_regrading",
+          "type_info": "Uuid"
+        },
+        {
+          "ordinal": 3,
+          "name": "grading_after_regrading",
+          "type_info": "Uuid"
+        }
+      ],
+      "parameters": {
+        "Left": ["Uuid"]
+      },
+      "nullable": [false, false, false, true]
+    }
+  },
+  "ddc62ff5809a951ea9904da0f19e585ee6dd78efa938ca36aa58f22fd8036797": {
+    "query": "\nINSERT INTO course_instance_enrollments (user_id, course_id, course_instance_id, current)\nVALUES ($1, $2, $3, $4)\n",
+    "describe": {
+      "columns": [],
+      "parameters": {
+        "Left": ["Uuid", "Uuid", "Uuid", "Bool"]
+      },
+      "nullable": []
+    }
+  },
+  "de76984bac431ab8e341d3ffe8d0c90658c9950c0933d2632976a2c8567a620c": {
+    "query": "\n        UPDATE exercises SET deleted_at = now() WHERE page_id = $1\n            ",
+    "describe": {
+      "columns": [],
+      "parameters": {
+        "Left": ["Uuid"]
+      },
+      "nullable": []
+    }
+  },
+  "e2fe96906db5d05fa1a8b0aabc25e9027c386b349f11d4c26bcf7db1864af6cf": {
+    "query": "\nselect max(p.order_number) as order_number\nfrom pages p\nwhere p.chapter_id = $1\n  and p.deleted_at is null;\n",
+    "describe": {
+      "columns": [
+        {
+          "ordinal": 0,
+          "name": "order_number",
+          "type_info": "Int4"
+        }
+      ],
+      "parameters": {
+        "Left": ["Uuid"]
+      },
+      "nullable": [null]
+    }
+  },
+  "e4e5ef6ef0bbf4a234110b8dc2616b1a0483f511e0c6b9b04b9d7440486c3e07": {
+    "query": "\nSELECT *\nFROM exercise_services\nWHERE deleted_at IS NULL\n",
+    "describe": {
+      "columns": [
+        {
+          "ordinal": 0,
+          "name": "id",
+          "type_info": "Uuid"
+        },
+        {
+          "ordinal": 1,
+          "name": "created_at",
+          "type_info": "Timestamptz"
+        },
+        {
+          "ordinal": 2,
+          "name": "updated_at",
+          "type_info": "Timestamptz"
+        },
+        {
+          "ordinal": 3,
+          "name": "deleted_at",
+          "type_info": "Timestamptz"
+        },
+        {
+          "ordinal": 4,
+          "name": "name",
+          "type_info": "Varchar"
+        },
+        {
+          "ordinal": 5,
+          "name": "slug",
+          "type_info": "Varchar"
+        },
+        {
+          "ordinal": 6,
+          "name": "public_url",
+          "type_info": "Varchar"
+        },
+        {
+          "ordinal": 7,
+          "name": "internal_url",
+          "type_info": "Varchar"
+        },
+        {
+          "ordinal": 8,
+          "name": "max_reprocessing_submissions_at_once",
+          "type_info": "Int4"
+        }
+      ],
+      "parameters": {
+        "Left": []
+      },
+      "nullable": [false, false, false, true, false, false, false, true, false]
+    }
+  },
+  "e6f687f777bbf1f390fd79b39ebe2f71adc27844198a74a5370382ba150abb44": {
+    "query": "\nUPDATE regradings\nSET regrading_started_at = CASE\n    WHEN regrading_started_at IS NULL THEN now()\n    ELSE regrading_started_at\n  END\nWHERE regrading_completed_at IS NULL\n  AND deleted_at IS NULL\nRETURNING id\n",
+    "describe": {
+      "columns": [
+        {
+          "ordinal": 0,
+          "name": "id",
+          "type_info": "Uuid"
+        }
+      ],
+      "parameters": {
+        "Left": []
+      },
+      "nullable": [false]
+    }
+  },
+  "e966783963c11d6fa57df792d1bfff0dccf163f9cf5f474c1f3c724972229d4e": {
+    "query": "\nSELECT *\nfrom chapters\nwhere id = $1;",
+    "describe": {
+      "columns": [
+        {
+          "ordinal": 0,
+          "name": "id",
+          "type_info": "Uuid"
+        },
+        {
+          "ordinal": 1,
+          "name": "name",
+          "type_info": "Varchar"
+        },
+        {
+          "ordinal": 2,
+          "name": "course_id",
+          "type_info": "Uuid"
+        },
+        {
+          "ordinal": 3,
+          "name": "chapter_number",
+          "type_info": "Int4"
+        },
+        {
+          "ordinal": 4,
+          "name": "created_at",
+          "type_info": "Timestamptz"
+        },
+        {
+          "ordinal": 5,
+          "name": "updated_at",
+          "type_info": "Timestamptz"
+        },
+        {
+          "ordinal": 6,
+          "name": "deleted_at",
+          "type_info": "Timestamptz"
+        },
+        {
+          "ordinal": 7,
+          "name": "front_page_id",
+          "type_info": "Uuid"
+        },
+        {
+          "ordinal": 8,
+          "name": "opens_at",
+          "type_info": "Timestamptz"
+        },
+        {
+          "ordinal": 9,
+          "name": "chapter_image_path",
+          "type_info": "Varchar"
+        },
+        {
+          "ordinal": 10,
+          "name": "copied_from",
+          "type_info": "Uuid"
+        }
+      ],
+      "parameters": {
+        "Left": ["Uuid"]
+      },
+      "nullable": [false, false, false, false, false, false, true, true, true, true, true]
+    }
+  },
+  "eb1eeea17ea1b5dd169f8db54cd61c8e77627ffc4c82a40705e454c7148f54a3": {
+    "query": "UPDATE pages SET content = $1 WHERE id = $2;",
+    "describe": {
+      "columns": [],
+      "parameters": {
+        "Left": ["Jsonb", "Uuid"]
+      },
+      "nullable": []
+    }
+  },
+  "ec3d65896ad2eebc450b7e3fb5930fd49bcd8180ab388941c115ea4f951154b0": {
+    "query": "\nINSERT INTO exercises(\n    id,\n    course_id,\n    name,\n    order_number,\n    page_id,\n    chapter_id\n  )\nVALUES ($1, $2, $3, $4, $5, $6) ON CONFLICT (id) DO\nUPDATE\nSET course_id = $2,\n  name = $3,\n  order_number = $4,\n  page_id = $5,\n  chapter_id = $6,\n  deleted_at = NULL\nRETURNING *;\n        ",
+    "describe": {
+      "columns": [
+        {
+          "ordinal": 0,
+          "name": "id",
+          "type_info": "Uuid"
+        },
+        {
+          "ordinal": 1,
+          "name": "created_at",
+          "type_info": "Timestamptz"
+        },
+        {
+          "ordinal": 2,
+          "name": "updated_at",
+          "type_info": "Timestamptz"
+        },
+        {
+          "ordinal": 3,
+          "name": "course_id",
+          "type_info": "Uuid"
+        },
+        {
+          "ordinal": 4,
+          "name": "deleted_at",
+          "type_info": "Timestamptz"
+        },
+        {
+          "ordinal": 5,
+          "name": "name",
+          "type_info": "Varchar"
+        },
+        {
+          "ordinal": 6,
+          "name": "deadline",
+          "type_info": "Timestamptz"
+        },
+        {
+          "ordinal": 7,
+          "name": "page_id",
+          "type_info": "Uuid"
+        },
+        {
+          "ordinal": 8,
+          "name": "score_maximum",
+          "type_info": "Int4"
+        },
+        {
           "ordinal": 9,
           "name": "order_number",
           "type_info": "Int4"
         },
         {
           "ordinal": 10,
-          "name": "copied_from",
-          "type_info": "Uuid"
-        }
-      ],
-      "parameters": {
-        "Left": ["Uuid"]
-      },
-<<<<<<< HEAD
-      "nullable": [false, false, false, false, false, false, false, true, true, false, true]
-=======
-      "nullable": [false, false, false, false, true, false, false, true, false, false]
->>>>>>> 198aeb68
-    }
-  },
-  "db64bea6f7dc10dd47f4c41c5efa78c95cf5b6d97fcfcefda66847c20861ac56": {
-    "query": "\nINSERT INTO pages (\n    course_id,\n    content,\n    url_path,\n    title,\n    order_number\n  )\nVALUES ($1, $2, $3, $4, $5)\nRETURNING id\n",
-    "describe": {
-      "columns": [
-        {
-          "ordinal": 0,
-          "name": "id",
-          "type_info": "Uuid"
-        }
-      ],
-      "parameters": {
-        "Left": ["Uuid", "Jsonb", "Varchar", "Varchar", "Int4"]
-      },
-      "nullable": [false]
-    }
-  },
-  "dc2aea738a267c9966da28a7e090dbdeb985103af52a27db6cb89a98d78dc044": {
-    "query": "\nSELECT id,\n  exercise_type,\n  assignment,\n  public_spec,\n  private_spec,\n  exercise_id\nFROM exercise_tasks\nWHERE exercise_id IN (\n    SELECT id\n    FROM exercises\n    WHERE page_id = $1\n  )\n",
-    "describe": {
-      "columns": [
-        {
-          "ordinal": 0,
-          "name": "id",
-          "type_info": "Uuid"
-        },
-        {
-          "ordinal": 1,
-          "name": "exercise_type",
-          "type_info": "Varchar"
-        },
-        {
-          "ordinal": 2,
-          "name": "assignment",
-          "type_info": "Jsonb"
-        },
-        {
-          "ordinal": 3,
-          "name": "public_spec",
-          "type_info": "Jsonb"
-        },
-        {
-          "ordinal": 4,
-          "name": "private_spec",
-          "type_info": "Jsonb"
-        },
-        {
-          "ordinal": 5,
-          "name": "exercise_id",
-          "type_info": "Uuid"
-        }
-      ],
-      "parameters": {
-        "Left": ["Uuid"]
-      },
-      "nullable": [false, false, false, true, true, false]
-    }
-  },
-  "dc6a94949ce20d11fa55e247dc706fdc88018bf1ba528487fcd0ef02f5c40ca7": {
-    "query": "\nUPDATE email_templates\nSET deleted_at = now()\nWHERE id = $1\nRETURNING *\n  ",
-    "describe": {
-      "columns": [
-        {
-          "ordinal": 0,
-          "name": "id",
-          "type_info": "Uuid"
-        },
-        {
-          "ordinal": 1,
-          "name": "created_at",
-          "type_info": "Timestamptz"
-        },
-        {
-          "ordinal": 2,
-          "name": "updated_at",
-          "type_info": "Timestamptz"
-        },
-        {
-          "ordinal": 3,
-          "name": "deleted_at",
-          "type_info": "Timestamptz"
-        },
-        {
-          "ordinal": 4,
-          "name": "content",
-          "type_info": "Jsonb"
-        },
-        {
-          "ordinal": 5,
-          "name": "name",
-          "type_info": "Varchar"
-        },
-        {
-          "ordinal": 6,
-          "name": "subject",
-          "type_info": "Varchar"
-        },
-        {
-          "ordinal": 7,
-          "name": "exercise_completions_threshold",
-          "type_info": "Int4"
-        },
-        {
-          "ordinal": 8,
-          "name": "points_threshold",
-          "type_info": "Int4"
-        },
-        {
-          "ordinal": 9,
-          "name": "course_instance_id",
-          "type_info": "Uuid"
-        }
-      ],
-      "parameters": {
-        "Left": ["Uuid"]
-      },
-      "nullable": [false, false, false, true, true, false, true, true, true, false]
-    }
-  },
-  "dd1ebfa575cf8fe38fd9cfbd70fccf86a5ea3ba398088977941d1c0fc5945cf5": {
-    "query": "\nSELECT id,\n  submission_id,\n  grading_before_regrading,\n  grading_after_regrading\nFROM regrading_submissions\nWHERE id = $1\n",
-    "describe": {
-      "columns": [
-        {
-          "ordinal": 0,
-          "name": "id",
-          "type_info": "Uuid"
-        },
-        {
-          "ordinal": 1,
-          "name": "submission_id",
-          "type_info": "Uuid"
-        },
-        {
-          "ordinal": 2,
-          "name": "grading_before_regrading",
-          "type_info": "Uuid"
-        },
-        {
-          "ordinal": 3,
-          "name": "grading_after_regrading",
-          "type_info": "Uuid"
-        }
-      ],
-      "parameters": {
-        "Left": ["Uuid"]
-      },
-      "nullable": [false, false, false, true]
-    }
-  },
-  "ddc62ff5809a951ea9904da0f19e585ee6dd78efa938ca36aa58f22fd8036797": {
-    "query": "\nINSERT INTO course_instance_enrollments (user_id, course_id, course_instance_id, current)\nVALUES ($1, $2, $3, $4)\n",
-    "describe": {
-      "columns": [],
-      "parameters": {
-        "Left": ["Uuid", "Uuid", "Uuid", "Bool"]
-      },
-      "nullable": []
-    }
-  },
-  "de76984bac431ab8e341d3ffe8d0c90658c9950c0933d2632976a2c8567a620c": {
-    "query": "\n        UPDATE exercises SET deleted_at = now() WHERE page_id = $1\n            ",
-    "describe": {
-      "columns": [],
-      "parameters": {
-        "Left": ["Uuid"]
-      },
-      "nullable": []
-    }
-  },
-<<<<<<< HEAD
-  "e16e22ef55075527f4ade3f3aed1f0f43df016e3dcf58cda91cbee270d7ae0cf": {
-    "query": "\nSELECT p.*\nFROM pages p\nWHERE p.chapter_id = $1\n  AND p.deleted_at IS NULL\n  AND p.id NOT IN (\n    SELECT front_page_id\n    FROM chapters c\n    WHERE c.front_page_id = p.id\n  );\n    ",
-    "describe": {
-      "columns": [
-        {
-          "ordinal": 0,
-          "name": "id",
-          "type_info": "Uuid"
-        },
-        {
-          "ordinal": 1,
-          "name": "created_at",
-          "type_info": "Timestamptz"
-        },
-        {
-          "ordinal": 2,
-          "name": "updated_at",
-          "type_info": "Timestamptz"
-        },
-        {
-          "ordinal": 3,
-          "name": "course_id",
-          "type_info": "Uuid"
-        },
-        {
-          "ordinal": 4,
-          "name": "content",
-          "type_info": "Jsonb"
-        },
-        {
-          "ordinal": 5,
-          "name": "url_path",
-          "type_info": "Varchar"
-        },
-        {
-          "ordinal": 6,
-          "name": "title",
-          "type_info": "Varchar"
-        },
-        {
-          "ordinal": 7,
-          "name": "deleted_at",
-          "type_info": "Timestamptz"
-        },
-        {
-          "ordinal": 8,
-          "name": "chapter_id",
-          "type_info": "Uuid"
-        },
-        {
-          "ordinal": 9,
-          "name": "order_number",
-          "type_info": "Int4"
-        },
-        {
-          "ordinal": 10,
-          "name": "copied_from",
-          "type_info": "Uuid"
-        }
-      ],
-      "parameters": {
-        "Left": ["Uuid"]
-      },
-      "nullable": [false, false, false, false, false, false, false, true, true, false, true]
-    }
-  },
-=======
->>>>>>> 198aeb68
-  "e2fe96906db5d05fa1a8b0aabc25e9027c386b349f11d4c26bcf7db1864af6cf": {
-    "query": "\nselect max(p.order_number) as order_number\nfrom pages p\nwhere p.chapter_id = $1\n  and p.deleted_at is null;\n",
-    "describe": {
-      "columns": [
-        {
-          "ordinal": 0,
-          "name": "order_number",
-          "type_info": "Int4"
-        }
-      ],
-      "parameters": {
-        "Left": ["Uuid"]
-      },
-      "nullable": [null]
-    }
-  },
-  "e4e5ef6ef0bbf4a234110b8dc2616b1a0483f511e0c6b9b04b9d7440486c3e07": {
-    "query": "\nSELECT *\nFROM exercise_services\nWHERE deleted_at IS NULL\n",
-    "describe": {
-      "columns": [
-        {
-          "ordinal": 0,
-          "name": "id",
-          "type_info": "Uuid"
-        },
-        {
-          "ordinal": 1,
-          "name": "created_at",
-          "type_info": "Timestamptz"
-        },
-        {
-          "ordinal": 2,
-          "name": "updated_at",
-          "type_info": "Timestamptz"
-        },
-        {
-          "ordinal": 3,
-          "name": "deleted_at",
-          "type_info": "Timestamptz"
-        },
-        {
-          "ordinal": 4,
-          "name": "name",
-          "type_info": "Varchar"
-        },
-        {
-          "ordinal": 5,
-          "name": "slug",
-          "type_info": "Varchar"
-        },
-        {
-          "ordinal": 6,
-          "name": "public_url",
-          "type_info": "Varchar"
-        },
-        {
-          "ordinal": 7,
-          "name": "internal_url",
-          "type_info": "Varchar"
-        },
-        {
-          "ordinal": 8,
-          "name": "max_reprocessing_submissions_at_once",
-          "type_info": "Int4"
-        }
-      ],
-      "parameters": {
-        "Left": []
-      },
-      "nullable": [false, false, false, true, false, false, false, true, false]
-    }
-  },
-  "e6f687f777bbf1f390fd79b39ebe2f71adc27844198a74a5370382ba150abb44": {
-    "query": "\nUPDATE regradings\nSET regrading_started_at = CASE\n    WHEN regrading_started_at IS NULL THEN now()\n    ELSE regrading_started_at\n  END\nWHERE regrading_completed_at IS NULL\n  AND deleted_at IS NULL\nRETURNING id\n",
-    "describe": {
-      "columns": [
-        {
-          "ordinal": 0,
-          "name": "id",
-          "type_info": "Uuid"
-        }
-      ],
-      "parameters": {
-        "Left": []
-      },
-      "nullable": [false]
-    }
-  },
-  "e966783963c11d6fa57df792d1bfff0dccf163f9cf5f474c1f3c724972229d4e": {
-    "query": "\nSELECT *\nfrom chapters\nwhere id = $1;",
-    "describe": {
-      "columns": [
-        {
-          "ordinal": 0,
-          "name": "id",
-          "type_info": "Uuid"
-        },
-        {
-          "ordinal": 1,
-          "name": "name",
-          "type_info": "Varchar"
-        },
-        {
-          "ordinal": 2,
-          "name": "course_id",
-          "type_info": "Uuid"
-        },
-        {
-          "ordinal": 3,
-          "name": "chapter_number",
-          "type_info": "Int4"
-        },
-        {
-          "ordinal": 4,
-          "name": "created_at",
-          "type_info": "Timestamptz"
-        },
-        {
-          "ordinal": 5,
-          "name": "updated_at",
-          "type_info": "Timestamptz"
-        },
-        {
-          "ordinal": 6,
-          "name": "deleted_at",
-          "type_info": "Timestamptz"
-        },
-        {
-          "ordinal": 7,
-          "name": "front_page_id",
-          "type_info": "Uuid"
-        },
-        {
-          "ordinal": 8,
-          "name": "opens_at",
-          "type_info": "Timestamptz"
-        },
-        {
-          "ordinal": 9,
-          "name": "chapter_image_path",
-          "type_info": "Varchar"
-        },
-        {
-          "ordinal": 10,
-          "name": "copied_from",
-          "type_info": "Uuid"
-        }
-      ],
-      "parameters": {
-        "Left": ["Uuid"]
-      },
-      "nullable": [false, false, false, false, false, false, true, true, true, true, true]
-    }
-  },
-  "eb17e8c7cb231d09db4d883401defcdea783197b1fa3a22d466b57fda8dceb1a": {
-    "query": "\n    INSERT INTO\n      courses(id, name, slug, organization_id, language_code)\n    VALUES($1, $2, $3, $4, $5)\n    RETURNING *\n            ",
-    "describe": {
-      "columns": [
-        {
-          "ordinal": 0,
-          "name": "id",
-          "type_info": "Uuid"
-        },
-        {
-          "ordinal": 1,
-          "name": "name",
-          "type_info": "Varchar"
-        },
-        {
-          "ordinal": 2,
-          "name": "created_at",
-          "type_info": "Timestamptz"
-        },
-        {
-          "ordinal": 3,
-          "name": "updated_at",
-          "type_info": "Timestamptz"
-        },
-        {
-          "ordinal": 4,
-          "name": "organization_id",
-          "type_info": "Uuid"
-        },
-        {
-          "ordinal": 5,
-          "name": "deleted_at",
-          "type_info": "Timestamptz"
-        },
-        {
-          "ordinal": 6,
-          "name": "slug",
-          "type_info": "Varchar"
-        },
-        {
-          "ordinal": 7,
-          "name": "language_code",
-          "type_info": "Varchar"
-        },
-        {
-          "ordinal": 8,
-          "name": "copied_from",
-          "type_info": "Uuid"
-        },
-        {
-          "ordinal": 9,
-          "name": "language_version_of_course_id",
-          "type_info": "Uuid"
-        }
-      ],
-      "parameters": {
-        "Left": ["Uuid", "Varchar", "Varchar", "Uuid", "Varchar"]
-      },
-      "nullable": [false, false, false, false, false, true, false, false, true, true]
-    }
-  },
-  "eb1eeea17ea1b5dd169f8db54cd61c8e77627ffc4c82a40705e454c7148f54a3": {
-    "query": "UPDATE pages SET content = $1 WHERE id = $2;",
-    "describe": {
-      "columns": [],
-      "parameters": {
-        "Left": ["Jsonb", "Uuid"]
-      },
-      "nullable": []
-    }
-  },
-  "ec3d65896ad2eebc450b7e3fb5930fd49bcd8180ab388941c115ea4f951154b0": {
-    "query": "\nINSERT INTO exercises(\n    id,\n    course_id,\n    name,\n    order_number,\n    page_id,\n    chapter_id\n  )\nVALUES ($1, $2, $3, $4, $5, $6) ON CONFLICT (id) DO\nUPDATE\nSET course_id = $2,\n  name = $3,\n  order_number = $4,\n  page_id = $5,\n  chapter_id = $6,\n  deleted_at = NULL\nRETURNING *;\n        ",
-    "describe": {
-      "columns": [
-        {
-          "ordinal": 0,
-          "name": "id",
-          "type_info": "Uuid"
-        },
-        {
-          "ordinal": 1,
-          "name": "created_at",
-          "type_info": "Timestamptz"
-        },
-        {
-          "ordinal": 2,
-          "name": "updated_at",
-          "type_info": "Timestamptz"
-        },
-        {
-          "ordinal": 3,
-          "name": "course_id",
-          "type_info": "Uuid"
-        },
-        {
-          "ordinal": 4,
-          "name": "deleted_at",
-          "type_info": "Timestamptz"
-        },
-        {
-          "ordinal": 5,
-          "name": "name",
-          "type_info": "Varchar"
-        },
-        {
-          "ordinal": 6,
-          "name": "deadline",
-          "type_info": "Timestamptz"
-        },
-        {
-          "ordinal": 7,
-          "name": "page_id",
-          "type_info": "Uuid"
-        },
-        {
-          "ordinal": 8,
-          "name": "score_maximum",
-          "type_info": "Int4"
-        },
-        {
-          "ordinal": 9,
-          "name": "order_number",
-          "type_info": "Int4"
-        },
-        {
-          "ordinal": 10,
           "name": "chapter_id",
           "type_info": "Uuid"
         },
@@ -6351,57 +5826,6 @@
         "Left": ["Uuid", "Uuid", "Varchar", "Int4", "Uuid", "Uuid"]
       },
       "nullable": [false, false, false, false, true, false, true, false, false, false, false, true]
-    }
-  },
-  "ed1bdc98b34ff18090caaa263447fdb9412e5e3a29f81c53928c05269bce7d2f": {
-    "query": "\n    INSERT INTO\n      courses(id, name, slug, organization_id)\n    VALUES($1, $2, $3, $4)\n    RETURNING id,\n    name,\n    created_at,\n    updated_at,\n    organization_id,\n    deleted_at,\n    slug,\n    content_search_language::text\n            ",
-    "describe": {
-      "columns": [
-        {
-          "ordinal": 0,
-          "name": "id",
-          "type_info": "Uuid"
-        },
-        {
-          "ordinal": 1,
-          "name": "name",
-          "type_info": "Varchar"
-        },
-        {
-          "ordinal": 2,
-          "name": "created_at",
-          "type_info": "Timestamptz"
-        },
-        {
-          "ordinal": 3,
-          "name": "updated_at",
-          "type_info": "Timestamptz"
-        },
-        {
-          "ordinal": 4,
-          "name": "organization_id",
-          "type_info": "Uuid"
-        },
-        {
-          "ordinal": 5,
-          "name": "deleted_at",
-          "type_info": "Timestamptz"
-        },
-        {
-          "ordinal": 6,
-          "name": "slug",
-          "type_info": "Varchar"
-        },
-        {
-          "ordinal": 7,
-          "name": "content_search_language",
-          "type_info": "Text"
-        }
-      ],
-      "parameters": {
-        "Left": ["Uuid", "Varchar", "Varchar", "Uuid"]
-      },
-      "nullable": [false, false, false, false, false, true, false, null]
     }
   },
   "f2a546b8283eeeca75a1ff205d1a2e836b1c40dff0b0ac8bb47e1639138484e7": {
@@ -6544,70 +5968,6 @@
       "nullable": [false]
     }
   },
-<<<<<<< HEAD
-  "f5021b2234666978c47226d099346da7f0eaaa920874cbccff14bfd79c2282a9": {
-    "query": "\nUPDATE courses\n    SET name = $1\nWHERE\n    id = $2\n    RETURNING *\n    ",
-    "describe": {
-      "columns": [
-        {
-          "ordinal": 0,
-          "name": "id",
-          "type_info": "Uuid"
-        },
-        {
-          "ordinal": 1,
-          "name": "name",
-          "type_info": "Varchar"
-        },
-        {
-          "ordinal": 2,
-          "name": "created_at",
-          "type_info": "Timestamptz"
-        },
-        {
-          "ordinal": 3,
-          "name": "updated_at",
-          "type_info": "Timestamptz"
-        },
-        {
-          "ordinal": 4,
-          "name": "organization_id",
-          "type_info": "Uuid"
-        },
-        {
-          "ordinal": 5,
-          "name": "deleted_at",
-          "type_info": "Timestamptz"
-        },
-        {
-          "ordinal": 6,
-          "name": "slug",
-          "type_info": "Varchar"
-        },
-        {
-          "ordinal": 7,
-          "name": "language_code",
-          "type_info": "Varchar"
-        },
-        {
-          "ordinal": 8,
-          "name": "copied_from",
-          "type_info": "Uuid"
-        },
-        {
-          "ordinal": 9,
-          "name": "language_version_of_course_id",
-          "type_info": "Uuid"
-        }
-      ],
-      "parameters": {
-        "Left": ["Varchar", "Uuid"]
-      },
-      "nullable": [false, false, false, false, false, true, false, false, true, true]
-    }
-  },
-=======
->>>>>>> 198aeb68
   "f782efea0a82ee30ae7f4f3df2af17005177e1ba08ebf88d8443e88afb97627a": {
     "query": "\nSELECT id,\n  created_at,\n  updated_at,\n  submission_id,\n  course_id,\n  exercise_id,\n  exercise_task_id,\n  grading_priority,\n  score_given,\n  grading_progress as \"grading_progress: _\",\n  user_points_update_strategy as \"user_points_update_strategy: _\",\n  unscaled_score_maximum,\n  unscaled_score_given,\n  grading_started_at,\n  grading_completed_at,\n  feedback_json,\n  feedback_text,\n  deleted_at\nFROM gradings\nWHERE id = $1\n",
     "describe": {
@@ -6987,66 +6347,5 @@
       },
       "nullable": []
     }
-  },
-  "ff4503933c433160b5a5eaab5275a8e7a442bb50b27521b8b1387ad05989be9b": {
-    "query": "\nSELECT id,\n  created_at,\n  updated_at,\n  course_id,\n  chapter_id,\n  url_path,\n  title,\n  deleted_at,\n  content,\n  order_number\nFROM pages p\nWHERE p.chapter_id = $1\n  AND p.deleted_at IS NULL\n  AND p.id NOT IN (\n    SELECT front_page_id\n    FROM chapters c\n    WHERE c.front_page_id = p.id\n  );\n    ",
-    "describe": {
-      "columns": [
-        {
-          "ordinal": 0,
-          "name": "id",
-          "type_info": "Uuid"
-        },
-        {
-          "ordinal": 1,
-          "name": "created_at",
-          "type_info": "Timestamptz"
-        },
-        {
-          "ordinal": 2,
-          "name": "updated_at",
-          "type_info": "Timestamptz"
-        },
-        {
-          "ordinal": 3,
-          "name": "course_id",
-          "type_info": "Uuid"
-        },
-        {
-          "ordinal": 4,
-          "name": "chapter_id",
-          "type_info": "Uuid"
-        },
-        {
-          "ordinal": 5,
-          "name": "url_path",
-          "type_info": "Varchar"
-        },
-        {
-          "ordinal": 6,
-          "name": "title",
-          "type_info": "Varchar"
-        },
-        {
-          "ordinal": 7,
-          "name": "deleted_at",
-          "type_info": "Timestamptz"
-        },
-        {
-          "ordinal": 8,
-          "name": "content",
-          "type_info": "Jsonb"
-        },
-        {
-          "ordinal": 9,
-          "name": "order_number",
-          "type_info": "Int4"
-        }
-      ],
-      "parameters": {
-        "Left": ["Uuid"]
-      },
-      "nullable": [false, false, false, false, true, false, false, true, false, false]
-    }
   }
 }