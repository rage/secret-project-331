--- conflicted
+++ resolved
@@ -7417,23 +7417,43 @@
       "nullable": [false, false, false, true, false, false, false, true, false]
     }
   },
-<<<<<<< HEAD
+  "e5db6a3bd6793923334f9a040d99b022099caf632357702ffb1be47602ec4820": {
+    "query": "\nINSERT INTO exercise_slides (id, exercise_id, order_number)\nVALUES ($1, $2, $3) ON CONFLICT (id) DO\nUPDATE\nSET exercise_id = $2,\n  order_number = $3,\n  deleted_at = NULL\nRETURNING id,\n  exercise_id,\n  order_number;\n            ",
+    "describe": {
+      "columns": [
+        {
+          "ordinal": 0,
+          "name": "id",
+          "type_info": "Uuid"
+        },
+        {
+          "ordinal": 1,
+          "name": "exercise_id",
+          "type_info": "Uuid"
+        },
+        {
+          "ordinal": 2,
+          "name": "order_number",
+          "type_info": "Int4"
+        }
+      ],
+      "parameters": {
+        "Left": ["Uuid", "Uuid", "Int4"]
+      },
+      "nullable": [false, false, false]
+    }
+  },
   "e61131d011c1d20d96a72fb2268e0df0d71725600de9daec9c333a4ec4a01977": {
     "query": "\nSELECT id,\n  created_at,\n  updated_at,\n  name,\n  course_id,\n  deleted_at,\n  chapter_image_path,\n  chapter_number,\n  front_page_id,\n  opens_at,\n  copied_from\nFROM chapters\nWHERE course_id = (SELECT course_id FROM course_instances WHERE id = $1)\n  AND deleted_at IS NULL;\n",
-=======
-  "e5db6a3bd6793923334f9a040d99b022099caf632357702ffb1be47602ec4820": {
-    "query": "\nINSERT INTO exercise_slides (id, exercise_id, order_number)\nVALUES ($1, $2, $3) ON CONFLICT (id) DO\nUPDATE\nSET exercise_id = $2,\n  order_number = $3,\n  deleted_at = NULL\nRETURNING id,\n  exercise_id,\n  order_number;\n            ",
->>>>>>> aa88f475
-    "describe": {
-      "columns": [
-        {
-          "ordinal": 0,
-          "name": "id",
-          "type_info": "Uuid"
-        },
-        {
-          "ordinal": 1,
-<<<<<<< HEAD
+    "describe": {
+      "columns": [
+        {
+          "ordinal": 0,
+          "name": "id",
+          "type_info": "Uuid"
+        },
+        {
+          "ordinal": 1,
           "name": "created_at",
           "type_info": "Timestamptz"
         },
@@ -7487,21 +7507,6 @@
         "Left": ["Uuid"]
       },
       "nullable": [false, false, false, false, false, true, true, false, true, true, true]
-=======
-          "name": "exercise_id",
-          "type_info": "Uuid"
-        },
-        {
-          "ordinal": 2,
-          "name": "order_number",
-          "type_info": "Int4"
-        }
-      ],
-      "parameters": {
-        "Left": ["Uuid", "Uuid", "Int4"]
-      },
-      "nullable": [false, false, false]
->>>>>>> aa88f475
     }
   },
   "e6f687f777bbf1f390fd79b39ebe2f71adc27844198a74a5370382ba150abb44": {
