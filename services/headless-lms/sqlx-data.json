{
  "db": "PostgreSQL",
  "003aaa33eabe8108221375d0a45b87f1e908134d5a2a011623383fb8c8b3a90a": {
    "query": "\nSELECT COALESCE(SUM(ues.score_given), 0) AS score_given\nFROM user_exercise_states AS ues\nWHERE ues.exercise_id IN (\n    SELECT UNNEST($1::uuid [])\n  )\n  AND ues.deleted_at IS NULL\n  AND ues.user_id = $2\n  AND ues.course_instance_id = $3;\n                ",
    "describe": {
      "columns": [
        {
          "ordinal": 0,
          "name": "score_given",
          "type_info": "Float4"
        }
      ],
      "parameters": {
        "Left": ["UuidArray", "Uuid", "Uuid"]
      },
      "nullable": [null]
    }
  },
  "0126aff55bba1d467391b9f51bd71afaaee6de715d563aa5a7cc6fe2d250e346": {
    "query": "\nSELECT *\nFROM submissions\nWHERE exercise_id = $1\n  AND user_id = $2\n  AND deleted_at IS NULL\nLIMIT $3\nOFFSET $4;\n        ",
    "describe": {
      "columns": [
        {
          "ordinal": 0,
          "name": "id",
          "type_info": "Uuid"
        },
        {
          "ordinal": 1,
          "name": "created_at",
          "type_info": "Timestamptz"
        },
        {
          "ordinal": 2,
          "name": "updated_at",
          "type_info": "Timestamptz"
        },
        {
          "ordinal": 3,
          "name": "deleted_at",
          "type_info": "Timestamptz"
        },
        {
          "ordinal": 4,
          "name": "exercise_id",
          "type_info": "Uuid"
        },
        {
          "ordinal": 5,
          "name": "course_id",
          "type_info": "Uuid"
        },
        {
          "ordinal": 6,
          "name": "exercise_task_id",
          "type_info": "Uuid"
        },
        {
          "ordinal": 7,
          "name": "data_json",
          "type_info": "Jsonb"
        },
        {
          "ordinal": 8,
          "name": "grading_id",
          "type_info": "Uuid"
        },
        {
          "ordinal": 9,
          "name": "metadata",
          "type_info": "Jsonb"
        },
        {
          "ordinal": 10,
          "name": "user_id",
          "type_info": "Uuid"
        },
        {
          "ordinal": 11,
          "name": "course_instance_id",
          "type_info": "Uuid"
        },
        {
          "ordinal": 12,
          "name": "exam_id",
          "type_info": "Uuid"
        }
      ],
      "parameters": {
        "Left": ["Uuid", "Uuid", "Int8", "Int8"]
      },
      "nullable": [
        false,
        false,
        false,
        true,
        false,
        true,
        false,
        true,
        true,
        true,
        false,
        true,
        true
      ]
    }
  },
  "02338a196bb57a6142b16723681fba35a8369b3487ed2464480540471c0eb9b5": {
    "query": "\nSELECT *\nFROM exercises\nWHERE course_id = (\n    SELECT course_id\n    FROM course_instances\n    WHERE id = $1\n  )\n  AND deleted_at IS NULL\nORDER BY order_number ASC\n",
    "describe": {
      "columns": [
        {
          "ordinal": 0,
          "name": "id",
          "type_info": "Uuid"
        },
        {
          "ordinal": 1,
          "name": "created_at",
          "type_info": "Timestamptz"
        },
        {
          "ordinal": 2,
          "name": "updated_at",
          "type_info": "Timestamptz"
        },
        {
          "ordinal": 3,
          "name": "course_id",
          "type_info": "Uuid"
        },
        {
          "ordinal": 4,
          "name": "deleted_at",
          "type_info": "Timestamptz"
        },
        {
          "ordinal": 5,
          "name": "name",
          "type_info": "Varchar"
        },
        {
          "ordinal": 6,
          "name": "deadline",
          "type_info": "Timestamptz"
        },
        {
          "ordinal": 7,
          "name": "page_id",
          "type_info": "Uuid"
        },
        {
          "ordinal": 8,
          "name": "score_maximum",
          "type_info": "Int4"
        },
        {
          "ordinal": 9,
          "name": "order_number",
          "type_info": "Int4"
        },
        {
          "ordinal": 10,
          "name": "chapter_id",
          "type_info": "Uuid"
        },
        {
          "ordinal": 11,
          "name": "copied_from",
          "type_info": "Uuid"
        },
        {
          "ordinal": 12,
          "name": "exam_id",
          "type_info": "Uuid"
        }
      ],
      "parameters": {
        "Left": ["Uuid"]
      },
      "nullable": [
        false,
        false,
        false,
        true,
        true,
        false,
        true,
        false,
        false,
        false,
        true,
        true,
        true
      ]
    }
  },
  "02ff83f40b183e7295450f84a7327cf545fa5f357451097c7afb35db5a4b6f2a": {
    "query": "\nSELECT counts.*, exercises.name exercise_name\n    FROM (\n        SELECT exercise_id, count(*)::integer count\n        FROM submissions\n        WHERE course_id = $1\n        GROUP BY exercise_id\n    ) counts\n    JOIN exercises ON (counts.exercise_id = exercises.id);\n          ",
    "describe": {
      "columns": [
        {
          "ordinal": 0,
          "name": "exercise_id",
          "type_info": "Uuid"
        },
        {
          "ordinal": 1,
          "name": "count",
          "type_info": "Int4"
        },
        {
          "ordinal": 2,
          "name": "exercise_name",
          "type_info": "Varchar"
        }
      ],
      "parameters": {
        "Left": ["Uuid"]
      },
      "nullable": [true, true, true]
    }
  },
  "03595bec90a8dbdc483f87cfd24779991dd94f07d43c0a5fe51c8ce4972516a2": {
    "query": "\nINSERT INTO proposed_page_edits (course_id, page_id, user_id)\nVALUES ($1, $2, $3)\nRETURNING id\n",
    "describe": {
      "columns": [
        {
          "ordinal": 0,
          "name": "id",
          "type_info": "Uuid"
        }
      ],
      "parameters": {
        "Left": ["Uuid", "Uuid", "Uuid"]
      },
      "nullable": [false]
    }
  },
  "036ca022aaa61a639202afffa66f21d3ca72ad8413d1ac55fc476050c89a3dcc": {
    "query": "\nSELECT *\nFROM users\nWHERE id IN (\n    SELECT user_id\n    FROM course_instance_enrollments\n    WHERE course_instance_id = $1\n      AND deleted_at IS NULL\n  )\n",
    "describe": {
      "columns": [
        {
          "ordinal": 0,
          "name": "id",
          "type_info": "Uuid"
        },
        {
          "ordinal": 1,
          "name": "created_at",
          "type_info": "Timestamptz"
        },
        {
          "ordinal": 2,
          "name": "updated_at",
          "type_info": "Timestamptz"
        },
        {
          "ordinal": 3,
          "name": "deleted_at",
          "type_info": "Timestamptz"
        },
        {
          "ordinal": 4,
          "name": "upstream_id",
          "type_info": "Int4"
        },
        {
          "ordinal": 5,
          "name": "email",
          "type_info": "Varchar"
        }
      ],
      "parameters": {
        "Left": ["Uuid"]
      },
      "nullable": [false, false, false, true, true, false]
    }
  },
<<<<<<< HEAD
  "0394be9f394a19ed8c6deba2429f8e24f582498eb4efca135bd4dbcd6f2bca12": {
    "query": "\nSELECT\nFROM user_exercise_states\nWHERE user_id = $1\n  AND exercise_id = $2\n  AND course_instance_id = $3\n",
    "describe": {
      "columns": [],
      "parameters": {
        "Left": ["Uuid", "Uuid", "Uuid"]
      },
      "nullable": []
    }
  },
  "051a95a487c55415cf8b06b12cf1aed45b68ffab9b8300bee876bf93dfbfc0a7": {
    "query": "\nINSERT INTO courses (\n    name,\n    organization_id,\n    slug,\n    content_search_language,\n    language_code,\n    copied_from,\n    course_language_group_id\n  )\nVALUES ($1, $2, $3, $4::regconfig, $5, $6, $7)\nRETURNING id,\n  name,\n  created_at,\n  updated_at,\n  organization_id,\n  deleted_at,\n  slug,\n  content_search_language::text,\n  language_code,\n  copied_from,\n  course_language_group_id,\n  description;\n    ",
=======
  "054314b5158a6e88f7dd504aad96ca35c0efd3f4bca8d874071bd40415927b8e": {
    "query": "\nSELECT user_id,\n  to_jsonb(array_agg(to_jsonb(uue) - 'email' - 'user_id')) AS points_for_each_chapter\nFROM (\n    SELECT u.email,\n      u.id AS user_id,\n      c.chapter_number,\n      SUM(ues.score_given) AS points_for_chapter\n    FROM user_exercise_states ues\n      JOIN users u ON u.id = ues.user_id\n      JOIN exercises e ON e.id = ues.exercise_id\n      JOIN chapters c on e.chapter_id = c.id\n    WHERE ues.course_instance_id = $1\n      AND ues.deleted_at IS NULL\n      AND c.deleted_at IS NULL\n      AND u.deleted_at IS NULL\n      AND e.deleted_at IS NULL\n    GROUP BY u.email,\n      u.id,\n      c.chapter_number\n  ) as uue\nGROUP BY user_id\n\n",
    "describe": {
      "columns": [
        {
          "ordinal": 0,
          "name": "user_id",
          "type_info": "Uuid"
        },
        {
          "ordinal": 1,
          "name": "points_for_each_chapter",
          "type_info": "Jsonb"
        }
      ],
      "parameters": {
        "Left": ["Uuid"]
      },
      "nullable": [false, null]
    }
  },
  "05e50555c17d165bafb82465302b66aa05daba6ac760db60387a4f7a87ae496b": {
    "query": "\nINSERT INTO courses(id, name, slug, organization_id, language_code, course_language_group_id)\nVALUES($1, $2, $3, $4, $5, $6)\nRETURNING id,\n  name,\n  created_at,\n  updated_at,\n  organization_id,\n  deleted_at,\n  slug,\n  content_search_language::text,\n  language_code,\n  copied_from,\n  course_language_group_id;\n            ",
>>>>>>> b9d0aac0
    "describe": {
      "columns": [
        {
          "ordinal": 0,
          "name": "id",
          "type_info": "Uuid"
        },
        {
          "ordinal": 1,
          "name": "name",
          "type_info": "Varchar"
        },
        {
          "ordinal": 2,
          "name": "created_at",
          "type_info": "Timestamptz"
        },
        {
          "ordinal": 3,
          "name": "updated_at",
          "type_info": "Timestamptz"
        },
        {
          "ordinal": 4,
          "name": "organization_id",
          "type_info": "Uuid"
        },
        {
          "ordinal": 5,
          "name": "deleted_at",
          "type_info": "Timestamptz"
        },
        {
          "ordinal": 6,
          "name": "slug",
          "type_info": "Varchar"
        },
        {
          "ordinal": 7,
          "name": "content_search_language",
          "type_info": "Text"
        },
        {
          "ordinal": 8,
          "name": "language_code",
          "type_info": "Varchar"
        },
        {
          "ordinal": 9,
          "name": "copied_from",
          "type_info": "Uuid"
        },
        {
          "ordinal": 10,
          "name": "course_language_group_id",
          "type_info": "Uuid"
        },
        {
          "ordinal": 11,
          "name": "description",
          "type_info": "Text"
        }
      ],
      "parameters": {
        "Left": [
          "Varchar",
          "Uuid",
          "Varchar",
          {
            "Custom": {
              "name": "regconfig",
              "kind": "Simple"
            }
          },
          "Varchar",
          "Uuid",
          "Uuid"
        ]
      },
      "nullable": [false, false, false, false, false, true, false, null, false, true, false, true]
    }
  },
  "054314b5158a6e88f7dd504aad96ca35c0efd3f4bca8d874071bd40415927b8e": {
    "query": "\nSELECT user_id,\n  to_jsonb(array_agg(to_jsonb(uue) - 'email' - 'user_id')) AS points_for_each_chapter\nFROM (\n    SELECT u.email,\n      u.id AS user_id,\n      c.chapter_number,\n      SUM(ues.score_given) AS points_for_chapter\n    FROM user_exercise_states ues\n      JOIN users u ON u.id = ues.user_id\n      JOIN exercises e ON e.id = ues.exercise_id\n      JOIN chapters c on e.chapter_id = c.id\n    WHERE ues.course_instance_id = $1\n      AND ues.deleted_at IS NULL\n      AND c.deleted_at IS NULL\n      AND u.deleted_at IS NULL\n      AND e.deleted_at IS NULL\n    GROUP BY u.email,\n      u.id,\n      c.chapter_number\n  ) as uue\nGROUP BY user_id\n\n",
    "describe": {
      "columns": [
        {
          "ordinal": 0,
          "name": "user_id",
          "type_info": "Uuid"
        },
        {
          "ordinal": 1,
          "name": "points_for_each_chapter",
          "type_info": "Jsonb"
        }
      ],
      "parameters": {
        "Left": ["Uuid"]
      },
      "nullable": [false, null]
    }
  },
  "06518b02100124d605ae4cd2b84008fe94e46360284a701d60f79c7dcb117ea6": {
    "query": "\nSELECT exams.id,\n  exams.name,\n  exams.instructions,\n  pages.id AS page_id,\n  exams.starts_at,\n  exams.ends_at,\n  exams.time_minutes\nFROM exams\n  JOIN pages ON pages.exam_id = exams.id\nWHERE exams.id = $1\n",
    "describe": {
      "columns": [
        {
          "ordinal": 0,
          "name": "id",
          "type_info": "Uuid"
        },
        {
          "ordinal": 1,
          "name": "name",
          "type_info": "Varchar"
        },
        {
          "ordinal": 2,
          "name": "instructions",
          "type_info": "Text"
        },
        {
          "ordinal": 3,
          "name": "page_id",
          "type_info": "Uuid"
        },
        {
          "ordinal": 4,
          "name": "starts_at",
          "type_info": "Timestamptz"
        },
        {
          "ordinal": 5,
          "name": "ends_at",
          "type_info": "Timestamptz"
        },
        {
          "ordinal": 6,
          "name": "time_minutes",
          "type_info": "Int4"
        }
      ],
      "parameters": {
        "Left": ["Uuid"]
      },
      "nullable": [false, false, false, false, true, true, false]
    }
  },
  "072ecb29b589e56f6fc04bb0787efd82beab771ae9d87752f80b0734b16c56e4": {
    "query": "\nINSERT INTO exercise_services (\n    name,\n    slug,\n    public_url,\n    internal_url,\n    max_reprocessing_submissions_at_once\n  )\nVALUES ($1, $2, $3, $4, $5)\nRETURNING *\n  ",
    "describe": {
      "columns": [
        {
          "ordinal": 0,
          "name": "id",
          "type_info": "Uuid"
        },
        {
          "ordinal": 1,
          "name": "created_at",
          "type_info": "Timestamptz"
        },
        {
          "ordinal": 2,
          "name": "updated_at",
          "type_info": "Timestamptz"
        },
        {
          "ordinal": 3,
          "name": "deleted_at",
          "type_info": "Timestamptz"
        },
        {
          "ordinal": 4,
          "name": "name",
          "type_info": "Varchar"
        },
        {
          "ordinal": 5,
          "name": "slug",
          "type_info": "Varchar"
        },
        {
          "ordinal": 6,
          "name": "public_url",
          "type_info": "Varchar"
        },
        {
          "ordinal": 7,
          "name": "internal_url",
          "type_info": "Varchar"
        },
        {
          "ordinal": 8,
          "name": "max_reprocessing_submissions_at_once",
          "type_info": "Int4"
        }
      ],
      "parameters": {
        "Left": ["Varchar", "Varchar", "Varchar", "Varchar", "Int4"]
      },
      "nullable": [false, false, false, true, false, false, false, true, false]
    }
  },
  "0abf4ceadb65c21805f0bdb6bed8b664a5442776880ab24eed295d6d88797ec0": {
    "query": "\nINSERT INTO exercises(\n    id,\n    course_id,\n    name,\n    order_number,\n    page_id,\n    chapter_id,\n    exam_id\n  )\nVALUES ($1, $2, $3, $4, $5, $6, $7) ON CONFLICT (id) DO\nUPDATE\nSET course_id = $2,\n  name = $3,\n  order_number = $4,\n  page_id = $5,\n  chapter_id = $6,\n  exam_id = $7,\n  deleted_at = NULL\nRETURNING id,\n  name,\n  order_number;\n            ",
    "describe": {
      "columns": [
        {
          "ordinal": 0,
          "name": "id",
          "type_info": "Uuid"
        },
        {
          "ordinal": 1,
          "name": "name",
          "type_info": "Varchar"
        },
        {
          "ordinal": 2,
          "name": "order_number",
          "type_info": "Int4"
        }
      ],
      "parameters": {
        "Left": ["Uuid", "Uuid", "Varchar", "Int4", "Uuid", "Uuid", "Uuid"]
      },
      "nullable": [false, false, false]
    }
  },
  "0b8c4705a77d9ac8cca192ce62f98cddf054bcb9b067715f25ded813bddaf3c9": {
    "query": "\nINSERT INTO chapters (\n    id,\n    name,\n    course_id,\n    chapter_number,\n    front_page_id,\n    opens_at,\n    chapter_image_path,\n    copied_from\n  )\nSELECT uuid_generate_v5($1, id::text),\n  name,\n  $1,\n  chapter_number,\n  front_page_id,\n  opens_at,\n  chapter_image_path,\n  id\nFROM chapters\nWHERE (course_id = $2);\n    ",
    "describe": {
      "columns": [],
      "parameters": {
        "Left": ["Uuid", "Uuid"]
      },
      "nullable": []
    }
  },
  "0c395da11ae62743051ec6f45ac48e2a1a450c36bd37fbecf8ccb71a9fefdd7b": {
    "query": "\nSELECT *\nFROM user_course_settings\nWHERE user_id = $1\n  AND course_language_group_id = $2\n  AND deleted_at IS NULL;\n        ",
    "describe": {
      "columns": [
        {
          "ordinal": 0,
          "name": "user_id",
          "type_info": "Uuid"
        },
        {
          "ordinal": 1,
          "name": "course_language_group_id",
          "type_info": "Uuid"
        },
        {
          "ordinal": 2,
          "name": "created_at",
          "type_info": "Timestamptz"
        },
        {
          "ordinal": 3,
          "name": "updated_at",
          "type_info": "Timestamptz"
        },
        {
          "ordinal": 4,
          "name": "deleted_at",
          "type_info": "Timestamptz"
        },
        {
          "ordinal": 5,
          "name": "current_course_id",
          "type_info": "Uuid"
        },
        {
          "ordinal": 6,
          "name": "current_course_instance_id",
          "type_info": "Uuid"
        }
      ],
      "parameters": {
        "Left": ["Uuid", "Uuid"]
      },
      "nullable": [false, false, false, false, true, false, false]
    }
  },
  "0eb1973f9ce1c28fdf44969a8691da1e88b58501a1eff1e236eed1310dfe2464": {
    "query": "\n-- common table expression for the search term tsquery so that we don't have to repeat it many times\nWITH cte as (\n    -- Converts the search term to a phrase search with phraseto_tsquery but appends ':*' to the last word so that it\n    -- becomes a prefix match. This way the search will also contain results when the last word in the search term\n    -- is only partially typed. Note that if to_tsquery($4) decides to stem the word, the replacement will be skipped.\n    SELECT ts_rewrite(\n        phraseto_tsquery($2::regconfig, $3),\n        to_tsquery($4),\n        to_tsquery($4 || ':*')\n    ) as query\n)\nSELECT id,\n    ts_rank(\n    content_search,\n    (\n        SELECT query\n        from cte\n    )\n    ) as rank,\n    ts_headline(\n    $2::regconfig,\n    title,\n    (\n        SELECT query\n        from cte\n    )\n    ) as title_headline,\n    ts_headline(\n    $2::regconfig,\n    content_search_original_text,\n    (\n        SELECT query\n        from cte\n    )\n    ) as content_headline,\n    url_path\nFROM pages\nWHERE course_id = $1\n    AND deleted_at IS NULL\n    AND content_search @@ (\n    SELECT query\n    from cte\n    )\nORDER BY rank DESC\nLIMIT 50;\n        ",
    "describe": {
      "columns": [
        {
          "ordinal": 0,
          "name": "id",
          "type_info": "Uuid"
        },
        {
          "ordinal": 1,
          "name": "rank",
          "type_info": "Float4"
        },
        {
          "ordinal": 2,
          "name": "title_headline",
          "type_info": "Text"
        },
        {
          "ordinal": 3,
          "name": "content_headline",
          "type_info": "Text"
        },
        {
          "ordinal": 4,
          "name": "url_path",
          "type_info": "Varchar"
        }
      ],
      "parameters": {
        "Left": [
          "Uuid",
          {
            "Custom": {
              "name": "regconfig",
              "kind": "Simple"
            }
          },
          "Text",
          "Text"
        ]
      },
      "nullable": [false, null, null, null, false]
    }
  },
  "0f8ebb278dc89487e24c2b9729baa1c012e2242bfa7b984ec77b1df0a84a6a7a": {
    "query": "\nUPDATE feedback\nSET marked_as_read = $1\nWHERE id = $2\n",
    "describe": {
      "columns": [],
      "parameters": {
        "Left": ["Bool", "Uuid"]
      },
      "nullable": []
    }
  },
  "1045751c6cd07ace2bfd5ce224d9f841ce8f9995d15b21b2068bede8b52d4df4": {
    "query": "\nINSERT INTO gradings (\n    submission_id,\n    course_id,\n    exercise_id,\n    exercise_task_id\n  )\nVALUES ($1, $2, $3, $4)\nRETURNING id\n",
    "describe": {
      "columns": [
        {
          "ordinal": 0,
          "name": "id",
          "type_info": "Uuid"
        }
      ],
      "parameters": {
        "Left": ["Uuid", "Uuid", "Uuid", "Uuid"]
      },
      "nullable": [false]
    }
  },
  "11bdd7c111ff7fca68cbf6fffe1079e69283545b8146c3fc6ec9acc1997ccb1e": {
    "query": "\nUPDATE gradings\nSET grading_progress = $1\nWHERE id = $2\n",
    "describe": {
      "columns": [],
      "parameters": {
        "Left": [
          {
            "Custom": {
              "name": "grading_progress",
              "kind": {
                "Enum": ["fully-graded", "pending", "pending-manual", "failed", "not-ready"]
              }
            }
          },
          "Uuid"
        ]
      },
      "nullable": []
    }
  },
  "12678b433a9c84513a0c100571b2d82db27fbc569e2b9c79b23e31906be0f559": {
    "query": "\nSELECT ed.id AS id,\n  u.id AS to,\n  et.subject AS subject,\n  et.content AS body\nFROM email_deliveries ed\n  JOIN email_templates et ON et.id = ed.email_template_id\n  JOIN users u ON u.id = ed.user_id\nWHERE ed.deleted_at IS NULL\n  AND ed.sent = FALSE\n  AND ed.error IS NULL\nLIMIT 10000;\n  ",
    "describe": {
      "columns": [
        {
          "ordinal": 0,
          "name": "id",
          "type_info": "Uuid"
        },
        {
          "ordinal": 1,
          "name": "to",
          "type_info": "Uuid"
        },
        {
          "ordinal": 2,
          "name": "subject",
          "type_info": "Varchar"
        },
        {
          "ordinal": 3,
          "name": "body",
          "type_info": "Jsonb"
        }
      ],
      "parameters": {
        "Left": []
      },
      "nullable": [false, false, true, true]
    }
  },
  "12ca747f44759f66feeb79358eafa59184d090a9a37fefcc951eb221e4cebe9f": {
    "query": "\nSELECT id,\n  title,\n  content,\n  created_at,\n  history_change_reason as \"history_change_reason: HistoryChangeReason\",\n  restored_from_id,\n  author_user_id\nFROM page_history\nWHERE page_id = $1\nORDER BY created_at DESC, id\nLIMIT $2\nOFFSET $3\n",
    "describe": {
      "columns": [
        {
          "ordinal": 0,
          "name": "id",
          "type_info": "Uuid"
        },
        {
          "ordinal": 1,
          "name": "title",
          "type_info": "Varchar"
        },
        {
          "ordinal": 2,
          "name": "content",
          "type_info": "Jsonb"
        },
        {
          "ordinal": 3,
          "name": "created_at",
          "type_info": "Timestamptz"
        },
        {
          "ordinal": 4,
          "name": "history_change_reason: HistoryChangeReason",
          "type_info": {
            "Custom": {
              "name": "history_change_reason",
              "kind": {
                "Enum": ["page-saved", "history-restored"]
              }
            }
          }
        },
        {
          "ordinal": 5,
          "name": "restored_from_id",
          "type_info": "Uuid"
        },
        {
          "ordinal": 6,
          "name": "author_user_id",
          "type_info": "Uuid"
        }
      ],
      "parameters": {
        "Left": ["Uuid", "Int8", "Int8"]
      },
      "nullable": [false, false, false, false, false, true, false]
    }
  },
  "1354fbf47a4a0f22b9b9f30143dd425b05aef41d55a178bc39eb1eb4140a6e0c": {
    "query": "\nUPDATE course_instances\nSET variant_status = $1\nWHERE id = $2;\n",
    "describe": {
      "columns": [],
      "parameters": {
        "Left": [
          {
            "Custom": {
              "name": "variant_status",
              "kind": {
                "Enum": ["draft", "upcoming", "active", "ended"]
              }
            }
          },
          "Uuid"
        ]
      },
      "nullable": []
    }
  },
  "13b0e10930d6dfb86d0ca5bf493c6741ec5faa14fd199a7c407197568f40f3f3": {
    "query": "\nSELECT t.*\nFROM exercise_tasks t\n  JOIN exercise_slides s ON (t.exercise_slide_id = s.id)\nWHERE s.exercise_id = $1\n  AND s.deleted_at IS NULL\n  AND t.deleted_at IS NULL;\n        ",
    "describe": {
      "columns": [
        {
          "ordinal": 0,
          "name": "id",
          "type_info": "Uuid"
        },
        {
          "ordinal": 1,
          "name": "created_at",
          "type_info": "Timestamptz"
        },
        {
          "ordinal": 2,
          "name": "updated_at",
          "type_info": "Timestamptz"
        },
        {
          "ordinal": 3,
          "name": "exercise_type",
          "type_info": "Varchar"
        },
        {
          "ordinal": 4,
          "name": "assignment",
          "type_info": "Jsonb"
        },
        {
          "ordinal": 5,
          "name": "deleted_at",
          "type_info": "Timestamptz"
        },
        {
          "ordinal": 6,
          "name": "private_spec",
          "type_info": "Jsonb"
        },
        {
          "ordinal": 7,
          "name": "spec_file_id",
          "type_info": "Uuid"
        },
        {
          "ordinal": 8,
          "name": "public_spec",
          "type_info": "Jsonb"
        },
        {
          "ordinal": 9,
          "name": "model_solution_spec",
          "type_info": "Jsonb"
        },
        {
          "ordinal": 10,
          "name": "copied_from",
          "type_info": "Uuid"
        },
        {
          "ordinal": 11,
          "name": "exercise_slide_id",
          "type_info": "Uuid"
        }
      ],
      "parameters": {
        "Left": ["Uuid"]
      },
      "nullable": [false, false, false, false, false, true, true, true, true, true, true, false]
    }
  },
  "14dc35fa341ba8f03c4c5ba7bf6b92f5e5135ad81b73466e061ef4307ab08340": {
    "query": "\nSELECT id,\n  created_at,\n  updated_at,\n  course_id,\n  exam_id,\n  chapter_id,\n  url_path,\n  title,\n  deleted_at,\n  content,\n  order_number,\n  copied_from\nFROM pages\nWHERE chapter_id = $1\n  AND deleted_at IS NULL\n        ",
    "describe": {
      "columns": [
        {
          "ordinal": 0,
          "name": "id",
          "type_info": "Uuid"
        },
        {
          "ordinal": 1,
          "name": "created_at",
          "type_info": "Timestamptz"
        },
        {
          "ordinal": 2,
          "name": "updated_at",
          "type_info": "Timestamptz"
        },
        {
          "ordinal": 3,
          "name": "course_id",
          "type_info": "Uuid"
        },
        {
          "ordinal": 4,
          "name": "exam_id",
          "type_info": "Uuid"
        },
        {
          "ordinal": 5,
          "name": "chapter_id",
          "type_info": "Uuid"
        },
        {
          "ordinal": 6,
          "name": "url_path",
          "type_info": "Varchar"
        },
        {
          "ordinal": 7,
          "name": "title",
          "type_info": "Varchar"
        },
        {
          "ordinal": 8,
          "name": "deleted_at",
          "type_info": "Timestamptz"
        },
        {
          "ordinal": 9,
          "name": "content",
          "type_info": "Jsonb"
        },
        {
          "ordinal": 10,
          "name": "order_number",
          "type_info": "Int4"
        },
        {
          "ordinal": 11,
          "name": "copied_from",
          "type_info": "Uuid"
        }
      ],
      "parameters": {
        "Left": ["Uuid"]
      },
      "nullable": [false, false, false, true, true, true, false, false, true, false, false, true]
    }
  },
  "17ac831ff424d02bd7609c76c190768ef00265bf144ab61459e11f1b7179b660": {
    "query": "SELECT * FROM organizations WHERE deleted_at IS NULL;",
    "describe": {
      "columns": [
        {
          "ordinal": 0,
          "name": "id",
          "type_info": "Uuid"
        },
        {
          "ordinal": 1,
          "name": "name",
          "type_info": "Varchar"
        },
        {
          "ordinal": 2,
          "name": "created_at",
          "type_info": "Timestamptz"
        },
        {
          "ordinal": 3,
          "name": "updated_at",
          "type_info": "Timestamptz"
        },
        {
          "ordinal": 4,
          "name": "deleted_at",
          "type_info": "Timestamptz"
        },
        {
          "ordinal": 5,
          "name": "slug",
          "type_info": "Varchar"
        },
        {
          "ordinal": 6,
          "name": "organization_image_path",
          "type_info": "Varchar"
        },
        {
          "ordinal": 7,
          "name": "description",
          "type_info": "Varchar"
        }
      ],
      "parameters": {
        "Left": []
      },
      "nullable": [false, false, false, false, true, false, true, true]
    }
  },
  "188aa23c96370d5e30740a2a8631c78cb0283c1f4e71ef275583e3ae5895fa8b": {
    "query": "\nSELECT id,\n  created_at,\n  updated_at,\n  deleted_at,\n  course_id,\n  starts_at,\n  ends_at,\n  name,\n  description,\n  variant_status as \"variant_status: VariantStatus\",\n  teacher_in_charge_name,\n  teacher_in_charge_email,\n  support_email\nFROM course_instances\nWHERE course_id = $1\n  AND deleted_at IS NULL;\n        ",
    "describe": {
      "columns": [
        {
          "ordinal": 0,
          "name": "id",
          "type_info": "Uuid"
        },
        {
          "ordinal": 1,
          "name": "created_at",
          "type_info": "Timestamptz"
        },
        {
          "ordinal": 2,
          "name": "updated_at",
          "type_info": "Timestamptz"
        },
        {
          "ordinal": 3,
          "name": "deleted_at",
          "type_info": "Timestamptz"
        },
        {
          "ordinal": 4,
          "name": "course_id",
          "type_info": "Uuid"
        },
        {
          "ordinal": 5,
          "name": "starts_at",
          "type_info": "Timestamptz"
        },
        {
          "ordinal": 6,
          "name": "ends_at",
          "type_info": "Timestamptz"
        },
        {
          "ordinal": 7,
          "name": "name",
          "type_info": "Varchar"
        },
        {
          "ordinal": 8,
          "name": "description",
          "type_info": "Varchar"
        },
        {
          "ordinal": 9,
          "name": "variant_status: VariantStatus",
          "type_info": {
            "Custom": {
              "name": "variant_status",
              "kind": {
                "Enum": ["draft", "upcoming", "active", "ended"]
              }
            }
          }
        },
        {
          "ordinal": 10,
          "name": "teacher_in_charge_name",
          "type_info": "Varchar"
        },
        {
          "ordinal": 11,
          "name": "teacher_in_charge_email",
          "type_info": "Varchar"
        },
        {
          "ordinal": 12,
          "name": "support_email",
          "type_info": "Varchar"
        }
      ],
      "parameters": {
        "Left": ["Uuid"]
      },
      "nullable": [
        false,
        false,
        false,
        true,
        false,
        true,
        true,
        true,
        true,
        false,
        false,
        false,
        true
      ]
    }
  },
  "18cad5d0cf2a854a36655738b9a05c4fe5376c77174239b17cdf7e21bc739b1f": {
    "query": "\nSELECT *\nFROM exercises\nWHERE id = $1\n",
    "describe": {
      "columns": [
        {
          "ordinal": 0,
          "name": "id",
          "type_info": "Uuid"
        },
        {
          "ordinal": 1,
          "name": "created_at",
          "type_info": "Timestamptz"
        },
        {
          "ordinal": 2,
          "name": "updated_at",
          "type_info": "Timestamptz"
        },
        {
          "ordinal": 3,
          "name": "course_id",
          "type_info": "Uuid"
        },
        {
          "ordinal": 4,
          "name": "deleted_at",
          "type_info": "Timestamptz"
        },
        {
          "ordinal": 5,
          "name": "name",
          "type_info": "Varchar"
        },
        {
          "ordinal": 6,
          "name": "deadline",
          "type_info": "Timestamptz"
        },
        {
          "ordinal": 7,
          "name": "page_id",
          "type_info": "Uuid"
        },
        {
          "ordinal": 8,
          "name": "score_maximum",
          "type_info": "Int4"
        },
        {
          "ordinal": 9,
          "name": "order_number",
          "type_info": "Int4"
        },
        {
          "ordinal": 10,
          "name": "chapter_id",
          "type_info": "Uuid"
        },
        {
          "ordinal": 11,
          "name": "copied_from",
          "type_info": "Uuid"
        },
        {
          "ordinal": 12,
          "name": "exam_id",
          "type_info": "Uuid"
        }
      ],
      "parameters": {
        "Left": ["Uuid"]
      },
      "nullable": [
        false,
        false,
        false,
        true,
        true,
        false,
        true,
        false,
        false,
        false,
        true,
        true,
        true
      ]
    }
  },
  "19a6e3aaaddd659eb5cee0d7361c6ce7b72a8f77a14561cb51427fb4490fa36b": {
    "query": "\nINSERT INTO chapters (name, course_id, chapter_number)\nVALUES ($1, $2, $3)\nRETURNING id\n",
    "describe": {
      "columns": [
        {
          "ordinal": 0,
          "name": "id",
          "type_info": "Uuid"
        }
      ],
      "parameters": {
        "Left": ["Varchar", "Uuid", "Int4"]
      },
      "nullable": [false]
    }
  },
<<<<<<< HEAD
  "1a32bbed94d95986ab201b9ae6e7093be74b7105dda8d16d1af9ef822be2fef8": {
    "query": "\nINSERT INTO courses(id, name, slug, organization_id, language_code, course_language_group_id)\nVALUES($1, $2, $3, $4, $5, $6)\nRETURNING id,\n  name,\n  created_at,\n  updated_at,\n  organization_id,\n  deleted_at,\n  slug,\n  content_search_language::text,\n  language_code,\n  copied_from,\n  course_language_group_id,\n  description;\n            ",
=======
  "19d5ff2427ce5870603abf1888e44010459063701dd1bbcd9ca631b1f00f2c68": {
    "query": "\nINSERT INTO submissions(\n    exercise_task_id,\n    data_json,\n    exercise_id,\n    course_id,\n    user_id,\n    course_instance_id,\n    exam_id\n  )\nVALUES($1, $2, $3, $4, $5, $6, $7)\nRETURNING *\n",
>>>>>>> b9d0aac0
    "describe": {
      "columns": [
        {
          "ordinal": 0,
          "name": "id",
          "type_info": "Uuid"
        },
        {
          "ordinal": 1,
<<<<<<< HEAD
          "name": "name",
          "type_info": "Varchar"
        },
        {
          "ordinal": 2,
          "name": "created_at",
=======
          "name": "created_at",
          "type_info": "Timestamptz"
        },
        {
          "ordinal": 2,
          "name": "updated_at",
>>>>>>> b9d0aac0
          "type_info": "Timestamptz"
        },
        {
          "ordinal": 3,
<<<<<<< HEAD
          "name": "updated_at",
=======
          "name": "deleted_at",
>>>>>>> b9d0aac0
          "type_info": "Timestamptz"
        },
        {
          "ordinal": 4,
<<<<<<< HEAD
          "name": "organization_id",
=======
          "name": "exercise_id",
>>>>>>> b9d0aac0
          "type_info": "Uuid"
        },
        {
          "ordinal": 5,
<<<<<<< HEAD
          "name": "deleted_at",
          "type_info": "Timestamptz"
        },
        {
          "ordinal": 6,
          "name": "slug",
          "type_info": "Varchar"
        },
        {
          "ordinal": 7,
          "name": "content_search_language",
          "type_info": "Text"
        },
        {
          "ordinal": 8,
          "name": "language_code",
          "type_info": "Varchar"
        },
        {
          "ordinal": 9,
          "name": "copied_from",
          "type_info": "Uuid"
        },
        {
          "ordinal": 10,
          "name": "course_language_group_id",
=======
          "name": "course_id",
          "type_info": "Uuid"
        },
        {
          "ordinal": 6,
          "name": "exercise_task_id",
          "type_info": "Uuid"
        },
        {
          "ordinal": 7,
          "name": "data_json",
          "type_info": "Jsonb"
        },
        {
          "ordinal": 8,
          "name": "grading_id",
          "type_info": "Uuid"
        },
        {
          "ordinal": 9,
          "name": "metadata",
          "type_info": "Jsonb"
        },
        {
          "ordinal": 10,
          "name": "user_id",
>>>>>>> b9d0aac0
          "type_info": "Uuid"
        },
        {
          "ordinal": 11,
<<<<<<< HEAD
          "name": "description",
          "type_info": "Text"
        }
      ],
      "parameters": {
        "Left": ["Uuid", "Varchar", "Varchar", "Uuid", "Varchar", "Uuid"]
      },
      "nullable": [false, false, false, false, false, true, false, null, false, true, false, true]
=======
          "name": "course_instance_id",
          "type_info": "Uuid"
        },
        {
          "ordinal": 12,
          "name": "exam_id",
          "type_info": "Uuid"
        }
      ],
      "parameters": {
        "Left": ["Uuid", "Jsonb", "Uuid", "Uuid", "Uuid", "Uuid", "Uuid"]
      },
      "nullable": [
        false,
        false,
        false,
        true,
        false,
        true,
        false,
        true,
        true,
        true,
        false,
        true,
        true
      ]
>>>>>>> b9d0aac0
    }
  },
  "1a466519782c720ea49eb0fc4fb4986acd32e545f81103d39dd9d1e3e682af02": {
    "query": "\nSELECT id,\n  created_at,\n  updated_at,\n  course_id,\n  exam_id,\n  chapter_id,\n  url_path,\n  title,\n  deleted_at,\n  content,\n  order_number,\n  copied_from\nFROM pages\nWHERE chapter_id = $1\n  AND deleted_at IS NULL;\n        ",
    "describe": {
      "columns": [
        {
          "ordinal": 0,
          "name": "id",
          "type_info": "Uuid"
        },
        {
          "ordinal": 1,
          "name": "created_at",
          "type_info": "Timestamptz"
        },
        {
          "ordinal": 2,
          "name": "updated_at",
          "type_info": "Timestamptz"
        },
        {
          "ordinal": 3,
          "name": "course_id",
          "type_info": "Uuid"
        },
        {
          "ordinal": 4,
          "name": "exam_id",
          "type_info": "Uuid"
        },
        {
          "ordinal": 5,
          "name": "chapter_id",
          "type_info": "Uuid"
        },
        {
          "ordinal": 6,
          "name": "url_path",
          "type_info": "Varchar"
        },
        {
          "ordinal": 7,
          "name": "title",
          "type_info": "Varchar"
        },
        {
          "ordinal": 8,
          "name": "deleted_at",
          "type_info": "Timestamptz"
        },
        {
          "ordinal": 9,
          "name": "content",
          "type_info": "Jsonb"
        },
        {
          "ordinal": 10,
          "name": "order_number",
          "type_info": "Int4"
        },
        {
          "ordinal": 11,
          "name": "copied_from",
          "type_info": "Uuid"
        }
      ],
      "parameters": {
        "Left": ["Uuid"]
      },
      "nullable": [false, false, false, true, true, true, false, false, true, false, false, true]
    }
  },
  "1aafb5cc9aca5edc7cbe9d5018abd31d4bc7c3ff89448f1231a07de3072c3011": {
    "query": "\nSELECT status AS \"status: ProposalStatus\"\nFROM proposed_block_edits\nWHERE proposal_id = $1\nAND deleted_at IS NULL\n",
    "describe": {
      "columns": [
        {
          "ordinal": 0,
          "name": "status: ProposalStatus",
          "type_info": {
            "Custom": {
              "name": "proposal_status",
              "kind": {
                "Enum": ["pending", "accepted", "rejected"]
              }
            }
          }
        }
      ],
      "parameters": {
        "Left": ["Uuid"]
      },
      "nullable": [false]
    }
  },
  "1bd4f59437059ecaad581abd354c57e15849038d7b9138fb0894a2efc6f94576": {
    "query": "\nUPDATE exercise_tasks\nSET deleted_at = now()\nWHERE exercise_slide_id = ANY($1)\nRETURNING id,\n  private_spec,\n  public_spec,\n  model_solution_spec;\n        ",
    "describe": {
      "columns": [
        {
          "ordinal": 0,
          "name": "id",
          "type_info": "Uuid"
        },
        {
          "ordinal": 1,
          "name": "private_spec",
          "type_info": "Jsonb"
        },
        {
          "ordinal": 2,
          "name": "public_spec",
          "type_info": "Jsonb"
        },
        {
          "ordinal": 3,
          "name": "model_solution_spec",
          "type_info": "Jsonb"
        }
      ],
      "parameters": {
        "Left": ["UuidArray"]
      },
      "nullable": [false, true, true, true]
    }
  },
  "1d480cfbf4a9dc142a798a9bacd391dd6c8c98df5c694697eee44162cbb2c95b": {
    "query": "SELECT COUNT(*) as count FROM submissions WHERE exercise_id = $1",
    "describe": {
      "columns": [
        {
          "ordinal": 0,
          "name": "count",
          "type_info": "Int8"
        }
      ],
      "parameters": {
        "Left": ["Uuid"]
      },
      "nullable": [null]
    }
  },
  "241d3dc5cad1e9b9f73fc6731066a9c2779626a3bcb7a40bc7c4694a136ef008": {
    "query": "\nSELECT id,\n  created_at,\n  updated_at,\n  name,\n  course_id,\n  deleted_at,\n  chapter_image_path,\n  chapter_number,\n  front_page_id,\n  opens_at,\n  copied_from\nFROM chapters\nWHERE course_id = $1\n  AND deleted_at IS NULL;\n",
    "describe": {
      "columns": [
        {
          "ordinal": 0,
          "name": "id",
          "type_info": "Uuid"
        },
        {
          "ordinal": 1,
          "name": "created_at",
          "type_info": "Timestamptz"
        },
        {
          "ordinal": 2,
          "name": "updated_at",
          "type_info": "Timestamptz"
        },
        {
          "ordinal": 3,
          "name": "name",
          "type_info": "Varchar"
        },
        {
          "ordinal": 4,
          "name": "course_id",
          "type_info": "Uuid"
        },
        {
          "ordinal": 5,
          "name": "deleted_at",
          "type_info": "Timestamptz"
        },
        {
          "ordinal": 6,
          "name": "chapter_image_path",
          "type_info": "Varchar"
        },
        {
          "ordinal": 7,
          "name": "chapter_number",
          "type_info": "Int4"
        },
        {
          "ordinal": 8,
          "name": "front_page_id",
          "type_info": "Uuid"
        },
        {
          "ordinal": 9,
          "name": "opens_at",
          "type_info": "Timestamptz"
        },
        {
          "ordinal": 10,
          "name": "copied_from",
          "type_info": "Uuid"
        }
      ],
      "parameters": {
        "Left": ["Uuid"]
      },
      "nullable": [false, false, false, false, false, true, true, false, true, true, true]
    }
  },
  "2593cfb3820c00b89eef7987b9f14e510916882e68abbd691e970b001e7d5329": {
    "query": "\nSELECT id,\n  created_at,\n  updated_at,\n  course_id,\n  exam_id,\n  chapter_id,\n  url_path,\n  title,\n  deleted_at,\n  content,\n  order_number,\n  copied_from\nFROM pages p\nWHERE p.chapter_id = $1\n  AND p.deleted_at IS NULL\n  AND p.id NOT IN (\n    SELECT front_page_id\n    FROM chapters c\n    WHERE c.front_page_id = p.id\n  );\n    ",
    "describe": {
      "columns": [
        {
          "ordinal": 0,
          "name": "id",
          "type_info": "Uuid"
        },
        {
          "ordinal": 1,
          "name": "created_at",
          "type_info": "Timestamptz"
        },
        {
          "ordinal": 2,
          "name": "updated_at",
          "type_info": "Timestamptz"
        },
        {
          "ordinal": 3,
          "name": "course_id",
          "type_info": "Uuid"
        },
        {
          "ordinal": 4,
          "name": "exam_id",
          "type_info": "Uuid"
        },
        {
          "ordinal": 5,
          "name": "chapter_id",
          "type_info": "Uuid"
        },
        {
          "ordinal": 6,
          "name": "url_path",
          "type_info": "Varchar"
        },
        {
          "ordinal": 7,
          "name": "title",
          "type_info": "Varchar"
        },
        {
          "ordinal": 8,
          "name": "deleted_at",
          "type_info": "Timestamptz"
        },
        {
          "ordinal": 9,
          "name": "content",
          "type_info": "Jsonb"
        },
        {
          "ordinal": 10,
          "name": "order_number",
          "type_info": "Int4"
        },
        {
          "ordinal": 11,
          "name": "copied_from",
          "type_info": "Uuid"
        }
      ],
      "parameters": {
        "Left": ["Uuid"]
      },
      "nullable": [false, false, false, true, true, true, false, false, true, false, false, true]
    }
  },
  "267c9d76696bc99642ad6a55744d7effbef43cdc34d12e1ad786385bad6f6a62": {
    "query": "\nSELECT *\nFROM exercise_tasks\nWHERE exercise_slide_id = $1\n  AND deleted_at IS NULL;\n        ",
    "describe": {
      "columns": [
        {
          "ordinal": 0,
          "name": "id",
          "type_info": "Uuid"
        },
        {
          "ordinal": 1,
          "name": "created_at",
          "type_info": "Timestamptz"
        },
        {
          "ordinal": 2,
          "name": "updated_at",
          "type_info": "Timestamptz"
        },
        {
          "ordinal": 3,
          "name": "exercise_type",
          "type_info": "Varchar"
        },
        {
          "ordinal": 4,
          "name": "assignment",
          "type_info": "Jsonb"
        },
        {
          "ordinal": 5,
          "name": "deleted_at",
          "type_info": "Timestamptz"
        },
        {
          "ordinal": 6,
          "name": "private_spec",
          "type_info": "Jsonb"
        },
        {
          "ordinal": 7,
          "name": "spec_file_id",
          "type_info": "Uuid"
        },
        {
          "ordinal": 8,
          "name": "public_spec",
          "type_info": "Jsonb"
        },
        {
          "ordinal": 9,
          "name": "model_solution_spec",
          "type_info": "Jsonb"
        },
        {
          "ordinal": 10,
          "name": "copied_from",
          "type_info": "Uuid"
        },
        {
          "ordinal": 11,
          "name": "exercise_slide_id",
          "type_info": "Uuid"
        }
      ],
      "parameters": {
        "Left": ["Uuid"]
      },
      "nullable": [false, false, false, false, false, true, true, true, true, true, true, false]
    }
  },
  "2711d322b3321b8956fe256642fb1d2c259d339752d854cd58383a26889e1cbf": {
    "query": "\nUPDATE regrading_submissions\nSET grading_after_regrading = $1\nWHERE id = $2\n",
    "describe": {
      "columns": [],
      "parameters": {
        "Left": ["Uuid", "Uuid"]
      },
      "nullable": []
    }
  },
  "2a8d2052e1e241693b19cfc230ea0e1e087f74820b5344b333b2dbe5b3071b89": {
    "query": "\nSELECT *\nfrom organizations\nwhere id = $1;",
    "describe": {
      "columns": [
        {
          "ordinal": 0,
          "name": "id",
          "type_info": "Uuid"
        },
        {
          "ordinal": 1,
          "name": "name",
          "type_info": "Varchar"
        },
        {
          "ordinal": 2,
          "name": "created_at",
          "type_info": "Timestamptz"
        },
        {
          "ordinal": 3,
          "name": "updated_at",
          "type_info": "Timestamptz"
        },
        {
          "ordinal": 4,
          "name": "deleted_at",
          "type_info": "Timestamptz"
        },
        {
          "ordinal": 5,
          "name": "slug",
          "type_info": "Varchar"
        },
        {
          "ordinal": 6,
          "name": "organization_image_path",
          "type_info": "Varchar"
        },
        {
          "ordinal": 7,
          "name": "description",
          "type_info": "Varchar"
        }
      ],
      "parameters": {
        "Left": ["Uuid"]
      },
      "nullable": [false, false, false, false, true, false, true, true]
    }
  },
  "2abaee65f94d36fb9360d9eb3232dcb45b7aa9badbc06563c2e9fc1e2c53e357": {
    "query": "\n  INSERT INTO page_history (\n    page_id,\n    title,\n    content,\n    history_change_reason,\n    author_user_id,\n    restored_from_id\n  )\nVALUES ($1, $2, $3, $4, $5, $6)\nRETURNING id\n",
    "describe": {
      "columns": [
        {
          "ordinal": 0,
          "name": "id",
          "type_info": "Uuid"
        }
      ],
      "parameters": {
        "Left": [
          "Uuid",
          "Varchar",
          "Jsonb",
          {
            "Custom": {
              "name": "history_change_reason",
              "kind": {
                "Enum": ["page-saved", "history-restored"]
              }
            }
          },
          "Uuid",
          "Uuid"
        ]
      },
      "nullable": [false]
    }
  },
  "2be222dd2d0d8fe97d036d6b5343d6db627290585973d62c44c3d97f41bd3ead": {
    "query": "\nSELECT course_id as \"course_id!\"\nFROM exercises\nWHERE id = (\n    SELECT s.exercise_id\n    FROM exercise_slides s\n      JOIN exercise_tasks t ON (s.id = t.exercise_slide_id)\n    WHERE s.deleted_at IS NULL\n      AND t.id = $1\n      AND t.deleted_at IS NULL\n  )\n  AND course_id IS NOT NULL\n",
    "describe": {
      "columns": [
        {
          "ordinal": 0,
          "name": "course_id!",
          "type_info": "Uuid"
        }
      ],
      "parameters": {
        "Left": ["Uuid"]
      },
      "nullable": [true]
    }
  },
  "2be6fd20afaeeb95299a5020a8455a6fc6e7ce347a0003cca2d87441f324d422": {
    "query": "\nUPDATE course_instances\nSET name = $1,\n  description = $2,\n  teacher_in_charge_name = $3,\n  teacher_in_charge_email = $4,\n  support_email = $5,\n  starts_at = $6,\n  ends_at = $7\nWHERE id = $8\n",
    "describe": {
      "columns": [],
      "parameters": {
        "Left": [
          "Varchar",
          "Varchar",
          "Varchar",
          "Varchar",
          "Varchar",
          "Timestamptz",
          "Timestamptz",
          "Uuid"
        ]
      },
      "nullable": []
    }
  },
  "2d0f359cfd58eaf7e3784045e5916c4740c4991001f39c7f7c28863874ba0252": {
    "query": "\nSELECT i.id,\n  i.created_at,\n  i.updated_at,\n  i.deleted_at,\n  i.course_id,\n  i.starts_at,\n  i.ends_at,\n  i.name,\n  i.description,\n  i.variant_status AS \"variant_status: VariantStatus\",\n  i.teacher_in_charge_name,\n  i.teacher_in_charge_email,\n  i.support_email\nFROM course_instances i\n  JOIN course_instance_enrollments ie ON (i.id = ie.course_id)\nWHERE i.course_id = $1\n  AND i.deleted_at IS NULL\n  AND ie.user_id = $2\n  AND ie.deleted_at IS NULL\nORDER BY ie.created_at DESC;\n    ",
    "describe": {
      "columns": [
        {
          "ordinal": 0,
          "name": "id",
          "type_info": "Uuid"
        },
        {
          "ordinal": 1,
          "name": "created_at",
          "type_info": "Timestamptz"
        },
        {
          "ordinal": 2,
          "name": "updated_at",
          "type_info": "Timestamptz"
        },
        {
          "ordinal": 3,
          "name": "deleted_at",
          "type_info": "Timestamptz"
        },
        {
          "ordinal": 4,
          "name": "course_id",
          "type_info": "Uuid"
        },
        {
          "ordinal": 5,
          "name": "starts_at",
          "type_info": "Timestamptz"
        },
        {
          "ordinal": 6,
          "name": "ends_at",
          "type_info": "Timestamptz"
        },
        {
          "ordinal": 7,
          "name": "name",
          "type_info": "Varchar"
        },
        {
          "ordinal": 8,
          "name": "description",
          "type_info": "Varchar"
        },
        {
          "ordinal": 9,
          "name": "variant_status: VariantStatus",
          "type_info": {
            "Custom": {
              "name": "variant_status",
              "kind": {
                "Enum": ["draft", "upcoming", "active", "ended"]
              }
            }
          }
        },
        {
          "ordinal": 10,
          "name": "teacher_in_charge_name",
          "type_info": "Varchar"
        },
        {
          "ordinal": 11,
          "name": "teacher_in_charge_email",
          "type_info": "Varchar"
        },
        {
          "ordinal": 12,
          "name": "support_email",
          "type_info": "Varchar"
        }
      ],
      "parameters": {
        "Left": ["Uuid", "Uuid"]
      },
      "nullable": [
        false,
        false,
        false,
        true,
        false,
        true,
        true,
        true,
        true,
        false,
        false,
        false,
        true
      ]
    }
  },
  "2e2e94fc2223f01242fa594ea0cb6183aeceab3dd62b9da489a26ffc94ea274d": {
    "query": "\nSELECT *\nFROM organizations\nWHERE slug = $1;\n        ",
    "describe": {
      "columns": [
        {
          "ordinal": 0,
          "name": "id",
          "type_info": "Uuid"
        },
        {
          "ordinal": 1,
          "name": "name",
          "type_info": "Varchar"
        },
        {
          "ordinal": 2,
          "name": "created_at",
          "type_info": "Timestamptz"
        },
        {
          "ordinal": 3,
          "name": "updated_at",
          "type_info": "Timestamptz"
        },
        {
          "ordinal": 4,
          "name": "deleted_at",
          "type_info": "Timestamptz"
        },
        {
          "ordinal": 5,
          "name": "slug",
          "type_info": "Varchar"
        },
        {
          "ordinal": 6,
          "name": "organization_image_path",
          "type_info": "Varchar"
        },
        {
          "ordinal": 7,
          "name": "description",
          "type_info": "Varchar"
        }
      ],
      "parameters": {
        "Left": ["Text"]
      },
      "nullable": [false, false, false, false, true, false, true, true]
    }
  },
  "2e8c7d2dd7b81803591de13bb697c898ea9a2554f47e175907398112082cd2f6": {
    "query": "\nINSERT INTO course_language_groups DEFAULT\nVALUES\nRETURNING id;\n        ",
    "describe": {
      "columns": [
        {
          "ordinal": 0,
          "name": "id",
          "type_info": "Uuid"
        }
      ],
      "parameters": {
        "Left": []
      },
      "nullable": [false]
    }
  },
  "3017bc588af2b26b7c70ce4428288527aa9873e485b253fd0f35e551544efff9": {
    "query": "\nINSERT INTO course_language_groups (id)\nVALUES ($1)\nRETURNING id;\n        ",
    "describe": {
      "columns": [
        {
          "ordinal": 0,
          "name": "id",
          "type_info": "Uuid"
        }
      ],
      "parameters": {
        "Left": ["Uuid"]
      },
      "nullable": [false]
    }
  },
  "306820247b9533af5d464aa15a58f9fcde6a59b1666a3709b32bc1823ad2e970": {
    "query": "\nSELECT *\nFROM exercises\nWHERE course_id = $1\n  AND deleted_at IS NULL\n",
    "describe": {
      "columns": [
        {
          "ordinal": 0,
          "name": "id",
          "type_info": "Uuid"
        },
        {
          "ordinal": 1,
          "name": "created_at",
          "type_info": "Timestamptz"
        },
        {
          "ordinal": 2,
          "name": "updated_at",
          "type_info": "Timestamptz"
        },
        {
          "ordinal": 3,
          "name": "course_id",
          "type_info": "Uuid"
        },
        {
          "ordinal": 4,
          "name": "deleted_at",
          "type_info": "Timestamptz"
        },
        {
          "ordinal": 5,
          "name": "name",
          "type_info": "Varchar"
        },
        {
          "ordinal": 6,
          "name": "deadline",
          "type_info": "Timestamptz"
        },
        {
          "ordinal": 7,
          "name": "page_id",
          "type_info": "Uuid"
        },
        {
          "ordinal": 8,
          "name": "score_maximum",
          "type_info": "Int4"
        },
        {
          "ordinal": 9,
          "name": "order_number",
          "type_info": "Int4"
        },
        {
          "ordinal": 10,
          "name": "chapter_id",
          "type_info": "Uuid"
        },
        {
          "ordinal": 11,
          "name": "copied_from",
          "type_info": "Uuid"
        },
        {
          "ordinal": 12,
          "name": "exam_id",
          "type_info": "Uuid"
        }
      ],
      "parameters": {
        "Left": ["Uuid"]
      },
      "nullable": [
        false,
        false,
        false,
        true,
        true,
        false,
        true,
        false,
        false,
        false,
        true,
        true,
        true
      ]
    }
  },
  "350d3d019cdabf32d9a3a8dbe862beff94d30edfbb31e5831072bb5d01997520": {
    "query": "\nINSERT INTO submissions (\n    exercise_id,\n    course_id,\n    exercise_task_id,\n    user_id,\n    course_instance_id,\n    data_json,\n    id\n  )\nVALUES ($1, $2, $3, $4, $5, $6, $7)\nRETURNING id\n",
    "describe": {
      "columns": [
        {
          "ordinal": 0,
          "name": "id",
          "type_info": "Uuid"
        }
      ],
      "parameters": {
        "Left": ["Uuid", "Uuid", "Uuid", "Uuid", "Uuid", "Jsonb", "Uuid"]
      },
      "nullable": [false]
    }
  },
  "35113aa3e7d61c91d5f9befed9ad66e3cd72c77d21b7639dd18af3f4feb8c12f": {
    "query": "\nUPDATE organizations\nSET organization_image_path = $1\nWHERE id = $2\nRETURNING *;",
    "describe": {
      "columns": [
        {
          "ordinal": 0,
          "name": "id",
          "type_info": "Uuid"
        },
        {
          "ordinal": 1,
          "name": "name",
          "type_info": "Varchar"
        },
        {
          "ordinal": 2,
          "name": "created_at",
          "type_info": "Timestamptz"
        },
        {
          "ordinal": 3,
          "name": "updated_at",
          "type_info": "Timestamptz"
        },
        {
          "ordinal": 4,
          "name": "deleted_at",
          "type_info": "Timestamptz"
        },
        {
          "ordinal": 5,
          "name": "slug",
          "type_info": "Varchar"
        },
        {
          "ordinal": 6,
          "name": "organization_image_path",
          "type_info": "Varchar"
        },
        {
          "ordinal": 7,
          "name": "description",
          "type_info": "Varchar"
        }
      ],
      "parameters": {
        "Left": ["Varchar", "Uuid"]
      },
      "nullable": [false, false, false, false, true, false, true, true]
    }
  },
  "375b467ba026680d07ba6fa844de91afd942e86b2715431e41b6788df0d2b3c0": {
    "query": "SELECT * FROM users WHERE upstream_id = $1",
    "describe": {
      "columns": [
        {
          "ordinal": 0,
          "name": "id",
          "type_info": "Uuid"
        },
        {
          "ordinal": 1,
          "name": "created_at",
          "type_info": "Timestamptz"
        },
        {
          "ordinal": 2,
          "name": "updated_at",
          "type_info": "Timestamptz"
        },
        {
          "ordinal": 3,
          "name": "deleted_at",
          "type_info": "Timestamptz"
        },
        {
          "ordinal": 4,
          "name": "upstream_id",
          "type_info": "Int4"
        },
        {
          "ordinal": 5,
          "name": "email",
          "type_info": "Varchar"
        }
      ],
      "parameters": {
        "Left": ["Int4"]
      },
      "nullable": [false, false, false, true, true, false]
    }
  },
  "37dfaa87dd74a4c1f409cd120e6997847616214878ae8a66b326699fa8633ad3": {
    "query": "\nUPDATE chapters\nSET deleted_at = now()\nWHERE id = $1\nRETURNING *;\n",
    "describe": {
      "columns": [
        {
          "ordinal": 0,
          "name": "id",
          "type_info": "Uuid"
        },
        {
          "ordinal": 1,
          "name": "name",
          "type_info": "Varchar"
        },
        {
          "ordinal": 2,
          "name": "course_id",
          "type_info": "Uuid"
        },
        {
          "ordinal": 3,
          "name": "chapter_number",
          "type_info": "Int4"
        },
        {
          "ordinal": 4,
          "name": "created_at",
          "type_info": "Timestamptz"
        },
        {
          "ordinal": 5,
          "name": "updated_at",
          "type_info": "Timestamptz"
        },
        {
          "ordinal": 6,
          "name": "deleted_at",
          "type_info": "Timestamptz"
        },
        {
          "ordinal": 7,
          "name": "front_page_id",
          "type_info": "Uuid"
        },
        {
          "ordinal": 8,
          "name": "opens_at",
          "type_info": "Timestamptz"
        },
        {
          "ordinal": 9,
          "name": "chapter_image_path",
          "type_info": "Varchar"
        },
        {
          "ordinal": 10,
          "name": "copied_from",
          "type_info": "Uuid"
        }
      ],
      "parameters": {
        "Left": ["Uuid"]
      },
      "nullable": [false, false, false, false, false, false, true, true, true, true, true]
    }
  },
  "3a3fa537038bdbeb11c9454487111b56afaa5230c97546dc0b29554446bfa27d": {
    "query": "\nSELECT COALESCE(ues.score_given, 0) AS score_given,\n  ues.exercise_id AS exercise_id\nFROM user_exercise_states AS ues\nWHERE ues.deleted_at IS NULL\n  AND ues.exercise_id IN (\n    SELECT UNNEST($1::uuid [])\n  )\n  AND ues.course_instance_id = $2\n  AND ues.user_id = $3;\n        ",
    "describe": {
      "columns": [
        {
          "ordinal": 0,
          "name": "score_given",
          "type_info": "Float4"
        },
        {
          "ordinal": 1,
          "name": "exercise_id",
          "type_info": "Uuid"
        }
      ],
      "parameters": {
        "Left": ["UuidArray", "Uuid", "Uuid"]
      },
      "nullable": [null, false]
    }
  },
  "3c5b30ac7bad3459a0102d31d75bc0c7b6f8b9d62db3ce39be9c26cb318af8a9": {
    "query": "\nSELECT *\nFROM submissions\nWHERE id = $1\n",
    "describe": {
      "columns": [
        {
          "ordinal": 0,
          "name": "id",
          "type_info": "Uuid"
        },
        {
          "ordinal": 1,
          "name": "created_at",
          "type_info": "Timestamptz"
        },
        {
          "ordinal": 2,
          "name": "updated_at",
          "type_info": "Timestamptz"
        },
        {
          "ordinal": 3,
          "name": "deleted_at",
          "type_info": "Timestamptz"
        },
        {
          "ordinal": 4,
          "name": "exercise_id",
          "type_info": "Uuid"
        },
        {
          "ordinal": 5,
          "name": "course_id",
          "type_info": "Uuid"
        },
        {
          "ordinal": 6,
          "name": "exercise_task_id",
          "type_info": "Uuid"
        },
        {
          "ordinal": 7,
          "name": "data_json",
          "type_info": "Jsonb"
        },
        {
          "ordinal": 8,
          "name": "grading_id",
          "type_info": "Uuid"
        },
        {
          "ordinal": 9,
          "name": "metadata",
          "type_info": "Jsonb"
        },
        {
          "ordinal": 10,
          "name": "user_id",
          "type_info": "Uuid"
        },
        {
          "ordinal": 11,
          "name": "course_instance_id",
          "type_info": "Uuid"
        },
        {
          "ordinal": 12,
          "name": "exam_id",
          "type_info": "Uuid"
        }
      ],
      "parameters": {
        "Left": ["Uuid"]
      },
      "nullable": [
        false,
        false,
        false,
        true,
        false,
        true,
        false,
        true,
        true,
        true,
        false,
        true,
        true
      ]
    }
  },
  "3e428bdd951fadaeac24cab7e991c4928f8c58df8dd45c61fbb8779b5ddcbe85": {
    "query": "\nINSERT INTO course_instance_enrollments (user_id, course_id, course_instance_id)\nVALUES ($1, $2, $3)\n",
    "describe": {
      "columns": [],
      "parameters": {
        "Left": ["Uuid", "Uuid", "Uuid"]
      },
      "nullable": []
    }
  },
  "40ee92fefa0c26c98e690f9a50b69cae49ae3ec5577ca4fb497816b875e4f921": {
    "query": "\nINSERT INTO block_feedback(feedback_id, block_id, block_text)\nVALUES ($1, $2, $3)\n",
    "describe": {
      "columns": [],
      "parameters": {
        "Left": ["Uuid", "Uuid", "Varchar"]
      },
      "nullable": []
    }
  },
  "41bfc1ec883c1c478816ca6963cb741eaf78ec415adb22708e1cd1fee2b60126": {
    "query": "\nSELECT user_id,\n  exercise_id,\n  course_instance_id,\n  exam_id,\n  created_at,\n  updated_at,\n  deleted_at,\n  score_given,\n  grading_progress as \"grading_progress: _\",\n  activity_progress as \"activity_progress: _\",\n  selected_exercise_slide_id\nFROM user_exercise_states\nWHERE user_id = $1\n  AND exercise_id = $2\n  AND (course_instance_id = $3 OR exam_id = $4)\n      ",
    "describe": {
      "columns": [
        {
          "ordinal": 0,
          "name": "user_id",
          "type_info": "Uuid"
        },
        {
          "ordinal": 1,
          "name": "exercise_id",
          "type_info": "Uuid"
        },
        {
          "ordinal": 2,
          "name": "course_instance_id",
          "type_info": "Uuid"
        },
        {
          "ordinal": 3,
          "name": "exam_id",
          "type_info": "Uuid"
        },
        {
          "ordinal": 4,
          "name": "created_at",
          "type_info": "Timestamptz"
        },
        {
          "ordinal": 5,
          "name": "updated_at",
          "type_info": "Timestamptz"
        },
        {
          "ordinal": 6,
          "name": "deleted_at",
          "type_info": "Timestamptz"
        },
        {
          "ordinal": 7,
          "name": "score_given",
          "type_info": "Float4"
        },
        {
          "ordinal": 8,
          "name": "grading_progress: _",
          "type_info": {
            "Custom": {
              "name": "grading_progress",
              "kind": {
                "Enum": ["fully-graded", "pending", "pending-manual", "failed", "not-ready"]
              }
            }
          }
        },
        {
          "ordinal": 9,
          "name": "activity_progress: _",
          "type_info": {
            "Custom": {
              "name": "activity_progress",
              "kind": {
                "Enum": ["initialized", "started", "in-progress", "submitted", "completed"]
              }
            }
          }
        },
        {
          "ordinal": 10,
          "name": "selected_exercise_slide_id",
          "type_info": "Uuid"
        }
      ],
      "parameters": {
        "Left": ["Uuid", "Uuid", "Uuid", "Uuid"]
      },
      "nullable": [false, false, true, true, false, false, true, true, false, false, true]
    }
  },
  "436a4b6e66a08b6449ee12211e083a2291b3665a8b580e585fb211f451bd3a15": {
    "query": "\nUPDATE chapters\nSET front_page_id = $1\nWHERE id = $2\nRETURNING *;\n        ",
    "describe": {
      "columns": [
        {
          "ordinal": 0,
          "name": "id",
          "type_info": "Uuid"
        },
        {
          "ordinal": 1,
          "name": "name",
          "type_info": "Varchar"
        },
        {
          "ordinal": 2,
          "name": "course_id",
          "type_info": "Uuid"
        },
        {
          "ordinal": 3,
          "name": "chapter_number",
          "type_info": "Int4"
        },
        {
          "ordinal": 4,
          "name": "created_at",
          "type_info": "Timestamptz"
        },
        {
          "ordinal": 5,
          "name": "updated_at",
          "type_info": "Timestamptz"
        },
        {
          "ordinal": 6,
          "name": "deleted_at",
          "type_info": "Timestamptz"
        },
        {
          "ordinal": 7,
          "name": "front_page_id",
          "type_info": "Uuid"
        },
        {
          "ordinal": 8,
          "name": "opens_at",
          "type_info": "Timestamptz"
        },
        {
          "ordinal": 9,
          "name": "chapter_image_path",
          "type_info": "Varchar"
        },
        {
          "ordinal": 10,
          "name": "copied_from",
          "type_info": "Uuid"
        }
      ],
      "parameters": {
        "Left": ["Uuid", "Uuid"]
      },
      "nullable": [false, false, false, false, false, false, true, true, true, true, true]
    }
  },
  "43bd86b52b6834f11c68bbe73feef8a34f444934be89ac77bdf9bfe6d3f0f910": {
    "query": "\nUPDATE chapters\nSET chapter_image_path = $1\nWHERE id = $2\nRETURNING *;",
    "describe": {
      "columns": [
        {
          "ordinal": 0,
          "name": "id",
          "type_info": "Uuid"
        },
        {
          "ordinal": 1,
          "name": "name",
          "type_info": "Varchar"
        },
        {
          "ordinal": 2,
          "name": "course_id",
          "type_info": "Uuid"
        },
        {
          "ordinal": 3,
          "name": "chapter_number",
          "type_info": "Int4"
        },
        {
          "ordinal": 4,
          "name": "created_at",
          "type_info": "Timestamptz"
        },
        {
          "ordinal": 5,
          "name": "updated_at",
          "type_info": "Timestamptz"
        },
        {
          "ordinal": 6,
          "name": "deleted_at",
          "type_info": "Timestamptz"
        },
        {
          "ordinal": 7,
          "name": "front_page_id",
          "type_info": "Uuid"
        },
        {
          "ordinal": 8,
          "name": "opens_at",
          "type_info": "Timestamptz"
        },
        {
          "ordinal": 9,
          "name": "chapter_image_path",
          "type_info": "Varchar"
        },
        {
          "ordinal": 10,
          "name": "copied_from",
          "type_info": "Uuid"
        }
      ],
      "parameters": {
        "Left": ["Varchar", "Uuid"]
      },
      "nullable": [false, false, false, false, false, false, true, true, true, true, true]
    }
  },
  "4422d198c0e9c4502344c5b1145df37a6cf0b8a85e43390dfc3c5a1ed57549d2": {
    "query": "\nSELECT exams.id,\n  courses.id as course_id,\n  courses.name as course_name,\n  exams.name\nFROM exams\n  JOIN course_exams ON course_exams.exam_id = exams.id\n  JOIN courses ON courses.id = course_exams.course_id\nWHERE exams.organization_id = $1\n  AND exams.deleted_at IS NULL\n  AND courses.deleted_at IS NULL\n",
    "describe": {
      "columns": [
        {
          "ordinal": 0,
          "name": "id",
          "type_info": "Uuid"
        },
        {
          "ordinal": 1,
          "name": "course_id",
          "type_info": "Uuid"
        },
        {
          "ordinal": 2,
          "name": "course_name",
          "type_info": "Varchar"
        },
        {
          "ordinal": 3,
          "name": "name",
          "type_info": "Varchar"
        }
      ],
      "parameters": {
        "Left": ["Uuid"]
      },
      "nullable": [false, false, false, false]
    }
  },
  "4bcf93034b7f1e2a30d12f895c2e8c394094dd5b057cbbd89a5715ad9518ef9d": {
    "query": "\n  UPDATE exercises\n  SET deleted_at = now()\n  WHERE page_id = $1\n          ",
    "describe": {
      "columns": [],
      "parameters": {
        "Left": ["Uuid"]
      },
      "nullable": []
    }
  },
  "4c1c90488e758f959a27a91a32decb1057674d9f57732a9cceef61effae80419": {
    "query": "\nUPDATE pages\nSET content = $2,\n  url_path = $3,\n  title = $4,\n  chapter_id = $5\nWHERE id = $1\nRETURNING id,\n  created_at,\n  updated_at,\n  course_id,\n  exam_id,\n  chapter_id,\n  url_path,\n  title,\n  deleted_at,\n  content,\n  order_number,\n  copied_from\n        ",
    "describe": {
      "columns": [
        {
          "ordinal": 0,
          "name": "id",
          "type_info": "Uuid"
        },
        {
          "ordinal": 1,
          "name": "created_at",
          "type_info": "Timestamptz"
        },
        {
          "ordinal": 2,
          "name": "updated_at",
          "type_info": "Timestamptz"
        },
        {
          "ordinal": 3,
          "name": "course_id",
          "type_info": "Uuid"
        },
        {
          "ordinal": 4,
          "name": "exam_id",
          "type_info": "Uuid"
        },
        {
          "ordinal": 5,
          "name": "chapter_id",
          "type_info": "Uuid"
        },
        {
          "ordinal": 6,
          "name": "url_path",
          "type_info": "Varchar"
        },
        {
          "ordinal": 7,
          "name": "title",
          "type_info": "Varchar"
        },
        {
          "ordinal": 8,
          "name": "deleted_at",
          "type_info": "Timestamptz"
        },
        {
          "ordinal": 9,
          "name": "content",
          "type_info": "Jsonb"
        },
        {
          "ordinal": 10,
          "name": "order_number",
          "type_info": "Int4"
        },
        {
          "ordinal": 11,
          "name": "copied_from",
          "type_info": "Uuid"
        }
      ],
      "parameters": {
        "Left": ["Uuid", "Jsonb", "Varchar", "Varchar", "Uuid"]
      },
      "nullable": [false, false, false, true, true, true, false, false, true, false, false, true]
    }
  },
  "4f7e2b9650e10a87e8df9091b99fb43d3eb68974730a3c08dc6a63ae3ec4f92e": {
    "query": "\nSELECT ucs.*\nFROM courses c\n  JOIN user_course_settings ucs ON (\n    ucs.course_language_group_id = c.course_language_group_id\n  )\nWHERE c.id = $1\n  AND ucs.user_id = $2\n  AND c.deleted_at IS NULL\n  AND ucs.deleted_at IS NULL;\n        ",
    "describe": {
      "columns": [
        {
          "ordinal": 0,
          "name": "user_id",
          "type_info": "Uuid"
        },
        {
          "ordinal": 1,
          "name": "course_language_group_id",
          "type_info": "Uuid"
        },
        {
          "ordinal": 2,
          "name": "created_at",
          "type_info": "Timestamptz"
        },
        {
          "ordinal": 3,
          "name": "updated_at",
          "type_info": "Timestamptz"
        },
        {
          "ordinal": 4,
          "name": "deleted_at",
          "type_info": "Timestamptz"
        },
        {
          "ordinal": 5,
          "name": "current_course_id",
          "type_info": "Uuid"
        },
        {
          "ordinal": 6,
          "name": "current_course_instance_id",
          "type_info": "Uuid"
        }
      ],
      "parameters": {
        "Left": ["Uuid", "Uuid"]
      },
      "nullable": [false, false, false, false, true, false, false]
    }
  },
  "507a53e18ca6049226d9116d1fec7503f8a07c1d45ddc9f1283aafdc322eb879": {
    "query": "\nSELECT\n    DISTINCT(c.id),\n    c.name,\n    c.created_at,\n    c.updated_at,\n    c.organization_id,\n    c.deleted_at,\n    c.slug,\n    c.content_search_language::text,\n    c.language_code,\n    c.copied_from,\n    c.course_language_group_id,\n    c.description\nFROM courses as c\n    LEFT JOIN course_instances as ci on c.id = ci.course_id\nWHERE\n    c.organization_id = $1 AND\n    ci.starts_at < NOW() AND ci.ends_at > NOW() AND\n    c.deleted_at IS NULL AND ci.deleted_at IS NULL\n    LIMIT $2 OFFSET $3;\n        ",
    "describe": {
      "columns": [
        {
          "ordinal": 0,
          "name": "id",
          "type_info": "Uuid"
        },
        {
          "ordinal": 1,
          "name": "name",
          "type_info": "Varchar"
        },
        {
          "ordinal": 2,
          "name": "created_at",
          "type_info": "Timestamptz"
        },
        {
          "ordinal": 3,
          "name": "updated_at",
          "type_info": "Timestamptz"
        },
        {
          "ordinal": 4,
          "name": "organization_id",
          "type_info": "Uuid"
        },
        {
          "ordinal": 5,
          "name": "deleted_at",
          "type_info": "Timestamptz"
        },
        {
          "ordinal": 6,
          "name": "slug",
          "type_info": "Varchar"
        },
        {
          "ordinal": 7,
          "name": "content_search_language",
          "type_info": "Text"
        },
        {
          "ordinal": 8,
          "name": "language_code",
          "type_info": "Varchar"
        },
        {
          "ordinal": 9,
          "name": "copied_from",
          "type_info": "Uuid"
        },
        {
          "ordinal": 10,
          "name": "course_language_group_id",
          "type_info": "Uuid"
        },
        {
          "ordinal": 11,
          "name": "description",
          "type_info": "Text"
        }
      ],
      "parameters": {
        "Left": ["Uuid", "Int8", "Int8"]
      },
      "nullable": [false, false, false, false, false, true, false, null, false, true, false, true]
    }
  },
  "526638aeba291dfa86178ed122d1e4d1ce8f48f75744fce5618fbd989d8cdbb2": {
    "query": "\nSELECT user_id,\n  exercise_id,\n  course_instance_id,\n  exam_id,\n  created_at,\n  updated_at,\n  deleted_at,\n  score_given,\n  grading_progress as \"grading_progress: _\",\n  activity_progress as \"activity_progress: _\",\n  selected_exercise_slide_id\nFROM user_exercise_states\nWHERE user_id = $1\n  AND exercise_id = $2\n  AND (course_instance_id = $3 OR exam_id = $4)\n",
    "describe": {
      "columns": [
        {
          "ordinal": 0,
          "name": "user_id",
          "type_info": "Uuid"
        },
        {
          "ordinal": 1,
          "name": "exercise_id",
          "type_info": "Uuid"
        },
        {
          "ordinal": 2,
          "name": "course_instance_id",
          "type_info": "Uuid"
        },
        {
          "ordinal": 3,
          "name": "exam_id",
          "type_info": "Uuid"
        },
        {
          "ordinal": 4,
          "name": "created_at",
          "type_info": "Timestamptz"
        },
        {
          "ordinal": 5,
          "name": "updated_at",
          "type_info": "Timestamptz"
        },
        {
          "ordinal": 6,
          "name": "deleted_at",
          "type_info": "Timestamptz"
        },
        {
          "ordinal": 7,
          "name": "score_given",
          "type_info": "Float4"
        },
        {
          "ordinal": 8,
          "name": "grading_progress: _",
          "type_info": {
            "Custom": {
              "name": "grading_progress",
              "kind": {
                "Enum": ["fully-graded", "pending", "pending-manual", "failed", "not-ready"]
              }
            }
          }
        },
        {
          "ordinal": 9,
          "name": "activity_progress: _",
          "type_info": {
            "Custom": {
              "name": "activity_progress",
              "kind": {
                "Enum": ["initialized", "started", "in-progress", "submitted", "completed"]
              }
            }
          }
        },
        {
          "ordinal": 10,
          "name": "selected_exercise_slide_id",
          "type_info": "Uuid"
        }
      ],
      "parameters": {
        "Left": ["Uuid", "Uuid", "Uuid", "Uuid"]
      },
      "nullable": [false, false, true, true, false, false, true, true, false, false, true]
    }
  },
  "53e26910f60193f83389cea5ba2197fb520a0733034ed9fb423dd1f1edccdc90": {
    "query": "\nINSERT INTO exercises (\n    id,\n    course_id,\n    name,\n    deadline,\n    page_id,\n    score_maximum,\n    order_number,\n    chapter_id,\n    copied_from\n  )\nSELECT uuid_generate_v5($1, id::text),\n  $1,\n  name,\n  deadline,\n  uuid_generate_v5($1, page_id::text),\n  score_maximum,\n  order_number,\n  chapter_id,\n  id\nFROM exercises\nWHERE course_id = $2\nRETURNING id,\n  copied_from;\n    ",
    "describe": {
      "columns": [
        {
          "ordinal": 0,
          "name": "id",
          "type_info": "Uuid"
        },
        {
          "ordinal": 1,
          "name": "copied_from",
          "type_info": "Uuid"
        }
      ],
      "parameters": {
        "Left": ["Uuid", "Uuid"]
      },
      "nullable": [false, true]
    }
  },
  "5405fedcc383aa9c5f50b65874cbe438dcd7eff2408884bd9482db9e4319882a": {
    "query": "\nSELECT t.id,\n  t.exercise_slide_id,\n  t.exercise_type,\n  t.assignment,\n  t.public_spec,\n  t.model_solution_spec\nFROM exercise_tasks t\n  JOIN exercise_slides s ON (t.exercise_slide_id = s.id)\nWHERE s.exercise_id = $1\n  AND s.deleted_at IS NULL\n  AND t.deleted_at IS NULL\nORDER BY random();\n        ",
    "describe": {
      "columns": [
        {
          "ordinal": 0,
          "name": "id",
          "type_info": "Uuid"
        },
        {
          "ordinal": 1,
          "name": "exercise_slide_id",
          "type_info": "Uuid"
        },
        {
          "ordinal": 2,
          "name": "exercise_type",
          "type_info": "Varchar"
        },
        {
          "ordinal": 3,
          "name": "assignment",
          "type_info": "Jsonb"
        },
        {
          "ordinal": 4,
          "name": "public_spec",
          "type_info": "Jsonb"
        },
        {
          "ordinal": 5,
          "name": "model_solution_spec",
          "type_info": "Jsonb"
        }
      ],
      "parameters": {
        "Left": ["Uuid"]
      },
      "nullable": [false, false, false, false, true, true]
    }
  },
  "55d2baac7d8ce3670047a6388219d46faaac72bb6f7f6769b28fa320d601652c": {
    "query": "\nINSERT INTO exercise_service_info (\n    exercise_service_id,\n    exercise_type_specific_user_interface_iframe,\n    grade_endpoint_path,\n    public_spec_endpoint_path,\n    model_solution_path\n  )\nVALUES ($1, $2, $3, $4, $5)\nRETURNING *\n",
    "describe": {
      "columns": [
        {
          "ordinal": 0,
          "name": "exercise_service_id",
          "type_info": "Uuid"
        },
        {
          "ordinal": 1,
          "name": "created_at",
          "type_info": "Timestamptz"
        },
        {
          "ordinal": 2,
          "name": "updated_at",
          "type_info": "Timestamptz"
        },
        {
          "ordinal": 3,
          "name": "grade_endpoint_path",
          "type_info": "Varchar"
        },
        {
          "ordinal": 4,
          "name": "public_spec_endpoint_path",
          "type_info": "Varchar"
        },
        {
          "ordinal": 5,
          "name": "model_solution_path",
          "type_info": "Varchar"
        },
        {
          "ordinal": 6,
          "name": "exercise_type_specific_user_interface_iframe",
          "type_info": "Varchar"
        }
      ],
      "parameters": {
        "Left": ["Uuid", "Varchar", "Varchar", "Varchar", "Varchar"]
      },
      "nullable": [false, false, false, false, false, false, false]
    }
  },
  "5629bbd8991b5b3e8ac7f918491b67f7e37148c345c47984d86cadef99171257": {
    "query": "\nUPDATE courses\nSET name = $1\nWHERE id = $2\nRETURNING id,\n  name,\n  created_at,\n  updated_at,\n  organization_id,\n  deleted_at,\n  slug,\n  content_search_language::text,\n  language_code,\n  copied_from,\n  course_language_group_id,\n  description\n    ",
    "describe": {
      "columns": [
        {
          "ordinal": 0,
          "name": "id",
          "type_info": "Uuid"
        },
        {
          "ordinal": 1,
          "name": "name",
          "type_info": "Varchar"
        },
        {
          "ordinal": 2,
          "name": "created_at",
          "type_info": "Timestamptz"
        },
        {
          "ordinal": 3,
          "name": "updated_at",
          "type_info": "Timestamptz"
        },
        {
          "ordinal": 4,
          "name": "organization_id",
          "type_info": "Uuid"
        },
        {
          "ordinal": 5,
          "name": "deleted_at",
          "type_info": "Timestamptz"
        },
        {
          "ordinal": 6,
          "name": "slug",
          "type_info": "Varchar"
        },
        {
          "ordinal": 7,
          "name": "content_search_language",
          "type_info": "Text"
        },
        {
          "ordinal": 8,
          "name": "language_code",
          "type_info": "Varchar"
        },
        {
          "ordinal": 9,
          "name": "copied_from",
          "type_info": "Uuid"
        },
        {
          "ordinal": 10,
          "name": "course_language_group_id",
          "type_info": "Uuid"
        },
        {
          "ordinal": 11,
          "name": "description",
          "type_info": "Text"
        }
      ],
      "parameters": {
        "Left": ["Varchar", "Uuid"]
      },
      "nullable": [false, false, false, false, false, true, false, null, false, true, false, true]
    }
  },
  "576035aeb9e877869815eabed2f331073438c344f65a06022c74c23592c51dd6": {
    "query": "\nSELECT opens_at\nFROM chapters\nWHERE id = $1\n",
    "describe": {
      "columns": [
        {
          "ordinal": 0,
          "name": "opens_at",
          "type_info": "Timestamptz"
        }
      ],
      "parameters": {
        "Left": ["Uuid"]
      },
      "nullable": [true]
    }
  },
  "5994334eba8b775d80a31603a63fe24599b25205a00cc5de720edc14d2fd1058": {
    "query": "\nSELECT *\nFROM exercises\nWHERE page_id = $1\n  AND deleted_at IS NULL\n",
    "describe": {
      "columns": [
        {
          "ordinal": 0,
          "name": "id",
          "type_info": "Uuid"
        },
        {
          "ordinal": 1,
          "name": "created_at",
          "type_info": "Timestamptz"
        },
        {
          "ordinal": 2,
          "name": "updated_at",
          "type_info": "Timestamptz"
        },
        {
          "ordinal": 3,
          "name": "course_id",
          "type_info": "Uuid"
        },
        {
          "ordinal": 4,
          "name": "deleted_at",
          "type_info": "Timestamptz"
        },
        {
          "ordinal": 5,
          "name": "name",
          "type_info": "Varchar"
        },
        {
          "ordinal": 6,
          "name": "deadline",
          "type_info": "Timestamptz"
        },
        {
          "ordinal": 7,
          "name": "page_id",
          "type_info": "Uuid"
        },
        {
          "ordinal": 8,
          "name": "score_maximum",
          "type_info": "Int4"
        },
        {
          "ordinal": 9,
          "name": "order_number",
          "type_info": "Int4"
        },
        {
          "ordinal": 10,
          "name": "chapter_id",
          "type_info": "Uuid"
        },
        {
          "ordinal": 11,
          "name": "copied_from",
          "type_info": "Uuid"
        },
        {
          "ordinal": 12,
          "name": "exam_id",
          "type_info": "Uuid"
        }
      ],
      "parameters": {
        "Left": ["Uuid"]
      },
      "nullable": [
        false,
        false,
        false,
        true,
        true,
        false,
        true,
        false,
        false,
        false,
        true,
        true,
        true
      ]
    }
  },
  "5aa5b0629666c849e87f50b545a2f83f7bfadc42d475b3b2979f1c2507fdc551": {
    "query": "\nSELECT *\nFROM exercise_slides\nWHERE exercise_id = ANY($1)\n  AND deleted_at IS NULL;\n        ",
    "describe": {
      "columns": [
        {
          "ordinal": 0,
          "name": "id",
          "type_info": "Uuid"
        },
        {
          "ordinal": 1,
          "name": "created_at",
          "type_info": "Timestamptz"
        },
        {
          "ordinal": 2,
          "name": "updated_at",
          "type_info": "Timestamptz"
        },
        {
          "ordinal": 3,
          "name": "deleted_at",
          "type_info": "Timestamptz"
        },
        {
          "ordinal": 4,
          "name": "exercise_id",
          "type_info": "Uuid"
        },
        {
          "ordinal": 5,
          "name": "order_number",
          "type_info": "Int4"
        }
      ],
      "parameters": {
        "Left": ["UuidArray"]
      },
      "nullable": [false, false, false, true, false, false]
    }
  },
  "5bf296199f464130717be2910f6d241261334a31a65e9a6911d6e795d1435d8f": {
    "query": "\nUPDATE proposed_page_edits\nSET pending = $1\nWHERE id = $2\n",
    "describe": {
      "columns": [],
      "parameters": {
        "Left": ["Bool", "Uuid"]
      },
      "nullable": []
    }
  },
  "5bff2d6b08b954b12c31a399396e4f855f055ac3994940b626d05fbd4b415c54": {
    "query": "\nSELECT course_id, exam_id\nFROM pages\nWHERE id = $1\n  AND deleted_at IS NULL;\n        ",
    "describe": {
      "columns": [
        {
          "ordinal": 0,
          "name": "course_id",
          "type_info": "Uuid"
        },
        {
          "ordinal": 1,
          "name": "exam_id",
          "type_info": "Uuid"
        }
      ],
      "parameters": {
        "Left": ["Uuid"]
      },
      "nullable": [true, true]
    }
  },
  "5cf04047f64dad53b0b701fcb9e2c49da51b2d4c22944103a24f57f4bc37045f": {
    "query": "\nSELECT id,\n  created_at,\n  updated_at,\n  course_id,\n  exam_id,\n  chapter_id,\n  url_path,\n  title,\n  deleted_at,\n  content,\n  order_number,\n  copied_from\nFROM pages\nWHERE id = $1;\n",
    "describe": {
      "columns": [
        {
          "ordinal": 0,
          "name": "id",
          "type_info": "Uuid"
        },
        {
          "ordinal": 1,
          "name": "created_at",
          "type_info": "Timestamptz"
        },
        {
          "ordinal": 2,
          "name": "updated_at",
          "type_info": "Timestamptz"
        },
        {
          "ordinal": 3,
          "name": "course_id",
          "type_info": "Uuid"
        },
        {
          "ordinal": 4,
          "name": "exam_id",
          "type_info": "Uuid"
        },
        {
          "ordinal": 5,
          "name": "chapter_id",
          "type_info": "Uuid"
        },
        {
          "ordinal": 6,
          "name": "url_path",
          "type_info": "Varchar"
        },
        {
          "ordinal": 7,
          "name": "title",
          "type_info": "Varchar"
        },
        {
          "ordinal": 8,
          "name": "deleted_at",
          "type_info": "Timestamptz"
        },
        {
          "ordinal": 9,
          "name": "content",
          "type_info": "Jsonb"
        },
        {
          "ordinal": 10,
          "name": "order_number",
          "type_info": "Int4"
        },
        {
          "ordinal": 11,
          "name": "copied_from",
          "type_info": "Uuid"
        }
      ],
      "parameters": {
        "Left": ["Uuid"]
      },
      "nullable": [false, false, false, true, true, true, false, false, true, false, false, true]
    }
  },
  "5d906a7355c57bc0f6bc40148ced49d7dbe50951f67fc0628abcf9ef6e29fce8": {
    "query": "SELECT course_id AS \"course_id!\" FROM exercises WHERE id = $1 AND course_id IS NOT NULL",
    "describe": {
      "columns": [
        {
          "ordinal": 0,
          "name": "course_id!",
          "type_info": "Uuid"
        }
      ],
      "parameters": {
        "Left": ["Uuid"]
      },
      "nullable": [true]
    }
  },
  "5e92276cd35f5b56591706b2e6b9e5229aba70df37b21a2654298bf9a0caf783": {
    "query": "\nINSERT INTO organizations (id, name, slug, description)\nVALUES ($1, $2, $3, $4)\nRETURNING id\n",
    "describe": {
      "columns": [
        {
          "ordinal": 0,
          "name": "id",
          "type_info": "Uuid"
        }
      ],
      "parameters": {
        "Left": ["Uuid", "Varchar", "Varchar", "Varchar"]
      },
      "nullable": [false]
    }
  },
  "60fed3e48c5452f1f0d9aa6c6775f382456469221d08d6d2d450fd5c24648d31": {
    "query": "\nINSERT INTO chapters(name, course_id, chapter_number)\nVALUES($1, $2, $3)\nRETURNING *;\n",
    "describe": {
      "columns": [
        {
          "ordinal": 0,
          "name": "id",
          "type_info": "Uuid"
        },
        {
          "ordinal": 1,
          "name": "name",
          "type_info": "Varchar"
        },
        {
          "ordinal": 2,
          "name": "course_id",
          "type_info": "Uuid"
        },
        {
          "ordinal": 3,
          "name": "chapter_number",
          "type_info": "Int4"
        },
        {
          "ordinal": 4,
          "name": "created_at",
          "type_info": "Timestamptz"
        },
        {
          "ordinal": 5,
          "name": "updated_at",
          "type_info": "Timestamptz"
        },
        {
          "ordinal": 6,
          "name": "deleted_at",
          "type_info": "Timestamptz"
        },
        {
          "ordinal": 7,
          "name": "front_page_id",
          "type_info": "Uuid"
        },
        {
          "ordinal": 8,
          "name": "opens_at",
          "type_info": "Timestamptz"
        },
        {
          "ordinal": 9,
          "name": "chapter_image_path",
          "type_info": "Varchar"
        },
        {
          "ordinal": 10,
          "name": "copied_from",
          "type_info": "Uuid"
        }
      ],
      "parameters": {
        "Left": ["Varchar", "Uuid", "Int4"]
      },
      "nullable": [false, false, false, false, false, false, true, true, true, true, true]
    }
  },
  "622d48bb4059134b3f8f954471b619a499c3396e8c42d5401210576aab29974b": {
    "query": "\nSELECT p.url_path as url_path,\n  p.title as title,\n  c.chapter_number as chapter_number,\n  c.id as chapter_id,\n  c.opens_at as chapter_opens_at,\n  c.front_page_id as chapter_front_page_id\nFROM pages p\n  LEFT JOIN chapters c ON p.chapter_id = c.id\nWHERE p.order_number = (\n    SELECT MIN(pa.order_number)\n    FROM pages pa\n    WHERE pa.order_number > $1\n      AND pa.deleted_at IS NULL\n  )\n  AND p.course_id = $2\n  AND c.chapter_number = $3;\n        ",
    "describe": {
      "columns": [
        {
          "ordinal": 0,
          "name": "url_path",
          "type_info": "Varchar"
        },
        {
          "ordinal": 1,
          "name": "title",
          "type_info": "Varchar"
        },
        {
          "ordinal": 2,
          "name": "chapter_number",
          "type_info": "Int4"
        },
        {
          "ordinal": 3,
          "name": "chapter_id",
          "type_info": "Uuid"
        },
        {
          "ordinal": 4,
          "name": "chapter_opens_at",
          "type_info": "Timestamptz"
        },
        {
          "ordinal": 5,
          "name": "chapter_front_page_id",
          "type_info": "Uuid"
        }
      ],
      "parameters": {
        "Left": ["Int4", "Uuid", "Int4"]
      },
      "nullable": [false, false, false, false, true, true]
    }
  },
  "6263426899d28575a326f3f969a391461c623bc4397d4236f1a2bf048785927d": {
    "query": "\nSELECT pages.id,\n  pages.created_at,\n  pages.updated_at,\n  pages.course_id,\n  pages.exam_id,\n  pages.chapter_id,\n  pages.url_path,\n  pages.title,\n  pages.deleted_at,\n  pages.content,\n  pages.order_number,\n  pages.copied_from\nFROM pages\nWHERE exam_id = $1\nAND pages.deleted_at IS NULL\n",
    "describe": {
      "columns": [
        {
          "ordinal": 0,
          "name": "id",
          "type_info": "Uuid"
        },
        {
          "ordinal": 1,
          "name": "created_at",
          "type_info": "Timestamptz"
        },
        {
          "ordinal": 2,
          "name": "updated_at",
          "type_info": "Timestamptz"
        },
        {
          "ordinal": 3,
          "name": "course_id",
          "type_info": "Uuid"
        },
        {
          "ordinal": 4,
          "name": "exam_id",
          "type_info": "Uuid"
        },
        {
          "ordinal": 5,
          "name": "chapter_id",
          "type_info": "Uuid"
        },
        {
          "ordinal": 6,
          "name": "url_path",
          "type_info": "Varchar"
        },
        {
          "ordinal": 7,
          "name": "title",
          "type_info": "Varchar"
        },
        {
          "ordinal": 8,
          "name": "deleted_at",
          "type_info": "Timestamptz"
        },
        {
          "ordinal": 9,
          "name": "content",
          "type_info": "Jsonb"
        },
        {
          "ordinal": 10,
          "name": "order_number",
          "type_info": "Int4"
        },
        {
          "ordinal": 11,
          "name": "copied_from",
          "type_info": "Uuid"
        }
      ],
      "parameters": {
        "Left": ["Uuid"]
      },
      "nullable": [false, false, false, true, true, true, false, false, true, false, false, true]
    }
  },
  "678a1a79a8b5767c8d622268b1b0a06e92e8bc61124e367e83752b9064e82cac": {
    "query": "\nSELECT p.url_path as url_path,\n  p.title as title,\n  c.chapter_number as chapter_number,\n  c.id as chapter_id,\n  c.opens_at as chapter_opens_at,\n  c.front_page_id as chapter_front_page_id\nFROM chapters c\n  INNER JOIN pages p on c.id = p.chapter_id\nWHERE c.chapter_number = (\n    SELECT MIN(ca.chapter_number)\n    FROM chapters ca\n    WHERE ca.chapter_number > $1\n      AND ca.deleted_at IS NULL\n  )\n  AND c.course_id = $2\nORDER BY p.order_number\nLIMIT 1;\n        ",
    "describe": {
      "columns": [
        {
          "ordinal": 0,
          "name": "url_path",
          "type_info": "Varchar"
        },
        {
          "ordinal": 1,
          "name": "title",
          "type_info": "Varchar"
        },
        {
          "ordinal": 2,
          "name": "chapter_number",
          "type_info": "Int4"
        },
        {
          "ordinal": 3,
          "name": "chapter_id",
          "type_info": "Uuid"
        },
        {
          "ordinal": 4,
          "name": "chapter_opens_at",
          "type_info": "Timestamptz"
        },
        {
          "ordinal": 5,
          "name": "chapter_front_page_id",
          "type_info": "Uuid"
        }
      ],
      "parameters": {
        "Left": ["Int4", "Uuid"]
      },
      "nullable": [false, false, false, false, true, true]
    }
  },
  "680c5eed3c49d67d404af7d0a2df7dc8f9391db14848e8aff877a8a117335be2": {
    "query": "SELECT * FROM exercises WHERE id = $1;",
    "describe": {
      "columns": [
        {
          "ordinal": 0,
          "name": "id",
          "type_info": "Uuid"
        },
        {
          "ordinal": 1,
          "name": "created_at",
          "type_info": "Timestamptz"
        },
        {
          "ordinal": 2,
          "name": "updated_at",
          "type_info": "Timestamptz"
        },
        {
          "ordinal": 3,
          "name": "course_id",
          "type_info": "Uuid"
        },
        {
          "ordinal": 4,
          "name": "deleted_at",
          "type_info": "Timestamptz"
        },
        {
          "ordinal": 5,
          "name": "name",
          "type_info": "Varchar"
        },
        {
          "ordinal": 6,
          "name": "deadline",
          "type_info": "Timestamptz"
        },
        {
          "ordinal": 7,
          "name": "page_id",
          "type_info": "Uuid"
        },
        {
          "ordinal": 8,
          "name": "score_maximum",
          "type_info": "Int4"
        },
        {
          "ordinal": 9,
          "name": "order_number",
          "type_info": "Int4"
        },
        {
          "ordinal": 10,
          "name": "chapter_id",
          "type_info": "Uuid"
        },
        {
          "ordinal": 11,
          "name": "copied_from",
          "type_info": "Uuid"
        },
        {
          "ordinal": 12,
          "name": "exam_id",
          "type_info": "Uuid"
        }
      ],
      "parameters": {
        "Left": ["Uuid"]
      },
      "nullable": [
        false,
        false,
        false,
        true,
        true,
        false,
        true,
        false,
        false,
        false,
        true,
        true,
        true
      ]
    }
  },
  "6b8536e8f4621ec17b4b6a7aea1b2df02d5f86d70df29eaa89dd00c028aa4e67": {
    "query": "\nINSERT INTO proposed_block_edits (\n  proposal_id,\n  block_id,\n  block_attribute,\n  original_text,\n  changed_text\n)\nVALUES ($1, $2, $3, $4, $5)\nRETURNING id\n",
    "describe": {
      "columns": [
        {
          "ordinal": 0,
          "name": "id",
          "type_info": "Uuid"
        }
      ],
      "parameters": {
        "Left": ["Uuid", "Uuid", "Text", "Text", "Text"]
      },
      "nullable": [false]
    }
  },
  "6bc403d5e34e4661d2e6930c35e5d8caafea81db10220cdaf612d9be967a056b": {
    "query": "\nSELECT *\nFROM exercise_slides\nWHERE exercise_id = $1\n  AND deleted_at IS NULL;\n    ",
    "describe": {
      "columns": [
        {
          "ordinal": 0,
          "name": "id",
          "type_info": "Uuid"
        },
        {
          "ordinal": 1,
          "name": "created_at",
          "type_info": "Timestamptz"
        },
        {
          "ordinal": 2,
          "name": "updated_at",
          "type_info": "Timestamptz"
        },
        {
          "ordinal": 3,
          "name": "deleted_at",
          "type_info": "Timestamptz"
        },
        {
          "ordinal": 4,
          "name": "exercise_id",
          "type_info": "Uuid"
        },
        {
          "ordinal": 5,
          "name": "order_number",
          "type_info": "Int4"
        }
      ],
      "parameters": {
        "Left": ["Uuid"]
      },
      "nullable": [false, false, false, true, false, false]
    }
  },
  "6f5ab6a5fb0636d714701ea1c4d6c01ca9b3a54efc33322c8bf81d98d356d8e6": {
    "query": "\nSELECT *\nfrom playground_examples\nWHERE deleted_at IS NULL;\n  ",
    "describe": {
      "columns": [
        {
          "ordinal": 0,
          "name": "id",
          "type_info": "Uuid"
        },
        {
          "ordinal": 1,
          "name": "created_at",
          "type_info": "Timestamptz"
        },
        {
          "ordinal": 2,
          "name": "updated_at",
          "type_info": "Timestamptz"
        },
        {
          "ordinal": 3,
          "name": "deleted_at",
          "type_info": "Timestamptz"
        },
        {
          "ordinal": 4,
          "name": "name",
          "type_info": "Varchar"
        },
        {
          "ordinal": 5,
          "name": "url",
          "type_info": "Varchar"
        },
        {
          "ordinal": 6,
          "name": "width",
          "type_info": "Int4"
        },
        {
          "ordinal": 7,
          "name": "data",
          "type_info": "Jsonb"
        }
      ],
      "parameters": {
        "Left": []
      },
      "nullable": [false, false, false, true, false, false, false, false]
    }
  },
  "710ccb21f84c2c1777024e07f260afd8d6e826c2e48de101ec721f2f58d2ea12": {
    "query": "\nINSERT INTO regrading_submissions (\n    regrading_id,\n    submission_id,\n    grading_before_regrading\n  )\nVALUES ($1, $2, $3)\nRETURNING id\n",
    "describe": {
      "columns": [
        {
          "ordinal": 0,
          "name": "id",
          "type_info": "Uuid"
        }
      ],
      "parameters": {
        "Left": ["Uuid", "Uuid", "Uuid"]
      },
      "nullable": [false]
    }
  },
  "71c791b6fd5230c2be0c2c01a3e173dcbc8946d40b86f41c909c7b23cc9fe371": {
    "query": "\n    INSERT INTO user_exercise_states (\n        user_id,\n        exercise_id,\n        course_instance_id,\n        selected_exercise_slide_id\n      )\n    VALUES ($1, $2, $3, $4)\n    ",
    "describe": {
      "columns": [],
      "parameters": {
        "Left": ["Uuid", "Uuid", "Uuid", "Uuid"]
      },
      "nullable": []
    }
  },
  "744d6db0137323cc6398d3dacc9a6a59866b6e23798c33e118a0683f6a58cd36": {
    "query": "\nSELECT *\nFROM exercise_service_info\nWHERE exercise_service_id = $1\n    ",
    "describe": {
      "columns": [
        {
          "ordinal": 0,
          "name": "exercise_service_id",
          "type_info": "Uuid"
        },
        {
          "ordinal": 1,
          "name": "created_at",
          "type_info": "Timestamptz"
        },
        {
          "ordinal": 2,
          "name": "updated_at",
          "type_info": "Timestamptz"
        },
        {
          "ordinal": 3,
          "name": "grade_endpoint_path",
          "type_info": "Varchar"
        },
        {
          "ordinal": 4,
          "name": "public_spec_endpoint_path",
          "type_info": "Varchar"
        },
        {
          "ordinal": 5,
          "name": "model_solution_path",
          "type_info": "Varchar"
        },
        {
          "ordinal": 6,
          "name": "exercise_type_specific_user_interface_iframe",
          "type_info": "Varchar"
        }
      ],
      "parameters": {
        "Left": ["Uuid"]
      },
      "nullable": [false, false, false, false, false, false, false]
    }
  },
<<<<<<< HEAD
  "7520c95b1fb035c03452f583dd231cb2a03783c53077256fb2c8b3c14e3551b1": {
    "query": "\nINSERT INTO courses (name, organization_id, slug, language_code, course_language_group_id, description)\nVALUES ($1, $2, $3, $4, $5, $6)\nRETURNING id\n",
    "describe": {
      "columns": [
        {
          "ordinal": 0,
          "name": "id",
          "type_info": "Uuid"
        }
      ],
      "parameters": {
        "Left": ["Varchar", "Uuid", "Varchar", "Varchar", "Uuid", "Text"]
      },
      "nullable": [false]
    }
  },
  "76ce92c1173e95b850a803ae754c1a94af1c02eb4e5e553df48901d90eb6e923": {
    "query": "\nSELECT *\nFROM users\nWHERE id = $1\n        ",
=======
  "744d6db0137323cc6398d3dacc9a6a59866b6e23798c33e118a0683f6a58cd36": {
    "query": "\nSELECT *\nFROM exercise_service_info\nWHERE exercise_service_id = $1\n    ",
>>>>>>> b9d0aac0
    "describe": {
      "columns": [
        {
          "ordinal": 0,
          "name": "id",
          "type_info": "Uuid"
        },
        {
          "ordinal": 1,
          "name": "created_at",
          "type_info": "Timestamptz"
        },
        {
          "ordinal": 2,
          "name": "updated_at",
          "type_info": "Timestamptz"
        },
        {
          "ordinal": 3,
          "name": "deleted_at",
          "type_info": "Timestamptz"
        },
        {
          "ordinal": 4,
          "name": "upstream_id",
          "type_info": "Int4"
        },
        {
          "ordinal": 5,
          "name": "email",
          "type_info": "Varchar"
        }
      ],
      "parameters": {
        "Left": ["Uuid"]
      },
      "nullable": [false, false, false, true, true, false]
    }
  },
  "77657c034a3b37f5833d49bd77e022a45d3b31ce1abb8d00e80201e29a48e322": {
    "query": "\nSELECT id,\n  name,\n  created_at,\n  updated_at,\n  organization_id,\n  deleted_at,\n  slug,\n  content_search_language::text,\n  language_code,\n  copied_from,\n  course_language_group_id,\n  description\nFROM courses\nWHERE id = $1;\n    ",
    "describe": {
      "columns": [
        {
          "ordinal": 0,
          "name": "id",
          "type_info": "Uuid"
        },
        {
          "ordinal": 1,
          "name": "name",
          "type_info": "Varchar"
        },
        {
          "ordinal": 2,
          "name": "created_at",
          "type_info": "Timestamptz"
        },
        {
          "ordinal": 3,
          "name": "updated_at",
          "type_info": "Timestamptz"
        },
        {
          "ordinal": 4,
          "name": "organization_id",
          "type_info": "Uuid"
        },
        {
          "ordinal": 5,
          "name": "deleted_at",
          "type_info": "Timestamptz"
        },
        {
          "ordinal": 6,
          "name": "slug",
          "type_info": "Varchar"
        },
        {
          "ordinal": 7,
          "name": "content_search_language",
          "type_info": "Text"
        },
        {
          "ordinal": 8,
          "name": "language_code",
          "type_info": "Varchar"
        },
        {
          "ordinal": 9,
          "name": "copied_from",
          "type_info": "Uuid"
        },
        {
          "ordinal": 10,
          "name": "course_language_group_id",
          "type_info": "Uuid"
        },
        {
          "ordinal": 11,
          "name": "description",
          "type_info": "Text"
        }
      ],
      "parameters": {
        "Left": ["Uuid"]
      },
      "nullable": [false, false, false, false, false, true, false, null, false, true, false, true]
    }
  },
  "785c6a12aad375df96e3ce5dee4b20fde25e67ec826c645019a03222a07c2aa9": {
    "query": "\nSELECT DATE(created_at) date, count(*)::integer\nFROM submissions\nWHERE course_id = $1\nGROUP BY date\nORDER BY date;\n          ",
    "describe": {
      "columns": [
        {
          "ordinal": 0,
          "name": "date",
          "type_info": "Date"
        },
        {
          "ordinal": 1,
          "name": "count",
          "type_info": "Int4"
        }
      ],
      "parameters": {
        "Left": ["Uuid"]
      },
      "nullable": [null, null]
    }
  },
  "79a997ae3e7010fc4411554484753bc5f48823c4142a410d09e4ba93310e2596": {
    "query": "\nUPDATE user_exercise_states\nSET selected_exercise_slide_id = $4\nWHERE user_id = $1\n  AND exercise_id = $2\n  AND (course_instance_id = $3 OR exam_id = $5)\n    ",
    "describe": {
      "columns": [],
      "parameters": {
        "Left": ["Uuid", "Uuid", "Uuid", "Uuid", "Uuid"]
      },
      "nullable": []
    }
  },
  "79d611ab409e1fbe46dbccf7e84f714de76138f0c71d2f43b59da2a6a98f2d88": {
    "query": "\nINSERT INTO exercises (course_id, name, page_id, chapter_id, order_number)\nVALUES ($1, $2, $3, $4, $5)\nRETURNING id\n",
    "describe": {
      "columns": [
        {
          "ordinal": 0,
          "name": "id",
          "type_info": "Uuid"
        }
      ],
      "parameters": {
        "Left": ["Uuid", "Varchar", "Uuid", "Uuid", "Int4"]
      },
      "nullable": [false]
    }
  },
  "7a76df8c10629d8afcfc6863e2ada85d9108c74ccae8ffe4f5e2fd7c6a36432a": {
    "query": "\nUPDATE exercise_slides\nSET deleted_at = now()\nWHERE exercise_id = ANY($1)\nRETURNING id;\n        ",
    "describe": {
      "columns": [
        {
          "ordinal": 0,
          "name": "id",
          "type_info": "Uuid"
        }
      ],
      "parameters": {
        "Left": ["UuidArray"]
      },
      "nullable": [false]
    }
  },
  "7f1cb8b1bbc4ed001fa4fc6dcbbc90e30e0d509e64de0d75461ae1c82a285268": {
    "query": "UPDATE chapters SET opens_at = $1 WHERE id = $2",
    "describe": {
      "columns": [],
      "parameters": {
        "Left": ["Timestamptz", "Uuid"]
      },
      "nullable": []
    }
  },
  "7f373130b904d2214e526cda0134c50280fe0dcb089c208b2bfacc0dc985a64d": {
    "query": "\nSELECT *\nFROM submissions\nWHERE exercise_id = $1\n  AND user_id = $2\n  AND deleted_at IS NULL\nORDER BY created_at DESC\nLIMIT 1\n",
    "describe": {
      "columns": [
        {
          "ordinal": 0,
          "name": "id",
          "type_info": "Uuid"
        },
        {
          "ordinal": 1,
          "name": "created_at",
          "type_info": "Timestamptz"
        },
        {
          "ordinal": 2,
          "name": "updated_at",
          "type_info": "Timestamptz"
        },
        {
          "ordinal": 3,
          "name": "deleted_at",
          "type_info": "Timestamptz"
        },
        {
          "ordinal": 4,
          "name": "exercise_id",
          "type_info": "Uuid"
        },
        {
          "ordinal": 5,
          "name": "course_id",
          "type_info": "Uuid"
        },
        {
          "ordinal": 6,
          "name": "exercise_task_id",
          "type_info": "Uuid"
        },
        {
          "ordinal": 7,
          "name": "data_json",
          "type_info": "Jsonb"
        },
        {
          "ordinal": 8,
          "name": "grading_id",
          "type_info": "Uuid"
        },
        {
          "ordinal": 9,
          "name": "metadata",
          "type_info": "Jsonb"
        },
        {
          "ordinal": 10,
          "name": "user_id",
          "type_info": "Uuid"
        },
        {
          "ordinal": 11,
          "name": "course_instance_id",
          "type_info": "Uuid"
        },
        {
          "ordinal": 12,
          "name": "exam_id",
          "type_info": "Uuid"
        }
      ],
      "parameters": {
        "Left": ["Uuid", "Uuid"]
      },
      "nullable": [
        false,
        false,
        false,
        true,
        false,
        true,
        false,
        true,
        true,
        true,
        false,
        true,
        true
      ]
    }
  },
  "7f60cb95d005229697685588b6c62a2a5c9c46c224b5df59cfa6c111dd0e1b15": {
    "query": "\nSELECT id,\n  created_at,\n  updated_at,\n  submission_id,\n  course_id,\n  exam_id,\n  exercise_id,\n  exercise_task_id,\n  grading_priority,\n  score_given,\n  grading_progress as \"grading_progress: _\",\n  user_points_update_strategy as \"user_points_update_strategy: _\",\n  unscaled_score_maximum,\n  unscaled_score_given,\n  grading_started_at,\n  grading_completed_at,\n  feedback_json,\n  feedback_text,\n  deleted_at\nFROM gradings\nWHERE id = $1\n",
    "describe": {
      "columns": [
        {
          "ordinal": 0,
          "name": "id",
          "type_info": "Uuid"
        },
        {
          "ordinal": 1,
          "name": "created_at",
          "type_info": "Timestamptz"
        },
        {
          "ordinal": 2,
          "name": "updated_at",
          "type_info": "Timestamptz"
        },
        {
          "ordinal": 3,
          "name": "submission_id",
          "type_info": "Uuid"
        },
        {
          "ordinal": 4,
          "name": "course_id",
          "type_info": "Uuid"
        },
        {
          "ordinal": 5,
          "name": "exam_id",
          "type_info": "Uuid"
        },
        {
          "ordinal": 6,
          "name": "exercise_id",
          "type_info": "Uuid"
        },
        {
          "ordinal": 7,
          "name": "exercise_task_id",
          "type_info": "Uuid"
        },
        {
          "ordinal": 8,
          "name": "grading_priority",
          "type_info": "Int4"
        },
        {
          "ordinal": 9,
          "name": "score_given",
          "type_info": "Float4"
        },
        {
          "ordinal": 10,
          "name": "grading_progress: _",
          "type_info": {
            "Custom": {
              "name": "grading_progress",
              "kind": {
                "Enum": ["fully-graded", "pending", "pending-manual", "failed", "not-ready"]
              }
            }
          }
        },
        {
          "ordinal": 11,
          "name": "user_points_update_strategy: _",
          "type_info": {
            "Custom": {
              "name": "user_points_update_strategy",
              "kind": {
                "Enum": [
                  "can-add-points-but-cannot-remove-points",
                  "can-add-points-and-can-remove-points"
                ]
              }
            }
          }
        },
        {
          "ordinal": 12,
          "name": "unscaled_score_maximum",
          "type_info": "Int4"
        },
        {
          "ordinal": 13,
          "name": "unscaled_score_given",
          "type_info": "Float4"
        },
        {
          "ordinal": 14,
          "name": "grading_started_at",
          "type_info": "Timestamptz"
        },
        {
          "ordinal": 15,
          "name": "grading_completed_at",
          "type_info": "Timestamptz"
        },
        {
          "ordinal": 16,
          "name": "feedback_json",
          "type_info": "Jsonb"
        },
        {
          "ordinal": 17,
          "name": "feedback_text",
          "type_info": "Text"
        },
        {
          "ordinal": 18,
          "name": "deleted_at",
          "type_info": "Timestamptz"
        }
      ],
      "parameters": {
        "Left": ["Uuid"]
      },
      "nullable": [
        false,
        false,
        false,
        false,
        true,
        true,
        false,
        false,
        false,
        true,
        false,
        false,
        true,
        true,
        true,
        true,
        true,
        true,
        true
      ]
    }
  },
  "80f7868413d8874e45915bf980f553f4e9e09b8a17f9043bbdbe7d81f85c817c": {
    "query": "\nINSERT INTO pages (\n    id,\n    course_id,\n    content,\n    url_path,\n    title,\n    chapter_id,\n    order_number,\n    copied_from,\n    content_search_language\n  )\nSELECT uuid_generate_v5($1, id::text),\n  $1,\n  content,\n  url_path,\n  title,\n  uuid_generate_v5($1, chapter_id::text),\n  order_number,\n  id,\n  content_search_language\nFROM pages\nWHERE (course_id = $2)\nRETURNING id,\n  content;\n    ",
    "describe": {
      "columns": [
        {
          "ordinal": 0,
          "name": "id",
          "type_info": "Uuid"
        },
        {
          "ordinal": 1,
          "name": "content",
          "type_info": "Jsonb"
        }
      ],
      "parameters": {
        "Left": ["Uuid", "Uuid"]
      },
      "nullable": [false, false]
    }
  },
  "814b64d8d02dc308fe81f4d5608f698d8dfb5ea72049fd321754feb1c1104626": {
    "query": "\nUPDATE exercise_services\n    SET deleted_at = now()\nWHERE id = $1\n    RETURNING *\n        ",
    "describe": {
      "columns": [
        {
          "ordinal": 0,
          "name": "id",
          "type_info": "Uuid"
        },
        {
          "ordinal": 1,
          "name": "created_at",
          "type_info": "Timestamptz"
        },
        {
          "ordinal": 2,
          "name": "updated_at",
          "type_info": "Timestamptz"
        },
        {
          "ordinal": 3,
          "name": "deleted_at",
          "type_info": "Timestamptz"
        },
        {
          "ordinal": 4,
          "name": "name",
          "type_info": "Varchar"
        },
        {
          "ordinal": 5,
          "name": "slug",
          "type_info": "Varchar"
        },
        {
          "ordinal": 6,
          "name": "public_url",
          "type_info": "Varchar"
        },
        {
          "ordinal": 7,
          "name": "internal_url",
          "type_info": "Varchar"
        },
        {
          "ordinal": 8,
          "name": "max_reprocessing_submissions_at_once",
          "type_info": "Int4"
        }
      ],
      "parameters": {
        "Left": ["Uuid"]
      },
      "nullable": [false, false, false, true, false, false, false, true, false]
    }
  },
  "8198f7adf5e5c8c71a7d632e7ccc1e8d139d30af2e410b57d710321fad7e18ba": {
    "query": "\nSELECT *\nFROM exercise_slides\nWHERE exercise_id = $1\n  AND deleted_at IS NULL\nORDER BY random()\nLIMIT 1;\n        ",
    "describe": {
      "columns": [
        {
          "ordinal": 0,
          "name": "id",
          "type_info": "Uuid"
        },
        {
          "ordinal": 1,
          "name": "created_at",
          "type_info": "Timestamptz"
        },
        {
          "ordinal": 2,
          "name": "updated_at",
          "type_info": "Timestamptz"
        },
        {
          "ordinal": 3,
          "name": "deleted_at",
          "type_info": "Timestamptz"
        },
        {
          "ordinal": 4,
          "name": "exercise_id",
          "type_info": "Uuid"
        },
        {
          "ordinal": 5,
          "name": "order_number",
          "type_info": "Int4"
        }
      ],
      "parameters": {
        "Left": ["Uuid"]
      },
      "nullable": [false, false, false, true, false, false]
    }
  },
  "831476e084bba9486fd435565e46067716e6738cc05f393a1dba87a68edc27f7": {
    "query": "\nSELECT user_id,\n  exercise_id,\n  score_given\nFROM user_exercise_states\nWHERE course_instance_id = $1\nORDER BY user_id ASC\n",
    "describe": {
      "columns": [
        {
          "ordinal": 0,
          "name": "user_id",
          "type_info": "Uuid"
        },
        {
          "ordinal": 1,
          "name": "exercise_id",
          "type_info": "Uuid"
        },
        {
          "ordinal": 2,
          "name": "score_given",
          "type_info": "Float4"
        }
      ],
      "parameters": {
        "Left": ["Uuid"]
      },
      "nullable": [false, false, true]
    }
  },
  "8355f2e2500598d1b6fb129f1c7876b2415df0f4235a164a98b0414f8445c84b": {
    "query": "\nSELECT id,\n  regrading_started_at,\n  regrading_completed_at,\n  total_grading_progress AS \"total_grading_progress: _\"\nFROM regradings\nWHERE id = $1\n",
    "describe": {
      "columns": [
        {
          "ordinal": 0,
          "name": "id",
          "type_info": "Uuid"
        },
        {
          "ordinal": 1,
          "name": "regrading_started_at",
          "type_info": "Timestamptz"
        },
        {
          "ordinal": 2,
          "name": "regrading_completed_at",
          "type_info": "Timestamptz"
        },
        {
          "ordinal": 3,
          "name": "total_grading_progress: _",
          "type_info": {
            "Custom": {
              "name": "grading_progress",
              "kind": {
                "Enum": ["fully-graded", "pending", "pending-manual", "failed", "not-ready"]
              }
            }
          }
        }
      ],
      "parameters": {
        "Left": ["Uuid"]
      },
      "nullable": [false, true, true, false]
    }
  },
  "8418000fb3d50f52e42766c3884416520d434ea9588248e26c3b4fbfb1abae90": {
    "query": "\nUPDATE email_templates\nSET name = $1,\n  subject = $2,\n  content = $3,\n  exercise_completions_threshold = $4,\n  points_threshold = $5\nWHERE id = $6\nRETURNING *\n  ",
    "describe": {
      "columns": [
        {
          "ordinal": 0,
          "name": "id",
          "type_info": "Uuid"
        },
        {
          "ordinal": 1,
          "name": "created_at",
          "type_info": "Timestamptz"
        },
        {
          "ordinal": 2,
          "name": "updated_at",
          "type_info": "Timestamptz"
        },
        {
          "ordinal": 3,
          "name": "deleted_at",
          "type_info": "Timestamptz"
        },
        {
          "ordinal": 4,
          "name": "content",
          "type_info": "Jsonb"
        },
        {
          "ordinal": 5,
          "name": "name",
          "type_info": "Varchar"
        },
        {
          "ordinal": 6,
          "name": "subject",
          "type_info": "Varchar"
        },
        {
          "ordinal": 7,
          "name": "exercise_completions_threshold",
          "type_info": "Int4"
        },
        {
          "ordinal": 8,
          "name": "points_threshold",
          "type_info": "Int4"
        },
        {
          "ordinal": 9,
          "name": "course_instance_id",
          "type_info": "Uuid"
        }
      ],
      "parameters": {
        "Left": ["Varchar", "Varchar", "Jsonb", "Int4", "Int4", "Uuid"]
      },
      "nullable": [false, false, false, true, true, false, true, true, true, false]
    }
  },
  "8492979938e25727c88d0aa43f2def59b6d913247be736fd18d03ba7e9a7973a": {
    "query": "\nUPDATE exercise_slides\nSET deleted_at = now()\nWHERE exercise_id IN (\n    SELECT id\n    FROM exercises\n    WHERE page_id = $1\n  );\n        ",
    "describe": {
      "columns": [],
      "parameters": {
        "Left": ["Uuid"]
      },
      "nullable": []
    }
  },
  "84d9de5c0e69e4e2f3f2d3d5bac3f4485485b6c6e64cb549938402640c88ee7d": {
    "query": "\nINSERT INTO gradings(\n    submission_id,\n    course_id,\n    exam_id,\n    exercise_id,\n    exercise_task_id,\n    user_points_update_strategy,\n    grading_started_at\n  )\nVALUES($1, $2, $3, $4, $5, $6, now())\nRETURNING id,\n  created_at,\n  updated_at,\n  submission_id,\n  course_id,\n  exam_id,\n  exercise_id,\n  exercise_task_id,\n  grading_priority,\n  score_given,\n  grading_progress as \"grading_progress: _\",\n  user_points_update_strategy as \"user_points_update_strategy: _\",\n  unscaled_score_given,\n  unscaled_score_maximum,\n  grading_started_at,\n  grading_completed_at,\n  feedback_json,\n  feedback_text,\n  deleted_at\n",
    "describe": {
      "columns": [
        {
          "ordinal": 0,
          "name": "id",
          "type_info": "Uuid"
        },
        {
          "ordinal": 1,
          "name": "created_at",
          "type_info": "Timestamptz"
        },
        {
          "ordinal": 2,
          "name": "updated_at",
          "type_info": "Timestamptz"
        },
        {
          "ordinal": 3,
          "name": "submission_id",
          "type_info": "Uuid"
        },
        {
          "ordinal": 4,
          "name": "course_id",
          "type_info": "Uuid"
        },
        {
          "ordinal": 5,
          "name": "exam_id",
          "type_info": "Uuid"
        },
        {
          "ordinal": 6,
          "name": "exercise_id",
          "type_info": "Uuid"
        },
        {
          "ordinal": 7,
          "name": "exercise_task_id",
          "type_info": "Uuid"
        },
        {
          "ordinal": 8,
          "name": "grading_priority",
          "type_info": "Int4"
        },
        {
          "ordinal": 9,
          "name": "score_given",
          "type_info": "Float4"
        },
        {
          "ordinal": 10,
          "name": "grading_progress: _",
          "type_info": {
            "Custom": {
              "name": "grading_progress",
              "kind": {
                "Enum": ["fully-graded", "pending", "pending-manual", "failed", "not-ready"]
              }
            }
          }
        },
        {
          "ordinal": 11,
          "name": "user_points_update_strategy: _",
          "type_info": {
            "Custom": {
              "name": "user_points_update_strategy",
              "kind": {
                "Enum": [
                  "can-add-points-but-cannot-remove-points",
                  "can-add-points-and-can-remove-points"
                ]
              }
            }
          }
        },
        {
          "ordinal": 12,
          "name": "unscaled_score_given",
          "type_info": "Float4"
        },
        {
          "ordinal": 13,
          "name": "unscaled_score_maximum",
          "type_info": "Int4"
        },
        {
          "ordinal": 14,
          "name": "grading_started_at",
          "type_info": "Timestamptz"
        },
        {
          "ordinal": 15,
          "name": "grading_completed_at",
          "type_info": "Timestamptz"
        },
        {
          "ordinal": 16,
          "name": "feedback_json",
          "type_info": "Jsonb"
        },
        {
          "ordinal": 17,
          "name": "feedback_text",
          "type_info": "Text"
        },
        {
          "ordinal": 18,
          "name": "deleted_at",
          "type_info": "Timestamptz"
        }
      ],
      "parameters": {
        "Left": [
          "Uuid",
          "Uuid",
          "Uuid",
          "Uuid",
          "Uuid",
          {
            "Custom": {
              "name": "user_points_update_strategy",
              "kind": {
                "Enum": [
                  "can-add-points-but-cannot-remove-points",
                  "can-add-points-and-can-remove-points"
                ]
              }
            }
          }
        ]
      },
      "nullable": [
        false,
        false,
        false,
        false,
        true,
        true,
        false,
        false,
        false,
        true,
        false,
        false,
        true,
        true,
        true,
        true,
        true,
        true,
        true
      ]
    }
  },
  "852a2e8b28b656b8e676b846827ea1244ca82ff1dfe59676b8933ed03022924f": {
    "query": "\nSELECT COUNT(*) AS count\nFROM page_history\nWHERE page_id = $1\n",
    "describe": {
      "columns": [
        {
          "ordinal": 0,
          "name": "count",
          "type_info": "Int8"
        }
      ],
      "parameters": {
        "Left": ["Uuid"]
      },
      "nullable": [null]
    }
  },
  "85d460d9a14e12b66d387b3cdf0caf930e42725cd706c38a85d02613ae14130e": {
    "query": "\nSELECT *\nFROM exercise_slides\nWHERE deleted_at IS NULL;\n    ",
    "describe": {
      "columns": [
        {
          "ordinal": 0,
          "name": "id",
          "type_info": "Uuid"
        },
        {
          "ordinal": 1,
          "name": "created_at",
          "type_info": "Timestamptz"
        },
        {
          "ordinal": 2,
          "name": "updated_at",
          "type_info": "Timestamptz"
        },
        {
          "ordinal": 3,
          "name": "deleted_at",
          "type_info": "Timestamptz"
        },
        {
          "ordinal": 4,
          "name": "exercise_id",
          "type_info": "Uuid"
        },
        {
          "ordinal": 5,
          "name": "order_number",
          "type_info": "Int4"
        }
      ],
      "parameters": {
        "Left": []
      },
      "nullable": [false, false, false, true, false, false]
    }
  },
  "862f07aafadb5dd995ce1d74b63b30d83e2c109fb286641795a61726c009ff04": {
    "query": "\nINSERT INTO exercise_tasks (\n    exercise_slide_id,\n    exercise_type,\n    assignment,\n    private_spec,\n    public_spec,\n    model_solution_spec\n  )\nVALUES ($1, $2, $3, $4, $5, $6)\nRETURNING id\n",
    "describe": {
      "columns": [
        {
          "ordinal": 0,
          "name": "id",
          "type_info": "Uuid"
        }
      ],
      "parameters": {
        "Left": ["Uuid", "Varchar", "Jsonb", "Jsonb", "Jsonb", "Jsonb"]
      },
      "nullable": [false]
    }
  },
  "8698ccb5049f1ab2e0d9e0d4e5922dc8bbf6dae00c9d9320a7a42097be0fe315": {
    "query": "\nSELECT user_id,\n  exam_id,\n  started_at\nFROM exam_enrollments\nWHERE exam_id = $1\n  AND user_id = $2\n",
    "describe": {
      "columns": [
        {
          "ordinal": 0,
          "name": "user_id",
          "type_info": "Uuid"
        },
        {
          "ordinal": 1,
          "name": "exam_id",
          "type_info": "Uuid"
        },
        {
          "ordinal": 2,
          "name": "started_at",
          "type_info": "Timestamptz"
        }
      ],
      "parameters": {
        "Left": ["Uuid", "Uuid"]
      },
      "nullable": [false, false, false]
    }
  },
  "87848a65cafd33187ebbc6ed99b0a6eaaff44a09d3efb17759ee3604fc39f49c": {
    "query": "\n-- common table expression for the search term tsquery so that we don't have to repeat it many times\nWITH cte as (\n    -- Converts the search term to a word search with ands between the words with plainto_tsquery but appends ':*' to the\n    -- last word so that it  becomes a prefix match. This way the search will also contain results when the last word in\n    -- the search term is only partially typed. Note that if to_tsquery($4) decides to stem the word, the replacement\n    -- will be skipped.\n    SELECT ts_rewrite(\n        plainto_tsquery($2::regconfig, $3),\n        to_tsquery($4),\n        to_tsquery($4 || ':*')\n    ) as query\n)\nSELECT id,\n    ts_rank(\n    content_search,\n    (\n        SELECT query\n        from cte\n    )\n    ) as rank,\n    ts_headline(\n    $2::regconfig,\n    title,\n    (\n        SELECT query\n        from cte\n    )\n    ) as title_headline,\n    ts_headline(\n    $2::regconfig,\n    content_search_original_text,\n    (\n        SELECT query\n        from cte\n    )\n    ) as content_headline,\n    url_path\nFROM pages\nWHERE course_id = $1\n    AND deleted_at IS NULL\n    AND content_search @@ (\n    SELECT query\n    from cte\n    )\nORDER BY rank DESC\nLIMIT 50;\n        ",
    "describe": {
      "columns": [
        {
          "ordinal": 0,
          "name": "id",
          "type_info": "Uuid"
        },
        {
          "ordinal": 1,
          "name": "rank",
          "type_info": "Float4"
        },
        {
          "ordinal": 2,
          "name": "title_headline",
          "type_info": "Text"
        },
        {
          "ordinal": 3,
          "name": "content_headline",
          "type_info": "Text"
        },
        {
          "ordinal": 4,
          "name": "url_path",
          "type_info": "Varchar"
        }
      ],
      "parameters": {
        "Left": [
          "Uuid",
          {
            "Custom": {
              "name": "regconfig",
              "kind": "Simple"
            }
          },
          "Text",
          "Text"
        ]
      },
      "nullable": [false, null, null, null, false]
    }
  },
  "882525a929728d222af1a0946c0c6d0291a891d67d8fc81e2c8400cf400baeef": {
    "query": "\nINSERT INTO course_exams (course_id, exam_id)\nVALUES ($1, $2)\n",
    "describe": {
      "columns": [],
      "parameters": {
        "Left": ["Uuid", "Uuid"]
      },
      "nullable": []
    }
  },
  "88890869dabe25130451185ec231260f8cdc6121649923e7209346dded7d0014": {
    "query": "SELECT organization_id FROM courses WHERE id = $1",
    "describe": {
      "columns": [
        {
          "ordinal": 0,
          "name": "organization_id",
          "type_info": "Uuid"
        }
      ],
      "parameters": {
        "Left": ["Uuid"]
      },
      "nullable": [false]
    }
  },
  "8996c28a928545504a3741a926ceb7831d752406f9f3c6871854343bb7b1aa4b": {
    "query": "\nINSERT INTO exercise_slides (exercise_id, order_number)\nVALUES ($1, $2)\nRETURNING *;\n    ",
    "describe": {
      "columns": [
        {
          "ordinal": 0,
          "name": "id",
          "type_info": "Uuid"
        },
        {
          "ordinal": 1,
          "name": "created_at",
          "type_info": "Timestamptz"
        },
        {
          "ordinal": 2,
          "name": "updated_at",
          "type_info": "Timestamptz"
        },
        {
          "ordinal": 3,
          "name": "deleted_at",
          "type_info": "Timestamptz"
        },
        {
          "ordinal": 4,
          "name": "exercise_id",
          "type_info": "Uuid"
        },
        {
          "ordinal": 5,
          "name": "order_number",
          "type_info": "Int4"
        }
      ],
      "parameters": {
        "Left": ["Uuid", "Int4"]
      },
      "nullable": [false, false, false, true, false, false]
    }
  },
  "8aa2929ece3e236aa14649c45da2a6d7fe15787fda833ad97628c86b001fb790": {
    "query": "\nSELECT\n    COUNT(DISTINCT c.id) as count\nFROM courses as c\n    LEFT JOIN course_instances as ci on c.id = ci.course_id\nWHERE\n    c.organization_id = $1 AND\n    ci.starts_at < NOW() AND ci.ends_at > NOW() AND\n    c.deleted_at IS NULL AND ci.deleted_at IS NULL;\n        ",
    "describe": {
      "columns": [
        {
          "ordinal": 0,
          "name": "count",
          "type_info": "Int8"
        }
      ],
      "parameters": {
        "Left": ["Uuid"]
      },
      "nullable": [null]
    }
  },
  "8c711ea858481edd56e9dc186e9c256e5109f373b8a8c602cecba26cf75740c7": {
    "query": "\nINSERT INTO users (id, email)\nVALUES ($1, $2)\nRETURNING id\n",
    "describe": {
      "columns": [
        {
          "ordinal": 0,
          "name": "id",
          "type_info": "Uuid"
        }
      ],
      "parameters": {
        "Left": ["Uuid", "Varchar"]
      },
      "nullable": [false]
    }
  },
  "8cc039e70b30221cc7c05ccac3d0db3c4b304ba90d3eea8be6c94666e9bd383b": {
    "query": "\nINSERT INTO user_course_settings (\n    user_id,\n    course_language_group_id,\n    current_course_id,\n    current_course_instance_id\n  )\nSELECT $1,\n  course_language_group_id,\n  $2,\n  $3\nFROM courses\nWHERE id = $2\n  AND deleted_at IS NULL ON CONFLICT (user_id, course_language_group_id) DO\nUPDATE\nSET current_course_id = $2,\n  current_course_instance_id = $3\nRETURNING *;\n        ",
    "describe": {
      "columns": [
        {
          "ordinal": 0,
          "name": "user_id",
          "type_info": "Uuid"
        },
        {
          "ordinal": 1,
          "name": "course_language_group_id",
          "type_info": "Uuid"
        },
        {
          "ordinal": 2,
          "name": "created_at",
          "type_info": "Timestamptz"
        },
        {
          "ordinal": 3,
          "name": "updated_at",
          "type_info": "Timestamptz"
        },
        {
          "ordinal": 4,
          "name": "deleted_at",
          "type_info": "Timestamptz"
        },
        {
          "ordinal": 5,
          "name": "current_course_id",
          "type_info": "Uuid"
        },
        {
          "ordinal": 6,
          "name": "current_course_instance_id",
          "type_info": "Uuid"
        }
      ],
      "parameters": {
        "Left": ["Uuid", "Uuid", "Uuid"]
      },
      "nullable": [false, false, false, false, true, false, false]
    }
  },
  "8ccdf9e32ae384f6124487d607971e09c002db1bbc7ba5fa895cdd58c919c76f": {
    "query": "\nUPDATE exercises\nSET deleted_at = now()\nWHERE page_id = $1\nRETURNING id;\n        ",
    "describe": {
      "columns": [
        {
          "ordinal": 0,
          "name": "id",
          "type_info": "Uuid"
        }
      ],
      "parameters": {
        "Left": ["Uuid"]
      },
      "nullable": [false]
    }
  },
  "902398ca29a18eb7bce969348d7d90eb0b3cb8a95cbdd228f89df0eaa7cf5eff": {
    "query": "\nINSERT INTO regradings DEFAULT\nVALUES\nRETURNING id\n",
    "describe": {
      "columns": [
        {
          "ordinal": 0,
          "name": "id",
          "type_info": "Uuid"
        }
      ],
      "parameters": {
        "Left": []
      },
      "nullable": [false]
    }
  },
  "90d03ec5c2ae866e1243711c8b020a346bbe3f7c75935ceb13380fb2ddbd69e7": {
    "query": "\nSELECT id,\n  name,\n  created_at,\n  updated_at,\n  organization_id,\n  deleted_at,\n  slug,\n  content_search_language::text,\n  language_code,\n  copied_from,\n  course_language_group_id,\n  description\nFROM courses\nWHERE organization_id = $1\n  AND deleted_at IS NULL;\n        ",
    "describe": {
      "columns": [
        {
          "ordinal": 0,
          "name": "id",
          "type_info": "Uuid"
        },
        {
          "ordinal": 1,
          "name": "name",
          "type_info": "Varchar"
        },
        {
          "ordinal": 2,
          "name": "created_at",
          "type_info": "Timestamptz"
        },
        {
          "ordinal": 3,
          "name": "updated_at",
          "type_info": "Timestamptz"
        },
        {
          "ordinal": 4,
          "name": "organization_id",
          "type_info": "Uuid"
        },
        {
          "ordinal": 5,
          "name": "deleted_at",
          "type_info": "Timestamptz"
        },
        {
          "ordinal": 6,
          "name": "slug",
          "type_info": "Varchar"
        },
        {
          "ordinal": 7,
          "name": "content_search_language",
          "type_info": "Text"
        },
        {
          "ordinal": 8,
          "name": "language_code",
          "type_info": "Varchar"
        },
        {
          "ordinal": 9,
          "name": "copied_from",
          "type_info": "Uuid"
        },
        {
          "ordinal": 10,
          "name": "course_language_group_id",
          "type_info": "Uuid"
        },
        {
          "ordinal": 11,
          "name": "description",
          "type_info": "Text"
        }
      ],
      "parameters": {
        "Left": ["Uuid"]
      },
      "nullable": [false, false, false, false, false, true, false, null, false, true, false, true]
    }
  },
  "90fa9968b7d756f053c018a87714ffe53999efba45477c01a5daf23404b64c06": {
    "query": "\nINSERT INTO submissions (\n    exercise_id,\n    course_id,\n    exercise_task_id,\n    user_id,\n    course_instance_id,\n    data_json\n  )\n  VALUES ($1, $2, $3, $4, $5, $6)\n  RETURNING id\n",
    "describe": {
      "columns": [
        {
          "ordinal": 0,
          "name": "id",
          "type_info": "Uuid"
        }
      ],
      "parameters": {
        "Left": ["Uuid", "Uuid", "Uuid", "Uuid", "Uuid", "Jsonb"]
      },
      "nullable": [false]
    }
  },
  "9213dee04b16c5afaec3da7b13f671376aaee9075686d07d52dcd5552044f247": {
    "query": "\nSELECT id,\n  created_at,\n  updated_at,\n  deleted_at,\n  course_id,\n  starts_at,\n  ends_at,\n  name,\n  description,\n  variant_status as \"variant_status: VariantStatus\",\n  teacher_in_charge_name,\n  teacher_in_charge_email,\n  support_email\nFROM course_instances\nWHERE deleted_at IS NULL\n",
    "describe": {
      "columns": [
        {
          "ordinal": 0,
          "name": "id",
          "type_info": "Uuid"
        },
        {
          "ordinal": 1,
          "name": "created_at",
          "type_info": "Timestamptz"
        },
        {
          "ordinal": 2,
          "name": "updated_at",
          "type_info": "Timestamptz"
        },
        {
          "ordinal": 3,
          "name": "deleted_at",
          "type_info": "Timestamptz"
        },
        {
          "ordinal": 4,
          "name": "course_id",
          "type_info": "Uuid"
        },
        {
          "ordinal": 5,
          "name": "starts_at",
          "type_info": "Timestamptz"
        },
        {
          "ordinal": 6,
          "name": "ends_at",
          "type_info": "Timestamptz"
        },
        {
          "ordinal": 7,
          "name": "name",
          "type_info": "Varchar"
        },
        {
          "ordinal": 8,
          "name": "description",
          "type_info": "Varchar"
        },
        {
          "ordinal": 9,
          "name": "variant_status: VariantStatus",
          "type_info": {
            "Custom": {
              "name": "variant_status",
              "kind": {
                "Enum": ["draft", "upcoming", "active", "ended"]
              }
            }
          }
        },
        {
          "ordinal": 10,
          "name": "teacher_in_charge_name",
          "type_info": "Varchar"
        },
        {
          "ordinal": 11,
          "name": "teacher_in_charge_email",
          "type_info": "Varchar"
        },
        {
          "ordinal": 12,
          "name": "support_email",
          "type_info": "Varchar"
        }
      ],
      "parameters": {
        "Left": []
      },
      "nullable": [
        false,
        false,
        false,
        true,
        false,
        true,
        true,
        true,
        true,
        false,
        false,
        false,
        true
      ]
    }
  },
  "93a182f7fc32e82990af03dbda3d31cd678d99869b3bd5d4b75831d5cc96e0f7": {
    "query": "\nSELECT id,\n  created_at,\n  updated_at,\n  course_id,\n  exam_id,\n  chapter_id,\n  url_path,\n  title,\n  deleted_at,\n  content,\n  order_number,\n  copied_from\nFROM pages\nWHERE course_id = $1\n  AND deleted_at IS NULL;\n        ",
    "describe": {
      "columns": [
        {
          "ordinal": 0,
          "name": "id",
          "type_info": "Uuid"
        },
        {
          "ordinal": 1,
          "name": "created_at",
          "type_info": "Timestamptz"
        },
        {
          "ordinal": 2,
          "name": "updated_at",
          "type_info": "Timestamptz"
        },
        {
          "ordinal": 3,
          "name": "course_id",
          "type_info": "Uuid"
        },
        {
          "ordinal": 4,
          "name": "exam_id",
          "type_info": "Uuid"
        },
        {
          "ordinal": 5,
          "name": "chapter_id",
          "type_info": "Uuid"
        },
        {
          "ordinal": 6,
          "name": "url_path",
          "type_info": "Varchar"
        },
        {
          "ordinal": 7,
          "name": "title",
          "type_info": "Varchar"
        },
        {
          "ordinal": 8,
          "name": "deleted_at",
          "type_info": "Timestamptz"
        },
        {
          "ordinal": 9,
          "name": "content",
          "type_info": "Jsonb"
        },
        {
          "ordinal": 10,
          "name": "order_number",
          "type_info": "Int4"
        },
        {
          "ordinal": 11,
          "name": "copied_from",
          "type_info": "Uuid"
        }
      ],
      "parameters": {
        "Left": ["Uuid"]
      },
      "nullable": [false, false, false, true, true, true, false, false, true, false, false, true]
    }
  },
  "95546a12f24b40783b49269d4e7565326c0ed49fe5c9720692fc41e052901d02": {
    "query": "\nSELECT proposed_page_edits.id AS \"page_proposal_id!\",\n  proposed_block_edits.id AS \"block_proposal_id!\",\n  page_id as \"page_id!\",\n  user_id,\n  block_id,\n  original_text,\n  changed_text,\n  proposed_page_edits.pending as \"pending!\",\n  block_attribute,\n  proposed_block_edits.status as \"block_proposal_status: ProposalStatus\",\n  proposed_page_edits.created_at as \"created_at!\"\nFROM (\n    SELECT id,\n      page_id,\n      user_id,\n      pending,\n      created_at\n    FROM proposed_page_edits\n    WHERE course_id = $1\n      AND pending = $2\n      AND deleted_at IS NULL\n    ORDER BY created_at DESC,\n      id\n    LIMIT $3 OFFSET $4\n  ) proposed_page_edits\n  LEFT JOIN proposed_block_edits ON proposed_page_edits.id = proposed_block_edits.proposal_id\nWHERE proposed_block_edits.deleted_at IS NULL\n",
    "describe": {
      "columns": [
        {
          "ordinal": 0,
          "name": "page_proposal_id!",
          "type_info": "Uuid"
        },
        {
          "ordinal": 1,
          "name": "block_proposal_id!",
          "type_info": "Uuid"
        },
        {
          "ordinal": 2,
          "name": "page_id!",
          "type_info": "Uuid"
        },
        {
          "ordinal": 3,
          "name": "user_id",
          "type_info": "Uuid"
        },
        {
          "ordinal": 4,
          "name": "block_id",
          "type_info": "Uuid"
        },
        {
          "ordinal": 5,
          "name": "original_text",
          "type_info": "Text"
        },
        {
          "ordinal": 6,
          "name": "changed_text",
          "type_info": "Text"
        },
        {
          "ordinal": 7,
          "name": "pending!",
          "type_info": "Bool"
        },
        {
          "ordinal": 8,
          "name": "block_attribute",
          "type_info": "Text"
        },
        {
          "ordinal": 9,
          "name": "block_proposal_status: ProposalStatus",
          "type_info": {
            "Custom": {
              "name": "proposal_status",
              "kind": {
                "Enum": ["pending", "accepted", "rejected"]
              }
            }
          }
        },
        {
          "ordinal": 10,
          "name": "created_at!",
          "type_info": "Timestamptz"
        }
      ],
      "parameters": {
        "Left": ["Uuid", "Bool", "Int8", "Int8"]
      },
      "nullable": [true, false, true, true, false, false, false, true, false, false, true]
    }
  },
  "974f0fff32d5d42aa0aa4d4f9e52ebe1b69c95cc677bdb0fce4f8bfd7b519639": {
    "query": "\nUPDATE regradings\nSET total_grading_progress = $1\nWHERE id = $2\n",
    "describe": {
      "columns": [],
      "parameters": {
        "Left": [
          {
            "Custom": {
              "name": "grading_progress",
              "kind": {
                "Enum": ["fully-graded", "pending", "pending-manual", "failed", "not-ready"]
              }
            }
          },
          "Uuid"
        ]
      },
      "nullable": []
    }
  },
  "97725b48f6343a99acc51e520470f6b76e84bd60b6c9444bf49005bcece5e97e": {
    "query": "\nUPDATE course_instances\nSET deleted_at = now()\nWHERE id = $1\n",
    "describe": {
      "columns": [],
      "parameters": {
        "Left": ["Uuid"]
      },
      "nullable": []
    }
  },
  "97863f3295349de9881d18e705ef461353c7bbca65e2f0c65c43c6a4bb1365ee": {
    "query": "\nSELECT *\nFROM exercise_services\nWHERE slug = ANY($1);",
    "describe": {
      "columns": [
        {
          "ordinal": 0,
          "name": "id",
          "type_info": "Uuid"
        },
        {
          "ordinal": 1,
          "name": "created_at",
          "type_info": "Timestamptz"
        },
        {
          "ordinal": 2,
          "name": "updated_at",
          "type_info": "Timestamptz"
        },
        {
          "ordinal": 3,
          "name": "deleted_at",
          "type_info": "Timestamptz"
        },
        {
          "ordinal": 4,
          "name": "name",
          "type_info": "Varchar"
        },
        {
          "ordinal": 5,
          "name": "slug",
          "type_info": "Varchar"
        },
        {
          "ordinal": 6,
          "name": "public_url",
          "type_info": "Varchar"
        },
        {
          "ordinal": 7,
          "name": "internal_url",
          "type_info": "Varchar"
        },
        {
          "ordinal": 8,
          "name": "max_reprocessing_submissions_at_once",
          "type_info": "Int4"
        }
      ],
      "parameters": {
        "Left": ["TextArray"]
      },
      "nullable": [false, false, false, true, false, false, false, true, false]
    }
  },
  "9bd2d846e48026343f943674185a77f014043fa8bca6960f49ddde168e69b04e": {
    "query": "\nINSERT INTO exercise_slides (id, exercise_id, order_number)\nVALUES ($1, $2, $3)\nRETURNING id;\n",
    "describe": {
      "columns": [
        {
          "ordinal": 0,
          "name": "id",
          "type_info": "Uuid"
        }
      ],
      "parameters": {
        "Left": ["Uuid", "Uuid", "Int4"]
      },
      "nullable": [false]
    }
  },
  "9c6243474cc02c99f6974e143c88dde690c982125071ddc69df713350de1f875": {
    "query": "SELECT * FROM exercise_tasks WHERE id = $1;",
    "describe": {
      "columns": [
        {
          "ordinal": 0,
          "name": "id",
          "type_info": "Uuid"
        },
        {
          "ordinal": 1,
          "name": "created_at",
          "type_info": "Timestamptz"
        },
        {
          "ordinal": 2,
          "name": "updated_at",
          "type_info": "Timestamptz"
        },
        {
          "ordinal": 3,
          "name": "exercise_type",
          "type_info": "Varchar"
        },
        {
          "ordinal": 4,
          "name": "assignment",
          "type_info": "Jsonb"
        },
        {
          "ordinal": 5,
          "name": "deleted_at",
          "type_info": "Timestamptz"
        },
        {
          "ordinal": 6,
          "name": "private_spec",
          "type_info": "Jsonb"
        },
        {
          "ordinal": 7,
          "name": "spec_file_id",
          "type_info": "Uuid"
        },
        {
          "ordinal": 8,
          "name": "public_spec",
          "type_info": "Jsonb"
        },
        {
          "ordinal": 9,
          "name": "model_solution_spec",
          "type_info": "Jsonb"
        },
        {
          "ordinal": 10,
          "name": "copied_from",
          "type_info": "Uuid"
        },
        {
          "ordinal": 11,
          "name": "exercise_slide_id",
          "type_info": "Uuid"
        }
      ],
      "parameters": {
        "Left": ["Uuid"]
      },
      "nullable": [false, false, false, false, false, true, true, true, true, true, true, false]
    }
  },
  "9c85b99d223ec35dd6a3d00598117fba6db802ec315cd2d1c38012b577d270bb": {
    "query": "\nSELECT *\nFROM exercises\nWHERE page_id IN (\n    SELECT UNNEST($1::uuid [])\n  )\n  AND deleted_at IS NULL\n        ",
    "describe": {
      "columns": [
        {
          "ordinal": 0,
          "name": "id",
          "type_info": "Uuid"
        },
        {
          "ordinal": 1,
          "name": "created_at",
          "type_info": "Timestamptz"
        },
        {
          "ordinal": 2,
          "name": "updated_at",
          "type_info": "Timestamptz"
        },
        {
          "ordinal": 3,
          "name": "course_id",
          "type_info": "Uuid"
        },
        {
          "ordinal": 4,
          "name": "deleted_at",
          "type_info": "Timestamptz"
        },
        {
          "ordinal": 5,
          "name": "name",
          "type_info": "Varchar"
        },
        {
          "ordinal": 6,
          "name": "deadline",
          "type_info": "Timestamptz"
        },
        {
          "ordinal": 7,
          "name": "page_id",
          "type_info": "Uuid"
        },
        {
          "ordinal": 8,
          "name": "score_maximum",
          "type_info": "Int4"
        },
        {
          "ordinal": 9,
          "name": "order_number",
          "type_info": "Int4"
        },
        {
          "ordinal": 10,
          "name": "chapter_id",
          "type_info": "Uuid"
        },
        {
          "ordinal": 11,
          "name": "copied_from",
          "type_info": "Uuid"
        },
        {
          "ordinal": 12,
          "name": "exam_id",
          "type_info": "Uuid"
        }
      ],
      "parameters": {
        "Left": ["UuidArray"]
      },
      "nullable": [
        false,
        false,
        false,
        true,
        true,
        false,
        true,
        false,
        false,
        false,
        true,
        true,
        true
      ]
    }
  },
  "9c8fb5ab7c565479f38ffde751dee85049da24ee2de7f71f2690c4fe454e68e4": {
    "query": "\nINSERT INTO exercise_slides (\n    id, exercise_id, order_number\n)\nSELECT uuid_generate_v5($1, id::text),\n    uuid_generate_v5($1, exercise_id::text),\n    order_number\nFROM exercise_slides\nWHERE exercise_id IN (SELECT id FROM exercises WHERE course_id = $2);\n        ",
    "describe": {
      "columns": [],
      "parameters": {
        "Left": ["Uuid", "Uuid"]
      },
      "nullable": []
    }
  },
  "9e77b192694c3af4cf6ab696e5b43a1e1f28dab7af08beb2e38eccbe0282b01a": {
    "query": "\nSELECT *\nFROM exercise_services\nWHERE slug = $1\n  ",
    "describe": {
      "columns": [
        {
          "ordinal": 0,
          "name": "id",
          "type_info": "Uuid"
        },
        {
          "ordinal": 1,
          "name": "created_at",
          "type_info": "Timestamptz"
        },
        {
          "ordinal": 2,
          "name": "updated_at",
          "type_info": "Timestamptz"
        },
        {
          "ordinal": 3,
          "name": "deleted_at",
          "type_info": "Timestamptz"
        },
        {
          "ordinal": 4,
          "name": "name",
          "type_info": "Varchar"
        },
        {
          "ordinal": 5,
          "name": "slug",
          "type_info": "Varchar"
        },
        {
          "ordinal": 6,
          "name": "public_url",
          "type_info": "Varchar"
        },
        {
          "ordinal": 7,
          "name": "internal_url",
          "type_info": "Varchar"
        },
        {
          "ordinal": 8,
          "name": "max_reprocessing_submissions_at_once",
          "type_info": "Int4"
        }
      ],
      "parameters": {
        "Left": ["Text"]
      },
      "nullable": [false, false, false, true, false, false, false, true, false]
    }
  },
  "9f31d0d3d1943980f58b78597e60339681c9f451b85a34d67c8bc64ba71c790d": {
    "query": "\nSELECT exams.id,\n  courses.id as course_id,\n  courses.name as course_name,\n  exams.name\nFROM exams\n  JOIN course_exams ON course_id = $1\n  JOIN courses ON courses.id = $1\n  AND exams.deleted_at IS NULL\n  AND courses.deleted_at IS NULL\n",
    "describe": {
      "columns": [
        {
          "ordinal": 0,
          "name": "id",
          "type_info": "Uuid"
        },
        {
          "ordinal": 1,
          "name": "course_id",
          "type_info": "Uuid"
        },
        {
          "ordinal": 2,
          "name": "course_name",
          "type_info": "Varchar"
        },
        {
          "ordinal": 3,
          "name": "name",
          "type_info": "Varchar"
        }
      ],
      "parameters": {
        "Left": ["Uuid"]
      },
      "nullable": [false, false, false, false]
    }
  },
  "a0506edd480e7dec860a33702092c243a207450909a69db5a44ad6fcb72b2fb2": {
    "query": "\nINSERT INTO exam_enrollments (exam_id, user_id)\nVALUES ($1, $2)\n",
    "describe": {
      "columns": [],
      "parameters": {
        "Left": ["Uuid", "Uuid"]
      },
      "nullable": []
    }
  },
  "a11c26ebcac4a2617b725bcf5f767e46a9a560cf5ce09f9073a06e9fe9cd361f": {
    "query": "\nSELECT id,\n  name,\n  created_at,\n  updated_at,\n  organization_id,\n  deleted_at,\n  slug,\n  content_search_language::text,\n  language_code,\n  copied_from,\n  course_language_group_id,\n  description\nFROM courses\nWHERE deleted_at IS NULL;\n",
    "describe": {
      "columns": [
        {
          "ordinal": 0,
          "name": "id",
          "type_info": "Uuid"
        },
        {
          "ordinal": 1,
          "name": "name",
          "type_info": "Varchar"
        },
        {
          "ordinal": 2,
          "name": "created_at",
          "type_info": "Timestamptz"
        },
        {
          "ordinal": 3,
          "name": "updated_at",
          "type_info": "Timestamptz"
        },
        {
          "ordinal": 4,
          "name": "organization_id",
          "type_info": "Uuid"
        },
        {
          "ordinal": 5,
          "name": "deleted_at",
          "type_info": "Timestamptz"
        },
        {
          "ordinal": 6,
          "name": "slug",
          "type_info": "Varchar"
        },
        {
          "ordinal": 7,
          "name": "content_search_language",
          "type_info": "Text"
        },
        {
          "ordinal": 8,
          "name": "language_code",
          "type_info": "Varchar"
        },
        {
          "ordinal": 9,
          "name": "copied_from",
          "type_info": "Uuid"
        },
        {
          "ordinal": 10,
          "name": "course_language_group_id",
          "type_info": "Uuid"
        },
        {
          "ordinal": 11,
          "name": "description",
          "type_info": "Text"
        }
      ],
      "parameters": {
        "Left": []
      },
      "nullable": [false, false, false, false, false, true, false, null, false, true, false, true]
    }
  },
  "a1484096976256c108d6b1511a9f117d732011ad36e0f99f85c93b8546aa5491": {
    "query": "\nSELECT id,\n  name,\n  created_at,\n  updated_at,\n  organization_id,\n  deleted_at,\n  slug,\n  content_search_language::text,\n  language_code,\n  copied_from,\n  course_language_group_id,\n  description\nFROM courses\nWHERE organization_id = $1\n  AND deleted_at IS NULL\n  LIMIT $2 OFFSET $3;\n        ",
    "describe": {
      "columns": [
        {
          "ordinal": 0,
          "name": "id",
          "type_info": "Uuid"
        },
        {
          "ordinal": 1,
          "name": "name",
          "type_info": "Varchar"
        },
        {
          "ordinal": 2,
          "name": "created_at",
          "type_info": "Timestamptz"
        },
        {
          "ordinal": 3,
          "name": "updated_at",
          "type_info": "Timestamptz"
        },
        {
          "ordinal": 4,
          "name": "organization_id",
          "type_info": "Uuid"
        },
        {
          "ordinal": 5,
          "name": "deleted_at",
          "type_info": "Timestamptz"
        },
        {
          "ordinal": 6,
          "name": "slug",
          "type_info": "Varchar"
        },
        {
          "ordinal": 7,
          "name": "content_search_language",
          "type_info": "Text"
        },
        {
          "ordinal": 8,
          "name": "language_code",
          "type_info": "Varchar"
        },
        {
          "ordinal": 9,
          "name": "copied_from",
          "type_info": "Uuid"
        },
        {
          "ordinal": 10,
          "name": "course_language_group_id",
          "type_info": "Uuid"
        },
        {
          "ordinal": 11,
          "name": "description",
          "type_info": "Text"
        }
      ],
      "parameters": {
        "Left": ["Uuid", "Int8", "Int8"]
      },
      "nullable": [false, false, false, false, false, true, false, null, false, true, false, true]
    }
  },
  "a31f19aeb82cb164528744c6ca787c1c69bcab7575494559728a80de5ad5231a": {
    "query": "\nDELETE FROM course_exams\nWHERE exam_id = $1\n  AND course_id = $2\n",
    "describe": {
      "columns": [],
      "parameters": {
        "Left": ["Uuid", "Uuid"]
      },
      "nullable": []
    }
  },
  "a3752e5a87b4ce3da83996bee95c34a6addfed46a69b54112655e4e8d4734314": {
    "query": "\nINSERT INTO exercise_tasks (\n    id,\n    exercise_slide_id,\n    exercise_type,\n    assignment,\n    private_spec,\n    spec_file_id,\n    public_spec,\n    model_solution_spec,\n    copied_from\n  )\nSELECT uuid_generate_v5($1, id::text),\n  uuid_generate_v5($1, exercise_slide_id::text),\n  exercise_type,\n  assignment,\n  private_spec,\n  spec_file_id,\n  public_spec,\n  model_solution_spec,\n  id\nFROM exercise_tasks\nWHERE exercise_slide_id IN (\n    SELECT s.id\n    FROM exercise_slides s\n      JOIN exercises e ON (e.id = s.exercise_id)\n    WHERE e.course_id = $2\n  );\n    ",
    "describe": {
      "columns": [],
      "parameters": {
        "Left": ["Uuid", "Uuid"]
      },
      "nullable": []
    }
  },
  "a564b4d932be98839ba4902d318c21812fbf46b9e97c8e097a3a28fc4d10d682": {
    "query": "\nUPDATE chapters\nSET front_page_id = uuid_generate_v5(course_id, front_page_id::text)\nWHERE course_id = $1\n    AND front_page_id IS NOT NULL;\n        ",
    "describe": {
      "columns": [],
      "parameters": {
        "Left": ["Uuid"]
      },
      "nullable": []
    }
  },
  "a65211da5ab67f9141f6a5699adc33a4c815343fe4fa62e718d4d9654f69738b": {
    "query": "\nINSERT INTO course_instances (\n    id,\n    course_id,\n    name,\n    description,\n    variant_status,\n    teacher_in_charge_name,\n    teacher_in_charge_email,\n    support_email\n  )\nVALUES ($1, $2, $3, $4, $5, $6, $7, $8)\nRETURNING id,\n  created_at,\n  updated_at,\n  deleted_at,\n  course_id,\n  starts_at,\n  ends_at,\n  name,\n  description,\n  variant_status AS \"variant_status: VariantStatus\",\n  teacher_in_charge_name,\n  teacher_in_charge_email,\n  support_email\n",
    "describe": {
      "columns": [
        {
          "ordinal": 0,
          "name": "id",
          "type_info": "Uuid"
        },
        {
          "ordinal": 1,
          "name": "created_at",
          "type_info": "Timestamptz"
        },
        {
          "ordinal": 2,
          "name": "updated_at",
          "type_info": "Timestamptz"
        },
        {
          "ordinal": 3,
          "name": "deleted_at",
          "type_info": "Timestamptz"
        },
        {
          "ordinal": 4,
          "name": "course_id",
          "type_info": "Uuid"
        },
        {
          "ordinal": 5,
          "name": "starts_at",
          "type_info": "Timestamptz"
        },
        {
          "ordinal": 6,
          "name": "ends_at",
          "type_info": "Timestamptz"
        },
        {
          "ordinal": 7,
          "name": "name",
          "type_info": "Varchar"
        },
        {
          "ordinal": 8,
          "name": "description",
          "type_info": "Varchar"
        },
        {
          "ordinal": 9,
          "name": "variant_status: VariantStatus",
          "type_info": {
            "Custom": {
              "name": "variant_status",
              "kind": {
                "Enum": ["draft", "upcoming", "active", "ended"]
              }
            }
          }
        },
        {
          "ordinal": 10,
          "name": "teacher_in_charge_name",
          "type_info": "Varchar"
        },
        {
          "ordinal": 11,
          "name": "teacher_in_charge_email",
          "type_info": "Varchar"
        },
        {
          "ordinal": 12,
          "name": "support_email",
          "type_info": "Varchar"
        }
      ],
      "parameters": {
        "Left": [
          "Uuid",
          "Uuid",
          "Varchar",
          "Varchar",
          {
            "Custom": {
              "name": "variant_status",
              "kind": {
                "Enum": ["draft", "upcoming", "active", "ended"]
              }
            }
          },
          "Varchar",
          "Varchar",
          "Varchar"
        ]
      },
      "nullable": [
        false,
        false,
        false,
        true,
        false,
        true,
        true,
        true,
        true,
        false,
        false,
        false,
        true
      ]
    }
  },
  "a76579e426500a1f99f9e02cf2c523658f58d86dcb036aef2aa3bdf71d8a563e": {
    "query": "\nUPDATE regradings\nSET regrading_completed_at = now(),\n  total_grading_progress = 'fully-graded'\nWHERE id = $1\n",
    "describe": {
      "columns": [],
      "parameters": {
        "Left": ["Uuid"]
      },
      "nullable": []
    }
  },
<<<<<<< HEAD
  "a7bbb09da1de3eb419e91ec327b5d98fade1e0fd5bf970d8c6b248776a43870f": {
    "query": "\nUPDATE user_exercise_states\nSET selected_exercise_slide_id = $4\nWHERE user_id = $1\n  AND exercise_id = $2\n  AND course_instance_id = $3\n    ",
    "describe": {
      "columns": [],
      "parameters": {
        "Left": ["Uuid", "Uuid", "Uuid", "Uuid"]
      },
      "nullable": []
    }
  },
  "a8f37094b23b19b24b2e510ef58ded38d7296b213434ee8e8e1ea249ae029061": {
    "query": "\nUPDATE courses\nSET deleted_at = now()\nWHERE id = $1\nRETURNING id,\n  name,\n  created_at,\n  updated_at,\n  organization_id,\n  deleted_at,\n  slug,\n  content_search_language::text,\n  language_code,\n  copied_from,\n  course_language_group_id,\n  description\n    ",
=======
  "a89229206eb10f259c87f02d3ce26c615da3eaa56bcd1a5f5784e9c2eac57507": {
    "query": "\nINSERT INTO courses (\n    name,\n    organization_id,\n    slug,\n    content_search_language,\n    language_code,\n    copied_from,\n    course_language_group_id\n  )\nVALUES ($1, $2, $3, $4::regconfig, $5, $6, $7)\nRETURNING id,\n  name,\n  created_at,\n  updated_at,\n  organization_id,\n  deleted_at,\n  slug,\n  content_search_language::text,\n  language_code,\n  copied_from,\n  course_language_group_id;\n    ",
>>>>>>> b9d0aac0
    "describe": {
      "columns": [
        {
          "ordinal": 0,
          "name": "id",
          "type_info": "Uuid"
        },
        {
          "ordinal": 1,
          "name": "name",
          "type_info": "Varchar"
        },
        {
          "ordinal": 2,
          "name": "created_at",
          "type_info": "Timestamptz"
        },
        {
          "ordinal": 3,
          "name": "updated_at",
          "type_info": "Timestamptz"
        },
        {
          "ordinal": 4,
          "name": "organization_id",
          "type_info": "Uuid"
        },
        {
          "ordinal": 5,
          "name": "deleted_at",
          "type_info": "Timestamptz"
        },
        {
          "ordinal": 6,
          "name": "slug",
          "type_info": "Varchar"
        },
        {
          "ordinal": 7,
          "name": "content_search_language",
          "type_info": "Text"
        },
        {
          "ordinal": 8,
          "name": "language_code",
          "type_info": "Varchar"
        },
        {
          "ordinal": 9,
          "name": "copied_from",
          "type_info": "Uuid"
        },
        {
          "ordinal": 10,
          "name": "course_language_group_id",
          "type_info": "Uuid"
        },
        {
          "ordinal": 11,
          "name": "description",
          "type_info": "Text"
        }
      ],
      "parameters": {
        "Left": ["Uuid"]
      },
      "nullable": [false, false, false, false, false, true, false, null, false, true, false, true]
    }
  },
  "a963c734bc1f9c48be192fa5c8537d461c9ded7412268b17b64085e4f44b174a": {
    "query": "\nSELECT *\nFROM exercise_slides\nWHERE id = $1\n  AND deleted_at IS NULL;\n    ",
    "describe": {
      "columns": [
        {
          "ordinal": 0,
          "name": "id",
          "type_info": "Uuid"
        },
        {
          "ordinal": 1,
          "name": "created_at",
          "type_info": "Timestamptz"
        },
        {
          "ordinal": 2,
          "name": "updated_at",
          "type_info": "Timestamptz"
        },
        {
          "ordinal": 3,
          "name": "deleted_at",
          "type_info": "Timestamptz"
        },
        {
          "ordinal": 4,
          "name": "exercise_id",
          "type_info": "Uuid"
        },
        {
          "ordinal": 5,
          "name": "order_number",
          "type_info": "Int4"
        }
      ],
      "parameters": {
        "Left": ["Uuid"]
      },
      "nullable": [false, false, false, true, false, false]
    }
  },
  "a9978d50c6e87eb0cb02e4ba7841fbfc165db25ad0038bcb41cfd1d48f643e49": {
    "query": "\nSELECT id,\n  created_at,\n  updated_at,\n  deleted_at,\n  course_id,\n  starts_at,\n  ends_at,\n  name,\n  description,\n  variant_status AS \"variant_status: VariantStatus\",\n  teacher_in_charge_name,\n  teacher_in_charge_email,\n  support_email\nFROM course_instances\nWHERE id = $1\n  AND deleted_at IS NULL;\n    ",
    "describe": {
      "columns": [
        {
          "ordinal": 0,
          "name": "id",
          "type_info": "Uuid"
        },
        {
          "ordinal": 1,
          "name": "created_at",
          "type_info": "Timestamptz"
        },
        {
          "ordinal": 2,
          "name": "updated_at",
          "type_info": "Timestamptz"
        },
        {
          "ordinal": 3,
          "name": "deleted_at",
          "type_info": "Timestamptz"
        },
        {
          "ordinal": 4,
          "name": "course_id",
          "type_info": "Uuid"
        },
        {
          "ordinal": 5,
          "name": "starts_at",
          "type_info": "Timestamptz"
        },
        {
          "ordinal": 6,
          "name": "ends_at",
          "type_info": "Timestamptz"
        },
        {
          "ordinal": 7,
          "name": "name",
          "type_info": "Varchar"
        },
        {
          "ordinal": 8,
          "name": "description",
          "type_info": "Varchar"
        },
        {
          "ordinal": 9,
          "name": "variant_status: VariantStatus",
          "type_info": {
            "Custom": {
              "name": "variant_status",
              "kind": {
                "Enum": ["draft", "upcoming", "active", "ended"]
              }
            }
          }
        },
        {
          "ordinal": 10,
          "name": "teacher_in_charge_name",
          "type_info": "Varchar"
        },
        {
          "ordinal": 11,
          "name": "teacher_in_charge_email",
          "type_info": "Varchar"
        },
        {
          "ordinal": 12,
          "name": "support_email",
          "type_info": "Varchar"
        }
      ],
      "parameters": {
        "Left": ["Uuid"]
      },
      "nullable": [
        false,
        false,
        false,
        true,
        false,
        true,
        true,
        true,
        true,
        false,
        false,
        false,
        true
      ]
    }
  },
  "a9e271cada9f2f343a30090ab395a3a921c69ae488694b9cf483dfffa9920d75": {
    "query": "\nSELECT *\nFROM submissions\nWHERE exercise_id = $1\n  AND deleted_at IS NULL\nLIMIT $2\nOFFSET $3;\n        ",
    "describe": {
      "columns": [
        {
          "ordinal": 0,
          "name": "id",
          "type_info": "Uuid"
        },
        {
          "ordinal": 1,
          "name": "created_at",
          "type_info": "Timestamptz"
        },
        {
          "ordinal": 2,
          "name": "updated_at",
          "type_info": "Timestamptz"
        },
        {
          "ordinal": 3,
          "name": "deleted_at",
          "type_info": "Timestamptz"
        },
        {
          "ordinal": 4,
          "name": "exercise_id",
          "type_info": "Uuid"
        },
        {
          "ordinal": 5,
          "name": "course_id",
          "type_info": "Uuid"
        },
        {
          "ordinal": 6,
          "name": "exercise_task_id",
          "type_info": "Uuid"
        },
        {
          "ordinal": 7,
          "name": "data_json",
          "type_info": "Jsonb"
        },
        {
          "ordinal": 8,
          "name": "grading_id",
          "type_info": "Uuid"
        },
        {
          "ordinal": 9,
          "name": "metadata",
          "type_info": "Jsonb"
        },
        {
          "ordinal": 10,
          "name": "user_id",
          "type_info": "Uuid"
        },
        {
          "ordinal": 11,
          "name": "course_instance_id",
          "type_info": "Uuid"
        },
        {
          "ordinal": 12,
          "name": "exam_id",
          "type_info": "Uuid"
        }
      ],
      "parameters": {
        "Left": ["Uuid", "Int8", "Int8"]
      },
      "nullable": [
        false,
        false,
        false,
        true,
        false,
        true,
        false,
        true,
        true,
        true,
        false,
        true,
        true
      ]
    }
  },
  "aa3d589f5ad62e428553c37b3629fbe81b79261e73cebbe2e70bed882c5c39d8": {
    "query": "\nINSERT INTO exams (\n    id,\n    name,\n    instructions,\n    starts_at,\n    ends_at,\n    time_minutes,\n    organization_id\n  )\nVALUES ($1, $2, $3, $4, $5, $6, $7)\n",
    "describe": {
      "columns": [],
      "parameters": {
        "Left": ["Uuid", "Varchar", "Text", "Timestamptz", "Timestamptz", "Int4", "Uuid"]
      },
      "nullable": []
    }
  },
  "aabbcdc5984f0c7fc03acf0c2f53ebb8f0ff5f2b8993a81bd988be4bbf240a70": {
    "query": "\nINSERT INTO exercise_slides (id, exercise_id, order_number)\nVALUES ($1, $2, $3) ON CONFLICT (id) DO\nUPDATE\nSET exercise_id = $2,\n    order_number = $3,\n    deleted_at = NULL\nRETURNING id;\n    ",
    "describe": {
      "columns": [
        {
          "ordinal": 0,
          "name": "id",
          "type_info": "Uuid"
        }
      ],
      "parameters": {
        "Left": ["Uuid", "Uuid", "Int4"]
      },
      "nullable": [false]
    }
  },
  "aae734b9a4dfc0f4b00dda2835635deb309c244aa260f77f724dcad6711874e0": {
    "query": "\nUPDATE gradings\nSET grading_progress = $2,\n  unscaled_score_given = $3,\n  unscaled_score_maximum = $4,\n  feedback_text = $5,\n  feedback_json = $6,\n  grading_completed_at = $7,\n  score_given = $8\nWHERE id = $1\nRETURNING id,\n  created_at,\n  updated_at,\n  submission_id,\n  course_id,\n  exam_id,\n  exercise_id,\n  exercise_task_id,\n  grading_priority,\n  score_given,\n  grading_progress as \"grading_progress: _\",\n  user_points_update_strategy as \"user_points_update_strategy: _\",\n  unscaled_score_given,\n  unscaled_score_maximum,\n  grading_started_at,\n  grading_completed_at,\n  feedback_json,\n  feedback_text,\n  deleted_at\n",
    "describe": {
      "columns": [
        {
          "ordinal": 0,
          "name": "id",
          "type_info": "Uuid"
        },
        {
          "ordinal": 1,
          "name": "created_at",
          "type_info": "Timestamptz"
        },
        {
          "ordinal": 2,
          "name": "updated_at",
          "type_info": "Timestamptz"
        },
        {
          "ordinal": 3,
          "name": "submission_id",
          "type_info": "Uuid"
        },
        {
          "ordinal": 4,
          "name": "course_id",
          "type_info": "Uuid"
        },
        {
          "ordinal": 5,
          "name": "exam_id",
          "type_info": "Uuid"
        },
        {
          "ordinal": 6,
          "name": "exercise_id",
          "type_info": "Uuid"
        },
        {
          "ordinal": 7,
          "name": "exercise_task_id",
          "type_info": "Uuid"
        },
        {
          "ordinal": 8,
          "name": "grading_priority",
          "type_info": "Int4"
        },
        {
          "ordinal": 9,
          "name": "score_given",
          "type_info": "Float4"
        },
        {
          "ordinal": 10,
          "name": "grading_progress: _",
          "type_info": {
            "Custom": {
              "name": "grading_progress",
              "kind": {
                "Enum": ["fully-graded", "pending", "pending-manual", "failed", "not-ready"]
              }
            }
          }
        },
        {
          "ordinal": 11,
          "name": "user_points_update_strategy: _",
          "type_info": {
            "Custom": {
              "name": "user_points_update_strategy",
              "kind": {
                "Enum": [
                  "can-add-points-but-cannot-remove-points",
                  "can-add-points-and-can-remove-points"
                ]
              }
            }
          }
        },
        {
          "ordinal": 12,
          "name": "unscaled_score_given",
          "type_info": "Float4"
        },
        {
          "ordinal": 13,
          "name": "unscaled_score_maximum",
          "type_info": "Int4"
        },
        {
          "ordinal": 14,
          "name": "grading_started_at",
          "type_info": "Timestamptz"
        },
        {
          "ordinal": 15,
          "name": "grading_completed_at",
          "type_info": "Timestamptz"
        },
        {
          "ordinal": 16,
          "name": "feedback_json",
          "type_info": "Jsonb"
        },
        {
          "ordinal": 17,
          "name": "feedback_text",
          "type_info": "Text"
        },
        {
          "ordinal": 18,
          "name": "deleted_at",
          "type_info": "Timestamptz"
        }
      ],
      "parameters": {
        "Left": [
          "Uuid",
          {
            "Custom": {
              "name": "grading_progress",
              "kind": {
                "Enum": ["fully-graded", "pending", "pending-manual", "failed", "not-ready"]
              }
            }
          },
          "Float4",
          "Int4",
          "Text",
          "Jsonb",
          "Timestamptz",
          "Float4"
        ]
      },
      "nullable": [
        false,
        false,
        false,
        false,
        true,
        true,
        false,
        false,
        false,
        true,
        false,
        false,
        true,
        true,
        true,
        true,
        true,
        true,
        true
      ]
    }
  },
  "ae09c81de80462c665df90dd6805e0ed516ac05cdf706e973e734d0302c90e7d": {
    "query": "\nSELECT id,\n  name,\n  created_at,\n  updated_at,\n  organization_id,\n  deleted_at,\n  slug,\n  content_search_language::text,\n  language_code,\n  copied_from,\n  course_language_group_id,\n  description\nFROM courses\nWHERE slug = $1\n  AND deleted_at IS NULL\n",
    "describe": {
      "columns": [
        {
          "ordinal": 0,
          "name": "id",
          "type_info": "Uuid"
        },
        {
          "ordinal": 1,
          "name": "name",
          "type_info": "Varchar"
        },
        {
          "ordinal": 2,
          "name": "created_at",
          "type_info": "Timestamptz"
        },
        {
          "ordinal": 3,
          "name": "updated_at",
          "type_info": "Timestamptz"
        },
        {
          "ordinal": 4,
          "name": "organization_id",
          "type_info": "Uuid"
        },
        {
          "ordinal": 5,
          "name": "deleted_at",
          "type_info": "Timestamptz"
        },
        {
          "ordinal": 6,
          "name": "slug",
          "type_info": "Varchar"
        },
        {
          "ordinal": 7,
          "name": "content_search_language",
          "type_info": "Text"
        },
        {
          "ordinal": 8,
          "name": "language_code",
          "type_info": "Varchar"
        },
        {
          "ordinal": 9,
          "name": "copied_from",
          "type_info": "Uuid"
        },
        {
          "ordinal": 10,
          "name": "course_language_group_id",
          "type_info": "Uuid"
        },
        {
          "ordinal": 11,
          "name": "description",
          "type_info": "Text"
        }
      ],
      "parameters": {
        "Left": ["Text"]
      },
      "nullable": [false, false, false, false, false, true, false, null, false, true, false, true]
    }
  },
  "af3cc7251e94a36c15dd0d43cdf914d6aab499480d6992ac001be602d4b06d73": {
    "query": "\nINSERT INTO course_instance_enrollments (user_id, course_id, course_instance_id)\nVALUES ($1, $2, $3)\nRETURNING *;\n",
    "describe": {
      "columns": [
        {
          "ordinal": 0,
          "name": "user_id",
          "type_info": "Uuid"
        },
        {
          "ordinal": 1,
          "name": "course_id",
          "type_info": "Uuid"
        },
        {
          "ordinal": 2,
          "name": "course_instance_id",
          "type_info": "Uuid"
        },
        {
          "ordinal": 3,
          "name": "created_at",
          "type_info": "Timestamptz"
        },
        {
          "ordinal": 4,
          "name": "updated_at",
          "type_info": "Timestamptz"
        },
        {
          "ordinal": 5,
          "name": "deleted_at",
          "type_info": "Timestamptz"
        }
      ],
      "parameters": {
        "Left": ["Uuid", "Uuid", "Uuid"]
      },
      "nullable": [false, false, false, false, false, true]
    }
  },
  "af86245330f55f4771e41e635d60ba19a00c9170f775429caa4af0c9c4372ffe": {
    "query": "\nSELECT\n    COUNT(DISTINCT id) as count\nFROM courses\nWHERE organization_id = $1\n    AND deleted_at IS NULL;\n        ",
    "describe": {
      "columns": [
        {
          "ordinal": 0,
          "name": "count",
          "type_info": "Int8"
        }
      ],
      "parameters": {
        "Left": ["Uuid"]
      },
      "nullable": [null]
    }
  },
  "b28ca6a2fc385642149d527deb0919464711ab57e4120078d6153ccbc08114d4": {
    "query": "\nUPDATE chapters\nSET name = $1,\n  chapter_number = $2\nWHERE id = $3\nRETURNING *;\n    ",
    "describe": {
      "columns": [
        {
          "ordinal": 0,
          "name": "id",
          "type_info": "Uuid"
        },
        {
          "ordinal": 1,
          "name": "name",
          "type_info": "Varchar"
        },
        {
          "ordinal": 2,
          "name": "course_id",
          "type_info": "Uuid"
        },
        {
          "ordinal": 3,
          "name": "chapter_number",
          "type_info": "Int4"
        },
        {
          "ordinal": 4,
          "name": "created_at",
          "type_info": "Timestamptz"
        },
        {
          "ordinal": 5,
          "name": "updated_at",
          "type_info": "Timestamptz"
        },
        {
          "ordinal": 6,
          "name": "deleted_at",
          "type_info": "Timestamptz"
        },
        {
          "ordinal": 7,
          "name": "front_page_id",
          "type_info": "Uuid"
        },
        {
          "ordinal": 8,
          "name": "opens_at",
          "type_info": "Timestamptz"
        },
        {
          "ordinal": 9,
          "name": "chapter_image_path",
          "type_info": "Varchar"
        },
        {
          "ordinal": 10,
          "name": "copied_from",
          "type_info": "Uuid"
        }
      ],
      "parameters": {
        "Left": ["Varchar", "Int4", "Uuid"]
      },
      "nullable": [false, false, false, false, false, false, true, true, true, true, true]
    }
  },
  "b39dda257f5f1f2db1905fdb6616a93c5d587d89c51ca1c1ca67152d7677de65": {
    "query": "\nUPDATE playground_examples\nSET deleted_at = now()\nWHERE id = $1\nRETURNING *;\n  ",
    "describe": {
      "columns": [
        {
          "ordinal": 0,
          "name": "id",
          "type_info": "Uuid"
        },
        {
          "ordinal": 1,
          "name": "created_at",
          "type_info": "Timestamptz"
        },
        {
          "ordinal": 2,
          "name": "updated_at",
          "type_info": "Timestamptz"
        },
        {
          "ordinal": 3,
          "name": "deleted_at",
          "type_info": "Timestamptz"
        },
        {
          "ordinal": 4,
          "name": "name",
          "type_info": "Varchar"
        },
        {
          "ordinal": 5,
          "name": "url",
          "type_info": "Varchar"
        },
        {
          "ordinal": 6,
          "name": "width",
          "type_info": "Int4"
        },
        {
          "ordinal": 7,
          "name": "data",
          "type_info": "Jsonb"
        }
      ],
      "parameters": {
        "Left": ["Uuid"]
      },
      "nullable": [false, false, false, true, false, false, false, false]
    }
  },
  "b4aa488f4f835c2b3900955ae54fd4bdff8818c3c2935c88aa89848bb276dea6": {
    "query": "\nSELECT *\nFROM exercise_tasks et\nWHERE et.id = $1;\n    ",
    "describe": {
      "columns": [
        {
          "ordinal": 0,
          "name": "id",
          "type_info": "Uuid"
        },
        {
          "ordinal": 1,
          "name": "created_at",
          "type_info": "Timestamptz"
        },
        {
          "ordinal": 2,
          "name": "updated_at",
          "type_info": "Timestamptz"
        },
        {
          "ordinal": 3,
          "name": "exercise_type",
          "type_info": "Varchar"
        },
        {
          "ordinal": 4,
          "name": "assignment",
          "type_info": "Jsonb"
        },
        {
          "ordinal": 5,
          "name": "deleted_at",
          "type_info": "Timestamptz"
        },
        {
          "ordinal": 6,
          "name": "private_spec",
          "type_info": "Jsonb"
        },
        {
          "ordinal": 7,
          "name": "spec_file_id",
          "type_info": "Uuid"
        },
        {
          "ordinal": 8,
          "name": "public_spec",
          "type_info": "Jsonb"
        },
        {
          "ordinal": 9,
          "name": "model_solution_spec",
          "type_info": "Jsonb"
        },
        {
          "ordinal": 10,
          "name": "copied_from",
          "type_info": "Uuid"
        },
        {
          "ordinal": 11,
          "name": "exercise_slide_id",
          "type_info": "Uuid"
        }
      ],
      "parameters": {
        "Left": ["Uuid"]
      },
      "nullable": [false, false, false, false, false, true, true, true, true, true, true, false]
    }
  },
  "b4d12f09eb6fa6d8b9381f1f2c0bc7451683f3695eb0b4329ed8984adcb345c4": {
    "query": "\nSELECT COUNT(ues.exercise_id) AS completed_exercises,\n  COALESCE(SUM(ues.score_given), 0) AS score_given\nFROM user_exercise_states AS ues\nWHERE ues.course_instance_id = $1\n  AND ues.user_id = $2\n  AND ues.deleted_at IS NULL;\n        ",
    "describe": {
      "columns": [
        {
          "ordinal": 0,
          "name": "completed_exercises",
          "type_info": "Int8"
        },
        {
          "ordinal": 1,
          "name": "score_given",
          "type_info": "Float4"
        }
      ],
      "parameters": {
        "Left": ["Uuid", "Uuid"]
      },
      "nullable": [null, null]
    }
  },
  "b6def96f6973719237ce93811fd8a9215bf24529cab71d262f22f11d13ddf526": {
    "query": "\nSELECT *\nFROM exercises\nWHERE chapter_id = $1\n  AND deleted_at IS NULL\n",
    "describe": {
      "columns": [
        {
          "ordinal": 0,
          "name": "id",
          "type_info": "Uuid"
        },
        {
          "ordinal": 1,
          "name": "created_at",
          "type_info": "Timestamptz"
        },
        {
          "ordinal": 2,
          "name": "updated_at",
          "type_info": "Timestamptz"
        },
        {
          "ordinal": 3,
          "name": "course_id",
          "type_info": "Uuid"
        },
        {
          "ordinal": 4,
          "name": "deleted_at",
          "type_info": "Timestamptz"
        },
        {
          "ordinal": 5,
          "name": "name",
          "type_info": "Varchar"
        },
        {
          "ordinal": 6,
          "name": "deadline",
          "type_info": "Timestamptz"
        },
        {
          "ordinal": 7,
          "name": "page_id",
          "type_info": "Uuid"
        },
        {
          "ordinal": 8,
          "name": "score_maximum",
          "type_info": "Int4"
        },
        {
          "ordinal": 9,
          "name": "order_number",
          "type_info": "Int4"
        },
        {
          "ordinal": 10,
          "name": "chapter_id",
          "type_info": "Uuid"
        },
        {
          "ordinal": 11,
          "name": "copied_from",
          "type_info": "Uuid"
        },
        {
          "ordinal": 12,
          "name": "exam_id",
          "type_info": "Uuid"
        }
      ],
      "parameters": {
        "Left": ["Uuid"]
      },
      "nullable": [
        false,
        false,
        false,
        true,
        true,
        false,
        true,
        false,
        false,
        false,
        true,
        true,
        true
      ]
    }
  },
  "b898aa740121c6fff215502ed3fba148eea2528987a6b7e31f4d67251894dc15": {
    "query": "\nSELECT feedback.id,\n  feedback.user_id,\n  feedback.course_id as \"course_id!\",\n  feedback.feedback_given,\n  feedback.selected_text,\n  feedback.marked_as_read,\n  feedback.created_at,\n  array_agg(block_feedback.block_id) filter (\n    where block_feedback.block_id IS NOT NULL\n  ) AS \"block_ids: Vec<Uuid>\",\n  array_agg(block_feedback.block_text) filter (\n    where block_feedback.block_id IS NOT NULL\n  ) AS \"block_texts: Vec<Option<String>>\"\nFROM feedback\n  LEFT JOIN block_feedback ON block_feedback.feedback_id = feedback.id\nWHERE course_id = $1\n  AND feedback.marked_as_read = $2\n  AND feedback.deleted_at IS NULL\n  AND block_feedback.deleted_at IS NULL\nGROUP BY feedback.id,\n  feedback.user_id,\n  feedback.course_id,\n  feedback.feedback_given,\n  feedback.marked_as_read,\n  feedback.created_at\nORDER BY feedback.created_at DESC,\n  feedback.id\nLIMIT $3 OFFSET $4\n",
    "describe": {
      "columns": [
        {
          "ordinal": 0,
          "name": "id",
          "type_info": "Uuid"
        },
        {
          "ordinal": 1,
          "name": "user_id",
          "type_info": "Uuid"
        },
        {
          "ordinal": 2,
          "name": "course_id!",
          "type_info": "Uuid"
        },
        {
          "ordinal": 3,
          "name": "feedback_given",
          "type_info": "Varchar"
        },
        {
          "ordinal": 4,
          "name": "selected_text",
          "type_info": "Text"
        },
        {
          "ordinal": 5,
          "name": "marked_as_read",
          "type_info": "Bool"
        },
        {
          "ordinal": 6,
          "name": "created_at",
          "type_info": "Timestamptz"
        },
        {
          "ordinal": 7,
          "name": "block_ids: Vec<Uuid>",
          "type_info": "UuidArray"
        },
        {
          "ordinal": 8,
          "name": "block_texts: Vec<Option<String>>",
          "type_info": "VarcharArray"
        }
      ],
      "parameters": {
        "Left": ["Uuid", "Bool", "Int8", "Int8"]
      },
      "nullable": [false, true, true, false, true, false, false, null, null]
    }
  },
  "b8e857be843bcfdd3dd825fb9ffc132a16ce895090a283393d0e23c68d471c11": {
    "query": "\nSELECT id,\n  slug,\n  created_at,\n  updated_at,\n  name,\n  description,\n  organization_id,\n  deleted_at,\n  language_code,\n  copied_from,\n  content_search_language::text,\n  course_language_group_id\nFROM courses\n  JOIN course_exams ON courses.id = course_exams.course_id\nWHERE course_exams.exam_id = $1\n",
    "describe": {
      "columns": [
        {
          "ordinal": 0,
          "name": "id",
          "type_info": "Uuid"
        },
        {
          "ordinal": 1,
          "name": "slug",
          "type_info": "Varchar"
        },
        {
          "ordinal": 2,
          "name": "created_at",
          "type_info": "Timestamptz"
        },
        {
          "ordinal": 3,
          "name": "updated_at",
          "type_info": "Timestamptz"
        },
        {
          "ordinal": 4,
          "name": "name",
          "type_info": "Varchar"
        },
        {
          "ordinal": 5,
          "name": "description",
          "type_info": "Text"
        },
        {
          "ordinal": 6,
          "name": "organization_id",
          "type_info": "Uuid"
        },
        {
          "ordinal": 7,
          "name": "deleted_at",
          "type_info": "Timestamptz"
        },
        {
          "ordinal": 8,
          "name": "language_code",
          "type_info": "Varchar"
        },
        {
          "ordinal": 9,
          "name": "copied_from",
          "type_info": "Uuid"
        },
        {
          "ordinal": 10,
          "name": "content_search_language",
          "type_info": "Text"
        },
        {
          "ordinal": 11,
          "name": "course_language_group_id",
          "type_info": "Uuid"
        }
      ],
      "parameters": {
        "Left": ["Uuid"]
      },
      "nullable": [false, false, false, false, false, true, false, true, false, true, null, false]
    }
  },
  "b9159ddd17dc391f0bd7b726633dff02d1530aa2b0b270b4947d749442850451": {
    "query": "UPDATE chapters SET front_page_id = $1 WHERE id = $2",
    "describe": {
      "columns": [],
      "parameters": {
        "Left": ["Uuid", "Uuid"]
      },
      "nullable": []
    }
  },
  "b988de59221dbe4350dcccadf9e80e782365d6526188dc5a6b14ed2581ca1314": {
    "query": "\nINSERT INTO users (email)\nVALUES ($1)\nRETURNING id\n",
    "describe": {
      "columns": [
        {
          "ordinal": 0,
          "name": "id",
          "type_info": "Uuid"
        }
      ],
      "parameters": {
        "Left": ["Varchar"]
      },
      "nullable": [false]
    }
  },
  "baa46f4f27573da28222fb2089dba70a58eeec0dfa339fff4d0105768acfd1e8": {
    "query": "SELECT course_id, exam_id FROM submissions WHERE id = $1",
    "describe": {
      "columns": [
        {
          "ordinal": 0,
          "name": "course_id",
          "type_info": "Uuid"
        },
        {
          "ordinal": 1,
          "name": "exam_id",
          "type_info": "Uuid"
        }
      ],
      "parameters": {
        "Left": ["Uuid"]
      },
      "nullable": [true, true]
    }
  },
  "bb42fcccdd54977c0bfd6109c6ddf2218d274e79d925468036e219e6a10f3a57": {
    "query": "\nSELECT i.id,\n  i.created_at,\n  i.updated_at,\n  i.deleted_at,\n  i.course_id,\n  i.starts_at,\n  i.ends_at,\n  i.name,\n  i.description,\n  i.variant_status AS \"variant_status: VariantStatus\",\n  i.teacher_in_charge_name,\n  i.teacher_in_charge_email,\n  i.support_email\nFROM user_course_settings ucs\n  JOIN course_instances i ON (ucs.current_course_instance_id = i.id)\nWHERE ucs.user_id = $1\n  AND ucs.current_course_id = $2\n  AND ucs.deleted_at IS NULL;\n    ",
    "describe": {
      "columns": [
        {
          "ordinal": 0,
          "name": "id",
          "type_info": "Uuid"
        },
        {
          "ordinal": 1,
          "name": "created_at",
          "type_info": "Timestamptz"
        },
        {
          "ordinal": 2,
          "name": "updated_at",
          "type_info": "Timestamptz"
        },
        {
          "ordinal": 3,
          "name": "deleted_at",
          "type_info": "Timestamptz"
        },
        {
          "ordinal": 4,
          "name": "course_id",
          "type_info": "Uuid"
        },
        {
          "ordinal": 5,
          "name": "starts_at",
          "type_info": "Timestamptz"
        },
        {
          "ordinal": 6,
          "name": "ends_at",
          "type_info": "Timestamptz"
        },
        {
          "ordinal": 7,
          "name": "name",
          "type_info": "Varchar"
        },
        {
          "ordinal": 8,
          "name": "description",
          "type_info": "Varchar"
        },
        {
          "ordinal": 9,
          "name": "variant_status: VariantStatus",
          "type_info": {
            "Custom": {
              "name": "variant_status",
              "kind": {
                "Enum": ["draft", "upcoming", "active", "ended"]
              }
            }
          }
        },
        {
          "ordinal": 10,
          "name": "teacher_in_charge_name",
          "type_info": "Varchar"
        },
        {
          "ordinal": 11,
          "name": "teacher_in_charge_email",
          "type_info": "Varchar"
        },
        {
          "ordinal": 12,
          "name": "support_email",
          "type_info": "Varchar"
        }
      ],
      "parameters": {
        "Left": ["Uuid", "Uuid"]
      },
      "nullable": [
        false,
        false,
        false,
        true,
        false,
        true,
        true,
        true,
        true,
        false,
        false,
        false,
        true
      ]
    }
  },
  "bbbcc64b65c0d85fb03ea621ddf0f38e043229bc9dddb560047aaeeb72301d4d": {
    "query": "\nUPDATE pages\nSET content = $1\nWHERE id = $2\nRETURNING id,\n  created_at,\n  updated_at,\n  course_id,\n  exam_id,\n  chapter_id,\n  url_path,\n  title,\n  deleted_at,\n  content,\n  order_number,\n  copied_from;\n        ",
    "describe": {
      "columns": [
        {
          "ordinal": 0,
          "name": "id",
          "type_info": "Uuid"
        },
        {
          "ordinal": 1,
          "name": "created_at",
          "type_info": "Timestamptz"
        },
        {
          "ordinal": 2,
          "name": "updated_at",
          "type_info": "Timestamptz"
        },
        {
          "ordinal": 3,
          "name": "course_id",
          "type_info": "Uuid"
        },
        {
          "ordinal": 4,
          "name": "exam_id",
          "type_info": "Uuid"
        },
        {
          "ordinal": 5,
          "name": "chapter_id",
          "type_info": "Uuid"
        },
        {
          "ordinal": 6,
          "name": "url_path",
          "type_info": "Varchar"
        },
        {
          "ordinal": 7,
          "name": "title",
          "type_info": "Varchar"
        },
        {
          "ordinal": 8,
          "name": "deleted_at",
          "type_info": "Timestamptz"
        },
        {
          "ordinal": 9,
          "name": "content",
          "type_info": "Jsonb"
        },
        {
          "ordinal": 10,
          "name": "order_number",
          "type_info": "Int4"
        },
        {
          "ordinal": 11,
          "name": "copied_from",
          "type_info": "Uuid"
        }
      ],
      "parameters": {
        "Left": ["Jsonb", "Uuid"]
      },
      "nullable": [false, false, false, true, true, true, false, false, true, false, false, true]
    }
  },
  "bc4390dec143c0bbc96fdebad02b5673dc9037d1115322b71620583fd9f1b82b": {
    "query": "\nINSERT INTO pages(\n    course_id,\n    exam_id,\n    content,\n    url_path,\n    title,\n    order_number,\n    chapter_id,\n    content_search_language\n  )\nVALUES($1, $2, $3, $4, $5, $6, $7, $8::regconfig)\nRETURNING id,\n  created_at,\n  updated_at,\n  course_id,\n  exam_id,\n  chapter_id,\n  url_path,\n  title,\n  deleted_at,\n  content,\n  order_number,\n  copied_from\n          ",
    "describe": {
      "columns": [
        {
          "ordinal": 0,
          "name": "id",
          "type_info": "Uuid"
        },
        {
          "ordinal": 1,
          "name": "created_at",
          "type_info": "Timestamptz"
        },
        {
          "ordinal": 2,
          "name": "updated_at",
          "type_info": "Timestamptz"
        },
        {
          "ordinal": 3,
          "name": "course_id",
          "type_info": "Uuid"
        },
        {
          "ordinal": 4,
          "name": "exam_id",
          "type_info": "Uuid"
        },
        {
          "ordinal": 5,
          "name": "chapter_id",
          "type_info": "Uuid"
        },
        {
          "ordinal": 6,
          "name": "url_path",
          "type_info": "Varchar"
        },
        {
          "ordinal": 7,
          "name": "title",
          "type_info": "Varchar"
        },
        {
          "ordinal": 8,
          "name": "deleted_at",
          "type_info": "Timestamptz"
        },
        {
          "ordinal": 9,
          "name": "content",
          "type_info": "Jsonb"
        },
        {
          "ordinal": 10,
          "name": "order_number",
          "type_info": "Int4"
        },
        {
          "ordinal": 11,
          "name": "copied_from",
          "type_info": "Uuid"
        }
      ],
      "parameters": {
        "Left": [
          "Uuid",
          "Uuid",
          "Jsonb",
          "Varchar",
          "Varchar",
          "Int4",
          "Uuid",
          {
            "Custom": {
              "name": "regconfig",
              "kind": "Simple"
            }
          }
        ]
      },
      "nullable": [false, false, false, true, true, true, false, false, true, false, false, true]
    }
  },
  "bc6724f3491c0d8adfd9edb573cac3ab55c26859d41488c30b71c019a2de103a": {
    "query": "\n    INSERT INTO user_exercise_states (user_id, exercise_id, course_instance_id, exam_id)\n    VALUES ($1, $2, $3, $4)\n    RETURNING user_id,\n      exercise_id,\n      course_instance_id,\n      exam_id,\n      created_at,\n      updated_at,\n      deleted_at,\n      score_given,\n      grading_progress as \"grading_progress: _\",\n      activity_progress as \"activity_progress: _\",\n      selected_exercise_slide_id;\n      ",
    "describe": {
      "columns": [
        {
          "ordinal": 0,
          "name": "user_id",
          "type_info": "Uuid"
        },
        {
          "ordinal": 1,
          "name": "exercise_id",
          "type_info": "Uuid"
        },
        {
          "ordinal": 2,
          "name": "course_instance_id",
          "type_info": "Uuid"
        },
        {
          "ordinal": 3,
          "name": "exam_id",
          "type_info": "Uuid"
        },
        {
          "ordinal": 4,
          "name": "created_at",
          "type_info": "Timestamptz"
        },
        {
          "ordinal": 5,
          "name": "updated_at",
          "type_info": "Timestamptz"
        },
        {
          "ordinal": 6,
          "name": "deleted_at",
          "type_info": "Timestamptz"
        },
        {
          "ordinal": 7,
          "name": "score_given",
          "type_info": "Float4"
        },
        {
          "ordinal": 8,
          "name": "grading_progress: _",
          "type_info": {
            "Custom": {
              "name": "grading_progress",
              "kind": {
                "Enum": ["fully-graded", "pending", "pending-manual", "failed", "not-ready"]
              }
            }
          }
        },
        {
          "ordinal": 9,
          "name": "activity_progress: _",
          "type_info": {
            "Custom": {
              "name": "activity_progress",
              "kind": {
                "Enum": ["initialized", "started", "in-progress", "submitted", "completed"]
              }
            }
          }
        },
        {
          "ordinal": 10,
          "name": "selected_exercise_slide_id",
          "type_info": "Uuid"
        }
      ],
      "parameters": {
        "Left": ["Uuid", "Uuid", "Uuid", "Uuid"]
      },
      "nullable": [false, false, true, true, false, false, true, true, false, false, true]
    }
  },
  "c00028f92949b3e8d712a87d620c60b033e48b43583ed796d2e73d219df2931b": {
    "query": "\nSELECT COUNT(*) filter (\n  where proposed_page_edits.pending = true\n) AS pending,\nCOUNT(*) filter (\n  where proposed_page_edits.pending = false\n) AS handled\nFROM proposed_page_edits\nWHERE proposed_page_edits.course_id = $1\nAND proposed_page_edits.deleted_at IS NULL\n",
    "describe": {
      "columns": [
        {
          "ordinal": 0,
          "name": "pending",
          "type_info": "Int8"
        },
        {
          "ordinal": 1,
          "name": "handled",
          "type_info": "Int8"
        }
      ],
      "parameters": {
        "Left": ["Uuid"]
      },
      "nullable": [null, null]
    }
  },
  "c1077b721fbdb17d2e726008507f9ddb90eb026821339890bdda90e4de4f68d2": {
    "query": "\nUPDATE proposed_block_edits\nSET status = 'rejected'\nWHERE id = $1\n",
    "describe": {
      "columns": [],
      "parameters": {
        "Left": ["Uuid"]
      },
      "nullable": []
    }
  },
  "c254df041126909f459c2117eac7dd7a85456bbc698956b67f0c0090eaf4b878": {
    "query": "\nUPDATE exercise_tasks\nSET deleted_at = now()\nWHERE exercise_slide_id IN (\n    SELECT s.id\n    FROM exercise_slides s\n      JOIN exercises e ON (s.exercise_id = e.id)\n    WHERE e.page_id = $1\n  );\n            ",
    "describe": {
      "columns": [],
      "parameters": {
        "Left": ["Uuid"]
      },
      "nullable": []
    }
  },
  "c41883ff57f67f01814525030af67d4a3bc472010ee6871a3191dcd0ee3e8f53": {
    "query": "\nUPDATE proposed_block_edits\nSET status = 'accepted'\nWHERE id = $1\nRETURNING block_id,\n    block_attribute,\n    original_text,\n    changed_text\n",
    "describe": {
      "columns": [
        {
          "ordinal": 0,
          "name": "block_id",
          "type_info": "Uuid"
        },
        {
          "ordinal": 1,
          "name": "block_attribute",
          "type_info": "Text"
        },
        {
          "ordinal": 2,
          "name": "original_text",
          "type_info": "Text"
        },
        {
          "ordinal": 3,
          "name": "changed_text",
          "type_info": "Text"
        }
      ],
      "parameters": {
        "Left": ["Uuid"]
      },
      "nullable": [false, false, false, false]
    }
  },
  "c4db451cf0d08b2fca14976798e0883a3961533b35d7dd4d5057e1662d482592": {
    "query": "SELECT *\nFROM email_templates\nWHERE course_instance_id = $1\n  AND deleted_at IS NULL",
    "describe": {
      "columns": [
        {
          "ordinal": 0,
          "name": "id",
          "type_info": "Uuid"
        },
        {
          "ordinal": 1,
          "name": "created_at",
          "type_info": "Timestamptz"
        },
        {
          "ordinal": 2,
          "name": "updated_at",
          "type_info": "Timestamptz"
        },
        {
          "ordinal": 3,
          "name": "deleted_at",
          "type_info": "Timestamptz"
        },
        {
          "ordinal": 4,
          "name": "content",
          "type_info": "Jsonb"
        },
        {
          "ordinal": 5,
          "name": "name",
          "type_info": "Varchar"
        },
        {
          "ordinal": 6,
          "name": "subject",
          "type_info": "Varchar"
        },
        {
          "ordinal": 7,
          "name": "exercise_completions_threshold",
          "type_info": "Int4"
        },
        {
          "ordinal": 8,
          "name": "points_threshold",
          "type_info": "Int4"
        },
        {
          "ordinal": 9,
          "name": "course_instance_id",
          "type_info": "Uuid"
        }
      ],
      "parameters": {
        "Left": ["Uuid"]
      },
      "nullable": [false, false, false, true, true, false, true, true, true, false]
    }
  },
  "c50665dd8a1d79db9c17472c71ae34e34c8b51fac261959d30f58e93abf2a689": {
    "query": "\nINSERT INTO exercise_tasks(\n    id,\n    exercise_slide_id,\n    exercise_type,\n    assignment,\n    public_spec,\n    private_spec,\n    model_solution_spec\n  )\nVALUES ($1, $2, $3, $4, $5, $6, $7) ON CONFLICT (id) DO\nUPDATE\nSET exercise_slide_id = $2,\n  exercise_type = $3,\n  assignment = $4,\n  public_spec = $5,\n  private_spec = $6,\n  model_solution_spec = $7,\n  deleted_at = NULL\nRETURNING id,\n  exercise_slide_id,\n  assignment,\n  exercise_type,\n  private_spec;\n                ",
    "describe": {
      "columns": [
        {
          "ordinal": 0,
          "name": "id",
          "type_info": "Uuid"
        },
        {
          "ordinal": 1,
          "name": "exercise_slide_id",
          "type_info": "Uuid"
        },
        {
          "ordinal": 2,
          "name": "assignment",
          "type_info": "Jsonb"
        },
        {
          "ordinal": 3,
          "name": "exercise_type",
          "type_info": "Varchar"
        },
        {
          "ordinal": 4,
          "name": "private_spec",
          "type_info": "Jsonb"
        }
      ],
      "parameters": {
        "Left": ["Uuid", "Uuid", "Varchar", "Jsonb", "Jsonb", "Jsonb", "Jsonb"]
      },
      "nullable": [false, false, false, false, true]
    }
  },
  "c515ee82610c997f53c83f72ddf8426145e47cf0d9476d2281506c139af86cb6": {
    "query": "\nUPDATE pages\nSET content = $1\nWHERE id = $2;\n",
    "describe": {
      "columns": [],
      "parameters": {
        "Left": ["Jsonb", "Uuid"]
      },
      "nullable": []
    }
  },
  "c63ca33887bc73c797b68af5b66b248f0740a2678b86e4a3644b61804abdad17": {
    "query": "\nSELECT id,\n  submission_id,\n  grading_before_regrading,\n  grading_after_regrading\nFROM regrading_submissions\nWHERE regrading_id = $1\n",
    "describe": {
      "columns": [
        {
          "ordinal": 0,
          "name": "id",
          "type_info": "Uuid"
        },
        {
          "ordinal": 1,
          "name": "submission_id",
          "type_info": "Uuid"
        },
        {
          "ordinal": 2,
          "name": "grading_before_regrading",
          "type_info": "Uuid"
        },
        {
          "ordinal": 3,
          "name": "grading_after_regrading",
          "type_info": "Uuid"
        }
      ],
      "parameters": {
        "Left": ["Uuid"]
      },
      "nullable": [false, false, false, true]
    }
  },
  "c6d5ffed3573883c9e69529464b8f96325fbbf5c4ea893ae9e7352d3ce48a70d": {
    "query": "\nUPDATE regradings\nSET error_message = $1\nWHERE id = $2\n",
    "describe": {
      "columns": [],
      "parameters": {
        "Left": ["Text", "Uuid"]
      },
      "nullable": []
    }
  },
  "c8c5264811bce45733628caa8a1e90a07e2d16cbb5ad6ce0cd35f3e1e1921a4e": {
    "query": "\nSELECT date_part('isodow', created_at)::integer isodow, date_part('hour', created_at)::integer \"hour\", count(*)::integer\nFROM submissions\nWHERE course_id = $1\nGROUP BY isodow, \"hour\"\nORDER BY isodow, hour;\n          ",
    "describe": {
      "columns": [
        {
          "ordinal": 0,
          "name": "isodow",
          "type_info": "Int4"
        },
        {
          "ordinal": 1,
          "name": "hour",
          "type_info": "Int4"
        },
        {
          "ordinal": 2,
          "name": "count",
          "type_info": "Int4"
        }
      ],
      "parameters": {
        "Left": ["Uuid"]
      },
      "nullable": [null, null, null]
    }
  },
  "ccdcf7ce3537744686b4a00dc74692d8c5b333e058fcf54fed5891ec2c527d60": {
    "query": "\nUPDATE exercise_services\n    SET name=$1, slug=$2, public_url=$3, internal_url=$4, max_reprocessing_submissions_at_once=$5\nWHERE id=$6\n    RETURNING *\n        ",
    "describe": {
      "columns": [
        {
          "ordinal": 0,
          "name": "id",
          "type_info": "Uuid"
        },
        {
          "ordinal": 1,
          "name": "created_at",
          "type_info": "Timestamptz"
        },
        {
          "ordinal": 2,
          "name": "updated_at",
          "type_info": "Timestamptz"
        },
        {
          "ordinal": 3,
          "name": "deleted_at",
          "type_info": "Timestamptz"
        },
        {
          "ordinal": 4,
          "name": "name",
          "type_info": "Varchar"
        },
        {
          "ordinal": 5,
          "name": "slug",
          "type_info": "Varchar"
        },
        {
          "ordinal": 6,
          "name": "public_url",
          "type_info": "Varchar"
        },
        {
          "ordinal": 7,
          "name": "internal_url",
          "type_info": "Varchar"
        },
        {
          "ordinal": 8,
          "name": "max_reprocessing_submissions_at_once",
          "type_info": "Int4"
        }
      ],
      "parameters": {
        "Left": ["Varchar", "Varchar", "Varchar", "Varchar", "Int4", "Uuid"]
      },
      "nullable": [false, false, false, true, false, false, false, true, false]
    }
  },
  "cd8ab0fed33b729c69248aaeb2429fd609dfea407e5a802f59c3c5e085469baf": {
    "query": "\nINSERT INTO feedback(user_id, course_id, feedback_given, selected_text)\nVALUES ($1, $2, $3, $4)\nRETURNING id\n",
    "describe": {
      "columns": [
        {
          "ordinal": 0,
          "name": "id",
          "type_info": "Uuid"
        }
      ],
      "parameters": {
        "Left": ["Uuid", "Uuid", "Varchar", "Text"]
      },
      "nullable": [false]
    }
  },
  "cf7a54102657110f8d384fb491163e9e2690c365bab861c2c68064ddc1ba0873": {
    "query": "\nINSERT INTO\n  users (email, upstream_id)\nVALUES ($1, $2)\nRETURNING *;\n          ",
    "describe": {
      "columns": [
        {
          "ordinal": 0,
          "name": "id",
          "type_info": "Uuid"
        },
        {
          "ordinal": 1,
          "name": "created_at",
          "type_info": "Timestamptz"
        },
        {
          "ordinal": 2,
          "name": "updated_at",
          "type_info": "Timestamptz"
        },
        {
          "ordinal": 3,
          "name": "deleted_at",
          "type_info": "Timestamptz"
        },
        {
          "ordinal": 4,
          "name": "upstream_id",
          "type_info": "Int4"
        },
        {
          "ordinal": 5,
          "name": "email",
          "type_info": "Varchar"
        }
      ],
      "parameters": {
        "Left": ["Varchar", "Int4"]
      },
      "nullable": [false, false, false, true, true, false]
    }
  },
  "d0037081bdb7d84526483a12e5070037392d36867f011134e611cfab8753b6e3": {
    "query": "\nSELECT courses.organization_id\nFROM course_instances\n  JOIN courses ON courses.id = course_instances.course_id\nWHERE course_instances.id = $1\n",
    "describe": {
      "columns": [
        {
          "ordinal": 0,
          "name": "organization_id",
          "type_info": "Uuid"
        }
      ],
      "parameters": {
        "Left": ["Uuid"]
      },
      "nullable": [false]
    }
  },
  "d0362064383044fd4696b44c87594e64ea8ec4c3b4905d39a3464a756454eaf5": {
    "query": "\nSELECT\nFROM user_exercise_states\nWHERE user_id = $1\n  AND exercise_id = $2\n  AND (course_instance_id = $3 OR exam_id = $4)\n",
    "describe": {
      "columns": [],
      "parameters": {
        "Left": ["Uuid", "Uuid", "Uuid", "Uuid"]
      },
      "nullable": []
    }
  },
  "d13e367302b3873770dbcd15736161dd89130c0d06620cb5d337b1f7c9f230e8": {
    "query": "UPDATE pages SET chapter_id = $1 WHERE id = $2",
    "describe": {
      "columns": [],
      "parameters": {
        "Left": ["Uuid", "Uuid"]
      },
      "nullable": []
    }
  },
  "d1b9e023f5c44a5e7d40094eabe5441cc88db7fb1fd77a72062f2884aab2ac6a": {
    "query": "\nSELECT COUNT(*) filter (\n    where marked_as_read\n  ) AS read,\n  COUNT(*) filter (\n    where not(marked_as_read)\n  ) AS unread\nFROM feedback\nWHERE course_id = $1\n  AND feedback.deleted_at IS NULL\n",
    "describe": {
      "columns": [
        {
          "ordinal": 0,
          "name": "read",
          "type_info": "Int8"
        },
        {
          "ordinal": 1,
          "name": "unread",
          "type_info": "Int8"
        }
      ],
      "parameters": {
        "Left": ["Uuid"]
      },
      "nullable": [null, null]
    }
  },
  "d21fdc6eb89bf28c479b64ee9a5fff8dbb67f4c8bb02b25779e672187fed4fd7": {
    "query": "\n    INSERT INTO user_exercise_states (\n        user_id,\n        exercise_id,\n        course_instance_id,\n        selected_exercise_slide_id,\n        exam_id\n      )\n    VALUES ($1, $2, $3, $4, $5)\n    ",
    "describe": {
      "columns": [],
      "parameters": {
        "Left": ["Uuid", "Uuid", "Uuid", "Uuid", "Uuid"]
      },
      "nullable": []
    }
  },
  "d309be59564d69ecad6e11cc6976649092966ea2236abd7c8ca72e64f78f8fcc": {
    "query": "\nupdate email_deliveries\nset sent = TRUE\nwhere id = $1;\n    ",
    "describe": {
      "columns": [],
      "parameters": {
        "Left": ["Uuid"]
      },
      "nullable": []
    }
  },
  "d565b3ca168a0beb24ee0a58c078fd031a52cd26a807c348bdb3fac1849bd456": {
    "query": "\nSELECT organizations.id\nFROM pages\n  LEFT OUTER JOIN courses ON courses.id = pages.course_id\n  LEFT OUTER JOIN exams ON exams.id = pages.exam_id\n  JOIN organizations ON organizations.id = courses.organization_id\n  OR organizations.id = exams.organization_id\nWHERE pages.id = $1\n",
    "describe": {
      "columns": [
        {
          "ordinal": 0,
          "name": "id",
          "type_info": "Uuid"
        }
      ],
      "parameters": {
        "Left": ["Uuid"]
      },
      "nullable": [false]
    }
  },
  "d575fe0c1c24abc4c6920f05c08ed2172819439de166e5e455e7e6a8c2bc37d7": {
    "query": "\nUPDATE submissions\nSET grading_id = $1\nWHERE id = $2\n",
    "describe": {
      "columns": [],
      "parameters": {
        "Left": ["Uuid", "Uuid"]
      },
      "nullable": []
    }
  },
  "d61f2a6b8fb2f4cfaf52c3c6d740d6fc8ff60cb2fe9528c318715c40e769471d": {
    "query": "UPDATE submissions SET grading_id = $1 WHERE id = $2 RETURNING *",
    "describe": {
      "columns": [
        {
          "ordinal": 0,
          "name": "id",
          "type_info": "Uuid"
        },
        {
          "ordinal": 1,
          "name": "created_at",
          "type_info": "Timestamptz"
        },
        {
          "ordinal": 2,
          "name": "updated_at",
          "type_info": "Timestamptz"
        },
        {
          "ordinal": 3,
          "name": "deleted_at",
          "type_info": "Timestamptz"
        },
        {
          "ordinal": 4,
          "name": "exercise_id",
          "type_info": "Uuid"
        },
        {
          "ordinal": 5,
          "name": "course_id",
          "type_info": "Uuid"
        },
        {
          "ordinal": 6,
          "name": "exercise_task_id",
          "type_info": "Uuid"
        },
        {
          "ordinal": 7,
          "name": "data_json",
          "type_info": "Jsonb"
        },
        {
          "ordinal": 8,
          "name": "grading_id",
          "type_info": "Uuid"
        },
        {
          "ordinal": 9,
          "name": "metadata",
          "type_info": "Jsonb"
        },
        {
          "ordinal": 10,
          "name": "user_id",
          "type_info": "Uuid"
        },
        {
          "ordinal": 11,
          "name": "course_instance_id",
          "type_info": "Uuid"
        },
        {
          "ordinal": 12,
          "name": "exam_id",
          "type_info": "Uuid"
        }
      ],
      "parameters": {
        "Left": ["Uuid", "Uuid"]
      },
      "nullable": [
        false,
        false,
        false,
        true,
        false,
        true,
        false,
        true,
        true,
        true,
        false,
        true,
        true
      ]
    }
  },
  "d67631e6ddcdf17214fc75f0c9f760507d1fdce3c948f1524b5668403e197de3": {
    "query": "\nINSERT INTO playground_examples (name, url, width, data)\nVALUES ($1, $2, $3, $4)\nRETURNING *;\n  ",
    "describe": {
      "columns": [
        {
          "ordinal": 0,
          "name": "id",
          "type_info": "Uuid"
        },
        {
          "ordinal": 1,
          "name": "created_at",
          "type_info": "Timestamptz"
        },
        {
          "ordinal": 2,
          "name": "updated_at",
          "type_info": "Timestamptz"
        },
        {
          "ordinal": 3,
          "name": "deleted_at",
          "type_info": "Timestamptz"
        },
        {
          "ordinal": 4,
          "name": "name",
          "type_info": "Varchar"
        },
        {
          "ordinal": 5,
          "name": "url",
          "type_info": "Varchar"
        },
        {
          "ordinal": 6,
          "name": "width",
          "type_info": "Int4"
        },
        {
          "ordinal": 7,
          "name": "data",
          "type_info": "Jsonb"
        }
      ],
      "parameters": {
        "Left": ["Varchar", "Varchar", "Int4", "Jsonb"]
      },
      "nullable": [false, false, false, true, false, false, false, false]
    }
  },
  "d741c2e76aa58f5fe945e4a96f0f598d29b7fd6e2552b3afdc183ec445938c40": {
    "query": "SELECT course_id from gradings where id = $1",
    "describe": {
      "columns": [
        {
          "ordinal": 0,
          "name": "course_id",
          "type_info": "Uuid"
        }
      ],
      "parameters": {
        "Left": ["Uuid"]
      },
      "nullable": [true]
    }
  },
  "d9d04909a35ed8edd343a0be75ee10041e50a42d8ca3547d001672a9557b6d9d": {
    "query": "\nUPDATE pages\nSET content = $1\nWHERE id = $2;\n                ",
    "describe": {
      "columns": [],
      "parameters": {
        "Left": ["Jsonb", "Uuid"]
      },
      "nullable": []
    }
  },
  "d9d230419fb264ebddeaa022bc8ac0061d8caa8bf83e3a5742a140bd056f3005": {
    "query": "\nupdate email_deliveries\nset sent = FALSE,\n  error = $1\nwhere id = $2;\n    ",
    "describe": {
      "columns": [],
      "parameters": {
        "Left": ["Varchar", "Uuid"]
      },
      "nullable": []
    }
  },
  "db003c2eaa5b59bdb99fb5f5700b1dae0a641673f9af23041a20e1cb86f93901": {
    "query": "SELECT organization_id, course_id, exam_id, role AS \"role: UserRole\" FROM roles WHERE user_id = $1",
    "describe": {
      "columns": [
        {
          "ordinal": 0,
          "name": "organization_id",
          "type_info": "Uuid"
        },
        {
          "ordinal": 1,
          "name": "course_id",
          "type_info": "Uuid"
        },
        {
          "ordinal": 2,
          "name": "exam_id",
          "type_info": "Uuid"
        },
        {
          "ordinal": 3,
          "name": "role: UserRole",
          "type_info": {
            "Custom": {
              "name": "user_role",
              "kind": {
                "Enum": ["admin", "assistant", "teacher", "reviewer"]
              }
            }
          }
        }
      ],
      "parameters": {
        "Left": ["Uuid"]
      },
      "nullable": [true, true, true, false]
    }
  },
  "db5cd5b4719b69e217948320994bd8f3f6ae513f1378eb76d2fe6391acf179fc": {
    "query": "\nSELECT p.id as page_id,\n  p.order_number as order_number,\n  p.course_id as course_id,\n  p.exam_id as exam_id,\n  c.id as \"chapter_id?\",\n  c.chapter_number as \"chapter_number?\"\nFROM pages p\n  LEFT JOIN chapters c ON p.chapter_id = c.id\nWHERE p.id = $1;\n",
    "describe": {
      "columns": [
        {
          "ordinal": 0,
          "name": "page_id",
          "type_info": "Uuid"
        },
        {
          "ordinal": 1,
          "name": "order_number",
          "type_info": "Int4"
        },
        {
          "ordinal": 2,
          "name": "course_id",
          "type_info": "Uuid"
        },
        {
          "ordinal": 3,
          "name": "exam_id",
          "type_info": "Uuid"
        },
        {
          "ordinal": 4,
          "name": "chapter_id?",
          "type_info": "Uuid"
        },
        {
          "ordinal": 5,
          "name": "chapter_number?",
          "type_info": "Int4"
        }
      ],
      "parameters": {
        "Left": ["Uuid"]
      },
      "nullable": [false, false, true, true, false, false]
    }
  },
  "db64bea6f7dc10dd47f4c41c5efa78c95cf5b6d97fcfcefda66847c20861ac56": {
    "query": "\nINSERT INTO pages (\n    course_id,\n    content,\n    url_path,\n    title,\n    order_number\n  )\nVALUES ($1, $2, $3, $4, $5)\nRETURNING id\n",
    "describe": {
      "columns": [
        {
          "ordinal": 0,
          "name": "id",
          "type_info": "Uuid"
        }
      ],
      "parameters": {
        "Left": ["Uuid", "Jsonb", "Varchar", "Varchar", "Int4"]
      },
      "nullable": [false]
    }
  },
  "dc6a94949ce20d11fa55e247dc706fdc88018bf1ba528487fcd0ef02f5c40ca7": {
    "query": "\nUPDATE email_templates\nSET deleted_at = now()\nWHERE id = $1\nRETURNING *\n  ",
    "describe": {
      "columns": [
        {
          "ordinal": 0,
          "name": "id",
          "type_info": "Uuid"
        },
        {
          "ordinal": 1,
          "name": "created_at",
          "type_info": "Timestamptz"
        },
        {
          "ordinal": 2,
          "name": "updated_at",
          "type_info": "Timestamptz"
        },
        {
          "ordinal": 3,
          "name": "deleted_at",
          "type_info": "Timestamptz"
        },
        {
          "ordinal": 4,
          "name": "content",
          "type_info": "Jsonb"
        },
        {
          "ordinal": 5,
          "name": "name",
          "type_info": "Varchar"
        },
        {
          "ordinal": 6,
          "name": "subject",
          "type_info": "Varchar"
        },
        {
          "ordinal": 7,
          "name": "exercise_completions_threshold",
          "type_info": "Int4"
        },
        {
          "ordinal": 8,
          "name": "points_threshold",
          "type_info": "Int4"
        },
        {
          "ordinal": 9,
          "name": "course_instance_id",
          "type_info": "Uuid"
        }
      ],
      "parameters": {
        "Left": ["Uuid"]
      },
      "nullable": [false, false, false, true, true, false, true, true, true, false]
    }
  },
  "dc8145a6bb6190209ece3aab3bb6350bf102cc01fec1dbc9a6a0be572262f949": {
    "query": "\nSELECT id,\n  name,\n  created_at,\n  updated_at,\n  organization_id,\n  deleted_at,\n  slug,\n  content_search_language::text,\n  language_code,\n  copied_from,\n  course_language_group_id,\n  description\nFROM courses\nWHERE course_language_group_id = $1;\n        ",
    "describe": {
      "columns": [
        {
          "ordinal": 0,
          "name": "id",
          "type_info": "Uuid"
        },
        {
          "ordinal": 1,
          "name": "name",
          "type_info": "Varchar"
        },
        {
          "ordinal": 2,
          "name": "created_at",
          "type_info": "Timestamptz"
        },
        {
          "ordinal": 3,
          "name": "updated_at",
          "type_info": "Timestamptz"
        },
        {
          "ordinal": 4,
          "name": "organization_id",
          "type_info": "Uuid"
        },
        {
          "ordinal": 5,
          "name": "deleted_at",
          "type_info": "Timestamptz"
        },
        {
          "ordinal": 6,
          "name": "slug",
          "type_info": "Varchar"
        },
        {
          "ordinal": 7,
          "name": "content_search_language",
          "type_info": "Text"
        },
        {
          "ordinal": 8,
          "name": "language_code",
          "type_info": "Varchar"
        },
        {
          "ordinal": 9,
          "name": "copied_from",
          "type_info": "Uuid"
        },
        {
          "ordinal": 10,
          "name": "course_language_group_id",
          "type_info": "Uuid"
        },
        {
          "ordinal": 11,
          "name": "description",
          "type_info": "Text"
        }
      ],
      "parameters": {
        "Left": ["Uuid"]
      },
      "nullable": [false, false, false, false, false, true, false, null, false, true, false, true]
    }
  },
  "dd1ebfa575cf8fe38fd9cfbd70fccf86a5ea3ba398088977941d1c0fc5945cf5": {
    "query": "\nSELECT id,\n  submission_id,\n  grading_before_regrading,\n  grading_after_regrading\nFROM regrading_submissions\nWHERE id = $1\n",
    "describe": {
      "columns": [
        {
          "ordinal": 0,
          "name": "id",
          "type_info": "Uuid"
        },
        {
          "ordinal": 1,
          "name": "submission_id",
          "type_info": "Uuid"
        },
        {
          "ordinal": 2,
          "name": "grading_before_regrading",
          "type_info": "Uuid"
        },
        {
          "ordinal": 3,
          "name": "grading_after_regrading",
          "type_info": "Uuid"
        }
      ],
      "parameters": {
        "Left": ["Uuid"]
      },
      "nullable": [false, false, false, true]
    }
  },
  "ddf7fa1dca876b806f407c7bdd5b40d3318c7d01e3664399accedb2bd5856855": {
    "query": "\nSELECT s.*\nFROM exercise_slides s\n  JOIN exercise_tasks t ON (s.id = t.exercise_slide_id)\nWHERE t.id = $1\n  AND t.deleted_at IS NULL\n  AND s.deleted_at IS NULL;\n    ",
    "describe": {
      "columns": [
        {
          "ordinal": 0,
          "name": "id",
          "type_info": "Uuid"
        },
        {
          "ordinal": 1,
          "name": "created_at",
          "type_info": "Timestamptz"
        },
        {
          "ordinal": 2,
          "name": "updated_at",
          "type_info": "Timestamptz"
        },
        {
          "ordinal": 3,
          "name": "deleted_at",
          "type_info": "Timestamptz"
        },
        {
          "ordinal": 4,
          "name": "exercise_id",
          "type_info": "Uuid"
        },
        {
          "ordinal": 5,
          "name": "order_number",
          "type_info": "Int4"
        }
      ],
      "parameters": {
        "Left": ["Uuid"]
      },
      "nullable": [false, false, false, true, false, false]
    }
  },
  "e2fe96906db5d05fa1a8b0aabc25e9027c386b349f11d4c26bcf7db1864af6cf": {
    "query": "\nselect max(p.order_number) as order_number\nfrom pages p\nwhere p.chapter_id = $1\n  and p.deleted_at is null;\n",
    "describe": {
      "columns": [
        {
          "ordinal": 0,
          "name": "order_number",
          "type_info": "Int4"
        }
      ],
      "parameters": {
        "Left": ["Uuid"]
      },
      "nullable": [null]
    }
  },
  "e398cd25e0ebe20fbc1cb9bd3d525aacadb8604da50269598f265f9e2f099d49": {
    "query": "\nSELECT COUNT(e.id) AS total_exercises,\n  SUM(e.score_maximum) AS score_maximum\nFROM course_instances AS ci\n  LEFT JOIN exercises AS e ON ci.course_id = e.course_id\nWHERE e.deleted_at IS NULL\n  AND ci.id = $1;\n        ",
    "describe": {
      "columns": [
        {
          "ordinal": 0,
          "name": "total_exercises",
          "type_info": "Int8"
        },
        {
          "ordinal": 1,
          "name": "score_maximum",
          "type_info": "Int8"
        }
      ],
      "parameters": {
        "Left": ["Uuid"]
      },
      "nullable": [null, null]
    }
  },
  "e4e5ef6ef0bbf4a234110b8dc2616b1a0483f511e0c6b9b04b9d7440486c3e07": {
    "query": "\nSELECT *\nFROM exercise_services\nWHERE deleted_at IS NULL\n",
    "describe": {
      "columns": [
        {
          "ordinal": 0,
          "name": "id",
          "type_info": "Uuid"
        },
        {
          "ordinal": 1,
          "name": "created_at",
          "type_info": "Timestamptz"
        },
        {
          "ordinal": 2,
          "name": "updated_at",
          "type_info": "Timestamptz"
        },
        {
          "ordinal": 3,
          "name": "deleted_at",
          "type_info": "Timestamptz"
        },
        {
          "ordinal": 4,
          "name": "name",
          "type_info": "Varchar"
        },
        {
          "ordinal": 5,
          "name": "slug",
          "type_info": "Varchar"
        },
        {
          "ordinal": 6,
          "name": "public_url",
          "type_info": "Varchar"
        },
        {
          "ordinal": 7,
          "name": "internal_url",
          "type_info": "Varchar"
        },
        {
          "ordinal": 8,
          "name": "max_reprocessing_submissions_at_once",
          "type_info": "Int4"
        }
      ],
      "parameters": {
        "Left": []
      },
      "nullable": [false, false, false, true, false, false, false, true, false]
    }
  },
  "e579b39acffdcb76d174340755962a875f7dad304bb6c6a1bbaab61674296024": {
    "query": "\nINSERT INTO exercise_service_info(\n    exercise_service_id,\n    exercise_type_specific_user_interface_iframe,\n    grade_endpoint_path,\n    public_spec_endpoint_path,\n    model_solution_path\n  )\nVALUES ($1, $2, $3, $4, $5)\nON CONFLICT(exercise_service_id) DO UPDATE\nSET exercise_type_specific_user_interface_iframe = $2,\n  grade_endpoint_path = $3,\n  public_spec_endpoint_path = $4,\n  model_solution_path = $5\nRETURNING *\n    ",
    "describe": {
      "columns": [
        {
          "ordinal": 0,
          "name": "exercise_service_id",
          "type_info": "Uuid"
        },
        {
          "ordinal": 1,
          "name": "created_at",
          "type_info": "Timestamptz"
        },
        {
          "ordinal": 2,
          "name": "updated_at",
          "type_info": "Timestamptz"
        },
        {
          "ordinal": 3,
          "name": "grade_endpoint_path",
          "type_info": "Varchar"
        },
        {
          "ordinal": 4,
          "name": "public_spec_endpoint_path",
          "type_info": "Varchar"
        },
        {
          "ordinal": 5,
          "name": "model_solution_path",
          "type_info": "Varchar"
        },
        {
          "ordinal": 6,
          "name": "exercise_type_specific_user_interface_iframe",
          "type_info": "Varchar"
        }
      ],
      "parameters": {
        "Left": ["Uuid", "Varchar", "Varchar", "Varchar", "Varchar"]
      },
      "nullable": [false, false, false, false, false, false, false]
    }
  },
  "e5db6a3bd6793923334f9a040d99b022099caf632357702ffb1be47602ec4820": {
    "query": "\nINSERT INTO exercise_slides (id, exercise_id, order_number)\nVALUES ($1, $2, $3) ON CONFLICT (id) DO\nUPDATE\nSET exercise_id = $2,\n  order_number = $3,\n  deleted_at = NULL\nRETURNING id,\n  exercise_id,\n  order_number;\n            ",
    "describe": {
      "columns": [
        {
          "ordinal": 0,
          "name": "id",
          "type_info": "Uuid"
        },
        {
          "ordinal": 1,
          "name": "exercise_id",
          "type_info": "Uuid"
        },
        {
          "ordinal": 2,
          "name": "order_number",
          "type_info": "Int4"
        }
      ],
      "parameters": {
        "Left": ["Uuid", "Uuid", "Int4"]
      },
      "nullable": [false, false, false]
    }
  },
  "e61131d011c1d20d96a72fb2268e0df0d71725600de9daec9c333a4ec4a01977": {
    "query": "\nSELECT id,\n  created_at,\n  updated_at,\n  name,\n  course_id,\n  deleted_at,\n  chapter_image_path,\n  chapter_number,\n  front_page_id,\n  opens_at,\n  copied_from\nFROM chapters\nWHERE course_id = (SELECT course_id FROM course_instances WHERE id = $1)\n  AND deleted_at IS NULL;\n",
    "describe": {
      "columns": [
        {
          "ordinal": 0,
          "name": "id",
          "type_info": "Uuid"
        },
        {
          "ordinal": 1,
          "name": "created_at",
          "type_info": "Timestamptz"
        },
        {
          "ordinal": 2,
          "name": "updated_at",
          "type_info": "Timestamptz"
        },
        {
          "ordinal": 3,
          "name": "name",
          "type_info": "Varchar"
        },
        {
          "ordinal": 4,
          "name": "course_id",
          "type_info": "Uuid"
        },
        {
          "ordinal": 5,
          "name": "deleted_at",
          "type_info": "Timestamptz"
        },
        {
          "ordinal": 6,
          "name": "chapter_image_path",
          "type_info": "Varchar"
        },
        {
          "ordinal": 7,
          "name": "chapter_number",
          "type_info": "Int4"
        },
        {
          "ordinal": 8,
          "name": "front_page_id",
          "type_info": "Uuid"
        },
        {
          "ordinal": 9,
          "name": "opens_at",
          "type_info": "Timestamptz"
        },
        {
          "ordinal": 10,
          "name": "copied_from",
          "type_info": "Uuid"
        }
      ],
      "parameters": {
        "Left": ["Uuid"]
      },
      "nullable": [false, false, false, false, false, true, true, false, true, true, true]
    }
  },
  "e6f687f777bbf1f390fd79b39ebe2f71adc27844198a74a5370382ba150abb44": {
    "query": "\nUPDATE regradings\nSET regrading_started_at = CASE\n    WHEN regrading_started_at IS NULL THEN now()\n    ELSE regrading_started_at\n  END\nWHERE regrading_completed_at IS NULL\n  AND deleted_at IS NULL\nRETURNING id\n",
    "describe": {
      "columns": [
        {
          "ordinal": 0,
          "name": "id",
          "type_info": "Uuid"
        }
      ],
      "parameters": {
        "Left": []
      },
      "nullable": [false]
    }
  },
  "e966783963c11d6fa57df792d1bfff0dccf163f9cf5f474c1f3c724972229d4e": {
    "query": "\nSELECT *\nfrom chapters\nwhere id = $1;",
    "describe": {
      "columns": [
        {
          "ordinal": 0,
          "name": "id",
          "type_info": "Uuid"
        },
        {
          "ordinal": 1,
          "name": "name",
          "type_info": "Varchar"
        },
        {
          "ordinal": 2,
          "name": "course_id",
          "type_info": "Uuid"
        },
        {
          "ordinal": 3,
          "name": "chapter_number",
          "type_info": "Int4"
        },
        {
          "ordinal": 4,
          "name": "created_at",
          "type_info": "Timestamptz"
        },
        {
          "ordinal": 5,
          "name": "updated_at",
          "type_info": "Timestamptz"
        },
        {
          "ordinal": 6,
          "name": "deleted_at",
          "type_info": "Timestamptz"
        },
        {
          "ordinal": 7,
          "name": "front_page_id",
          "type_info": "Uuid"
        },
        {
          "ordinal": 8,
          "name": "opens_at",
          "type_info": "Timestamptz"
        },
        {
          "ordinal": 9,
          "name": "chapter_image_path",
          "type_info": "Varchar"
        },
        {
          "ordinal": 10,
          "name": "copied_from",
          "type_info": "Uuid"
        }
      ],
      "parameters": {
        "Left": ["Uuid"]
      },
      "nullable": [false, false, false, false, false, false, true, true, true, true, true]
    }
  },
  "ea9d08bf76031e4623c82bb7ec98c5cbb01d838675c3eb081532b1580d6f94c5": {
    "query": "\nSELECT page_history.content,\n  page_history.title,\n  pages.exam_id\nFROM page_history\n  JOIN pages ON pages.id = page_history.page_id\nWHERE page_history.id = $1\n  AND pages.deleted_at IS NULL\n  AND page_history.deleted_at IS NULL\n        ",
    "describe": {
      "columns": [
        {
          "ordinal": 0,
          "name": "content",
          "type_info": "Jsonb"
        },
        {
          "ordinal": 1,
          "name": "title",
          "type_info": "Varchar"
        },
        {
          "ordinal": 2,
          "name": "exam_id",
          "type_info": "Uuid"
        }
      ],
      "parameters": {
        "Left": ["Uuid"]
      },
      "nullable": [false, false, true]
    }
  },
  "ec176cf7362f8bba31ed3c173853556bada7876cc2474bc4d94d7bcdf56b4b9c": {
    "query": "\nSELECT pages.id,\n  pages.created_at,\n  pages.updated_at,\n  pages.course_id,\n  pages.exam_id,\n  pages.chapter_id,\n  pages.url_path,\n  pages.title,\n  pages.deleted_at,\n  pages.content,\n  pages.order_number,\n  pages.copied_from\nFROM pages\n  JOIN courses ON (pages.course_id = courses.id)\nWHERE courses.slug = $1\n  AND url_path = $2\n  AND courses.deleted_at IS NULL\n  AND pages.deleted_at IS NULL;\n        ",
    "describe": {
      "columns": [
        {
          "ordinal": 0,
          "name": "id",
          "type_info": "Uuid"
        },
        {
          "ordinal": 1,
          "name": "created_at",
          "type_info": "Timestamptz"
        },
        {
          "ordinal": 2,
          "name": "updated_at",
          "type_info": "Timestamptz"
        },
        {
          "ordinal": 3,
          "name": "course_id",
          "type_info": "Uuid"
        },
        {
          "ordinal": 4,
          "name": "exam_id",
          "type_info": "Uuid"
        },
        {
          "ordinal": 5,
          "name": "chapter_id",
          "type_info": "Uuid"
        },
        {
          "ordinal": 6,
          "name": "url_path",
          "type_info": "Varchar"
        },
        {
          "ordinal": 7,
          "name": "title",
          "type_info": "Varchar"
        },
        {
          "ordinal": 8,
          "name": "deleted_at",
          "type_info": "Timestamptz"
        },
        {
          "ordinal": 9,
          "name": "content",
          "type_info": "Jsonb"
        },
        {
          "ordinal": 10,
          "name": "order_number",
          "type_info": "Int4"
        },
        {
          "ordinal": 11,
          "name": "copied_from",
          "type_info": "Uuid"
        }
      ],
      "parameters": {
        "Left": ["Text", "Text"]
      },
      "nullable": [false, false, false, true, true, true, false, false, true, false, false, true]
    }
  },
  "f2beb11b5e6318b712b0af9bd4fde454472ce8eda3612295b788958148a376b5": {
    "query": "SELECT *\nFROM email_templates\nWHERE id = $1\n  AND deleted_at IS NULL",
    "describe": {
      "columns": [
        {
          "ordinal": 0,
          "name": "id",
          "type_info": "Uuid"
        },
        {
          "ordinal": 1,
          "name": "created_at",
          "type_info": "Timestamptz"
        },
        {
          "ordinal": 2,
          "name": "updated_at",
          "type_info": "Timestamptz"
        },
        {
          "ordinal": 3,
          "name": "deleted_at",
          "type_info": "Timestamptz"
        },
        {
          "ordinal": 4,
          "name": "content",
          "type_info": "Jsonb"
        },
        {
          "ordinal": 5,
          "name": "name",
          "type_info": "Varchar"
        },
        {
          "ordinal": 6,
          "name": "subject",
          "type_info": "Varchar"
        },
        {
          "ordinal": 7,
          "name": "exercise_completions_threshold",
          "type_info": "Int4"
        },
        {
          "ordinal": 8,
          "name": "points_threshold",
          "type_info": "Int4"
        },
        {
          "ordinal": 9,
          "name": "course_instance_id",
          "type_info": "Uuid"
        }
      ],
      "parameters": {
        "Left": ["Uuid"]
      },
      "nullable": [false, false, false, true, true, false, true, true, true, false]
    }
  },
  "f344ce135ffc19dfbf4176348181e9a876c8ed92ec853f8c62d2350d80fa3e2f": {
    "query": "\nINSERT INTO roles (user_id, organization_id, course_id, role) VALUES ($1, $2, $3, $4) RETURNING id\n",
    "describe": {
      "columns": [
        {
          "ordinal": 0,
          "name": "id",
          "type_info": "Uuid"
        }
      ],
      "parameters": {
        "Left": [
          "Uuid",
          "Uuid",
          "Uuid",
          {
            "Custom": {
              "name": "user_role",
              "kind": {
                "Enum": ["admin", "assistant", "teacher", "reviewer"]
              }
            }
          }
        ]
      },
      "nullable": [false]
    }
  },
  "f41650c8d1aa4526a7b1ea598d5b8d7d39df3f833dd9205bf67c116e6e8191ac": {
    "query": "\nUPDATE exams\nSET name = COALESCE($2, name),\ninstructions = COALESCE($3, instructions),\n  starts_at = $4,\n  ends_at = $5,\n  time_minutes = $6\nWHERE id = $1\n",
    "describe": {
      "columns": [],
      "parameters": {
        "Left": ["Uuid", "Varchar", "Text", "Timestamptz", "Timestamptz", "Int4"]
      },
      "nullable": []
    }
  },
  "f4c732597c3cdf6484a20f41348183e56353ecdafbd4da0b6544f356e50e2424": {
    "query": "\nUPDATE pages\nSET deleted_at = now()\nWHERE id = $1\nRETURNING id,\n  created_at,\n  updated_at,\n  course_id,\n  exam_id,\n  chapter_id,\n  url_path,\n  title,\n  deleted_at,\n  content,\n  order_number,\n  copied_from\n          ",
    "describe": {
      "columns": [
        {
          "ordinal": 0,
          "name": "id",
          "type_info": "Uuid"
        },
        {
          "ordinal": 1,
          "name": "created_at",
          "type_info": "Timestamptz"
        },
        {
          "ordinal": 2,
          "name": "updated_at",
          "type_info": "Timestamptz"
        },
        {
          "ordinal": 3,
          "name": "course_id",
          "type_info": "Uuid"
        },
        {
          "ordinal": 4,
          "name": "exam_id",
          "type_info": "Uuid"
        },
        {
          "ordinal": 5,
          "name": "chapter_id",
          "type_info": "Uuid"
        },
        {
          "ordinal": 6,
          "name": "url_path",
          "type_info": "Varchar"
        },
        {
          "ordinal": 7,
          "name": "title",
          "type_info": "Varchar"
        },
        {
          "ordinal": 8,
          "name": "deleted_at",
          "type_info": "Timestamptz"
        },
        {
          "ordinal": 9,
          "name": "content",
          "type_info": "Jsonb"
        },
        {
          "ordinal": 10,
          "name": "order_number",
          "type_info": "Int4"
        },
        {
          "ordinal": 11,
          "name": "copied_from",
          "type_info": "Uuid"
        }
      ],
      "parameters": {
        "Left": ["Uuid"]
      },
      "nullable": [false, false, false, true, true, true, false, false, true, false, false, true]
    }
  },
  "f4dfbd49766b87036e450b1ec67c42af7b0ddfd27420630d6d60a0284ffd5d82": {
    "query": "\nINSERT INTO exercise_slides (exercise_id, order_number)\nVALUES ($1, $2)\nRETURNING id;\n    ",
    "describe": {
      "columns": [
        {
          "ordinal": 0,
          "name": "id",
          "type_info": "Uuid"
        }
      ],
      "parameters": {
        "Left": ["Uuid", "Int4"]
      },
      "nullable": [false]
    }
  },
  "f5598a7dd7590d5ce5b9cfac3e661e49c14b5a0b242d7e3b670e3a606f67d129": {
    "query": "\nUPDATE user_exercise_states\nSET score_given = $4, grading_progress = $5, activity_progress = $6\nWHERE user_id = $1\nAND exercise_id = $2\nAND (course_instance_id = $3 OR exam_id = $7)\nRETURNING user_id,\n  exercise_id,\n  course_instance_id,\n  exam_id,\n  created_at,\n  updated_at,\n  deleted_at,\n  score_given,\n  grading_progress as \"grading_progress: _\",\n  activity_progress as \"activity_progress: _\",\n  selected_exercise_slide_id;\n    ",
    "describe": {
      "columns": [
        {
          "ordinal": 0,
          "name": "user_id",
          "type_info": "Uuid"
        },
        {
          "ordinal": 1,
          "name": "exercise_id",
          "type_info": "Uuid"
        },
        {
          "ordinal": 2,
          "name": "course_instance_id",
          "type_info": "Uuid"
        },
        {
          "ordinal": 3,
          "name": "exam_id",
          "type_info": "Uuid"
        },
        {
          "ordinal": 4,
          "name": "created_at",
          "type_info": "Timestamptz"
        },
        {
          "ordinal": 5,
          "name": "updated_at",
          "type_info": "Timestamptz"
        },
        {
          "ordinal": 6,
          "name": "deleted_at",
          "type_info": "Timestamptz"
        },
        {
          "ordinal": 7,
          "name": "score_given",
          "type_info": "Float4"
        },
        {
          "ordinal": 8,
          "name": "grading_progress: _",
          "type_info": {
            "Custom": {
              "name": "grading_progress",
              "kind": {
                "Enum": ["fully-graded", "pending", "pending-manual", "failed", "not-ready"]
              }
            }
          }
        },
        {
          "ordinal": 9,
          "name": "activity_progress: _",
          "type_info": {
            "Custom": {
              "name": "activity_progress",
              "kind": {
                "Enum": ["initialized", "started", "in-progress", "submitted", "completed"]
              }
            }
          }
        },
        {
          "ordinal": 10,
          "name": "selected_exercise_slide_id",
          "type_info": "Uuid"
        }
      ],
      "parameters": {
        "Left": [
          "Uuid",
          "Uuid",
          "Uuid",
          "Float4",
          {
            "Custom": {
              "name": "grading_progress",
              "kind": {
                "Enum": ["fully-graded", "pending", "pending-manual", "failed", "not-ready"]
              }
            }
          },
          {
            "Custom": {
              "name": "activity_progress",
              "kind": {
                "Enum": ["initialized", "started", "in-progress", "submitted", "completed"]
              }
            }
          },
          "Uuid"
        ]
      },
      "nullable": [false, false, true, true, false, false, true, true, false, false, true]
    }
  },
  "f75a47ca2444e4cbaade9a44f7104ede569c4660c573e5fa4034805f1597c361": {
    "query": "\nUPDATE exercise_tasks\nSET deleted_at = now()\nWHERE exercise_slide_id = ANY($1)\nRETURNING id;\n        ",
    "describe": {
      "columns": [
        {
          "ordinal": 0,
          "name": "id",
          "type_info": "Uuid"
        }
      ],
      "parameters": {
        "Left": ["UuidArray"]
      },
      "nullable": [false]
    }
  },
  "f7841567b90206f7d7aba83b520e1cb7933c33d203d9a1df88e3db961ab83681": {
    "query": "\nINSERT INTO email_templates (name, course_instance_id, subject)\nVALUES ($1, $2, $3)\nRETURNING *\n",
    "describe": {
      "columns": [
        {
          "ordinal": 0,
          "name": "id",
          "type_info": "Uuid"
        },
        {
          "ordinal": 1,
          "name": "created_at",
          "type_info": "Timestamptz"
        },
        {
          "ordinal": 2,
          "name": "updated_at",
          "type_info": "Timestamptz"
        },
        {
          "ordinal": 3,
          "name": "deleted_at",
          "type_info": "Timestamptz"
        },
        {
          "ordinal": 4,
          "name": "content",
          "type_info": "Jsonb"
        },
        {
          "ordinal": 5,
          "name": "name",
          "type_info": "Varchar"
        },
        {
          "ordinal": 6,
          "name": "subject",
          "type_info": "Varchar"
        },
        {
          "ordinal": 7,
          "name": "exercise_completions_threshold",
          "type_info": "Int4"
        },
        {
          "ordinal": 8,
          "name": "points_threshold",
          "type_info": "Int4"
        },
        {
          "ordinal": 9,
          "name": "course_instance_id",
          "type_info": "Uuid"
        }
      ],
      "parameters": {
        "Left": ["Varchar", "Uuid", "Varchar"]
      },
      "nullable": [false, false, false, true, true, false, true, true, true, false]
    }
  },
  "f8ef09f81ca6d7912306640c0789b9aa8eee7fcf682c433b782e42582c362f0b": {
    "query": "\nSELECT *\nFROM exercise_services\nWHERE id = $1\n  ",
    "describe": {
      "columns": [
        {
          "ordinal": 0,
          "name": "id",
          "type_info": "Uuid"
        },
        {
          "ordinal": 1,
          "name": "created_at",
          "type_info": "Timestamptz"
        },
        {
          "ordinal": 2,
          "name": "updated_at",
          "type_info": "Timestamptz"
        },
        {
          "ordinal": 3,
          "name": "deleted_at",
          "type_info": "Timestamptz"
        },
        {
          "ordinal": 4,
          "name": "name",
          "type_info": "Varchar"
        },
        {
          "ordinal": 5,
          "name": "slug",
          "type_info": "Varchar"
        },
        {
          "ordinal": 6,
          "name": "public_url",
          "type_info": "Varchar"
        },
        {
          "ordinal": 7,
          "name": "internal_url",
          "type_info": "Varchar"
        },
        {
          "ordinal": 8,
          "name": "max_reprocessing_submissions_at_once",
          "type_info": "Int4"
        }
      ],
      "parameters": {
        "Left": ["Uuid"]
      },
      "nullable": [false, false, false, true, false, false, false, true, false]
    }
  },
  "fca8672f757656db6332543f9d4351224a1218c4387310e9447e70dad48af7cf": {
    "query": "SELECT course_id from chapters where id = $1",
    "describe": {
      "columns": [
        {
          "ordinal": 0,
          "name": "course_id",
          "type_info": "Uuid"
        }
      ],
      "parameters": {
        "Left": ["Uuid"]
      },
      "nullable": [false]
    }
  },
  "fefaaa5c5e1de08eb78712713351fe1623b3a9b9a9e416bfd8135c4d571cb4fb": {
    "query": "\nselect max(p.order_number) as order_number\nfrom pages p\nwhere p.course_id = $1\n  and p.chapter_id is null\n  and p.deleted_at is null;\n",
    "describe": {
      "columns": [
        {
          "ordinal": 0,
          "name": "order_number",
          "type_info": "Int4"
        }
      ],
      "parameters": {
        "Left": ["Uuid"]
      },
      "nullable": [null]
    }
  },
  "ffceb3f0780f56e249bcc6983105d897534b65d8fc362fc56ea275d45661e617": {
    "query": "\nUPDATE playground_examples\nSET updated_at = now(),\n  name = $1,\n  url = $2,\n  width = $3,\n  data = $4\nWHERE id = $5\nRETURNING *;\n    ",
    "describe": {
      "columns": [
        {
          "ordinal": 0,
          "name": "id",
          "type_info": "Uuid"
        },
        {
          "ordinal": 1,
          "name": "created_at",
          "type_info": "Timestamptz"
        },
        {
          "ordinal": 2,
          "name": "updated_at",
          "type_info": "Timestamptz"
        },
        {
          "ordinal": 3,
          "name": "deleted_at",
          "type_info": "Timestamptz"
        },
        {
          "ordinal": 4,
          "name": "name",
          "type_info": "Varchar"
        },
        {
          "ordinal": 5,
          "name": "url",
          "type_info": "Varchar"
        },
        {
          "ordinal": 6,
          "name": "width",
          "type_info": "Int4"
        },
        {
          "ordinal": 7,
          "name": "data",
          "type_info": "Jsonb"
        }
      ],
      "parameters": {
        "Left": ["Varchar", "Varchar", "Int4", "Jsonb", "Uuid"]
      },
      "nullable": [false, false, false, true, false, false, false, false]
    }
  },
  "ffdcee66fc7df1125bb7f1fe5e05367efcef5525207938af4b7d69fc784f2396": {
    "query": "\nSELECT *\nFROM exercise_tasks\nWHERE exercise_slide_id = ANY($1)\n  AND deleted_at IS NULL;\n        ",
    "describe": {
      "columns": [
        {
          "ordinal": 0,
          "name": "id",
          "type_info": "Uuid"
        },
        {
          "ordinal": 1,
          "name": "created_at",
          "type_info": "Timestamptz"
        },
        {
          "ordinal": 2,
          "name": "updated_at",
          "type_info": "Timestamptz"
        },
        {
          "ordinal": 3,
          "name": "exercise_type",
          "type_info": "Varchar"
        },
        {
          "ordinal": 4,
          "name": "assignment",
          "type_info": "Jsonb"
        },
        {
          "ordinal": 5,
          "name": "deleted_at",
          "type_info": "Timestamptz"
        },
        {
          "ordinal": 6,
          "name": "private_spec",
          "type_info": "Jsonb"
        },
        {
          "ordinal": 7,
          "name": "spec_file_id",
          "type_info": "Uuid"
        },
        {
          "ordinal": 8,
          "name": "public_spec",
          "type_info": "Jsonb"
        },
        {
          "ordinal": 9,
          "name": "model_solution_spec",
          "type_info": "Jsonb"
        },
        {
          "ordinal": 10,
          "name": "copied_from",
          "type_info": "Uuid"
        },
        {
          "ordinal": 11,
          "name": "exercise_slide_id",
          "type_info": "Uuid"
        }
      ],
      "parameters": {
        "Left": ["UuidArray"]
      },
      "nullable": [false, false, false, false, false, true, true, true, true, true, true, false]
    }
  }
}<|MERGE_RESOLUTION|>--- conflicted
+++ resolved
@@ -279,44 +279,8 @@
       "nullable": [false, false, false, true, true, false]
     }
   },
-<<<<<<< HEAD
-  "0394be9f394a19ed8c6deba2429f8e24f582498eb4efca135bd4dbcd6f2bca12": {
-    "query": "\nSELECT\nFROM user_exercise_states\nWHERE user_id = $1\n  AND exercise_id = $2\n  AND course_instance_id = $3\n",
-    "describe": {
-      "columns": [],
-      "parameters": {
-        "Left": ["Uuid", "Uuid", "Uuid"]
-      },
-      "nullable": []
-    }
-  },
   "051a95a487c55415cf8b06b12cf1aed45b68ffab9b8300bee876bf93dfbfc0a7": {
     "query": "\nINSERT INTO courses (\n    name,\n    organization_id,\n    slug,\n    content_search_language,\n    language_code,\n    copied_from,\n    course_language_group_id\n  )\nVALUES ($1, $2, $3, $4::regconfig, $5, $6, $7)\nRETURNING id,\n  name,\n  created_at,\n  updated_at,\n  organization_id,\n  deleted_at,\n  slug,\n  content_search_language::text,\n  language_code,\n  copied_from,\n  course_language_group_id,\n  description;\n    ",
-=======
-  "054314b5158a6e88f7dd504aad96ca35c0efd3f4bca8d874071bd40415927b8e": {
-    "query": "\nSELECT user_id,\n  to_jsonb(array_agg(to_jsonb(uue) - 'email' - 'user_id')) AS points_for_each_chapter\nFROM (\n    SELECT u.email,\n      u.id AS user_id,\n      c.chapter_number,\n      SUM(ues.score_given) AS points_for_chapter\n    FROM user_exercise_states ues\n      JOIN users u ON u.id = ues.user_id\n      JOIN exercises e ON e.id = ues.exercise_id\n      JOIN chapters c on e.chapter_id = c.id\n    WHERE ues.course_instance_id = $1\n      AND ues.deleted_at IS NULL\n      AND c.deleted_at IS NULL\n      AND u.deleted_at IS NULL\n      AND e.deleted_at IS NULL\n    GROUP BY u.email,\n      u.id,\n      c.chapter_number\n  ) as uue\nGROUP BY user_id\n\n",
-    "describe": {
-      "columns": [
-        {
-          "ordinal": 0,
-          "name": "user_id",
-          "type_info": "Uuid"
-        },
-        {
-          "ordinal": 1,
-          "name": "points_for_each_chapter",
-          "type_info": "Jsonb"
-        }
-      ],
-      "parameters": {
-        "Left": ["Uuid"]
-      },
-      "nullable": [false, null]
-    }
-  },
-  "05e50555c17d165bafb82465302b66aa05daba6ac760db60387a4f7a87ae496b": {
-    "query": "\nINSERT INTO courses(id, name, slug, organization_id, language_code, course_language_group_id)\nVALUES($1, $2, $3, $4, $5, $6)\nRETURNING id,\n  name,\n  created_at,\n  updated_at,\n  organization_id,\n  deleted_at,\n  slug,\n  content_search_language::text,\n  language_code,\n  copied_from,\n  course_language_group_id;\n            ",
->>>>>>> b9d0aac0
     "describe": {
       "columns": [
         {
@@ -1196,60 +1160,127 @@
       "nullable": [false]
     }
   },
-<<<<<<< HEAD
+  "19d5ff2427ce5870603abf1888e44010459063701dd1bbcd9ca631b1f00f2c68": {
+    "query": "\nINSERT INTO submissions(\n    exercise_task_id,\n    data_json,\n    exercise_id,\n    course_id,\n    user_id,\n    course_instance_id,\n    exam_id\n  )\nVALUES($1, $2, $3, $4, $5, $6, $7)\nRETURNING *\n",
+    "describe": {
+      "columns": [
+        {
+          "ordinal": 0,
+          "name": "id",
+          "type_info": "Uuid"
+        },
+        {
+          "ordinal": 1,
+          "name": "created_at",
+          "type_info": "Timestamptz"
+        },
+        {
+          "ordinal": 2,
+          "name": "updated_at",
+          "type_info": "Timestamptz"
+        },
+        {
+          "ordinal": 3,
+          "name": "deleted_at",
+          "type_info": "Timestamptz"
+        },
+        {
+          "ordinal": 4,
+          "name": "exercise_id",
+          "type_info": "Uuid"
+        },
+        {
+          "ordinal": 5,
+          "name": "course_id",
+          "type_info": "Uuid"
+        },
+        {
+          "ordinal": 6,
+          "name": "exercise_task_id",
+          "type_info": "Uuid"
+        },
+        {
+          "ordinal": 7,
+          "name": "data_json",
+          "type_info": "Jsonb"
+        },
+        {
+          "ordinal": 8,
+          "name": "grading_id",
+          "type_info": "Uuid"
+        },
+        {
+          "ordinal": 9,
+          "name": "metadata",
+          "type_info": "Jsonb"
+        },
+        {
+          "ordinal": 10,
+          "name": "user_id",
+          "type_info": "Uuid"
+        },
+        {
+          "ordinal": 11,
+          "name": "course_instance_id",
+          "type_info": "Uuid"
+        },
+        {
+          "ordinal": 12,
+          "name": "exam_id",
+          "type_info": "Uuid"
+        }
+      ],
+      "parameters": {
+        "Left": ["Uuid", "Jsonb", "Uuid", "Uuid", "Uuid", "Uuid", "Uuid"]
+      },
+      "nullable": [
+        false,
+        false,
+        false,
+        true,
+        false,
+        true,
+        false,
+        true,
+        true,
+        true,
+        false,
+        true,
+        true
+      ]
+    }
+  },
   "1a32bbed94d95986ab201b9ae6e7093be74b7105dda8d16d1af9ef822be2fef8": {
     "query": "\nINSERT INTO courses(id, name, slug, organization_id, language_code, course_language_group_id)\nVALUES($1, $2, $3, $4, $5, $6)\nRETURNING id,\n  name,\n  created_at,\n  updated_at,\n  organization_id,\n  deleted_at,\n  slug,\n  content_search_language::text,\n  language_code,\n  copied_from,\n  course_language_group_id,\n  description;\n            ",
-=======
-  "19d5ff2427ce5870603abf1888e44010459063701dd1bbcd9ca631b1f00f2c68": {
-    "query": "\nINSERT INTO submissions(\n    exercise_task_id,\n    data_json,\n    exercise_id,\n    course_id,\n    user_id,\n    course_instance_id,\n    exam_id\n  )\nVALUES($1, $2, $3, $4, $5, $6, $7)\nRETURNING *\n",
->>>>>>> b9d0aac0
-    "describe": {
-      "columns": [
-        {
-          "ordinal": 0,
-          "name": "id",
-          "type_info": "Uuid"
-        },
-        {
-          "ordinal": 1,
-<<<<<<< HEAD
+    "describe": {
+      "columns": [
+        {
+          "ordinal": 0,
+          "name": "id",
+          "type_info": "Uuid"
+        },
+        {
+          "ordinal": 1,
           "name": "name",
           "type_info": "Varchar"
         },
         {
           "ordinal": 2,
           "name": "created_at",
-=======
-          "name": "created_at",
-          "type_info": "Timestamptz"
-        },
-        {
-          "ordinal": 2,
-          "name": "updated_at",
->>>>>>> b9d0aac0
-          "type_info": "Timestamptz"
-        },
-        {
-          "ordinal": 3,
-<<<<<<< HEAD
-          "name": "updated_at",
-=======
-          "name": "deleted_at",
->>>>>>> b9d0aac0
-          "type_info": "Timestamptz"
-        },
-        {
-          "ordinal": 4,
-<<<<<<< HEAD
+          "type_info": "Timestamptz"
+        },
+        {
+          "ordinal": 3,
+          "name": "updated_at",
+          "type_info": "Timestamptz"
+        },
+        {
+          "ordinal": 4,
           "name": "organization_id",
-=======
-          "name": "exercise_id",
->>>>>>> b9d0aac0
-          "type_info": "Uuid"
-        },
-        {
-          "ordinal": 5,
-<<<<<<< HEAD
+          "type_info": "Uuid"
+        },
+        {
+          "ordinal": 5,
           "name": "deleted_at",
           "type_info": "Timestamptz"
         },
@@ -1276,39 +1307,10 @@
         {
           "ordinal": 10,
           "name": "course_language_group_id",
-=======
-          "name": "course_id",
-          "type_info": "Uuid"
-        },
-        {
-          "ordinal": 6,
-          "name": "exercise_task_id",
-          "type_info": "Uuid"
-        },
-        {
-          "ordinal": 7,
-          "name": "data_json",
-          "type_info": "Jsonb"
-        },
-        {
-          "ordinal": 8,
-          "name": "grading_id",
-          "type_info": "Uuid"
-        },
-        {
-          "ordinal": 9,
-          "name": "metadata",
-          "type_info": "Jsonb"
-        },
-        {
-          "ordinal": 10,
-          "name": "user_id",
->>>>>>> b9d0aac0
           "type_info": "Uuid"
         },
         {
           "ordinal": 11,
-<<<<<<< HEAD
           "name": "description",
           "type_info": "Text"
         }
@@ -1317,35 +1319,6 @@
         "Left": ["Uuid", "Varchar", "Varchar", "Uuid", "Varchar", "Uuid"]
       },
       "nullable": [false, false, false, false, false, true, false, null, false, true, false, true]
-=======
-          "name": "course_instance_id",
-          "type_info": "Uuid"
-        },
-        {
-          "ordinal": 12,
-          "name": "exam_id",
-          "type_info": "Uuid"
-        }
-      ],
-      "parameters": {
-        "Left": ["Uuid", "Jsonb", "Uuid", "Uuid", "Uuid", "Uuid", "Uuid"]
-      },
-      "nullable": [
-        false,
-        false,
-        false,
-        true,
-        false,
-        true,
-        false,
-        true,
-        true,
-        true,
-        false,
-        true,
-        true
-      ]
->>>>>>> b9d0aac0
     }
   },
   "1a466519782c720ea49eb0fc4fb4986acd32e545f81103d39dd9d1e3e682af02": {
@@ -3812,16 +3785,6 @@
       "nullable": [false]
     }
   },
-  "71c791b6fd5230c2be0c2c01a3e173dcbc8946d40b86f41c909c7b23cc9fe371": {
-    "query": "\n    INSERT INTO user_exercise_states (\n        user_id,\n        exercise_id,\n        course_instance_id,\n        selected_exercise_slide_id\n      )\n    VALUES ($1, $2, $3, $4)\n    ",
-    "describe": {
-      "columns": [],
-      "parameters": {
-        "Left": ["Uuid", "Uuid", "Uuid", "Uuid"]
-      },
-      "nullable": []
-    }
-  },
   "744d6db0137323cc6398d3dacc9a6a59866b6e23798c33e118a0683f6a58cd36": {
     "query": "\nSELECT *\nFROM exercise_service_info\nWHERE exercise_service_id = $1\n    ",
     "describe": {
@@ -3868,7 +3831,6 @@
       "nullable": [false, false, false, false, false, false, false]
     }
   },
-<<<<<<< HEAD
   "7520c95b1fb035c03452f583dd231cb2a03783c53077256fb2c8b3c14e3551b1": {
     "query": "\nINSERT INTO courses (name, organization_id, slug, language_code, course_language_group_id, description)\nVALUES ($1, $2, $3, $4, $5, $6)\nRETURNING id\n",
     "describe": {
@@ -3887,10 +3849,6 @@
   },
   "76ce92c1173e95b850a803ae754c1a94af1c02eb4e5e553df48901d90eb6e923": {
     "query": "\nSELECT *\nFROM users\nWHERE id = $1\n        ",
-=======
-  "744d6db0137323cc6398d3dacc9a6a59866b6e23798c33e118a0683f6a58cd36": {
-    "query": "\nSELECT *\nFROM exercise_service_info\nWHERE exercise_service_id = $1\n    ",
->>>>>>> b9d0aac0
     "describe": {
       "columns": [
         {
@@ -6035,23 +5993,8 @@
       "nullable": []
     }
   },
-<<<<<<< HEAD
-  "a7bbb09da1de3eb419e91ec327b5d98fade1e0fd5bf970d8c6b248776a43870f": {
-    "query": "\nUPDATE user_exercise_states\nSET selected_exercise_slide_id = $4\nWHERE user_id = $1\n  AND exercise_id = $2\n  AND course_instance_id = $3\n    ",
-    "describe": {
-      "columns": [],
-      "parameters": {
-        "Left": ["Uuid", "Uuid", "Uuid", "Uuid"]
-      },
-      "nullable": []
-    }
-  },
   "a8f37094b23b19b24b2e510ef58ded38d7296b213434ee8e8e1ea249ae029061": {
     "query": "\nUPDATE courses\nSET deleted_at = now()\nWHERE id = $1\nRETURNING id,\n  name,\n  created_at,\n  updated_at,\n  organization_id,\n  deleted_at,\n  slug,\n  content_search_language::text,\n  language_code,\n  copied_from,\n  course_language_group_id,\n  description\n    ",
-=======
-  "a89229206eb10f259c87f02d3ce26c615da3eaa56bcd1a5f5784e9c2eac57507": {
-    "query": "\nINSERT INTO courses (\n    name,\n    organization_id,\n    slug,\n    content_search_language,\n    language_code,\n    copied_from,\n    course_language_group_id\n  )\nVALUES ($1, $2, $3, $4::regconfig, $5, $6, $7)\nRETURNING id,\n  name,\n  created_at,\n  updated_at,\n  organization_id,\n  deleted_at,\n  slug,\n  content_search_language::text,\n  language_code,\n  copied_from,\n  course_language_group_id;\n    ",
->>>>>>> b9d0aac0
     "describe": {
       "columns": [
         {
