{
  "db": "PostgreSQL",
  "00f3f7096674aa5bc7faeebac5406f9259a72172cb63f1cd415da4519c783fe7": {
    "query": "\nUPDATE chapters SET front_page_id = $1 WHERE id = $2 RETURNING *\n        ",
    "describe": {
      "columns": [
        {
          "ordinal": 0,
          "name": "id",
          "type_info": "Uuid"
        },
        {
          "ordinal": 1,
          "name": "name",
          "type_info": "Varchar"
        },
        {
          "ordinal": 2,
          "name": "course_id",
          "type_info": "Uuid"
        },
        {
          "ordinal": 3,
          "name": "chapter_number",
          "type_info": "Int4"
        },
        {
          "ordinal": 4,
          "name": "created_at",
          "type_info": "Timestamptz"
        },
        {
          "ordinal": 5,
          "name": "updated_at",
          "type_info": "Timestamptz"
        },
        {
          "ordinal": 6,
          "name": "deleted_at",
          "type_info": "Timestamptz"
        },
        {
          "ordinal": 7,
          "name": "front_page_id",
          "type_info": "Uuid"
        }
      ],
      "parameters": {
        "Left": ["Uuid", "Uuid"]
      },
      "nullable": [false, false, false, false, false, false, true, true]
    }
  },
  "02ff83f40b183e7295450f84a7327cf545fa5f357451097c7afb35db5a4b6f2a": {
    "query": "\nSELECT counts.*, exercises.name exercise_name\n    FROM (\n        SELECT exercise_id, count(*)::integer count\n        FROM submissions\n        WHERE course_id = $1\n        GROUP BY exercise_id\n    ) counts\n    JOIN exercises ON (counts.exercise_id = exercises.id);\n          ",
    "describe": {
      "columns": [
        {
          "ordinal": 0,
          "name": "exercise_id",
          "type_info": "Uuid"
        },
        {
          "ordinal": 1,
          "name": "count",
          "type_info": "Int4"
        },
        {
          "ordinal": 2,
          "name": "exercise_name",
          "type_info": "Varchar"
        }
      ],
      "parameters": {
        "Left": ["Uuid"]
      },
      "nullable": [true, true, true]
    }
  },
  "031debbf29a4fcdab5b81276f6323a36382c51fe794009200af1f929d3874654": {
    "query": "\n    SELECT id from exercises WHERE page_id = $1\n        ",
    "describe": {
      "columns": [
        {
          "ordinal": 0,
          "name": "id",
          "type_info": "Uuid"
        }
      ],
      "parameters": {
        "Left": ["Uuid"]
      },
      "nullable": [false]
    }
  },
  "07ff6c440bb184c682c8095f73537a51399aff014e77485afa80dcde0268607f": {
    "query": "\nUPDATE chapters SET front_page_id = $1 WHERE id = $2\n        ",
    "describe": {
      "columns": [],
      "parameters": {
        "Left": ["Uuid", "Uuid"]
      },
      "nullable": []
    }
  },
<<<<<<< HEAD
  "1354fbf47a4a0f22b9b9f30143dd425b05aef41d55a178bc39eb1eb4140a6e0c": {
    "query": "\nUPDATE course_instances\nSET variant_status = $1\nWHERE id = $2;\n",
    "describe": {
      "columns": [],
      "parameters": {
        "Left": [
          {
            "Custom": {
              "name": "variant_status",
              "kind": {
                "Enum": ["draft", "upcoming", "active", "ended"]
              }
            }
          },
          "Uuid"
        ]
      },
      "nullable": []
=======
  "154577d6eb687de28cba5811dbfeb0660cfc10e838577fe8a94c3b7dc6cc41e9": {
    "query": "SELECT course_id FROM exercises WHERE id = (SELECT exercise_id FROM exercise_tasks WHERE id = $1)",
    "describe": {
      "columns": [
        {
          "ordinal": 0,
          "name": "course_id",
          "type_info": "Uuid"
        }
      ],
      "parameters": {
        "Left": ["Uuid"]
      },
      "nullable": [false]
>>>>>>> 0ce59ea5
    }
  },
  "17ac831ff424d02bd7609c76c190768ef00265bf144ab61459e11f1b7179b660": {
    "query": "SELECT * FROM organizations WHERE deleted_at IS NULL;",
    "describe": {
      "columns": [
        {
          "ordinal": 0,
          "name": "id",
          "type_info": "Uuid"
        },
        {
          "ordinal": 1,
          "name": "name",
          "type_info": "Varchar"
        },
        {
          "ordinal": 2,
          "name": "created_at",
          "type_info": "Timestamptz"
        },
        {
          "ordinal": 3,
          "name": "updated_at",
          "type_info": "Timestamptz"
        },
        {
          "ordinal": 4,
          "name": "deleted_at",
          "type_info": "Timestamptz"
        },
        {
          "ordinal": 5,
          "name": "slug",
          "type_info": "Varchar"
        }
      ],
      "parameters": {
        "Left": []
      },
      "nullable": [false, false, false, false, true, false]
    }
  },
  "1d480cfbf4a9dc142a798a9bacd391dd6c8c98df5c694697eee44162cbb2c95b": {
    "query": "SELECT COUNT(*) as count FROM submissions WHERE exercise_id = $1",
    "describe": {
      "columns": [
        {
          "ordinal": 0,
          "name": "count",
          "type_info": "Int8"
        }
      ],
      "parameters": {
        "Left": ["Uuid"]
      },
      "nullable": [null]
    }
  },
  "1daa6a64b96d07871fcd53657c9b31c9901c13391c1a83ad214e8365d8fcd00c": {
    "query": "SELECT course_id FROM exercises WHERE id = $1;",
    "describe": {
      "columns": [
        {
          "ordinal": 0,
          "name": "course_id",
          "type_info": "Uuid"
        }
      ],
      "parameters": {
        "Left": ["Uuid"]
      },
      "nullable": [false]
    }
  },
  "216274644eb91791c11037c6ce36bed38f64b1e3be53585ddce293db048a3513": {
    "query": "\nUPDATE pages\nSET\n    content = $2,\n    url_path = $3,\n    title = $4,\n    chapter_id = $5\nWHERE id = $1\nRETURNING *\n            ",
    "describe": {
      "columns": [
        {
          "ordinal": 0,
          "name": "id",
          "type_info": "Uuid"
        },
        {
          "ordinal": 1,
          "name": "created_at",
          "type_info": "Timestamptz"
        },
        {
          "ordinal": 2,
          "name": "updated_at",
          "type_info": "Timestamptz"
        },
        {
          "ordinal": 3,
          "name": "course_id",
          "type_info": "Uuid"
        },
        {
          "ordinal": 4,
          "name": "content",
          "type_info": "Jsonb"
        },
        {
          "ordinal": 5,
          "name": "url_path",
          "type_info": "Varchar"
        },
        {
          "ordinal": 6,
          "name": "title",
          "type_info": "Varchar"
        },
        {
          "ordinal": 7,
          "name": "deleted_at",
          "type_info": "Timestamptz"
        },
        {
          "ordinal": 8,
          "name": "chapter_id",
          "type_info": "Uuid"
        },
        {
          "ordinal": 9,
          "name": "order_number",
          "type_info": "Int4"
        }
      ],
      "parameters": {
        "Left": ["Uuid", "Jsonb", "Varchar", "Varchar", "Uuid"]
      },
      "nullable": [false, false, false, false, false, false, false, true, true, false]
    }
  },
  "2395ca73bcdd330e31c0d42fdf6ec062602d06d67ce40ffcf1b71fd90982b2f7": {
    "query": "\n  INSERT INTO\n    submissions(exercise_task_id, data_json, exercise_id, course_id, user_id, course_instance_id)\n  VALUES($1, $2, $3, $4, $5, $6)\n  RETURNING *\n          ",
    "describe": {
      "columns": [
        {
          "ordinal": 0,
          "name": "id",
          "type_info": "Uuid"
        },
        {
          "ordinal": 1,
          "name": "created_at",
          "type_info": "Timestamptz"
        },
        {
          "ordinal": 2,
          "name": "updated_at",
          "type_info": "Timestamptz"
        },
        {
          "ordinal": 3,
          "name": "deleted_at",
          "type_info": "Timestamptz"
        },
        {
          "ordinal": 4,
          "name": "exercise_id",
          "type_info": "Uuid"
        },
        {
          "ordinal": 5,
          "name": "course_id",
          "type_info": "Uuid"
        },
        {
          "ordinal": 6,
          "name": "exercise_task_id",
          "type_info": "Uuid"
        },
        {
          "ordinal": 7,
          "name": "data_json",
          "type_info": "Jsonb"
        },
        {
          "ordinal": 8,
          "name": "grading_id",
          "type_info": "Uuid"
        },
        {
          "ordinal": 9,
          "name": "metadata",
          "type_info": "Jsonb"
        },
        {
          "ordinal": 10,
          "name": "user_id",
          "type_info": "Uuid"
        },
        {
          "ordinal": 11,
          "name": "course_instance_id",
          "type_info": "Uuid"
        }
      ],
      "parameters": {
        "Left": ["Uuid", "Jsonb", "Uuid", "Uuid", "Uuid", "Uuid"]
      },
      "nullable": [false, false, false, true, false, false, false, true, true, true, false, false]
    }
  },
  "2435b3f81b4db4a7dcc1a040f0f69d0e804f1ed1d5ef53b1306d64e40f23d019": {
    "query": "\nSELECT *\nFROM pages\nWHERE chapter_id = $1\n  AND deleted_at IS NULL\n        ",
    "describe": {
      "columns": [
        {
          "ordinal": 0,
          "name": "id",
          "type_info": "Uuid"
        },
        {
          "ordinal": 1,
          "name": "created_at",
          "type_info": "Timestamptz"
        },
        {
          "ordinal": 2,
          "name": "updated_at",
          "type_info": "Timestamptz"
        },
        {
          "ordinal": 3,
          "name": "course_id",
          "type_info": "Uuid"
        },
        {
          "ordinal": 4,
          "name": "content",
          "type_info": "Jsonb"
        },
        {
          "ordinal": 5,
          "name": "url_path",
          "type_info": "Varchar"
        },
        {
          "ordinal": 6,
          "name": "title",
          "type_info": "Varchar"
        },
        {
          "ordinal": 7,
          "name": "deleted_at",
          "type_info": "Timestamptz"
        },
        {
          "ordinal": 8,
          "name": "chapter_id",
          "type_info": "Uuid"
        },
        {
          "ordinal": 9,
          "name": "order_number",
          "type_info": "Int4"
        }
      ],
      "parameters": {
        "Left": ["Uuid"]
      },
      "nullable": [false, false, false, false, false, false, false, true, true, false]
    }
  },
  "28d85f709ff96819aec1e135cef78a3f2674c747c3b1140c7857c85f5facff56": {
    "query": "\n    INSERT INTO\n      chapters(name, course_id, chapter_number)\n    VALUES($1, $2, $3)\n    RETURNING *\n            ",
    "describe": {
      "columns": [
        {
          "ordinal": 0,
          "name": "id",
          "type_info": "Uuid"
        },
        {
          "ordinal": 1,
          "name": "name",
          "type_info": "Varchar"
        },
        {
          "ordinal": 2,
          "name": "course_id",
          "type_info": "Uuid"
        },
        {
          "ordinal": 3,
          "name": "chapter_number",
          "type_info": "Int4"
        },
        {
          "ordinal": 4,
          "name": "created_at",
          "type_info": "Timestamptz"
        },
        {
          "ordinal": 5,
          "name": "updated_at",
          "type_info": "Timestamptz"
        },
        {
          "ordinal": 6,
          "name": "deleted_at",
          "type_info": "Timestamptz"
        },
        {
          "ordinal": 7,
          "name": "front_page_id",
          "type_info": "Uuid"
        }
      ],
      "parameters": {
        "Left": ["Varchar", "Uuid", "Int4"]
      },
      "nullable": [false, false, false, false, false, false, true, true]
    }
  },
  "36578c1a1be112ab9d9f49eea1c69240309c9bf83e6a4b98237e687d1fa04b92": {
    "query": "SELECT course_id FROM pages WHERE id = $1",
    "describe": {
      "columns": [
        {
          "ordinal": 0,
          "name": "course_id",
          "type_info": "Uuid"
        }
      ],
      "parameters": {
        "Left": ["Uuid"]
      },
      "nullable": [false]
    }
  },
  "3fe37166761219fc5d832aff78c2ae81f963c9b1fa42ac8519e80bc436c54200": {
    "query": "SELECT * FROM pages WHERE course_id = $1 AND deleted_at IS NULL;",
    "describe": {
      "columns": [
        {
          "ordinal": 0,
          "name": "id",
          "type_info": "Uuid"
        },
        {
          "ordinal": 1,
          "name": "created_at",
          "type_info": "Timestamptz"
        },
        {
          "ordinal": 2,
          "name": "updated_at",
          "type_info": "Timestamptz"
        },
        {
          "ordinal": 3,
          "name": "course_id",
          "type_info": "Uuid"
        },
        {
          "ordinal": 4,
          "name": "content",
          "type_info": "Jsonb"
        },
        {
          "ordinal": 5,
          "name": "url_path",
          "type_info": "Varchar"
        },
        {
          "ordinal": 6,
          "name": "title",
          "type_info": "Varchar"
        },
        {
          "ordinal": 7,
          "name": "deleted_at",
          "type_info": "Timestamptz"
        },
        {
          "ordinal": 8,
          "name": "chapter_id",
          "type_info": "Uuid"
        },
        {
          "ordinal": 9,
          "name": "order_number",
          "type_info": "Int4"
        }
      ],
      "parameters": {
        "Left": ["Uuid"]
      },
      "nullable": [false, false, false, false, false, false, false, true, true, false]
    }
  },
  "41272f15882f442930b5c33a7986dc39f59c1f1d249951752eb813d02aefa541": {
    "query": "SELECT id, exercise_id, exercise_type, assignment, public_spec FROM exercise_tasks WHERE exercise_id = $1 AND deleted_at IS NULL ORDER BY random();",
    "describe": {
      "columns": [
        {
          "ordinal": 0,
          "name": "id",
          "type_info": "Uuid"
        },
        {
          "ordinal": 1,
          "name": "exercise_id",
          "type_info": "Uuid"
        },
        {
          "ordinal": 2,
          "name": "exercise_type",
          "type_info": "Varchar"
        },
        {
          "ordinal": 3,
          "name": "assignment",
          "type_info": "Jsonb"
        },
        {
          "ordinal": 4,
          "name": "public_spec",
          "type_info": "Jsonb"
        }
      ],
      "parameters": {
        "Left": ["Uuid"]
      },
      "nullable": [false, false, false, false, true]
    }
  },
  "45a3380b45f6c12e86e8ed31d0e2c7490f2487c08d6cedc711cecabc0fbf6af7": {
    "query": "\nUPDATE courses\n    SET deleted_at = now()\nWHERE\n    id = $1\nRETURNING *\n    ",
    "describe": {
      "columns": [
        {
          "ordinal": 0,
          "name": "id",
          "type_info": "Uuid"
        },
        {
          "ordinal": 1,
          "name": "name",
          "type_info": "Varchar"
        },
        {
          "ordinal": 2,
          "name": "created_at",
          "type_info": "Timestamptz"
        },
        {
          "ordinal": 3,
          "name": "updated_at",
          "type_info": "Timestamptz"
        },
        {
          "ordinal": 4,
          "name": "organization_id",
          "type_info": "Uuid"
        },
        {
          "ordinal": 5,
          "name": "deleted_at",
          "type_info": "Timestamptz"
        },
        {
          "ordinal": 6,
          "name": "slug",
          "type_info": "Varchar"
        }
      ],
      "parameters": {
        "Left": ["Uuid"]
      },
      "nullable": [false, false, false, false, false, true, false]
    }
  },
  "4bcf93034b7f1e2a30d12f895c2e8c394094dd5b057cbbd89a5715ad9518ef9d": {
    "query": "\n  UPDATE exercises\n  SET deleted_at = now()\n  WHERE page_id = $1\n          ",
    "describe": {
      "columns": [],
      "parameters": {
        "Left": ["Uuid"]
      },
      "nullable": []
    }
  },
  "56d846875a3a880da4819cf18d0137b9e305a95a81c54dc62a89a45829fcb38c": {
    "query": "\nINSERT INTO\n  gradings(submission_id, course_id, exercise_id, exercise_task_id, grading_started_at)\nVALUES($1, $2, $3, $4, now())\nRETURNING id, created_at, updated_at, submission_id, course_id, exercise_id, exercise_task_id, grading_priority, score_given, grading_progress as \"grading_progress: _\", user_points_update_strategy as \"user_points_update_strategy: _\", unscaled_score_maximum, unscaled_max_points, grading_started_at, grading_completed_at, feedback_json, feedback_text, deleted_at\n        ",
    "describe": {
      "columns": [
        {
          "ordinal": 0,
          "name": "id",
          "type_info": "Uuid"
        },
        {
          "ordinal": 1,
          "name": "created_at",
          "type_info": "Timestamptz"
        },
        {
          "ordinal": 2,
          "name": "updated_at",
          "type_info": "Timestamptz"
        },
        {
          "ordinal": 3,
          "name": "submission_id",
          "type_info": "Uuid"
        },
        {
          "ordinal": 4,
          "name": "course_id",
          "type_info": "Uuid"
        },
        {
          "ordinal": 5,
          "name": "exercise_id",
          "type_info": "Uuid"
        },
        {
          "ordinal": 6,
          "name": "exercise_task_id",
          "type_info": "Uuid"
        },
        {
          "ordinal": 7,
          "name": "grading_priority",
          "type_info": "Int4"
        },
        {
          "ordinal": 8,
          "name": "score_given",
          "type_info": "Float4"
        },
        {
          "ordinal": 9,
          "name": "grading_progress: _",
          "type_info": {
            "Custom": {
              "name": "grading_progress",
              "kind": {
                "Enum": ["fully-graded", "pending", "pending-manual", "failed", "not-ready"]
              }
            }
          }
        },
        {
          "ordinal": 10,
          "name": "user_points_update_strategy: _",
          "type_info": {
            "Custom": {
              "name": "user_points_update_strategy",
              "kind": {
                "Enum": [
                  "can-add-points-but-cannot-remove-points",
                  "can-add-points-and-can-remove-points"
                ]
              }
            }
          }
        },
        {
          "ordinal": 11,
          "name": "unscaled_score_maximum",
          "type_info": "Float4"
        },
        {
          "ordinal": 12,
          "name": "unscaled_max_points",
          "type_info": "Int4"
        },
        {
          "ordinal": 13,
          "name": "grading_started_at",
          "type_info": "Timestamptz"
        },
        {
          "ordinal": 14,
          "name": "grading_completed_at",
          "type_info": "Timestamptz"
        },
        {
          "ordinal": 15,
          "name": "feedback_json",
          "type_info": "Jsonb"
        },
        {
          "ordinal": 16,
          "name": "feedback_text",
          "type_info": "Text"
        },
        {
          "ordinal": 17,
          "name": "deleted_at",
          "type_info": "Timestamptz"
        }
      ],
      "parameters": {
        "Left": ["Uuid", "Uuid", "Uuid", "Uuid"]
      },
      "nullable": [
        false,
        false,
        false,
        false,
        false,
        false,
        false,
        false,
        true,
        false,
        false,
        true,
        true,
        true,
        true,
        true,
        true,
        true
      ]
    }
  },
  "5c55b14104bfdc1b23bb335ce5a747f7d9bba291bfa8ffd6abf84decd936040b": {
    "query": "\n    INSERT INTO\n      courses(name, slug, organization_id)\n    VALUES($1, $2, $3)\n    RETURNING *\n            ",
    "describe": {
      "columns": [
        {
          "ordinal": 0,
          "name": "id",
          "type_info": "Uuid"
        },
        {
          "ordinal": 1,
          "name": "name",
          "type_info": "Varchar"
        },
        {
          "ordinal": 2,
          "name": "created_at",
          "type_info": "Timestamptz"
        },
        {
          "ordinal": 3,
          "name": "updated_at",
          "type_info": "Timestamptz"
        },
        {
          "ordinal": 4,
          "name": "organization_id",
          "type_info": "Uuid"
        },
        {
          "ordinal": 5,
          "name": "deleted_at",
          "type_info": "Timestamptz"
        },
        {
          "ordinal": 6,
          "name": "slug",
          "type_info": "Varchar"
        }
      ],
      "parameters": {
        "Left": ["Varchar", "Varchar", "Uuid"]
      },
      "nullable": [false, false, false, false, false, true, false]
    }
  },
  "5dab5d2b5b6c50c979d750577afcaad172f3292daeba48bfe0ac1c208351b414": {
    "query": "SELECT * FROM pages WHERE chapter_id = $1 AND deleted_at IS NULL;",
    "describe": {
      "columns": [
        {
          "ordinal": 0,
          "name": "id",
          "type_info": "Uuid"
        },
        {
          "ordinal": 1,
          "name": "created_at",
          "type_info": "Timestamptz"
        },
        {
          "ordinal": 2,
          "name": "updated_at",
          "type_info": "Timestamptz"
        },
        {
          "ordinal": 3,
          "name": "course_id",
          "type_info": "Uuid"
        },
        {
          "ordinal": 4,
          "name": "content",
          "type_info": "Jsonb"
        },
        {
          "ordinal": 5,
          "name": "url_path",
          "type_info": "Varchar"
        },
        {
          "ordinal": 6,
          "name": "title",
          "type_info": "Varchar"
        },
        {
          "ordinal": 7,
          "name": "deleted_at",
          "type_info": "Timestamptz"
        },
        {
          "ordinal": 8,
          "name": "chapter_id",
          "type_info": "Uuid"
        },
        {
          "ordinal": 9,
          "name": "order_number",
          "type_info": "Int4"
        }
      ],
      "parameters": {
        "Left": ["Uuid"]
      },
      "nullable": [false, false, false, false, false, false, false, true, true, false]
    }
  },
  "62a325f62a3c1386c8de90c87c94577bd0c290f37608057f9f6a1f4f24420c95": {
    "query": "SELECT id FROM users WHERE upstream_id = $1",
    "describe": {
      "columns": [
        {
          "ordinal": 0,
          "name": "id",
          "type_info": "Uuid"
        }
      ],
      "parameters": {
        "Left": ["Int4"]
      },
      "nullable": [false]
    }
  },
  "6452399d7421bdd1ea2cc99b432783f3aa24444c1e1dfbd51d76d33869584073": {
    "query": "\n  UPDATE exercise_tasks\n  SET deleted_at = now()\n  WHERE exercise_id IN (SELECT id FROM exercises WHERE page_id = $1)\n          ",
    "describe": {
      "columns": [],
      "parameters": {
        "Left": ["Uuid"]
      },
      "nullable": []
    }
  },
  "680c5eed3c49d67d404af7d0a2df7dc8f9391db14848e8aff877a8a117335be2": {
    "query": "SELECT * FROM exercises WHERE id = $1;",
    "describe": {
      "columns": [
        {
          "ordinal": 0,
          "name": "id",
          "type_info": "Uuid"
        },
        {
          "ordinal": 1,
          "name": "created_at",
          "type_info": "Timestamptz"
        },
        {
          "ordinal": 2,
          "name": "updated_at",
          "type_info": "Timestamptz"
        },
        {
          "ordinal": 3,
          "name": "course_id",
          "type_info": "Uuid"
        },
        {
          "ordinal": 4,
          "name": "deleted_at",
          "type_info": "Timestamptz"
        },
        {
          "ordinal": 5,
          "name": "name",
          "type_info": "Varchar"
        },
        {
          "ordinal": 6,
          "name": "deadline",
          "type_info": "Timestamptz"
        },
        {
          "ordinal": 7,
          "name": "page_id",
          "type_info": "Uuid"
        },
        {
          "ordinal": 8,
          "name": "score_maximum",
          "type_info": "Int4"
        }
      ],
      "parameters": {
        "Left": ["Uuid"]
      },
      "nullable": [false, false, false, false, true, false, true, false, false]
    }
  },
  "6bec859d2330e33c7ed7b764071bc302f2db2d97daca66cd27b90ac42beeb091": {
    "query": "\nINSERT INTO exercises(id, course_id, name, page_id)\nVALUES ($1, $2, $3, $4)\nON CONFLICT (id) DO UPDATE\nSET course_id=$2, name=$3, page_id=$4, deleted_at=NULL\nRETURNING *;\n        ",
    "describe": {
      "columns": [
        {
          "ordinal": 0,
          "name": "id",
          "type_info": "Uuid"
        },
        {
          "ordinal": 1,
          "name": "created_at",
          "type_info": "Timestamptz"
        },
        {
          "ordinal": 2,
          "name": "updated_at",
          "type_info": "Timestamptz"
        },
        {
          "ordinal": 3,
          "name": "course_id",
          "type_info": "Uuid"
        },
        {
          "ordinal": 4,
          "name": "deleted_at",
          "type_info": "Timestamptz"
        },
        {
          "ordinal": 5,
          "name": "name",
          "type_info": "Varchar"
        },
        {
          "ordinal": 6,
          "name": "deadline",
          "type_info": "Timestamptz"
        },
        {
          "ordinal": 7,
          "name": "page_id",
          "type_info": "Uuid"
        },
        {
          "ordinal": 8,
          "name": "score_maximum",
          "type_info": "Int4"
        }
      ],
      "parameters": {
        "Left": ["Uuid", "Uuid", "Varchar", "Uuid"]
      },
      "nullable": [false, false, false, false, true, false, true, false, false]
    }
  },
<<<<<<< HEAD
  "6f24e7835586e73005affad8d35b2163f6ba08dffac560810b91a53d4dcf2fff": {
    "query": "SELECT id, exercise_type, assignment, public_spec, private_spec, exercise_id FROM exercise_items WHERE exercise_id IN (SELECT id FROM exercises WHERE page_id = $1);",
    "describe": {
      "columns": [
        {
          "ordinal": 0,
          "name": "id",
          "type_info": "Uuid"
        },
        {
          "ordinal": 1,
          "name": "exercise_type",
          "type_info": "Varchar"
        },
        {
          "ordinal": 2,
          "name": "assignment",
          "type_info": "Jsonb"
        },
        {
          "ordinal": 3,
          "name": "public_spec",
          "type_info": "Jsonb"
        },
        {
          "ordinal": 4,
          "name": "private_spec",
          "type_info": "Jsonb"
        },
        {
          "ordinal": 5,
          "name": "exercise_id",
          "type_info": "Uuid"
        }
      ],
      "parameters": {
        "Left": ["Uuid"]
      },
      "nullable": [false, false, false, true, true, false]
    }
  },
  "766a0d121d9fae40d872a1b4a5756610cdefb07f81fbfa11e4f112d11e9b2702": {
    "query": "\nSELECT\n    id, variant_status as \"variant_status: VariantStatus\", starts_at, ends_at\nFROM course_instances\nWHERE deleted_at IS NOT NULL;\n",
    "describe": {
      "columns": [
        {
          "ordinal": 0,
          "name": "id",
          "type_info": "Uuid"
        },
        {
          "ordinal": 1,
          "name": "variant_status: VariantStatus",
          "type_info": {
            "Custom": {
              "name": "variant_status",
              "kind": {
                "Enum": ["draft", "upcoming", "active", "ended"]
              }
            }
          }
        },
        {
          "ordinal": 2,
          "name": "starts_at",
          "type_info": "Timestamptz"
        },
        {
          "ordinal": 3,
          "name": "ends_at",
          "type_info": "Timestamptz"
        }
      ],
      "parameters": {
        "Left": []
      },
      "nullable": [false, false, true, true]
    }
  },
=======
>>>>>>> 0ce59ea5
  "77589f5977cb1abcf08674c88fcc060ccb0be732fde86e1fd3b4b21c6de86565": {
    "query": "SELECT organization_id, course_id, role AS \"role: UserRole\" FROM roles WHERE user_id = $1",
    "describe": {
      "columns": [
        {
          "ordinal": 0,
          "name": "organization_id",
          "type_info": "Uuid"
        },
        {
          "ordinal": 1,
          "name": "course_id",
          "type_info": "Uuid"
        },
        {
          "ordinal": 2,
          "name": "role: UserRole",
          "type_info": {
            "Custom": {
              "name": "user_role",
              "kind": {
                "Enum": ["admin", "assistant", "teacher", "reviewer"]
              }
            }
          }
        }
      ],
      "parameters": {
        "Left": ["Uuid"]
      },
      "nullable": [true, true, false]
    }
  },
  "785c6a12aad375df96e3ce5dee4b20fde25e67ec826c645019a03222a07c2aa9": {
    "query": "\nSELECT DATE(created_at) date, count(*)::integer\nFROM submissions\nWHERE course_id = $1\nGROUP BY date\nORDER BY date;\n          ",
    "describe": {
      "columns": [
        {
          "ordinal": 0,
          "name": "date",
          "type_info": "Date"
        },
        {
          "ordinal": 1,
          "name": "count",
          "type_info": "Int4"
        }
      ],
      "parameters": {
        "Left": ["Uuid"]
      },
      "nullable": [null, null]
    }
  },
  "80687e3c73c81c8048da59d2839fee7d0b79afe50d7289b4395cd8ec57c4c8d6": {
    "query": "SELECT * FROM pages WHERE id = $1;",
    "describe": {
      "columns": [
        {
          "ordinal": 0,
          "name": "id",
          "type_info": "Uuid"
        },
        {
          "ordinal": 1,
          "name": "created_at",
          "type_info": "Timestamptz"
        },
        {
          "ordinal": 2,
          "name": "updated_at",
          "type_info": "Timestamptz"
        },
        {
          "ordinal": 3,
          "name": "course_id",
          "type_info": "Uuid"
        },
        {
          "ordinal": 4,
          "name": "content",
          "type_info": "Jsonb"
        },
        {
          "ordinal": 5,
          "name": "url_path",
          "type_info": "Varchar"
        },
        {
          "ordinal": 6,
          "name": "title",
          "type_info": "Varchar"
        },
        {
          "ordinal": 7,
          "name": "deleted_at",
          "type_info": "Timestamptz"
        },
        {
          "ordinal": 8,
          "name": "chapter_id",
          "type_info": "Uuid"
        },
        {
          "ordinal": 9,
          "name": "order_number",
          "type_info": "Int4"
        }
      ],
      "parameters": {
        "Left": ["Uuid"]
      },
      "nullable": [false, false, false, false, false, false, false, true, true, false]
    }
  },
  "8325e1b18c07ff6234f3328ccdedce0f62d782501e98ee4598d473453836ff59": {
    "query": "SELECT * FROM courses WHERE id = $1;",
    "describe": {
      "columns": [
        {
          "ordinal": 0,
          "name": "id",
          "type_info": "Uuid"
        },
        {
          "ordinal": 1,
          "name": "name",
          "type_info": "Varchar"
        },
        {
          "ordinal": 2,
          "name": "created_at",
          "type_info": "Timestamptz"
        },
        {
          "ordinal": 3,
          "name": "updated_at",
          "type_info": "Timestamptz"
        },
        {
          "ordinal": 4,
          "name": "organization_id",
          "type_info": "Uuid"
        },
        {
          "ordinal": 5,
          "name": "deleted_at",
          "type_info": "Timestamptz"
        },
        {
          "ordinal": 6,
          "name": "slug",
          "type_info": "Varchar"
        }
      ],
      "parameters": {
        "Left": ["Uuid"]
      },
      "nullable": [false, false, false, false, false, true, false]
    }
  },
  "86a8fa9857c9a237b24dc8385ff04f259a1ee04fe343b0dd0072946a3340762f": {
    "query": "\nINSERT INTO user_exercise_states (user_id, exercise_id, course_instance_id)\nVALUES ($1, $2, $3)\nON CONFLICT (user_id, exercise_id, course_instance_id) DO NOTHING\nRETURNING user_id,\n  exercise_id,\n  course_instance_id,\n  created_at,\n  updated_at,\n  deleted_at,\n  score_given,\n  grading_progress as \"grading_progress: _\",\n  activity_progress as \"activity_progress: _\";\n  ",
    "describe": {
      "columns": [
        {
          "ordinal": 0,
          "name": "user_id",
          "type_info": "Uuid"
        },
        {
          "ordinal": 1,
          "name": "exercise_id",
          "type_info": "Uuid"
        },
        {
          "ordinal": 2,
          "name": "course_instance_id",
          "type_info": "Uuid"
        },
        {
          "ordinal": 3,
          "name": "created_at",
          "type_info": "Timestamptz"
        },
        {
          "ordinal": 4,
          "name": "updated_at",
          "type_info": "Timestamptz"
        },
        {
          "ordinal": 5,
          "name": "deleted_at",
          "type_info": "Timestamptz"
        },
        {
          "ordinal": 6,
          "name": "score_given",
          "type_info": "Float4"
        },
        {
          "ordinal": 7,
          "name": "grading_progress: _",
          "type_info": {
            "Custom": {
              "name": "grading_progress",
              "kind": {
                "Enum": ["fully-graded", "pending", "pending-manual", "failed", "not-ready"]
              }
            }
          }
        },
        {
          "ordinal": 8,
          "name": "activity_progress: _",
          "type_info": {
            "Custom": {
              "name": "activity_progress",
              "kind": {
                "Enum": ["initialized", "started", "in-progress", "submitted", "completed"]
              }
            }
          }
        }
      ],
      "parameters": {
        "Left": ["Uuid", "Uuid", "Uuid"]
      },
      "nullable": [false, false, false, false, false, true, true, false, false]
    }
  },
  "88890869dabe25130451185ec231260f8cdc6121649923e7209346dded7d0014": {
    "query": "SELECT organization_id FROM courses WHERE id = $1",
    "describe": {
      "columns": [
        {
          "ordinal": 0,
          "name": "organization_id",
          "type_info": "Uuid"
        }
      ],
      "parameters": {
        "Left": ["Uuid"]
      },
      "nullable": [false]
    }
  },
  "95dd409bd722442fe75d3b3aba428f811687752e1df10dc30ad7a1ce0250e76d": {
    "query": "\nUPDATE user_exercise_states\nSET score_given = $4, grading_progress = $5, activity_progress = $6\nWHERE user_id = $1\nAND exercise_id = $2\nAND course_instance_id = $3\nRETURNING user_id,\n  exercise_id,\n  course_instance_id,\n  created_at,\n  updated_at,\n  deleted_at,\n  score_given,\n  grading_progress as \"grading_progress: _\",\n  activity_progress as \"activity_progress: _\"\n    ",
    "describe": {
      "columns": [
        {
          "ordinal": 0,
          "name": "user_id",
          "type_info": "Uuid"
        },
        {
          "ordinal": 1,
          "name": "exercise_id",
          "type_info": "Uuid"
        },
        {
          "ordinal": 2,
          "name": "course_instance_id",
          "type_info": "Uuid"
        },
        {
          "ordinal": 3,
          "name": "created_at",
          "type_info": "Timestamptz"
        },
        {
          "ordinal": 4,
          "name": "updated_at",
          "type_info": "Timestamptz"
        },
        {
          "ordinal": 5,
          "name": "deleted_at",
          "type_info": "Timestamptz"
        },
        {
          "ordinal": 6,
          "name": "score_given",
          "type_info": "Float4"
        },
        {
          "ordinal": 7,
          "name": "grading_progress: _",
          "type_info": {
            "Custom": {
              "name": "grading_progress",
              "kind": {
                "Enum": ["fully-graded", "pending", "pending-manual", "failed", "not-ready"]
              }
            }
          }
        },
        {
          "ordinal": 8,
          "name": "activity_progress: _",
          "type_info": {
            "Custom": {
              "name": "activity_progress",
              "kind": {
                "Enum": ["initialized", "started", "in-progress", "submitted", "completed"]
              }
            }
          }
        }
      ],
      "parameters": {
        "Left": [
          "Uuid",
          "Uuid",
          "Uuid",
          "Float4",
          {
            "Custom": {
              "name": "grading_progress",
              "kind": {
                "Enum": ["fully-graded", "pending", "pending-manual", "failed", "not-ready"]
              }
            }
          },
          {
            "Custom": {
              "name": "activity_progress",
              "kind": {
                "Enum": ["initialized", "started", "in-progress", "submitted", "completed"]
              }
            }
          }
        ]
      },
      "nullable": [false, false, false, false, false, true, true, false, false]
    }
  },
  "9bb3961a0472ee0cfa9f181eab747b9e292d8273a8199a11d5efce1721b8ee39": {
    "query": "\nINSERT INTO\n  users (id, upstream_id)\nVALUES($1, $2)\nON CONFLICT(id) DO NOTHING;\n          ",
    "describe": {
      "columns": [],
      "parameters": {
        "Left": ["Uuid", "Int4"]
      },
      "nullable": []
    }
  },
  "9c6243474cc02c99f6974e143c88dde690c982125071ddc69df713350de1f875": {
    "query": "SELECT * FROM exercise_tasks WHERE id = $1;",
    "describe": {
      "columns": [
        {
          "ordinal": 0,
          "name": "id",
          "type_info": "Uuid"
        },
        {
          "ordinal": 1,
          "name": "created_at",
          "type_info": "Timestamptz"
        },
        {
          "ordinal": 2,
          "name": "updated_at",
          "type_info": "Timestamptz"
        },
        {
          "ordinal": 3,
          "name": "exercise_id",
          "type_info": "Uuid"
        },
        {
          "ordinal": 4,
          "name": "exercise_type",
          "type_info": "Varchar"
        },
        {
          "ordinal": 5,
          "name": "assignment",
          "type_info": "Jsonb"
        },
        {
          "ordinal": 6,
          "name": "deleted_at",
          "type_info": "Timestamptz"
        },
        {
          "ordinal": 7,
          "name": "private_spec",
          "type_info": "Jsonb"
        },
        {
          "ordinal": 8,
          "name": "spec_file_id",
          "type_info": "Uuid"
        },
        {
          "ordinal": 9,
          "name": "public_spec",
          "type_info": "Jsonb"
        }
      ],
      "parameters": {
        "Left": ["Uuid"]
      },
      "nullable": [false, false, false, false, false, false, true, true, true, true]
    }
  },
  "9c85b99d223ec35dd6a3d00598117fba6db802ec315cd2d1c38012b577d270bb": {
    "query": "\nSELECT *\nFROM exercises\nWHERE page_id IN (\n    SELECT UNNEST($1::uuid [])\n  )\n  AND deleted_at IS NULL\n        ",
    "describe": {
      "columns": [
        {
          "ordinal": 0,
          "name": "id",
          "type_info": "Uuid"
        },
        {
          "ordinal": 1,
          "name": "created_at",
          "type_info": "Timestamptz"
        },
        {
          "ordinal": 2,
          "name": "updated_at",
          "type_info": "Timestamptz"
        },
        {
          "ordinal": 3,
          "name": "course_id",
          "type_info": "Uuid"
        },
        {
          "ordinal": 4,
          "name": "deleted_at",
          "type_info": "Timestamptz"
        },
        {
          "ordinal": 5,
          "name": "name",
          "type_info": "Varchar"
        },
        {
          "ordinal": 6,
          "name": "deadline",
          "type_info": "Timestamptz"
        },
        {
          "ordinal": 7,
          "name": "page_id",
          "type_info": "Uuid"
        },
        {
          "ordinal": 8,
          "name": "score_maximum",
          "type_info": "Int4"
        }
      ],
      "parameters": {
        "Left": ["UuidArray"]
      },
      "nullable": [false, false, false, false, true, false, true, false, false]
    }
  },
  "a9e2fc40cc3a0a3e0bb5910ea9a354f91a3717e602eb8648fe8fd34a7da9bf44": {
    "query": "\nUPDATE chapters\n    SET name = $1,\n    chapter_number = $2\nWHERE\n    id = $3\n    RETURNING *\n    ",
    "describe": {
      "columns": [
        {
          "ordinal": 0,
          "name": "id",
          "type_info": "Uuid"
        },
        {
          "ordinal": 1,
          "name": "name",
          "type_info": "Varchar"
        },
        {
          "ordinal": 2,
          "name": "course_id",
          "type_info": "Uuid"
        },
        {
          "ordinal": 3,
          "name": "chapter_number",
          "type_info": "Int4"
        },
        {
          "ordinal": 4,
          "name": "created_at",
          "type_info": "Timestamptz"
        },
        {
          "ordinal": 5,
          "name": "updated_at",
          "type_info": "Timestamptz"
        },
        {
          "ordinal": 6,
          "name": "deleted_at",
          "type_info": "Timestamptz"
        },
        {
          "ordinal": 7,
          "name": "front_page_id",
          "type_info": "Uuid"
        }
      ],
      "parameters": {
        "Left": ["Varchar", "Int4", "Uuid"]
      },
      "nullable": [false, false, false, false, false, false, true, true]
    }
  },
  "aa8073a0f2788eba303868988a8f5e04f6b15f456d0e13d640e2e365c2f3fc5e": {
    "query": "\n    SELECT exercise_tasks.id from exercise_tasks JOIN exercises e ON (e.id = exercise_tasks.exercise_id) WHERE page_id = $1\n        ",
    "describe": {
      "columns": [
        {
          "ordinal": 0,
          "name": "id",
          "type_info": "Uuid"
        }
      ],
      "parameters": {
        "Left": ["Uuid"]
      },
      "nullable": [false]
    }
  },
  "aacdef2e863b8bccca736bbb23962375df020de373e83c5f907afd83e1167327": {
    "query": "SELECT * FROM submissions WHERE exercise_id = $1 LIMIT $2 OFFSET $3;",
    "describe": {
      "columns": [
        {
          "ordinal": 0,
          "name": "id",
          "type_info": "Uuid"
        },
        {
          "ordinal": 1,
          "name": "created_at",
          "type_info": "Timestamptz"
        },
        {
          "ordinal": 2,
          "name": "updated_at",
          "type_info": "Timestamptz"
        },
        {
          "ordinal": 3,
          "name": "deleted_at",
          "type_info": "Timestamptz"
        },
        {
          "ordinal": 4,
          "name": "exercise_id",
          "type_info": "Uuid"
        },
        {
          "ordinal": 5,
          "name": "course_id",
          "type_info": "Uuid"
        },
        {
          "ordinal": 6,
          "name": "exercise_task_id",
          "type_info": "Uuid"
        },
        {
          "ordinal": 7,
          "name": "data_json",
          "type_info": "Jsonb"
        },
        {
          "ordinal": 8,
          "name": "grading_id",
          "type_info": "Uuid"
        },
        {
          "ordinal": 9,
          "name": "metadata",
          "type_info": "Jsonb"
        },
        {
          "ordinal": 10,
          "name": "user_id",
          "type_info": "Uuid"
        },
        {
          "ordinal": 11,
          "name": "course_instance_id",
          "type_info": "Uuid"
        }
      ],
      "parameters": {
        "Left": ["Uuid", "Int8", "Int8"]
      },
      "nullable": [false, false, false, true, false, false, false, true, true, true, false, false]
    }
  },
  "b0302cd73ce7a9f3d86d798a9a6c8ae768a0722bfeef08cd89c8716b36bce665": {
    "query": "SELECT course_id FROM submissions WHERE id = $1",
    "describe": {
      "columns": [
        {
          "ordinal": 0,
          "name": "course_id",
          "type_info": "Uuid"
        }
      ],
      "parameters": {
        "Left": ["Uuid"]
      },
      "nullable": [false]
    }
  },
  "b7c1d6419ba5258f9768f21c871f7e20ec929aeb83445e8a09a5cbd4e9425def": {
    "query": "SELECT * FROM courses WHERE deleted_at IS NULL;",
    "describe": {
      "columns": [
        {
          "ordinal": 0,
          "name": "id",
          "type_info": "Uuid"
        },
        {
          "ordinal": 1,
          "name": "name",
          "type_info": "Varchar"
        },
        {
          "ordinal": 2,
          "name": "created_at",
          "type_info": "Timestamptz"
        },
        {
          "ordinal": 3,
          "name": "updated_at",
          "type_info": "Timestamptz"
        },
        {
          "ordinal": 4,
          "name": "organization_id",
          "type_info": "Uuid"
        },
        {
          "ordinal": 5,
          "name": "deleted_at",
          "type_info": "Timestamptz"
        },
        {
          "ordinal": 6,
          "name": "slug",
          "type_info": "Varchar"
        }
      ],
      "parameters": {
        "Left": []
      },
      "nullable": [false, false, false, false, false, true, false]
    }
  },
  "b82cda6067380bd962723fadccb8f0e89e14738af59c2ee4972e7e0d900d96c2": {
    "query": "\nINSERT INTO exercise_tasks(id, exercise_id, exercise_type, assignment, public_spec, private_spec)\nVALUES ($1, $2, $3, $4, $5, $6)\nON CONFLICT (id) DO UPDATE\nSET exercise_id=$2, exercise_type=$3, assignment=$4, public_spec=$5, private_spec=$6, deleted_at=NULL\nRETURNING id, exercise_type, assignment, public_spec, private_spec;\n        ",
    "describe": {
      "columns": [
        {
          "ordinal": 0,
          "name": "id",
          "type_info": "Uuid"
        },
        {
          "ordinal": 1,
          "name": "exercise_type",
          "type_info": "Varchar"
        },
        {
          "ordinal": 2,
          "name": "assignment",
          "type_info": "Jsonb"
        },
        {
          "ordinal": 3,
          "name": "public_spec",
          "type_info": "Jsonb"
        },
        {
          "ordinal": 4,
          "name": "private_spec",
          "type_info": "Jsonb"
        }
      ],
      "parameters": {
        "Left": ["Uuid", "Uuid", "Varchar", "Jsonb", "Jsonb", "Jsonb"]
      },
      "nullable": [false, false, false, true, true]
    }
  },
  "c1908e69ccbe1ec11a22f88ec34da84b934b07915a2c659cdbf16a24d2c5f611": {
    "query": "SELECT * FROM chapters WHERE course_id = $1 AND deleted_at IS NULL;",
    "describe": {
      "columns": [
        {
          "ordinal": 0,
          "name": "id",
          "type_info": "Uuid"
        },
        {
          "ordinal": 1,
          "name": "name",
          "type_info": "Varchar"
        },
        {
          "ordinal": 2,
          "name": "course_id",
          "type_info": "Uuid"
        },
        {
          "ordinal": 3,
          "name": "chapter_number",
          "type_info": "Int4"
        },
        {
          "ordinal": 4,
          "name": "created_at",
          "type_info": "Timestamptz"
        },
        {
          "ordinal": 5,
          "name": "updated_at",
          "type_info": "Timestamptz"
        },
        {
          "ordinal": 6,
          "name": "deleted_at",
          "type_info": "Timestamptz"
        },
        {
          "ordinal": 7,
          "name": "front_page_id",
          "type_info": "Uuid"
        }
      ],
      "parameters": {
        "Left": ["Uuid"]
      },
      "nullable": [false, false, false, false, false, false, true, true]
    }
  },
  "c1a41f61331e83562da62a9ec828d2489eedd1f6e03b6fb8865faa71ddec8f27": {
    "query": "SELECT * FROM courses WHERE organization_id = $1 AND deleted_at IS NULL;",
    "describe": {
      "columns": [
        {
          "ordinal": 0,
          "name": "id",
          "type_info": "Uuid"
        },
        {
          "ordinal": 1,
          "name": "name",
          "type_info": "Varchar"
        },
        {
          "ordinal": 2,
          "name": "created_at",
          "type_info": "Timestamptz"
        },
        {
          "ordinal": 3,
          "name": "updated_at",
          "type_info": "Timestamptz"
        },
        {
          "ordinal": 4,
          "name": "organization_id",
          "type_info": "Uuid"
        },
        {
          "ordinal": 5,
          "name": "deleted_at",
          "type_info": "Timestamptz"
        },
        {
          "ordinal": 6,
          "name": "slug",
          "type_info": "Varchar"
        }
      ],
      "parameters": {
        "Left": ["Uuid"]
      },
      "nullable": [false, false, false, false, false, true, false]
    }
  },
  "c8c5264811bce45733628caa8a1e90a07e2d16cbb5ad6ce0cd35f3e1e1921a4e": {
    "query": "\nSELECT date_part('isodow', created_at)::integer isodow, date_part('hour', created_at)::integer \"hour\", count(*)::integer\nFROM submissions\nWHERE course_id = $1\nGROUP BY isodow, \"hour\"\nORDER BY isodow, hour;\n          ",
    "describe": {
      "columns": [
        {
          "ordinal": 0,
          "name": "isodow",
          "type_info": "Int4"
        },
        {
          "ordinal": 1,
          "name": "hour",
          "type_info": "Int4"
        },
        {
          "ordinal": 2,
          "name": "count",
          "type_info": "Int4"
        }
      ],
      "parameters": {
        "Left": ["Uuid"]
      },
      "nullable": [null, null, null]
    }
  },
  "cd77e9c666eedf778257a2adede300821c26ef4b6f8fb0011eea940fd3fe2a6b": {
    "query": "\n  UPDATE pages\n  SET\n    deleted_at = now()\n  WHERE id = $1\n  RETURNING *\n          ",
    "describe": {
      "columns": [
        {
          "ordinal": 0,
          "name": "id",
          "type_info": "Uuid"
        },
        {
          "ordinal": 1,
          "name": "created_at",
          "type_info": "Timestamptz"
        },
        {
          "ordinal": 2,
          "name": "updated_at",
          "type_info": "Timestamptz"
        },
        {
          "ordinal": 3,
          "name": "course_id",
          "type_info": "Uuid"
        },
        {
          "ordinal": 4,
          "name": "content",
          "type_info": "Jsonb"
        },
        {
          "ordinal": 5,
          "name": "url_path",
          "type_info": "Varchar"
        },
        {
          "ordinal": 6,
          "name": "title",
          "type_info": "Varchar"
        },
        {
          "ordinal": 7,
          "name": "deleted_at",
          "type_info": "Timestamptz"
        },
        {
          "ordinal": 8,
          "name": "chapter_id",
          "type_info": "Uuid"
        },
        {
          "ordinal": 9,
          "name": "order_number",
          "type_info": "Int4"
        }
      ],
      "parameters": {
        "Left": ["Uuid"]
      },
      "nullable": [false, false, false, false, false, false, false, true, true, false]
    }
  },
  "d5305aa4ee1aefda2f427281711994f0cfb9308f018f02a1c30344b6a125f3a3": {
    "query": "\nUPDATE gradings\n  SET\n    grading_progress = $2,\n    unscaled_score_maximum = $3,\n    unscaled_max_points = $4,\n    feedback_text = $5,\n    feedback_json = $6,\n    grading_completed_at = $7,\n    score_given = $8\nWHERE id = $1\nRETURNING id, created_at, updated_at, submission_id, course_id, exercise_id, exercise_task_id, grading_priority, score_given, grading_progress as \"grading_progress: _\", user_points_update_strategy as \"user_points_update_strategy: _\", unscaled_score_maximum, unscaled_max_points, grading_started_at, grading_completed_at, feedback_json, feedback_text, deleted_at\n        ",
    "describe": {
      "columns": [
        {
          "ordinal": 0,
          "name": "id",
          "type_info": "Uuid"
        },
        {
          "ordinal": 1,
          "name": "created_at",
          "type_info": "Timestamptz"
        },
        {
          "ordinal": 2,
          "name": "updated_at",
          "type_info": "Timestamptz"
        },
        {
          "ordinal": 3,
          "name": "submission_id",
          "type_info": "Uuid"
        },
        {
          "ordinal": 4,
          "name": "course_id",
          "type_info": "Uuid"
        },
        {
          "ordinal": 5,
          "name": "exercise_id",
          "type_info": "Uuid"
        },
        {
          "ordinal": 6,
          "name": "exercise_task_id",
          "type_info": "Uuid"
        },
        {
          "ordinal": 7,
          "name": "grading_priority",
          "type_info": "Int4"
        },
        {
          "ordinal": 8,
          "name": "score_given",
          "type_info": "Float4"
        },
        {
          "ordinal": 9,
          "name": "grading_progress: _",
          "type_info": {
            "Custom": {
              "name": "grading_progress",
              "kind": {
                "Enum": ["fully-graded", "pending", "pending-manual", "failed", "not-ready"]
              }
            }
          }
        },
        {
          "ordinal": 10,
          "name": "user_points_update_strategy: _",
          "type_info": {
            "Custom": {
              "name": "user_points_update_strategy",
              "kind": {
                "Enum": [
                  "can-add-points-but-cannot-remove-points",
                  "can-add-points-and-can-remove-points"
                ]
              }
            }
          }
        },
        {
          "ordinal": 11,
          "name": "unscaled_score_maximum",
          "type_info": "Float4"
        },
        {
          "ordinal": 12,
          "name": "unscaled_max_points",
          "type_info": "Int4"
        },
        {
          "ordinal": 13,
          "name": "grading_started_at",
          "type_info": "Timestamptz"
        },
        {
          "ordinal": 14,
          "name": "grading_completed_at",
          "type_info": "Timestamptz"
        },
        {
          "ordinal": 15,
          "name": "feedback_json",
          "type_info": "Jsonb"
        },
        {
          "ordinal": 16,
          "name": "feedback_text",
          "type_info": "Text"
        },
        {
          "ordinal": 17,
          "name": "deleted_at",
          "type_info": "Timestamptz"
        }
      ],
      "parameters": {
        "Left": [
          "Uuid",
          {
            "Custom": {
              "name": "grading_progress",
              "kind": {
                "Enum": ["fully-graded", "pending", "pending-manual", "failed", "not-ready"]
              }
            }
          },
          "Float4",
          "Int4",
          "Text",
          "Jsonb",
          "Timestamptz",
          "Float4"
        ]
      },
      "nullable": [
        false,
        false,
        false,
        false,
        false,
        false,
        false,
        false,
        true,
        false,
        false,
        true,
        true,
        true,
        true,
        true,
        true,
        true
      ]
    }
  },
  "d61f2a6b8fb2f4cfaf52c3c6d740d6fc8ff60cb2fe9528c318715c40e769471d": {
    "query": "UPDATE submissions SET grading_id = $1 WHERE id = $2 RETURNING *",
    "describe": {
      "columns": [
        {
          "ordinal": 0,
          "name": "id",
          "type_info": "Uuid"
        },
        {
          "ordinal": 1,
          "name": "created_at",
          "type_info": "Timestamptz"
        },
        {
          "ordinal": 2,
          "name": "updated_at",
          "type_info": "Timestamptz"
        },
        {
          "ordinal": 3,
          "name": "deleted_at",
          "type_info": "Timestamptz"
        },
        {
          "ordinal": 4,
          "name": "exercise_id",
          "type_info": "Uuid"
        },
        {
          "ordinal": 5,
          "name": "course_id",
          "type_info": "Uuid"
        },
        {
          "ordinal": 6,
          "name": "exercise_task_id",
          "type_info": "Uuid"
        },
        {
          "ordinal": 7,
          "name": "data_json",
          "type_info": "Jsonb"
        },
        {
          "ordinal": 8,
          "name": "grading_id",
          "type_info": "Uuid"
        },
        {
          "ordinal": 9,
          "name": "metadata",
          "type_info": "Jsonb"
        },
        {
          "ordinal": 10,
          "name": "user_id",
          "type_info": "Uuid"
        },
        {
          "ordinal": 11,
          "name": "course_instance_id",
          "type_info": "Uuid"
        }
      ],
      "parameters": {
        "Left": ["Uuid", "Uuid"]
      },
      "nullable": [false, false, false, true, false, false, false, true, true, true, false, false]
    }
  },
  "d741c2e76aa58f5fe945e4a96f0f598d29b7fd6e2552b3afdc183ec445938c40": {
    "query": "SELECT course_id from gradings where id = $1",
    "describe": {
      "columns": [
        {
          "ordinal": 0,
          "name": "course_id",
          "type_info": "Uuid"
        }
      ],
      "parameters": {
        "Left": ["Uuid"]
      },
      "nullable": [false]
    }
  },
  "da896f936aafd16dba8e38e8e97b7907310051fa453acf242dccab1776995e48": {
    "query": "SELECT pages.* FROM pages\n        JOIN courses ON (pages.course_id = courses.id)\n        WHERE courses.slug = $1\n        AND url_path = $2\n        AND courses.deleted_at IS NULL\n        AND pages.deleted_at IS NULL;",
    "describe": {
      "columns": [
        {
          "ordinal": 0,
          "name": "id",
          "type_info": "Uuid"
        },
        {
          "ordinal": 1,
          "name": "created_at",
          "type_info": "Timestamptz"
        },
        {
          "ordinal": 2,
          "name": "updated_at",
          "type_info": "Timestamptz"
        },
        {
          "ordinal": 3,
          "name": "course_id",
          "type_info": "Uuid"
        },
        {
          "ordinal": 4,
          "name": "content",
          "type_info": "Jsonb"
        },
        {
          "ordinal": 5,
          "name": "url_path",
          "type_info": "Varchar"
        },
        {
          "ordinal": 6,
          "name": "title",
          "type_info": "Varchar"
        },
        {
          "ordinal": 7,
          "name": "deleted_at",
          "type_info": "Timestamptz"
        },
        {
          "ordinal": 8,
          "name": "chapter_id",
          "type_info": "Uuid"
        },
        {
          "ordinal": 9,
          "name": "order_number",
          "type_info": "Int4"
        }
      ],
      "parameters": {
        "Left": ["Text", "Text"]
      },
      "nullable": [false, false, false, false, false, false, false, true, true, false]
    }
  },
  "de76984bac431ab8e341d3ffe8d0c90658c9950c0933d2632976a2c8567a620c": {
    "query": "\n        UPDATE exercises SET deleted_at = now() WHERE page_id = $1\n            ",
    "describe": {
      "columns": [],
      "parameters": {
        "Left": ["Uuid"]
      },
      "nullable": []
    }
  },
  "e7a109e7681d15ca3414e94e7a5c2691dc20f6eb7a8ee1c8ffa9b181591f7756": {
    "query": "\nSELECT p.url_path,\n  p.title,\n  c.chapter_number\nFROM chapters c\n  LEFT JOIN pages p on c.id = p.chapter_id\nWHERE chapter_number = (\n    SELECT MIN(chapter_number)\n    FROM chapters\n    WHERE chapter_number > $1\n      AND deleted_at IS NULL\n  );\n        ",
    "describe": {
      "columns": [
        {
          "ordinal": 0,
          "name": "url_path",
          "type_info": "Varchar"
        },
        {
          "ordinal": 1,
          "name": "title",
          "type_info": "Varchar"
        },
        {
          "ordinal": 2,
          "name": "chapter_number",
          "type_info": "Int4"
        }
      ],
      "parameters": {
        "Left": ["Int4"]
      },
      "nullable": [false, false, true]
    }
  },
  "eac8dc243eab5523b735c1760b19645ac836e6afe07ca5cda115989031c02d36": {
    "query": "\nSELECT p.id as page_id,\n  p.order_number as order_number,\n  c.id as chapter_id,\n  c.chapter_number as chapter_number\nFROM pages p\n  LEFT JOIN chapters c ON p.chapter_id = c.id\nWHERE p.id = $1;\n        ",
    "describe": {
      "columns": [
        {
          "ordinal": 0,
          "name": "page_id",
          "type_info": "Uuid"
        },
        {
          "ordinal": 1,
          "name": "order_number",
          "type_info": "Int4"
        },
        {
          "ordinal": 2,
          "name": "chapter_id",
          "type_info": "Uuid"
        },
        {
          "ordinal": 3,
          "name": "chapter_number",
          "type_info": "Int4"
        }
      ],
      "parameters": {
        "Left": ["Uuid"]
      },
      "nullable": [false, false, false, false]
    }
  },
  "eafba529f9f59d8e18f5202cf980792f7242e8e46682e4191e0dc632cf656ed9": {
    "query": "\n  INSERT INTO\n    pages(course_id, content, url_path, title, chapter_id)\n  VALUES($1, $2, $3, $4, $5)\n  RETURNING *\n          ",
    "describe": {
      "columns": [
        {
          "ordinal": 0,
          "name": "id",
          "type_info": "Uuid"
        },
        {
          "ordinal": 1,
          "name": "created_at",
          "type_info": "Timestamptz"
        },
        {
          "ordinal": 2,
          "name": "updated_at",
          "type_info": "Timestamptz"
        },
        {
          "ordinal": 3,
          "name": "course_id",
          "type_info": "Uuid"
        },
        {
          "ordinal": 4,
          "name": "content",
          "type_info": "Jsonb"
        },
        {
          "ordinal": 5,
          "name": "url_path",
          "type_info": "Varchar"
        },
        {
          "ordinal": 6,
          "name": "title",
          "type_info": "Varchar"
        },
        {
          "ordinal": 7,
          "name": "deleted_at",
          "type_info": "Timestamptz"
        },
        {
          "ordinal": 8,
          "name": "chapter_id",
          "type_info": "Uuid"
        },
        {
          "ordinal": 9,
          "name": "order_number",
          "type_info": "Int4"
        }
      ],
      "parameters": {
        "Left": ["Uuid", "Jsonb", "Varchar", "Varchar", "Uuid"]
      },
      "nullable": [false, false, false, false, false, false, false, true, true, false]
    }
  },
  "eb1eeea17ea1b5dd169f8db54cd61c8e77627ffc4c82a40705e454c7148f54a3": {
    "query": "UPDATE pages SET content = $1 WHERE id = $2;",
    "describe": {
      "columns": [],
      "parameters": {
        "Left": ["Jsonb", "Uuid"]
      },
      "nullable": []
    }
  },
  "ec15fdd7bb434136549917987c09b4c856ef755fc49a3af4ee19bd81bd705f11": {
    "query": "SELECT id, exercise_type, assignment, public_spec, private_spec, exercise_id FROM exercise_tasks WHERE exercise_id IN (SELECT id FROM exercises WHERE page_id = $1);",
    "describe": {
      "columns": [
        {
          "ordinal": 0,
          "name": "id",
          "type_info": "Uuid"
        },
        {
          "ordinal": 1,
          "name": "exercise_type",
          "type_info": "Varchar"
        },
        {
          "ordinal": 2,
          "name": "assignment",
          "type_info": "Jsonb"
        },
        {
          "ordinal": 3,
          "name": "public_spec",
          "type_info": "Jsonb"
        },
        {
          "ordinal": 4,
          "name": "private_spec",
          "type_info": "Jsonb"
        },
        {
          "ordinal": 5,
          "name": "exercise_id",
          "type_info": "Uuid"
        }
      ],
      "parameters": {
        "Left": ["Uuid"]
      },
      "nullable": [false, false, false, true, true, false]
    }
  },
  "f3f1159398504ef221c840898a788f385016d15f3e9aa661468776314f3bbd46": {
    "query": "\nUPDATE chapters\n    SET deleted_at = now()\nWHERE\n    id = $1\nRETURNING *\n    ",
    "describe": {
      "columns": [
        {
          "ordinal": 0,
          "name": "id",
          "type_info": "Uuid"
        },
        {
          "ordinal": 1,
          "name": "name",
          "type_info": "Varchar"
        },
        {
          "ordinal": 2,
          "name": "course_id",
          "type_info": "Uuid"
        },
        {
          "ordinal": 3,
          "name": "chapter_number",
          "type_info": "Int4"
        },
        {
          "ordinal": 4,
          "name": "created_at",
          "type_info": "Timestamptz"
        },
        {
          "ordinal": 5,
          "name": "updated_at",
          "type_info": "Timestamptz"
        },
        {
          "ordinal": 6,
          "name": "deleted_at",
          "type_info": "Timestamptz"
        },
        {
          "ordinal": 7,
          "name": "front_page_id",
          "type_info": "Uuid"
        }
      ],
      "parameters": {
        "Left": ["Uuid"]
      },
      "nullable": [false, false, false, false, false, false, true, true]
    }
  },
  "f5021b2234666978c47226d099346da7f0eaaa920874cbccff14bfd79c2282a9": {
    "query": "\nUPDATE courses\n    SET name = $1\nWHERE\n    id = $2\n    RETURNING *\n    ",
    "describe": {
      "columns": [
        {
          "ordinal": 0,
          "name": "id",
          "type_info": "Uuid"
        },
        {
          "ordinal": 1,
          "name": "name",
          "type_info": "Varchar"
        },
        {
          "ordinal": 2,
          "name": "created_at",
          "type_info": "Timestamptz"
        },
        {
          "ordinal": 3,
          "name": "updated_at",
          "type_info": "Timestamptz"
        },
        {
          "ordinal": 4,
          "name": "organization_id",
          "type_info": "Uuid"
        },
        {
          "ordinal": 5,
          "name": "deleted_at",
          "type_info": "Timestamptz"
        },
        {
          "ordinal": 6,
          "name": "slug",
          "type_info": "Varchar"
        }
      ],
      "parameters": {
        "Left": ["Varchar", "Uuid"]
      },
      "nullable": [false, false, false, false, false, true, false]
    }
  },
  "fb2aa2eb0888bc902a8136081cbcc293641f2fddd4f796addbbf89f834b452e8": {
    "query": "\nSELECT p.url_path,\n  p.title,\n  c.chapter_number\nFROM pages p\n  LEFT JOIN chapters c ON p.chapter_id = c.id\nWHERE order_number = (\n    SELECT MIN(order_number)\n    FROM pages\n    WHERE order_number > $1\n      AND deleted_at IS NULL\n  );\n        ",
    "describe": {
      "columns": [
        {
          "ordinal": 0,
          "name": "url_path",
          "type_info": "Varchar"
        },
        {
          "ordinal": 1,
          "name": "title",
          "type_info": "Varchar"
        },
        {
          "ordinal": 2,
          "name": "chapter_number",
          "type_info": "Int4"
        }
      ],
      "parameters": {
        "Left": ["Int4"]
      },
      "nullable": [false, false, true]
    }
  },
  "fca8672f757656db6332543f9d4351224a1218c4387310e9447e70dad48af7cf": {
    "query": "SELECT course_id from chapters where id = $1",
    "describe": {
      "columns": [
        {
          "ordinal": 0,
          "name": "course_id",
          "type_info": "Uuid"
        }
      ],
      "parameters": {
        "Left": ["Uuid"]
      },
      "nullable": [false]
    }
  },
  "fedf6f6fd2c1c81adf93753386ca0313066e6045f5dfd0cd55eeaf7e59866fad": {
    "query": "SELECT * FROM exercises WHERE page_id = $1;",
    "describe": {
      "columns": [
        {
          "ordinal": 0,
          "name": "id",
          "type_info": "Uuid"
        },
        {
          "ordinal": 1,
          "name": "created_at",
          "type_info": "Timestamptz"
        },
        {
          "ordinal": 2,
          "name": "updated_at",
          "type_info": "Timestamptz"
        },
        {
          "ordinal": 3,
          "name": "course_id",
          "type_info": "Uuid"
        },
        {
          "ordinal": 4,
          "name": "deleted_at",
          "type_info": "Timestamptz"
        },
        {
          "ordinal": 5,
          "name": "name",
          "type_info": "Varchar"
        },
        {
          "ordinal": 6,
          "name": "deadline",
          "type_info": "Timestamptz"
        },
        {
          "ordinal": 7,
          "name": "page_id",
          "type_info": "Uuid"
        },
        {
          "ordinal": 8,
          "name": "score_maximum",
          "type_info": "Int4"
        }
      ],
      "parameters": {
        "Left": ["Uuid"]
      },
      "nullable": [false, false, false, false, true, false, true, false, false]
    }
  },
  "ff39bc12de82fe0cc229f9ca8fc7d7fbd67fdbe3e5a28346b5a0cca311d86900": {
    "query": "\n        UPDATE exercise_tasks SET deleted_at = now() WHERE exercise_id IN (SELECT id FROM exercises WHERE page_id = $1)\n            ",
    "describe": {
      "columns": [],
      "parameters": {
        "Left": ["Uuid"]
      },
      "nullable": []
    }
  }
}<|MERGE_RESOLUTION|>--- conflicted
+++ resolved
@@ -103,7 +103,6 @@
       "nullable": []
     }
   },
-<<<<<<< HEAD
   "1354fbf47a4a0f22b9b9f30143dd425b05aef41d55a178bc39eb1eb4140a6e0c": {
     "query": "\nUPDATE course_instances\nSET variant_status = $1\nWHERE id = $2;\n",
     "describe": {
@@ -122,7 +121,8 @@
         ]
       },
       "nullable": []
-=======
+    }
+  },
   "154577d6eb687de28cba5811dbfeb0660cfc10e838577fe8a94c3b7dc6cc41e9": {
     "query": "SELECT course_id FROM exercises WHERE id = (SELECT exercise_id FROM exercise_tasks WHERE id = $1)",
     "describe": {
@@ -137,7 +137,6 @@
         "Left": ["Uuid"]
       },
       "nullable": [false]
->>>>>>> 0ce59ea5
     }
   },
   "17ac831ff424d02bd7609c76c190768ef00265bf144ab61459e11f1b7179b660": {
@@ -1008,48 +1007,6 @@
       "nullable": [false, false, false, false, true, false, true, false, false]
     }
   },
-<<<<<<< HEAD
-  "6f24e7835586e73005affad8d35b2163f6ba08dffac560810b91a53d4dcf2fff": {
-    "query": "SELECT id, exercise_type, assignment, public_spec, private_spec, exercise_id FROM exercise_items WHERE exercise_id IN (SELECT id FROM exercises WHERE page_id = $1);",
-    "describe": {
-      "columns": [
-        {
-          "ordinal": 0,
-          "name": "id",
-          "type_info": "Uuid"
-        },
-        {
-          "ordinal": 1,
-          "name": "exercise_type",
-          "type_info": "Varchar"
-        },
-        {
-          "ordinal": 2,
-          "name": "assignment",
-          "type_info": "Jsonb"
-        },
-        {
-          "ordinal": 3,
-          "name": "public_spec",
-          "type_info": "Jsonb"
-        },
-        {
-          "ordinal": 4,
-          "name": "private_spec",
-          "type_info": "Jsonb"
-        },
-        {
-          "ordinal": 5,
-          "name": "exercise_id",
-          "type_info": "Uuid"
-        }
-      ],
-      "parameters": {
-        "Left": ["Uuid"]
-      },
-      "nullable": [false, false, false, true, true, false]
-    }
-  },
   "766a0d121d9fae40d872a1b4a5756610cdefb07f81fbfa11e4f112d11e9b2702": {
     "query": "\nSELECT\n    id, variant_status as \"variant_status: VariantStatus\", starts_at, ends_at\nFROM course_instances\nWHERE deleted_at IS NOT NULL;\n",
     "describe": {
@@ -1088,8 +1045,6 @@
       "nullable": [false, false, true, true]
     }
   },
-=======
->>>>>>> 0ce59ea5
   "77589f5977cb1abcf08674c88fcc060ccb0be732fde86e1fd3b4b21c6de86565": {
     "query": "SELECT organization_id, course_id, role AS \"role: UserRole\" FROM roles WHERE user_id = $1",
     "describe": {
