{
  "db": "PostgreSQL",
  "00f3f7096674aa5bc7faeebac5406f9259a72172cb63f1cd415da4519c783fe7": {
    "query": "\nUPDATE chapters SET front_page_id = $1 WHERE id = $2 RETURNING *\n        ",
    "describe": {
      "columns": [
        {
          "ordinal": 0,
          "name": "id",
          "type_info": "Uuid"
        },
        {
          "ordinal": 1,
          "name": "name",
          "type_info": "Varchar"
        },
        {
          "ordinal": 2,
          "name": "course_id",
          "type_info": "Uuid"
        },
        {
          "ordinal": 3,
          "name": "chapter_number",
          "type_info": "Int4"
        },
        {
          "ordinal": 4,
          "name": "created_at",
          "type_info": "Timestamptz"
        },
        {
          "ordinal": 5,
          "name": "updated_at",
          "type_info": "Timestamptz"
        },
        {
          "ordinal": 6,
          "name": "deleted_at",
          "type_info": "Timestamptz"
        },
        {
          "ordinal": 7,
          "name": "front_page_id",
          "type_info": "Uuid"
        }
      ],
      "parameters": {
        "Left": ["Uuid", "Uuid"]
      },
      "nullable": [false, false, false, false, false, false, true, true]
    }
  },
  "02ff83f40b183e7295450f84a7327cf545fa5f357451097c7afb35db5a4b6f2a": {
    "query": "\nSELECT counts.*, exercises.name exercise_name\n    FROM (\n        SELECT exercise_id, count(*)::integer count\n        FROM submissions\n        WHERE course_id = $1\n        GROUP BY exercise_id\n    ) counts\n    JOIN exercises ON (counts.exercise_id = exercises.id);\n          ",
    "describe": {
      "columns": [
        {
          "ordinal": 0,
          "name": "exercise_id",
          "type_info": "Uuid"
        },
        {
          "ordinal": 1,
          "name": "count",
          "type_info": "Int4"
        },
        {
          "ordinal": 2,
          "name": "exercise_name",
          "type_info": "Varchar"
        }
      ],
      "parameters": {
        "Left": ["Uuid"]
      },
      "nullable": [true, true, true]
    }
  },
  "031debbf29a4fcdab5b81276f6323a36382c51fe794009200af1f929d3874654": {
    "query": "\n    SELECT id from exercises WHERE page_id = $1\n        ",
    "describe": {
      "columns": [
        {
          "ordinal": 0,
          "name": "id",
          "type_info": "Uuid"
        }
      ],
      "parameters": {
        "Left": ["Uuid"]
      },
      "nullable": [false]
    }
  },
  "07ff6c440bb184c682c8095f73537a51399aff014e77485afa80dcde0268607f": {
    "query": "\nUPDATE chapters SET front_page_id = $1 WHERE id = $2\n        ",
    "describe": {
      "columns": [],
      "parameters": {
        "Left": ["Uuid", "Uuid"]
      },
      "nullable": []
    }
  },
  "17ac831ff424d02bd7609c76c190768ef00265bf144ab61459e11f1b7179b660": {
    "query": "SELECT * FROM organizations WHERE deleted_at IS NULL;",
    "describe": {
      "columns": [
        {
          "ordinal": 0,
          "name": "id",
          "type_info": "Uuid"
        },
        {
          "ordinal": 1,
          "name": "name",
          "type_info": "Varchar"
        },
        {
          "ordinal": 2,
          "name": "created_at",
          "type_info": "Timestamptz"
        },
        {
          "ordinal": 3,
          "name": "updated_at",
          "type_info": "Timestamptz"
        },
        {
          "ordinal": 4,
          "name": "deleted_at",
          "type_info": "Timestamptz"
        },
        {
          "ordinal": 5,
          "name": "slug",
          "type_info": "Varchar"
        }
      ],
      "parameters": {
        "Left": []
      },
      "nullable": [false, false, false, false, true, false]
    }
  },
  "1d480cfbf4a9dc142a798a9bacd391dd6c8c98df5c694697eee44162cbb2c95b": {
    "query": "SELECT COUNT(*) as count FROM submissions WHERE exercise_id = $1",
    "describe": {
      "columns": [
        {
          "ordinal": 0,
          "name": "count",
          "type_info": "Int8"
        }
      ],
      "parameters": {
        "Left": ["Uuid"]
      },
      "nullable": [null]
    }
  },
  "1daa6a64b96d07871fcd53657c9b31c9901c13391c1a83ad214e8365d8fcd00c": {
    "query": "SELECT course_id FROM exercises WHERE id = $1;",
    "describe": {
      "columns": [
        {
          "ordinal": 0,
          "name": "course_id",
          "type_info": "Uuid"
        }
      ],
      "parameters": {
        "Left": ["Uuid"]
      },
      "nullable": [false]
    }
  },
  "216274644eb91791c11037c6ce36bed38f64b1e3be53585ddce293db048a3513": {
    "query": "\nUPDATE pages\nSET\n    content = $2,\n    url_path = $3,\n    title = $4,\n    chapter_id = $5\nWHERE id = $1\nRETURNING *\n            ",
    "describe": {
      "columns": [
        {
          "ordinal": 0,
          "name": "id",
          "type_info": "Uuid"
        },
        {
          "ordinal": 1,
          "name": "created_at",
          "type_info": "Timestamptz"
        },
        {
          "ordinal": 2,
          "name": "updated_at",
          "type_info": "Timestamptz"
        },
        {
          "ordinal": 3,
          "name": "course_id",
          "type_info": "Uuid"
        },
        {
          "ordinal": 4,
          "name": "content",
          "type_info": "Jsonb"
        },
        {
          "ordinal": 5,
          "name": "url_path",
          "type_info": "Varchar"
        },
        {
          "ordinal": 6,
          "name": "title",
          "type_info": "Varchar"
        },
        {
          "ordinal": 7,
          "name": "deleted_at",
          "type_info": "Timestamptz"
        },
        {
          "ordinal": 8,
          "name": "chapter_id",
          "type_info": "Uuid"
        }
      ],
      "parameters": {
        "Left": ["Uuid", "Jsonb", "Varchar", "Varchar", "Uuid"]
      },
      "nullable": [false, false, false, false, false, false, false, true, true]
    }
  },
  "2435b3f81b4db4a7dcc1a040f0f69d0e804f1ed1d5ef53b1306d64e40f23d019": {
    "query": "\nSELECT *\nFROM pages\nWHERE chapter_id = $1\n  AND deleted_at IS NULL\n        ",
    "describe": {
      "columns": [
        {
          "ordinal": 0,
          "name": "id",
          "type_info": "Uuid"
        },
        {
          "ordinal": 1,
          "name": "created_at",
          "type_info": "Timestamptz"
        },
        {
          "ordinal": 2,
          "name": "updated_at",
          "type_info": "Timestamptz"
        },
        {
          "ordinal": 3,
          "name": "course_id",
          "type_info": "Uuid"
        },
        {
          "ordinal": 4,
          "name": "content",
          "type_info": "Jsonb"
        },
        {
          "ordinal": 5,
          "name": "url_path",
          "type_info": "Varchar"
        },
        {
          "ordinal": 6,
          "name": "title",
          "type_info": "Varchar"
        },
        {
          "ordinal": 7,
          "name": "deleted_at",
          "type_info": "Timestamptz"
        },
        {
          "ordinal": 8,
          "name": "chapter_id",
          "type_info": "Uuid"
        }
      ],
      "parameters": {
        "Left": ["Uuid"]
      },
      "nullable": [false, false, false, false, false, false, false, true, true]
    }
  },
  "28d85f709ff96819aec1e135cef78a3f2674c747c3b1140c7857c85f5facff56": {
    "query": "\n    INSERT INTO\n      chapters(name, course_id, chapter_number)\n    VALUES($1, $2, $3)\n    RETURNING *\n            ",
    "describe": {
      "columns": [
        {
          "ordinal": 0,
          "name": "id",
          "type_info": "Uuid"
        },
        {
          "ordinal": 1,
          "name": "name",
          "type_info": "Varchar"
        },
        {
          "ordinal": 2,
          "name": "course_id",
          "type_info": "Uuid"
        },
        {
          "ordinal": 3,
          "name": "chapter_number",
          "type_info": "Int4"
        },
        {
          "ordinal": 4,
          "name": "created_at",
          "type_info": "Timestamptz"
        },
        {
          "ordinal": 5,
          "name": "updated_at",
          "type_info": "Timestamptz"
        },
        {
          "ordinal": 6,
          "name": "deleted_at",
          "type_info": "Timestamptz"
        },
        {
          "ordinal": 7,
          "name": "front_page_id",
          "type_info": "Uuid"
        }
      ],
      "parameters": {
        "Left": ["Varchar", "Uuid", "Int4"]
      },
      "nullable": [false, false, false, false, false, false, true, true]
    }
  },
  "2edca259dbf1d56f1473cb0587b75dcd1888d4fe7c2599df3d69c5d394902001": {
    "query": "\n        UPDATE exercise_items SET deleted_at = now() WHERE exercise_id IN (SELECT id FROM exercises WHERE page_id = $1)\n            ",
    "describe": {
      "columns": [],
      "parameters": {
        "Left": ["Uuid"]
      },
      "nullable": []
    }
  },
  "36578c1a1be112ab9d9f49eea1c69240309c9bf83e6a4b98237e687d1fa04b92": {
    "query": "SELECT course_id FROM pages WHERE id = $1",
    "describe": {
      "columns": [
        {
          "ordinal": 0,
          "name": "course_id",
          "type_info": "Uuid"
        }
      ],
      "parameters": {
        "Left": ["Uuid"]
      },
      "nullable": [false]
    }
  },
  "3fe37166761219fc5d832aff78c2ae81f963c9b1fa42ac8519e80bc436c54200": {
    "query": "SELECT * FROM pages WHERE course_id = $1 AND deleted_at IS NULL;",
    "describe": {
      "columns": [
        {
          "ordinal": 0,
          "name": "id",
          "type_info": "Uuid"
        },
        {
          "ordinal": 1,
          "name": "created_at",
          "type_info": "Timestamptz"
        },
        {
          "ordinal": 2,
          "name": "updated_at",
          "type_info": "Timestamptz"
        },
        {
          "ordinal": 3,
          "name": "course_id",
          "type_info": "Uuid"
        },
        {
          "ordinal": 4,
          "name": "content",
          "type_info": "Jsonb"
        },
        {
          "ordinal": 5,
          "name": "url_path",
          "type_info": "Varchar"
        },
        {
          "ordinal": 6,
          "name": "title",
          "type_info": "Varchar"
        },
        {
          "ordinal": 7,
          "name": "deleted_at",
          "type_info": "Timestamptz"
        },
        {
          "ordinal": 8,
          "name": "chapter_id",
          "type_info": "Uuid"
        }
      ],
      "parameters": {
        "Left": ["Uuid"]
      },
      "nullable": [false, false, false, false, false, false, false, true, true]
    }
  },
  "45a3380b45f6c12e86e8ed31d0e2c7490f2487c08d6cedc711cecabc0fbf6af7": {
    "query": "\nUPDATE courses\n    SET deleted_at = now()\nWHERE\n    id = $1\nRETURNING *\n    ",
    "describe": {
      "columns": [
        {
          "ordinal": 0,
          "name": "id",
          "type_info": "Uuid"
        },
        {
          "ordinal": 1,
          "name": "name",
          "type_info": "Varchar"
        },
        {
          "ordinal": 2,
          "name": "created_at",
          "type_info": "Timestamptz"
        },
        {
          "ordinal": 3,
          "name": "updated_at",
          "type_info": "Timestamptz"
        },
        {
          "ordinal": 4,
          "name": "organization_id",
          "type_info": "Uuid"
        },
        {
          "ordinal": 5,
          "name": "deleted_at",
          "type_info": "Timestamptz"
        },
        {
          "ordinal": 6,
          "name": "slug",
          "type_info": "Varchar"
        }
      ],
      "parameters": {
        "Left": ["Uuid"]
      },
      "nullable": [false, false, false, false, false, true, false]
    }
  },
  "4bcf93034b7f1e2a30d12f895c2e8c394094dd5b057cbbd89a5715ad9518ef9d": {
    "query": "\n  UPDATE exercises\n  SET deleted_at = now()\n  WHERE page_id = $1\n          ",
    "describe": {
      "columns": [],
      "parameters": {
        "Left": ["Uuid"]
      },
      "nullable": []
    }
  },
  "52ae03032dfd2643411bec959f888efa0abed9cc1046b603870c16adee2fc198": {
    "query": "SELECT id, exercise_id, exercise_type, assignment, public_spec FROM exercise_items WHERE exercise_id = $1 AND deleted_at IS NULL ORDER BY random();",
    "describe": {
      "columns": [
        {
          "ordinal": 0,
          "name": "id",
          "type_info": "Uuid"
        },
        {
          "ordinal": 1,
          "name": "exercise_id",
          "type_info": "Uuid"
        },
        {
          "ordinal": 2,
          "name": "exercise_type",
          "type_info": "Varchar"
        },
        {
          "ordinal": 3,
          "name": "assignment",
          "type_info": "Jsonb"
        },
        {
          "ordinal": 4,
          "name": "public_spec",
          "type_info": "Jsonb"
        }
      ],
      "parameters": {
        "Left": ["Uuid"]
      },
      "nullable": [false, false, false, false, true]
    }
  },
  "5b50658c54be97bcf0f0f82cbdc9488a7e7e7bcf1590be15076f2bf0c7ab2c0e": {
    "query": "\nINSERT INTO exercise_items(id, exercise_id, exercise_type, assignment, public_spec, private_spec)\nVALUES ($1, $2, $3, $4, $5, $6)\nON CONFLICT (id) DO UPDATE\nSET exercise_id=$2, exercise_type=$3, assignment=$4, public_spec=$5, private_spec=$6, deleted_at=NULL\nRETURNING id, exercise_type, assignment, public_spec, private_spec;\n        ",
    "describe": {
      "columns": [
        {
          "ordinal": 0,
          "name": "id",
          "type_info": "Uuid"
        },
        {
          "ordinal": 1,
          "name": "exercise_type",
          "type_info": "Varchar"
        },
        {
          "ordinal": 2,
          "name": "assignment",
          "type_info": "Jsonb"
        },
        {
          "ordinal": 3,
          "name": "public_spec",
          "type_info": "Jsonb"
        },
        {
          "ordinal": 4,
          "name": "private_spec",
          "type_info": "Jsonb"
        }
      ],
      "parameters": {
        "Left": ["Uuid", "Uuid", "Varchar", "Jsonb", "Jsonb", "Jsonb"]
      },
      "nullable": [false, false, false, true, true]
    }
  },
  "5c55b14104bfdc1b23bb335ce5a747f7d9bba291bfa8ffd6abf84decd936040b": {
    "query": "\n    INSERT INTO\n      courses(name, slug, organization_id)\n    VALUES($1, $2, $3)\n    RETURNING *\n            ",
    "describe": {
      "columns": [
        {
          "ordinal": 0,
          "name": "id",
          "type_info": "Uuid"
        },
        {
          "ordinal": 1,
          "name": "name",
          "type_info": "Varchar"
        },
        {
          "ordinal": 2,
          "name": "created_at",
          "type_info": "Timestamptz"
        },
        {
          "ordinal": 3,
          "name": "updated_at",
          "type_info": "Timestamptz"
        },
        {
          "ordinal": 4,
          "name": "organization_id",
          "type_info": "Uuid"
        },
        {
          "ordinal": 5,
          "name": "deleted_at",
          "type_info": "Timestamptz"
        },
        {
          "ordinal": 6,
          "name": "slug",
          "type_info": "Varchar"
        }
      ],
      "parameters": {
        "Left": ["Varchar", "Varchar", "Uuid"]
      },
      "nullable": [false, false, false, false, false, true, false]
    }
  },
  "5dab5d2b5b6c50c979d750577afcaad172f3292daeba48bfe0ac1c208351b414": {
    "query": "SELECT * FROM pages WHERE chapter_id = $1 AND deleted_at IS NULL;",
    "describe": {
      "columns": [
        {
          "ordinal": 0,
          "name": "id",
          "type_info": "Uuid"
        },
        {
          "ordinal": 1,
          "name": "created_at",
          "type_info": "Timestamptz"
        },
        {
          "ordinal": 2,
          "name": "updated_at",
          "type_info": "Timestamptz"
        },
        {
          "ordinal": 3,
          "name": "course_id",
          "type_info": "Uuid"
        },
        {
          "ordinal": 4,
          "name": "content",
          "type_info": "Jsonb"
        },
        {
          "ordinal": 5,
          "name": "url_path",
          "type_info": "Varchar"
        },
        {
          "ordinal": 6,
          "name": "title",
          "type_info": "Varchar"
        },
        {
          "ordinal": 7,
          "name": "deleted_at",
          "type_info": "Timestamptz"
        },
        {
          "ordinal": 8,
          "name": "chapter_id",
          "type_info": "Uuid"
        }
      ],
      "parameters": {
        "Left": ["Uuid"]
      },
      "nullable": [false, false, false, false, false, false, false, true, true]
    }
  },
  "62a325f62a3c1386c8de90c87c94577bd0c290f37608057f9f6a1f4f24420c95": {
    "query": "SELECT id FROM users WHERE upstream_id = $1",
    "describe": {
      "columns": [
        {
          "ordinal": 0,
          "name": "id",
          "type_info": "Uuid"
        }
      ],
      "parameters": {
        "Left": ["Int4"]
      },
      "nullable": [false]
    }
  },
  "680c5eed3c49d67d404af7d0a2df7dc8f9391db14848e8aff877a8a117335be2": {
    "query": "SELECT * FROM exercises WHERE id = $1;",
    "describe": {
      "columns": [
        {
          "ordinal": 0,
          "name": "id",
          "type_info": "Uuid"
        },
        {
          "ordinal": 1,
          "name": "created_at",
          "type_info": "Timestamptz"
        },
        {
          "ordinal": 2,
          "name": "updated_at",
          "type_info": "Timestamptz"
        },
        {
          "ordinal": 3,
          "name": "course_id",
          "type_info": "Uuid"
        },
        {
          "ordinal": 4,
          "name": "deleted_at",
          "type_info": "Timestamptz"
        },
        {
          "ordinal": 5,
          "name": "name",
          "type_info": "Varchar"
        },
        {
          "ordinal": 6,
          "name": "deadline",
          "type_info": "Timestamptz"
        },
        {
          "ordinal": 7,
          "name": "page_id",
          "type_info": "Uuid"
        },
        {
          "ordinal": 8,
          "name": "score_maximum",
          "type_info": "Int4"
        }
      ],
      "parameters": {
        "Left": ["Uuid"]
      },
      "nullable": [false, false, false, false, true, false, true, false, false]
    }
  },
  "6bec859d2330e33c7ed7b764071bc302f2db2d97daca66cd27b90ac42beeb091": {
    "query": "\nINSERT INTO exercises(id, course_id, name, page_id)\nVALUES ($1, $2, $3, $4)\nON CONFLICT (id) DO UPDATE\nSET course_id=$2, name=$3, page_id=$4, deleted_at=NULL\nRETURNING *;\n        ",
    "describe": {
      "columns": [
        {
          "ordinal": 0,
          "name": "id",
          "type_info": "Uuid"
        },
        {
          "ordinal": 1,
          "name": "created_at",
          "type_info": "Timestamptz"
        },
        {
          "ordinal": 2,
          "name": "updated_at",
          "type_info": "Timestamptz"
        },
        {
          "ordinal": 3,
          "name": "course_id",
          "type_info": "Uuid"
        },
        {
          "ordinal": 4,
          "name": "deleted_at",
          "type_info": "Timestamptz"
        },
        {
          "ordinal": 5,
          "name": "name",
          "type_info": "Varchar"
        },
        {
          "ordinal": 6,
          "name": "deadline",
          "type_info": "Timestamptz"
        },
        {
          "ordinal": 7,
          "name": "page_id",
          "type_info": "Uuid"
        },
        {
          "ordinal": 8,
          "name": "score_maximum",
          "type_info": "Int4"
        }
      ],
      "parameters": {
        "Left": ["Uuid", "Uuid", "Varchar", "Uuid"]
      },
      "nullable": [false, false, false, false, true, false, true, false, false]
    }
  },
  "6f24e7835586e73005affad8d35b2163f6ba08dffac560810b91a53d4dcf2fff": {
    "query": "SELECT id, exercise_type, assignment, public_spec, private_spec, exercise_id FROM exercise_items WHERE exercise_id IN (SELECT id FROM exercises WHERE page_id = $1);",
    "describe": {
      "columns": [
        {
          "ordinal": 0,
          "name": "id",
          "type_info": "Uuid"
        },
        {
          "ordinal": 1,
          "name": "exercise_type",
          "type_info": "Varchar"
        },
        {
          "ordinal": 2,
          "name": "assignment",
          "type_info": "Jsonb"
        },
        {
          "ordinal": 3,
          "name": "public_spec",
          "type_info": "Jsonb"
        },
        {
          "ordinal": 4,
          "name": "private_spec",
          "type_info": "Jsonb"
        },
        {
          "ordinal": 5,
          "name": "exercise_id",
          "type_info": "Uuid"
        }
      ],
      "parameters": {
        "Left": ["Uuid"]
      },
      "nullable": [false, false, false, true, true, false]
    }
  },
  "77589f5977cb1abcf08674c88fcc060ccb0be732fde86e1fd3b4b21c6de86565": {
    "query": "SELECT organization_id, course_id, role AS \"role: UserRole\" FROM roles WHERE user_id = $1",
    "describe": {
      "columns": [
        {
          "ordinal": 0,
          "name": "organization_id",
          "type_info": "Uuid"
        },
        {
          "ordinal": 1,
          "name": "course_id",
          "type_info": "Uuid"
        },
        {
          "ordinal": 2,
          "name": "role: UserRole",
          "type_info": {
            "Custom": {
              "name": "user_role",
              "kind": {
                "Enum": ["admin", "assistant", "teacher", "reviewer"]
              }
            }
          }
        }
      ],
      "parameters": {
        "Left": ["Uuid"]
      },
      "nullable": [true, true, false]
    }
  },
  "785c6a12aad375df96e3ce5dee4b20fde25e67ec826c645019a03222a07c2aa9": {
    "query": "\nSELECT DATE(created_at) date, count(*)::integer\nFROM submissions\nWHERE course_id = $1\nGROUP BY date\nORDER BY date;\n          ",
    "describe": {
      "columns": [
        {
          "ordinal": 0,
          "name": "date",
          "type_info": "Date"
        },
        {
          "ordinal": 1,
          "name": "count",
          "type_info": "Int4"
        }
      ],
      "parameters": {
        "Left": ["Uuid"]
      },
      "nullable": [null, null]
    }
  },
  "7ff870b93fabf32f5d3ef91c1d81f00b4e9872dab61d1bd9eec4934c8566dcdb": {
    "query": "\nINSERT INTO\n  gradings(submission_id, course_id, exercise_id, exercise_item_id, grading_started_at)\nVALUES($1, $2, $3, $4, now())\nRETURNING id, created_at, updated_at, submission_id, course_id, exercise_id, exercise_item_id, grading_priority, score_given, grading_progress as \"grading_progress: _\", user_points_update_strategy as \"user_points_update_strategy: _\", unscaled_score_maximum, unscaled_max_points, grading_started_at, grading_completed_at, feedback_json, feedback_text, deleted_at\n        ",
    "describe": {
      "columns": [
        {
          "ordinal": 0,
          "name": "id",
          "type_info": "Uuid"
        },
        {
          "ordinal": 1,
          "name": "created_at",
          "type_info": "Timestamptz"
        },
        {
          "ordinal": 2,
          "name": "updated_at",
          "type_info": "Timestamptz"
        },
        {
          "ordinal": 3,
          "name": "submission_id",
          "type_info": "Uuid"
        },
        {
          "ordinal": 4,
          "name": "course_id",
          "type_info": "Uuid"
        },
        {
          "ordinal": 5,
          "name": "exercise_id",
          "type_info": "Uuid"
        },
        {
          "ordinal": 6,
          "name": "exercise_item_id",
          "type_info": "Uuid"
        },
        {
          "ordinal": 7,
          "name": "grading_priority",
          "type_info": "Int4"
        },
        {
          "ordinal": 8,
          "name": "score_given",
          "type_info": "Float4"
        },
        {
          "ordinal": 9,
          "name": "grading_progress: _",
          "type_info": {
            "Custom": {
              "name": "grading_progress",
              "kind": {
                "Enum": ["fully-graded", "pending", "pending-manual", "failed", "not-ready"]
              }
            }
          }
        },
        {
          "ordinal": 10,
          "name": "user_points_update_strategy: _",
          "type_info": {
            "Custom": {
              "name": "user_points_update_strategy",
              "kind": {
                "Enum": [
                  "can-add-points-but-cannot-remove-points",
                  "can-add-points-and-can-remove-points"
                ]
              }
            }
          }
        },
        {
          "ordinal": 11,
          "name": "unscaled_score_maximum",
          "type_info": "Float4"
        },
        {
          "ordinal": 12,
          "name": "unscaled_max_points",
          "type_info": "Int4"
        },
        {
          "ordinal": 13,
          "name": "grading_started_at",
          "type_info": "Timestamptz"
        },
        {
          "ordinal": 14,
          "name": "grading_completed_at",
          "type_info": "Timestamptz"
        },
        {
          "ordinal": 15,
          "name": "feedback_json",
          "type_info": "Jsonb"
        },
        {
          "ordinal": 16,
          "name": "feedback_text",
          "type_info": "Text"
        },
        {
          "ordinal": 17,
          "name": "deleted_at",
          "type_info": "Timestamptz"
        }
      ],
      "parameters": {
        "Left": ["Uuid", "Uuid", "Uuid", "Uuid"]
      },
      "nullable": [
        false,
        false,
        false,
        false,
        false,
        false,
        false,
        false,
        true,
        false,
        false,
        true,
        true,
        true,
        true,
        true,
        true,
        true
      ]
    }
  },
  "80687e3c73c81c8048da59d2839fee7d0b79afe50d7289b4395cd8ec57c4c8d6": {
    "query": "SELECT * FROM pages WHERE id = $1;",
    "describe": {
      "columns": [
        {
          "ordinal": 0,
          "name": "id",
          "type_info": "Uuid"
        },
        {
          "ordinal": 1,
          "name": "created_at",
          "type_info": "Timestamptz"
        },
        {
          "ordinal": 2,
          "name": "updated_at",
          "type_info": "Timestamptz"
        },
        {
          "ordinal": 3,
          "name": "course_id",
          "type_info": "Uuid"
        },
        {
          "ordinal": 4,
          "name": "content",
          "type_info": "Jsonb"
        },
        {
          "ordinal": 5,
          "name": "url_path",
          "type_info": "Varchar"
        },
        {
          "ordinal": 6,
          "name": "title",
          "type_info": "Varchar"
        },
        {
          "ordinal": 7,
          "name": "deleted_at",
          "type_info": "Timestamptz"
        },
        {
          "ordinal": 8,
          "name": "chapter_id",
          "type_info": "Uuid"
        }
      ],
      "parameters": {
        "Left": ["Uuid"]
      },
      "nullable": [false, false, false, false, false, false, false, true, true]
    }
  },
  "8325e1b18c07ff6234f3328ccdedce0f62d782501e98ee4598d473453836ff59": {
    "query": "SELECT * FROM courses WHERE id = $1;",
    "describe": {
      "columns": [
        {
          "ordinal": 0,
          "name": "id",
          "type_info": "Uuid"
        },
        {
          "ordinal": 1,
          "name": "name",
          "type_info": "Varchar"
        },
        {
          "ordinal": 2,
          "name": "created_at",
          "type_info": "Timestamptz"
        },
        {
          "ordinal": 3,
          "name": "updated_at",
          "type_info": "Timestamptz"
        },
        {
          "ordinal": 4,
          "name": "organization_id",
          "type_info": "Uuid"
        },
        {
          "ordinal": 5,
          "name": "deleted_at",
          "type_info": "Timestamptz"
        },
        {
          "ordinal": 6,
          "name": "slug",
          "type_info": "Varchar"
        }
      ],
      "parameters": {
        "Left": ["Uuid"]
      },
      "nullable": [false, false, false, false, false, true, false]
    }
  },
  "86a8fa9857c9a237b24dc8385ff04f259a1ee04fe343b0dd0072946a3340762f": {
    "query": "\nINSERT INTO user_exercise_states (user_id, exercise_id, course_instance_id)\nVALUES ($1, $2, $3)\nON CONFLICT (user_id, exercise_id, course_instance_id) DO NOTHING\nRETURNING user_id,\n  exercise_id,\n  course_instance_id,\n  created_at,\n  updated_at,\n  deleted_at,\n  score_given,\n  grading_progress as \"grading_progress: _\",\n  activity_progress as \"activity_progress: _\";\n  ",
    "describe": {
      "columns": [
        {
          "ordinal": 0,
          "name": "user_id",
          "type_info": "Uuid"
        },
        {
          "ordinal": 1,
          "name": "exercise_id",
          "type_info": "Uuid"
        },
        {
          "ordinal": 2,
          "name": "course_instance_id",
          "type_info": "Uuid"
        },
        {
          "ordinal": 3,
          "name": "created_at",
          "type_info": "Timestamptz"
        },
        {
          "ordinal": 4,
          "name": "updated_at",
          "type_info": "Timestamptz"
        },
        {
          "ordinal": 5,
          "name": "deleted_at",
          "type_info": "Timestamptz"
        },
        {
          "ordinal": 6,
          "name": "score_given",
          "type_info": "Float4"
        },
        {
          "ordinal": 7,
          "name": "grading_progress: _",
          "type_info": {
            "Custom": {
              "name": "grading_progress",
              "kind": {
                "Enum": ["fully-graded", "pending", "pending-manual", "failed", "not-ready"]
              }
            }
          }
        },
        {
          "ordinal": 8,
          "name": "activity_progress: _",
          "type_info": {
            "Custom": {
              "name": "activity_progress",
              "kind": {
                "Enum": ["initialized", "started", "in-progress", "submitted", "completed"]
              }
            }
          }
        }
      ],
      "parameters": {
        "Left": ["Uuid", "Uuid", "Uuid"]
      },
      "nullable": [false, false, false, false, false, true, true, false, false]
    }
  },
  "88890869dabe25130451185ec231260f8cdc6121649923e7209346dded7d0014": {
    "query": "SELECT organization_id FROM courses WHERE id = $1",
    "describe": {
      "columns": [
        {
          "ordinal": 0,
          "name": "organization_id",
          "type_info": "Uuid"
        }
      ],
      "parameters": {
        "Left": ["Uuid"]
      },
      "nullable": [false]
    }
  },
  "9057dd020d252d6f0c39e2214cc20e8280ae89061ce4b45fa5ec8facb961ed0e": {
    "query": "SELECT * FROM exercise_items WHERE id = $1;",
    "describe": {
      "columns": [
        {
          "ordinal": 0,
          "name": "id",
          "type_info": "Uuid"
        },
        {
          "ordinal": 1,
          "name": "created_at",
          "type_info": "Timestamptz"
        },
        {
          "ordinal": 2,
          "name": "updated_at",
          "type_info": "Timestamptz"
        },
        {
          "ordinal": 3,
          "name": "exercise_id",
          "type_info": "Uuid"
        },
        {
          "ordinal": 4,
          "name": "exercise_type",
          "type_info": "Varchar"
        },
        {
          "ordinal": 5,
          "name": "assignment",
          "type_info": "Jsonb"
        },
        {
          "ordinal": 6,
          "name": "deleted_at",
          "type_info": "Timestamptz"
        },
        {
          "ordinal": 7,
          "name": "private_spec",
          "type_info": "Jsonb"
        },
        {
          "ordinal": 8,
          "name": "spec_file_id",
          "type_info": "Uuid"
        },
        {
          "ordinal": 9,
          "name": "public_spec",
          "type_info": "Jsonb"
        }
      ],
      "parameters": {
        "Left": ["Uuid"]
      },
      "nullable": [false, false, false, false, false, false, true, true, true, true]
    }
  },
  "95dd409bd722442fe75d3b3aba428f811687752e1df10dc30ad7a1ce0250e76d": {
    "query": "\nUPDATE user_exercise_states\nSET score_given = $4, grading_progress = $5, activity_progress = $6\nWHERE user_id = $1\nAND exercise_id = $2\nAND course_instance_id = $3\nRETURNING user_id,\n  exercise_id,\n  course_instance_id,\n  created_at,\n  updated_at,\n  deleted_at,\n  score_given,\n  grading_progress as \"grading_progress: _\",\n  activity_progress as \"activity_progress: _\"\n    ",
    "describe": {
      "columns": [
        {
          "ordinal": 0,
          "name": "user_id",
          "type_info": "Uuid"
        },
        {
          "ordinal": 1,
          "name": "exercise_id",
          "type_info": "Uuid"
        },
        {
          "ordinal": 2,
          "name": "course_instance_id",
          "type_info": "Uuid"
        },
        {
          "ordinal": 3,
          "name": "created_at",
          "type_info": "Timestamptz"
        },
        {
          "ordinal": 4,
          "name": "updated_at",
          "type_info": "Timestamptz"
        },
        {
          "ordinal": 5,
          "name": "deleted_at",
          "type_info": "Timestamptz"
        },
        {
          "ordinal": 6,
          "name": "score_given",
          "type_info": "Float4"
        },
        {
          "ordinal": 7,
          "name": "grading_progress: _",
          "type_info": {
            "Custom": {
              "name": "grading_progress",
              "kind": {
                "Enum": ["fully-graded", "pending", "pending-manual", "failed", "not-ready"]
              }
            }
          }
        },
        {
          "ordinal": 8,
          "name": "activity_progress: _",
          "type_info": {
            "Custom": {
              "name": "activity_progress",
              "kind": {
                "Enum": ["initialized", "started", "in-progress", "submitted", "completed"]
              }
            }
          }
        }
      ],
      "parameters": {
        "Left": [
          "Uuid",
          "Uuid",
          "Uuid",
          "Float4",
          {
            "Custom": {
              "name": "grading_progress",
              "kind": {
                "Enum": ["fully-graded", "pending", "pending-manual", "failed", "not-ready"]
              }
            }
          },
          {
            "Custom": {
              "name": "activity_progress",
              "kind": {
                "Enum": ["initialized", "started", "in-progress", "submitted", "completed"]
              }
            }
          }
        ]
      },
      "nullable": [false, false, false, false, false, true, true, false, false]
    }
  },
  "9aa4d4d1fd01a17c7ce4dbfb8eaab61ee5c88722cce1c9609d96863c1e0777f5": {
    "query": "SELECT course_id FROM exercises WHERE id = (SELECT exercise_id FROM exercise_items WHERE id = $1)",
    "describe": {
      "columns": [
        {
          "ordinal": 0,
          "name": "course_id",
          "type_info": "Uuid"
        }
      ],
      "parameters": {
        "Left": ["Uuid"]
      },
      "nullable": [false]
<<<<<<< HEAD
=======
    }
  },
  "9bb3961a0472ee0cfa9f181eab747b9e292d8273a8199a11d5efce1721b8ee39": {
    "query": "\nINSERT INTO\n  users (id, upstream_id)\nVALUES($1, $2)\nON CONFLICT(id) DO NOTHING;\n          ",
    "describe": {
      "columns": [],
      "parameters": {
        "Left": ["Uuid", "Int4"]
      },
      "nullable": []
>>>>>>> fd81a841
    }
  },
  "9c85b99d223ec35dd6a3d00598117fba6db802ec315cd2d1c38012b577d270bb": {
    "query": "\nSELECT *\nFROM exercises\nWHERE page_id IN (\n    SELECT UNNEST($1::uuid [])\n  )\n  AND deleted_at IS NULL\n        ",
    "describe": {
      "columns": [
        {
          "ordinal": 0,
          "name": "id",
          "type_info": "Uuid"
        },
        {
          "ordinal": 1,
          "name": "created_at",
          "type_info": "Timestamptz"
        },
        {
          "ordinal": 2,
          "name": "updated_at",
          "type_info": "Timestamptz"
        },
        {
          "ordinal": 3,
          "name": "course_id",
          "type_info": "Uuid"
        },
        {
          "ordinal": 4,
          "name": "deleted_at",
          "type_info": "Timestamptz"
        },
        {
          "ordinal": 5,
          "name": "name",
          "type_info": "Varchar"
        },
        {
          "ordinal": 6,
          "name": "deadline",
          "type_info": "Timestamptz"
        },
        {
          "ordinal": 7,
          "name": "page_id",
          "type_info": "Uuid"
        },
        {
          "ordinal": 8,
          "name": "score_maximum",
          "type_info": "Int4"
        }
      ],
      "parameters": {
        "Left": ["UuidArray"]
      },
      "nullable": [false, false, false, false, true, false, true, false, false]
    }
  },
  "a9e2fc40cc3a0a3e0bb5910ea9a354f91a3717e602eb8648fe8fd34a7da9bf44": {
    "query": "\nUPDATE chapters\n    SET name = $1,\n    chapter_number = $2\nWHERE\n    id = $3\n    RETURNING *\n    ",
    "describe": {
      "columns": [
        {
          "ordinal": 0,
          "name": "id",
          "type_info": "Uuid"
        },
        {
          "ordinal": 1,
          "name": "name",
          "type_info": "Varchar"
        },
        {
          "ordinal": 2,
          "name": "course_id",
          "type_info": "Uuid"
        },
        {
          "ordinal": 3,
          "name": "chapter_number",
          "type_info": "Int4"
        },
        {
          "ordinal": 4,
          "name": "created_at",
          "type_info": "Timestamptz"
        },
        {
          "ordinal": 5,
          "name": "updated_at",
          "type_info": "Timestamptz"
        },
        {
          "ordinal": 6,
          "name": "deleted_at",
          "type_info": "Timestamptz"
        },
        {
          "ordinal": 7,
          "name": "front_page_id",
          "type_info": "Uuid"
        }
      ],
      "parameters": {
        "Left": ["Varchar", "Int4", "Uuid"]
      },
      "nullable": [false, false, false, false, false, false, true, true]
    }
  },
  "aacdef2e863b8bccca736bbb23962375df020de373e83c5f907afd83e1167327": {
    "query": "SELECT * FROM submissions WHERE exercise_id = $1 LIMIT $2 OFFSET $3;",
    "describe": {
      "columns": [
        {
          "ordinal": 0,
          "name": "id",
          "type_info": "Uuid"
        },
        {
          "ordinal": 1,
          "name": "created_at",
          "type_info": "Timestamptz"
        },
        {
          "ordinal": 2,
          "name": "updated_at",
          "type_info": "Timestamptz"
        },
        {
          "ordinal": 3,
          "name": "deleted_at",
          "type_info": "Timestamptz"
        },
        {
          "ordinal": 4,
          "name": "exercise_id",
          "type_info": "Uuid"
        },
        {
          "ordinal": 5,
          "name": "course_id",
          "type_info": "Uuid"
        },
        {
          "ordinal": 6,
          "name": "exercise_item_id",
          "type_info": "Uuid"
        },
        {
          "ordinal": 7,
          "name": "data_json",
          "type_info": "Jsonb"
        },
        {
          "ordinal": 8,
          "name": "grading_id",
          "type_info": "Uuid"
        },
        {
          "ordinal": 9,
          "name": "metadata",
          "type_info": "Jsonb"
        },
        {
          "ordinal": 10,
          "name": "user_id",
          "type_info": "Uuid"
        },
        {
          "ordinal": 11,
          "name": "course_instance_id",
          "type_info": "Uuid"
        }
      ],
      "parameters": {
        "Left": ["Uuid", "Int8", "Int8"]
      },
      "nullable": [false, false, false, true, false, false, false, true, true, true, false, false]
    }
  },
  "b0302cd73ce7a9f3d86d798a9a6c8ae768a0722bfeef08cd89c8716b36bce665": {
    "query": "SELECT course_id FROM submissions WHERE id = $1",
    "describe": {
      "columns": [
        {
          "ordinal": 0,
          "name": "course_id",
          "type_info": "Uuid"
        }
      ],
      "parameters": {
        "Left": ["Uuid"]
      },
      "nullable": [false]
    }
  },
  "b7c1d6419ba5258f9768f21c871f7e20ec929aeb83445e8a09a5cbd4e9425def": {
    "query": "SELECT * FROM courses WHERE deleted_at IS NULL;",
    "describe": {
      "columns": [
        {
          "ordinal": 0,
          "name": "id",
          "type_info": "Uuid"
        },
        {
          "ordinal": 1,
          "name": "name",
          "type_info": "Varchar"
        },
        {
          "ordinal": 2,
          "name": "created_at",
          "type_info": "Timestamptz"
        },
        {
          "ordinal": 3,
          "name": "updated_at",
          "type_info": "Timestamptz"
        },
        {
          "ordinal": 4,
          "name": "organization_id",
          "type_info": "Uuid"
        },
        {
          "ordinal": 5,
          "name": "deleted_at",
          "type_info": "Timestamptz"
        },
        {
          "ordinal": 6,
          "name": "slug",
          "type_info": "Varchar"
        }
      ],
      "parameters": {
        "Left": []
      },
      "nullable": [false, false, false, false, false, true, false]
    }
  },
  "c1908e69ccbe1ec11a22f88ec34da84b934b07915a2c659cdbf16a24d2c5f611": {
    "query": "SELECT * FROM chapters WHERE course_id = $1 AND deleted_at IS NULL;",
    "describe": {
      "columns": [
        {
          "ordinal": 0,
          "name": "id",
          "type_info": "Uuid"
        },
        {
          "ordinal": 1,
          "name": "name",
          "type_info": "Varchar"
        },
        {
          "ordinal": 2,
          "name": "course_id",
          "type_info": "Uuid"
        },
        {
          "ordinal": 3,
          "name": "chapter_number",
          "type_info": "Int4"
        },
        {
          "ordinal": 4,
          "name": "created_at",
          "type_info": "Timestamptz"
        },
        {
          "ordinal": 5,
          "name": "updated_at",
          "type_info": "Timestamptz"
        },
        {
          "ordinal": 6,
          "name": "deleted_at",
          "type_info": "Timestamptz"
        },
        {
          "ordinal": 7,
          "name": "front_page_id",
          "type_info": "Uuid"
        }
      ],
      "parameters": {
        "Left": ["Uuid"]
      },
      "nullable": [false, false, false, false, false, false, true, true]
    }
  },
  "c1a41f61331e83562da62a9ec828d2489eedd1f6e03b6fb8865faa71ddec8f27": {
    "query": "SELECT * FROM courses WHERE organization_id = $1 AND deleted_at IS NULL;",
    "describe": {
      "columns": [
        {
          "ordinal": 0,
          "name": "id",
          "type_info": "Uuid"
        },
        {
          "ordinal": 1,
          "name": "name",
          "type_info": "Varchar"
        },
        {
          "ordinal": 2,
          "name": "created_at",
          "type_info": "Timestamptz"
        },
        {
          "ordinal": 3,
          "name": "updated_at",
          "type_info": "Timestamptz"
        },
        {
          "ordinal": 4,
          "name": "organization_id",
          "type_info": "Uuid"
        },
        {
          "ordinal": 5,
          "name": "deleted_at",
          "type_info": "Timestamptz"
        },
        {
          "ordinal": 6,
          "name": "slug",
          "type_info": "Varchar"
        }
      ],
      "parameters": {
        "Left": ["Uuid"]
      },
      "nullable": [false, false, false, false, false, true, false]
    }
  },
  "c8c5264811bce45733628caa8a1e90a07e2d16cbb5ad6ce0cd35f3e1e1921a4e": {
    "query": "\nSELECT date_part('isodow', created_at)::integer isodow, date_part('hour', created_at)::integer \"hour\", count(*)::integer\nFROM submissions\nWHERE course_id = $1\nGROUP BY isodow, \"hour\"\nORDER BY isodow, hour;\n          ",
    "describe": {
      "columns": [
        {
          "ordinal": 0,
          "name": "isodow",
          "type_info": "Int4"
        },
        {
          "ordinal": 1,
          "name": "hour",
          "type_info": "Int4"
        },
        {
          "ordinal": 2,
          "name": "count",
          "type_info": "Int4"
        }
      ],
      "parameters": {
        "Left": ["Uuid"]
      },
      "nullable": [null, null, null]
    }
  },
  "cd77e9c666eedf778257a2adede300821c26ef4b6f8fb0011eea940fd3fe2a6b": {
    "query": "\n  UPDATE pages\n  SET\n    deleted_at = now()\n  WHERE id = $1\n  RETURNING *\n          ",
    "describe": {
      "columns": [
        {
          "ordinal": 0,
          "name": "id",
          "type_info": "Uuid"
        },
        {
          "ordinal": 1,
          "name": "created_at",
          "type_info": "Timestamptz"
        },
        {
          "ordinal": 2,
          "name": "updated_at",
          "type_info": "Timestamptz"
        },
        {
          "ordinal": 3,
          "name": "course_id",
          "type_info": "Uuid"
        },
        {
          "ordinal": 4,
          "name": "content",
          "type_info": "Jsonb"
        },
        {
          "ordinal": 5,
          "name": "url_path",
          "type_info": "Varchar"
        },
        {
          "ordinal": 6,
          "name": "title",
          "type_info": "Varchar"
        },
        {
          "ordinal": 7,
          "name": "deleted_at",
          "type_info": "Timestamptz"
        },
        {
          "ordinal": 8,
          "name": "chapter_id",
          "type_info": "Uuid"
        }
      ],
      "parameters": {
        "Left": ["Uuid"]
      },
      "nullable": [false, false, false, false, false, false, false, true, true]
    }
  },
  "d051aa458a65a72e1f01fac5ae56bce865c4a353cbf2ecf932da859332e4d2ba": {
    "query": "\n  UPDATE exercise_items\n  SET deleted_at = now()\n  WHERE exercise_id IN (SELECT id FROM exercises WHERE page_id = $1)\n          ",
    "describe": {
      "columns": [],
      "parameters": {
        "Left": ["Uuid"]
      },
      "nullable": []
    }
  },
  "d61f2a6b8fb2f4cfaf52c3c6d740d6fc8ff60cb2fe9528c318715c40e769471d": {
    "query": "UPDATE submissions SET grading_id = $1 WHERE id = $2 RETURNING *",
    "describe": {
      "columns": [
        {
          "ordinal": 0,
          "name": "id",
          "type_info": "Uuid"
        },
        {
          "ordinal": 1,
          "name": "created_at",
          "type_info": "Timestamptz"
        },
        {
          "ordinal": 2,
          "name": "updated_at",
          "type_info": "Timestamptz"
        },
        {
          "ordinal": 3,
          "name": "deleted_at",
          "type_info": "Timestamptz"
        },
        {
          "ordinal": 4,
          "name": "exercise_id",
          "type_info": "Uuid"
        },
        {
          "ordinal": 5,
          "name": "course_id",
          "type_info": "Uuid"
        },
        {
          "ordinal": 6,
          "name": "exercise_item_id",
          "type_info": "Uuid"
        },
        {
          "ordinal": 7,
          "name": "data_json",
          "type_info": "Jsonb"
        },
        {
          "ordinal": 8,
          "name": "grading_id",
          "type_info": "Uuid"
        },
        {
          "ordinal": 9,
          "name": "metadata",
          "type_info": "Jsonb"
        },
        {
          "ordinal": 10,
          "name": "user_id",
          "type_info": "Uuid"
        },
        {
          "ordinal": 11,
          "name": "course_instance_id",
          "type_info": "Uuid"
        }
      ],
      "parameters": {
        "Left": ["Uuid", "Uuid"]
      },
      "nullable": [false, false, false, true, false, false, false, true, true, true, false, false]
    }
  },
  "d741c2e76aa58f5fe945e4a96f0f598d29b7fd6e2552b3afdc183ec445938c40": {
    "query": "SELECT course_id from gradings where id = $1",
    "describe": {
      "columns": [
        {
          "ordinal": 0,
          "name": "course_id",
          "type_info": "Uuid"
        }
      ],
      "parameters": {
        "Left": ["Uuid"]
      },
      "nullable": [false]
    }
  },
  "da896f936aafd16dba8e38e8e97b7907310051fa453acf242dccab1776995e48": {
    "query": "SELECT pages.* FROM pages\n        JOIN courses ON (pages.course_id = courses.id)\n        WHERE courses.slug = $1\n        AND url_path = $2\n        AND courses.deleted_at IS NULL\n        AND pages.deleted_at IS NULL;",
    "describe": {
      "columns": [
        {
          "ordinal": 0,
          "name": "id",
          "type_info": "Uuid"
        },
        {
          "ordinal": 1,
          "name": "created_at",
          "type_info": "Timestamptz"
        },
        {
          "ordinal": 2,
          "name": "updated_at",
          "type_info": "Timestamptz"
        },
        {
          "ordinal": 3,
          "name": "course_id",
          "type_info": "Uuid"
        },
        {
          "ordinal": 4,
          "name": "content",
          "type_info": "Jsonb"
        },
        {
          "ordinal": 5,
          "name": "url_path",
          "type_info": "Varchar"
        },
        {
          "ordinal": 6,
          "name": "title",
          "type_info": "Varchar"
        },
        {
          "ordinal": 7,
          "name": "deleted_at",
          "type_info": "Timestamptz"
        },
        {
          "ordinal": 8,
          "name": "chapter_id",
          "type_info": "Uuid"
        }
      ],
      "parameters": {
        "Left": ["Text", "Text"]
      },
      "nullable": [false, false, false, false, false, false, false, true, true]
    }
  },
  "de76984bac431ab8e341d3ffe8d0c90658c9950c0933d2632976a2c8567a620c": {
    "query": "\n        UPDATE exercises SET deleted_at = now() WHERE page_id = $1\n            ",
    "describe": {
      "columns": [],
      "parameters": {
        "Left": ["Uuid"]
      },
      "nullable": []
    }
  },
  "eafba529f9f59d8e18f5202cf980792f7242e8e46682e4191e0dc632cf656ed9": {
    "query": "\n  INSERT INTO\n    pages(course_id, content, url_path, title, chapter_id)\n  VALUES($1, $2, $3, $4, $5)\n  RETURNING *\n          ",
    "describe": {
      "columns": [
        {
          "ordinal": 0,
          "name": "id",
          "type_info": "Uuid"
        },
        {
          "ordinal": 1,
          "name": "created_at",
          "type_info": "Timestamptz"
        },
        {
          "ordinal": 2,
          "name": "updated_at",
          "type_info": "Timestamptz"
        },
        {
          "ordinal": 3,
          "name": "course_id",
          "type_info": "Uuid"
        },
        {
          "ordinal": 4,
          "name": "content",
          "type_info": "Jsonb"
        },
        {
          "ordinal": 5,
          "name": "url_path",
          "type_info": "Varchar"
        },
        {
          "ordinal": 6,
          "name": "title",
          "type_info": "Varchar"
        },
        {
          "ordinal": 7,
          "name": "deleted_at",
          "type_info": "Timestamptz"
        },
        {
          "ordinal": 8,
          "name": "chapter_id",
          "type_info": "Uuid"
        }
      ],
      "parameters": {
        "Left": ["Uuid", "Jsonb", "Varchar", "Varchar", "Uuid"]
      },
      "nullable": [false, false, false, false, false, false, false, true, true]
    }
  },
  "eb1eeea17ea1b5dd169f8db54cd61c8e77627ffc4c82a40705e454c7148f54a3": {
    "query": "UPDATE pages SET content = $1 WHERE id = $2;",
    "describe": {
      "columns": [],
      "parameters": {
        "Left": ["Jsonb", "Uuid"]
      },
      "nullable": []
    }
  },
  "eb8cedf0248a04702568662d8431f882ba5378ceef8d3e636670e80929ec95c5": {
    "query": "\n    SELECT exercise_items.id from exercise_items JOIN exercises e ON (e.id = exercise_items.exercise_id) WHERE page_id = $1\n        ",
    "describe": {
      "columns": [
        {
          "ordinal": 0,
          "name": "id",
          "type_info": "Uuid"
        }
      ],
      "parameters": {
        "Left": ["Uuid"]
      },
      "nullable": [false]
    }
  },
  "f26386fe4c578312fa3488b5c71e8cfa365b5fd87b2de9a9bd3df29de24f216a": {
    "query": "\nUPDATE gradings\n  SET\n    grading_progress = $2,\n    unscaled_score_maximum = $3,\n    unscaled_max_points = $4,\n    feedback_text = $5,\n    feedback_json = $6,\n    grading_completed_at = $7,\n    score_given = $8\nWHERE id = $1\nRETURNING id, created_at, updated_at, submission_id, course_id, exercise_id, exercise_item_id, grading_priority, score_given, grading_progress as \"grading_progress: _\", user_points_update_strategy as \"user_points_update_strategy: _\", unscaled_score_maximum, unscaled_max_points, grading_started_at, grading_completed_at, feedback_json, feedback_text, deleted_at\n        ",
    "describe": {
      "columns": [
        {
          "ordinal": 0,
          "name": "id",
          "type_info": "Uuid"
        },
        {
          "ordinal": 1,
          "name": "created_at",
          "type_info": "Timestamptz"
        },
        {
          "ordinal": 2,
          "name": "updated_at",
          "type_info": "Timestamptz"
        },
        {
          "ordinal": 3,
          "name": "submission_id",
          "type_info": "Uuid"
        },
        {
          "ordinal": 4,
          "name": "course_id",
          "type_info": "Uuid"
        },
        {
          "ordinal": 5,
          "name": "exercise_id",
          "type_info": "Uuid"
        },
        {
          "ordinal": 6,
          "name": "exercise_item_id",
          "type_info": "Uuid"
        },
        {
          "ordinal": 7,
          "name": "grading_priority",
          "type_info": "Int4"
        },
        {
          "ordinal": 8,
          "name": "score_given",
          "type_info": "Float4"
        },
        {
          "ordinal": 9,
          "name": "grading_progress: _",
          "type_info": {
            "Custom": {
              "name": "grading_progress",
              "kind": {
                "Enum": ["fully-graded", "pending", "pending-manual", "failed", "not-ready"]
              }
            }
          }
        },
        {
          "ordinal": 10,
          "name": "user_points_update_strategy: _",
          "type_info": {
            "Custom": {
              "name": "user_points_update_strategy",
              "kind": {
                "Enum": [
                  "can-add-points-but-cannot-remove-points",
                  "can-add-points-and-can-remove-points"
                ]
              }
            }
          }
        },
        {
          "ordinal": 11,
          "name": "unscaled_score_maximum",
          "type_info": "Float4"
        },
        {
          "ordinal": 12,
          "name": "unscaled_max_points",
          "type_info": "Int4"
        },
        {
          "ordinal": 13,
          "name": "grading_started_at",
          "type_info": "Timestamptz"
        },
        {
          "ordinal": 14,
          "name": "grading_completed_at",
          "type_info": "Timestamptz"
        },
        {
          "ordinal": 15,
          "name": "feedback_json",
          "type_info": "Jsonb"
        },
        {
          "ordinal": 16,
          "name": "feedback_text",
          "type_info": "Text"
        },
        {
          "ordinal": 17,
          "name": "deleted_at",
          "type_info": "Timestamptz"
        }
      ],
      "parameters": {
        "Left": [
          "Uuid",
          {
            "Custom": {
              "name": "grading_progress",
              "kind": {
                "Enum": ["fully-graded", "pending", "pending-manual", "failed", "not-ready"]
              }
            }
          },
          "Float4",
          "Int4",
          "Text",
          "Jsonb",
          "Timestamptz",
          "Float4"
        ]
      },
      "nullable": [
        false,
        false,
        false,
        false,
        false,
        false,
        false,
        false,
        true,
        false,
        false,
        true,
        true,
        true,
        true,
        true,
        true,
        true
      ]
    }
  },
  "f3f1159398504ef221c840898a788f385016d15f3e9aa661468776314f3bbd46": {
    "query": "\nUPDATE chapters\n    SET deleted_at = now()\nWHERE\n    id = $1\nRETURNING *\n    ",
    "describe": {
      "columns": [
        {
          "ordinal": 0,
          "name": "id",
          "type_info": "Uuid"
        },
        {
          "ordinal": 1,
          "name": "name",
          "type_info": "Varchar"
        },
        {
          "ordinal": 2,
          "name": "course_id",
          "type_info": "Uuid"
        },
        {
          "ordinal": 3,
          "name": "chapter_number",
          "type_info": "Int4"
        },
        {
          "ordinal": 4,
          "name": "created_at",
          "type_info": "Timestamptz"
        },
        {
          "ordinal": 5,
          "name": "updated_at",
          "type_info": "Timestamptz"
        },
        {
          "ordinal": 6,
          "name": "deleted_at",
          "type_info": "Timestamptz"
        },
        {
          "ordinal": 7,
          "name": "front_page_id",
          "type_info": "Uuid"
        }
      ],
      "parameters": {
        "Left": ["Uuid"]
      },
      "nullable": [false, false, false, false, false, false, true, true]
    }
  },
  "f432e47ba0491c3e253ba0a557161e2a17486a09a16090c09ca16a717cae6d7b": {
    "query": "\n  INSERT INTO\n    submissions(exercise_item_id, data_json, exercise_id, course_id, user_id, course_instance_id)\n  VALUES($1, $2, $3, $4, $5, $6)\n  RETURNING *\n          ",
    "describe": {
      "columns": [
        {
          "ordinal": 0,
          "name": "id",
          "type_info": "Uuid"
        },
        {
          "ordinal": 1,
          "name": "created_at",
          "type_info": "Timestamptz"
        },
        {
          "ordinal": 2,
          "name": "updated_at",
          "type_info": "Timestamptz"
        },
        {
          "ordinal": 3,
          "name": "deleted_at",
          "type_info": "Timestamptz"
        },
        {
          "ordinal": 4,
          "name": "exercise_id",
          "type_info": "Uuid"
        },
        {
          "ordinal": 5,
          "name": "course_id",
          "type_info": "Uuid"
        },
        {
          "ordinal": 6,
          "name": "exercise_item_id",
          "type_info": "Uuid"
        },
        {
          "ordinal": 7,
          "name": "data_json",
          "type_info": "Jsonb"
        },
        {
          "ordinal": 8,
          "name": "grading_id",
          "type_info": "Uuid"
        },
        {
          "ordinal": 9,
          "name": "metadata",
          "type_info": "Jsonb"
        },
        {
          "ordinal": 10,
          "name": "user_id",
          "type_info": "Uuid"
        },
        {
          "ordinal": 11,
          "name": "course_instance_id",
          "type_info": "Uuid"
        }
      ],
      "parameters": {
        "Left": ["Uuid", "Jsonb", "Uuid", "Uuid", "Uuid", "Uuid"]
      },
      "nullable": [false, false, false, true, false, false, false, true, true, true, false, false]
    }
  },
  "f5021b2234666978c47226d099346da7f0eaaa920874cbccff14bfd79c2282a9": {
    "query": "\nUPDATE courses\n    SET name = $1\nWHERE\n    id = $2\n    RETURNING *\n    ",
    "describe": {
      "columns": [
        {
          "ordinal": 0,
          "name": "id",
          "type_info": "Uuid"
        },
        {
          "ordinal": 1,
          "name": "name",
          "type_info": "Varchar"
        },
        {
          "ordinal": 2,
          "name": "created_at",
          "type_info": "Timestamptz"
        },
        {
          "ordinal": 3,
          "name": "updated_at",
          "type_info": "Timestamptz"
        },
        {
          "ordinal": 4,
          "name": "organization_id",
          "type_info": "Uuid"
        },
        {
          "ordinal": 5,
          "name": "deleted_at",
          "type_info": "Timestamptz"
        },
        {
          "ordinal": 6,
          "name": "slug",
          "type_info": "Varchar"
        }
      ],
      "parameters": {
        "Left": ["Varchar", "Uuid"]
      },
      "nullable": [false, false, false, false, false, true, false]
    }
  },
  "fca8672f757656db6332543f9d4351224a1218c4387310e9447e70dad48af7cf": {
    "query": "SELECT course_id from chapters where id = $1",
    "describe": {
      "columns": [
        {
          "ordinal": 0,
          "name": "course_id",
          "type_info": "Uuid"
        }
      ],
      "parameters": {
        "Left": ["Uuid"]
      },
      "nullable": [false]
    }
  },
  "fedf6f6fd2c1c81adf93753386ca0313066e6045f5dfd0cd55eeaf7e59866fad": {
    "query": "SELECT * FROM exercises WHERE page_id = $1;",
    "describe": {
      "columns": [
        {
          "ordinal": 0,
          "name": "id",
          "type_info": "Uuid"
        },
        {
          "ordinal": 1,
          "name": "created_at",
          "type_info": "Timestamptz"
        },
        {
          "ordinal": 2,
          "name": "updated_at",
          "type_info": "Timestamptz"
        },
        {
          "ordinal": 3,
          "name": "course_id",
          "type_info": "Uuid"
        },
        {
          "ordinal": 4,
          "name": "deleted_at",
          "type_info": "Timestamptz"
        },
        {
          "ordinal": 5,
          "name": "name",
          "type_info": "Varchar"
        },
        {
          "ordinal": 6,
          "name": "deadline",
          "type_info": "Timestamptz"
        },
        {
          "ordinal": 7,
          "name": "page_id",
          "type_info": "Uuid"
        },
        {
          "ordinal": 8,
          "name": "score_maximum",
          "type_info": "Int4"
        }
      ],
      "parameters": {
        "Left": ["Uuid"]
      },
      "nullable": [false, false, false, false, true, false, true, false, false]
    }
  }
}<|MERGE_RESOLUTION|>--- conflicted
+++ resolved
@@ -1365,8 +1365,6 @@
         "Left": ["Uuid"]
       },
       "nullable": [false]
-<<<<<<< HEAD
-=======
     }
   },
   "9bb3961a0472ee0cfa9f181eab747b9e292d8273a8199a11d5efce1721b8ee39": {
@@ -1377,7 +1375,6 @@
         "Left": ["Uuid", "Int4"]
       },
       "nullable": []
->>>>>>> fd81a841
     }
   },
   "9c85b99d223ec35dd6a3d00598117fba6db802ec315cd2d1c38012b577d270bb": {
