{
  "db": "PostgreSQL",
  "003aaa33eabe8108221375d0a45b87f1e908134d5a2a011623383fb8c8b3a90a": {
    "query": "\nSELECT COALESCE(SUM(ues.score_given), 0) AS score_given\nFROM user_exercise_states AS ues\nWHERE ues.exercise_id IN (\n    SELECT UNNEST($1::uuid [])\n  )\n  AND ues.deleted_at IS NULL\n  AND ues.user_id = $2\n  AND ues.course_instance_id = $3;\n                ",
    "describe": {
      "columns": [
        {
          "ordinal": 0,
          "name": "score_given",
          "type_info": "Float4"
        }
      ],
      "parameters": {
        "Left": ["UuidArray", "Uuid", "Uuid"]
      },
      "nullable": [null]
    }
  },
  "0126aff55bba1d467391b9f51bd71afaaee6de715d563aa5a7cc6fe2d250e346": {
    "query": "\nSELECT *\nFROM submissions\nWHERE exercise_id = $1\n  AND user_id = $2\n  AND deleted_at IS NULL\nLIMIT $3\nOFFSET $4;\n        ",
    "describe": {
      "columns": [
        {
          "ordinal": 0,
          "name": "id",
          "type_info": "Uuid"
        },
        {
          "ordinal": 1,
          "name": "created_at",
          "type_info": "Timestamptz"
        },
        {
          "ordinal": 2,
          "name": "updated_at",
          "type_info": "Timestamptz"
        },
        {
          "ordinal": 3,
          "name": "deleted_at",
          "type_info": "Timestamptz"
        },
        {
          "ordinal": 4,
          "name": "exercise_id",
          "type_info": "Uuid"
        },
        {
          "ordinal": 5,
          "name": "course_id",
          "type_info": "Uuid"
        },
        {
          "ordinal": 6,
          "name": "exercise_task_id",
          "type_info": "Uuid"
        },
        {
          "ordinal": 7,
          "name": "data_json",
          "type_info": "Jsonb"
        },
        {
          "ordinal": 8,
          "name": "grading_id",
          "type_info": "Uuid"
        },
        {
          "ordinal": 9,
          "name": "metadata",
          "type_info": "Jsonb"
        },
        {
          "ordinal": 10,
          "name": "user_id",
          "type_info": "Uuid"
        },
        {
          "ordinal": 11,
          "name": "course_instance_id",
          "type_info": "Uuid"
        }
      ],
      "parameters": {
        "Left": ["Uuid", "Uuid", "Int8", "Int8"]
      },
      "nullable": [false, false, false, true, false, false, false, true, true, true, false, false]
    }
  },
  "02ff83f40b183e7295450f84a7327cf545fa5f357451097c7afb35db5a4b6f2a": {
    "query": "\nSELECT counts.*, exercises.name exercise_name\n    FROM (\n        SELECT exercise_id, count(*)::integer count\n        FROM submissions\n        WHERE course_id = $1\n        GROUP BY exercise_id\n    ) counts\n    JOIN exercises ON (counts.exercise_id = exercises.id);\n          ",
    "describe": {
      "columns": [
        {
          "ordinal": 0,
          "name": "exercise_id",
          "type_info": "Uuid"
        },
        {
          "ordinal": 1,
          "name": "count",
          "type_info": "Int4"
        },
        {
          "ordinal": 2,
          "name": "exercise_name",
          "type_info": "Varchar"
        }
      ],
      "parameters": {
        "Left": ["Uuid"]
      },
      "nullable": [true, true, true]
    }
  },
  "031debbf29a4fcdab5b81276f6323a36382c51fe794009200af1f929d3874654": {
    "query": "\n    SELECT id from exercises WHERE page_id = $1\n        ",
    "describe": {
      "columns": [
        {
          "ordinal": 0,
          "name": "id",
          "type_info": "Uuid"
        }
      ],
      "parameters": {
        "Left": ["Uuid"]
      },
      "nullable": [false]
    }
  },
  "03595bec90a8dbdc483f87cfd24779991dd94f07d43c0a5fe51c8ce4972516a2": {
    "query": "\nINSERT INTO proposed_page_edits (course_id, page_id, user_id)\nVALUES ($1, $2, $3)\nRETURNING id\n",
    "describe": {
      "columns": [
        {
          "ordinal": 0,
          "name": "id",
          "type_info": "Uuid"
        }
      ],
      "parameters": {
        "Left": ["Uuid", "Uuid", "Uuid"]
      },
      "nullable": [false]
    }
  },
  "03b1b9cd46057ed073b25d372ed817f1c3314d421c102367b83904ecbba93712": {
    "query": "\nSELECT id,\n  created_at,\n  updated_at,\n  course_id,\n  chapter_id,\n  url_path,\n  title,\n  deleted_at,\n  content,\n  order_number,\n  copied_from\nFROM pages\nWHERE chapter_id = $1\n  AND deleted_at IS NULL\n        ",
    "describe": {
      "columns": [
        {
          "ordinal": 0,
          "name": "id",
          "type_info": "Uuid"
        },
        {
          "ordinal": 1,
          "name": "created_at",
          "type_info": "Timestamptz"
        },
        {
          "ordinal": 2,
          "name": "updated_at",
          "type_info": "Timestamptz"
        },
        {
          "ordinal": 3,
          "name": "course_id",
          "type_info": "Uuid"
        },
        {
          "ordinal": 4,
          "name": "chapter_id",
          "type_info": "Uuid"
        },
        {
          "ordinal": 5,
          "name": "url_path",
          "type_info": "Varchar"
        },
        {
          "ordinal": 6,
          "name": "title",
          "type_info": "Varchar"
        },
        {
          "ordinal": 7,
          "name": "deleted_at",
          "type_info": "Timestamptz"
        },
        {
          "ordinal": 8,
          "name": "content",
          "type_info": "Jsonb"
        },
        {
          "ordinal": 9,
          "name": "order_number",
          "type_info": "Int4"
        },
        {
          "ordinal": 10,
          "name": "copied_from",
          "type_info": "Uuid"
        }
      ],
      "parameters": {
        "Left": ["Uuid"]
      },
      "nullable": [false, false, false, false, true, false, false, true, false, false, true]
    }
  },
  "054314b5158a6e88f7dd504aad96ca35c0efd3f4bca8d874071bd40415927b8e": {
    "query": "\nSELECT user_id,\n  to_jsonb(array_agg(to_jsonb(uue) - 'email' - 'user_id')) AS points_for_each_chapter\nFROM (\n    SELECT u.email,\n      u.id AS user_id,\n      c.chapter_number,\n      SUM(ues.score_given) AS points_for_chapter\n    FROM user_exercise_states ues\n      JOIN users u ON u.id = ues.user_id\n      JOIN exercises e ON e.id = ues.exercise_id\n      JOIN chapters c on e.chapter_id = c.id\n    WHERE ues.course_instance_id = $1\n      AND ues.deleted_at IS NULL\n      AND c.deleted_at IS NULL\n      AND u.deleted_at IS NULL\n      AND e.deleted_at IS NULL\n    GROUP BY u.email,\n      u.id,\n      c.chapter_number\n  ) as uue\nGROUP BY user_id\n\n",
    "describe": {
      "columns": [
        {
          "ordinal": 0,
          "name": "user_id",
          "type_info": "Uuid"
        },
        {
          "ordinal": 1,
          "name": "points_for_each_chapter",
          "type_info": "Jsonb"
        }
      ],
      "parameters": {
        "Left": ["Uuid"]
      },
      "nullable": [false, null]
    }
  },
  "05e50555c17d165bafb82465302b66aa05daba6ac760db60387a4f7a87ae496b": {
    "query": "\nINSERT INTO courses(id, name, slug, organization_id, language_code, course_language_group_id)\nVALUES($1, $2, $3, $4, $5, $6)\nRETURNING id,\n  name,\n  created_at,\n  updated_at,\n  organization_id,\n  deleted_at,\n  slug,\n  content_search_language::text,\n  language_code,\n  copied_from,\n  course_language_group_id;\n            ",
    "describe": {
      "columns": [
        {
          "ordinal": 0,
          "name": "id",
          "type_info": "Uuid"
        },
        {
          "ordinal": 1,
          "name": "name",
          "type_info": "Varchar"
        },
        {
          "ordinal": 2,
          "name": "created_at",
          "type_info": "Timestamptz"
        },
        {
          "ordinal": 3,
          "name": "updated_at",
          "type_info": "Timestamptz"
        },
        {
          "ordinal": 4,
          "name": "organization_id",
          "type_info": "Uuid"
        },
        {
          "ordinal": 5,
          "name": "deleted_at",
          "type_info": "Timestamptz"
        },
        {
          "ordinal": 6,
          "name": "slug",
          "type_info": "Varchar"
        },
        {
          "ordinal": 7,
          "name": "content_search_language",
          "type_info": "Text"
        },
        {
          "ordinal": 8,
          "name": "language_code",
          "type_info": "Varchar"
        },
        {
          "ordinal": 9,
          "name": "copied_from",
          "type_info": "Uuid"
        },
        {
          "ordinal": 10,
          "name": "course_language_group_id",
          "type_info": "Uuid"
        }
      ],
      "parameters": {
        "Left": ["Uuid", "Varchar", "Varchar", "Uuid", "Varchar", "Uuid"]
      },
      "nullable": [false, false, false, false, false, true, false, null, false, true, false]
    }
  },
  "072ecb29b589e56f6fc04bb0787efd82beab771ae9d87752f80b0734b16c56e4": {
    "query": "\nINSERT INTO exercise_services (\n    name,\n    slug,\n    public_url,\n    internal_url,\n    max_reprocessing_submissions_at_once\n  )\nVALUES ($1, $2, $3, $4, $5)\nRETURNING *\n  ",
    "describe": {
      "columns": [
        {
          "ordinal": 0,
          "name": "id",
          "type_info": "Uuid"
        },
        {
          "ordinal": 1,
          "name": "created_at",
          "type_info": "Timestamptz"
        },
        {
          "ordinal": 2,
          "name": "updated_at",
          "type_info": "Timestamptz"
        },
        {
          "ordinal": 3,
          "name": "deleted_at",
          "type_info": "Timestamptz"
        },
        {
          "ordinal": 4,
          "name": "name",
          "type_info": "Varchar"
        },
        {
          "ordinal": 5,
          "name": "slug",
          "type_info": "Varchar"
        },
        {
          "ordinal": 6,
          "name": "public_url",
          "type_info": "Varchar"
        },
        {
          "ordinal": 7,
          "name": "internal_url",
          "type_info": "Varchar"
        },
        {
          "ordinal": 8,
          "name": "max_reprocessing_submissions_at_once",
          "type_info": "Int4"
        }
      ],
      "parameters": {
        "Left": ["Varchar", "Varchar", "Varchar", "Varchar", "Int4"]
      },
      "nullable": [false, false, false, true, false, false, false, true, false]
    }
  },
  "07d49066191483f05a9060a126bc5f318193c3faa4a3a09be33182f729ddb8b5": {
    "query": "\nSELECT course_id\nFROM exercises\nWHERE id = (\n    SELECT s.exercise_id\n    FROM exercise_slides s\n      JOIN exercise_tasks t ON (s.id = t.exercise_slide_id)\n    WHERE s.deleted_at IS NULL\n      AND t.id = $1\n      AND t.deleted_at IS NULL\n  );\n        ",
    "describe": {
      "columns": [
        {
          "ordinal": 0,
          "name": "course_id",
          "type_info": "Uuid"
        }
      ],
      "parameters": {
        "Left": ["Uuid"]
      },
      "nullable": [false]
    }
  },
  "0aa90bad79fc4d263e02e15994f2d8048714db6ef0e1a0c603b0a8426db95c8e": {
    "query": "\nSELECT pages.id,\n  pages.created_at,\n  pages.updated_at,\n  pages.course_id,\n  pages.chapter_id,\n  pages.url_path,\n  pages.title,\n  pages.deleted_at,\n  pages.content,\n  pages.order_number,\n  pages.copied_from\nFROM pages\n  JOIN courses ON (pages.course_id = courses.id)\nWHERE courses.slug = $1\n  AND url_path = $2\n  AND courses.deleted_at IS NULL\n  AND pages.deleted_at IS NULL;\n        ",
    "describe": {
      "columns": [
        {
          "ordinal": 0,
          "name": "id",
          "type_info": "Uuid"
        },
        {
          "ordinal": 1,
          "name": "created_at",
          "type_info": "Timestamptz"
        },
        {
          "ordinal": 2,
          "name": "updated_at",
          "type_info": "Timestamptz"
        },
        {
          "ordinal": 3,
          "name": "course_id",
          "type_info": "Uuid"
        },
        {
          "ordinal": 4,
          "name": "chapter_id",
          "type_info": "Uuid"
        },
        {
          "ordinal": 5,
          "name": "url_path",
          "type_info": "Varchar"
        },
        {
          "ordinal": 6,
          "name": "title",
          "type_info": "Varchar"
        },
        {
          "ordinal": 7,
          "name": "deleted_at",
          "type_info": "Timestamptz"
        },
        {
          "ordinal": 8,
          "name": "content",
          "type_info": "Jsonb"
        },
        {
          "ordinal": 9,
          "name": "order_number",
          "type_info": "Int4"
        },
        {
          "ordinal": 10,
          "name": "copied_from",
          "type_info": "Uuid"
        }
      ],
      "parameters": {
        "Left": ["Text", "Text"]
      },
      "nullable": [false, false, false, false, true, false, false, true, false, false, true]
    }
  },
  "0b8c4705a77d9ac8cca192ce62f98cddf054bcb9b067715f25ded813bddaf3c9": {
    "query": "\nINSERT INTO chapters (\n    id,\n    name,\n    course_id,\n    chapter_number,\n    front_page_id,\n    opens_at,\n    chapter_image_path,\n    copied_from\n  )\nSELECT uuid_generate_v5($1, id::text),\n  name,\n  $1,\n  chapter_number,\n  front_page_id,\n  opens_at,\n  chapter_image_path,\n  id\nFROM chapters\nWHERE (course_id = $2);\n    ",
    "describe": {
      "columns": [],
      "parameters": {
        "Left": ["Uuid", "Uuid"]
      },
      "nullable": []
    }
  },
  "0c395da11ae62743051ec6f45ac48e2a1a450c36bd37fbecf8ccb71a9fefdd7b": {
    "query": "\nSELECT *\nFROM user_course_settings\nWHERE user_id = $1\n  AND course_language_group_id = $2\n  AND deleted_at IS NULL;\n        ",
    "describe": {
      "columns": [
        {
          "ordinal": 0,
          "name": "user_id",
          "type_info": "Uuid"
        },
        {
          "ordinal": 1,
          "name": "course_language_group_id",
          "type_info": "Uuid"
        },
        {
          "ordinal": 2,
          "name": "created_at",
          "type_info": "Timestamptz"
        },
        {
          "ordinal": 3,
          "name": "updated_at",
          "type_info": "Timestamptz"
        },
        {
          "ordinal": 4,
          "name": "deleted_at",
          "type_info": "Timestamptz"
        },
        {
          "ordinal": 5,
          "name": "current_course_id",
          "type_info": "Uuid"
        },
        {
          "ordinal": 6,
          "name": "current_course_instance_id",
          "type_info": "Uuid"
        }
      ],
      "parameters": {
        "Left": ["Uuid", "Uuid"]
      },
      "nullable": [false, false, false, false, true, false, false]
    }
  },
  "0eb1973f9ce1c28fdf44969a8691da1e88b58501a1eff1e236eed1310dfe2464": {
    "query": "\n-- common table expression for the search term tsquery so that we don't have to repeat it many times\nWITH cte as (\n    -- Converts the search term to a phrase search with phraseto_tsquery but appends ':*' to the last word so that it\n    -- becomes a prefix match. This way the search will also contain results when the last word in the search term\n    -- is only partially typed. Note that if to_tsquery($4) decides to stem the word, the replacement will be skipped.\n    SELECT ts_rewrite(\n        phraseto_tsquery($2::regconfig, $3),\n        to_tsquery($4),\n        to_tsquery($4 || ':*')\n    ) as query\n)\nSELECT id,\n    ts_rank(\n    content_search,\n    (\n        SELECT query\n        from cte\n    )\n    ) as rank,\n    ts_headline(\n    $2::regconfig,\n    title,\n    (\n        SELECT query\n        from cte\n    )\n    ) as title_headline,\n    ts_headline(\n    $2::regconfig,\n    content_search_original_text,\n    (\n        SELECT query\n        from cte\n    )\n    ) as content_headline,\n    url_path\nFROM pages\nWHERE course_id = $1\n    AND deleted_at IS NULL\n    AND content_search @@ (\n    SELECT query\n    from cte\n    )\nORDER BY rank DESC\nLIMIT 50;\n        ",
    "describe": {
      "columns": [
        {
          "ordinal": 0,
          "name": "id",
          "type_info": "Uuid"
        },
        {
          "ordinal": 1,
          "name": "rank",
          "type_info": "Float4"
        },
        {
          "ordinal": 2,
          "name": "title_headline",
          "type_info": "Text"
        },
        {
          "ordinal": 3,
          "name": "content_headline",
          "type_info": "Text"
        },
        {
          "ordinal": 4,
          "name": "url_path",
          "type_info": "Varchar"
        }
      ],
      "parameters": {
        "Left": [
          "Uuid",
          {
            "Custom": {
              "name": "regconfig",
              "kind": "Simple"
            }
          },
          "Text",
          "Text"
        ]
      },
      "nullable": [false, null, null, null, false]
    }
  },
  "0f8ebb278dc89487e24c2b9729baa1c012e2242bfa7b984ec77b1df0a84a6a7a": {
    "query": "\nUPDATE feedback\nSET marked_as_read = $1\nWHERE id = $2\n",
    "describe": {
      "columns": [],
      "parameters": {
        "Left": ["Bool", "Uuid"]
      },
      "nullable": []
    }
  },
  "1045751c6cd07ace2bfd5ce224d9f841ce8f9995d15b21b2068bede8b52d4df4": {
    "query": "\nINSERT INTO gradings (\n    submission_id,\n    course_id,\n    exercise_id,\n    exercise_task_id\n  )\nVALUES ($1, $2, $3, $4)\nRETURNING id\n",
    "describe": {
      "columns": [
        {
          "ordinal": 0,
          "name": "id",
          "type_info": "Uuid"
        }
      ],
      "parameters": {
        "Left": ["Uuid", "Uuid", "Uuid", "Uuid"]
      },
      "nullable": [false]
    }
  },
  "10ceea827957a96a236ffa206a9f5086021c1bfb17656db822f66a193eb3157f": {
    "query": "\nSELECT id,\n  created_at,\n  updated_at,\n  course_id,\n  chapter_id,\n  url_path,\n  title,\n  deleted_at,\n  content,\n  order_number,\n  copied_from\nFROM pages\nWHERE id = $1;\n",
    "describe": {
      "columns": [
        {
          "ordinal": 0,
          "name": "id",
          "type_info": "Uuid"
        },
        {
          "ordinal": 1,
          "name": "created_at",
          "type_info": "Timestamptz"
        },
        {
          "ordinal": 2,
          "name": "updated_at",
          "type_info": "Timestamptz"
        },
        {
          "ordinal": 3,
          "name": "course_id",
          "type_info": "Uuid"
        },
        {
          "ordinal": 4,
          "name": "chapter_id",
          "type_info": "Uuid"
        },
        {
          "ordinal": 5,
          "name": "url_path",
          "type_info": "Varchar"
        },
        {
          "ordinal": 6,
          "name": "title",
          "type_info": "Varchar"
        },
        {
          "ordinal": 7,
          "name": "deleted_at",
          "type_info": "Timestamptz"
        },
        {
          "ordinal": 8,
          "name": "content",
          "type_info": "Jsonb"
        },
        {
          "ordinal": 9,
          "name": "order_number",
          "type_info": "Int4"
        },
        {
          "ordinal": 10,
          "name": "copied_from",
          "type_info": "Uuid"
        }
      ],
      "parameters": {
        "Left": ["Uuid"]
      },
      "nullable": [false, false, false, false, true, false, false, true, false, false, true]
    }
  },
  "11bdd7c111ff7fca68cbf6fffe1079e69283545b8146c3fc6ec9acc1997ccb1e": {
    "query": "\nUPDATE gradings\nSET grading_progress = $1\nWHERE id = $2\n",
    "describe": {
      "columns": [],
      "parameters": {
        "Left": [
          {
            "Custom": {
              "name": "grading_progress",
              "kind": {
                "Enum": ["fully-graded", "pending", "pending-manual", "failed", "not-ready"]
              }
            }
          },
          "Uuid"
        ]
      },
      "nullable": []
    }
  },
  "12678b433a9c84513a0c100571b2d82db27fbc569e2b9c79b23e31906be0f559": {
    "query": "\nSELECT ed.id AS id,\n  u.id AS to,\n  et.subject AS subject,\n  et.content AS body\nFROM email_deliveries ed\n  JOIN email_templates et ON et.id = ed.email_template_id\n  JOIN users u ON u.id = ed.user_id\nWHERE ed.deleted_at IS NULL\n  AND ed.sent = FALSE\n  AND ed.error IS NULL\nLIMIT 10000;\n  ",
    "describe": {
      "columns": [
        {
          "ordinal": 0,
          "name": "id",
          "type_info": "Uuid"
        },
        {
          "ordinal": 1,
          "name": "to",
          "type_info": "Uuid"
        },
        {
          "ordinal": 2,
          "name": "subject",
          "type_info": "Varchar"
        },
        {
          "ordinal": 3,
          "name": "body",
          "type_info": "Jsonb"
        }
      ],
      "parameters": {
        "Left": []
      },
      "nullable": [false, false, true, true]
    }
  },
  "12ca747f44759f66feeb79358eafa59184d090a9a37fefcc951eb221e4cebe9f": {
    "query": "\nSELECT id,\n  title,\n  content,\n  created_at,\n  history_change_reason as \"history_change_reason: HistoryChangeReason\",\n  restored_from_id,\n  author_user_id\nFROM page_history\nWHERE page_id = $1\nORDER BY created_at DESC, id\nLIMIT $2\nOFFSET $3\n",
    "describe": {
      "columns": [
        {
          "ordinal": 0,
          "name": "id",
          "type_info": "Uuid"
        },
        {
          "ordinal": 1,
          "name": "title",
          "type_info": "Varchar"
        },
        {
          "ordinal": 2,
          "name": "content",
          "type_info": "Jsonb"
        },
        {
          "ordinal": 3,
          "name": "created_at",
          "type_info": "Timestamptz"
        },
        {
          "ordinal": 4,
          "name": "history_change_reason: HistoryChangeReason",
          "type_info": {
            "Custom": {
              "name": "history_change_reason",
              "kind": {
                "Enum": ["page-saved", "history-restored"]
              }
            }
          }
        },
        {
          "ordinal": 5,
          "name": "restored_from_id",
          "type_info": "Uuid"
        },
        {
          "ordinal": 6,
          "name": "author_user_id",
          "type_info": "Uuid"
        }
      ],
      "parameters": {
        "Left": ["Uuid", "Int8", "Int8"]
      },
      "nullable": [false, false, false, false, false, true, false]
    }
  },
  "1354fbf47a4a0f22b9b9f30143dd425b05aef41d55a178bc39eb1eb4140a6e0c": {
    "query": "\nUPDATE course_instances\nSET variant_status = $1\nWHERE id = $2;\n",
    "describe": {
      "columns": [],
      "parameters": {
        "Left": [
          {
            "Custom": {
              "name": "variant_status",
              "kind": {
                "Enum": ["draft", "upcoming", "active", "ended"]
              }
            }
          },
          "Uuid"
        ]
      },
      "nullable": []
    }
  },
  "13b0e10930d6dfb86d0ca5bf493c6741ec5faa14fd199a7c407197568f40f3f3": {
    "query": "\nSELECT t.*\nFROM exercise_tasks t\n  JOIN exercise_slides s ON (t.exercise_slide_id = s.id)\nWHERE s.exercise_id = $1\n  AND s.deleted_at IS NULL\n  AND t.deleted_at IS NULL;\n        ",
    "describe": {
      "columns": [
        {
          "ordinal": 0,
          "name": "id",
          "type_info": "Uuid"
        },
        {
          "ordinal": 1,
          "name": "created_at",
          "type_info": "Timestamptz"
        },
        {
          "ordinal": 2,
          "name": "updated_at",
          "type_info": "Timestamptz"
        },
        {
          "ordinal": 3,
          "name": "exercise_type",
          "type_info": "Varchar"
        },
        {
          "ordinal": 4,
          "name": "assignment",
          "type_info": "Jsonb"
        },
        {
          "ordinal": 5,
          "name": "deleted_at",
          "type_info": "Timestamptz"
        },
        {
          "ordinal": 6,
          "name": "private_spec",
          "type_info": "Jsonb"
        },
        {
          "ordinal": 7,
          "name": "spec_file_id",
          "type_info": "Uuid"
        },
        {
          "ordinal": 8,
          "name": "public_spec",
          "type_info": "Jsonb"
        },
        {
          "ordinal": 9,
          "name": "model_solution_spec",
          "type_info": "Jsonb"
        },
        {
          "ordinal": 10,
          "name": "copied_from",
          "type_info": "Uuid"
        },
        {
          "ordinal": 11,
          "name": "exercise_slide_id",
          "type_info": "Uuid"
        }
      ],
      "parameters": {
        "Left": ["Uuid"]
      },
      "nullable": [false, false, false, false, false, true, true, true, true, true, true, false]
    }
  },
  "15a11ba6125a09bf31705b19618ab342b0a435f51736be52d3c67a25040f6298": {
    "query": "\nUPDATE courses\nSET name = $1\nWHERE id = $2\nRETURNING id,\n  name,\n  created_at,\n  updated_at,\n  organization_id,\n  deleted_at,\n  slug,\n  content_search_language::text,\n  language_code,\n  copied_from,\n  course_language_group_id\n    ",
    "describe": {
      "columns": [
        {
          "ordinal": 0,
          "name": "id",
          "type_info": "Uuid"
        },
        {
          "ordinal": 1,
          "name": "name",
          "type_info": "Varchar"
        },
        {
          "ordinal": 2,
          "name": "created_at",
          "type_info": "Timestamptz"
        },
        {
          "ordinal": 3,
          "name": "updated_at",
          "type_info": "Timestamptz"
        },
        {
          "ordinal": 4,
          "name": "organization_id",
          "type_info": "Uuid"
        },
        {
          "ordinal": 5,
          "name": "deleted_at",
          "type_info": "Timestamptz"
        },
        {
          "ordinal": 6,
          "name": "slug",
          "type_info": "Varchar"
        },
        {
          "ordinal": 7,
          "name": "content_search_language",
          "type_info": "Text"
        },
        {
          "ordinal": 8,
          "name": "language_code",
          "type_info": "Varchar"
        },
        {
          "ordinal": 9,
          "name": "copied_from",
          "type_info": "Uuid"
        },
        {
          "ordinal": 10,
          "name": "course_language_group_id",
          "type_info": "Uuid"
        }
      ],
      "parameters": {
        "Left": ["Varchar", "Uuid"]
      },
      "nullable": [false, false, false, false, false, true, false, null, false, true, false]
    }
  },
  "17ac831ff424d02bd7609c76c190768ef00265bf144ab61459e11f1b7179b660": {
    "query": "SELECT * FROM organizations WHERE deleted_at IS NULL;",
    "describe": {
      "columns": [
        {
          "ordinal": 0,
          "name": "id",
          "type_info": "Uuid"
        },
        {
          "ordinal": 1,
          "name": "name",
          "type_info": "Varchar"
        },
        {
          "ordinal": 2,
          "name": "created_at",
          "type_info": "Timestamptz"
        },
        {
          "ordinal": 3,
          "name": "updated_at",
          "type_info": "Timestamptz"
        },
        {
          "ordinal": 4,
          "name": "deleted_at",
          "type_info": "Timestamptz"
        },
        {
          "ordinal": 5,
          "name": "slug",
          "type_info": "Varchar"
        },
        {
          "ordinal": 6,
          "name": "organization_image_path",
          "type_info": "Varchar"
        },
        {
          "ordinal": 7,
          "name": "description",
          "type_info": "Varchar"
        }
      ],
      "parameters": {
        "Left": []
      },
      "nullable": [false, false, false, false, true, false, true, true]
    }
  },
  "188aa23c96370d5e30740a2a8631c78cb0283c1f4e71ef275583e3ae5895fa8b": {
    "query": "\nSELECT id,\n  created_at,\n  updated_at,\n  deleted_at,\n  course_id,\n  starts_at,\n  ends_at,\n  name,\n  description,\n  variant_status as \"variant_status: VariantStatus\",\n  teacher_in_charge_name,\n  teacher_in_charge_email,\n  support_email\nFROM course_instances\nWHERE course_id = $1\n  AND deleted_at IS NULL;\n        ",
    "describe": {
      "columns": [
        {
          "ordinal": 0,
          "name": "id",
          "type_info": "Uuid"
        },
        {
          "ordinal": 1,
          "name": "created_at",
          "type_info": "Timestamptz"
        },
        {
          "ordinal": 2,
          "name": "updated_at",
          "type_info": "Timestamptz"
        },
        {
          "ordinal": 3,
          "name": "deleted_at",
          "type_info": "Timestamptz"
        },
        {
          "ordinal": 4,
          "name": "course_id",
          "type_info": "Uuid"
        },
        {
          "ordinal": 5,
          "name": "starts_at",
          "type_info": "Timestamptz"
        },
        {
          "ordinal": 6,
          "name": "ends_at",
          "type_info": "Timestamptz"
        },
        {
          "ordinal": 7,
          "name": "name",
          "type_info": "Varchar"
        },
        {
          "ordinal": 8,
          "name": "description",
          "type_info": "Varchar"
        },
        {
          "ordinal": 9,
          "name": "variant_status: VariantStatus",
          "type_info": {
            "Custom": {
              "name": "variant_status",
              "kind": {
                "Enum": ["draft", "upcoming", "active", "ended"]
              }
            }
          }
        },
        {
          "ordinal": 10,
          "name": "teacher_in_charge_name",
          "type_info": "Varchar"
        },
        {
          "ordinal": 11,
          "name": "teacher_in_charge_email",
          "type_info": "Varchar"
        },
        {
          "ordinal": 12,
          "name": "support_email",
          "type_info": "Varchar"
        }
      ],
      "parameters": {
        "Left": ["Uuid"]
      },
      "nullable": [
        false,
        false,
        false,
        true,
        false,
        true,
        true,
        true,
        true,
        false,
        false,
        false,
        true
      ]
    }
  },
  "18cad5d0cf2a854a36655738b9a05c4fe5376c77174239b17cdf7e21bc739b1f": {
    "query": "\nSELECT *\nFROM exercises\nWHERE id = $1\n",
    "describe": {
      "columns": [
        {
          "ordinal": 0,
          "name": "id",
          "type_info": "Uuid"
        },
        {
          "ordinal": 1,
          "name": "created_at",
          "type_info": "Timestamptz"
        },
        {
          "ordinal": 2,
          "name": "updated_at",
          "type_info": "Timestamptz"
        },
        {
          "ordinal": 3,
          "name": "course_id",
          "type_info": "Uuid"
        },
        {
          "ordinal": 4,
          "name": "deleted_at",
          "type_info": "Timestamptz"
        },
        {
          "ordinal": 5,
          "name": "name",
          "type_info": "Varchar"
        },
        {
          "ordinal": 6,
          "name": "deadline",
          "type_info": "Timestamptz"
        },
        {
          "ordinal": 7,
          "name": "page_id",
          "type_info": "Uuid"
        },
        {
          "ordinal": 8,
          "name": "score_maximum",
          "type_info": "Int4"
        },
        {
          "ordinal": 9,
          "name": "order_number",
          "type_info": "Int4"
        },
        {
          "ordinal": 10,
          "name": "chapter_id",
          "type_info": "Uuid"
        },
        {
          "ordinal": 11,
          "name": "copied_from",
          "type_info": "Uuid"
        }
      ],
      "parameters": {
        "Left": ["Uuid"]
      },
      "nullable": [false, false, false, false, true, false, true, false, false, false, false, true]
    }
  },
  "19a6e3aaaddd659eb5cee0d7361c6ce7b72a8f77a14561cb51427fb4490fa36b": {
    "query": "\nINSERT INTO chapters (name, course_id, chapter_number)\nVALUES ($1, $2, $3)\nRETURNING id\n",
    "describe": {
      "columns": [
        {
          "ordinal": 0,
          "name": "id",
          "type_info": "Uuid"
        }
      ],
      "parameters": {
        "Left": ["Varchar", "Uuid", "Int4"]
      },
      "nullable": [false]
    }
  },
  "1aafb5cc9aca5edc7cbe9d5018abd31d4bc7c3ff89448f1231a07de3072c3011": {
    "query": "\nSELECT status AS \"status: ProposalStatus\"\nFROM proposed_block_edits\nWHERE proposal_id = $1\nAND deleted_at IS NULL\n",
    "describe": {
      "columns": [
        {
          "ordinal": 0,
          "name": "status: ProposalStatus",
          "type_info": {
            "Custom": {
              "name": "proposal_status",
              "kind": {
                "Enum": ["pending", "accepted", "rejected"]
              }
            }
          }
        }
      ],
      "parameters": {
        "Left": ["Uuid"]
      },
      "nullable": [false]
    }
  },
  "1cabcb883f5fbf43f12a8ce0e79f7137d51f29388fdc3f4993575f7bf8298070": {
    "query": "\nUPDATE gradings\n  SET\n    grading_progress = $2,\n    unscaled_score_given = $3,\n    unscaled_score_maximum = $4,\n    feedback_text = $5,\n    feedback_json = $6,\n    grading_completed_at = $7,\n    score_given = $8\nWHERE id = $1\nRETURNING id, created_at, updated_at, submission_id, course_id, exercise_id, exercise_task_id, grading_priority, score_given, grading_progress as \"grading_progress: _\", user_points_update_strategy as \"user_points_update_strategy: _\", unscaled_score_given, unscaled_score_maximum, grading_started_at, grading_completed_at, feedback_json, feedback_text, deleted_at\n        ",
    "describe": {
      "columns": [
        {
          "ordinal": 0,
          "name": "id",
          "type_info": "Uuid"
        },
        {
          "ordinal": 1,
          "name": "created_at",
          "type_info": "Timestamptz"
        },
        {
          "ordinal": 2,
          "name": "updated_at",
          "type_info": "Timestamptz"
        },
        {
          "ordinal": 3,
          "name": "submission_id",
          "type_info": "Uuid"
        },
        {
          "ordinal": 4,
          "name": "course_id",
          "type_info": "Uuid"
        },
        {
          "ordinal": 5,
          "name": "exercise_id",
          "type_info": "Uuid"
        },
        {
          "ordinal": 6,
          "name": "exercise_task_id",
          "type_info": "Uuid"
        },
        {
          "ordinal": 7,
          "name": "grading_priority",
          "type_info": "Int4"
        },
        {
          "ordinal": 8,
          "name": "score_given",
          "type_info": "Float4"
        },
        {
          "ordinal": 9,
          "name": "grading_progress: _",
          "type_info": {
            "Custom": {
              "name": "grading_progress",
              "kind": {
                "Enum": ["fully-graded", "pending", "pending-manual", "failed", "not-ready"]
              }
            }
          }
        },
        {
          "ordinal": 10,
          "name": "user_points_update_strategy: _",
          "type_info": {
            "Custom": {
              "name": "user_points_update_strategy",
              "kind": {
                "Enum": [
                  "can-add-points-but-cannot-remove-points",
                  "can-add-points-and-can-remove-points"
                ]
              }
            }
          }
        },
        {
          "ordinal": 11,
          "name": "unscaled_score_given",
          "type_info": "Float4"
        },
        {
          "ordinal": 12,
          "name": "unscaled_score_maximum",
          "type_info": "Int4"
        },
        {
          "ordinal": 13,
          "name": "grading_started_at",
          "type_info": "Timestamptz"
        },
        {
          "ordinal": 14,
          "name": "grading_completed_at",
          "type_info": "Timestamptz"
        },
        {
          "ordinal": 15,
          "name": "feedback_json",
          "type_info": "Jsonb"
        },
        {
          "ordinal": 16,
          "name": "feedback_text",
          "type_info": "Text"
        },
        {
          "ordinal": 17,
          "name": "deleted_at",
          "type_info": "Timestamptz"
        }
      ],
      "parameters": {
        "Left": [
          "Uuid",
          {
            "Custom": {
              "name": "grading_progress",
              "kind": {
                "Enum": ["fully-graded", "pending", "pending-manual", "failed", "not-ready"]
              }
            }
          },
          "Float4",
          "Int4",
          "Text",
          "Jsonb",
          "Timestamptz",
          "Float4"
        ]
      },
      "nullable": [
        false,
        false,
        false,
        false,
        false,
        false,
        false,
        false,
        true,
        false,
        false,
        true,
        true,
        true,
        true,
        true,
        true,
        true
      ]
    }
  },
  "1d480cfbf4a9dc142a798a9bacd391dd6c8c98df5c694697eee44162cbb2c95b": {
    "query": "SELECT COUNT(*) as count FROM submissions WHERE exercise_id = $1",
    "describe": {
      "columns": [
        {
          "ordinal": 0,
          "name": "count",
          "type_info": "Int8"
        }
      ],
      "parameters": {
        "Left": ["Uuid"]
      },
      "nullable": [null]
    }
  },
  "1daa6a64b96d07871fcd53657c9b31c9901c13391c1a83ad214e8365d8fcd00c": {
    "query": "SELECT course_id FROM exercises WHERE id = $1;",
    "describe": {
      "columns": [
        {
          "ordinal": 0,
          "name": "course_id",
          "type_info": "Uuid"
        }
      ],
      "parameters": {
        "Left": ["Uuid"]
      },
      "nullable": [false]
    }
  },
  "209e86c27b0de935b1b9038358577b8624d596bdc715f341b360d1cf31eb9470": {
    "query": "\nINSERT INTO exercise_service_info (\n    exercise_service_id,\n    editor_iframe_path,\n    exercise_iframe_path,\n    submission_iframe_path,\n    grade_endpoint_path,\n    public_spec_endpoint_path,\n    model_solution_path\n  )\nVALUES ($1, $2, $3, $4, $5, $6, $7)\nRETURNING *\n",
    "describe": {
      "columns": [
        {
          "ordinal": 0,
          "name": "exercise_service_id",
          "type_info": "Uuid"
        },
        {
          "ordinal": 1,
          "name": "created_at",
          "type_info": "Timestamptz"
        },
        {
          "ordinal": 2,
          "name": "updated_at",
          "type_info": "Timestamptz"
        },
        {
          "ordinal": 3,
          "name": "editor_iframe_path",
          "type_info": "Varchar"
        },
        {
          "ordinal": 4,
          "name": "exercise_iframe_path",
          "type_info": "Varchar"
        },
        {
          "ordinal": 5,
          "name": "grade_endpoint_path",
          "type_info": "Varchar"
        },
        {
          "ordinal": 6,
          "name": "submission_iframe_path",
          "type_info": "Varchar"
        },
        {
          "ordinal": 7,
          "name": "public_spec_endpoint_path",
          "type_info": "Varchar"
        },
        {
          "ordinal": 8,
          "name": "model_solution_path",
          "type_info": "Varchar"
        }
      ],
      "parameters": {
        "Left": ["Uuid", "Varchar", "Varchar", "Varchar", "Varchar", "Varchar", "Varchar"]
      },
      "nullable": [false, false, false, false, false, false, false, false, false]
    }
  },
  "233b408cdc9efaefd3544c542713caca932e91a94851f8556e1fca2cc4bd16c9": {
    "query": "\nSELECT et.id,\n  et.exercise_slide_id,\n  et.private_spec,\n  et.public_spec,\n  et.model_solution_spec\nfrom exercise_tasks et\n  JOIN exercise_slides es ON (es.id = et.exercise_slide_id)\n  JOIN exercises e ON (es.exercise_id = e.id)\nWHERE page_id = $1\n        ",
    "describe": {
      "columns": [
        {
          "ordinal": 0,
          "name": "id",
          "type_info": "Uuid"
        },
        {
          "ordinal": 1,
          "name": "exercise_slide_id",
          "type_info": "Uuid"
        },
        {
          "ordinal": 2,
          "name": "private_spec",
          "type_info": "Jsonb"
        },
        {
          "ordinal": 3,
          "name": "public_spec",
          "type_info": "Jsonb"
        },
        {
          "ordinal": 4,
          "name": "model_solution_spec",
          "type_info": "Jsonb"
        }
      ],
      "parameters": {
        "Left": ["Uuid"]
      },
      "nullable": [false, false, true, true, true]
    }
  },
  "2395ca73bcdd330e31c0d42fdf6ec062602d06d67ce40ffcf1b71fd90982b2f7": {
    "query": "\n  INSERT INTO\n    submissions(exercise_task_id, data_json, exercise_id, course_id, user_id, course_instance_id)\n  VALUES($1, $2, $3, $4, $5, $6)\n  RETURNING *\n          ",
    "describe": {
      "columns": [
        {
          "ordinal": 0,
          "name": "id",
          "type_info": "Uuid"
        },
        {
          "ordinal": 1,
          "name": "created_at",
          "type_info": "Timestamptz"
        },
        {
          "ordinal": 2,
          "name": "updated_at",
          "type_info": "Timestamptz"
        },
        {
          "ordinal": 3,
          "name": "deleted_at",
          "type_info": "Timestamptz"
        },
        {
          "ordinal": 4,
          "name": "exercise_id",
          "type_info": "Uuid"
        },
        {
          "ordinal": 5,
          "name": "course_id",
          "type_info": "Uuid"
        },
        {
          "ordinal": 6,
          "name": "exercise_task_id",
          "type_info": "Uuid"
        },
        {
          "ordinal": 7,
          "name": "data_json",
          "type_info": "Jsonb"
        },
        {
          "ordinal": 8,
          "name": "grading_id",
          "type_info": "Uuid"
        },
        {
          "ordinal": 9,
          "name": "metadata",
          "type_info": "Jsonb"
        },
        {
          "ordinal": 10,
          "name": "user_id",
          "type_info": "Uuid"
        },
        {
          "ordinal": 11,
          "name": "course_instance_id",
          "type_info": "Uuid"
        }
      ],
      "parameters": {
        "Left": ["Uuid", "Jsonb", "Uuid", "Uuid", "Uuid", "Uuid"]
      },
      "nullable": [false, false, false, true, false, false, false, true, true, true, false, false]
    }
  },
  "241d3dc5cad1e9b9f73fc6731066a9c2779626a3bcb7a40bc7c4694a136ef008": {
    "query": "\nSELECT id,\n  created_at,\n  updated_at,\n  name,\n  course_id,\n  deleted_at,\n  chapter_image_path,\n  chapter_number,\n  front_page_id,\n  opens_at,\n  copied_from\nFROM chapters\nWHERE course_id = $1\n  AND deleted_at IS NULL;\n",
    "describe": {
      "columns": [
        {
          "ordinal": 0,
          "name": "id",
          "type_info": "Uuid"
        },
        {
          "ordinal": 1,
          "name": "created_at",
          "type_info": "Timestamptz"
        },
        {
          "ordinal": 2,
          "name": "updated_at",
          "type_info": "Timestamptz"
        },
        {
          "ordinal": 3,
          "name": "name",
          "type_info": "Varchar"
        },
        {
          "ordinal": 4,
          "name": "course_id",
          "type_info": "Uuid"
        },
        {
          "ordinal": 5,
          "name": "deleted_at",
          "type_info": "Timestamptz"
        },
        {
          "ordinal": 6,
          "name": "chapter_image_path",
          "type_info": "Varchar"
        },
        {
          "ordinal": 7,
          "name": "chapter_number",
          "type_info": "Int4"
        },
        {
          "ordinal": 8,
          "name": "front_page_id",
          "type_info": "Uuid"
        },
        {
          "ordinal": 9,
          "name": "opens_at",
          "type_info": "Timestamptz"
        },
        {
          "ordinal": 10,
          "name": "copied_from",
          "type_info": "Uuid"
        }
      ],
      "parameters": {
        "Left": ["Uuid"]
      },
      "nullable": [false, false, false, false, false, true, true, false, true, true, true]
    }
  },
  "2641e1e17a3e402f0b0a92af0a97c6d01ce383fcee40120a64867aebdc0d64f2": {
    "query": "\nINSERT INTO\n  gradings(submission_id, course_id, exercise_id, exercise_task_id, grading_started_at)\nVALUES($1, $2, $3, $4, now())\nRETURNING id, created_at, updated_at, submission_id, course_id, exercise_id, exercise_task_id, grading_priority, score_given, grading_progress as \"grading_progress: _\", user_points_update_strategy as \"user_points_update_strategy: _\", unscaled_score_given, unscaled_score_maximum, grading_started_at, grading_completed_at, feedback_json, feedback_text, deleted_at\n        ",
    "describe": {
      "columns": [
        {
          "ordinal": 0,
          "name": "id",
          "type_info": "Uuid"
        },
        {
          "ordinal": 1,
          "name": "created_at",
          "type_info": "Timestamptz"
        },
        {
          "ordinal": 2,
          "name": "updated_at",
          "type_info": "Timestamptz"
        },
        {
          "ordinal": 3,
          "name": "submission_id",
          "type_info": "Uuid"
        },
        {
          "ordinal": 4,
          "name": "course_id",
          "type_info": "Uuid"
        },
        {
          "ordinal": 5,
          "name": "exercise_id",
          "type_info": "Uuid"
        },
        {
          "ordinal": 6,
          "name": "exercise_task_id",
          "type_info": "Uuid"
        },
        {
          "ordinal": 7,
          "name": "grading_priority",
          "type_info": "Int4"
        },
        {
          "ordinal": 8,
          "name": "score_given",
          "type_info": "Float4"
        },
        {
          "ordinal": 9,
          "name": "grading_progress: _",
          "type_info": {
            "Custom": {
              "name": "grading_progress",
              "kind": {
                "Enum": ["fully-graded", "pending", "pending-manual", "failed", "not-ready"]
              }
            }
          }
        },
        {
          "ordinal": 10,
          "name": "user_points_update_strategy: _",
          "type_info": {
            "Custom": {
              "name": "user_points_update_strategy",
              "kind": {
                "Enum": [
                  "can-add-points-but-cannot-remove-points",
                  "can-add-points-and-can-remove-points"
                ]
              }
            }
          }
        },
        {
          "ordinal": 11,
          "name": "unscaled_score_given",
          "type_info": "Float4"
        },
        {
          "ordinal": 12,
          "name": "unscaled_score_maximum",
          "type_info": "Int4"
        },
        {
          "ordinal": 13,
          "name": "grading_started_at",
          "type_info": "Timestamptz"
        },
        {
          "ordinal": 14,
          "name": "grading_completed_at",
          "type_info": "Timestamptz"
        },
        {
          "ordinal": 15,
          "name": "feedback_json",
          "type_info": "Jsonb"
        },
        {
          "ordinal": 16,
          "name": "feedback_text",
          "type_info": "Text"
        },
        {
          "ordinal": 17,
          "name": "deleted_at",
          "type_info": "Timestamptz"
        }
      ],
      "parameters": {
        "Left": ["Uuid", "Uuid", "Uuid", "Uuid"]
      },
      "nullable": [
        false,
        false,
        false,
        false,
        false,
        false,
        false,
        false,
        true,
        false,
        false,
        true,
        true,
        true,
        true,
        true,
        true,
        true
      ]
    }
  },
  "267c9d76696bc99642ad6a55744d7effbef43cdc34d12e1ad786385bad6f6a62": {
    "query": "\nSELECT *\nFROM exercise_tasks\nWHERE exercise_slide_id = $1\n  AND deleted_at IS NULL;\n        ",
    "describe": {
      "columns": [
        {
          "ordinal": 0,
          "name": "id",
          "type_info": "Uuid"
        },
        {
          "ordinal": 1,
          "name": "created_at",
          "type_info": "Timestamptz"
        },
        {
          "ordinal": 2,
          "name": "updated_at",
          "type_info": "Timestamptz"
        },
        {
          "ordinal": 3,
          "name": "exercise_type",
          "type_info": "Varchar"
        },
        {
          "ordinal": 4,
          "name": "assignment",
          "type_info": "Jsonb"
        },
        {
          "ordinal": 5,
          "name": "deleted_at",
          "type_info": "Timestamptz"
        },
        {
          "ordinal": 6,
          "name": "private_spec",
          "type_info": "Jsonb"
        },
        {
          "ordinal": 7,
          "name": "spec_file_id",
          "type_info": "Uuid"
        },
        {
          "ordinal": 8,
          "name": "public_spec",
          "type_info": "Jsonb"
        },
        {
          "ordinal": 9,
          "name": "model_solution_spec",
          "type_info": "Jsonb"
        },
        {
          "ordinal": 10,
          "name": "copied_from",
          "type_info": "Uuid"
        },
        {
          "ordinal": 11,
          "name": "exercise_slide_id",
          "type_info": "Uuid"
        }
      ],
      "parameters": {
        "Left": ["Uuid"]
      },
      "nullable": [false, false, false, false, false, true, true, true, true, true, true, false]
    }
  },
  "2711d322b3321b8956fe256642fb1d2c259d339752d854cd58383a26889e1cbf": {
    "query": "\nUPDATE regrading_submissions\nSET grading_after_regrading = $1\nWHERE id = $2\n",
    "describe": {
      "columns": [],
      "parameters": {
        "Left": ["Uuid", "Uuid"]
      },
      "nullable": []
    }
  },
  "2a8d2052e1e241693b19cfc230ea0e1e087f74820b5344b333b2dbe5b3071b89": {
    "query": "\nSELECT *\nfrom organizations\nwhere id = $1;",
    "describe": {
      "columns": [
        {
          "ordinal": 0,
          "name": "id",
          "type_info": "Uuid"
        },
        {
          "ordinal": 1,
          "name": "name",
          "type_info": "Varchar"
        },
        {
          "ordinal": 2,
          "name": "created_at",
          "type_info": "Timestamptz"
        },
        {
          "ordinal": 3,
          "name": "updated_at",
          "type_info": "Timestamptz"
        },
        {
          "ordinal": 4,
          "name": "deleted_at",
          "type_info": "Timestamptz"
        },
        {
          "ordinal": 5,
          "name": "slug",
          "type_info": "Varchar"
        },
        {
          "ordinal": 6,
          "name": "organization_image_path",
          "type_info": "Varchar"
        },
        {
          "ordinal": 7,
          "name": "description",
          "type_info": "Varchar"
        }
      ],
      "parameters": {
        "Left": ["Uuid"]
      },
      "nullable": [false, false, false, false, true, false, true, true]
    }
  },
  "2abaee65f94d36fb9360d9eb3232dcb45b7aa9badbc06563c2e9fc1e2c53e357": {
    "query": "\n  INSERT INTO page_history (\n    page_id,\n    title,\n    content,\n    history_change_reason,\n    author_user_id,\n    restored_from_id\n  )\nVALUES ($1, $2, $3, $4, $5, $6)\nRETURNING id\n",
    "describe": {
      "columns": [
        {
          "ordinal": 0,
          "name": "id",
          "type_info": "Uuid"
        }
      ],
      "parameters": {
        "Left": [
          "Uuid",
          "Varchar",
          "Jsonb",
          {
            "Custom": {
              "name": "history_change_reason",
              "kind": {
                "Enum": ["page-saved", "history-restored"]
              }
            }
          },
          "Uuid",
          "Uuid"
        ]
      },
      "nullable": [false]
    }
  },
  "2be6fd20afaeeb95299a5020a8455a6fc6e7ce347a0003cca2d87441f324d422": {
    "query": "\nUPDATE course_instances\nSET name = $1,\n  description = $2,\n  teacher_in_charge_name = $3,\n  teacher_in_charge_email = $4,\n  support_email = $5,\n  starts_at = $6,\n  ends_at = $7\nWHERE id = $8\n",
    "describe": {
      "columns": [],
      "parameters": {
        "Left": [
          "Varchar",
          "Varchar",
          "Varchar",
          "Varchar",
          "Varchar",
          "Timestamptz",
          "Timestamptz",
          "Uuid"
        ]
      },
      "nullable": []
    }
  },
  "2d0f359cfd58eaf7e3784045e5916c4740c4991001f39c7f7c28863874ba0252": {
    "query": "\nSELECT i.id,\n  i.created_at,\n  i.updated_at,\n  i.deleted_at,\n  i.course_id,\n  i.starts_at,\n  i.ends_at,\n  i.name,\n  i.description,\n  i.variant_status AS \"variant_status: VariantStatus\",\n  i.teacher_in_charge_name,\n  i.teacher_in_charge_email,\n  i.support_email\nFROM course_instances i\n  JOIN course_instance_enrollments ie ON (i.id = ie.course_id)\nWHERE i.course_id = $1\n  AND i.deleted_at IS NULL\n  AND ie.user_id = $2\n  AND ie.deleted_at IS NULL\nORDER BY ie.created_at DESC;\n    ",
    "describe": {
      "columns": [
        {
          "ordinal": 0,
          "name": "id",
          "type_info": "Uuid"
        },
        {
          "ordinal": 1,
          "name": "created_at",
          "type_info": "Timestamptz"
        },
        {
          "ordinal": 2,
          "name": "updated_at",
          "type_info": "Timestamptz"
        },
        {
          "ordinal": 3,
          "name": "deleted_at",
          "type_info": "Timestamptz"
        },
        {
          "ordinal": 4,
          "name": "course_id",
          "type_info": "Uuid"
        },
        {
          "ordinal": 5,
          "name": "starts_at",
          "type_info": "Timestamptz"
        },
        {
          "ordinal": 6,
          "name": "ends_at",
          "type_info": "Timestamptz"
        },
        {
          "ordinal": 7,
          "name": "name",
          "type_info": "Varchar"
        },
        {
          "ordinal": 8,
          "name": "description",
          "type_info": "Varchar"
        },
        {
          "ordinal": 9,
          "name": "variant_status: VariantStatus",
          "type_info": {
            "Custom": {
              "name": "variant_status",
              "kind": {
                "Enum": ["draft", "upcoming", "active", "ended"]
              }
            }
          }
        },
        {
          "ordinal": 10,
          "name": "teacher_in_charge_name",
          "type_info": "Varchar"
        },
        {
          "ordinal": 11,
          "name": "teacher_in_charge_email",
          "type_info": "Varchar"
        },
        {
          "ordinal": 12,
          "name": "support_email",
          "type_info": "Varchar"
        }
      ],
      "parameters": {
        "Left": ["Uuid", "Uuid"]
      },
      "nullable": [
        false,
        false,
        false,
        true,
        false,
        true,
        true,
        true,
        true,
        false,
        false,
        false,
        true
      ]
    }
  },
  "2e8c7d2dd7b81803591de13bb697c898ea9a2554f47e175907398112082cd2f6": {
    "query": "\nINSERT INTO course_language_groups DEFAULT\nVALUES\nRETURNING id;\n        ",
    "describe": {
      "columns": [
        {
          "ordinal": 0,
          "name": "id",
          "type_info": "Uuid"
        }
      ],
      "parameters": {
        "Left": []
      },
      "nullable": [false]
    }
  },
  "3017bc588af2b26b7c70ce4428288527aa9873e485b253fd0f35e551544efff9": {
    "query": "\nINSERT INTO course_language_groups (id)\nVALUES ($1)\nRETURNING id;\n        ",
    "describe": {
      "columns": [
        {
          "ordinal": 0,
          "name": "id",
          "type_info": "Uuid"
        }
      ],
      "parameters": {
        "Left": ["Uuid"]
      },
      "nullable": [false]
    }
  },
  "306820247b9533af5d464aa15a58f9fcde6a59b1666a3709b32bc1823ad2e970": {
    "query": "\nSELECT *\nFROM exercises\nWHERE course_id = $1\n  AND deleted_at IS NULL\n",
    "describe": {
      "columns": [
        {
          "ordinal": 0,
          "name": "id",
          "type_info": "Uuid"
        },
        {
          "ordinal": 1,
          "name": "created_at",
          "type_info": "Timestamptz"
        },
        {
          "ordinal": 2,
          "name": "updated_at",
          "type_info": "Timestamptz"
        },
        {
          "ordinal": 3,
          "name": "course_id",
          "type_info": "Uuid"
        },
        {
          "ordinal": 4,
          "name": "deleted_at",
          "type_info": "Timestamptz"
        },
        {
          "ordinal": 5,
          "name": "name",
          "type_info": "Varchar"
        },
        {
          "ordinal": 6,
          "name": "deadline",
          "type_info": "Timestamptz"
        },
        {
          "ordinal": 7,
          "name": "page_id",
          "type_info": "Uuid"
        },
        {
          "ordinal": 8,
          "name": "score_maximum",
          "type_info": "Int4"
        },
        {
          "ordinal": 9,
          "name": "order_number",
          "type_info": "Int4"
        },
        {
          "ordinal": 10,
          "name": "chapter_id",
          "type_info": "Uuid"
        },
        {
          "ordinal": 11,
          "name": "copied_from",
          "type_info": "Uuid"
        }
      ],
      "parameters": {
        "Left": ["Uuid"]
      },
      "nullable": [false, false, false, false, true, false, true, false, false, false, false, true]
    }
  },
  "350d3d019cdabf32d9a3a8dbe862beff94d30edfbb31e5831072bb5d01997520": {
    "query": "\nINSERT INTO submissions (\n    exercise_id,\n    course_id,\n    exercise_task_id,\n    user_id,\n    course_instance_id,\n    data_json,\n    id\n  )\nVALUES ($1, $2, $3, $4, $5, $6, $7)\nRETURNING id\n",
    "describe": {
      "columns": [
        {
          "ordinal": 0,
          "name": "id",
          "type_info": "Uuid"
        }
      ],
      "parameters": {
        "Left": ["Uuid", "Uuid", "Uuid", "Uuid", "Uuid", "Jsonb", "Uuid"]
      },
      "nullable": [false]
    }
  },
  "35113aa3e7d61c91d5f9befed9ad66e3cd72c77d21b7639dd18af3f4feb8c12f": {
    "query": "\nUPDATE organizations\nSET organization_image_path = $1\nWHERE id = $2\nRETURNING *;",
    "describe": {
      "columns": [
        {
          "ordinal": 0,
          "name": "id",
          "type_info": "Uuid"
        },
        {
          "ordinal": 1,
          "name": "name",
          "type_info": "Varchar"
        },
        {
          "ordinal": 2,
          "name": "created_at",
          "type_info": "Timestamptz"
        },
        {
          "ordinal": 3,
          "name": "updated_at",
          "type_info": "Timestamptz"
        },
        {
          "ordinal": 4,
          "name": "deleted_at",
          "type_info": "Timestamptz"
        },
        {
          "ordinal": 5,
          "name": "slug",
          "type_info": "Varchar"
        },
        {
          "ordinal": 6,
          "name": "organization_image_path",
          "type_info": "Varchar"
        },
        {
          "ordinal": 7,
          "name": "description",
          "type_info": "Varchar"
        }
      ],
      "parameters": {
        "Left": ["Varchar", "Uuid"]
      },
      "nullable": [false, false, false, false, true, false, true, true]
    }
  },
  "35e7767b2383e695b40d80f775ccde3a5732244bb76ccd41a21fd181e5ab71df": {
    "query": "\nSELECT user_id,\n  exercise_id,\n  course_instance_id,\n  created_at,\n  updated_at,\n  deleted_at,\n  score_given,\n  grading_progress as \"grading_progress: _\",\n  activity_progress as \"activity_progress: _\",\n  selected_exercise_slide_id\nFROM user_exercise_states\nWHERE user_id = $1\n  AND exercise_id = $2\n  AND course_instance_id = $3\n      ",
    "describe": {
      "columns": [
        {
          "ordinal": 0,
          "name": "user_id",
          "type_info": "Uuid"
        },
        {
          "ordinal": 1,
          "name": "exercise_id",
          "type_info": "Uuid"
        },
        {
          "ordinal": 2,
          "name": "course_instance_id",
          "type_info": "Uuid"
        },
        {
          "ordinal": 3,
          "name": "created_at",
          "type_info": "Timestamptz"
        },
        {
          "ordinal": 4,
          "name": "updated_at",
          "type_info": "Timestamptz"
        },
        {
          "ordinal": 5,
          "name": "deleted_at",
          "type_info": "Timestamptz"
        },
        {
          "ordinal": 6,
          "name": "score_given",
          "type_info": "Float4"
        },
        {
          "ordinal": 7,
          "name": "grading_progress: _",
          "type_info": {
            "Custom": {
              "name": "grading_progress",
              "kind": {
                "Enum": ["fully-graded", "pending", "pending-manual", "failed", "not-ready"]
              }
            }
          }
        },
        {
          "ordinal": 8,
          "name": "activity_progress: _",
          "type_info": {
            "Custom": {
              "name": "activity_progress",
              "kind": {
                "Enum": ["initialized", "started", "in-progress", "submitted", "completed"]
              }
            }
          }
        },
        {
          "ordinal": 9,
          "name": "selected_exercise_slide_id",
          "type_info": "Uuid"
        }
      ],
      "parameters": {
        "Left": ["Uuid", "Uuid", "Uuid"]
      },
      "nullable": [false, false, false, false, false, true, true, false, false, true]
    }
  },
  "36578c1a1be112ab9d9f49eea1c69240309c9bf83e6a4b98237e687d1fa04b92": {
    "query": "SELECT course_id FROM pages WHERE id = $1",
    "describe": {
      "columns": [
        {
          "ordinal": 0,
          "name": "course_id",
          "type_info": "Uuid"
        }
      ],
      "parameters": {
        "Left": ["Uuid"]
      },
      "nullable": [false]
    }
  },
  "375b467ba026680d07ba6fa844de91afd942e86b2715431e41b6788df0d2b3c0": {
    "query": "SELECT * FROM users WHERE upstream_id = $1",
    "describe": {
      "columns": [
        {
          "ordinal": 0,
          "name": "id",
          "type_info": "Uuid"
        },
        {
          "ordinal": 1,
          "name": "created_at",
          "type_info": "Timestamptz"
        },
        {
          "ordinal": 2,
          "name": "updated_at",
          "type_info": "Timestamptz"
        },
        {
          "ordinal": 3,
          "name": "deleted_at",
          "type_info": "Timestamptz"
        },
        {
          "ordinal": 4,
          "name": "upstream_id",
          "type_info": "Int4"
        },
        {
          "ordinal": 5,
          "name": "email",
          "type_info": "Varchar"
        }
      ],
      "parameters": {
        "Left": ["Int4"]
      },
      "nullable": [false, false, false, true, true, false]
    }
  },
  "37dfaa87dd74a4c1f409cd120e6997847616214878ae8a66b326699fa8633ad3": {
    "query": "\nUPDATE chapters\nSET deleted_at = now()\nWHERE id = $1\nRETURNING *;\n",
    "describe": {
      "columns": [
        {
          "ordinal": 0,
          "name": "id",
          "type_info": "Uuid"
        },
        {
          "ordinal": 1,
          "name": "name",
          "type_info": "Varchar"
        },
        {
          "ordinal": 2,
          "name": "course_id",
          "type_info": "Uuid"
        },
        {
          "ordinal": 3,
          "name": "chapter_number",
          "type_info": "Int4"
        },
        {
          "ordinal": 4,
          "name": "created_at",
          "type_info": "Timestamptz"
        },
        {
          "ordinal": 5,
          "name": "updated_at",
          "type_info": "Timestamptz"
        },
        {
          "ordinal": 6,
          "name": "deleted_at",
          "type_info": "Timestamptz"
        },
        {
          "ordinal": 7,
          "name": "front_page_id",
          "type_info": "Uuid"
        },
        {
          "ordinal": 8,
          "name": "opens_at",
          "type_info": "Timestamptz"
        },
        {
          "ordinal": 9,
          "name": "chapter_image_path",
          "type_info": "Varchar"
        },
        {
          "ordinal": 10,
          "name": "copied_from",
          "type_info": "Uuid"
        }
      ],
      "parameters": {
        "Left": ["Uuid"]
      },
      "nullable": [false, false, false, false, false, false, true, true, true, true, true]
    }
  },
  "3a3fa537038bdbeb11c9454487111b56afaa5230c97546dc0b29554446bfa27d": {
    "query": "\nSELECT COALESCE(ues.score_given, 0) AS score_given,\n  ues.exercise_id AS exercise_id\nFROM user_exercise_states AS ues\nWHERE ues.deleted_at IS NULL\n  AND ues.exercise_id IN (\n    SELECT UNNEST($1::uuid [])\n  )\n  AND ues.course_instance_id = $2\n  AND ues.user_id = $3;\n        ",
    "describe": {
      "columns": [
        {
          "ordinal": 0,
          "name": "score_given",
          "type_info": "Float4"
        },
        {
          "ordinal": 1,
          "name": "exercise_id",
          "type_info": "Uuid"
        }
      ],
      "parameters": {
        "Left": ["UuidArray", "Uuid", "Uuid"]
      },
      "nullable": [null, false]
    }
  },
  "3c5b30ac7bad3459a0102d31d75bc0c7b6f8b9d62db3ce39be9c26cb318af8a9": {
    "query": "\nSELECT *\nFROM submissions\nWHERE id = $1\n",
    "describe": {
      "columns": [
        {
          "ordinal": 0,
          "name": "id",
          "type_info": "Uuid"
        },
        {
          "ordinal": 1,
          "name": "created_at",
          "type_info": "Timestamptz"
        },
        {
          "ordinal": 2,
          "name": "updated_at",
          "type_info": "Timestamptz"
        },
        {
          "ordinal": 3,
          "name": "deleted_at",
          "type_info": "Timestamptz"
        },
        {
          "ordinal": 4,
          "name": "exercise_id",
          "type_info": "Uuid"
        },
        {
          "ordinal": 5,
          "name": "course_id",
          "type_info": "Uuid"
        },
        {
          "ordinal": 6,
          "name": "exercise_task_id",
          "type_info": "Uuid"
        },
        {
          "ordinal": 7,
          "name": "data_json",
          "type_info": "Jsonb"
        },
        {
          "ordinal": 8,
          "name": "grading_id",
          "type_info": "Uuid"
        },
        {
          "ordinal": 9,
          "name": "metadata",
          "type_info": "Jsonb"
        },
        {
          "ordinal": 10,
          "name": "user_id",
          "type_info": "Uuid"
        },
        {
          "ordinal": 11,
          "name": "course_instance_id",
          "type_info": "Uuid"
        }
      ],
      "parameters": {
        "Left": ["Uuid"]
      },
      "nullable": [false, false, false, true, false, false, false, true, true, true, false, false]
    }
  },
  "3e428bdd951fadaeac24cab7e991c4928f8c58df8dd45c61fbb8779b5ddcbe85": {
    "query": "\nINSERT INTO course_instance_enrollments (user_id, course_id, course_instance_id)\nVALUES ($1, $2, $3)\n",
    "describe": {
      "columns": [],
      "parameters": {
        "Left": ["Uuid", "Uuid", "Uuid"]
      },
      "nullable": []
    }
  },
  "3e795dbc8106fd963857bc243db90f2f9cc36ee9f5928407d731602d4806d233": {
    "query": "\nSELECT id,\n  name,\n  created_at,\n  updated_at,\n  organization_id,\n  deleted_at,\n  slug,\n  content_search_language::text,\n  language_code,\n  copied_from,\n  course_language_group_id\nFROM courses\nWHERE id = $1;\n    ",
    "describe": {
      "columns": [
        {
          "ordinal": 0,
          "name": "id",
          "type_info": "Uuid"
        },
        {
          "ordinal": 1,
          "name": "name",
          "type_info": "Varchar"
        },
        {
          "ordinal": 2,
          "name": "created_at",
          "type_info": "Timestamptz"
        },
        {
          "ordinal": 3,
          "name": "updated_at",
          "type_info": "Timestamptz"
        },
        {
          "ordinal": 4,
          "name": "organization_id",
          "type_info": "Uuid"
        },
        {
          "ordinal": 5,
          "name": "deleted_at",
          "type_info": "Timestamptz"
        },
        {
          "ordinal": 6,
          "name": "slug",
          "type_info": "Varchar"
        },
        {
          "ordinal": 7,
          "name": "content_search_language",
          "type_info": "Text"
        },
        {
          "ordinal": 8,
          "name": "language_code",
          "type_info": "Varchar"
        },
        {
          "ordinal": 9,
          "name": "copied_from",
          "type_info": "Uuid"
        },
        {
          "ordinal": 10,
          "name": "course_language_group_id",
          "type_info": "Uuid"
        }
      ],
      "parameters": {
        "Left": ["Uuid"]
      },
      "nullable": [false, false, false, false, false, true, false, null, false, true, false]
    }
  },
  "40ee92fefa0c26c98e690f9a50b69cae49ae3ec5577ca4fb497816b875e4f921": {
    "query": "\nINSERT INTO block_feedback(feedback_id, block_id, block_text)\nVALUES ($1, $2, $3)\n",
    "describe": {
      "columns": [],
      "parameters": {
        "Left": ["Uuid", "Uuid", "Varchar"]
      },
      "nullable": []
    }
  },
  "436a4b6e66a08b6449ee12211e083a2291b3665a8b580e585fb211f451bd3a15": {
    "query": "\nUPDATE chapters\nSET front_page_id = $1\nWHERE id = $2\nRETURNING *;\n        ",
    "describe": {
      "columns": [
        {
          "ordinal": 0,
          "name": "id",
          "type_info": "Uuid"
        },
        {
          "ordinal": 1,
          "name": "name",
          "type_info": "Varchar"
        },
        {
          "ordinal": 2,
          "name": "course_id",
          "type_info": "Uuid"
        },
        {
          "ordinal": 3,
          "name": "chapter_number",
          "type_info": "Int4"
        },
        {
          "ordinal": 4,
          "name": "created_at",
          "type_info": "Timestamptz"
        },
        {
          "ordinal": 5,
          "name": "updated_at",
          "type_info": "Timestamptz"
        },
        {
          "ordinal": 6,
          "name": "deleted_at",
          "type_info": "Timestamptz"
        },
        {
          "ordinal": 7,
          "name": "front_page_id",
          "type_info": "Uuid"
        },
        {
          "ordinal": 8,
          "name": "opens_at",
          "type_info": "Timestamptz"
        },
        {
          "ordinal": 9,
          "name": "chapter_image_path",
          "type_info": "Varchar"
        },
        {
          "ordinal": 10,
          "name": "copied_from",
          "type_info": "Uuid"
        }
      ],
      "parameters": {
        "Left": ["Uuid", "Uuid"]
      },
      "nullable": [false, false, false, false, false, false, true, true, true, true, true]
    }
  },
  "43bd86b52b6834f11c68bbe73feef8a34f444934be89ac77bdf9bfe6d3f0f910": {
    "query": "\nUPDATE chapters\nSET chapter_image_path = $1\nWHERE id = $2\nRETURNING *;",
    "describe": {
      "columns": [
        {
          "ordinal": 0,
          "name": "id",
          "type_info": "Uuid"
        },
        {
          "ordinal": 1,
          "name": "name",
          "type_info": "Varchar"
        },
        {
          "ordinal": 2,
          "name": "course_id",
          "type_info": "Uuid"
        },
        {
          "ordinal": 3,
          "name": "chapter_number",
          "type_info": "Int4"
        },
        {
          "ordinal": 4,
          "name": "created_at",
          "type_info": "Timestamptz"
        },
        {
          "ordinal": 5,
          "name": "updated_at",
          "type_info": "Timestamptz"
        },
        {
          "ordinal": 6,
          "name": "deleted_at",
          "type_info": "Timestamptz"
        },
        {
          "ordinal": 7,
          "name": "front_page_id",
          "type_info": "Uuid"
        },
        {
          "ordinal": 8,
          "name": "opens_at",
          "type_info": "Timestamptz"
        },
        {
          "ordinal": 9,
          "name": "chapter_image_path",
          "type_info": "Varchar"
        },
        {
          "ordinal": 10,
          "name": "copied_from",
          "type_info": "Uuid"
        }
      ],
      "parameters": {
        "Left": ["Varchar", "Uuid"]
      },
      "nullable": [false, false, false, false, false, false, true, true, true, true, true]
    }
  },
  "4bcf93034b7f1e2a30d12f895c2e8c394094dd5b057cbbd89a5715ad9518ef9d": {
    "query": "\n  UPDATE exercises\n  SET deleted_at = now()\n  WHERE page_id = $1\n          ",
    "describe": {
      "columns": [],
      "parameters": {
        "Left": ["Uuid"]
      },
      "nullable": []
    }
  },
  "4f7e2b9650e10a87e8df9091b99fb43d3eb68974730a3c08dc6a63ae3ec4f92e": {
    "query": "\nSELECT ucs.*\nFROM courses c\n  JOIN user_course_settings ucs ON (\n    ucs.course_language_group_id = c.course_language_group_id\n  )\nWHERE c.id = $1\n  AND ucs.user_id = $2\n  AND c.deleted_at IS NULL\n  AND ucs.deleted_at IS NULL;\n        ",
    "describe": {
      "columns": [
        {
          "ordinal": 0,
          "name": "user_id",
          "type_info": "Uuid"
        },
        {
          "ordinal": 1,
          "name": "course_language_group_id",
          "type_info": "Uuid"
        },
        {
          "ordinal": 2,
          "name": "created_at",
          "type_info": "Timestamptz"
        },
        {
          "ordinal": 3,
          "name": "updated_at",
          "type_info": "Timestamptz"
        },
        {
          "ordinal": 4,
          "name": "deleted_at",
          "type_info": "Timestamptz"
        },
        {
          "ordinal": 5,
          "name": "current_course_id",
          "type_info": "Uuid"
        },
        {
          "ordinal": 6,
          "name": "current_course_instance_id",
          "type_info": "Uuid"
        }
      ],
      "parameters": {
        "Left": ["Uuid", "Uuid"]
      },
      "nullable": [false, false, false, false, true, false, false]
    }
  },
  "4fbb1784e88d5479dae7a69fefdd53b9b3542eb04571762174dec3840b8ff39d": {
    "query": "\nUPDATE user_exercise_states\nSET score_given = $4, grading_progress = $5, activity_progress = $6\nWHERE user_id = $1\nAND exercise_id = $2\nAND course_instance_id = $3\nRETURNING user_id,\n  exercise_id,\n  course_instance_id,\n  created_at,\n  updated_at,\n  deleted_at,\n  score_given,\n  grading_progress as \"grading_progress: _\",\n  activity_progress as \"activity_progress: _\",\n  selected_exercise_slide_id;\n    ",
    "describe": {
      "columns": [
        {
          "ordinal": 0,
          "name": "user_id",
          "type_info": "Uuid"
        },
        {
          "ordinal": 1,
          "name": "exercise_id",
          "type_info": "Uuid"
        },
        {
          "ordinal": 2,
          "name": "course_instance_id",
          "type_info": "Uuid"
        },
        {
          "ordinal": 3,
          "name": "created_at",
          "type_info": "Timestamptz"
        },
        {
          "ordinal": 4,
          "name": "updated_at",
          "type_info": "Timestamptz"
        },
        {
          "ordinal": 5,
          "name": "deleted_at",
          "type_info": "Timestamptz"
        },
        {
          "ordinal": 6,
          "name": "score_given",
          "type_info": "Float4"
        },
        {
          "ordinal": 7,
          "name": "grading_progress: _",
          "type_info": {
            "Custom": {
              "name": "grading_progress",
              "kind": {
                "Enum": ["fully-graded", "pending", "pending-manual", "failed", "not-ready"]
              }
            }
          }
        },
        {
          "ordinal": 8,
          "name": "activity_progress: _",
          "type_info": {
            "Custom": {
              "name": "activity_progress",
              "kind": {
                "Enum": ["initialized", "started", "in-progress", "submitted", "completed"]
              }
            }
          }
        },
        {
          "ordinal": 9,
          "name": "selected_exercise_slide_id",
          "type_info": "Uuid"
        }
      ],
      "parameters": {
        "Left": [
          "Uuid",
          "Uuid",
          "Uuid",
          "Float4",
          {
            "Custom": {
              "name": "grading_progress",
              "kind": {
                "Enum": ["fully-graded", "pending", "pending-manual", "failed", "not-ready"]
              }
            }
          },
          {
            "Custom": {
              "name": "activity_progress",
              "kind": {
                "Enum": ["initialized", "started", "in-progress", "submitted", "completed"]
              }
            }
          }
        ]
      },
      "nullable": [false, false, false, false, false, true, true, false, false, true]
    }
  },
  "5004c63f75c37cb4ab27b5faca223fbb7564b80057ed58626676a4c02697ae5c": {
    "query": "\nSELECT id,\n  created_at,\n  updated_at,\n  course_id,\n  chapter_id,\n  url_path,\n  title,\n  deleted_at,\n  content,\n  order_number,\n  copied_from\nFROM pages\nWHERE chapter_id = $1\n  AND deleted_at IS NULL;\n        ",
    "describe": {
      "columns": [
        {
          "ordinal": 0,
          "name": "id",
          "type_info": "Uuid"
        },
        {
          "ordinal": 1,
          "name": "created_at",
          "type_info": "Timestamptz"
        },
        {
          "ordinal": 2,
          "name": "updated_at",
          "type_info": "Timestamptz"
        },
        {
          "ordinal": 3,
          "name": "course_id",
          "type_info": "Uuid"
        },
        {
          "ordinal": 4,
          "name": "chapter_id",
          "type_info": "Uuid"
        },
        {
          "ordinal": 5,
          "name": "url_path",
          "type_info": "Varchar"
        },
        {
          "ordinal": 6,
          "name": "title",
          "type_info": "Varchar"
        },
        {
          "ordinal": 7,
          "name": "deleted_at",
          "type_info": "Timestamptz"
        },
        {
          "ordinal": 8,
          "name": "content",
          "type_info": "Jsonb"
        },
        {
          "ordinal": 9,
          "name": "order_number",
          "type_info": "Int4"
        },
        {
          "ordinal": 10,
          "name": "copied_from",
          "type_info": "Uuid"
        }
      ],
      "parameters": {
        "Left": ["Uuid"]
      },
      "nullable": [false, false, false, false, true, false, false, true, false, false, true]
    }
  },
  "502d624be97efadd5fea8635bd71d85dd770df10088f3d1fe5ff749dd0e9bd7f": {
    "query": "\nUPDATE pages\nSET content = $1\nWHERE id = $2\n",
    "describe": {
      "columns": [],
      "parameters": {
        "Left": ["Jsonb", "Uuid"]
      },
      "nullable": []
    }
  },
  "508269ab48e0355bb4c262ae7a5c01ad0d5641474893c97c9c81a249173a8012": {
    "query": "\nUPDATE courses\nSET deleted_at = now()\nWHERE id = $1\nRETURNING id,\n  name,\n  created_at,\n  updated_at,\n  organization_id,\n  deleted_at,\n  slug,\n  content_search_language::text,\n  language_code,\n  copied_from,\n  course_language_group_id\n    ",
    "describe": {
      "columns": [
        {
          "ordinal": 0,
          "name": "id",
          "type_info": "Uuid"
        },
        {
          "ordinal": 1,
          "name": "name",
          "type_info": "Varchar"
        },
        {
          "ordinal": 2,
          "name": "created_at",
          "type_info": "Timestamptz"
        },
        {
          "ordinal": 3,
          "name": "updated_at",
          "type_info": "Timestamptz"
        },
        {
          "ordinal": 4,
          "name": "organization_id",
          "type_info": "Uuid"
        },
        {
          "ordinal": 5,
          "name": "deleted_at",
          "type_info": "Timestamptz"
        },
        {
          "ordinal": 6,
          "name": "slug",
          "type_info": "Varchar"
        },
        {
          "ordinal": 7,
          "name": "content_search_language",
          "type_info": "Text"
        },
        {
          "ordinal": 8,
          "name": "language_code",
          "type_info": "Varchar"
        },
        {
          "ordinal": 9,
          "name": "copied_from",
          "type_info": "Uuid"
        },
        {
          "ordinal": 10,
          "name": "course_language_group_id",
          "type_info": "Uuid"
        }
      ],
      "parameters": {
        "Left": ["Uuid"]
      },
      "nullable": [false, false, false, false, false, true, false, null, false, true, false]
    }
  },
  "517a7cd293f8258fe76c8d108e36fac8b56da5dd53f527e2ad2c9d4b76c33cf0": {
    "query": "\nSELECT id,\n  name,\n  created_at,\n  updated_at,\n  organization_id,\n  deleted_at,\n  slug,\n  content_search_language::text,\n  language_code,\n  copied_from,\n  course_language_group_id\nFROM courses\nWHERE slug = $1\n  AND deleted_at IS NULL\n",
    "describe": {
      "columns": [
        {
          "ordinal": 0,
          "name": "id",
          "type_info": "Uuid"
        },
        {
          "ordinal": 1,
          "name": "name",
          "type_info": "Varchar"
        },
        {
          "ordinal": 2,
          "name": "created_at",
          "type_info": "Timestamptz"
        },
        {
          "ordinal": 3,
          "name": "updated_at",
          "type_info": "Timestamptz"
        },
        {
          "ordinal": 4,
          "name": "organization_id",
          "type_info": "Uuid"
        },
        {
          "ordinal": 5,
          "name": "deleted_at",
          "type_info": "Timestamptz"
        },
        {
          "ordinal": 6,
          "name": "slug",
          "type_info": "Varchar"
        },
        {
          "ordinal": 7,
          "name": "content_search_language",
          "type_info": "Text"
        },
        {
          "ordinal": 8,
          "name": "language_code",
          "type_info": "Varchar"
        },
        {
          "ordinal": 9,
          "name": "copied_from",
          "type_info": "Uuid"
        },
        {
          "ordinal": 10,
          "name": "course_language_group_id",
          "type_info": "Uuid"
        }
      ],
      "parameters": {
        "Left": ["Text"]
      },
      "nullable": [false, false, false, false, false, true, false, null, false, true, false]
    }
  },
  "53e26910f60193f83389cea5ba2197fb520a0733034ed9fb423dd1f1edccdc90": {
    "query": "\nINSERT INTO exercises (\n    id,\n    course_id,\n    name,\n    deadline,\n    page_id,\n    score_maximum,\n    order_number,\n    chapter_id,\n    copied_from\n  )\nSELECT uuid_generate_v5($1, id::text),\n  $1,\n  name,\n  deadline,\n  uuid_generate_v5($1, page_id::text),\n  score_maximum,\n  order_number,\n  chapter_id,\n  id\nFROM exercises\nWHERE course_id = $2\nRETURNING id,\n  copied_from;\n    ",
    "describe": {
      "columns": [
        {
          "ordinal": 0,
          "name": "id",
          "type_info": "Uuid"
        },
        {
          "ordinal": 1,
          "name": "copied_from",
          "type_info": "Uuid"
        }
      ],
      "parameters": {
        "Left": ["Uuid", "Uuid"]
      },
      "nullable": [false, true]
    }
  },
  "54df10270ae0d5c5424365f550574f36a6b2e9e732a5746120bd419a45ecb4a9": {
    "query": "\nUPDATE pages\nSET deleted_at = now()\nWHERE id = $1\nRETURNING id,\n  created_at,\n  updated_at,\n  course_id,\n  chapter_id,\n  url_path,\n  title,\n  deleted_at,\n  content,\n  order_number,\n  copied_from\n          ",
    "describe": {
      "columns": [
        {
          "ordinal": 0,
          "name": "id",
          "type_info": "Uuid"
        },
        {
          "ordinal": 1,
          "name": "created_at",
          "type_info": "Timestamptz"
        },
        {
          "ordinal": 2,
          "name": "updated_at",
          "type_info": "Timestamptz"
        },
        {
          "ordinal": 3,
          "name": "course_id",
          "type_info": "Uuid"
        },
        {
          "ordinal": 4,
          "name": "chapter_id",
          "type_info": "Uuid"
        },
        {
          "ordinal": 5,
          "name": "url_path",
          "type_info": "Varchar"
        },
        {
          "ordinal": 6,
          "name": "title",
          "type_info": "Varchar"
        },
        {
          "ordinal": 7,
          "name": "deleted_at",
          "type_info": "Timestamptz"
        },
        {
          "ordinal": 8,
          "name": "content",
          "type_info": "Jsonb"
        },
        {
          "ordinal": 9,
          "name": "order_number",
          "type_info": "Int4"
        },
        {
          "ordinal": 10,
          "name": "copied_from",
          "type_info": "Uuid"
        }
      ],
      "parameters": {
        "Left": ["Uuid"]
      },
      "nullable": [false, false, false, false, true, false, false, true, false, false, true]
    }
  },
  "576035aeb9e877869815eabed2f331073438c344f65a06022c74c23592c51dd6": {
    "query": "\nSELECT opens_at\nFROM chapters\nWHERE id = $1\n",
    "describe": {
      "columns": [
        {
          "ordinal": 0,
          "name": "opens_at",
          "type_info": "Timestamptz"
        }
      ],
      "parameters": {
        "Left": ["Uuid"]
      },
      "nullable": [true]
    }
  },
  "5994334eba8b775d80a31603a63fe24599b25205a00cc5de720edc14d2fd1058": {
    "query": "\nSELECT *\nFROM exercises\nWHERE page_id = $1\n  AND deleted_at IS NULL\n",
    "describe": {
      "columns": [
        {
          "ordinal": 0,
          "name": "id",
          "type_info": "Uuid"
        },
        {
          "ordinal": 1,
          "name": "created_at",
          "type_info": "Timestamptz"
        },
        {
          "ordinal": 2,
          "name": "updated_at",
          "type_info": "Timestamptz"
        },
        {
          "ordinal": 3,
          "name": "course_id",
          "type_info": "Uuid"
        },
        {
          "ordinal": 4,
          "name": "deleted_at",
          "type_info": "Timestamptz"
        },
        {
          "ordinal": 5,
          "name": "name",
          "type_info": "Varchar"
        },
        {
          "ordinal": 6,
          "name": "deadline",
          "type_info": "Timestamptz"
        },
        {
          "ordinal": 7,
          "name": "page_id",
          "type_info": "Uuid"
        },
        {
          "ordinal": 8,
          "name": "score_maximum",
          "type_info": "Int4"
        },
        {
          "ordinal": 9,
          "name": "order_number",
          "type_info": "Int4"
        },
        {
          "ordinal": 10,
          "name": "chapter_id",
          "type_info": "Uuid"
        },
        {
          "ordinal": 11,
          "name": "copied_from",
          "type_info": "Uuid"
        }
      ],
      "parameters": {
        "Left": ["Uuid"]
      },
      "nullable": [false, false, false, false, true, false, true, false, false, false, false, true]
    }
  },
  "5bf296199f464130717be2910f6d241261334a31a65e9a6911d6e795d1435d8f": {
    "query": "\nUPDATE proposed_page_edits\nSET pending = $1\nWHERE id = $2\n",
    "describe": {
      "columns": [],
      "parameters": {
        "Left": ["Bool", "Uuid"]
      },
      "nullable": []
    }
  },
  "5e92276cd35f5b56591706b2e6b9e5229aba70df37b21a2654298bf9a0caf783": {
    "query": "\nINSERT INTO organizations (id, name, slug, description)\nVALUES ($1, $2, $3, $4)\nRETURNING id\n",
    "describe": {
      "columns": [
        {
          "ordinal": 0,
          "name": "id",
          "type_info": "Uuid"
        }
      ],
      "parameters": {
        "Left": ["Uuid", "Varchar", "Varchar", "Varchar"]
      },
      "nullable": [false]
    }
  },
  "60fed3e48c5452f1f0d9aa6c6775f382456469221d08d6d2d450fd5c24648d31": {
    "query": "\nINSERT INTO chapters(name, course_id, chapter_number)\nVALUES($1, $2, $3)\nRETURNING *;\n",
    "describe": {
      "columns": [
        {
          "ordinal": 0,
          "name": "id",
          "type_info": "Uuid"
        },
        {
          "ordinal": 1,
          "name": "name",
          "type_info": "Varchar"
        },
        {
          "ordinal": 2,
          "name": "course_id",
          "type_info": "Uuid"
        },
        {
          "ordinal": 3,
          "name": "chapter_number",
          "type_info": "Int4"
        },
        {
          "ordinal": 4,
          "name": "created_at",
          "type_info": "Timestamptz"
        },
        {
          "ordinal": 5,
          "name": "updated_at",
          "type_info": "Timestamptz"
        },
        {
          "ordinal": 6,
          "name": "deleted_at",
          "type_info": "Timestamptz"
        },
        {
          "ordinal": 7,
          "name": "front_page_id",
          "type_info": "Uuid"
        },
        {
          "ordinal": 8,
          "name": "opens_at",
          "type_info": "Timestamptz"
        },
        {
          "ordinal": 9,
          "name": "chapter_image_path",
          "type_info": "Varchar"
        },
        {
          "ordinal": 10,
          "name": "copied_from",
          "type_info": "Uuid"
        }
      ],
      "parameters": {
        "Left": ["Varchar", "Uuid", "Int4"]
      },
      "nullable": [false, false, false, false, false, false, true, true, true, true, true]
    }
  },
  "622d48bb4059134b3f8f954471b619a499c3396e8c42d5401210576aab29974b": {
    "query": "\nSELECT p.url_path as url_path,\n  p.title as title,\n  c.chapter_number as chapter_number,\n  c.id as chapter_id,\n  c.opens_at as chapter_opens_at,\n  c.front_page_id as chapter_front_page_id\nFROM pages p\n  LEFT JOIN chapters c ON p.chapter_id = c.id\nWHERE p.order_number = (\n    SELECT MIN(pa.order_number)\n    FROM pages pa\n    WHERE pa.order_number > $1\n      AND pa.deleted_at IS NULL\n  )\n  AND p.course_id = $2\n  AND c.chapter_number = $3;\n        ",
    "describe": {
      "columns": [
        {
          "ordinal": 0,
          "name": "url_path",
          "type_info": "Varchar"
        },
        {
          "ordinal": 1,
          "name": "title",
          "type_info": "Varchar"
        },
        {
          "ordinal": 2,
          "name": "chapter_number",
          "type_info": "Int4"
        },
        {
          "ordinal": 3,
          "name": "chapter_id",
          "type_info": "Uuid"
        },
        {
          "ordinal": 4,
          "name": "chapter_opens_at",
          "type_info": "Timestamptz"
        },
        {
          "ordinal": 5,
          "name": "chapter_front_page_id",
          "type_info": "Uuid"
        }
      ],
      "parameters": {
        "Left": ["Int4", "Uuid", "Int4"]
      },
      "nullable": [false, false, false, false, true, true]
    }
  },
  "62e9c0363c17960a9b5e5444706dbf0c8ebce53cebc5836a8f6bd62c43fc423b": {
    "query": "\nSELECT id,\n  name,\n  created_at,\n  updated_at,\n  organization_id,\n  deleted_at,\n  slug,\n  content_search_language::text,\n  language_code,\n  copied_from,\n  course_language_group_id\nFROM courses\nWHERE deleted_at IS NULL;\n",
    "describe": {
      "columns": [
        {
          "ordinal": 0,
          "name": "id",
          "type_info": "Uuid"
        },
        {
          "ordinal": 1,
          "name": "name",
          "type_info": "Varchar"
        },
        {
          "ordinal": 2,
          "name": "created_at",
          "type_info": "Timestamptz"
        },
        {
          "ordinal": 3,
          "name": "updated_at",
          "type_info": "Timestamptz"
        },
        {
          "ordinal": 4,
          "name": "organization_id",
          "type_info": "Uuid"
        },
        {
          "ordinal": 5,
          "name": "deleted_at",
          "type_info": "Timestamptz"
        },
        {
          "ordinal": 6,
          "name": "slug",
          "type_info": "Varchar"
        },
        {
          "ordinal": 7,
          "name": "content_search_language",
          "type_info": "Text"
        },
        {
          "ordinal": 8,
          "name": "language_code",
          "type_info": "Varchar"
        },
        {
          "ordinal": 9,
          "name": "copied_from",
          "type_info": "Uuid"
        },
        {
          "ordinal": 10,
          "name": "course_language_group_id",
          "type_info": "Uuid"
        }
      ],
      "parameters": {
        "Left": []
      },
      "nullable": [false, false, false, false, false, true, false, null, false, true, false]
    }
  },
  "678a1a79a8b5767c8d622268b1b0a06e92e8bc61124e367e83752b9064e82cac": {
    "query": "\nSELECT p.url_path as url_path,\n  p.title as title,\n  c.chapter_number as chapter_number,\n  c.id as chapter_id,\n  c.opens_at as chapter_opens_at,\n  c.front_page_id as chapter_front_page_id\nFROM chapters c\n  INNER JOIN pages p on c.id = p.chapter_id\nWHERE c.chapter_number = (\n    SELECT MIN(ca.chapter_number)\n    FROM chapters ca\n    WHERE ca.chapter_number > $1\n      AND ca.deleted_at IS NULL\n  )\n  AND c.course_id = $2\nORDER BY p.order_number\nLIMIT 1;\n        ",
    "describe": {
      "columns": [
        {
          "ordinal": 0,
          "name": "url_path",
          "type_info": "Varchar"
        },
        {
          "ordinal": 1,
          "name": "title",
          "type_info": "Varchar"
        },
        {
          "ordinal": 2,
          "name": "chapter_number",
          "type_info": "Int4"
        },
        {
          "ordinal": 3,
          "name": "chapter_id",
          "type_info": "Uuid"
        },
        {
          "ordinal": 4,
          "name": "chapter_opens_at",
          "type_info": "Timestamptz"
        },
        {
          "ordinal": 5,
          "name": "chapter_front_page_id",
          "type_info": "Uuid"
        }
      ],
      "parameters": {
        "Left": ["Int4", "Uuid"]
      },
      "nullable": [false, false, false, false, true, true]
    }
  },
  "680c5eed3c49d67d404af7d0a2df7dc8f9391db14848e8aff877a8a117335be2": {
    "query": "SELECT * FROM exercises WHERE id = $1;",
    "describe": {
      "columns": [
        {
          "ordinal": 0,
          "name": "id",
          "type_info": "Uuid"
        },
        {
          "ordinal": 1,
          "name": "created_at",
          "type_info": "Timestamptz"
        },
        {
          "ordinal": 2,
          "name": "updated_at",
          "type_info": "Timestamptz"
        },
        {
          "ordinal": 3,
          "name": "course_id",
          "type_info": "Uuid"
        },
        {
          "ordinal": 4,
          "name": "deleted_at",
          "type_info": "Timestamptz"
        },
        {
          "ordinal": 5,
          "name": "name",
          "type_info": "Varchar"
        },
        {
          "ordinal": 6,
          "name": "deadline",
          "type_info": "Timestamptz"
        },
        {
          "ordinal": 7,
          "name": "page_id",
          "type_info": "Uuid"
        },
        {
          "ordinal": 8,
          "name": "score_maximum",
          "type_info": "Int4"
        },
        {
          "ordinal": 9,
          "name": "order_number",
          "type_info": "Int4"
        },
        {
          "ordinal": 10,
          "name": "chapter_id",
          "type_info": "Uuid"
        },
        {
          "ordinal": 11,
          "name": "copied_from",
          "type_info": "Uuid"
        }
      ],
      "parameters": {
        "Left": ["Uuid"]
      },
      "nullable": [false, false, false, false, true, false, true, false, false, false, false, true]
    }
  },
  "6b8536e8f4621ec17b4b6a7aea1b2df02d5f86d70df29eaa89dd00c028aa4e67": {
    "query": "\nINSERT INTO proposed_block_edits (\n  proposal_id,\n  block_id,\n  block_attribute,\n  original_text,\n  changed_text\n)\nVALUES ($1, $2, $3, $4, $5)\nRETURNING id\n",
    "describe": {
      "columns": [
        {
          "ordinal": 0,
          "name": "id",
          "type_info": "Uuid"
        }
      ],
      "parameters": {
        "Left": ["Uuid", "Uuid", "Text", "Text", "Text"]
      },
      "nullable": [false]
    }
  },
  "6bc403d5e34e4661d2e6930c35e5d8caafea81db10220cdaf612d9be967a056b": {
    "query": "\nSELECT *\nFROM exercise_slides\nWHERE exercise_id = $1\n  AND deleted_at IS NULL;\n    ",
    "describe": {
      "columns": [
        {
          "ordinal": 0,
          "name": "id",
          "type_info": "Uuid"
        },
        {
          "ordinal": 1,
          "name": "created_at",
          "type_info": "Timestamptz"
        },
        {
          "ordinal": 2,
          "name": "updated_at",
          "type_info": "Timestamptz"
        },
        {
          "ordinal": 3,
          "name": "deleted_at",
          "type_info": "Timestamptz"
        },
        {
          "ordinal": 4,
          "name": "exercise_id",
          "type_info": "Uuid"
        },
        {
          "ordinal": 5,
          "name": "order_number",
          "type_info": "Int4"
        }
      ],
      "parameters": {
        "Left": ["Uuid"]
      },
      "nullable": [false, false, false, true, false, false]
    }
  },
  "6f5ab6a5fb0636d714701ea1c4d6c01ca9b3a54efc33322c8bf81d98d356d8e6": {
    "query": "\nSELECT *\nfrom playground_examples\nWHERE deleted_at IS NULL;\n  ",
    "describe": {
      "columns": [
        {
          "ordinal": 0,
          "name": "id",
          "type_info": "Uuid"
        },
        {
          "ordinal": 1,
          "name": "created_at",
          "type_info": "Timestamptz"
        },
        {
          "ordinal": 2,
          "name": "updated_at",
          "type_info": "Timestamptz"
        },
        {
          "ordinal": 3,
          "name": "deleted_at",
          "type_info": "Timestamptz"
        },
        {
          "ordinal": 4,
          "name": "name",
          "type_info": "Varchar"
        },
        {
          "ordinal": 5,
          "name": "url",
          "type_info": "Varchar"
        },
        {
          "ordinal": 6,
          "name": "width",
          "type_info": "Int4"
        },
        {
          "ordinal": 7,
          "name": "data",
          "type_info": "Jsonb"
        }
      ],
      "parameters": {
        "Left": []
      },
      "nullable": [false, false, false, true, false, false, false, false]
    }
  },
  "710ccb21f84c2c1777024e07f260afd8d6e826c2e48de101ec721f2f58d2ea12": {
    "query": "\nINSERT INTO regrading_submissions (\n    regrading_id,\n    submission_id,\n    grading_before_regrading\n  )\nVALUES ($1, $2, $3)\nRETURNING id\n",
    "describe": {
      "columns": [
        {
          "ordinal": 0,
          "name": "id",
          "type_info": "Uuid"
        }
      ],
      "parameters": {
        "Left": ["Uuid", "Uuid", "Uuid"]
      },
      "nullable": [false]
    }
  },
  "715db0028da78daec0c89bbcd9fe42181066f654f01b6dd952851da09d370532": {
    "query": "\nSELECT id,\n  name,\n  created_at,\n  updated_at,\n  organization_id,\n  deleted_at,\n  slug,\n  content_search_language::text,\n  language_code,\n  copied_from,\n  course_language_group_id\nFROM courses\nWHERE course_language_group_id = $1;\n        ",
    "describe": {
      "columns": [
        {
          "ordinal": 0,
          "name": "id",
          "type_info": "Uuid"
        },
        {
          "ordinal": 1,
          "name": "name",
          "type_info": "Varchar"
        },
        {
          "ordinal": 2,
          "name": "created_at",
          "type_info": "Timestamptz"
        },
        {
          "ordinal": 3,
          "name": "updated_at",
          "type_info": "Timestamptz"
        },
        {
          "ordinal": 4,
          "name": "organization_id",
          "type_info": "Uuid"
        },
        {
          "ordinal": 5,
          "name": "deleted_at",
          "type_info": "Timestamptz"
        },
        {
          "ordinal": 6,
          "name": "slug",
          "type_info": "Varchar"
        },
        {
          "ordinal": 7,
          "name": "content_search_language",
          "type_info": "Text"
        },
        {
          "ordinal": 8,
          "name": "language_code",
          "type_info": "Varchar"
        },
        {
          "ordinal": 9,
          "name": "copied_from",
          "type_info": "Uuid"
        },
        {
          "ordinal": 10,
          "name": "course_language_group_id",
          "type_info": "Uuid"
        }
      ],
      "parameters": {
        "Left": ["Uuid"]
      },
      "nullable": [false, false, false, false, false, true, false, null, false, true, false]
    }
  },
  "744d6db0137323cc6398d3dacc9a6a59866b6e23798c33e118a0683f6a58cd36": {
    "query": "\nSELECT *\nFROM exercise_service_info\nWHERE exercise_service_id = $1\n    ",
    "describe": {
      "columns": [
        {
          "ordinal": 0,
          "name": "exercise_service_id",
          "type_info": "Uuid"
        },
        {
          "ordinal": 1,
          "name": "created_at",
          "type_info": "Timestamptz"
        },
        {
          "ordinal": 2,
          "name": "updated_at",
          "type_info": "Timestamptz"
        },
        {
          "ordinal": 3,
          "name": "editor_iframe_path",
          "type_info": "Varchar"
        },
        {
          "ordinal": 4,
          "name": "exercise_iframe_path",
          "type_info": "Varchar"
        },
        {
          "ordinal": 5,
          "name": "grade_endpoint_path",
          "type_info": "Varchar"
        },
        {
          "ordinal": 6,
          "name": "submission_iframe_path",
          "type_info": "Varchar"
        },
        {
          "ordinal": 7,
          "name": "public_spec_endpoint_path",
          "type_info": "Varchar"
        },
        {
          "ordinal": 8,
          "name": "model_solution_path",
          "type_info": "Varchar"
        }
      ],
      "parameters": {
        "Left": ["Uuid"]
      },
      "nullable": [false, false, false, false, false, false, false, false, false]
    }
  },
  "76ce92c1173e95b850a803ae754c1a94af1c02eb4e5e553df48901d90eb6e923": {
    "query": "\nSELECT *\nFROM users\nWHERE id = $1\n        ",
    "describe": {
      "columns": [
        {
          "ordinal": 0,
          "name": "id",
          "type_info": "Uuid"
        },
        {
          "ordinal": 1,
          "name": "created_at",
          "type_info": "Timestamptz"
        },
        {
          "ordinal": 2,
          "name": "updated_at",
          "type_info": "Timestamptz"
        },
        {
          "ordinal": 3,
          "name": "deleted_at",
          "type_info": "Timestamptz"
        },
        {
          "ordinal": 4,
          "name": "upstream_id",
          "type_info": "Int4"
        },
        {
          "ordinal": 5,
          "name": "email",
          "type_info": "Varchar"
        }
      ],
      "parameters": {
        "Left": ["Uuid"]
      },
      "nullable": [false, false, false, true, true, false]
    }
  },
  "77589f5977cb1abcf08674c88fcc060ccb0be732fde86e1fd3b4b21c6de86565": {
    "query": "SELECT organization_id, course_id, role AS \"role: UserRole\" FROM roles WHERE user_id = $1",
    "describe": {
      "columns": [
        {
          "ordinal": 0,
          "name": "organization_id",
          "type_info": "Uuid"
        },
        {
          "ordinal": 1,
          "name": "course_id",
          "type_info": "Uuid"
        },
        {
          "ordinal": 2,
          "name": "role: UserRole",
          "type_info": {
            "Custom": {
              "name": "user_role",
              "kind": {
                "Enum": ["admin", "assistant", "teacher", "reviewer"]
              }
            }
          }
        }
      ],
      "parameters": {
        "Left": ["Uuid"]
      },
      "nullable": [true, true, false]
    }
  },
  "785c6a12aad375df96e3ce5dee4b20fde25e67ec826c645019a03222a07c2aa9": {
    "query": "\nSELECT DATE(created_at) date, count(*)::integer\nFROM submissions\nWHERE course_id = $1\nGROUP BY date\nORDER BY date;\n          ",
    "describe": {
      "columns": [
        {
          "ordinal": 0,
          "name": "date",
          "type_info": "Date"
        },
        {
          "ordinal": 1,
          "name": "count",
          "type_info": "Int4"
        }
      ],
      "parameters": {
        "Left": ["Uuid"]
      },
      "nullable": [null, null]
    }
  },
  "79d611ab409e1fbe46dbccf7e84f714de76138f0c71d2f43b59da2a6a98f2d88": {
    "query": "\nINSERT INTO exercises (course_id, name, page_id, chapter_id, order_number)\nVALUES ($1, $2, $3, $4, $5)\nRETURNING id\n",
    "describe": {
      "columns": [
        {
          "ordinal": 0,
          "name": "id",
          "type_info": "Uuid"
        }
      ],
      "parameters": {
        "Left": ["Uuid", "Varchar", "Uuid", "Uuid", "Int4"]
      },
      "nullable": [false]
    }
  },
  "7eb9780a585e596b2627c86a2d19678eddfca06c0eb2ca273f586be83eaaa081": {
    "query": "\nSELECT id,\n  name,\n  created_at,\n  updated_at,\n  organization_id,\n  deleted_at,\n  slug,\n  content_search_language::text,\n  language_code,\n  copied_from,\n  course_language_group_id\nFROM courses\nWHERE organization_id = $1\n  AND deleted_at IS NULL;\n        ",
    "describe": {
      "columns": [
        {
          "ordinal": 0,
          "name": "id",
          "type_info": "Uuid"
        },
        {
          "ordinal": 1,
          "name": "name",
          "type_info": "Varchar"
        },
        {
          "ordinal": 2,
          "name": "created_at",
          "type_info": "Timestamptz"
        },
        {
          "ordinal": 3,
          "name": "updated_at",
          "type_info": "Timestamptz"
        },
        {
          "ordinal": 4,
          "name": "organization_id",
          "type_info": "Uuid"
        },
        {
          "ordinal": 5,
          "name": "deleted_at",
          "type_info": "Timestamptz"
        },
        {
          "ordinal": 6,
          "name": "slug",
          "type_info": "Varchar"
        },
        {
          "ordinal": 7,
          "name": "content_search_language",
          "type_info": "Text"
        },
        {
          "ordinal": 8,
          "name": "language_code",
          "type_info": "Varchar"
        },
        {
          "ordinal": 9,
          "name": "copied_from",
          "type_info": "Uuid"
        },
        {
          "ordinal": 10,
          "name": "course_language_group_id",
          "type_info": "Uuid"
        }
      ],
      "parameters": {
        "Left": ["Uuid"]
      },
      "nullable": [false, false, false, false, false, true, false, null, false, true, false]
    }
  },
  "7f1cb8b1bbc4ed001fa4fc6dcbbc90e30e0d509e64de0d75461ae1c82a285268": {
    "query": "UPDATE chapters SET opens_at = $1 WHERE id = $2",
    "describe": {
      "columns": [],
      "parameters": {
        "Left": ["Timestamptz", "Uuid"]
      },
      "nullable": []
    }
  },
  "80f7868413d8874e45915bf980f553f4e9e09b8a17f9043bbdbe7d81f85c817c": {
    "query": "\nINSERT INTO pages (\n    id,\n    course_id,\n    content,\n    url_path,\n    title,\n    chapter_id,\n    order_number,\n    copied_from,\n    content_search_language\n  )\nSELECT uuid_generate_v5($1, id::text),\n  $1,\n  content,\n  url_path,\n  title,\n  uuid_generate_v5($1, chapter_id::text),\n  order_number,\n  id,\n  content_search_language\nFROM pages\nWHERE (course_id = $2)\nRETURNING id,\n  content;\n    ",
    "describe": {
      "columns": [
        {
          "ordinal": 0,
          "name": "id",
          "type_info": "Uuid"
        },
        {
          "ordinal": 1,
          "name": "content",
          "type_info": "Jsonb"
        }
      ],
      "parameters": {
        "Left": ["Uuid", "Uuid"]
      },
      "nullable": [false, false]
    }
  },
  "814b64d8d02dc308fe81f4d5608f698d8dfb5ea72049fd321754feb1c1104626": {
    "query": "\nUPDATE exercise_services\n    SET deleted_at = now()\nWHERE id = $1\n    RETURNING *\n        ",
    "describe": {
      "columns": [
        {
          "ordinal": 0,
          "name": "id",
          "type_info": "Uuid"
        },
        {
          "ordinal": 1,
          "name": "created_at",
          "type_info": "Timestamptz"
        },
        {
          "ordinal": 2,
          "name": "updated_at",
          "type_info": "Timestamptz"
        },
        {
          "ordinal": 3,
          "name": "deleted_at",
          "type_info": "Timestamptz"
        },
        {
          "ordinal": 4,
          "name": "name",
          "type_info": "Varchar"
        },
        {
          "ordinal": 5,
          "name": "slug",
          "type_info": "Varchar"
        },
        {
          "ordinal": 6,
          "name": "public_url",
          "type_info": "Varchar"
        },
        {
          "ordinal": 7,
          "name": "internal_url",
          "type_info": "Varchar"
        },
        {
          "ordinal": 8,
          "name": "max_reprocessing_submissions_at_once",
          "type_info": "Int4"
        }
      ],
      "parameters": {
        "Left": ["Uuid"]
      },
      "nullable": [false, false, false, true, false, false, false, true, false]
    }
  },
  "8198f7adf5e5c8c71a7d632e7ccc1e8d139d30af2e410b57d710321fad7e18ba": {
    "query": "\nSELECT *\nFROM exercise_slides\nWHERE exercise_id = $1\n  AND deleted_at IS NULL\nORDER BY random()\nLIMIT 1;\n        ",
    "describe": {
      "columns": [
        {
          "ordinal": 0,
          "name": "id",
          "type_info": "Uuid"
        },
        {
          "ordinal": 1,
          "name": "created_at",
          "type_info": "Timestamptz"
        },
        {
          "ordinal": 2,
          "name": "updated_at",
          "type_info": "Timestamptz"
        },
        {
          "ordinal": 3,
          "name": "deleted_at",
          "type_info": "Timestamptz"
        },
        {
          "ordinal": 4,
          "name": "exercise_id",
          "type_info": "Uuid"
        },
        {
          "ordinal": 5,
          "name": "order_number",
          "type_info": "Int4"
        }
      ],
      "parameters": {
        "Left": ["Uuid"]
      },
      "nullable": [false, false, false, true, false, false]
    }
  },
  "8355f2e2500598d1b6fb129f1c7876b2415df0f4235a164a98b0414f8445c84b": {
    "query": "\nSELECT id,\n  regrading_started_at,\n  regrading_completed_at,\n  total_grading_progress AS \"total_grading_progress: _\"\nFROM regradings\nWHERE id = $1\n",
    "describe": {
      "columns": [
        {
          "ordinal": 0,
          "name": "id",
          "type_info": "Uuid"
        },
        {
          "ordinal": 1,
          "name": "regrading_started_at",
          "type_info": "Timestamptz"
        },
        {
          "ordinal": 2,
          "name": "regrading_completed_at",
          "type_info": "Timestamptz"
        },
        {
          "ordinal": 3,
          "name": "total_grading_progress: _",
          "type_info": {
            "Custom": {
              "name": "grading_progress",
              "kind": {
                "Enum": ["fully-graded", "pending", "pending-manual", "failed", "not-ready"]
              }
            }
          }
        }
      ],
      "parameters": {
        "Left": ["Uuid"]
      },
      "nullable": [false, true, true, false]
    }
  },
  "8418000fb3d50f52e42766c3884416520d434ea9588248e26c3b4fbfb1abae90": {
    "query": "\nUPDATE email_templates\nSET name = $1,\n  subject = $2,\n  content = $3,\n  exercise_completions_threshold = $4,\n  points_threshold = $5\nWHERE id = $6\nRETURNING *\n  ",
    "describe": {
      "columns": [
        {
          "ordinal": 0,
          "name": "id",
          "type_info": "Uuid"
        },
        {
          "ordinal": 1,
          "name": "created_at",
          "type_info": "Timestamptz"
        },
        {
          "ordinal": 2,
          "name": "updated_at",
          "type_info": "Timestamptz"
        },
        {
          "ordinal": 3,
          "name": "deleted_at",
          "type_info": "Timestamptz"
        },
        {
          "ordinal": 4,
          "name": "content",
          "type_info": "Jsonb"
        },
        {
          "ordinal": 5,
          "name": "name",
          "type_info": "Varchar"
        },
        {
          "ordinal": 6,
          "name": "subject",
          "type_info": "Varchar"
        },
        {
          "ordinal": 7,
          "name": "exercise_completions_threshold",
          "type_info": "Int4"
        },
        {
          "ordinal": 8,
          "name": "points_threshold",
          "type_info": "Int4"
        },
        {
          "ordinal": 9,
          "name": "course_instance_id",
          "type_info": "Uuid"
        }
      ],
      "parameters": {
        "Left": ["Varchar", "Varchar", "Jsonb", "Int4", "Int4", "Uuid"]
      },
      "nullable": [false, false, false, true, true, false, true, true, true, false]
    }
  },
  "8492979938e25727c88d0aa43f2def59b6d913247be736fd18d03ba7e9a7973a": {
    "query": "\nUPDATE exercise_slides\nSET deleted_at = now()\nWHERE exercise_id IN (\n    SELECT id\n    FROM exercises\n    WHERE page_id = $1\n  );\n        ",
    "describe": {
      "columns": [],
      "parameters": {
        "Left": ["Uuid"]
      },
      "nullable": []
    }
  },
  "84c1d6a15440bbd0372556fc13c42779b5525614dbe3be79ca3cfd31acb4d039": {
    "query": "\nINSERT INTO course_instances (id, course_id, name, variant_status, teacher_in_charge_name, teacher_in_charge_email, support_email)\nVALUES ($1, $2, $3, $4, $5, $6, $7)\nRETURNING id,\n  created_at,\n  updated_at,\n  deleted_at,\n  course_id,\n  starts_at,\n  ends_at,\n  name,\n  description,\n  variant_status AS \"variant_status: VariantStatus\",\n  teacher_in_charge_name,\n  teacher_in_charge_email,\n  support_email\n",
    "describe": {
      "columns": [
        {
          "ordinal": 0,
          "name": "id",
          "type_info": "Uuid"
        },
        {
          "ordinal": 1,
          "name": "created_at",
          "type_info": "Timestamptz"
        },
        {
          "ordinal": 2,
          "name": "updated_at",
          "type_info": "Timestamptz"
        },
        {
          "ordinal": 3,
          "name": "deleted_at",
          "type_info": "Timestamptz"
        },
        {
          "ordinal": 4,
          "name": "course_id",
          "type_info": "Uuid"
        },
        {
          "ordinal": 5,
          "name": "starts_at",
          "type_info": "Timestamptz"
        },
        {
          "ordinal": 6,
          "name": "ends_at",
          "type_info": "Timestamptz"
        },
        {
          "ordinal": 7,
          "name": "name",
          "type_info": "Varchar"
        },
        {
          "ordinal": 8,
          "name": "description",
          "type_info": "Varchar"
        },
        {
          "ordinal": 9,
          "name": "variant_status: VariantStatus",
          "type_info": {
            "Custom": {
              "name": "variant_status",
              "kind": {
                "Enum": ["draft", "upcoming", "active", "ended"]
              }
            }
          }
        },
        {
          "ordinal": 10,
          "name": "teacher_in_charge_name",
          "type_info": "Varchar"
        },
        {
          "ordinal": 11,
          "name": "teacher_in_charge_email",
          "type_info": "Varchar"
        },
        {
          "ordinal": 12,
          "name": "support_email",
          "type_info": "Varchar"
        }
      ],
      "parameters": {
        "Left": [
          "Uuid",
          "Uuid",
          "Varchar",
          {
            "Custom": {
              "name": "variant_status",
              "kind": {
                "Enum": ["draft", "upcoming", "active", "ended"]
              }
            }
          },
          "Varchar",
          "Varchar",
          "Varchar"
        ]
      },
      "nullable": [
        false,
        false,
        false,
        true,
        false,
        true,
        true,
        true,
        true,
        false,
        false,
        false,
        true
      ]
    }
  },
  "852a2e8b28b656b8e676b846827ea1244ca82ff1dfe59676b8933ed03022924f": {
    "query": "\nSELECT COUNT(*) AS count\nFROM page_history\nWHERE page_id = $1\n",
    "describe": {
      "columns": [
        {
          "ordinal": 0,
          "name": "count",
          "type_info": "Int8"
        }
      ],
      "parameters": {
        "Left": ["Uuid"]
      },
      "nullable": [null]
    }
  },
  "85627304819016a8f3adf783ef95c81a1e7ed1b362e12b9429f20598432ba7e4": {
    "query": "\nSELECT id,\n  created_at,\n  updated_at,\n  course_id,\n  chapter_id,\n  url_path,\n  title,\n  deleted_at,\n  content,\n  order_number,\n  copied_from\nFROM pages\nWHERE course_id = $1\n  AND deleted_at IS NULL;\n        ",
    "describe": {
      "columns": [
        {
          "ordinal": 0,
          "name": "id",
          "type_info": "Uuid"
        },
        {
          "ordinal": 1,
          "name": "created_at",
          "type_info": "Timestamptz"
        },
        {
          "ordinal": 2,
          "name": "updated_at",
          "type_info": "Timestamptz"
        },
        {
          "ordinal": 3,
          "name": "course_id",
          "type_info": "Uuid"
        },
        {
          "ordinal": 4,
          "name": "chapter_id",
          "type_info": "Uuid"
        },
        {
          "ordinal": 5,
          "name": "url_path",
          "type_info": "Varchar"
        },
        {
          "ordinal": 6,
          "name": "title",
          "type_info": "Varchar"
        },
        {
          "ordinal": 7,
          "name": "deleted_at",
          "type_info": "Timestamptz"
        },
        {
          "ordinal": 8,
          "name": "content",
          "type_info": "Jsonb"
        },
        {
          "ordinal": 9,
          "name": "order_number",
          "type_info": "Int4"
        },
        {
          "ordinal": 10,
          "name": "copied_from",
          "type_info": "Uuid"
        }
      ],
      "parameters": {
        "Left": ["Uuid"]
      },
      "nullable": [false, false, false, false, true, false, false, true, false, false, true]
    }
  },
  "85d460d9a14e12b66d387b3cdf0caf930e42725cd706c38a85d02613ae14130e": {
    "query": "\nSELECT *\nFROM exercise_slides\nWHERE deleted_at IS NULL;\n    ",
    "describe": {
      "columns": [
        {
          "ordinal": 0,
          "name": "id",
          "type_info": "Uuid"
        },
        {
          "ordinal": 1,
          "name": "created_at",
          "type_info": "Timestamptz"
        },
        {
          "ordinal": 2,
          "name": "updated_at",
          "type_info": "Timestamptz"
        },
        {
          "ordinal": 3,
          "name": "deleted_at",
          "type_info": "Timestamptz"
        },
        {
          "ordinal": 4,
          "name": "exercise_id",
          "type_info": "Uuid"
        },
        {
          "ordinal": 5,
          "name": "order_number",
          "type_info": "Int4"
        }
      ],
      "parameters": {
        "Left": []
      },
      "nullable": [false, false, false, true, false, false]
    }
  },
  "862f07aafadb5dd995ce1d74b63b30d83e2c109fb286641795a61726c009ff04": {
    "query": "\nINSERT INTO exercise_tasks (\n    exercise_slide_id,\n    exercise_type,\n    assignment,\n    private_spec,\n    public_spec,\n    model_solution_spec\n  )\nVALUES ($1, $2, $3, $4, $5, $6)\nRETURNING id\n",
    "describe": {
      "columns": [
        {
          "ordinal": 0,
          "name": "id",
          "type_info": "Uuid"
        }
      ],
      "parameters": {
        "Left": ["Uuid", "Varchar", "Jsonb", "Jsonb", "Jsonb", "Jsonb"]
      },
      "nullable": [false]
    }
  },
  "87848a65cafd33187ebbc6ed99b0a6eaaff44a09d3efb17759ee3604fc39f49c": {
    "query": "\n-- common table expression for the search term tsquery so that we don't have to repeat it many times\nWITH cte as (\n    -- Converts the search term to a word search with ands between the words with plainto_tsquery but appends ':*' to the\n    -- last word so that it  becomes a prefix match. This way the search will also contain results when the last word in\n    -- the search term is only partially typed. Note that if to_tsquery($4) decides to stem the word, the replacement\n    -- will be skipped.\n    SELECT ts_rewrite(\n        plainto_tsquery($2::regconfig, $3),\n        to_tsquery($4),\n        to_tsquery($4 || ':*')\n    ) as query\n)\nSELECT id,\n    ts_rank(\n    content_search,\n    (\n        SELECT query\n        from cte\n    )\n    ) as rank,\n    ts_headline(\n    $2::regconfig,\n    title,\n    (\n        SELECT query\n        from cte\n    )\n    ) as title_headline,\n    ts_headline(\n    $2::regconfig,\n    content_search_original_text,\n    (\n        SELECT query\n        from cte\n    )\n    ) as content_headline,\n    url_path\nFROM pages\nWHERE course_id = $1\n    AND deleted_at IS NULL\n    AND content_search @@ (\n    SELECT query\n    from cte\n    )\nORDER BY rank DESC\nLIMIT 50;\n        ",
    "describe": {
      "columns": [
        {
          "ordinal": 0,
          "name": "id",
          "type_info": "Uuid"
        },
        {
          "ordinal": 1,
          "name": "rank",
          "type_info": "Float4"
        },
        {
          "ordinal": 2,
          "name": "title_headline",
          "type_info": "Text"
        },
        {
          "ordinal": 3,
          "name": "content_headline",
          "type_info": "Text"
        },
        {
          "ordinal": 4,
          "name": "url_path",
          "type_info": "Varchar"
        }
      ],
      "parameters": {
        "Left": [
          "Uuid",
          {
            "Custom": {
              "name": "regconfig",
              "kind": "Simple"
            }
          },
          "Text",
          "Text"
        ]
      },
      "nullable": [false, null, null, null, false]
    }
  },
  "88890869dabe25130451185ec231260f8cdc6121649923e7209346dded7d0014": {
    "query": "SELECT organization_id FROM courses WHERE id = $1",
    "describe": {
      "columns": [
        {
          "ordinal": 0,
          "name": "organization_id",
          "type_info": "Uuid"
        }
      ],
      "parameters": {
        "Left": ["Uuid"]
      },
      "nullable": [false]
    }
  },
  "8996c28a928545504a3741a926ceb7831d752406f9f3c6871854343bb7b1aa4b": {
    "query": "\nINSERT INTO exercise_slides (exercise_id, order_number)\nVALUES ($1, $2)\nRETURNING *;\n    ",
    "describe": {
      "columns": [
        {
          "ordinal": 0,
          "name": "id",
          "type_info": "Uuid"
        },
        {
          "ordinal": 1,
          "name": "created_at",
          "type_info": "Timestamptz"
        },
        {
          "ordinal": 2,
          "name": "updated_at",
          "type_info": "Timestamptz"
        },
        {
          "ordinal": 3,
          "name": "deleted_at",
          "type_info": "Timestamptz"
        },
        {
          "ordinal": 4,
          "name": "exercise_id",
          "type_info": "Uuid"
        },
        {
          "ordinal": 5,
          "name": "order_number",
          "type_info": "Int4"
        }
      ],
      "parameters": {
        "Left": ["Uuid", "Int4"]
      },
      "nullable": [false, false, false, true, false, false]
    }
  },
  "8c711ea858481edd56e9dc186e9c256e5109f373b8a8c602cecba26cf75740c7": {
    "query": "\nINSERT INTO users (id, email)\nVALUES ($1, $2)\nRETURNING id\n",
    "describe": {
      "columns": [
        {
          "ordinal": 0,
          "name": "id",
          "type_info": "Uuid"
        }
      ],
      "parameters": {
        "Left": ["Uuid", "Varchar"]
      },
      "nullable": [false]
    }
  },
  "8cc039e70b30221cc7c05ccac3d0db3c4b304ba90d3eea8be6c94666e9bd383b": {
    "query": "\nINSERT INTO user_course_settings (\n    user_id,\n    course_language_group_id,\n    current_course_id,\n    current_course_instance_id\n  )\nSELECT $1,\n  course_language_group_id,\n  $2,\n  $3\nFROM courses\nWHERE id = $2\n  AND deleted_at IS NULL ON CONFLICT (user_id, course_language_group_id) DO\nUPDATE\nSET current_course_id = $2,\n  current_course_instance_id = $3\nRETURNING *;\n        ",
    "describe": {
      "columns": [
        {
          "ordinal": 0,
          "name": "user_id",
          "type_info": "Uuid"
        },
        {
          "ordinal": 1,
          "name": "course_language_group_id",
          "type_info": "Uuid"
        },
        {
          "ordinal": 2,
          "name": "created_at",
          "type_info": "Timestamptz"
        },
        {
          "ordinal": 3,
          "name": "updated_at",
          "type_info": "Timestamptz"
        },
        {
          "ordinal": 4,
          "name": "deleted_at",
          "type_info": "Timestamptz"
        },
        {
          "ordinal": 5,
          "name": "current_course_id",
          "type_info": "Uuid"
        },
        {
          "ordinal": 6,
          "name": "current_course_instance_id",
          "type_info": "Uuid"
        }
      ],
      "parameters": {
        "Left": ["Uuid", "Uuid", "Uuid"]
      },
      "nullable": [false, false, false, false, true, false, false]
    }
  },
  "902398ca29a18eb7bce969348d7d90eb0b3cb8a95cbdd228f89df0eaa7cf5eff": {
    "query": "\nINSERT INTO regradings DEFAULT\nVALUES\nRETURNING id\n",
    "describe": {
      "columns": [
        {
          "ordinal": 0,
          "name": "id",
          "type_info": "Uuid"
        }
      ],
      "parameters": {
        "Left": []
      },
      "nullable": [false]
    }
  },
  "90a05af8117ab207b26061df619b9940f81d2c59d3de6a0b445ac0d878ff542a": {
    "query": "\nINSERT INTO pages(\n    course_id,\n    content,\n    url_path,\n    title,\n    order_number,\n    chapter_id,\n    content_search_language\n  )\nVALUES($1, $2, $3, $4, $5, $6, $7::regconfig)\nRETURNING id,\n  created_at,\n  updated_at,\n  course_id,\n  chapter_id,\n  url_path,\n  title,\n  deleted_at,\n  content,\n  order_number,\n  copied_from\n          ",
    "describe": {
      "columns": [
        {
          "ordinal": 0,
          "name": "id",
          "type_info": "Uuid"
        },
        {
          "ordinal": 1,
          "name": "created_at",
          "type_info": "Timestamptz"
        },
        {
          "ordinal": 2,
          "name": "updated_at",
          "type_info": "Timestamptz"
        },
        {
          "ordinal": 3,
          "name": "course_id",
          "type_info": "Uuid"
        },
        {
          "ordinal": 4,
          "name": "chapter_id",
          "type_info": "Uuid"
        },
        {
          "ordinal": 5,
          "name": "url_path",
          "type_info": "Varchar"
        },
        {
          "ordinal": 6,
          "name": "title",
          "type_info": "Varchar"
        },
        {
          "ordinal": 7,
          "name": "deleted_at",
          "type_info": "Timestamptz"
        },
        {
          "ordinal": 8,
          "name": "content",
          "type_info": "Jsonb"
        },
        {
          "ordinal": 9,
          "name": "order_number",
          "type_info": "Int4"
        },
        {
          "ordinal": 10,
          "name": "copied_from",
          "type_info": "Uuid"
        }
      ],
      "parameters": {
        "Left": [
          "Uuid",
          "Jsonb",
          "Varchar",
          "Varchar",
          "Int4",
          "Uuid",
          {
            "Custom": {
              "name": "regconfig",
              "kind": "Simple"
            }
          }
        ]
      },
      "nullable": [false, false, false, false, true, false, false, true, false, false, true]
    }
  },
  "90fa9968b7d756f053c018a87714ffe53999efba45477c01a5daf23404b64c06": {
    "query": "\nINSERT INTO submissions (\n    exercise_id,\n    course_id,\n    exercise_task_id,\n    user_id,\n    course_instance_id,\n    data_json\n  )\n  VALUES ($1, $2, $3, $4, $5, $6)\n  RETURNING id\n",
    "describe": {
      "columns": [
        {
          "ordinal": 0,
          "name": "id",
          "type_info": "Uuid"
        }
      ],
      "parameters": {
        "Left": ["Uuid", "Uuid", "Uuid", "Uuid", "Uuid", "Jsonb"]
      },
      "nullable": [false]
    }
  },
  "9213dee04b16c5afaec3da7b13f671376aaee9075686d07d52dcd5552044f247": {
    "query": "\nSELECT id,\n  created_at,\n  updated_at,\n  deleted_at,\n  course_id,\n  starts_at,\n  ends_at,\n  name,\n  description,\n  variant_status as \"variant_status: VariantStatus\",\n  teacher_in_charge_name,\n  teacher_in_charge_email,\n  support_email\nFROM course_instances\nWHERE deleted_at IS NULL\n",
    "describe": {
      "columns": [
        {
          "ordinal": 0,
          "name": "id",
          "type_info": "Uuid"
        },
        {
          "ordinal": 1,
          "name": "created_at",
          "type_info": "Timestamptz"
        },
        {
          "ordinal": 2,
          "name": "updated_at",
          "type_info": "Timestamptz"
        },
        {
          "ordinal": 3,
          "name": "deleted_at",
          "type_info": "Timestamptz"
        },
        {
          "ordinal": 4,
          "name": "course_id",
          "type_info": "Uuid"
        },
        {
          "ordinal": 5,
          "name": "starts_at",
          "type_info": "Timestamptz"
        },
        {
          "ordinal": 6,
          "name": "ends_at",
          "type_info": "Timestamptz"
        },
        {
          "ordinal": 7,
          "name": "name",
          "type_info": "Varchar"
        },
        {
          "ordinal": 8,
          "name": "description",
          "type_info": "Varchar"
        },
        {
          "ordinal": 9,
          "name": "variant_status: VariantStatus",
          "type_info": {
            "Custom": {
              "name": "variant_status",
              "kind": {
                "Enum": ["draft", "upcoming", "active", "ended"]
              }
            }
          }
        },
        {
          "ordinal": 10,
          "name": "teacher_in_charge_name",
          "type_info": "Varchar"
        },
        {
          "ordinal": 11,
          "name": "teacher_in_charge_email",
          "type_info": "Varchar"
        },
        {
          "ordinal": 12,
          "name": "support_email",
          "type_info": "Varchar"
        }
      ],
      "parameters": {
        "Left": []
      },
      "nullable": [
        false,
        false,
        false,
        true,
        false,
        true,
        true,
        true,
        true,
        false,
        false,
        false,
        true
      ]
    }
  },
  "923729ea7a2ab65e188244a178494d5311199d1be502c9ac5a6c30235b3ab446": {
    "query": "\nINSERT INTO courses (name, organization_id, slug, language_code, course_language_group_id)\nVALUES ($1, $2, $3, $4, $5)\nRETURNING id\n",
    "describe": {
      "columns": [
        {
          "ordinal": 0,
          "name": "id",
          "type_info": "Uuid"
        }
      ],
      "parameters": {
        "Left": ["Varchar", "Uuid", "Varchar", "Varchar", "Uuid"]
      },
      "nullable": [false]
    }
  },
  "94118043fe7516f89950ef623f3328c75cf4880893fd3fe7088f8da4d6a3b76e": {
    "query": "\nSELECT feedback.id,\n  feedback.user_id,\n  feedback.course_id,\n  feedback.feedback_given,\n  feedback.selected_text,\n  feedback.marked_as_read,\n  feedback.created_at,\n  array_agg(block_feedback.block_id) filter (\n    where block_feedback.block_id IS NOT NULL\n  ) AS \"block_ids: Vec<Uuid>\",\n  array_agg(block_feedback.block_text) filter (\n    where block_feedback.block_id IS NOT NULL\n  ) AS \"block_texts: Vec<Option<String>>\"\nFROM feedback\n  LEFT JOIN block_feedback ON block_feedback.feedback_id = feedback.id\nWHERE course_id = $1\n  AND feedback.marked_as_read = $2\n  AND feedback.deleted_at IS NULL\n  AND block_feedback.deleted_at IS NULL\nGROUP BY feedback.id,\n  feedback.user_id,\n  feedback.course_id,\n  feedback.feedback_given,\n  feedback.marked_as_read,\n  feedback.created_at\nORDER BY feedback.created_at DESC,\n  feedback.id\nLIMIT $3 OFFSET $4\n",
    "describe": {
      "columns": [
        {
          "ordinal": 0,
          "name": "id",
          "type_info": "Uuid"
        },
        {
          "ordinal": 1,
          "name": "user_id",
          "type_info": "Uuid"
        },
        {
          "ordinal": 2,
          "name": "course_id",
          "type_info": "Uuid"
        },
        {
          "ordinal": 3,
          "name": "feedback_given",
          "type_info": "Varchar"
        },
        {
          "ordinal": 4,
          "name": "selected_text",
          "type_info": "Text"
        },
        {
          "ordinal": 5,
          "name": "marked_as_read",
          "type_info": "Bool"
        },
        {
          "ordinal": 6,
          "name": "created_at",
          "type_info": "Timestamptz"
        },
        {
          "ordinal": 7,
          "name": "block_ids: Vec<Uuid>",
          "type_info": "UuidArray"
        },
        {
          "ordinal": 8,
          "name": "block_texts: Vec<Option<String>>",
          "type_info": "VarcharArray"
        }
      ],
      "parameters": {
        "Left": ["Uuid", "Bool", "Int8", "Int8"]
      },
      "nullable": [false, true, false, false, true, false, false, null, null]
    }
  },
  "94ded885c93e670d138c1774ec664d7d08779da4e61afa196858e3fb71864f47": {
    "query": "\nINSERT INTO exercise_service_info(\n    exercise_service_id,\n    editor_iframe_path,\n    exercise_iframe_path,\n    submission_iframe_path,\n    grade_endpoint_path,\n    public_spec_endpoint_path,\n    model_solution_path\n  )\nVALUES ($1, $2, $3, $4, $5, $6, $7)\nON CONFLICT(exercise_service_id) DO UPDATE\nSET editor_iframe_path = $2,\n  exercise_iframe_path = $3,\n  submission_iframe_path = $4,\n  grade_endpoint_path = $5,\n  public_spec_endpoint_path = $6,\n  model_solution_path = $7\nRETURNING *\n    ",
    "describe": {
      "columns": [
        {
          "ordinal": 0,
          "name": "exercise_service_id",
          "type_info": "Uuid"
        },
        {
          "ordinal": 1,
          "name": "created_at",
          "type_info": "Timestamptz"
        },
        {
          "ordinal": 2,
          "name": "updated_at",
          "type_info": "Timestamptz"
        },
        {
          "ordinal": 3,
          "name": "editor_iframe_path",
          "type_info": "Varchar"
        },
        {
          "ordinal": 4,
          "name": "exercise_iframe_path",
          "type_info": "Varchar"
        },
        {
          "ordinal": 5,
          "name": "grade_endpoint_path",
          "type_info": "Varchar"
        },
        {
          "ordinal": 6,
          "name": "submission_iframe_path",
          "type_info": "Varchar"
        },
        {
          "ordinal": 7,
          "name": "public_spec_endpoint_path",
          "type_info": "Varchar"
        },
        {
          "ordinal": 8,
          "name": "model_solution_path",
          "type_info": "Varchar"
        }
      ],
      "parameters": {
        "Left": ["Uuid", "Varchar", "Varchar", "Varchar", "Varchar", "Varchar", "Varchar"]
      },
      "nullable": [false, false, false, false, false, false, false, false, false]
    }
  },
  "95546a12f24b40783b49269d4e7565326c0ed49fe5c9720692fc41e052901d02": {
    "query": "\nSELECT proposed_page_edits.id AS \"page_proposal_id!\",\n  proposed_block_edits.id AS \"block_proposal_id!\",\n  page_id as \"page_id!\",\n  user_id,\n  block_id,\n  original_text,\n  changed_text,\n  proposed_page_edits.pending as \"pending!\",\n  block_attribute,\n  proposed_block_edits.status as \"block_proposal_status: ProposalStatus\",\n  proposed_page_edits.created_at as \"created_at!\"\nFROM (\n    SELECT id,\n      page_id,\n      user_id,\n      pending,\n      created_at\n    FROM proposed_page_edits\n    WHERE course_id = $1\n      AND pending = $2\n      AND deleted_at IS NULL\n    ORDER BY created_at DESC,\n      id\n    LIMIT $3 OFFSET $4\n  ) proposed_page_edits\n  LEFT JOIN proposed_block_edits ON proposed_page_edits.id = proposed_block_edits.proposal_id\nWHERE proposed_block_edits.deleted_at IS NULL\n",
    "describe": {
      "columns": [
        {
          "ordinal": 0,
          "name": "page_proposal_id!",
          "type_info": "Uuid"
        },
        {
          "ordinal": 1,
          "name": "block_proposal_id!",
          "type_info": "Uuid"
        },
        {
          "ordinal": 2,
          "name": "page_id!",
          "type_info": "Uuid"
        },
        {
          "ordinal": 3,
          "name": "user_id",
          "type_info": "Uuid"
        },
        {
          "ordinal": 4,
          "name": "block_id",
          "type_info": "Uuid"
        },
        {
          "ordinal": 5,
          "name": "original_text",
          "type_info": "Text"
        },
        {
          "ordinal": 6,
          "name": "changed_text",
          "type_info": "Text"
        },
        {
          "ordinal": 7,
          "name": "pending!",
          "type_info": "Bool"
        },
        {
          "ordinal": 8,
          "name": "block_attribute",
          "type_info": "Text"
        },
        {
          "ordinal": 9,
          "name": "block_proposal_status: ProposalStatus",
          "type_info": {
            "Custom": {
              "name": "proposal_status",
              "kind": {
                "Enum": ["pending", "accepted", "rejected"]
              }
            }
          }
        },
        {
          "ordinal": 10,
          "name": "created_at!",
          "type_info": "Timestamptz"
        }
      ],
      "parameters": {
        "Left": ["Uuid", "Bool", "Int8", "Int8"]
      },
      "nullable": [true, false, true, true, false, false, false, true, false, false, true]
    }
  },
  "974f0fff32d5d42aa0aa4d4f9e52ebe1b69c95cc677bdb0fce4f8bfd7b519639": {
    "query": "\nUPDATE regradings\nSET total_grading_progress = $1\nWHERE id = $2\n",
    "describe": {
      "columns": [],
      "parameters": {
        "Left": [
          {
            "Custom": {
              "name": "grading_progress",
              "kind": {
                "Enum": ["fully-graded", "pending", "pending-manual", "failed", "not-ready"]
              }
            }
          },
          "Uuid"
        ]
      },
      "nullable": []
    }
  },
  "97725b48f6343a99acc51e520470f6b76e84bd60b6c9444bf49005bcece5e97e": {
    "query": "\nUPDATE course_instances\nSET deleted_at = now()\nWHERE id = $1\n",
    "describe": {
      "columns": [],
      "parameters": {
        "Left": ["Uuid"]
      },
      "nullable": []
    }
  },
  "97863f3295349de9881d18e705ef461353c7bbca65e2f0c65c43c6a4bb1365ee": {
    "query": "\nSELECT *\nFROM exercise_services\nWHERE slug = ANY($1);",
    "describe": {
      "columns": [
        {
          "ordinal": 0,
          "name": "id",
          "type_info": "Uuid"
        },
        {
          "ordinal": 1,
          "name": "created_at",
          "type_info": "Timestamptz"
        },
        {
          "ordinal": 2,
          "name": "updated_at",
          "type_info": "Timestamptz"
        },
        {
          "ordinal": 3,
          "name": "deleted_at",
          "type_info": "Timestamptz"
        },
        {
          "ordinal": 4,
          "name": "name",
          "type_info": "Varchar"
        },
        {
          "ordinal": 5,
          "name": "slug",
          "type_info": "Varchar"
        },
        {
          "ordinal": 6,
          "name": "public_url",
          "type_info": "Varchar"
        },
        {
          "ordinal": 7,
          "name": "internal_url",
          "type_info": "Varchar"
        },
        {
          "ordinal": 8,
          "name": "max_reprocessing_submissions_at_once",
          "type_info": "Int4"
        }
      ],
      "parameters": {
        "Left": ["TextArray"]
      },
      "nullable": [false, false, false, true, false, false, false, true, false]
    }
  },
  "9b34d20c5dad89a18e57c263932092c250746dac2a45e1985853d16ed8344d13": {
    "query": "\nSELECT id,\n  created_at,\n  updated_at,\n  course_id,\n  chapter_id,\n  url_path,\n  title,\n  deleted_at,\n  content,\n  order_number,\n  copied_from\nFROM pages p\nWHERE p.chapter_id = $1\n  AND p.deleted_at IS NULL\n  AND p.id NOT IN (\n    SELECT front_page_id\n    FROM chapters c\n    WHERE c.front_page_id = p.id\n  );\n    ",
    "describe": {
      "columns": [
        {
          "ordinal": 0,
          "name": "id",
          "type_info": "Uuid"
        },
        {
          "ordinal": 1,
          "name": "created_at",
          "type_info": "Timestamptz"
        },
        {
          "ordinal": 2,
          "name": "updated_at",
          "type_info": "Timestamptz"
        },
        {
          "ordinal": 3,
          "name": "course_id",
          "type_info": "Uuid"
        },
        {
          "ordinal": 4,
          "name": "chapter_id",
          "type_info": "Uuid"
        },
        {
          "ordinal": 5,
          "name": "url_path",
          "type_info": "Varchar"
        },
        {
          "ordinal": 6,
          "name": "title",
          "type_info": "Varchar"
        },
        {
          "ordinal": 7,
          "name": "deleted_at",
          "type_info": "Timestamptz"
        },
        {
          "ordinal": 8,
          "name": "content",
          "type_info": "Jsonb"
        },
        {
          "ordinal": 9,
          "name": "order_number",
          "type_info": "Int4"
        },
        {
          "ordinal": 10,
          "name": "copied_from",
          "type_info": "Uuid"
        }
      ],
      "parameters": {
        "Left": ["Uuid"]
      },
      "nullable": [false, false, false, false, true, false, false, true, false, false, true]
    }
  },
  "9bd2d846e48026343f943674185a77f014043fa8bca6960f49ddde168e69b04e": {
    "query": "\nINSERT INTO exercise_slides (id, exercise_id, order_number)\nVALUES ($1, $2, $3)\nRETURNING id;\n",
    "describe": {
      "columns": [
        {
          "ordinal": 0,
          "name": "id",
          "type_info": "Uuid"
        }
      ],
      "parameters": {
        "Left": ["Uuid", "Uuid", "Int4"]
      },
      "nullable": [false]
    }
  },
  "9c6243474cc02c99f6974e143c88dde690c982125071ddc69df713350de1f875": {
    "query": "SELECT * FROM exercise_tasks WHERE id = $1;",
    "describe": {
      "columns": [
        {
          "ordinal": 0,
          "name": "id",
          "type_info": "Uuid"
        },
        {
          "ordinal": 1,
          "name": "created_at",
          "type_info": "Timestamptz"
        },
        {
          "ordinal": 2,
          "name": "updated_at",
          "type_info": "Timestamptz"
        },
        {
          "ordinal": 3,
          "name": "exercise_type",
          "type_info": "Varchar"
        },
        {
          "ordinal": 4,
          "name": "assignment",
          "type_info": "Jsonb"
        },
        {
          "ordinal": 5,
          "name": "deleted_at",
          "type_info": "Timestamptz"
        },
        {
          "ordinal": 6,
          "name": "private_spec",
          "type_info": "Jsonb"
        },
        {
          "ordinal": 7,
          "name": "spec_file_id",
          "type_info": "Uuid"
        },
        {
          "ordinal": 8,
          "name": "public_spec",
          "type_info": "Jsonb"
        },
        {
          "ordinal": 9,
          "name": "model_solution_spec",
          "type_info": "Jsonb"
        },
        {
          "ordinal": 10,
          "name": "copied_from",
          "type_info": "Uuid"
        },
        {
          "ordinal": 11,
          "name": "exercise_slide_id",
          "type_info": "Uuid"
        }
      ],
      "parameters": {
        "Left": ["Uuid"]
      },
      "nullable": [false, false, false, false, false, true, true, true, true, true, true, false]
    }
  },
  "9c85b99d223ec35dd6a3d00598117fba6db802ec315cd2d1c38012b577d270bb": {
    "query": "\nSELECT *\nFROM exercises\nWHERE page_id IN (\n    SELECT UNNEST($1::uuid [])\n  )\n  AND deleted_at IS NULL\n        ",
    "describe": {
      "columns": [
        {
          "ordinal": 0,
          "name": "id",
          "type_info": "Uuid"
        },
        {
          "ordinal": 1,
          "name": "created_at",
          "type_info": "Timestamptz"
        },
        {
          "ordinal": 2,
          "name": "updated_at",
          "type_info": "Timestamptz"
        },
        {
          "ordinal": 3,
          "name": "course_id",
          "type_info": "Uuid"
        },
        {
          "ordinal": 4,
          "name": "deleted_at",
          "type_info": "Timestamptz"
        },
        {
          "ordinal": 5,
          "name": "name",
          "type_info": "Varchar"
        },
        {
          "ordinal": 6,
          "name": "deadline",
          "type_info": "Timestamptz"
        },
        {
          "ordinal": 7,
          "name": "page_id",
          "type_info": "Uuid"
        },
        {
          "ordinal": 8,
          "name": "score_maximum",
          "type_info": "Int4"
        },
        {
          "ordinal": 9,
          "name": "order_number",
          "type_info": "Int4"
        },
        {
          "ordinal": 10,
          "name": "chapter_id",
          "type_info": "Uuid"
        },
        {
          "ordinal": 11,
          "name": "copied_from",
          "type_info": "Uuid"
        }
      ],
      "parameters": {
        "Left": ["UuidArray"]
      },
      "nullable": [false, false, false, false, true, false, true, false, false, false, false, true]
    }
  },
  "9c8fb5ab7c565479f38ffde751dee85049da24ee2de7f71f2690c4fe454e68e4": {
    "query": "\nINSERT INTO exercise_slides (\n    id, exercise_id, order_number\n)\nSELECT uuid_generate_v5($1, id::text),\n    uuid_generate_v5($1, exercise_id::text),\n    order_number\nFROM exercise_slides\nWHERE exercise_id IN (SELECT id FROM exercises WHERE course_id = $2);\n        ",
    "describe": {
      "columns": [],
      "parameters": {
        "Left": ["Uuid", "Uuid"]
      },
      "nullable": []
    }
  },
  "9e77b192694c3af4cf6ab696e5b43a1e1f28dab7af08beb2e38eccbe0282b01a": {
    "query": "\nSELECT *\nFROM exercise_services\nWHERE slug = $1\n  ",
    "describe": {
      "columns": [
        {
          "ordinal": 0,
          "name": "id",
          "type_info": "Uuid"
        },
        {
          "ordinal": 1,
          "name": "created_at",
          "type_info": "Timestamptz"
        },
        {
          "ordinal": 2,
          "name": "updated_at",
          "type_info": "Timestamptz"
        },
        {
          "ordinal": 3,
          "name": "deleted_at",
          "type_info": "Timestamptz"
        },
        {
          "ordinal": 4,
          "name": "name",
          "type_info": "Varchar"
        },
        {
          "ordinal": 5,
          "name": "slug",
          "type_info": "Varchar"
        },
        {
          "ordinal": 6,
          "name": "public_url",
          "type_info": "Varchar"
        },
        {
          "ordinal": 7,
          "name": "internal_url",
          "type_info": "Varchar"
        },
        {
          "ordinal": 8,
          "name": "max_reprocessing_submissions_at_once",
          "type_info": "Int4"
        }
      ],
      "parameters": {
        "Left": ["Text"]
      },
      "nullable": [false, false, false, true, false, false, false, true, false]
    }
  },
  "a3752e5a87b4ce3da83996bee95c34a6addfed46a69b54112655e4e8d4734314": {
    "query": "\nINSERT INTO exercise_tasks (\n    id,\n    exercise_slide_id,\n    exercise_type,\n    assignment,\n    private_spec,\n    spec_file_id,\n    public_spec,\n    model_solution_spec,\n    copied_from\n  )\nSELECT uuid_generate_v5($1, id::text),\n  uuid_generate_v5($1, exercise_slide_id::text),\n  exercise_type,\n  assignment,\n  private_spec,\n  spec_file_id,\n  public_spec,\n  model_solution_spec,\n  id\nFROM exercise_tasks\nWHERE exercise_slide_id IN (\n    SELECT s.id\n    FROM exercise_slides s\n      JOIN exercises e ON (e.id = s.exercise_id)\n    WHERE e.course_id = $2\n  );\n    ",
    "describe": {
      "columns": [],
      "parameters": {
        "Left": ["Uuid", "Uuid"]
      },
      "nullable": []
    }
  },
  "a564b4d932be98839ba4902d318c21812fbf46b9e97c8e097a3a28fc4d10d682": {
    "query": "\nUPDATE chapters\nSET front_page_id = uuid_generate_v5(course_id, front_page_id::text)\nWHERE course_id = $1\n    AND front_page_id IS NOT NULL;\n        ",
    "describe": {
      "columns": [],
      "parameters": {
        "Left": ["Uuid"]
      },
      "nullable": []
    }
  },
  "a76579e426500a1f99f9e02cf2c523658f58d86dcb036aef2aa3bdf71d8a563e": {
    "query": "\nUPDATE regradings\nSET regrading_completed_at = now(),\n  total_grading_progress = 'fully-graded'\nWHERE id = $1\n",
    "describe": {
      "columns": [],
      "parameters": {
        "Left": ["Uuid"]
      },
      "nullable": []
    }
  },
  "a89142eebe3548b14c3a9f146864601f9ce78fa1d24dd5cf4958302343605b60": {
    "query": "\nSELECT title, content\nFROM page_history\nWHERE id = $1\n",
    "describe": {
      "columns": [
        {
          "ordinal": 0,
          "name": "title",
          "type_info": "Varchar"
        },
        {
          "ordinal": 1,
          "name": "content",
          "type_info": "Jsonb"
        }
      ],
      "parameters": {
        "Left": ["Uuid"]
      },
      "nullable": [false, false]
    }
  },
  "a89229206eb10f259c87f02d3ce26c615da3eaa56bcd1a5f5784e9c2eac57507": {
    "query": "\nINSERT INTO courses (\n    name,\n    organization_id,\n    slug,\n    content_search_language,\n    language_code,\n    copied_from,\n    course_language_group_id\n  )\nVALUES ($1, $2, $3, $4::regconfig, $5, $6, $7)\nRETURNING id,\n  name,\n  created_at,\n  updated_at,\n  organization_id,\n  deleted_at,\n  slug,\n  content_search_language::text,\n  language_code,\n  copied_from,\n  course_language_group_id;\n    ",
    "describe": {
      "columns": [
        {
          "ordinal": 0,
          "name": "id",
          "type_info": "Uuid"
        },
        {
          "ordinal": 1,
          "name": "name",
          "type_info": "Varchar"
        },
        {
          "ordinal": 2,
          "name": "created_at",
          "type_info": "Timestamptz"
        },
        {
          "ordinal": 3,
          "name": "updated_at",
          "type_info": "Timestamptz"
        },
        {
          "ordinal": 4,
          "name": "organization_id",
          "type_info": "Uuid"
        },
        {
          "ordinal": 5,
          "name": "deleted_at",
          "type_info": "Timestamptz"
        },
        {
          "ordinal": 6,
          "name": "slug",
          "type_info": "Varchar"
        },
        {
          "ordinal": 7,
          "name": "content_search_language",
          "type_info": "Text"
        },
        {
          "ordinal": 8,
          "name": "language_code",
          "type_info": "Varchar"
        },
        {
          "ordinal": 9,
          "name": "copied_from",
          "type_info": "Uuid"
        },
        {
          "ordinal": 10,
          "name": "course_language_group_id",
          "type_info": "Uuid"
        }
      ],
      "parameters": {
        "Left": [
          "Varchar",
          "Uuid",
          "Varchar",
          {
            "Custom": {
              "name": "regconfig",
              "kind": "Simple"
            }
          },
          "Varchar",
          "Uuid",
          "Uuid"
        ]
      },
      "nullable": [false, false, false, false, false, true, false, null, false, true, false]
    }
  },
  "a963c734bc1f9c48be192fa5c8537d461c9ded7412268b17b64085e4f44b174a": {
    "query": "\nSELECT *\nFROM exercise_slides\nWHERE id = $1\n  AND deleted_at IS NULL;\n    ",
    "describe": {
      "columns": [
        {
          "ordinal": 0,
          "name": "id",
          "type_info": "Uuid"
        },
        {
          "ordinal": 1,
          "name": "created_at",
          "type_info": "Timestamptz"
        },
        {
          "ordinal": 2,
          "name": "updated_at",
          "type_info": "Timestamptz"
        },
        {
          "ordinal": 3,
          "name": "deleted_at",
          "type_info": "Timestamptz"
        },
        {
          "ordinal": 4,
          "name": "exercise_id",
          "type_info": "Uuid"
        },
        {
          "ordinal": 5,
          "name": "order_number",
          "type_info": "Int4"
        }
      ],
      "parameters": {
        "Left": ["Uuid"]
      },
      "nullable": [false, false, false, true, false, false]
    }
  },
  "a9978d50c6e87eb0cb02e4ba7841fbfc165db25ad0038bcb41cfd1d48f643e49": {
    "query": "\nSELECT id,\n  created_at,\n  updated_at,\n  deleted_at,\n  course_id,\n  starts_at,\n  ends_at,\n  name,\n  description,\n  variant_status AS \"variant_status: VariantStatus\",\n  teacher_in_charge_name,\n  teacher_in_charge_email,\n  support_email\nFROM course_instances\nWHERE id = $1\n  AND deleted_at IS NULL;\n    ",
    "describe": {
      "columns": [
        {
          "ordinal": 0,
          "name": "id",
          "type_info": "Uuid"
        },
        {
          "ordinal": 1,
          "name": "created_at",
          "type_info": "Timestamptz"
        },
        {
          "ordinal": 2,
          "name": "updated_at",
          "type_info": "Timestamptz"
        },
        {
          "ordinal": 3,
          "name": "deleted_at",
          "type_info": "Timestamptz"
        },
        {
          "ordinal": 4,
          "name": "course_id",
          "type_info": "Uuid"
        },
        {
          "ordinal": 5,
          "name": "starts_at",
          "type_info": "Timestamptz"
        },
        {
          "ordinal": 6,
          "name": "ends_at",
          "type_info": "Timestamptz"
        },
        {
          "ordinal": 7,
          "name": "name",
          "type_info": "Varchar"
        },
        {
          "ordinal": 8,
          "name": "description",
          "type_info": "Varchar"
        },
        {
          "ordinal": 9,
          "name": "variant_status: VariantStatus",
          "type_info": {
            "Custom": {
              "name": "variant_status",
              "kind": {
                "Enum": ["draft", "upcoming", "active", "ended"]
              }
            }
          }
        },
        {
          "ordinal": 10,
          "name": "teacher_in_charge_name",
          "type_info": "Varchar"
        },
        {
          "ordinal": 11,
          "name": "teacher_in_charge_email",
          "type_info": "Varchar"
        },
        {
          "ordinal": 12,
          "name": "support_email",
          "type_info": "Varchar"
        }
      ],
      "parameters": {
        "Left": ["Uuid"]
      },
      "nullable": [
        false,
        false,
        false,
        true,
        false,
        true,
        true,
        true,
        true,
        false,
        false,
        false,
        true
      ]
    }
  },
  "a9e271cada9f2f343a30090ab395a3a921c69ae488694b9cf483dfffa9920d75": {
    "query": "\nSELECT *\nFROM submissions\nWHERE exercise_id = $1\n  AND deleted_at IS NULL\nLIMIT $2\nOFFSET $3;\n        ",
    "describe": {
      "columns": [
        {
          "ordinal": 0,
          "name": "id",
          "type_info": "Uuid"
        },
        {
          "ordinal": 1,
          "name": "created_at",
          "type_info": "Timestamptz"
        },
        {
          "ordinal": 2,
          "name": "updated_at",
          "type_info": "Timestamptz"
        },
        {
          "ordinal": 3,
          "name": "deleted_at",
          "type_info": "Timestamptz"
        },
        {
          "ordinal": 4,
          "name": "exercise_id",
          "type_info": "Uuid"
        },
        {
          "ordinal": 5,
          "name": "course_id",
          "type_info": "Uuid"
        },
        {
          "ordinal": 6,
          "name": "exercise_task_id",
          "type_info": "Uuid"
        },
        {
          "ordinal": 7,
          "name": "data_json",
          "type_info": "Jsonb"
        },
        {
          "ordinal": 8,
          "name": "grading_id",
          "type_info": "Uuid"
        },
        {
          "ordinal": 9,
          "name": "metadata",
          "type_info": "Jsonb"
        },
        {
          "ordinal": 10,
          "name": "user_id",
          "type_info": "Uuid"
        },
        {
          "ordinal": 11,
          "name": "course_instance_id",
          "type_info": "Uuid"
        }
      ],
      "parameters": {
        "Left": ["Uuid", "Int8", "Int8"]
      },
      "nullable": [false, false, false, true, false, false, false, true, true, true, false, false]
    }
  },
  "aabbcdc5984f0c7fc03acf0c2f53ebb8f0ff5f2b8993a81bd988be4bbf240a70": {
    "query": "\nINSERT INTO exercise_slides (id, exercise_id, order_number)\nVALUES ($1, $2, $3) ON CONFLICT (id) DO\nUPDATE\nSET exercise_id = $2,\n    order_number = $3,\n    deleted_at = NULL\nRETURNING id;\n    ",
    "describe": {
      "columns": [
        {
          "ordinal": 0,
          "name": "id",
          "type_info": "Uuid"
        }
      ],
      "parameters": {
        "Left": ["Uuid", "Uuid", "Int4"]
      },
      "nullable": [false]
    }
  },
  "af3cc7251e94a36c15dd0d43cdf914d6aab499480d6992ac001be602d4b06d73": {
    "query": "\nINSERT INTO course_instance_enrollments (user_id, course_id, course_instance_id)\nVALUES ($1, $2, $3)\nRETURNING *;\n",
    "describe": {
      "columns": [
        {
          "ordinal": 0,
          "name": "user_id",
          "type_info": "Uuid"
        },
        {
          "ordinal": 1,
          "name": "course_id",
          "type_info": "Uuid"
        },
        {
          "ordinal": 2,
          "name": "course_instance_id",
          "type_info": "Uuid"
        },
        {
          "ordinal": 3,
          "name": "created_at",
          "type_info": "Timestamptz"
        },
        {
          "ordinal": 4,
          "name": "updated_at",
          "type_info": "Timestamptz"
        },
        {
          "ordinal": 5,
          "name": "deleted_at",
          "type_info": "Timestamptz"
        }
      ],
      "parameters": {
        "Left": ["Uuid", "Uuid", "Uuid"]
      },
      "nullable": [false, false, false, false, false, true]
    }
  },
  "b0302cd73ce7a9f3d86d798a9a6c8ae768a0722bfeef08cd89c8716b36bce665": {
    "query": "SELECT course_id FROM submissions WHERE id = $1",
    "describe": {
      "columns": [
        {
          "ordinal": 0,
          "name": "course_id",
          "type_info": "Uuid"
        }
      ],
      "parameters": {
        "Left": ["Uuid"]
      },
      "nullable": [false]
    }
  },
  "b12354d2516fc4758fc4bd4f7c1824d1b1373e1292a50d7e184c7b9e26a1ee27": {
    "query": "\nSELECT id,\n  created_at,\n  updated_at,\n  course_id,\n  chapter_id,\n  url_path,\n  title,\n  deleted_at,\n  content,\n  order_number,\n  copied_from\nFROM pages\nWHERE id = $1;\n    ",
    "describe": {
      "columns": [
        {
          "ordinal": 0,
          "name": "id",
          "type_info": "Uuid"
        },
        {
          "ordinal": 1,
          "name": "created_at",
          "type_info": "Timestamptz"
        },
        {
          "ordinal": 2,
          "name": "updated_at",
          "type_info": "Timestamptz"
        },
        {
          "ordinal": 3,
          "name": "course_id",
          "type_info": "Uuid"
        },
        {
          "ordinal": 4,
          "name": "chapter_id",
          "type_info": "Uuid"
        },
        {
          "ordinal": 5,
          "name": "url_path",
          "type_info": "Varchar"
        },
        {
          "ordinal": 6,
          "name": "title",
          "type_info": "Varchar"
        },
        {
          "ordinal": 7,
          "name": "deleted_at",
          "type_info": "Timestamptz"
        },
        {
          "ordinal": 8,
          "name": "content",
          "type_info": "Jsonb"
        },
        {
          "ordinal": 9,
          "name": "order_number",
          "type_info": "Int4"
        },
        {
          "ordinal": 10,
          "name": "copied_from",
          "type_info": "Uuid"
        }
      ],
      "parameters": {
        "Left": ["Uuid"]
      },
      "nullable": [false, false, false, false, true, false, false, true, false, false, true]
    }
  },
  "b1e8e0700635cdf3494c979128e278da8efed325c20f311981c11a1f3ed59ccf": {
    "query": "\nSELECT t.id,\n  t.exercise_type,\n  t.assignment,\n  t.public_spec,\n  t.private_spec,\n  s.exercise_id\nFROM exercise_tasks t\n  JOIN exercise_slides s ON (t.exercise_slide_id = s.id)\nWHERE t.deleted_at IS NULL\n  AND s.deleted_at IS NULL\n  AND s.exercise_id IN (\n    SELECT id\n    FROM exercises\n    WHERE page_id = $1\n      AND deleted_at IS NULL\n  );\n",
    "describe": {
      "columns": [
        {
          "ordinal": 0,
          "name": "id",
          "type_info": "Uuid"
        },
        {
          "ordinal": 1,
          "name": "exercise_type",
          "type_info": "Varchar"
        },
        {
          "ordinal": 2,
          "name": "assignment",
          "type_info": "Jsonb"
        },
        {
          "ordinal": 3,
          "name": "public_spec",
          "type_info": "Jsonb"
        },
        {
          "ordinal": 4,
          "name": "private_spec",
          "type_info": "Jsonb"
        },
        {
          "ordinal": 5,
          "name": "exercise_id",
          "type_info": "Uuid"
        }
      ],
      "parameters": {
        "Left": ["Uuid"]
      },
      "nullable": [false, false, false, true, true, false]
    }
  },
  "b28ca6a2fc385642149d527deb0919464711ab57e4120078d6153ccbc08114d4": {
    "query": "\nUPDATE chapters\nSET name = $1,\n  chapter_number = $2\nWHERE id = $3\nRETURNING *;\n    ",
    "describe": {
      "columns": [
        {
          "ordinal": 0,
          "name": "id",
          "type_info": "Uuid"
        },
        {
          "ordinal": 1,
          "name": "name",
          "type_info": "Varchar"
        },
        {
          "ordinal": 2,
          "name": "course_id",
          "type_info": "Uuid"
        },
        {
          "ordinal": 3,
          "name": "chapter_number",
          "type_info": "Int4"
        },
        {
          "ordinal": 4,
          "name": "created_at",
          "type_info": "Timestamptz"
        },
        {
          "ordinal": 5,
          "name": "updated_at",
          "type_info": "Timestamptz"
        },
        {
          "ordinal": 6,
          "name": "deleted_at",
          "type_info": "Timestamptz"
        },
        {
          "ordinal": 7,
          "name": "front_page_id",
          "type_info": "Uuid"
        },
        {
          "ordinal": 8,
          "name": "opens_at",
          "type_info": "Timestamptz"
        },
        {
          "ordinal": 9,
          "name": "chapter_image_path",
          "type_info": "Varchar"
        },
        {
          "ordinal": 10,
          "name": "copied_from",
          "type_info": "Uuid"
        }
      ],
      "parameters": {
        "Left": ["Varchar", "Int4", "Uuid"]
      },
      "nullable": [false, false, false, false, false, false, true, true, true, true, true]
    }
  },
  "b39dda257f5f1f2db1905fdb6616a93c5d587d89c51ca1c1ca67152d7677de65": {
    "query": "\nUPDATE playground_examples\nSET deleted_at = now()\nWHERE id = $1\nRETURNING *;\n  ",
    "describe": {
      "columns": [
        {
          "ordinal": 0,
          "name": "id",
          "type_info": "Uuid"
        },
        {
          "ordinal": 1,
          "name": "created_at",
          "type_info": "Timestamptz"
        },
        {
          "ordinal": 2,
          "name": "updated_at",
          "type_info": "Timestamptz"
        },
        {
          "ordinal": 3,
          "name": "deleted_at",
          "type_info": "Timestamptz"
        },
        {
          "ordinal": 4,
          "name": "name",
          "type_info": "Varchar"
        },
        {
          "ordinal": 5,
          "name": "url",
          "type_info": "Varchar"
        },
        {
          "ordinal": 6,
          "name": "width",
          "type_info": "Int4"
        },
        {
          "ordinal": 7,
          "name": "data",
          "type_info": "Jsonb"
        }
      ],
      "parameters": {
        "Left": ["Uuid"]
      },
      "nullable": [false, false, false, true, false, false, false, false]
    }
  },
  "b434c9433f82406cd24196e0835b739256309e9da9a28dd99ae055693fbc0aa3": {
    "query": "\nSELECT t.id,\n  t.exercise_slide_id,\n  t.exercise_type,\n  t.assignment,\n  t.public_spec\nFROM exercise_tasks t\n  JOIN exercise_slides s ON (t.exercise_slide_id = s.id)\nWHERE s.exercise_id = $1\n  AND s.deleted_at IS NULL\n  AND t.deleted_at IS NULL\nORDER BY random();\n        ",
    "describe": {
      "columns": [
        {
          "ordinal": 0,
          "name": "id",
          "type_info": "Uuid"
        },
        {
          "ordinal": 1,
          "name": "exercise_slide_id",
          "type_info": "Uuid"
        },
        {
          "ordinal": 2,
          "name": "exercise_type",
          "type_info": "Varchar"
        },
        {
          "ordinal": 3,
          "name": "assignment",
          "type_info": "Jsonb"
        },
        {
          "ordinal": 4,
          "name": "public_spec",
          "type_info": "Jsonb"
        }
      ],
      "parameters": {
        "Left": ["Uuid"]
      },
      "nullable": [false, false, false, false, true]
    }
  },
<<<<<<< HEAD
  "b9159ddd17dc391f0bd7b726633dff02d1530aa2b0b270b4947d749442850451": {
    "query": "UPDATE chapters SET front_page_id = $1 WHERE id = $2",
    "describe": {
      "columns": [],
      "parameters": {
        "Left": ["Uuid", "Uuid"]
      },
      "nullable": []
    }
  },
  "b988de59221dbe4350dcccadf9e80e782365d6526188dc5a6b14ed2581ca1314": {
    "query": "\nINSERT INTO users (email)\nVALUES ($1)\nRETURNING id\n",
=======
  "b4d12f09eb6fa6d8b9381f1f2c0bc7451683f3695eb0b4329ed8984adcb345c4": {
    "query": "\nSELECT COUNT(ues.exercise_id) AS completed_exercises,\n  COALESCE(SUM(ues.score_given), 0) AS score_given\nFROM user_exercise_states AS ues\nWHERE ues.course_instance_id = $1\n  AND ues.user_id = $2\n  AND ues.deleted_at IS NULL;\n        ",
>>>>>>> 17123f6b
    "describe": {
      "columns": [
        {
          "ordinal": 0,
<<<<<<< HEAD
          "name": "id",
          "type_info": "Uuid"
        }
      ],
      "parameters": {
        "Left": ["Varchar"]
      },
      "nullable": [false]
    }
  },
  "bb42fcccdd54977c0bfd6109c6ddf2218d274e79d925468036e219e6a10f3a57": {
    "query": "\nSELECT i.id,\n  i.created_at,\n  i.updated_at,\n  i.deleted_at,\n  i.course_id,\n  i.starts_at,\n  i.ends_at,\n  i.name,\n  i.description,\n  i.variant_status AS \"variant_status: VariantStatus\",\n  i.teacher_in_charge_name,\n  i.teacher_in_charge_email,\n  i.support_email\nFROM user_course_settings ucs\n  JOIN course_instances i ON (ucs.current_course_instance_id = i.id)\nWHERE ucs.user_id = $1\n  AND ucs.current_course_id = $2\n  AND ucs.deleted_at IS NULL;\n    ",
=======
          "name": "completed_exercises",
          "type_info": "Int8"
        },
        {
          "ordinal": 1,
          "name": "score_given",
          "type_info": "Float4"
        }
      ],
      "parameters": {
        "Left": ["Uuid", "Uuid"]
      },
      "nullable": [null, null]
    }
  },
  "b4f5a52e896eba983c4002aa6c4ad7b6560079a8b7573c43315562e8bd3fb03b": {
    "query": "\nSELECT id,\n  created_at,\n  updated_at,\n  deleted_at,\n  course_id,\n  starts_at,\n  ends_at,\n  name,\n  description,\n  variant_status AS \"variant_status: VariantStatus\"\nFROM course_instances\nWHERE id = $1\n  AND deleted_at IS NULL;\n    ",
>>>>>>> 17123f6b
    "describe": {
      "columns": [
        {
          "ordinal": 0,
          "name": "id",
          "type_info": "Uuid"
        },
        {
          "ordinal": 1,
          "name": "created_at",
          "type_info": "Timestamptz"
        },
        {
          "ordinal": 2,
          "name": "updated_at",
          "type_info": "Timestamptz"
        },
        {
          "ordinal": 3,
          "name": "deleted_at",
          "type_info": "Timestamptz"
        },
        {
          "ordinal": 4,
          "name": "course_id",
          "type_info": "Uuid"
        },
        {
          "ordinal": 5,
          "name": "starts_at",
          "type_info": "Timestamptz"
        },
        {
          "ordinal": 6,
          "name": "ends_at",
          "type_info": "Timestamptz"
        },
        {
          "ordinal": 7,
          "name": "name",
          "type_info": "Varchar"
        },
        {
          "ordinal": 8,
          "name": "description",
          "type_info": "Varchar"
        },
        {
          "ordinal": 9,
          "name": "variant_status: VariantStatus",
          "type_info": {
            "Custom": {
              "name": "variant_status",
              "kind": {
                "Enum": ["draft", "upcoming", "active", "ended"]
              }
            }
          }
<<<<<<< HEAD
        },
=======
        }
      ],
      "parameters": {
        "Left": ["Uuid"]
      },
      "nullable": [false, false, false, true, false, true, true, true, true, false]
    }
  },
  "b6def96f6973719237ce93811fd8a9215bf24529cab71d262f22f11d13ddf526": {
    "query": "\nSELECT *\nFROM exercises\nWHERE chapter_id = $1\n  AND deleted_at IS NULL\n",
    "describe": {
      "columns": [
        {
          "ordinal": 0,
          "name": "id",
          "type_info": "Uuid"
        },
        {
          "ordinal": 1,
          "name": "created_at",
          "type_info": "Timestamptz"
        },
        {
          "ordinal": 2,
          "name": "updated_at",
          "type_info": "Timestamptz"
        },
        {
          "ordinal": 3,
          "name": "course_id",
          "type_info": "Uuid"
        },
        {
          "ordinal": 4,
          "name": "deleted_at",
          "type_info": "Timestamptz"
        },
        {
          "ordinal": 5,
          "name": "name",
          "type_info": "Varchar"
        },
        {
          "ordinal": 6,
          "name": "deadline",
          "type_info": "Timestamptz"
        },
        {
          "ordinal": 7,
          "name": "page_id",
          "type_info": "Uuid"
        },
        {
          "ordinal": 8,
          "name": "score_maximum",
          "type_info": "Int4"
        },
        {
          "ordinal": 9,
          "name": "order_number",
          "type_info": "Int4"
        },
        {
          "ordinal": 10,
          "name": "chapter_id",
          "type_info": "Uuid"
        },
        {
          "ordinal": 11,
          "name": "copied_from",
          "type_info": "Uuid"
        }
      ],
      "parameters": {
        "Left": ["Uuid"]
      },
      "nullable": [false, false, false, false, true, false, true, false, false, false, false, true]
    }
  },
  "b9159ddd17dc391f0bd7b726633dff02d1530aa2b0b270b4947d749442850451": {
    "query": "UPDATE chapters SET front_page_id = $1 WHERE id = $2",
    "describe": {
      "columns": [],
      "parameters": {
        "Left": ["Uuid", "Uuid"]
      },
      "nullable": []
    }
  },
  "b988de59221dbe4350dcccadf9e80e782365d6526188dc5a6b14ed2581ca1314": {
    "query": "\nINSERT INTO users (email)\nVALUES ($1)\nRETURNING id\n",
    "describe": {
      "columns": [
>>>>>>> 17123f6b
        {
          "ordinal": 10,
          "name": "teacher_in_charge_name",
          "type_info": "Varchar"
        },
        {
          "ordinal": 11,
          "name": "teacher_in_charge_email",
          "type_info": "Varchar"
        },
        {
          "ordinal": 12,
          "name": "support_email",
          "type_info": "Varchar"
        }
      ],
      "parameters": {
        "Left": ["Uuid", "Uuid"]
      },
      "nullable": [
        false,
        false,
        false,
        true,
        false,
        true,
        true,
        true,
        true,
        false,
        false,
        false,
        true
      ]
    }
  },
  "c00028f92949b3e8d712a87d620c60b033e48b43583ed796d2e73d219df2931b": {
    "query": "\nSELECT COUNT(*) filter (\n  where proposed_page_edits.pending = true\n) AS pending,\nCOUNT(*) filter (\n  where proposed_page_edits.pending = false\n) AS handled\nFROM proposed_page_edits\nWHERE proposed_page_edits.course_id = $1\nAND proposed_page_edits.deleted_at IS NULL\n",
    "describe": {
      "columns": [
        {
          "ordinal": 0,
          "name": "pending",
          "type_info": "Int8"
        },
        {
          "ordinal": 1,
          "name": "handled",
          "type_info": "Int8"
        }
      ],
      "parameters": {
        "Left": ["Uuid"]
      },
      "nullable": [null, null]
    }
  },
  "c1077b721fbdb17d2e726008507f9ddb90eb026821339890bdda90e4de4f68d2": {
    "query": "\nUPDATE proposed_block_edits\nSET status = 'rejected'\nWHERE id = $1\n",
    "describe": {
      "columns": [],
      "parameters": {
        "Left": ["Uuid"]
      },
      "nullable": []
    }
  },
  "c2342a617190439d369a3ae3764d9941e40a7dd6f428fe5b49cd50fa33af471d": {
    "query": "\nSELECT *\nFROM exercises\nWHERE page_id = $1\n",
    "describe": {
      "columns": [
        {
          "ordinal": 0,
          "name": "id",
          "type_info": "Uuid"
        },
        {
          "ordinal": 1,
          "name": "created_at",
          "type_info": "Timestamptz"
        },
        {
          "ordinal": 2,
          "name": "updated_at",
          "type_info": "Timestamptz"
        },
        {
          "ordinal": 3,
          "name": "course_id",
          "type_info": "Uuid"
        },
        {
          "ordinal": 4,
          "name": "deleted_at",
          "type_info": "Timestamptz"
        },
        {
          "ordinal": 5,
          "name": "name",
          "type_info": "Varchar"
        },
        {
          "ordinal": 6,
          "name": "deadline",
          "type_info": "Timestamptz"
        },
        {
          "ordinal": 7,
          "name": "page_id",
          "type_info": "Uuid"
        },
        {
          "ordinal": 8,
          "name": "score_maximum",
          "type_info": "Int4"
        },
        {
          "ordinal": 9,
          "name": "order_number",
          "type_info": "Int4"
        },
        {
          "ordinal": 10,
          "name": "chapter_id",
          "type_info": "Uuid"
        },
        {
          "ordinal": 11,
          "name": "copied_from",
          "type_info": "Uuid"
        }
      ],
      "parameters": {
        "Left": ["Uuid"]
      },
      "nullable": [false, false, false, false, true, false, true, false, false, false, false, true]
    }
  },
  "c254df041126909f459c2117eac7dd7a85456bbc698956b67f0c0090eaf4b878": {
    "query": "\nUPDATE exercise_tasks\nSET deleted_at = now()\nWHERE exercise_slide_id IN (\n    SELECT s.id\n    FROM exercise_slides s\n      JOIN exercises e ON (s.exercise_id = e.id)\n    WHERE e.page_id = $1\n  );\n            ",
    "describe": {
      "columns": [],
      "parameters": {
        "Left": ["Uuid"]
      },
      "nullable": []
    }
  },
  "c41883ff57f67f01814525030af67d4a3bc472010ee6871a3191dcd0ee3e8f53": {
    "query": "\nUPDATE proposed_block_edits\nSET status = 'accepted'\nWHERE id = $1\nRETURNING block_id,\n    block_attribute,\n    original_text,\n    changed_text\n",
    "describe": {
      "columns": [
        {
          "ordinal": 0,
          "name": "block_id",
          "type_info": "Uuid"
        },
        {
          "ordinal": 1,
          "name": "block_attribute",
          "type_info": "Text"
        },
        {
          "ordinal": 2,
          "name": "original_text",
          "type_info": "Text"
        },
        {
          "ordinal": 3,
          "name": "changed_text",
          "type_info": "Text"
        }
      ],
      "parameters": {
        "Left": ["Uuid"]
      },
      "nullable": [false, false, false, false]
    }
  },
  "c4db451cf0d08b2fca14976798e0883a3961533b35d7dd4d5057e1662d482592": {
    "query": "SELECT *\nFROM email_templates\nWHERE course_instance_id = $1\n  AND deleted_at IS NULL",
    "describe": {
      "columns": [
        {
          "ordinal": 0,
          "name": "id",
          "type_info": "Uuid"
        },
        {
          "ordinal": 1,
          "name": "created_at",
          "type_info": "Timestamptz"
        },
        {
          "ordinal": 2,
          "name": "updated_at",
          "type_info": "Timestamptz"
        },
        {
          "ordinal": 3,
          "name": "deleted_at",
          "type_info": "Timestamptz"
        },
        {
          "ordinal": 4,
          "name": "content",
          "type_info": "Jsonb"
        },
        {
          "ordinal": 5,
          "name": "name",
          "type_info": "Varchar"
        },
        {
          "ordinal": 6,
          "name": "subject",
          "type_info": "Varchar"
        },
        {
          "ordinal": 7,
          "name": "exercise_completions_threshold",
          "type_info": "Int4"
        },
        {
          "ordinal": 8,
          "name": "points_threshold",
          "type_info": "Int4"
        },
        {
          "ordinal": 9,
          "name": "course_instance_id",
          "type_info": "Uuid"
        }
      ],
      "parameters": {
        "Left": ["Uuid"]
      },
      "nullable": [false, false, false, true, true, false, true, true, true, false]
    }
  },
  "c63ca33887bc73c797b68af5b66b248f0740a2678b86e4a3644b61804abdad17": {
    "query": "\nSELECT id,\n  submission_id,\n  grading_before_regrading,\n  grading_after_regrading\nFROM regrading_submissions\nWHERE regrading_id = $1\n",
    "describe": {
      "columns": [
        {
          "ordinal": 0,
          "name": "id",
          "type_info": "Uuid"
        },
        {
          "ordinal": 1,
          "name": "submission_id",
          "type_info": "Uuid"
        },
        {
          "ordinal": 2,
          "name": "grading_before_regrading",
          "type_info": "Uuid"
        },
        {
          "ordinal": 3,
          "name": "grading_after_regrading",
          "type_info": "Uuid"
        }
      ],
      "parameters": {
        "Left": ["Uuid"]
      },
      "nullable": [false, false, false, true]
    }
  },
  "c6d5ffed3573883c9e69529464b8f96325fbbf5c4ea893ae9e7352d3ce48a70d": {
    "query": "\nUPDATE regradings\nSET error_message = $1\nWHERE id = $2\n",
    "describe": {
      "columns": [],
      "parameters": {
        "Left": ["Text", "Uuid"]
      },
      "nullable": []
    }
  },
  "c8c5264811bce45733628caa8a1e90a07e2d16cbb5ad6ce0cd35f3e1e1921a4e": {
    "query": "\nSELECT date_part('isodow', created_at)::integer isodow, date_part('hour', created_at)::integer \"hour\", count(*)::integer\nFROM submissions\nWHERE course_id = $1\nGROUP BY isodow, \"hour\"\nORDER BY isodow, hour;\n          ",
    "describe": {
      "columns": [
        {
          "ordinal": 0,
          "name": "isodow",
          "type_info": "Int4"
        },
        {
          "ordinal": 1,
          "name": "hour",
          "type_info": "Int4"
        },
        {
          "ordinal": 2,
          "name": "count",
          "type_info": "Int4"
        }
      ],
      "parameters": {
        "Left": ["Uuid"]
      },
      "nullable": [null, null, null]
    }
  },
  "ccdcf7ce3537744686b4a00dc74692d8c5b333e058fcf54fed5891ec2c527d60": {
    "query": "\nUPDATE exercise_services\n    SET name=$1, slug=$2, public_url=$3, internal_url=$4, max_reprocessing_submissions_at_once=$5\nWHERE id=$6\n    RETURNING *\n        ",
    "describe": {
      "columns": [
        {
          "ordinal": 0,
          "name": "id",
          "type_info": "Uuid"
        },
        {
          "ordinal": 1,
          "name": "created_at",
          "type_info": "Timestamptz"
        },
        {
          "ordinal": 2,
          "name": "updated_at",
          "type_info": "Timestamptz"
        },
        {
          "ordinal": 3,
          "name": "deleted_at",
          "type_info": "Timestamptz"
        },
        {
          "ordinal": 4,
          "name": "name",
          "type_info": "Varchar"
        },
        {
          "ordinal": 5,
          "name": "slug",
          "type_info": "Varchar"
        },
        {
          "ordinal": 6,
          "name": "public_url",
          "type_info": "Varchar"
        },
        {
          "ordinal": 7,
          "name": "internal_url",
          "type_info": "Varchar"
        },
        {
          "ordinal": 8,
          "name": "max_reprocessing_submissions_at_once",
          "type_info": "Int4"
        }
      ],
      "parameters": {
        "Left": ["Varchar", "Varchar", "Varchar", "Varchar", "Int4", "Uuid"]
      },
      "nullable": [false, false, false, true, false, false, false, true, false]
    }
  },
  "cd8ab0fed33b729c69248aaeb2429fd609dfea407e5a802f59c3c5e085469baf": {
    "query": "\nINSERT INTO feedback(user_id, course_id, feedback_given, selected_text)\nVALUES ($1, $2, $3, $4)\nRETURNING id\n",
    "describe": {
      "columns": [
        {
          "ordinal": 0,
          "name": "id",
          "type_info": "Uuid"
        }
      ],
      "parameters": {
        "Left": ["Uuid", "Uuid", "Varchar", "Text"]
      },
      "nullable": [false]
    }
  },
  "cf1c81b073e3d9f2a1772e3ce72336ca4500ac2b059673ce1f062189e0bd4dee": {
    "query": "\nSELECT p.id as page_id,\n  p.order_number as order_number,\n  p.course_id as course_id,\n  c.id as \"chapter_id?\",\n  c.chapter_number as \"chapter_number?\"\nFROM pages p\n  LEFT JOIN chapters c ON p.chapter_id = c.id\nWHERE p.id = $1;\n",
    "describe": {
      "columns": [
        {
          "ordinal": 0,
          "name": "page_id",
          "type_info": "Uuid"
        },
        {
          "ordinal": 1,
          "name": "order_number",
          "type_info": "Int4"
        },
        {
          "ordinal": 2,
          "name": "course_id",
          "type_info": "Uuid"
        },
        {
          "ordinal": 3,
          "name": "chapter_id?",
          "type_info": "Uuid"
        },
        {
          "ordinal": 4,
          "name": "chapter_number?",
          "type_info": "Int4"
        }
      ],
      "parameters": {
        "Left": ["Uuid"]
      },
      "nullable": [false, false, false, false, false]
    }
  },
  "cf7a54102657110f8d384fb491163e9e2690c365bab861c2c68064ddc1ba0873": {
    "query": "\nINSERT INTO\n  users (email, upstream_id)\nVALUES ($1, $2)\nRETURNING *;\n          ",
    "describe": {
      "columns": [
        {
          "ordinal": 0,
          "name": "id",
          "type_info": "Uuid"
        },
        {
          "ordinal": 1,
          "name": "created_at",
          "type_info": "Timestamptz"
        },
        {
          "ordinal": 2,
          "name": "updated_at",
          "type_info": "Timestamptz"
        },
        {
          "ordinal": 3,
          "name": "deleted_at",
          "type_info": "Timestamptz"
        },
        {
          "ordinal": 4,
          "name": "upstream_id",
          "type_info": "Int4"
        },
        {
          "ordinal": 5,
          "name": "email",
          "type_info": "Varchar"
        }
      ],
      "parameters": {
        "Left": ["Varchar", "Int4"]
      },
      "nullable": [false, false, false, true, true, false]
    }
  },
  "cf923729f14d8b2a7a16161dc0d2b00e659ec18713dc16dc7875ad8dfe6b401f": {
    "query": "\nUPDATE pages\nSET content = $2,\n  url_path = $3,\n  title = $4,\n  chapter_id = $5\nWHERE id = $1\nRETURNING id,\n  created_at,\n  updated_at,\n  course_id,\n  chapter_id,\n  url_path,\n  title,\n  deleted_at,\n  content,\n  order_number,\n  copied_from\n            ",
    "describe": {
      "columns": [
        {
          "ordinal": 0,
          "name": "id",
          "type_info": "Uuid"
        },
        {
          "ordinal": 1,
          "name": "created_at",
          "type_info": "Timestamptz"
        },
        {
          "ordinal": 2,
          "name": "updated_at",
          "type_info": "Timestamptz"
        },
        {
          "ordinal": 3,
          "name": "course_id",
          "type_info": "Uuid"
        },
        {
          "ordinal": 4,
          "name": "chapter_id",
          "type_info": "Uuid"
        },
        {
          "ordinal": 5,
          "name": "url_path",
          "type_info": "Varchar"
        },
        {
          "ordinal": 6,
          "name": "title",
          "type_info": "Varchar"
        },
        {
          "ordinal": 7,
          "name": "deleted_at",
          "type_info": "Timestamptz"
        },
        {
          "ordinal": 8,
          "name": "content",
          "type_info": "Jsonb"
        },
        {
          "ordinal": 9,
          "name": "order_number",
          "type_info": "Int4"
        },
        {
          "ordinal": 10,
          "name": "copied_from",
          "type_info": "Uuid"
        }
      ],
      "parameters": {
        "Left": ["Uuid", "Jsonb", "Varchar", "Varchar", "Uuid"]
      },
      "nullable": [false, false, false, false, true, false, false, true, false, false, true]
    }
  },
  "d13e367302b3873770dbcd15736161dd89130c0d06620cb5d337b1f7c9f230e8": {
    "query": "UPDATE pages SET chapter_id = $1 WHERE id = $2",
    "describe": {
      "columns": [],
      "parameters": {
        "Left": ["Uuid", "Uuid"]
      },
      "nullable": []
    }
  },
  "d1b9e023f5c44a5e7d40094eabe5441cc88db7fb1fd77a72062f2884aab2ac6a": {
    "query": "\nSELECT COUNT(*) filter (\n    where marked_as_read\n  ) AS read,\n  COUNT(*) filter (\n    where not(marked_as_read)\n  ) AS unread\nFROM feedback\nWHERE course_id = $1\n  AND feedback.deleted_at IS NULL\n",
    "describe": {
      "columns": [
        {
          "ordinal": 0,
          "name": "read",
          "type_info": "Int8"
        },
        {
          "ordinal": 1,
          "name": "unread",
          "type_info": "Int8"
        }
      ],
      "parameters": {
        "Left": ["Uuid"]
      },
      "nullable": [null, null]
    }
  },
  "d1c39a54345a14fff414df6f7c0a133948a9fa57d59003811a775b0c4e6239e0": {
    "query": "\nINSERT INTO user_exercise_states (user_id, exercise_id, course_instance_id)\nVALUES ($1, $2, $3)\nON CONFLICT (user_id, exercise_id, course_instance_id) DO NOTHING\nRETURNING user_id,\n  exercise_id,\n  course_instance_id,\n  created_at,\n  updated_at,\n  deleted_at,\n  score_given,\n  grading_progress as \"grading_progress: _\",\n  activity_progress as \"activity_progress: _\",\n  selected_exercise_slide_id;\n  ",
    "describe": {
      "columns": [
        {
          "ordinal": 0,
          "name": "user_id",
          "type_info": "Uuid"
        },
        {
          "ordinal": 1,
          "name": "exercise_id",
          "type_info": "Uuid"
        },
        {
          "ordinal": 2,
          "name": "course_instance_id",
          "type_info": "Uuid"
        },
        {
          "ordinal": 3,
          "name": "created_at",
          "type_info": "Timestamptz"
        },
        {
          "ordinal": 4,
          "name": "updated_at",
          "type_info": "Timestamptz"
        },
        {
          "ordinal": 5,
          "name": "deleted_at",
          "type_info": "Timestamptz"
        },
        {
          "ordinal": 6,
          "name": "score_given",
          "type_info": "Float4"
        },
        {
          "ordinal": 7,
          "name": "grading_progress: _",
          "type_info": {
            "Custom": {
              "name": "grading_progress",
              "kind": {
                "Enum": ["fully-graded", "pending", "pending-manual", "failed", "not-ready"]
              }
            }
          }
        },
        {
          "ordinal": 8,
          "name": "activity_progress: _",
          "type_info": {
            "Custom": {
              "name": "activity_progress",
              "kind": {
                "Enum": ["initialized", "started", "in-progress", "submitted", "completed"]
              }
            }
          }
        },
        {
          "ordinal": 9,
          "name": "selected_exercise_slide_id",
          "type_info": "Uuid"
        }
      ],
      "parameters": {
        "Left": ["Uuid", "Uuid", "Uuid"]
      },
      "nullable": [false, false, false, false, false, true, true, false, false, true]
    }
  },
  "d309be59564d69ecad6e11cc6976649092966ea2236abd7c8ca72e64f78f8fcc": {
    "query": "\nupdate email_deliveries\nset sent = TRUE\nwhere id = $1;\n    ",
    "describe": {
      "columns": [],
      "parameters": {
        "Left": ["Uuid"]
      },
      "nullable": []
    }
  },
  "d575fe0c1c24abc4c6920f05c08ed2172819439de166e5e455e7e6a8c2bc37d7": {
    "query": "\nUPDATE submissions\nSET grading_id = $1\nWHERE id = $2\n",
    "describe": {
      "columns": [],
      "parameters": {
        "Left": ["Uuid", "Uuid"]
      },
      "nullable": []
    }
  },
  "d61f2a6b8fb2f4cfaf52c3c6d740d6fc8ff60cb2fe9528c318715c40e769471d": {
    "query": "UPDATE submissions SET grading_id = $1 WHERE id = $2 RETURNING *",
    "describe": {
      "columns": [
        {
          "ordinal": 0,
          "name": "id",
          "type_info": "Uuid"
        },
        {
          "ordinal": 1,
          "name": "created_at",
          "type_info": "Timestamptz"
        },
        {
          "ordinal": 2,
          "name": "updated_at",
          "type_info": "Timestamptz"
        },
        {
          "ordinal": 3,
          "name": "deleted_at",
          "type_info": "Timestamptz"
        },
        {
          "ordinal": 4,
          "name": "exercise_id",
          "type_info": "Uuid"
        },
        {
          "ordinal": 5,
          "name": "course_id",
          "type_info": "Uuid"
        },
        {
          "ordinal": 6,
          "name": "exercise_task_id",
          "type_info": "Uuid"
        },
        {
          "ordinal": 7,
          "name": "data_json",
          "type_info": "Jsonb"
        },
        {
          "ordinal": 8,
          "name": "grading_id",
          "type_info": "Uuid"
        },
        {
          "ordinal": 9,
          "name": "metadata",
          "type_info": "Jsonb"
        },
        {
          "ordinal": 10,
          "name": "user_id",
          "type_info": "Uuid"
        },
        {
          "ordinal": 11,
          "name": "course_instance_id",
          "type_info": "Uuid"
        }
      ],
      "parameters": {
        "Left": ["Uuid", "Uuid"]
      },
      "nullable": [false, false, false, true, false, false, false, true, true, true, false, false]
    }
  },
  "d67631e6ddcdf17214fc75f0c9f760507d1fdce3c948f1524b5668403e197de3": {
    "query": "\nINSERT INTO playground_examples (name, url, width, data)\nVALUES ($1, $2, $3, $4)\nRETURNING *;\n  ",
    "describe": {
      "columns": [
        {
          "ordinal": 0,
          "name": "id",
          "type_info": "Uuid"
        },
        {
          "ordinal": 1,
          "name": "created_at",
          "type_info": "Timestamptz"
        },
        {
          "ordinal": 2,
          "name": "updated_at",
          "type_info": "Timestamptz"
        },
        {
          "ordinal": 3,
          "name": "deleted_at",
          "type_info": "Timestamptz"
        },
        {
          "ordinal": 4,
          "name": "name",
          "type_info": "Varchar"
        },
        {
          "ordinal": 5,
          "name": "url",
          "type_info": "Varchar"
        },
        {
          "ordinal": 6,
          "name": "width",
          "type_info": "Int4"
        },
        {
          "ordinal": 7,
          "name": "data",
          "type_info": "Jsonb"
        }
      ],
      "parameters": {
        "Left": ["Varchar", "Varchar", "Int4", "Jsonb"]
      },
      "nullable": [false, false, false, true, false, false, false, false]
    }
  },
  "d741c2e76aa58f5fe945e4a96f0f598d29b7fd6e2552b3afdc183ec445938c40": {
    "query": "SELECT course_id from gradings where id = $1",
    "describe": {
      "columns": [
        {
          "ordinal": 0,
          "name": "course_id",
          "type_info": "Uuid"
        }
      ],
      "parameters": {
        "Left": ["Uuid"]
      },
      "nullable": [false]
    }
  },
  "d9d04909a35ed8edd343a0be75ee10041e50a42d8ca3547d001672a9557b6d9d": {
    "query": "\nUPDATE pages\nSET content = $1\nWHERE id = $2;\n                ",
    "describe": {
      "columns": [],
      "parameters": {
        "Left": ["Jsonb", "Uuid"]
      },
      "nullable": []
    }
  },
  "d9d230419fb264ebddeaa022bc8ac0061d8caa8bf83e3a5742a140bd056f3005": {
    "query": "\nupdate email_deliveries\nset sent = FALSE,\n  error = $1\nwhere id = $2;\n    ",
    "describe": {
      "columns": [],
      "parameters": {
        "Left": ["Varchar", "Uuid"]
      },
      "nullable": []
    }
  },
  "db64bea6f7dc10dd47f4c41c5efa78c95cf5b6d97fcfcefda66847c20861ac56": {
    "query": "\nINSERT INTO pages (\n    course_id,\n    content,\n    url_path,\n    title,\n    order_number\n  )\nVALUES ($1, $2, $3, $4, $5)\nRETURNING id\n",
    "describe": {
      "columns": [
        {
          "ordinal": 0,
          "name": "id",
          "type_info": "Uuid"
        }
      ],
      "parameters": {
        "Left": ["Uuid", "Jsonb", "Varchar", "Varchar", "Int4"]
      },
      "nullable": [false]
    }
  },
  "dc6a94949ce20d11fa55e247dc706fdc88018bf1ba528487fcd0ef02f5c40ca7": {
    "query": "\nUPDATE email_templates\nSET deleted_at = now()\nWHERE id = $1\nRETURNING *\n  ",
    "describe": {
      "columns": [
        {
          "ordinal": 0,
          "name": "id",
          "type_info": "Uuid"
        },
        {
          "ordinal": 1,
          "name": "created_at",
          "type_info": "Timestamptz"
        },
        {
          "ordinal": 2,
          "name": "updated_at",
          "type_info": "Timestamptz"
        },
        {
          "ordinal": 3,
          "name": "deleted_at",
          "type_info": "Timestamptz"
        },
        {
          "ordinal": 4,
          "name": "content",
          "type_info": "Jsonb"
        },
        {
          "ordinal": 5,
          "name": "name",
          "type_info": "Varchar"
        },
        {
          "ordinal": 6,
          "name": "subject",
          "type_info": "Varchar"
        },
        {
          "ordinal": 7,
          "name": "exercise_completions_threshold",
          "type_info": "Int4"
        },
        {
          "ordinal": 8,
          "name": "points_threshold",
          "type_info": "Int4"
        },
        {
          "ordinal": 9,
          "name": "course_instance_id",
          "type_info": "Uuid"
        }
      ],
      "parameters": {
        "Left": ["Uuid"]
      },
      "nullable": [false, false, false, true, true, false, true, true, true, false]
    }
  },
  "dd1ebfa575cf8fe38fd9cfbd70fccf86a5ea3ba398088977941d1c0fc5945cf5": {
    "query": "\nSELECT id,\n  submission_id,\n  grading_before_regrading,\n  grading_after_regrading\nFROM regrading_submissions\nWHERE id = $1\n",
    "describe": {
      "columns": [
        {
          "ordinal": 0,
          "name": "id",
          "type_info": "Uuid"
        },
        {
          "ordinal": 1,
          "name": "submission_id",
          "type_info": "Uuid"
        },
        {
          "ordinal": 2,
          "name": "grading_before_regrading",
          "type_info": "Uuid"
        },
        {
          "ordinal": 3,
          "name": "grading_after_regrading",
          "type_info": "Uuid"
        }
      ],
      "parameters": {
        "Left": ["Uuid"]
      },
      "nullable": [false, false, false, true]
    }
  },
  "ddf7fa1dca876b806f407c7bdd5b40d3318c7d01e3664399accedb2bd5856855": {
    "query": "\nSELECT s.*\nFROM exercise_slides s\n  JOIN exercise_tasks t ON (s.id = t.exercise_slide_id)\nWHERE t.id = $1\n  AND t.deleted_at IS NULL\n  AND s.deleted_at IS NULL;\n    ",
    "describe": {
      "columns": [
        {
          "ordinal": 0,
          "name": "id",
          "type_info": "Uuid"
        },
        {
          "ordinal": 1,
          "name": "created_at",
          "type_info": "Timestamptz"
        },
        {
          "ordinal": 2,
          "name": "updated_at",
          "type_info": "Timestamptz"
        },
        {
          "ordinal": 3,
          "name": "deleted_at",
          "type_info": "Timestamptz"
        },
        {
          "ordinal": 4,
          "name": "exercise_id",
          "type_info": "Uuid"
        },
        {
          "ordinal": 5,
          "name": "order_number",
          "type_info": "Int4"
        }
      ],
      "parameters": {
        "Left": ["Uuid"]
      },
      "nullable": [false, false, false, true, false, false]
    }
  },
  "de76984bac431ab8e341d3ffe8d0c90658c9950c0933d2632976a2c8567a620c": {
    "query": "\n        UPDATE exercises SET deleted_at = now() WHERE page_id = $1\n            ",
    "describe": {
      "columns": [],
      "parameters": {
        "Left": ["Uuid"]
      },
      "nullable": []
    }
  },
  "e2fe96906db5d05fa1a8b0aabc25e9027c386b349f11d4c26bcf7db1864af6cf": {
    "query": "\nselect max(p.order_number) as order_number\nfrom pages p\nwhere p.chapter_id = $1\n  and p.deleted_at is null;\n",
    "describe": {
      "columns": [
        {
          "ordinal": 0,
          "name": "order_number",
          "type_info": "Int4"
        }
      ],
      "parameters": {
        "Left": ["Uuid"]
      },
      "nullable": [null]
    }
  },
  "e3830011a3300188ea0d78ae8314ab328e25e91d1048c31ad1c76a75ca8fed10": {
    "query": "\nINSERT INTO exercise_tasks(id, exercise_slide_id, exercise_type, assignment, public_spec, private_spec, model_solution_spec)\nVALUES ($1, $2, $3, $4, $5, $6, $7)\nON CONFLICT (id) DO UPDATE\nSET exercise_slide_id=$2, exercise_type=$3, assignment=$4, public_spec=$5, private_spec=$6, deleted_at=NULL\nRETURNING id, exercise_type, assignment, private_spec;\n        ",
    "describe": {
      "columns": [
        {
          "ordinal": 0,
          "name": "id",
          "type_info": "Uuid"
        },
        {
          "ordinal": 1,
          "name": "exercise_type",
          "type_info": "Varchar"
        },
        {
          "ordinal": 2,
          "name": "assignment",
          "type_info": "Jsonb"
        },
        {
          "ordinal": 3,
          "name": "private_spec",
          "type_info": "Jsonb"
        }
      ],
      "parameters": {
        "Left": ["Uuid", "Uuid", "Varchar", "Jsonb", "Jsonb", "Jsonb", "Jsonb"]
      },
      "nullable": [false, false, false, true]
    }
  },
  "e398cd25e0ebe20fbc1cb9bd3d525aacadb8604da50269598f265f9e2f099d49": {
    "query": "\nSELECT COUNT(e.id) AS total_exercises,\n  SUM(e.score_maximum) AS score_maximum\nFROM course_instances AS ci\n  LEFT JOIN exercises AS e ON ci.course_id = e.course_id\nWHERE e.deleted_at IS NULL\n  AND ci.id = $1;\n        ",
    "describe": {
      "columns": [
        {
          "ordinal": 0,
          "name": "total_exercises",
          "type_info": "Int8"
        },
        {
          "ordinal": 1,
          "name": "score_maximum",
          "type_info": "Int8"
        }
      ],
      "parameters": {
        "Left": ["Uuid"]
      },
      "nullable": [null, null]
    }
  },
  "e4e5ef6ef0bbf4a234110b8dc2616b1a0483f511e0c6b9b04b9d7440486c3e07": {
    "query": "\nSELECT *\nFROM exercise_services\nWHERE deleted_at IS NULL\n",
    "describe": {
      "columns": [
        {
          "ordinal": 0,
          "name": "id",
          "type_info": "Uuid"
        },
        {
          "ordinal": 1,
          "name": "created_at",
          "type_info": "Timestamptz"
        },
        {
          "ordinal": 2,
          "name": "updated_at",
          "type_info": "Timestamptz"
        },
        {
          "ordinal": 3,
          "name": "deleted_at",
          "type_info": "Timestamptz"
        },
        {
          "ordinal": 4,
          "name": "name",
          "type_info": "Varchar"
        },
        {
          "ordinal": 5,
          "name": "slug",
          "type_info": "Varchar"
        },
        {
          "ordinal": 6,
          "name": "public_url",
          "type_info": "Varchar"
        },
        {
          "ordinal": 7,
          "name": "internal_url",
          "type_info": "Varchar"
        },
        {
          "ordinal": 8,
          "name": "max_reprocessing_submissions_at_once",
          "type_info": "Int4"
        }
      ],
      "parameters": {
        "Left": []
      },
      "nullable": [false, false, false, true, false, false, false, true, false]
    }
  },
  "e6f687f777bbf1f390fd79b39ebe2f71adc27844198a74a5370382ba150abb44": {
    "query": "\nUPDATE regradings\nSET regrading_started_at = CASE\n    WHEN regrading_started_at IS NULL THEN now()\n    ELSE regrading_started_at\n  END\nWHERE regrading_completed_at IS NULL\n  AND deleted_at IS NULL\nRETURNING id\n",
    "describe": {
      "columns": [
        {
          "ordinal": 0,
          "name": "id",
          "type_info": "Uuid"
        }
      ],
      "parameters": {
        "Left": []
      },
      "nullable": [false]
    }
  },
  "e966783963c11d6fa57df792d1bfff0dccf163f9cf5f474c1f3c724972229d4e": {
    "query": "\nSELECT *\nfrom chapters\nwhere id = $1;",
    "describe": {
      "columns": [
        {
          "ordinal": 0,
          "name": "id",
          "type_info": "Uuid"
        },
        {
          "ordinal": 1,
          "name": "name",
          "type_info": "Varchar"
        },
        {
          "ordinal": 2,
          "name": "course_id",
          "type_info": "Uuid"
        },
        {
          "ordinal": 3,
          "name": "chapter_number",
          "type_info": "Int4"
        },
        {
          "ordinal": 4,
          "name": "created_at",
          "type_info": "Timestamptz"
        },
        {
          "ordinal": 5,
          "name": "updated_at",
          "type_info": "Timestamptz"
        },
        {
          "ordinal": 6,
          "name": "deleted_at",
          "type_info": "Timestamptz"
        },
        {
          "ordinal": 7,
          "name": "front_page_id",
          "type_info": "Uuid"
        },
        {
          "ordinal": 8,
          "name": "opens_at",
          "type_info": "Timestamptz"
        },
        {
          "ordinal": 9,
          "name": "chapter_image_path",
          "type_info": "Varchar"
        },
        {
          "ordinal": 10,
          "name": "copied_from",
          "type_info": "Uuid"
        }
      ],
      "parameters": {
        "Left": ["Uuid"]
      },
      "nullable": [false, false, false, false, false, false, true, true, true, true, true]
    }
  },
  "eb1eeea17ea1b5dd169f8db54cd61c8e77627ffc4c82a40705e454c7148f54a3": {
    "query": "UPDATE pages SET content = $1 WHERE id = $2;",
    "describe": {
      "columns": [],
      "parameters": {
        "Left": ["Jsonb", "Uuid"]
      },
      "nullable": []
    }
  },
  "ec3d65896ad2eebc450b7e3fb5930fd49bcd8180ab388941c115ea4f951154b0": {
    "query": "\nINSERT INTO exercises(\n    id,\n    course_id,\n    name,\n    order_number,\n    page_id,\n    chapter_id\n  )\nVALUES ($1, $2, $3, $4, $5, $6) ON CONFLICT (id) DO\nUPDATE\nSET course_id = $2,\n  name = $3,\n  order_number = $4,\n  page_id = $5,\n  chapter_id = $6,\n  deleted_at = NULL\nRETURNING *;\n        ",
    "describe": {
      "columns": [
        {
          "ordinal": 0,
          "name": "id",
          "type_info": "Uuid"
        },
        {
          "ordinal": 1,
          "name": "created_at",
          "type_info": "Timestamptz"
        },
        {
          "ordinal": 2,
          "name": "updated_at",
          "type_info": "Timestamptz"
        },
        {
          "ordinal": 3,
          "name": "course_id",
          "type_info": "Uuid"
        },
        {
          "ordinal": 4,
          "name": "deleted_at",
          "type_info": "Timestamptz"
        },
        {
          "ordinal": 5,
          "name": "name",
          "type_info": "Varchar"
        },
        {
          "ordinal": 6,
          "name": "deadline",
          "type_info": "Timestamptz"
        },
        {
          "ordinal": 7,
          "name": "page_id",
          "type_info": "Uuid"
        },
        {
          "ordinal": 8,
          "name": "score_maximum",
          "type_info": "Int4"
        },
        {
          "ordinal": 9,
          "name": "order_number",
          "type_info": "Int4"
        },
        {
          "ordinal": 10,
          "name": "chapter_id",
          "type_info": "Uuid"
        },
        {
          "ordinal": 11,
          "name": "copied_from",
          "type_info": "Uuid"
        }
      ],
      "parameters": {
        "Left": ["Uuid", "Uuid", "Varchar", "Int4", "Uuid", "Uuid"]
      },
      "nullable": [false, false, false, false, true, false, true, false, false, false, false, true]
    }
  },
  "f0e5dafa6f335d3927f7e9170cb14ec0ea2ba3fedd34eaac3aaa39758473ceda": {
    "query": "\nINSERT INTO user_exercise_states (\n    user_id,\n    exercise_id,\n    course_instance_id,\n    selected_exercise_slide_id\n  )\nVALUES ($1, $2, $3, $4) ON CONFLICT (user_id, exercise_id, course_instance_id) DO\nUPDATE\nSET selected_exercise_slide_id = $4\n",
    "describe": {
      "columns": [],
      "parameters": {
        "Left": ["Uuid", "Uuid", "Uuid", "Uuid"]
      },
      "nullable": []
    }
  },
  "f2beb11b5e6318b712b0af9bd4fde454472ce8eda3612295b788958148a376b5": {
    "query": "SELECT *\nFROM email_templates\nWHERE id = $1\n  AND deleted_at IS NULL",
    "describe": {
      "columns": [
        {
          "ordinal": 0,
          "name": "id",
          "type_info": "Uuid"
        },
        {
          "ordinal": 1,
          "name": "created_at",
          "type_info": "Timestamptz"
        },
        {
          "ordinal": 2,
          "name": "updated_at",
          "type_info": "Timestamptz"
        },
        {
          "ordinal": 3,
          "name": "deleted_at",
          "type_info": "Timestamptz"
        },
        {
          "ordinal": 4,
          "name": "content",
          "type_info": "Jsonb"
        },
        {
          "ordinal": 5,
          "name": "name",
          "type_info": "Varchar"
        },
        {
          "ordinal": 6,
          "name": "subject",
          "type_info": "Varchar"
        },
        {
          "ordinal": 7,
          "name": "exercise_completions_threshold",
          "type_info": "Int4"
        },
        {
          "ordinal": 8,
          "name": "points_threshold",
          "type_info": "Int4"
        },
        {
          "ordinal": 9,
          "name": "course_instance_id",
          "type_info": "Uuid"
        }
      ],
      "parameters": {
        "Left": ["Uuid"]
      },
      "nullable": [false, false, false, true, true, false, true, true, true, false]
    }
  },
  "f344ce135ffc19dfbf4176348181e9a876c8ed92ec853f8c62d2350d80fa3e2f": {
    "query": "\nINSERT INTO roles (user_id, organization_id, course_id, role) VALUES ($1, $2, $3, $4) RETURNING id\n",
    "describe": {
      "columns": [
        {
          "ordinal": 0,
          "name": "id",
          "type_info": "Uuid"
        }
      ],
      "parameters": {
        "Left": [
          "Uuid",
          "Uuid",
          "Uuid",
          {
            "Custom": {
              "name": "user_role",
              "kind": {
                "Enum": ["admin", "assistant", "teacher", "reviewer"]
              }
            }
          }
        ]
      },
      "nullable": [false]
    }
  },
  "f4dfbd49766b87036e450b1ec67c42af7b0ddfd27420630d6d60a0284ffd5d82": {
    "query": "\nINSERT INTO exercise_slides (exercise_id, order_number)\nVALUES ($1, $2)\nRETURNING id;\n    ",
    "describe": {
      "columns": [
        {
          "ordinal": 0,
          "name": "id",
          "type_info": "Uuid"
        }
      ],
      "parameters": {
        "Left": ["Uuid", "Int4"]
      },
      "nullable": [false]
    }
  },
  "f782efea0a82ee30ae7f4f3df2af17005177e1ba08ebf88d8443e88afb97627a": {
    "query": "\nSELECT id,\n  created_at,\n  updated_at,\n  submission_id,\n  course_id,\n  exercise_id,\n  exercise_task_id,\n  grading_priority,\n  score_given,\n  grading_progress as \"grading_progress: _\",\n  user_points_update_strategy as \"user_points_update_strategy: _\",\n  unscaled_score_maximum,\n  unscaled_score_given,\n  grading_started_at,\n  grading_completed_at,\n  feedback_json,\n  feedback_text,\n  deleted_at\nFROM gradings\nWHERE id = $1\n",
    "describe": {
      "columns": [
        {
          "ordinal": 0,
          "name": "id",
          "type_info": "Uuid"
        },
        {
          "ordinal": 1,
          "name": "created_at",
          "type_info": "Timestamptz"
        },
        {
          "ordinal": 2,
          "name": "updated_at",
          "type_info": "Timestamptz"
        },
        {
          "ordinal": 3,
          "name": "submission_id",
          "type_info": "Uuid"
        },
        {
          "ordinal": 4,
          "name": "course_id",
          "type_info": "Uuid"
        },
        {
          "ordinal": 5,
          "name": "exercise_id",
          "type_info": "Uuid"
        },
        {
          "ordinal": 6,
          "name": "exercise_task_id",
          "type_info": "Uuid"
        },
        {
          "ordinal": 7,
          "name": "grading_priority",
          "type_info": "Int4"
        },
        {
          "ordinal": 8,
          "name": "score_given",
          "type_info": "Float4"
        },
        {
          "ordinal": 9,
          "name": "grading_progress: _",
          "type_info": {
            "Custom": {
              "name": "grading_progress",
              "kind": {
                "Enum": ["fully-graded", "pending", "pending-manual", "failed", "not-ready"]
              }
            }
          }
        },
        {
          "ordinal": 10,
          "name": "user_points_update_strategy: _",
          "type_info": {
            "Custom": {
              "name": "user_points_update_strategy",
              "kind": {
                "Enum": [
                  "can-add-points-but-cannot-remove-points",
                  "can-add-points-and-can-remove-points"
                ]
              }
            }
          }
        },
        {
          "ordinal": 11,
          "name": "unscaled_score_maximum",
          "type_info": "Int4"
        },
        {
          "ordinal": 12,
          "name": "unscaled_score_given",
          "type_info": "Float4"
        },
        {
          "ordinal": 13,
          "name": "grading_started_at",
          "type_info": "Timestamptz"
        },
        {
          "ordinal": 14,
          "name": "grading_completed_at",
          "type_info": "Timestamptz"
        },
        {
          "ordinal": 15,
          "name": "feedback_json",
          "type_info": "Jsonb"
        },
        {
          "ordinal": 16,
          "name": "feedback_text",
          "type_info": "Text"
        },
        {
          "ordinal": 17,
          "name": "deleted_at",
          "type_info": "Timestamptz"
        }
      ],
      "parameters": {
        "Left": ["Uuid"]
      },
      "nullable": [
        false,
        false,
        false,
        false,
        false,
        false,
        false,
        false,
        true,
        false,
        false,
        true,
        true,
        true,
        true,
        true,
        true,
        true
      ]
    }
  },
  "f7841567b90206f7d7aba83b520e1cb7933c33d203d9a1df88e3db961ab83681": {
    "query": "\nINSERT INTO email_templates (name, course_instance_id, subject)\nVALUES ($1, $2, $3)\nRETURNING *\n",
    "describe": {
      "columns": [
        {
          "ordinal": 0,
          "name": "id",
          "type_info": "Uuid"
        },
        {
          "ordinal": 1,
          "name": "created_at",
          "type_info": "Timestamptz"
        },
        {
          "ordinal": 2,
          "name": "updated_at",
          "type_info": "Timestamptz"
        },
        {
          "ordinal": 3,
          "name": "deleted_at",
          "type_info": "Timestamptz"
        },
        {
          "ordinal": 4,
          "name": "content",
          "type_info": "Jsonb"
        },
        {
          "ordinal": 5,
          "name": "name",
          "type_info": "Varchar"
        },
        {
          "ordinal": 6,
          "name": "subject",
          "type_info": "Varchar"
        },
        {
          "ordinal": 7,
          "name": "exercise_completions_threshold",
          "type_info": "Int4"
        },
        {
          "ordinal": 8,
          "name": "points_threshold",
          "type_info": "Int4"
        },
        {
          "ordinal": 9,
          "name": "course_instance_id",
          "type_info": "Uuid"
        }
      ],
      "parameters": {
        "Left": ["Varchar", "Uuid", "Varchar"]
      },
      "nullable": [false, false, false, true, true, false, true, true, true, false]
    }
  },
  "f8ef09f81ca6d7912306640c0789b9aa8eee7fcf682c433b782e42582c362f0b": {
    "query": "\nSELECT *\nFROM exercise_services\nWHERE id = $1\n  ",
    "describe": {
      "columns": [
        {
          "ordinal": 0,
          "name": "id",
          "type_info": "Uuid"
        },
        {
          "ordinal": 1,
          "name": "created_at",
          "type_info": "Timestamptz"
        },
        {
          "ordinal": 2,
          "name": "updated_at",
          "type_info": "Timestamptz"
        },
        {
          "ordinal": 3,
          "name": "deleted_at",
          "type_info": "Timestamptz"
        },
        {
          "ordinal": 4,
          "name": "name",
          "type_info": "Varchar"
        },
        {
          "ordinal": 5,
          "name": "slug",
          "type_info": "Varchar"
        },
        {
          "ordinal": 6,
          "name": "public_url",
          "type_info": "Varchar"
        },
        {
          "ordinal": 7,
          "name": "internal_url",
          "type_info": "Varchar"
        },
        {
          "ordinal": 8,
          "name": "max_reprocessing_submissions_at_once",
          "type_info": "Int4"
        }
      ],
      "parameters": {
        "Left": ["Uuid"]
      },
      "nullable": [false, false, false, true, false, false, false, true, false]
    }
  },
  "fca8672f757656db6332543f9d4351224a1218c4387310e9447e70dad48af7cf": {
    "query": "SELECT course_id from chapters where id = $1",
    "describe": {
      "columns": [
        {
          "ordinal": 0,
          "name": "course_id",
          "type_info": "Uuid"
        }
      ],
      "parameters": {
        "Left": ["Uuid"]
      },
      "nullable": [false]
    }
  },
  "fefaaa5c5e1de08eb78712713351fe1623b3a9b9a9e416bfd8135c4d571cb4fb": {
    "query": "\nselect max(p.order_number) as order_number\nfrom pages p\nwhere p.course_id = $1\n  and p.chapter_id is null\n  and p.deleted_at is null;\n",
    "describe": {
      "columns": [
        {
          "ordinal": 0,
          "name": "order_number",
          "type_info": "Int4"
        }
      ],
      "parameters": {
        "Left": ["Uuid"]
      },
      "nullable": [null]
    }
  },
  "ffceb3f0780f56e249bcc6983105d897534b65d8fc362fc56ea275d45661e617": {
    "query": "\nUPDATE playground_examples\nSET updated_at = now(),\n  name = $1,\n  url = $2,\n  width = $3,\n  data = $4\nWHERE id = $5\nRETURNING *;\n    ",
    "describe": {
      "columns": [
        {
          "ordinal": 0,
          "name": "id",
          "type_info": "Uuid"
        },
        {
          "ordinal": 1,
          "name": "created_at",
          "type_info": "Timestamptz"
        },
        {
          "ordinal": 2,
          "name": "updated_at",
          "type_info": "Timestamptz"
        },
        {
          "ordinal": 3,
          "name": "deleted_at",
          "type_info": "Timestamptz"
        },
        {
          "ordinal": 4,
          "name": "name",
          "type_info": "Varchar"
        },
        {
          "ordinal": 5,
          "name": "url",
          "type_info": "Varchar"
        },
        {
          "ordinal": 6,
          "name": "width",
          "type_info": "Int4"
        },
        {
          "ordinal": 7,
          "name": "data",
          "type_info": "Jsonb"
        }
      ],
      "parameters": {
        "Left": ["Varchar", "Varchar", "Int4", "Jsonb", "Uuid"]
      },
      "nullable": [false, false, false, true, false, false, false, false]
    }
  }
}<|MERGE_RESOLUTION|>--- conflicted
+++ resolved
@@ -6034,7 +6034,98 @@
       "nullable": [false, false, false, false, true]
     }
   },
-<<<<<<< HEAD
+  "b4d12f09eb6fa6d8b9381f1f2c0bc7451683f3695eb0b4329ed8984adcb345c4": {
+    "query": "\nSELECT COUNT(ues.exercise_id) AS completed_exercises,\n  COALESCE(SUM(ues.score_given), 0) AS score_given\nFROM user_exercise_states AS ues\nWHERE ues.course_instance_id = $1\n  AND ues.user_id = $2\n  AND ues.deleted_at IS NULL;\n        ",
+    "describe": {
+      "columns": [
+        {
+          "ordinal": 0,
+          "name": "completed_exercises",
+          "type_info": "Int8"
+        },
+        {
+          "ordinal": 1,
+          "name": "score_given",
+          "type_info": "Float4"
+        }
+      ],
+      "parameters": {
+        "Left": ["Uuid", "Uuid"]
+      },
+      "nullable": [null, null]
+    }
+  },
+  "b6def96f6973719237ce93811fd8a9215bf24529cab71d262f22f11d13ddf526": {
+    "query": "\nSELECT *\nFROM exercises\nWHERE chapter_id = $1\n  AND deleted_at IS NULL\n",
+    "describe": {
+      "columns": [
+        {
+          "ordinal": 0,
+          "name": "id",
+          "type_info": "Uuid"
+        },
+        {
+          "ordinal": 1,
+          "name": "created_at",
+          "type_info": "Timestamptz"
+        },
+        {
+          "ordinal": 2,
+          "name": "updated_at",
+          "type_info": "Timestamptz"
+        },
+        {
+          "ordinal": 3,
+          "name": "course_id",
+          "type_info": "Uuid"
+        },
+        {
+          "ordinal": 4,
+          "name": "deleted_at",
+          "type_info": "Timestamptz"
+        },
+        {
+          "ordinal": 5,
+          "name": "name",
+          "type_info": "Varchar"
+        },
+        {
+          "ordinal": 6,
+          "name": "deadline",
+          "type_info": "Timestamptz"
+        },
+        {
+          "ordinal": 7,
+          "name": "page_id",
+          "type_info": "Uuid"
+        },
+        {
+          "ordinal": 8,
+          "name": "score_maximum",
+          "type_info": "Int4"
+        },
+        {
+          "ordinal": 9,
+          "name": "order_number",
+          "type_info": "Int4"
+        },
+        {
+          "ordinal": 10,
+          "name": "chapter_id",
+          "type_info": "Uuid"
+        },
+        {
+          "ordinal": 11,
+          "name": "copied_from",
+          "type_info": "Uuid"
+        }
+      ],
+      "parameters": {
+        "Left": ["Uuid"]
+      },
+      "nullable": [false, false, false, false, true, false, true, false, false, false, false, true]
+    }
+  },
   "b9159ddd17dc391f0bd7b726633dff02d1530aa2b0b270b4947d749442850451": {
     "query": "UPDATE chapters SET front_page_id = $1 WHERE id = $2",
     "describe": {
@@ -6047,15 +6138,10 @@
   },
   "b988de59221dbe4350dcccadf9e80e782365d6526188dc5a6b14ed2581ca1314": {
     "query": "\nINSERT INTO users (email)\nVALUES ($1)\nRETURNING id\n",
-=======
-  "b4d12f09eb6fa6d8b9381f1f2c0bc7451683f3695eb0b4329ed8984adcb345c4": {
-    "query": "\nSELECT COUNT(ues.exercise_id) AS completed_exercises,\n  COALESCE(SUM(ues.score_given), 0) AS score_given\nFROM user_exercise_states AS ues\nWHERE ues.course_instance_id = $1\n  AND ues.user_id = $2\n  AND ues.deleted_at IS NULL;\n        ",
->>>>>>> 17123f6b
-    "describe": {
-      "columns": [
-        {
-          "ordinal": 0,
-<<<<<<< HEAD
+    "describe": {
+      "columns": [
+        {
+          "ordinal": 0,
           "name": "id",
           "type_info": "Uuid"
         }
@@ -6068,25 +6154,6 @@
   },
   "bb42fcccdd54977c0bfd6109c6ddf2218d274e79d925468036e219e6a10f3a57": {
     "query": "\nSELECT i.id,\n  i.created_at,\n  i.updated_at,\n  i.deleted_at,\n  i.course_id,\n  i.starts_at,\n  i.ends_at,\n  i.name,\n  i.description,\n  i.variant_status AS \"variant_status: VariantStatus\",\n  i.teacher_in_charge_name,\n  i.teacher_in_charge_email,\n  i.support_email\nFROM user_course_settings ucs\n  JOIN course_instances i ON (ucs.current_course_instance_id = i.id)\nWHERE ucs.user_id = $1\n  AND ucs.current_course_id = $2\n  AND ucs.deleted_at IS NULL;\n    ",
-=======
-          "name": "completed_exercises",
-          "type_info": "Int8"
-        },
-        {
-          "ordinal": 1,
-          "name": "score_given",
-          "type_info": "Float4"
-        }
-      ],
-      "parameters": {
-        "Left": ["Uuid", "Uuid"]
-      },
-      "nullable": [null, null]
-    }
-  },
-  "b4f5a52e896eba983c4002aa6c4ad7b6560079a8b7573c43315562e8bd3fb03b": {
-    "query": "\nSELECT id,\n  created_at,\n  updated_at,\n  deleted_at,\n  course_id,\n  starts_at,\n  ends_at,\n  name,\n  description,\n  variant_status AS \"variant_status: VariantStatus\"\nFROM course_instances\nWHERE id = $1\n  AND deleted_at IS NULL;\n    ",
->>>>>>> 17123f6b
     "describe": {
       "columns": [
         {
@@ -6145,103 +6212,7 @@
               }
             }
           }
-<<<<<<< HEAD
-        },
-=======
-        }
-      ],
-      "parameters": {
-        "Left": ["Uuid"]
-      },
-      "nullable": [false, false, false, true, false, true, true, true, true, false]
-    }
-  },
-  "b6def96f6973719237ce93811fd8a9215bf24529cab71d262f22f11d13ddf526": {
-    "query": "\nSELECT *\nFROM exercises\nWHERE chapter_id = $1\n  AND deleted_at IS NULL\n",
-    "describe": {
-      "columns": [
-        {
-          "ordinal": 0,
-          "name": "id",
-          "type_info": "Uuid"
-        },
-        {
-          "ordinal": 1,
-          "name": "created_at",
-          "type_info": "Timestamptz"
-        },
-        {
-          "ordinal": 2,
-          "name": "updated_at",
-          "type_info": "Timestamptz"
-        },
-        {
-          "ordinal": 3,
-          "name": "course_id",
-          "type_info": "Uuid"
-        },
-        {
-          "ordinal": 4,
-          "name": "deleted_at",
-          "type_info": "Timestamptz"
-        },
-        {
-          "ordinal": 5,
-          "name": "name",
-          "type_info": "Varchar"
-        },
-        {
-          "ordinal": 6,
-          "name": "deadline",
-          "type_info": "Timestamptz"
-        },
-        {
-          "ordinal": 7,
-          "name": "page_id",
-          "type_info": "Uuid"
-        },
-        {
-          "ordinal": 8,
-          "name": "score_maximum",
-          "type_info": "Int4"
-        },
-        {
-          "ordinal": 9,
-          "name": "order_number",
-          "type_info": "Int4"
-        },
-        {
-          "ordinal": 10,
-          "name": "chapter_id",
-          "type_info": "Uuid"
-        },
-        {
-          "ordinal": 11,
-          "name": "copied_from",
-          "type_info": "Uuid"
-        }
-      ],
-      "parameters": {
-        "Left": ["Uuid"]
-      },
-      "nullable": [false, false, false, false, true, false, true, false, false, false, false, true]
-    }
-  },
-  "b9159ddd17dc391f0bd7b726633dff02d1530aa2b0b270b4947d749442850451": {
-    "query": "UPDATE chapters SET front_page_id = $1 WHERE id = $2",
-    "describe": {
-      "columns": [],
-      "parameters": {
-        "Left": ["Uuid", "Uuid"]
-      },
-      "nullable": []
-    }
-  },
-  "b988de59221dbe4350dcccadf9e80e782365d6526188dc5a6b14ed2581ca1314": {
-    "query": "\nINSERT INTO users (email)\nVALUES ($1)\nRETURNING id\n",
-    "describe": {
-      "columns": [
->>>>>>> 17123f6b
+        },
         {
           "ordinal": 10,
           "name": "teacher_in_charge_name",
