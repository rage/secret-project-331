{
  "db": "PostgreSQL",
  "02ff83f40b183e7295450f84a7327cf545fa5f357451097c7afb35db5a4b6f2a": {
    "query": "\nSELECT counts.*, exercises.name exercise_name\n    FROM (\n        SELECT exercise_id, count(*)::integer count\n        FROM submissions\n        WHERE course_id = $1\n        GROUP BY exercise_id\n    ) counts\n    JOIN exercises ON (counts.exercise_id = exercises.id);\n          ",
    "describe": {
      "columns": [
        {
          "ordinal": 0,
          "name": "exercise_id",
          "type_info": "Uuid"
        },
        {
          "ordinal": 1,
          "name": "count",
          "type_info": "Int4"
        },
        {
          "ordinal": 2,
          "name": "exercise_name",
          "type_info": "Varchar"
        }
      ],
      "parameters": {
        "Left": ["Uuid"]
      },
      "nullable": [true, true, true]
    }
  },
  "031debbf29a4fcdab5b81276f6323a36382c51fe794009200af1f929d3874654": {
    "query": "\n    SELECT id from exercises WHERE page_id = $1\n        ",
    "describe": {
      "columns": [
        {
          "ordinal": 0,
          "name": "id",
          "type_info": "Uuid"
        }
      ],
      "parameters": {
        "Left": ["Uuid"]
      },
      "nullable": [false]
    }
  },
  "054314b5158a6e88f7dd504aad96ca35c0efd3f4bca8d874071bd40415927b8e": {
    "query": "\nSELECT user_id,\n  to_jsonb(array_agg(to_jsonb(uue) - 'email' - 'user_id')) AS points_for_each_chapter\nFROM (\n    SELECT u.email,\n      u.id AS user_id,\n      c.chapter_number,\n      SUM(ues.score_given) AS points_for_chapter\n    FROM user_exercise_states ues\n      JOIN users u ON u.id = ues.user_id\n      JOIN exercises e ON e.id = ues.exercise_id\n      JOIN chapters c on e.chapter_id = c.id\n    WHERE ues.course_instance_id = $1\n      AND ues.deleted_at IS NULL\n      AND c.deleted_at IS NULL\n      AND u.deleted_at IS NULL\n      AND e.deleted_at IS NULL\n    GROUP BY u.email,\n      u.id,\n      c.chapter_number\n  ) as uue\nGROUP BY user_id\n\n",
    "describe": {
      "columns": [
        {
          "ordinal": 0,
          "name": "user_id",
          "type_info": "Uuid"
        },
        {
          "ordinal": 1,
          "name": "points_for_each_chapter",
          "type_info": "Jsonb"
        }
      ],
      "parameters": {
        "Left": ["Uuid"]
      },
      "nullable": [false, null]
    }
  },
  "072ecb29b589e56f6fc04bb0787efd82beab771ae9d87752f80b0734b16c56e4": {
    "query": "\nINSERT INTO exercise_services (\n    name,\n    slug,\n    public_url,\n    internal_url,\n    max_reprocessing_submissions_at_once\n  )\nVALUES ($1, $2, $3, $4, $5)\nRETURNING *\n  ",
    "describe": {
      "columns": [
        {
          "ordinal": 0,
          "name": "id",
          "type_info": "Uuid"
        },
        {
          "ordinal": 1,
          "name": "created_at",
          "type_info": "Timestamptz"
        },
        {
          "ordinal": 2,
          "name": "updated_at",
          "type_info": "Timestamptz"
        },
        {
          "ordinal": 3,
          "name": "deleted_at",
          "type_info": "Timestamptz"
        },
        {
          "ordinal": 4,
          "name": "name",
          "type_info": "Varchar"
        },
        {
          "ordinal": 5,
          "name": "slug",
          "type_info": "Varchar"
        },
        {
          "ordinal": 6,
          "name": "public_url",
          "type_info": "Varchar"
        },
        {
          "ordinal": 7,
          "name": "internal_url",
          "type_info": "Varchar"
        },
        {
          "ordinal": 8,
          "name": "max_reprocessing_submissions_at_once",
          "type_info": "Int4"
        }
      ],
      "parameters": {
        "Left": ["Varchar", "Varchar", "Varchar", "Varchar", "Int4"]
      },
      "nullable": [false, false, false, true, false, false, false, true, false]
    }
  },
  "0866e89150cf61daef56466a2ad5ef08605158ccdc83a310e4c4bd45c5c343a2": {
    "query": "\nSELECT user_id,\n  exercise_id,\n  course_instance_id,\n  created_at,\n  updated_at,\n  deleted_at,\n  score_given,\n  grading_progress as \"grading_progress: _\",\n  activity_progress as \"activity_progress: _\"\nFROM user_exercise_states\nWHERE user_id = $1\n  AND exercise_id = $2\n  AND course_instance_id = $3\n      ",
    "describe": {
      "columns": [
        {
          "ordinal": 0,
          "name": "user_id",
          "type_info": "Uuid"
        },
        {
          "ordinal": 1,
          "name": "exercise_id",
          "type_info": "Uuid"
        },
        {
          "ordinal": 2,
          "name": "course_instance_id",
          "type_info": "Uuid"
        },
        {
          "ordinal": 3,
          "name": "created_at",
          "type_info": "Timestamptz"
        },
        {
          "ordinal": 4,
          "name": "updated_at",
          "type_info": "Timestamptz"
        },
        {
          "ordinal": 5,
          "name": "deleted_at",
          "type_info": "Timestamptz"
        },
        {
          "ordinal": 6,
          "name": "score_given",
          "type_info": "Float4"
        },
        {
          "ordinal": 7,
          "name": "grading_progress: _",
          "type_info": {
            "Custom": {
              "name": "grading_progress",
              "kind": {
                "Enum": ["fully-graded", "pending", "pending-manual", "failed", "not-ready"]
              }
            }
          }
        },
        {
          "ordinal": 8,
          "name": "activity_progress: _",
          "type_info": {
            "Custom": {
              "name": "activity_progress",
              "kind": {
                "Enum": ["initialized", "started", "in-progress", "submitted", "completed"]
              }
            }
          }
        }
      ],
      "parameters": {
        "Left": ["Uuid", "Uuid", "Uuid"]
      },
      "nullable": [false, false, false, false, false, true, true, false, false]
    }
  },
  "0f8ebb278dc89487e24c2b9729baa1c012e2242bfa7b984ec77b1df0a84a6a7a": {
    "query": "\nUPDATE feedback\nSET marked_as_read = $1\nWHERE id = $2\n",
    "describe": {
      "columns": [],
      "parameters": {
        "Left": ["Bool", "Uuid"]
      },
      "nullable": []
    }
  },
  "1045751c6cd07ace2bfd5ce224d9f841ce8f9995d15b21b2068bede8b52d4df4": {
    "query": "\nINSERT INTO gradings (\n    submission_id,\n    course_id,\n    exercise_id,\n    exercise_task_id\n  )\nVALUES ($1, $2, $3, $4)\nRETURNING id\n",
    "describe": {
      "columns": [
        {
          "ordinal": 0,
          "name": "id",
          "type_info": "Uuid"
        }
      ],
      "parameters": {
        "Left": ["Uuid", "Uuid", "Uuid", "Uuid"]
      },
      "nullable": [false]
    }
  },
  "11bdd7c111ff7fca68cbf6fffe1079e69283545b8146c3fc6ec9acc1997ccb1e": {
    "query": "\nUPDATE gradings\nSET grading_progress = $1\nWHERE id = $2\n",
    "describe": {
      "columns": [],
      "parameters": {
        "Left": [
          {
            "Custom": {
              "name": "grading_progress",
              "kind": {
                "Enum": ["fully-graded", "pending", "pending-manual", "failed", "not-ready"]
              }
            }
          },
          "Uuid"
        ]
      },
      "nullable": []
    }
  },
  "12678b433a9c84513a0c100571b2d82db27fbc569e2b9c79b23e31906be0f559": {
    "query": "\nSELECT ed.id AS id,\n  u.id AS to,\n  et.subject AS subject,\n  et.content AS body\nFROM email_deliveries ed\n  JOIN email_templates et ON et.id = ed.email_template_id\n  JOIN users u ON u.id = ed.user_id\nWHERE ed.deleted_at IS NULL\n  AND ed.sent = FALSE\n  AND ed.error IS NULL\nLIMIT 10000;\n  ",
    "describe": {
      "columns": [
        {
          "ordinal": 0,
          "name": "id",
          "type_info": "Uuid"
        },
        {
          "ordinal": 1,
          "name": "to",
          "type_info": "Uuid"
        },
        {
          "ordinal": 2,
          "name": "subject",
          "type_info": "Varchar"
        },
        {
          "ordinal": 3,
          "name": "body",
          "type_info": "Jsonb"
        }
      ],
      "parameters": {
        "Left": []
      },
      "nullable": [false, false, true, true]
    }
  },
  "12ca747f44759f66feeb79358eafa59184d090a9a37fefcc951eb221e4cebe9f": {
    "query": "\nSELECT id,\n  title,\n  content,\n  created_at,\n  history_change_reason as \"history_change_reason: HistoryChangeReason\",\n  restored_from_id,\n  author_user_id\nFROM page_history\nWHERE page_id = $1\nORDER BY created_at DESC, id\nLIMIT $2\nOFFSET $3\n",
    "describe": {
      "columns": [
        {
          "ordinal": 0,
          "name": "id",
          "type_info": "Uuid"
        },
        {
          "ordinal": 1,
          "name": "title",
          "type_info": "Varchar"
        },
        {
          "ordinal": 2,
          "name": "content",
          "type_info": "Jsonb"
        },
        {
          "ordinal": 3,
          "name": "created_at",
          "type_info": "Timestamptz"
        },
        {
          "ordinal": 4,
          "name": "history_change_reason: HistoryChangeReason",
          "type_info": {
            "Custom": {
              "name": "history_change_reason",
              "kind": {
                "Enum": ["page-saved", "history-restored"]
              }
            }
          }
        },
        {
          "ordinal": 5,
          "name": "restored_from_id",
          "type_info": "Uuid"
        },
        {
          "ordinal": 6,
          "name": "author_user_id",
          "type_info": "Uuid"
        }
      ],
      "parameters": {
        "Left": ["Uuid", "Int8", "Int8"]
      },
      "nullable": [false, false, false, false, false, true, false]
    }
  },
  "1354fbf47a4a0f22b9b9f30143dd425b05aef41d55a178bc39eb1eb4140a6e0c": {
    "query": "\nUPDATE course_instances\nSET variant_status = $1\nWHERE id = $2;\n",
    "describe": {
      "columns": [],
      "parameters": {
        "Left": [
          {
            "Custom": {
              "name": "variant_status",
              "kind": {
                "Enum": ["draft", "upcoming", "active", "ended"]
              }
            }
          },
          "Uuid"
        ]
      },
      "nullable": []
    }
  },
  "136f369cc798e92b4620cee20013ec066455939fc7d47f8db1a107317753d4a1": {
    "query": "\nSELECT COUNT(e.id) as total_exercises,\n  COALESCE(0, SUM(e.score_maximum)) as score_maximum\nFROM course_instances ci\n  LEFT JOIN exercises e on ci.course_id = e.course_id\nWHERE e.deleted_at IS NULL\n  AND ci.id = $1;\n        ",
    "describe": {
      "columns": [
        {
          "ordinal": 0,
          "name": "total_exercises",
          "type_info": "Int8"
        },
        {
          "ordinal": 1,
          "name": "score_maximum",
          "type_info": "Int8"
        }
      ],
      "parameters": {
        "Left": ["Uuid"]
      },
      "nullable": [null, null]
    }
  },
  "13baaaa4365e9ec8bfafe2504080eafdc369bd22e4444cd8035647fcd31d0fe5": {
    "query": "\nSELECT id,\n  exercise_id,\n  exercise_type,\n  assignment,\n  public_spec\nFROM exercise_tasks\nWHERE id = $1\n                ",
    "describe": {
      "columns": [
        {
          "ordinal": 0,
          "name": "id",
          "type_info": "Uuid"
        },
        {
          "ordinal": 1,
          "name": "exercise_id",
          "type_info": "Uuid"
        },
        {
          "ordinal": 2,
          "name": "exercise_type",
          "type_info": "Varchar"
        },
        {
          "ordinal": 3,
          "name": "assignment",
          "type_info": "Jsonb"
        },
        {
          "ordinal": 4,
          "name": "public_spec",
          "type_info": "Jsonb"
        }
      ],
      "parameters": {
        "Left": ["Uuid"]
      },
      "nullable": [false, false, false, false, true]
    }
  },
  "154577d6eb687de28cba5811dbfeb0660cfc10e838577fe8a94c3b7dc6cc41e9": {
    "query": "SELECT course_id FROM exercises WHERE id = (SELECT exercise_id FROM exercise_tasks WHERE id = $1)",
    "describe": {
      "columns": [
        {
          "ordinal": 0,
          "name": "course_id",
          "type_info": "Uuid"
        }
      ],
      "parameters": {
        "Left": ["Uuid"]
      },
      "nullable": [false]
    }
  },
  "17ac831ff424d02bd7609c76c190768ef00265bf144ab61459e11f1b7179b660": {
    "query": "SELECT * FROM organizations WHERE deleted_at IS NULL;",
    "describe": {
      "columns": [
        {
          "ordinal": 0,
          "name": "id",
          "type_info": "Uuid"
        },
        {
          "ordinal": 1,
          "name": "name",
          "type_info": "Varchar"
        },
        {
          "ordinal": 2,
          "name": "created_at",
          "type_info": "Timestamptz"
        },
        {
          "ordinal": 3,
          "name": "updated_at",
          "type_info": "Timestamptz"
        },
        {
          "ordinal": 4,
          "name": "deleted_at",
          "type_info": "Timestamptz"
        },
        {
          "ordinal": 5,
          "name": "slug",
          "type_info": "Varchar"
        },
        {
          "ordinal": 6,
          "name": "organization_image_path",
          "type_info": "Varchar"
        },
        {
          "ordinal": 7,
          "name": "description",
          "type_info": "Varchar"
        }
      ],
      "parameters": {
        "Left": []
      },
      "nullable": [false, false, false, false, true, false, true, true]
    }
  },
  "18cad5d0cf2a854a36655738b9a05c4fe5376c77174239b17cdf7e21bc739b1f": {
    "query": "\nSELECT *\nFROM exercises\nWHERE id = $1\n",
    "describe": {
      "columns": [
        {
          "ordinal": 0,
          "name": "id",
          "type_info": "Uuid"
        },
        {
          "ordinal": 1,
          "name": "created_at",
          "type_info": "Timestamptz"
        },
        {
          "ordinal": 2,
          "name": "updated_at",
          "type_info": "Timestamptz"
        },
        {
          "ordinal": 3,
          "name": "course_id",
          "type_info": "Uuid"
        },
        {
          "ordinal": 4,
          "name": "deleted_at",
          "type_info": "Timestamptz"
        },
        {
          "ordinal": 5,
          "name": "name",
          "type_info": "Varchar"
        },
        {
          "ordinal": 6,
          "name": "deadline",
          "type_info": "Timestamptz"
        },
        {
          "ordinal": 7,
          "name": "page_id",
          "type_info": "Uuid"
        },
        {
          "ordinal": 8,
          "name": "score_maximum",
          "type_info": "Int4"
        },
        {
          "ordinal": 9,
          "name": "order_number",
          "type_info": "Int4"
        },
        {
          "ordinal": 10,
          "name": "chapter_id",
          "type_info": "Uuid"
        },
        {
          "ordinal": 11,
          "name": "copied_from",
          "type_info": "Uuid"
        }
      ],
      "parameters": {
        "Left": ["Uuid"]
      },
      "nullable": [false, false, false, false, true, false, true, false, false, false, false, true]
    }
  },
  "19a6e3aaaddd659eb5cee0d7361c6ce7b72a8f77a14561cb51427fb4490fa36b": {
    "query": "\nINSERT INTO chapters (name, course_id, chapter_number)\nVALUES ($1, $2, $3)\nRETURNING id\n",
    "describe": {
      "columns": [
        {
          "ordinal": 0,
          "name": "id",
          "type_info": "Uuid"
        }
      ],
      "parameters": {
        "Left": ["Varchar", "Uuid", "Int4"]
      },
      "nullable": [false]
    }
  },
  "1cabcb883f5fbf43f12a8ce0e79f7137d51f29388fdc3f4993575f7bf8298070": {
    "query": "\nUPDATE gradings\n  SET\n    grading_progress = $2,\n    unscaled_score_given = $3,\n    unscaled_score_maximum = $4,\n    feedback_text = $5,\n    feedback_json = $6,\n    grading_completed_at = $7,\n    score_given = $8\nWHERE id = $1\nRETURNING id, created_at, updated_at, submission_id, course_id, exercise_id, exercise_task_id, grading_priority, score_given, grading_progress as \"grading_progress: _\", user_points_update_strategy as \"user_points_update_strategy: _\", unscaled_score_given, unscaled_score_maximum, grading_started_at, grading_completed_at, feedback_json, feedback_text, deleted_at\n        ",
    "describe": {
      "columns": [
        {
          "ordinal": 0,
          "name": "id",
          "type_info": "Uuid"
        },
        {
          "ordinal": 1,
          "name": "created_at",
          "type_info": "Timestamptz"
        },
        {
          "ordinal": 2,
          "name": "updated_at",
          "type_info": "Timestamptz"
        },
        {
          "ordinal": 3,
          "name": "submission_id",
          "type_info": "Uuid"
        },
        {
          "ordinal": 4,
          "name": "course_id",
          "type_info": "Uuid"
        },
        {
          "ordinal": 5,
          "name": "exercise_id",
          "type_info": "Uuid"
        },
        {
          "ordinal": 6,
          "name": "exercise_task_id",
          "type_info": "Uuid"
        },
        {
          "ordinal": 7,
          "name": "grading_priority",
          "type_info": "Int4"
        },
        {
          "ordinal": 8,
          "name": "score_given",
          "type_info": "Float4"
        },
        {
          "ordinal": 9,
          "name": "grading_progress: _",
          "type_info": {
            "Custom": {
              "name": "grading_progress",
              "kind": {
                "Enum": ["fully-graded", "pending", "pending-manual", "failed", "not-ready"]
              }
            }
          }
        },
        {
          "ordinal": 10,
          "name": "user_points_update_strategy: _",
          "type_info": {
            "Custom": {
              "name": "user_points_update_strategy",
              "kind": {
                "Enum": [
                  "can-add-points-but-cannot-remove-points",
                  "can-add-points-and-can-remove-points"
                ]
              }
            }
          }
        },
        {
          "ordinal": 11,
          "name": "unscaled_score_given",
          "type_info": "Float4"
        },
        {
          "ordinal": 12,
          "name": "unscaled_score_maximum",
          "type_info": "Int4"
        },
        {
          "ordinal": 13,
          "name": "grading_started_at",
          "type_info": "Timestamptz"
        },
        {
          "ordinal": 14,
          "name": "grading_completed_at",
          "type_info": "Timestamptz"
        },
        {
          "ordinal": 15,
          "name": "feedback_json",
          "type_info": "Jsonb"
        },
        {
          "ordinal": 16,
          "name": "feedback_text",
          "type_info": "Text"
        },
        {
          "ordinal": 17,
          "name": "deleted_at",
          "type_info": "Timestamptz"
        }
      ],
      "parameters": {
        "Left": [
          "Uuid",
          {
            "Custom": {
              "name": "grading_progress",
              "kind": {
                "Enum": ["fully-graded", "pending", "pending-manual", "failed", "not-ready"]
              }
            }
          },
          "Float4",
          "Int4",
          "Text",
          "Jsonb",
          "Timestamptz",
          "Float4"
        ]
      },
      "nullable": [
        false,
        false,
        false,
        false,
        false,
        false,
        false,
        false,
        true,
        false,
        false,
        true,
        true,
        true,
        true,
        true,
        true,
        true
      ]
    }
  },
  "1d480cfbf4a9dc142a798a9bacd391dd6c8c98df5c694697eee44162cbb2c95b": {
    "query": "SELECT COUNT(*) as count FROM submissions WHERE exercise_id = $1",
    "describe": {
      "columns": [
        {
          "ordinal": 0,
          "name": "count",
          "type_info": "Int8"
        }
      ],
      "parameters": {
        "Left": ["Uuid"]
      },
      "nullable": [null]
    }
  },
  "1daa6a64b96d07871fcd53657c9b31c9901c13391c1a83ad214e8365d8fcd00c": {
    "query": "SELECT course_id FROM exercises WHERE id = $1;",
    "describe": {
      "columns": [
        {
          "ordinal": 0,
          "name": "course_id",
          "type_info": "Uuid"
        }
      ],
      "parameters": {
        "Left": ["Uuid"]
      },
      "nullable": [false]
    }
  },
  "2090215d692ad3325b635bad802744f8f3caf416b4354a5a6791c5ef1ed05c4d": {
    "query": "\nINSERT INTO exercise_tasks (\n    id,\n    exercise_id,\n    exercise_type,\n    assignment,\n    private_spec,\n    spec_file_id,\n    public_spec,\n    model_solution_spec,\n    copied_from\n  )\nSELECT uuid_generate_v5($1, id::text),\n  uuid_generate_v5($1, exercise_id::text),\n  exercise_type,\n  assignment,\n  private_spec,\n  spec_file_id,\n  public_spec,\n  model_solution_spec,\n  id\nFROM exercise_tasks\nWHERE exercise_id IN (\n    SELECT id\n    FROM exercises\n    WHERE course_id = $2\n  );\n    ",
    "describe": {
      "columns": [],
      "parameters": {
        "Left": ["Uuid", "Uuid"]
      },
      "nullable": []
    }
  },
  "209e86c27b0de935b1b9038358577b8624d596bdc715f341b360d1cf31eb9470": {
    "query": "\nINSERT INTO exercise_service_info (\n    exercise_service_id,\n    editor_iframe_path,\n    exercise_iframe_path,\n    submission_iframe_path,\n    grade_endpoint_path,\n    public_spec_endpoint_path,\n    model_solution_path\n  )\nVALUES ($1, $2, $3, $4, $5, $6, $7)\nRETURNING *\n",
    "describe": {
      "columns": [
        {
          "ordinal": 0,
          "name": "exercise_service_id",
          "type_info": "Uuid"
        },
        {
          "ordinal": 1,
          "name": "created_at",
          "type_info": "Timestamptz"
        },
        {
          "ordinal": 2,
          "name": "updated_at",
          "type_info": "Timestamptz"
        },
        {
          "ordinal": 3,
          "name": "editor_iframe_path",
          "type_info": "Varchar"
        },
        {
          "ordinal": 4,
          "name": "exercise_iframe_path",
          "type_info": "Varchar"
        },
        {
          "ordinal": 5,
          "name": "grade_endpoint_path",
          "type_info": "Varchar"
        },
        {
          "ordinal": 6,
          "name": "submission_iframe_path",
          "type_info": "Varchar"
        },
        {
          "ordinal": 7,
          "name": "public_spec_endpoint_path",
          "type_info": "Varchar"
        },
        {
          "ordinal": 8,
          "name": "model_solution_path",
          "type_info": "Varchar"
        }
      ],
      "parameters": {
        "Left": ["Uuid", "Varchar", "Varchar", "Varchar", "Varchar", "Varchar", "Varchar"]
      },
      "nullable": [false, false, false, false, false, false, false, false, false]
    }
  },
  "216274644eb91791c11037c6ce36bed38f64b1e3be53585ddce293db048a3513": {
    "query": "\nUPDATE pages\nSET\n    content = $2,\n    url_path = $3,\n    title = $4,\n    chapter_id = $5\nWHERE id = $1\nRETURNING *\n            ",
    "describe": {
      "columns": [
        {
          "ordinal": 0,
          "name": "id",
          "type_info": "Uuid"
        },
        {
          "ordinal": 1,
          "name": "created_at",
          "type_info": "Timestamptz"
        },
        {
          "ordinal": 2,
          "name": "updated_at",
          "type_info": "Timestamptz"
        },
        {
          "ordinal": 3,
          "name": "course_id",
          "type_info": "Uuid"
        },
        {
          "ordinal": 4,
          "name": "content",
          "type_info": "Jsonb"
        },
        {
          "ordinal": 5,
          "name": "url_path",
          "type_info": "Varchar"
        },
        {
          "ordinal": 6,
          "name": "title",
          "type_info": "Varchar"
        },
        {
          "ordinal": 7,
          "name": "deleted_at",
          "type_info": "Timestamptz"
        },
        {
          "ordinal": 8,
          "name": "chapter_id",
          "type_info": "Uuid"
        },
        {
          "ordinal": 9,
          "name": "order_number",
          "type_info": "Int4"
        },
        {
          "ordinal": 10,
          "name": "copied_from",
          "type_info": "Uuid"
        }
      ],
      "parameters": {
        "Left": ["Uuid", "Jsonb", "Varchar", "Varchar", "Uuid"]
      },
      "nullable": [false, false, false, false, false, false, false, true, true, false, true]
    }
  },
  "2279c575464d39a9a4fa338b3d839de39e68c2453dd51b544f6459ab0f72b238": {
    "query": "\nSELECT id,\n  created_at,\n  updated_at,\n  deleted_at,\n  course_id,\n  starts_at,\n  ends_at,\n  name,\n  description,\n  variant_status as \"variant_status: VariantStatus\"\nFROM course_instances\nWHERE course_id = $1\n  AND deleted_at IS NULL;\n        ",
    "describe": {
      "columns": [
        {
          "ordinal": 0,
          "name": "id",
          "type_info": "Uuid"
        },
        {
          "ordinal": 1,
          "name": "created_at",
          "type_info": "Timestamptz"
        },
        {
          "ordinal": 2,
          "name": "updated_at",
          "type_info": "Timestamptz"
        },
        {
          "ordinal": 3,
          "name": "deleted_at",
          "type_info": "Timestamptz"
        },
        {
          "ordinal": 4,
          "name": "course_id",
          "type_info": "Uuid"
        },
        {
          "ordinal": 5,
          "name": "starts_at",
          "type_info": "Timestamptz"
        },
        {
          "ordinal": 6,
          "name": "ends_at",
          "type_info": "Timestamptz"
        },
        {
          "ordinal": 7,
          "name": "name",
          "type_info": "Varchar"
        },
        {
          "ordinal": 8,
          "name": "description",
          "type_info": "Varchar"
        },
        {
          "ordinal": 9,
          "name": "variant_status: VariantStatus",
          "type_info": {
            "Custom": {
              "name": "variant_status",
              "kind": {
                "Enum": ["draft", "upcoming", "active", "ended"]
              }
            }
          }
        }
      ],
      "parameters": {
        "Left": ["Uuid"]
      },
      "nullable": [false, false, false, true, false, true, true, true, true, false]
    }
  },
  "2395ca73bcdd330e31c0d42fdf6ec062602d06d67ce40ffcf1b71fd90982b2f7": {
    "query": "\n  INSERT INTO\n    submissions(exercise_task_id, data_json, exercise_id, course_id, user_id, course_instance_id)\n  VALUES($1, $2, $3, $4, $5, $6)\n  RETURNING *\n          ",
    "describe": {
      "columns": [
        {
          "ordinal": 0,
          "name": "id",
          "type_info": "Uuid"
        },
        {
          "ordinal": 1,
          "name": "created_at",
          "type_info": "Timestamptz"
        },
        {
          "ordinal": 2,
          "name": "updated_at",
          "type_info": "Timestamptz"
        },
        {
          "ordinal": 3,
          "name": "deleted_at",
          "type_info": "Timestamptz"
        },
        {
          "ordinal": 4,
          "name": "exercise_id",
          "type_info": "Uuid"
        },
        {
          "ordinal": 5,
          "name": "course_id",
          "type_info": "Uuid"
        },
        {
          "ordinal": 6,
          "name": "exercise_task_id",
          "type_info": "Uuid"
        },
        {
          "ordinal": 7,
          "name": "data_json",
          "type_info": "Jsonb"
        },
        {
          "ordinal": 8,
          "name": "grading_id",
          "type_info": "Uuid"
        },
        {
          "ordinal": 9,
          "name": "metadata",
          "type_info": "Jsonb"
        },
        {
          "ordinal": 10,
          "name": "user_id",
          "type_info": "Uuid"
        },
        {
          "ordinal": 11,
          "name": "course_instance_id",
          "type_info": "Uuid"
        }
      ],
      "parameters": {
        "Left": ["Uuid", "Jsonb", "Uuid", "Uuid", "Uuid", "Uuid"]
      },
      "nullable": [false, false, false, true, false, false, false, true, true, true, false, false]
    }
  },
  "2435b3f81b4db4a7dcc1a040f0f69d0e804f1ed1d5ef53b1306d64e40f23d019": {
    "query": "\nSELECT *\nFROM pages\nWHERE chapter_id = $1\n  AND deleted_at IS NULL\n        ",
    "describe": {
      "columns": [
        {
          "ordinal": 0,
          "name": "id",
          "type_info": "Uuid"
        },
        {
          "ordinal": 1,
          "name": "created_at",
          "type_info": "Timestamptz"
        },
        {
          "ordinal": 2,
          "name": "updated_at",
          "type_info": "Timestamptz"
        },
        {
          "ordinal": 3,
          "name": "course_id",
          "type_info": "Uuid"
        },
        {
          "ordinal": 4,
          "name": "content",
          "type_info": "Jsonb"
        },
        {
          "ordinal": 5,
          "name": "url_path",
          "type_info": "Varchar"
        },
        {
          "ordinal": 6,
          "name": "title",
          "type_info": "Varchar"
        },
        {
          "ordinal": 7,
          "name": "deleted_at",
          "type_info": "Timestamptz"
        },
        {
          "ordinal": 8,
          "name": "chapter_id",
          "type_info": "Uuid"
        },
        {
          "ordinal": 9,
          "name": "order_number",
          "type_info": "Int4"
        },
        {
          "ordinal": 10,
          "name": "copied_from",
          "type_info": "Uuid"
        }
      ],
      "parameters": {
        "Left": ["Uuid"]
      },
      "nullable": [false, false, false, false, false, false, false, true, true, false, true]
    }
  },
  "24ddc7ca96ee217a658068a76c26fbf24a3c89ecf4f6bba29b498fb959c95779": {
    "query": "\nSELECT et.id,\n  et.private_spec,\n  et.public_spec,\n  et.model_solution_spec\nfrom exercise_tasks et\n  JOIN exercises e ON (e.id = et.exercise_id)\nWHERE page_id = $1\n        ",
    "describe": {
      "columns": [
        {
          "ordinal": 0,
          "name": "id",
          "type_info": "Uuid"
        },
        {
          "ordinal": 1,
          "name": "private_spec",
          "type_info": "Jsonb"
        },
        {
          "ordinal": 2,
          "name": "public_spec",
          "type_info": "Jsonb"
        },
        {
          "ordinal": 3,
          "name": "model_solution_spec",
          "type_info": "Jsonb"
        }
      ],
      "parameters": {
        "Left": ["Uuid"]
      },
      "nullable": [false, true, true, true]
    }
  },
  "2641e1e17a3e402f0b0a92af0a97c6d01ce383fcee40120a64867aebdc0d64f2": {
    "query": "\nINSERT INTO\n  gradings(submission_id, course_id, exercise_id, exercise_task_id, grading_started_at)\nVALUES($1, $2, $3, $4, now())\nRETURNING id, created_at, updated_at, submission_id, course_id, exercise_id, exercise_task_id, grading_priority, score_given, grading_progress as \"grading_progress: _\", user_points_update_strategy as \"user_points_update_strategy: _\", unscaled_score_given, unscaled_score_maximum, grading_started_at, grading_completed_at, feedback_json, feedback_text, deleted_at\n        ",
    "describe": {
      "columns": [
        {
          "ordinal": 0,
          "name": "id",
          "type_info": "Uuid"
        },
        {
          "ordinal": 1,
          "name": "created_at",
          "type_info": "Timestamptz"
        },
        {
          "ordinal": 2,
          "name": "updated_at",
          "type_info": "Timestamptz"
        },
        {
          "ordinal": 3,
          "name": "submission_id",
          "type_info": "Uuid"
        },
        {
          "ordinal": 4,
          "name": "course_id",
          "type_info": "Uuid"
        },
        {
          "ordinal": 5,
          "name": "exercise_id",
          "type_info": "Uuid"
        },
        {
          "ordinal": 6,
          "name": "exercise_task_id",
          "type_info": "Uuid"
        },
        {
          "ordinal": 7,
          "name": "grading_priority",
          "type_info": "Int4"
        },
        {
          "ordinal": 8,
          "name": "score_given",
          "type_info": "Float4"
        },
        {
          "ordinal": 9,
          "name": "grading_progress: _",
          "type_info": {
            "Custom": {
              "name": "grading_progress",
              "kind": {
                "Enum": ["fully-graded", "pending", "pending-manual", "failed", "not-ready"]
              }
            }
          }
        },
        {
          "ordinal": 10,
          "name": "user_points_update_strategy: _",
          "type_info": {
            "Custom": {
              "name": "user_points_update_strategy",
              "kind": {
                "Enum": [
                  "can-add-points-but-cannot-remove-points",
                  "can-add-points-and-can-remove-points"
                ]
              }
            }
          }
        },
        {
          "ordinal": 11,
          "name": "unscaled_score_given",
          "type_info": "Float4"
        },
        {
          "ordinal": 12,
          "name": "unscaled_score_maximum",
          "type_info": "Int4"
        },
        {
          "ordinal": 13,
          "name": "grading_started_at",
          "type_info": "Timestamptz"
        },
        {
          "ordinal": 14,
          "name": "grading_completed_at",
          "type_info": "Timestamptz"
        },
        {
          "ordinal": 15,
          "name": "feedback_json",
          "type_info": "Jsonb"
        },
        {
          "ordinal": 16,
          "name": "feedback_text",
          "type_info": "Text"
        },
        {
          "ordinal": 17,
          "name": "deleted_at",
          "type_info": "Timestamptz"
        }
      ],
      "parameters": {
        "Left": ["Uuid", "Uuid", "Uuid", "Uuid"]
      },
      "nullable": [
        false,
        false,
        false,
        false,
        false,
        false,
        false,
        false,
        true,
        false,
        false,
        true,
        true,
        true,
        true,
        true,
        true,
        true
      ]
    }
  },
  "2711d322b3321b8956fe256642fb1d2c259d339752d854cd58383a26889e1cbf": {
    "query": "\nUPDATE regrading_submissions\nSET grading_after_regrading = $1\nWHERE id = $2\n",
    "describe": {
      "columns": [],
      "parameters": {
        "Left": ["Uuid", "Uuid"]
      },
      "nullable": []
    }
  },
  "2996bd79d73acf1a3d1fc24adce5f9cdf2ec23f7bc57f386ef3da7524b965b7d": {
    "query": "\nINSERT INTO pages (\n    id,\n    course_id,\n    content,\n    url_path,\n    title,\n    chapter_id,\n    order_number,\n    copied_from\n  )\nSELECT uuid_generate_v5($1, id::text),\n  $1,\n  content,\n  url_path,\n  title,\n  uuid_generate_v5($1, chapter_id::text),\n  order_number,\n  id\nFROM pages\nWHERE (course_id = $2)\nRETURNING id,\n  content;\n    ",
    "describe": {
      "columns": [
        {
          "ordinal": 0,
          "name": "id",
          "type_info": "Uuid"
        },
        {
          "ordinal": 1,
          "name": "content",
          "type_info": "Jsonb"
        }
      ],
      "parameters": {
        "Left": ["Uuid", "Uuid"]
      },
      "nullable": [false, false]
    }
  },
  "2abaee65f94d36fb9360d9eb3232dcb45b7aa9badbc06563c2e9fc1e2c53e357": {
    "query": "\n  INSERT INTO page_history (\n    page_id,\n    title,\n    content,\n    history_change_reason,\n    author_user_id,\n    restored_from_id\n  )\nVALUES ($1, $2, $3, $4, $5, $6)\nRETURNING id\n",
    "describe": {
      "columns": [
        {
          "ordinal": 0,
          "name": "id",
          "type_info": "Uuid"
        }
      ],
      "parameters": {
        "Left": [
          "Uuid",
          "Varchar",
          "Jsonb",
          {
            "Custom": {
              "name": "history_change_reason",
              "kind": {
                "Enum": ["page-saved", "history-restored"]
              }
            }
          },
          "Uuid",
          "Uuid"
        ]
      },
      "nullable": [false]
    }
  },
<<<<<<< HEAD
=======
  "3032ff286151759d959d95bd482deab8c4db06560e886e0a69cea9ba286f2381": {
    "query": "\nUPDATE chapters\nSET front_page_id = $1\nWHERE id = $2\nRETURNING *\n        ",
    "describe": {
      "columns": [
        {
          "ordinal": 0,
          "name": "id",
          "type_info": "Uuid"
        },
        {
          "ordinal": 1,
          "name": "name",
          "type_info": "Varchar"
        },
        {
          "ordinal": 2,
          "name": "course_id",
          "type_info": "Uuid"
        },
        {
          "ordinal": 3,
          "name": "chapter_number",
          "type_info": "Int4"
        },
        {
          "ordinal": 4,
          "name": "created_at",
          "type_info": "Timestamptz"
        },
        {
          "ordinal": 5,
          "name": "updated_at",
          "type_info": "Timestamptz"
        },
        {
          "ordinal": 6,
          "name": "deleted_at",
          "type_info": "Timestamptz"
        },
        {
          "ordinal": 7,
          "name": "front_page_id",
          "type_info": "Uuid"
        },
        {
          "ordinal": 8,
          "name": "opens_at",
          "type_info": "Timestamptz"
        },
        {
          "ordinal": 9,
          "name": "chapter_image_path",
          "type_info": "Varchar"
        }
      ],
      "parameters": {
        "Left": ["Uuid", "Uuid"]
      },
      "nullable": [false, false, false, false, false, false, true, true, true, true]
    }
  },
>>>>>>> 8cec64a6
  "306820247b9533af5d464aa15a58f9fcde6a59b1666a3709b32bc1823ad2e970": {
    "query": "\nSELECT *\nFROM exercises\nWHERE course_id = $1\n  AND deleted_at IS NULL\n",
    "describe": {
      "columns": [
        {
          "ordinal": 0,
          "name": "id",
          "type_info": "Uuid"
        },
        {
          "ordinal": 1,
          "name": "created_at",
          "type_info": "Timestamptz"
        },
        {
          "ordinal": 2,
          "name": "updated_at",
          "type_info": "Timestamptz"
        },
        {
          "ordinal": 3,
          "name": "course_id",
          "type_info": "Uuid"
        },
        {
          "ordinal": 4,
          "name": "deleted_at",
          "type_info": "Timestamptz"
        },
        {
          "ordinal": 5,
          "name": "name",
          "type_info": "Varchar"
        },
        {
          "ordinal": 6,
          "name": "deadline",
          "type_info": "Timestamptz"
        },
        {
          "ordinal": 7,
          "name": "page_id",
          "type_info": "Uuid"
        },
        {
          "ordinal": 8,
          "name": "score_maximum",
          "type_info": "Int4"
        },
        {
          "ordinal": 9,
          "name": "order_number",
          "type_info": "Int4"
        },
        {
          "ordinal": 10,
          "name": "chapter_id",
          "type_info": "Uuid"
        },
        {
          "ordinal": 11,
          "name": "copied_from",
          "type_info": "Uuid"
        }
      ],
      "parameters": {
        "Left": ["Uuid"]
      },
      "nullable": [false, false, false, false, true, false, true, false, false, false, false, true]
    }
  },
  "30742ffe2fe330d87178cd8ef3ded27340c2215ee81a4d1c7cacc05d2e5d6716": {
    "query": "\nSELECT *\nFROM courses\nWHERE slug = $1\n  AND deleted_at IS NULL\n",
    "describe": {
      "columns": [
        {
          "ordinal": 0,
          "name": "id",
          "type_info": "Uuid"
        },
        {
          "ordinal": 1,
          "name": "name",
          "type_info": "Varchar"
        },
        {
          "ordinal": 2,
          "name": "created_at",
          "type_info": "Timestamptz"
        },
        {
          "ordinal": 3,
          "name": "updated_at",
          "type_info": "Timestamptz"
        },
        {
          "ordinal": 4,
          "name": "organization_id",
          "type_info": "Uuid"
        },
        {
          "ordinal": 5,
          "name": "deleted_at",
          "type_info": "Timestamptz"
        },
        {
          "ordinal": 6,
          "name": "slug",
          "type_info": "Varchar"
        },
        {
          "ordinal": 7,
          "name": "language_code",
          "type_info": "Varchar"
        },
        {
          "ordinal": 8,
          "name": "copied_from",
          "type_info": "Uuid"
        },
        {
          "ordinal": 9,
          "name": "language_version_of_course_id",
          "type_info": "Uuid"
        }
      ],
      "parameters": {
        "Left": ["Text"]
      },
      "nullable": [false, false, false, false, false, true, false, false, true, true]
    }
  },
  "3112b033a77d157f59f47880f2e44143c4cf49017c96939a4b1b01622b8ae788": {
    "query": "\n  INSERT INTO\n    pages(course_id, content, url_path, title, order_number, chapter_id)\n  VALUES($1, $2, $3, $4, $5, $6)\n  RETURNING *\n          ",
    "describe": {
      "columns": [
        {
          "ordinal": 0,
          "name": "id",
          "type_info": "Uuid"
        },
        {
          "ordinal": 1,
          "name": "created_at",
          "type_info": "Timestamptz"
        },
        {
          "ordinal": 2,
          "name": "updated_at",
          "type_info": "Timestamptz"
        },
        {
          "ordinal": 3,
          "name": "course_id",
          "type_info": "Uuid"
        },
        {
          "ordinal": 4,
          "name": "content",
          "type_info": "Jsonb"
        },
        {
          "ordinal": 5,
          "name": "url_path",
          "type_info": "Varchar"
        },
        {
          "ordinal": 6,
          "name": "title",
          "type_info": "Varchar"
        },
        {
          "ordinal": 7,
          "name": "deleted_at",
          "type_info": "Timestamptz"
        },
        {
          "ordinal": 8,
          "name": "chapter_id",
          "type_info": "Uuid"
        },
        {
          "ordinal": 9,
          "name": "order_number",
          "type_info": "Int4"
        },
        {
          "ordinal": 10,
          "name": "copied_from",
          "type_info": "Uuid"
        }
      ],
      "parameters": {
        "Left": ["Uuid", "Jsonb", "Varchar", "Varchar", "Int4", "Uuid"]
      },
      "nullable": [false, false, false, false, false, false, false, true, true, false, true]
    }
  },
  "350d3d019cdabf32d9a3a8dbe862beff94d30edfbb31e5831072bb5d01997520": {
    "query": "\nINSERT INTO submissions (\n    exercise_id,\n    course_id,\n    exercise_task_id,\n    user_id,\n    course_instance_id,\n    data_json,\n    id\n  )\nVALUES ($1, $2, $3, $4, $5, $6, $7)\nRETURNING id\n",
    "describe": {
      "columns": [
        {
          "ordinal": 0,
          "name": "id",
          "type_info": "Uuid"
        }
      ],
      "parameters": {
        "Left": ["Uuid", "Uuid", "Uuid", "Uuid", "Uuid", "Jsonb", "Uuid"]
      },
      "nullable": [false]
    }
  },
  "36578c1a1be112ab9d9f49eea1c69240309c9bf83e6a4b98237e687d1fa04b92": {
    "query": "SELECT course_id FROM pages WHERE id = $1",
    "describe": {
      "columns": [
        {
          "ordinal": 0,
          "name": "course_id",
          "type_info": "Uuid"
        }
      ],
      "parameters": {
        "Left": ["Uuid"]
      },
      "nullable": [false]
    }
  },
  "375b467ba026680d07ba6fa844de91afd942e86b2715431e41b6788df0d2b3c0": {
    "query": "SELECT * FROM users WHERE upstream_id = $1",
    "describe": {
      "columns": [
        {
          "ordinal": 0,
          "name": "id",
          "type_info": "Uuid"
        },
        {
          "ordinal": 1,
          "name": "created_at",
          "type_info": "Timestamptz"
        },
        {
          "ordinal": 2,
          "name": "updated_at",
          "type_info": "Timestamptz"
        },
        {
          "ordinal": 3,
          "name": "deleted_at",
          "type_info": "Timestamptz"
        },
        {
          "ordinal": 4,
          "name": "upstream_id",
          "type_info": "Int4"
        },
        {
          "ordinal": 5,
          "name": "email",
          "type_info": "Varchar"
        }
      ],
      "parameters": {
        "Left": ["Int4"]
      },
      "nullable": [false, false, false, true, true, false]
    }
  },
  "37dfaa87dd74a4c1f409cd120e6997847616214878ae8a66b326699fa8633ad3": {
    "query": "\nUPDATE chapters\nSET deleted_at = now()\nWHERE id = $1\nRETURNING *;\n",
    "describe": {
      "columns": [
        {
          "ordinal": 0,
          "name": "id",
          "type_info": "Uuid"
        },
        {
          "ordinal": 1,
          "name": "name",
          "type_info": "Varchar"
        },
        {
          "ordinal": 2,
          "name": "course_id",
          "type_info": "Uuid"
        },
        {
          "ordinal": 3,
          "name": "chapter_number",
          "type_info": "Int4"
        },
        {
          "ordinal": 4,
          "name": "created_at",
          "type_info": "Timestamptz"
        },
        {
          "ordinal": 5,
          "name": "updated_at",
          "type_info": "Timestamptz"
        },
        {
          "ordinal": 6,
          "name": "deleted_at",
          "type_info": "Timestamptz"
        },
        {
          "ordinal": 7,
          "name": "front_page_id",
          "type_info": "Uuid"
        },
        {
          "ordinal": 8,
          "name": "opens_at",
          "type_info": "Timestamptz"
        },
        {
          "ordinal": 9,
          "name": "chapter_image_path",
          "type_info": "Varchar"
        },
        {
          "ordinal": 10,
          "name": "copied_from",
          "type_info": "Uuid"
        }
      ],
      "parameters": {
        "Left": ["Uuid"]
      },
      "nullable": [false, false, false, false, false, false, true, true, true, true, true]
    }
  },
  "3c5b30ac7bad3459a0102d31d75bc0c7b6f8b9d62db3ce39be9c26cb318af8a9": {
    "query": "\nSELECT *\nFROM submissions\nWHERE id = $1\n",
    "describe": {
      "columns": [
        {
          "ordinal": 0,
          "name": "id",
          "type_info": "Uuid"
        },
        {
          "ordinal": 1,
          "name": "created_at",
          "type_info": "Timestamptz"
        },
        {
          "ordinal": 2,
          "name": "updated_at",
          "type_info": "Timestamptz"
        },
        {
          "ordinal": 3,
          "name": "deleted_at",
          "type_info": "Timestamptz"
        },
        {
          "ordinal": 4,
          "name": "exercise_id",
          "type_info": "Uuid"
        },
        {
          "ordinal": 5,
          "name": "course_id",
          "type_info": "Uuid"
        },
        {
          "ordinal": 6,
          "name": "exercise_task_id",
          "type_info": "Uuid"
        },
        {
          "ordinal": 7,
          "name": "data_json",
          "type_info": "Jsonb"
        },
        {
          "ordinal": 8,
          "name": "grading_id",
          "type_info": "Uuid"
        },
        {
          "ordinal": 9,
          "name": "metadata",
          "type_info": "Jsonb"
        },
        {
          "ordinal": 10,
          "name": "user_id",
          "type_info": "Uuid"
        },
        {
          "ordinal": 11,
          "name": "course_instance_id",
          "type_info": "Uuid"
        }
      ],
      "parameters": {
        "Left": ["Uuid"]
      },
      "nullable": [false, false, false, true, false, false, false, true, true, true, false, false]
    }
  },
  "3e925fb3e5a135d876037e1424238f4c88a4d9a76a739e16c2c6d8d17151cd06": {
    "query": "\nSELECT selected_exercise_task_id AS \"id!\"\nFROM user_exercise_states\nWHERE user_id = $1\n  AND selected_exercise_task_id IS NOT NULL\n  AND exercise_id = $2\n  AND course_instance_id = $3\n  AND deleted_at IS NULL\n            ",
    "describe": {
      "columns": [
        {
          "ordinal": 0,
          "name": "id!",
          "type_info": "Uuid"
        }
      ],
      "parameters": {
        "Left": ["Uuid", "Uuid", "Uuid"]
      },
      "nullable": [true]
    }
  },
  "3fe37166761219fc5d832aff78c2ae81f963c9b1fa42ac8519e80bc436c54200": {
    "query": "SELECT * FROM pages WHERE course_id = $1 AND deleted_at IS NULL;",
    "describe": {
      "columns": [
        {
          "ordinal": 0,
          "name": "id",
          "type_info": "Uuid"
        },
        {
          "ordinal": 1,
          "name": "created_at",
          "type_info": "Timestamptz"
        },
        {
          "ordinal": 2,
          "name": "updated_at",
          "type_info": "Timestamptz"
        },
        {
          "ordinal": 3,
          "name": "course_id",
          "type_info": "Uuid"
        },
        {
          "ordinal": 4,
          "name": "content",
          "type_info": "Jsonb"
        },
        {
          "ordinal": 5,
          "name": "url_path",
          "type_info": "Varchar"
        },
        {
          "ordinal": 6,
          "name": "title",
          "type_info": "Varchar"
        },
        {
          "ordinal": 7,
          "name": "deleted_at",
          "type_info": "Timestamptz"
        },
        {
          "ordinal": 8,
          "name": "chapter_id",
          "type_info": "Uuid"
        },
        {
          "ordinal": 9,
          "name": "order_number",
          "type_info": "Int4"
        },
        {
          "ordinal": 10,
          "name": "copied_from",
          "type_info": "Uuid"
        }
      ],
      "parameters": {
        "Left": ["Uuid"]
      },
      "nullable": [false, false, false, false, false, false, false, true, true, false, true]
    }
  },
  "40ee92fefa0c26c98e690f9a50b69cae49ae3ec5577ca4fb497816b875e4f921": {
    "query": "\nINSERT INTO block_feedback(feedback_id, block_id, block_text)\nVALUES ($1, $2, $3)\n",
    "describe": {
      "columns": [],
      "parameters": {
        "Left": ["Uuid", "Uuid", "Varchar"]
      },
      "nullable": []
    }
  },
  "436a4b6e66a08b6449ee12211e083a2291b3665a8b580e585fb211f451bd3a15": {
    "query": "\nUPDATE chapters\nSET front_page_id = $1\nWHERE id = $2\nRETURNING *;\n        ",
    "describe": {
      "columns": [
        {
          "ordinal": 0,
          "name": "id",
          "type_info": "Uuid"
        },
        {
          "ordinal": 1,
          "name": "name",
          "type_info": "Varchar"
        },
        {
          "ordinal": 2,
          "name": "course_id",
          "type_info": "Uuid"
        },
        {
          "ordinal": 3,
          "name": "chapter_number",
          "type_info": "Int4"
        },
        {
          "ordinal": 4,
          "name": "created_at",
          "type_info": "Timestamptz"
        },
        {
          "ordinal": 5,
          "name": "updated_at",
          "type_info": "Timestamptz"
        },
        {
          "ordinal": 6,
          "name": "deleted_at",
          "type_info": "Timestamptz"
        },
        {
          "ordinal": 7,
          "name": "front_page_id",
          "type_info": "Uuid"
        },
        {
          "ordinal": 8,
          "name": "opens_at",
          "type_info": "Timestamptz"
        },
        {
          "ordinal": 9,
          "name": "chapter_image_path",
          "type_info": "Varchar"
        },
        {
          "ordinal": 10,
          "name": "copied_from",
          "type_info": "Uuid"
        }
      ],
      "parameters": {
        "Left": ["Uuid", "Uuid"]
      },
      "nullable": [false, false, false, false, false, false, true, true, true, true, true]
    }
  },
  "43bd86b52b6834f11c68bbe73feef8a34f444934be89ac77bdf9bfe6d3f0f910": {
    "query": "\nUPDATE chapters\nSET chapter_image_path = $1\nWHERE id = $2\nRETURNING *;",
    "describe": {
      "columns": [
        {
          "ordinal": 0,
          "name": "id",
          "type_info": "Uuid"
        },
        {
          "ordinal": 1,
          "name": "name",
          "type_info": "Varchar"
        },
        {
          "ordinal": 2,
          "name": "course_id",
          "type_info": "Uuid"
        },
        {
          "ordinal": 3,
          "name": "chapter_number",
          "type_info": "Int4"
        },
        {
          "ordinal": 4,
          "name": "created_at",
          "type_info": "Timestamptz"
        },
        {
          "ordinal": 5,
          "name": "updated_at",
          "type_info": "Timestamptz"
        },
        {
          "ordinal": 6,
          "name": "deleted_at",
          "type_info": "Timestamptz"
        },
        {
          "ordinal": 7,
          "name": "front_page_id",
          "type_info": "Uuid"
        },
        {
          "ordinal": 8,
          "name": "opens_at",
          "type_info": "Timestamptz"
        },
        {
          "ordinal": 9,
          "name": "chapter_image_path",
          "type_info": "Varchar"
        }
      ],
      "parameters": {
        "Left": ["Varchar", "Uuid"]
      },
      "nullable": [false, false, false, false, false, false, true, true, true, true]
    }
  },
  "45a3380b45f6c12e86e8ed31d0e2c7490f2487c08d6cedc711cecabc0fbf6af7": {
    "query": "\nUPDATE courses\n    SET deleted_at = now()\nWHERE\n    id = $1\nRETURNING *\n    ",
    "describe": {
      "columns": [
        {
          "ordinal": 0,
          "name": "id",
          "type_info": "Uuid"
        },
        {
          "ordinal": 1,
          "name": "name",
          "type_info": "Varchar"
        },
        {
          "ordinal": 2,
          "name": "created_at",
          "type_info": "Timestamptz"
        },
        {
          "ordinal": 3,
          "name": "updated_at",
          "type_info": "Timestamptz"
        },
        {
          "ordinal": 4,
          "name": "organization_id",
          "type_info": "Uuid"
        },
        {
          "ordinal": 5,
          "name": "deleted_at",
          "type_info": "Timestamptz"
        },
        {
          "ordinal": 6,
          "name": "slug",
          "type_info": "Varchar"
        },
        {
          "ordinal": 7,
          "name": "language_code",
          "type_info": "Varchar"
        },
        {
          "ordinal": 8,
          "name": "copied_from",
          "type_info": "Uuid"
        },
        {
          "ordinal": 9,
          "name": "language_version_of_course_id",
          "type_info": "Uuid"
        }
      ],
      "parameters": {
        "Left": ["Uuid"]
      },
      "nullable": [false, false, false, false, false, true, false, false, true, true]
    }
  },
  "4b1ff5bd633537d7159368dc3d07a0cdedaffffe39bddca03731fd3c6f04687b": {
    "query": "\nSELECT id,\n  exercise_id,\n  exercise_type,\n  assignment,\n  public_spec\nFROM exercise_tasks\nWHERE exercise_id = $1\n  AND deleted_at IS NULL\nORDER BY random();\n        ",
    "describe": {
      "columns": [
        {
          "ordinal": 0,
          "name": "id",
          "type_info": "Uuid"
        },
        {
          "ordinal": 1,
          "name": "exercise_id",
          "type_info": "Uuid"
        },
        {
          "ordinal": 2,
          "name": "exercise_type",
          "type_info": "Varchar"
        },
        {
          "ordinal": 3,
          "name": "assignment",
          "type_info": "Jsonb"
        },
        {
          "ordinal": 4,
          "name": "public_spec",
          "type_info": "Jsonb"
        }
      ],
      "parameters": {
        "Left": ["Uuid"]
      },
      "nullable": [false, false, false, false, true]
    }
  },
  "4b44f66b9c8470eb1cdc5fad9ccdd2522da49ac943fb43f02a35adddad2c884e": {
    "query": "\nINSERT INTO course_instance_enrollments (user_id, course_id, course_instance_id, current)\nVALUES ($1, $2, $3, $4)\nRETURNING *;\n",
    "describe": {
      "columns": [
        {
          "ordinal": 0,
          "name": "user_id",
          "type_info": "Uuid"
        },
        {
          "ordinal": 1,
          "name": "course_id",
          "type_info": "Uuid"
        },
        {
          "ordinal": 2,
          "name": "course_instance_id",
          "type_info": "Uuid"
        },
        {
          "ordinal": 3,
          "name": "current",
          "type_info": "Bool"
        },
        {
          "ordinal": 4,
          "name": "created_at",
          "type_info": "Timestamptz"
        },
        {
          "ordinal": 5,
          "name": "updated_at",
          "type_info": "Timestamptz"
        },
        {
          "ordinal": 6,
          "name": "deleted_at",
          "type_info": "Timestamptz"
        }
      ],
      "parameters": {
        "Left": ["Uuid", "Uuid", "Uuid", "Bool"]
      },
      "nullable": [false, false, false, false, false, false, true]
    }
  },
  "4bcf93034b7f1e2a30d12f895c2e8c394094dd5b057cbbd89a5715ad9518ef9d": {
    "query": "\n  UPDATE exercises\n  SET deleted_at = now()\n  WHERE page_id = $1\n          ",
    "describe": {
      "columns": [],
      "parameters": {
        "Left": ["Uuid"]
      },
      "nullable": []
    }
  },
  "4ce0473bffd95a6bbf4c2395cf6a458254c07d13bd2e585965fd64114074a1d9": {
    "query": "\nINSERT INTO feedback(user_id, course_id, feedback_given)\nVALUES ($1, $2, $3)\nRETURNING id\n",
    "describe": {
      "columns": [
        {
          "ordinal": 0,
          "name": "id",
          "type_info": "Uuid"
        }
      ],
      "parameters": {
        "Left": ["Uuid", "Uuid", "Varchar"]
      },
      "nullable": [false]
    }
  },
  "502d624be97efadd5fea8635bd71d85dd770df10088f3d1fe5ff749dd0e9bd7f": {
    "query": "\nUPDATE pages\nSET content = $1\nWHERE id = $2\n",
    "describe": {
      "columns": [],
      "parameters": {
        "Left": ["Jsonb", "Uuid"]
      },
      "nullable": []
    }
  },
  "53689fa260293e77ba82c680882d301a5f9695e76e0c7223762f5f21351b70cf": {
    "query": "\nINSERT INTO courses (name, organization_id, slug, language_code)\nVALUES ($1, $2, $3, $4)\nRETURNING id\n",
    "describe": {
      "columns": [
        {
          "ordinal": 0,
          "name": "id",
          "type_info": "Uuid"
        }
      ],
      "parameters": {
        "Left": ["Varchar", "Uuid", "Varchar", "Varchar"]
      },
      "nullable": [false]
    }
  },
  "53e26910f60193f83389cea5ba2197fb520a0733034ed9fb423dd1f1edccdc90": {
    "query": "\nINSERT INTO exercises (\n    id,\n    course_id,\n    name,\n    deadline,\n    page_id,\n    score_maximum,\n    order_number,\n    chapter_id,\n    copied_from\n  )\nSELECT uuid_generate_v5($1, id::text),\n  $1,\n  name,\n  deadline,\n  uuid_generate_v5($1, page_id::text),\n  score_maximum,\n  order_number,\n  chapter_id,\n  id\nFROM exercises\nWHERE course_id = $2\nRETURNING id,\n  copied_from;\n    ",
    "describe": {
      "columns": [
        {
          "ordinal": 0,
          "name": "id",
          "type_info": "Uuid"
        },
        {
          "ordinal": 1,
          "name": "copied_from",
          "type_info": "Uuid"
        }
      ],
      "parameters": {
        "Left": ["Uuid", "Uuid"]
      },
      "nullable": [false, true]
    }
  },
  "576035aeb9e877869815eabed2f331073438c344f65a06022c74c23592c51dd6": {
    "query": "\nSELECT opens_at\nFROM chapters\nWHERE id = $1\n",
    "describe": {
      "columns": [
        {
          "ordinal": 0,
          "name": "opens_at",
          "type_info": "Timestamptz"
        }
      ],
      "parameters": {
        "Left": ["Uuid"]
      },
      "nullable": [true]
    }
  },
  "59560f932987006723205109989ebf808850875e7c312e4aa592953a6a1620d6": {
    "query": "\nSELECT *\nFROM pages\nWHERE id = $1\n",
    "describe": {
      "columns": [
        {
          "ordinal": 0,
          "name": "id",
          "type_info": "Uuid"
        },
        {
          "ordinal": 1,
          "name": "created_at",
          "type_info": "Timestamptz"
        },
        {
          "ordinal": 2,
          "name": "updated_at",
          "type_info": "Timestamptz"
        },
        {
          "ordinal": 3,
          "name": "course_id",
          "type_info": "Uuid"
        },
        {
          "ordinal": 4,
          "name": "content",
          "type_info": "Jsonb"
        },
        {
          "ordinal": 5,
          "name": "url_path",
          "type_info": "Varchar"
        },
        {
          "ordinal": 6,
          "name": "title",
          "type_info": "Varchar"
        },
        {
          "ordinal": 7,
          "name": "deleted_at",
          "type_info": "Timestamptz"
        },
        {
          "ordinal": 8,
          "name": "chapter_id",
          "type_info": "Uuid"
        },
        {
          "ordinal": 9,
          "name": "order_number",
          "type_info": "Int4"
        },
        {
          "ordinal": 10,
          "name": "copied_from",
          "type_info": "Uuid"
        }
      ],
      "parameters": {
        "Left": ["Uuid"]
      },
      "nullable": [false, false, false, false, false, false, false, true, true, false, true]
    }
  },
  "5994334eba8b775d80a31603a63fe24599b25205a00cc5de720edc14d2fd1058": {
    "query": "\nSELECT *\nFROM exercises\nWHERE page_id = $1\n  AND deleted_at IS NULL\n",
    "describe": {
      "columns": [
        {
          "ordinal": 0,
          "name": "id",
          "type_info": "Uuid"
        },
        {
          "ordinal": 1,
          "name": "created_at",
          "type_info": "Timestamptz"
        },
        {
          "ordinal": 2,
          "name": "updated_at",
          "type_info": "Timestamptz"
        },
        {
          "ordinal": 3,
          "name": "course_id",
          "type_info": "Uuid"
        },
        {
          "ordinal": 4,
          "name": "deleted_at",
          "type_info": "Timestamptz"
        },
        {
          "ordinal": 5,
          "name": "name",
          "type_info": "Varchar"
        },
        {
          "ordinal": 6,
          "name": "deadline",
          "type_info": "Timestamptz"
        },
        {
          "ordinal": 7,
          "name": "page_id",
          "type_info": "Uuid"
        },
        {
          "ordinal": 8,
          "name": "score_maximum",
          "type_info": "Int4"
        },
        {
          "ordinal": 9,
          "name": "order_number",
          "type_info": "Int4"
        },
        {
          "ordinal": 10,
          "name": "chapter_id",
          "type_info": "Uuid"
        },
        {
          "ordinal": 11,
          "name": "copied_from",
          "type_info": "Uuid"
        }
      ],
      "parameters": {
        "Left": ["Uuid"]
      },
      "nullable": [false, false, false, false, true, false, true, false, false, false, false, true]
    }
  },
  "5dab5d2b5b6c50c979d750577afcaad172f3292daeba48bfe0ac1c208351b414": {
    "query": "SELECT * FROM pages WHERE chapter_id = $1 AND deleted_at IS NULL;",
    "describe": {
      "columns": [
        {
          "ordinal": 0,
          "name": "id",
          "type_info": "Uuid"
        },
        {
          "ordinal": 1,
          "name": "created_at",
          "type_info": "Timestamptz"
        },
        {
          "ordinal": 2,
          "name": "updated_at",
          "type_info": "Timestamptz"
        },
        {
          "ordinal": 3,
          "name": "course_id",
          "type_info": "Uuid"
        },
        {
          "ordinal": 4,
          "name": "content",
          "type_info": "Jsonb"
        },
        {
          "ordinal": 5,
          "name": "url_path",
          "type_info": "Varchar"
        },
        {
          "ordinal": 6,
          "name": "title",
          "type_info": "Varchar"
        },
        {
          "ordinal": 7,
          "name": "deleted_at",
          "type_info": "Timestamptz"
        },
        {
          "ordinal": 8,
          "name": "chapter_id",
          "type_info": "Uuid"
        },
        {
          "ordinal": 9,
          "name": "order_number",
          "type_info": "Int4"
        },
        {
          "ordinal": 10,
          "name": "copied_from",
          "type_info": "Uuid"
        }
      ],
      "parameters": {
        "Left": ["Uuid"]
      },
      "nullable": [false, false, false, false, false, false, false, true, true, false, true]
    }
  },
  "5e92276cd35f5b56591706b2e6b9e5229aba70df37b21a2654298bf9a0caf783": {
    "query": "\nINSERT INTO organizations (id, name, slug, description)\nVALUES ($1, $2, $3, $4)\nRETURNING id\n",
    "describe": {
      "columns": [
        {
          "ordinal": 0,
          "name": "id",
          "type_info": "Uuid"
        }
      ],
      "parameters": {
        "Left": ["Uuid", "Varchar", "Varchar", "Varchar"]
      },
      "nullable": [false]
    }
  },
  "5ea8da4e3eda78a497074f73167d994b0e9791d7d9eb21ab7cfd07b8a7262c64": {
    "query": "\nSELECT course_instance_id AS id\nFROM course_instance_enrollments\nWHERE course_id = $1\n  AND user_id = $2\n  AND current = TRUE\n  AND deleted_at IS NULL\n",
    "describe": {
      "columns": [
        {
          "ordinal": 0,
          "name": "id",
          "type_info": "Uuid"
        }
      ],
      "parameters": {
        "Left": ["Uuid", "Uuid"]
      },
      "nullable": [false]
    }
  },
  "60fed3e48c5452f1f0d9aa6c6775f382456469221d08d6d2d450fd5c24648d31": {
    "query": "\nINSERT INTO chapters(name, course_id, chapter_number)\nVALUES($1, $2, $3)\nRETURNING *;\n",
    "describe": {
      "columns": [
        {
          "ordinal": 0,
          "name": "id",
          "type_info": "Uuid"
        },
        {
          "ordinal": 1,
          "name": "name",
          "type_info": "Varchar"
        },
        {
          "ordinal": 2,
          "name": "course_id",
          "type_info": "Uuid"
        },
        {
          "ordinal": 3,
          "name": "chapter_number",
          "type_info": "Int4"
        },
        {
          "ordinal": 4,
          "name": "created_at",
          "type_info": "Timestamptz"
        },
        {
          "ordinal": 5,
          "name": "updated_at",
          "type_info": "Timestamptz"
        },
        {
          "ordinal": 6,
          "name": "deleted_at",
          "type_info": "Timestamptz"
        },
        {
          "ordinal": 7,
          "name": "front_page_id",
          "type_info": "Uuid"
        },
        {
          "ordinal": 8,
          "name": "opens_at",
          "type_info": "Timestamptz"
        },
        {
          "ordinal": 9,
          "name": "chapter_image_path",
          "type_info": "Varchar"
        },
        {
          "ordinal": 10,
          "name": "copied_from",
          "type_info": "Uuid"
        }
      ],
      "parameters": {
        "Left": ["Varchar", "Uuid", "Int4"]
      },
      "nullable": [false, false, false, false, false, false, true, true, true, true, true]
    }
  },
  "622d48bb4059134b3f8f954471b619a499c3396e8c42d5401210576aab29974b": {
    "query": "\nSELECT p.url_path as url_path,\n  p.title as title,\n  c.chapter_number as chapter_number,\n  c.id as chapter_id,\n  c.opens_at as chapter_opens_at,\n  c.front_page_id as chapter_front_page_id\nFROM pages p\n  LEFT JOIN chapters c ON p.chapter_id = c.id\nWHERE p.order_number = (\n    SELECT MIN(pa.order_number)\n    FROM pages pa\n    WHERE pa.order_number > $1\n      AND pa.deleted_at IS NULL\n  )\n  AND p.course_id = $2\n  AND c.chapter_number = $3;\n        ",
    "describe": {
      "columns": [
        {
          "ordinal": 0,
          "name": "url_path",
          "type_info": "Varchar"
        },
        {
          "ordinal": 1,
          "name": "title",
          "type_info": "Varchar"
        },
        {
          "ordinal": 2,
          "name": "chapter_number",
          "type_info": "Int4"
        },
        {
          "ordinal": 3,
          "name": "chapter_id",
          "type_info": "Uuid"
        },
        {
          "ordinal": 4,
          "name": "chapter_opens_at",
          "type_info": "Timestamptz"
        },
        {
          "ordinal": 5,
          "name": "chapter_front_page_id",
          "type_info": "Uuid"
        }
      ],
      "parameters": {
        "Left": ["Int4", "Uuid", "Int4"]
      },
      "nullable": [false, false, false, false, true, true]
    }
  },
  "6452399d7421bdd1ea2cc99b432783f3aa24444c1e1dfbd51d76d33869584073": {
    "query": "\n  UPDATE exercise_tasks\n  SET deleted_at = now()\n  WHERE exercise_id IN (SELECT id FROM exercises WHERE page_id = $1)\n          ",
    "describe": {
      "columns": [],
      "parameters": {
        "Left": ["Uuid"]
      },
      "nullable": []
    }
  },
  "678a1a79a8b5767c8d622268b1b0a06e92e8bc61124e367e83752b9064e82cac": {
    "query": "\nSELECT p.url_path as url_path,\n  p.title as title,\n  c.chapter_number as chapter_number,\n  c.id as chapter_id,\n  c.opens_at as chapter_opens_at,\n  c.front_page_id as chapter_front_page_id\nFROM chapters c\n  INNER JOIN pages p on c.id = p.chapter_id\nWHERE c.chapter_number = (\n    SELECT MIN(ca.chapter_number)\n    FROM chapters ca\n    WHERE ca.chapter_number > $1\n      AND ca.deleted_at IS NULL\n  )\n  AND c.course_id = $2\nORDER BY p.order_number\nLIMIT 1;\n        ",
    "describe": {
      "columns": [
        {
          "ordinal": 0,
          "name": "url_path",
          "type_info": "Varchar"
        },
        {
          "ordinal": 1,
          "name": "title",
          "type_info": "Varchar"
        },
        {
          "ordinal": 2,
          "name": "chapter_number",
          "type_info": "Int4"
        },
        {
          "ordinal": 3,
          "name": "chapter_id",
          "type_info": "Uuid"
        },
        {
          "ordinal": 4,
          "name": "chapter_opens_at",
          "type_info": "Timestamptz"
        },
        {
          "ordinal": 5,
          "name": "chapter_front_page_id",
          "type_info": "Uuid"
        }
      ],
      "parameters": {
        "Left": ["Int4", "Uuid"]
      },
      "nullable": [false, false, false, false, true, true]
    }
  },
  "680c5eed3c49d67d404af7d0a2df7dc8f9391db14848e8aff877a8a117335be2": {
    "query": "SELECT * FROM exercises WHERE id = $1;",
    "describe": {
      "columns": [
        {
          "ordinal": 0,
          "name": "id",
          "type_info": "Uuid"
        },
        {
          "ordinal": 1,
          "name": "created_at",
          "type_info": "Timestamptz"
        },
        {
          "ordinal": 2,
          "name": "updated_at",
          "type_info": "Timestamptz"
        },
        {
          "ordinal": 3,
          "name": "course_id",
          "type_info": "Uuid"
        },
        {
          "ordinal": 4,
          "name": "deleted_at",
          "type_info": "Timestamptz"
        },
        {
          "ordinal": 5,
          "name": "name",
          "type_info": "Varchar"
        },
        {
          "ordinal": 6,
          "name": "deadline",
          "type_info": "Timestamptz"
        },
        {
          "ordinal": 7,
          "name": "page_id",
          "type_info": "Uuid"
        },
        {
          "ordinal": 8,
          "name": "score_maximum",
          "type_info": "Int4"
        },
        {
          "ordinal": 9,
          "name": "order_number",
          "type_info": "Int4"
        },
        {
          "ordinal": 10,
          "name": "chapter_id",
          "type_info": "Uuid"
        },
        {
          "ordinal": 11,
          "name": "copied_from",
          "type_info": "Uuid"
        }
      ],
      "parameters": {
        "Left": ["Uuid"]
      },
      "nullable": [false, false, false, false, true, false, true, false, false, false, false, true]
    }
  },
  "6bd95f1c7298f117e046d351cf2326c37ff3347283997ca98ba97aa8c70bb450": {
    "query": "\nINSERT INTO user_exercise_states (\n    user_id,\n    exercise_id,\n    course_instance_id,\n    selected_exercise_task_id\n  )\nVALUES ($1, $2, $3, $4) ON CONFLICT (user_id, exercise_id, course_instance_id) DO\nUPDATE\nSET selected_exercise_task_id = $4\n",
    "describe": {
      "columns": [],
      "parameters": {
        "Left": ["Uuid", "Uuid", "Uuid", "Uuid"]
      },
      "nullable": []
    }
  },
  "710ccb21f84c2c1777024e07f260afd8d6e826c2e48de101ec721f2f58d2ea12": {
    "query": "\nINSERT INTO regrading_submissions (\n    regrading_id,\n    submission_id,\n    grading_before_regrading\n  )\nVALUES ($1, $2, $3)\nRETURNING id\n",
    "describe": {
      "columns": [
        {
          "ordinal": 0,
          "name": "id",
          "type_info": "Uuid"
        }
      ],
      "parameters": {
        "Left": ["Uuid", "Uuid", "Uuid"]
      },
      "nullable": [false]
    }
  },
  "71f9467d40d0ee2622be59ab98d4ee051afdd323ea5e65c25108404a5d262731": {
    "query": "\nINSERT INTO course_instances (course_id, name, variant_status)\nVALUES ($1, $2, $3)\nRETURNING id,\n  created_at,\n  updated_at,\n  deleted_at,\n  course_id,\n  starts_at,\n  ends_at,\n  name,\n  description,\n  variant_status AS \"variant_status: VariantStatus\"\n",
    "describe": {
      "columns": [
        {
          "ordinal": 0,
          "name": "id",
          "type_info": "Uuid"
        },
        {
          "ordinal": 1,
          "name": "created_at",
          "type_info": "Timestamptz"
        },
        {
          "ordinal": 2,
          "name": "updated_at",
          "type_info": "Timestamptz"
        },
        {
          "ordinal": 3,
          "name": "deleted_at",
          "type_info": "Timestamptz"
        },
        {
          "ordinal": 4,
          "name": "course_id",
          "type_info": "Uuid"
        },
        {
          "ordinal": 5,
          "name": "starts_at",
          "type_info": "Timestamptz"
        },
        {
          "ordinal": 6,
          "name": "ends_at",
          "type_info": "Timestamptz"
        },
        {
          "ordinal": 7,
          "name": "name",
          "type_info": "Varchar"
        },
        {
          "ordinal": 8,
          "name": "description",
          "type_info": "Varchar"
        },
        {
          "ordinal": 9,
          "name": "variant_status: VariantStatus",
          "type_info": {
            "Custom": {
              "name": "variant_status",
              "kind": {
                "Enum": ["draft", "upcoming", "active", "ended"]
              }
            }
          }
        }
      ],
      "parameters": {
        "Left": [
          "Uuid",
          "Varchar",
          {
            "Custom": {
              "name": "variant_status",
              "kind": {
                "Enum": ["draft", "upcoming", "active", "ended"]
              }
            }
          }
        ]
      },
      "nullable": [false, false, false, true, false, true, true, true, true, false]
    }
  },
<<<<<<< HEAD
  "720a093bec6f3c9e2ad2c4564439b1317c9c4cd02a3e939ed1752df22f1e676e": {
    "query": "\nINSERT INTO courses (\n    name,\n    organization_id,\n    slug,\n    language_code,\n    copied_from,\n    language_version_of_course_id\n  )\nVALUES ($1, $2, $3, $4, $5, $6)\nRETURNING *;\n    ",
    "describe": {
      "columns": [
        {
          "ordinal": 0,
          "name": "id",
          "type_info": "Uuid"
        },
        {
          "ordinal": 1,
          "name": "name",
          "type_info": "Varchar"
        },
        {
          "ordinal": 2,
          "name": "created_at",
          "type_info": "Timestamptz"
        },
        {
          "ordinal": 3,
          "name": "updated_at",
          "type_info": "Timestamptz"
        },
        {
          "ordinal": 4,
          "name": "organization_id",
          "type_info": "Uuid"
        },
        {
          "ordinal": 5,
          "name": "deleted_at",
          "type_info": "Timestamptz"
        },
        {
          "ordinal": 6,
          "name": "slug",
          "type_info": "Varchar"
        },
        {
          "ordinal": 7,
          "name": "language_code",
          "type_info": "Varchar"
        },
        {
          "ordinal": 8,
          "name": "copied_from",
          "type_info": "Uuid"
        },
        {
          "ordinal": 9,
          "name": "language_version_of_course_id",
          "type_info": "Uuid"
        }
      ],
      "parameters": {
        "Left": ["Varchar", "Uuid", "Varchar", "Varchar", "Uuid", "Uuid"]
      },
      "nullable": [false, false, false, false, false, true, false, false, true, true]
    }
  },
  "72aab7e3e94ccdcf7bbf2dedd608d1366c600d74ebcd86f472f2eba5449963dd": {
    "query": "\nSELECT p.url_path as url_path,\n  p.title as title,\n  c.chapter_number as chapter_number,\n  c.id as chapter_id\nFROM chapters c\n  INNER JOIN pages p on c.id = p.chapter_id\nWHERE c.chapter_number = (\n    SELECT MIN(ca.chapter_number)\n    FROM chapters ca\n    WHERE ca.chapter_number > $1\n      AND ca.deleted_at IS NULL\n  )\n  AND c.course_id = $2\nORDER BY p.order_number\nLIMIT 1;\n        ",
    "describe": {
      "columns": [
        {
          "ordinal": 0,
          "name": "url_path",
          "type_info": "Varchar"
        },
        {
          "ordinal": 1,
          "name": "title",
          "type_info": "Varchar"
        },
        {
          "ordinal": 2,
          "name": "chapter_number",
          "type_info": "Int4"
        },
        {
          "ordinal": 3,
          "name": "chapter_id",
          "type_info": "Uuid"
        }
      ],
      "parameters": {
        "Left": ["Int4", "Uuid"]
      },
      "nullable": [false, false, false, false]
    }
  },
=======
>>>>>>> 8cec64a6
  "744d6db0137323cc6398d3dacc9a6a59866b6e23798c33e118a0683f6a58cd36": {
    "query": "\nSELECT *\nFROM exercise_service_info\nWHERE exercise_service_id = $1\n    ",
    "describe": {
      "columns": [
        {
          "ordinal": 0,
          "name": "exercise_service_id",
          "type_info": "Uuid"
        },
        {
          "ordinal": 1,
          "name": "created_at",
          "type_info": "Timestamptz"
        },
        {
          "ordinal": 2,
          "name": "updated_at",
          "type_info": "Timestamptz"
        },
        {
          "ordinal": 3,
          "name": "editor_iframe_path",
          "type_info": "Varchar"
        },
        {
          "ordinal": 4,
          "name": "exercise_iframe_path",
          "type_info": "Varchar"
        },
        {
          "ordinal": 5,
          "name": "grade_endpoint_path",
          "type_info": "Varchar"
        },
        {
          "ordinal": 6,
          "name": "submission_iframe_path",
          "type_info": "Varchar"
        },
        {
          "ordinal": 7,
          "name": "public_spec_endpoint_path",
          "type_info": "Varchar"
        },
        {
          "ordinal": 8,
          "name": "model_solution_path",
          "type_info": "Varchar"
        }
      ],
      "parameters": {
        "Left": ["Uuid"]
      },
      "nullable": [false, false, false, false, false, false, false, false, false]
    }
  },
  "76ce92c1173e95b850a803ae754c1a94af1c02eb4e5e553df48901d90eb6e923": {
    "query": "\nSELECT *\nFROM users\nWHERE id = $1\n        ",
    "describe": {
      "columns": [
        {
          "ordinal": 0,
          "name": "id",
          "type_info": "Uuid"
        },
        {
          "ordinal": 1,
          "name": "created_at",
          "type_info": "Timestamptz"
        },
        {
          "ordinal": 2,
          "name": "updated_at",
          "type_info": "Timestamptz"
        },
        {
          "ordinal": 3,
          "name": "deleted_at",
          "type_info": "Timestamptz"
        },
        {
          "ordinal": 4,
          "name": "upstream_id",
          "type_info": "Int4"
        },
        {
          "ordinal": 5,
          "name": "email",
          "type_info": "Varchar"
        }
      ],
      "parameters": {
        "Left": ["Uuid"]
      },
      "nullable": [false, false, false, true, true, false]
    }
  },
  "77589f5977cb1abcf08674c88fcc060ccb0be732fde86e1fd3b4b21c6de86565": {
    "query": "SELECT organization_id, course_id, role AS \"role: UserRole\" FROM roles WHERE user_id = $1",
    "describe": {
      "columns": [
        {
          "ordinal": 0,
          "name": "organization_id",
          "type_info": "Uuid"
        },
        {
          "ordinal": 1,
          "name": "course_id",
          "type_info": "Uuid"
        },
        {
          "ordinal": 2,
          "name": "role: UserRole",
          "type_info": {
            "Custom": {
              "name": "user_role",
              "kind": {
                "Enum": ["admin", "assistant", "teacher", "reviewer"]
              }
            }
          }
        }
      ],
      "parameters": {
        "Left": ["Uuid"]
      },
      "nullable": [true, true, false]
    }
  },
  "785c6a12aad375df96e3ce5dee4b20fde25e67ec826c645019a03222a07c2aa9": {
    "query": "\nSELECT DATE(created_at) date, count(*)::integer\nFROM submissions\nWHERE course_id = $1\nGROUP BY date\nORDER BY date;\n          ",
    "describe": {
      "columns": [
        {
          "ordinal": 0,
          "name": "date",
          "type_info": "Date"
        },
        {
          "ordinal": 1,
          "name": "count",
          "type_info": "Int4"
        }
      ],
      "parameters": {
        "Left": ["Uuid"]
      },
      "nullable": [null, null]
    }
  },
  "79d611ab409e1fbe46dbccf7e84f714de76138f0c71d2f43b59da2a6a98f2d88": {
    "query": "\nINSERT INTO exercises (course_id, name, page_id, chapter_id, order_number)\nVALUES ($1, $2, $3, $4, $5)\nRETURNING id\n",
    "describe": {
      "columns": [
        {
          "ordinal": 0,
          "name": "id",
          "type_info": "Uuid"
        }
      ],
      "parameters": {
        "Left": ["Uuid", "Varchar", "Uuid", "Uuid", "Int4"]
      },
      "nullable": [false]
    }
  },
  "7f1cb8b1bbc4ed001fa4fc6dcbbc90e30e0d509e64de0d75461ae1c82a285268": {
    "query": "UPDATE chapters SET opens_at = $1 WHERE id = $2",
    "describe": {
      "columns": [],
      "parameters": {
        "Left": ["Timestamptz", "Uuid"]
      },
      "nullable": []
    }
  },
  "80687e3c73c81c8048da59d2839fee7d0b79afe50d7289b4395cd8ec57c4c8d6": {
    "query": "SELECT * FROM pages WHERE id = $1;",
    "describe": {
      "columns": [
        {
          "ordinal": 0,
          "name": "id",
          "type_info": "Uuid"
        },
        {
          "ordinal": 1,
          "name": "created_at",
          "type_info": "Timestamptz"
        },
        {
          "ordinal": 2,
          "name": "updated_at",
          "type_info": "Timestamptz"
        },
        {
          "ordinal": 3,
          "name": "course_id",
          "type_info": "Uuid"
        },
        {
          "ordinal": 4,
          "name": "content",
          "type_info": "Jsonb"
        },
        {
          "ordinal": 5,
          "name": "url_path",
          "type_info": "Varchar"
        },
        {
          "ordinal": 6,
          "name": "title",
          "type_info": "Varchar"
        },
        {
          "ordinal": 7,
          "name": "deleted_at",
          "type_info": "Timestamptz"
        },
        {
          "ordinal": 8,
          "name": "chapter_id",
          "type_info": "Uuid"
        },
        {
          "ordinal": 9,
          "name": "order_number",
          "type_info": "Int4"
        },
        {
          "ordinal": 10,
          "name": "copied_from",
          "type_info": "Uuid"
        }
      ],
      "parameters": {
        "Left": ["Uuid"]
      },
      "nullable": [false, false, false, false, false, false, false, true, true, false, true]
    }
  },
  "80e3a4c941c63178fdaead8c722861bc347edfd225b71c28bdebbe64efbb42f8": {
    "query": "\nINSERT INTO exercise_tasks(id, exercise_id, exercise_type, assignment, public_spec, private_spec, model_solution_spec)\nVALUES ($1, $2, $3, $4, $5, $6, $7)\nON CONFLICT (id) DO UPDATE\nSET exercise_id=$2, exercise_type=$3, assignment=$4, public_spec=$5, private_spec=$6, deleted_at=NULL\nRETURNING id, exercise_type, assignment, private_spec;\n        ",
    "describe": {
      "columns": [
        {
          "ordinal": 0,
          "name": "id",
          "type_info": "Uuid"
        },
        {
          "ordinal": 1,
          "name": "exercise_type",
          "type_info": "Varchar"
        },
        {
          "ordinal": 2,
          "name": "assignment",
          "type_info": "Jsonb"
        },
        {
          "ordinal": 3,
          "name": "private_spec",
          "type_info": "Jsonb"
        }
      ],
      "parameters": {
        "Left": ["Uuid", "Uuid", "Varchar", "Jsonb", "Jsonb", "Jsonb", "Jsonb"]
      },
      "nullable": [false, false, false, true]
    }
  },
  "8325e1b18c07ff6234f3328ccdedce0f62d782501e98ee4598d473453836ff59": {
    "query": "SELECT * FROM courses WHERE id = $1;",
    "describe": {
      "columns": [
        {
          "ordinal": 0,
          "name": "id",
          "type_info": "Uuid"
        },
        {
          "ordinal": 1,
          "name": "name",
          "type_info": "Varchar"
        },
        {
          "ordinal": 2,
          "name": "created_at",
          "type_info": "Timestamptz"
        },
        {
          "ordinal": 3,
          "name": "updated_at",
          "type_info": "Timestamptz"
        },
        {
          "ordinal": 4,
          "name": "organization_id",
          "type_info": "Uuid"
        },
        {
          "ordinal": 5,
          "name": "deleted_at",
          "type_info": "Timestamptz"
        },
        {
          "ordinal": 6,
          "name": "slug",
          "type_info": "Varchar"
        },
        {
          "ordinal": 7,
          "name": "language_code",
          "type_info": "Varchar"
        },
        {
          "ordinal": 8,
          "name": "copied_from",
          "type_info": "Uuid"
        },
        {
          "ordinal": 9,
          "name": "language_version_of_course_id",
          "type_info": "Uuid"
        }
      ],
      "parameters": {
        "Left": ["Uuid"]
      },
      "nullable": [false, false, false, false, false, true, false, false, true, true]
    }
  },
  "8355f2e2500598d1b6fb129f1c7876b2415df0f4235a164a98b0414f8445c84b": {
    "query": "\nSELECT id,\n  regrading_started_at,\n  regrading_completed_at,\n  total_grading_progress AS \"total_grading_progress: _\"\nFROM regradings\nWHERE id = $1\n",
    "describe": {
      "columns": [
        {
          "ordinal": 0,
          "name": "id",
          "type_info": "Uuid"
        },
        {
          "ordinal": 1,
          "name": "regrading_started_at",
          "type_info": "Timestamptz"
        },
        {
          "ordinal": 2,
          "name": "regrading_completed_at",
          "type_info": "Timestamptz"
        },
        {
          "ordinal": 3,
          "name": "total_grading_progress: _",
          "type_info": {
            "Custom": {
              "name": "grading_progress",
              "kind": {
                "Enum": ["fully-graded", "pending", "pending-manual", "failed", "not-ready"]
              }
            }
          }
        }
      ],
      "parameters": {
        "Left": ["Uuid"]
      },
      "nullable": [false, true, true, false]
    }
  },
  "8418000fb3d50f52e42766c3884416520d434ea9588248e26c3b4fbfb1abae90": {
    "query": "\nUPDATE email_templates\nSET name = $1,\n  subject = $2,\n  content = $3,\n  exercise_completions_threshold = $4,\n  points_threshold = $5\nWHERE id = $6\nRETURNING *\n  ",
    "describe": {
      "columns": [
        {
          "ordinal": 0,
          "name": "id",
          "type_info": "Uuid"
        },
        {
          "ordinal": 1,
          "name": "created_at",
          "type_info": "Timestamptz"
        },
        {
          "ordinal": 2,
          "name": "updated_at",
          "type_info": "Timestamptz"
        },
        {
          "ordinal": 3,
          "name": "deleted_at",
          "type_info": "Timestamptz"
        },
        {
          "ordinal": 4,
          "name": "content",
          "type_info": "Jsonb"
        },
        {
          "ordinal": 5,
          "name": "name",
          "type_info": "Varchar"
        },
        {
          "ordinal": 6,
          "name": "subject",
          "type_info": "Varchar"
        },
        {
          "ordinal": 7,
          "name": "exercise_completions_threshold",
          "type_info": "Int4"
        },
        {
          "ordinal": 8,
          "name": "points_threshold",
          "type_info": "Int4"
        },
        {
          "ordinal": 9,
          "name": "course_instance_id",
          "type_info": "Uuid"
        }
      ],
      "parameters": {
        "Left": ["Varchar", "Varchar", "Jsonb", "Int4", "Int4", "Uuid"]
      },
      "nullable": [false, false, false, true, true, false, true, true, true, false]
    }
  },
  "852a2e8b28b656b8e676b846827ea1244ca82ff1dfe59676b8933ed03022924f": {
    "query": "\nSELECT COUNT(*) AS count\nFROM page_history\nWHERE page_id = $1\n",
    "describe": {
      "columns": [
        {
          "ordinal": 0,
          "name": "count",
          "type_info": "Int8"
        }
      ],
      "parameters": {
        "Left": ["Uuid"]
      },
      "nullable": [null]
    }
  },
  "86a8fa9857c9a237b24dc8385ff04f259a1ee04fe343b0dd0072946a3340762f": {
    "query": "\nINSERT INTO user_exercise_states (user_id, exercise_id, course_instance_id)\nVALUES ($1, $2, $3)\nON CONFLICT (user_id, exercise_id, course_instance_id) DO NOTHING\nRETURNING user_id,\n  exercise_id,\n  course_instance_id,\n  created_at,\n  updated_at,\n  deleted_at,\n  score_given,\n  grading_progress as \"grading_progress: _\",\n  activity_progress as \"activity_progress: _\";\n  ",
    "describe": {
      "columns": [
        {
          "ordinal": 0,
          "name": "user_id",
          "type_info": "Uuid"
        },
        {
          "ordinal": 1,
          "name": "exercise_id",
          "type_info": "Uuid"
        },
        {
          "ordinal": 2,
          "name": "course_instance_id",
          "type_info": "Uuid"
        },
        {
          "ordinal": 3,
          "name": "created_at",
          "type_info": "Timestamptz"
        },
        {
          "ordinal": 4,
          "name": "updated_at",
          "type_info": "Timestamptz"
        },
        {
          "ordinal": 5,
          "name": "deleted_at",
          "type_info": "Timestamptz"
        },
        {
          "ordinal": 6,
          "name": "score_given",
          "type_info": "Float4"
        },
        {
          "ordinal": 7,
          "name": "grading_progress: _",
          "type_info": {
            "Custom": {
              "name": "grading_progress",
              "kind": {
                "Enum": ["fully-graded", "pending", "pending-manual", "failed", "not-ready"]
              }
            }
          }
        },
        {
          "ordinal": 8,
          "name": "activity_progress: _",
          "type_info": {
            "Custom": {
              "name": "activity_progress",
              "kind": {
                "Enum": ["initialized", "started", "in-progress", "submitted", "completed"]
              }
            }
          }
        }
      ],
      "parameters": {
        "Left": ["Uuid", "Uuid", "Uuid"]
      },
      "nullable": [false, false, false, false, false, true, true, false, false]
    }
  },
  "88890869dabe25130451185ec231260f8cdc6121649923e7209346dded7d0014": {
    "query": "SELECT organization_id FROM courses WHERE id = $1",
    "describe": {
      "columns": [
        {
          "ordinal": 0,
          "name": "organization_id",
          "type_info": "Uuid"
        }
      ],
      "parameters": {
        "Left": ["Uuid"]
      },
      "nullable": [false]
    }
  },
<<<<<<< HEAD
  "8bdc9bcd99fb72b0466dc089b443d60666e256f26a29eac4eb53d67fff3ff1cf": {
    "query": "\nSELECT id,\n  created_at,\n  updated_at,\n  name,\n  course_id,\n  deleted_at,\n  chapter_image,\n  chapter_number,\n  front_page_id,\n  opens_at,\n  copied_from\nFROM chapters\nWHERE course_id = $1\n  AND deleted_at IS NULL;\n",
    "describe": {
      "columns": [
        {
          "ordinal": 0,
          "name": "id",
          "type_info": "Uuid"
        },
        {
          "ordinal": 1,
          "name": "created_at",
          "type_info": "Timestamptz"
        },
        {
          "ordinal": 2,
          "name": "updated_at",
          "type_info": "Timestamptz"
        },
        {
          "ordinal": 3,
          "name": "name",
          "type_info": "Varchar"
        },
        {
          "ordinal": 4,
          "name": "course_id",
          "type_info": "Uuid"
        },
        {
          "ordinal": 5,
          "name": "deleted_at",
          "type_info": "Timestamptz"
        },
        {
          "ordinal": 6,
          "name": "chapter_image",
          "type_info": "Varchar"
        },
        {
          "ordinal": 7,
          "name": "chapter_number",
          "type_info": "Int4"
        },
        {
          "ordinal": 8,
          "name": "front_page_id",
          "type_info": "Uuid"
        },
        {
          "ordinal": 9,
          "name": "opens_at",
          "type_info": "Timestamptz"
        },
        {
          "ordinal": 10,
          "name": "copied_from",
          "type_info": "Uuid"
        }
      ],
      "parameters": {
        "Left": ["Uuid"]
      },
      "nullable": [false, false, false, false, false, true, true, false, true, true, true]
    }
  },
=======
>>>>>>> 8cec64a6
  "8c5a2157f97a81b2ce7489c584aef3cc2c42a4aaedeadc828e0de7bf8afc8706": {
    "query": "\nSELECT COUNT(ues.exercise_id) as completed_exercises,\n  COALESCE(0, SUM(ues.score_given)) as score_given\nFROM user_exercise_states ues\nWHERE ues.course_instance_id = $1\n  AND ues.user_id = $2\n  AND ues.deleted_at IS NULL\n  AND ues.activity_progress IN ('submitted', 'completed');\n        ",
    "describe": {
      "columns": [
        {
          "ordinal": 0,
          "name": "completed_exercises",
          "type_info": "Int8"
        },
        {
          "ordinal": 1,
          "name": "score_given",
          "type_info": "Float4"
        }
      ],
      "parameters": {
        "Left": ["Uuid", "Uuid"]
      },
      "nullable": [null, null]
    }
  },
  "8c711ea858481edd56e9dc186e9c256e5109f373b8a8c602cecba26cf75740c7": {
    "query": "\nINSERT INTO users (id, email)\nVALUES ($1, $2)\nRETURNING id\n",
    "describe": {
      "columns": [
        {
          "ordinal": 0,
          "name": "id",
          "type_info": "Uuid"
        }
      ],
      "parameters": {
        "Left": ["Uuid", "Varchar"]
      },
      "nullable": [false]
    }
  },
  "8f18467b6d9f52b24fe11848a5e12e819bd2b2fab42b3c0169c7d3e3146c6fd1": {
    "query": "\nSELECT *\nFROM exercise_tasks\nWHERE exercise_id = $1\n  AND deleted_at IS NULL;",
    "describe": {
      "columns": [
        {
          "ordinal": 0,
          "name": "id",
          "type_info": "Uuid"
        },
        {
          "ordinal": 1,
          "name": "created_at",
          "type_info": "Timestamptz"
        },
        {
          "ordinal": 2,
          "name": "updated_at",
          "type_info": "Timestamptz"
        },
        {
          "ordinal": 3,
          "name": "exercise_id",
          "type_info": "Uuid"
        },
        {
          "ordinal": 4,
          "name": "exercise_type",
          "type_info": "Varchar"
        },
        {
          "ordinal": 5,
          "name": "assignment",
          "type_info": "Jsonb"
        },
        {
          "ordinal": 6,
          "name": "deleted_at",
          "type_info": "Timestamptz"
        },
        {
          "ordinal": 7,
          "name": "private_spec",
          "type_info": "Jsonb"
        },
        {
          "ordinal": 8,
          "name": "spec_file_id",
          "type_info": "Uuid"
        },
        {
          "ordinal": 9,
          "name": "public_spec",
          "type_info": "Jsonb"
        },
        {
          "ordinal": 10,
          "name": "model_solution_spec",
          "type_info": "Jsonb"
        },
        {
          "ordinal": 11,
          "name": "copied_from",
          "type_info": "Uuid"
        }
      ],
      "parameters": {
        "Left": ["Uuid"]
      },
      "nullable": [false, false, false, false, false, false, true, true, true, true, true, true]
    }
  },
  "902398ca29a18eb7bce969348d7d90eb0b3cb8a95cbdd228f89df0eaa7cf5eff": {
    "query": "\nINSERT INTO regradings DEFAULT\nVALUES\nRETURNING id\n",
    "describe": {
      "columns": [
        {
          "ordinal": 0,
          "name": "id",
          "type_info": "Uuid"
        }
      ],
      "parameters": {
        "Left": []
      },
      "nullable": [false]
    }
  },
  "90fa9968b7d756f053c018a87714ffe53999efba45477c01a5daf23404b64c06": {
    "query": "\nINSERT INTO submissions (\n    exercise_id,\n    course_id,\n    exercise_task_id,\n    user_id,\n    course_instance_id,\n    data_json\n  )\n  VALUES ($1, $2, $3, $4, $5, $6)\n  RETURNING id\n",
    "describe": {
      "columns": [
        {
          "ordinal": 0,
          "name": "id",
          "type_info": "Uuid"
        }
      ],
      "parameters": {
        "Left": ["Uuid", "Uuid", "Uuid", "Uuid", "Uuid", "Jsonb"]
      },
      "nullable": [false]
    }
  },
  "94ded885c93e670d138c1774ec664d7d08779da4e61afa196858e3fb71864f47": {
    "query": "\nINSERT INTO exercise_service_info(\n    exercise_service_id,\n    editor_iframe_path,\n    exercise_iframe_path,\n    submission_iframe_path,\n    grade_endpoint_path,\n    public_spec_endpoint_path,\n    model_solution_path\n  )\nVALUES ($1, $2, $3, $4, $5, $6, $7)\nON CONFLICT(exercise_service_id) DO UPDATE\nSET editor_iframe_path = $2,\n  exercise_iframe_path = $3,\n  submission_iframe_path = $4,\n  grade_endpoint_path = $5,\n  public_spec_endpoint_path = $6,\n  model_solution_path = $7\nRETURNING *\n    ",
    "describe": {
      "columns": [
        {
          "ordinal": 0,
          "name": "exercise_service_id",
          "type_info": "Uuid"
        },
        {
          "ordinal": 1,
          "name": "created_at",
          "type_info": "Timestamptz"
        },
        {
          "ordinal": 2,
          "name": "updated_at",
          "type_info": "Timestamptz"
        },
        {
          "ordinal": 3,
          "name": "editor_iframe_path",
          "type_info": "Varchar"
        },
        {
          "ordinal": 4,
          "name": "exercise_iframe_path",
          "type_info": "Varchar"
        },
        {
          "ordinal": 5,
          "name": "grade_endpoint_path",
          "type_info": "Varchar"
        },
        {
          "ordinal": 6,
          "name": "submission_iframe_path",
          "type_info": "Varchar"
        },
        {
          "ordinal": 7,
          "name": "public_spec_endpoint_path",
          "type_info": "Varchar"
        },
        {
          "ordinal": 8,
          "name": "model_solution_path",
          "type_info": "Varchar"
        }
      ],
      "parameters": {
        "Left": ["Uuid", "Varchar", "Varchar", "Varchar", "Varchar", "Varchar", "Varchar"]
      },
      "nullable": [false, false, false, false, false, false, false, false, false]
    }
  },
  "959ac7cb49418bd080c374b467401bb2d7968e25233a3d5f1628ae09a0d6b75f": {
    "query": "\nSELECT *\nFROM courses\nWHERE id = $1\n  OR language_version_of_course_id = $1;\n        ",
    "describe": {
      "columns": [
        {
          "ordinal": 0,
          "name": "id",
          "type_info": "Uuid"
        },
        {
          "ordinal": 1,
          "name": "name",
          "type_info": "Varchar"
        },
        {
          "ordinal": 2,
          "name": "created_at",
          "type_info": "Timestamptz"
        },
        {
          "ordinal": 3,
          "name": "updated_at",
          "type_info": "Timestamptz"
        },
        {
          "ordinal": 4,
          "name": "organization_id",
          "type_info": "Uuid"
        },
        {
          "ordinal": 5,
          "name": "deleted_at",
          "type_info": "Timestamptz"
        },
        {
          "ordinal": 6,
          "name": "slug",
          "type_info": "Varchar"
        },
        {
          "ordinal": 7,
          "name": "language_code",
          "type_info": "Varchar"
        },
        {
          "ordinal": 8,
          "name": "copied_from",
          "type_info": "Uuid"
        },
        {
          "ordinal": 9,
          "name": "language_version_of_course_id",
          "type_info": "Uuid"
        }
      ],
      "parameters": {
        "Left": ["Uuid"]
      },
      "nullable": [false, false, false, false, false, true, false, false, true, true]
    }
  },
  "95dd409bd722442fe75d3b3aba428f811687752e1df10dc30ad7a1ce0250e76d": {
    "query": "\nUPDATE user_exercise_states\nSET score_given = $4, grading_progress = $5, activity_progress = $6\nWHERE user_id = $1\nAND exercise_id = $2\nAND course_instance_id = $3\nRETURNING user_id,\n  exercise_id,\n  course_instance_id,\n  created_at,\n  updated_at,\n  deleted_at,\n  score_given,\n  grading_progress as \"grading_progress: _\",\n  activity_progress as \"activity_progress: _\"\n    ",
    "describe": {
      "columns": [
        {
          "ordinal": 0,
          "name": "user_id",
          "type_info": "Uuid"
        },
        {
          "ordinal": 1,
          "name": "exercise_id",
          "type_info": "Uuid"
        },
        {
          "ordinal": 2,
          "name": "course_instance_id",
          "type_info": "Uuid"
        },
        {
          "ordinal": 3,
          "name": "created_at",
          "type_info": "Timestamptz"
        },
        {
          "ordinal": 4,
          "name": "updated_at",
          "type_info": "Timestamptz"
        },
        {
          "ordinal": 5,
          "name": "deleted_at",
          "type_info": "Timestamptz"
        },
        {
          "ordinal": 6,
          "name": "score_given",
          "type_info": "Float4"
        },
        {
          "ordinal": 7,
          "name": "grading_progress: _",
          "type_info": {
            "Custom": {
              "name": "grading_progress",
              "kind": {
                "Enum": ["fully-graded", "pending", "pending-manual", "failed", "not-ready"]
              }
            }
          }
        },
        {
          "ordinal": 8,
          "name": "activity_progress: _",
          "type_info": {
            "Custom": {
              "name": "activity_progress",
              "kind": {
                "Enum": ["initialized", "started", "in-progress", "submitted", "completed"]
              }
            }
          }
        }
      ],
      "parameters": {
        "Left": [
          "Uuid",
          "Uuid",
          "Uuid",
          "Float4",
          {
            "Custom": {
              "name": "grading_progress",
              "kind": {
                "Enum": ["fully-graded", "pending", "pending-manual", "failed", "not-ready"]
              }
            }
          },
          {
            "Custom": {
              "name": "activity_progress",
              "kind": {
                "Enum": ["initialized", "started", "in-progress", "submitted", "completed"]
              }
            }
          }
        ]
      },
      "nullable": [false, false, false, false, false, true, true, false, false]
    }
  },
  "974f0fff32d5d42aa0aa4d4f9e52ebe1b69c95cc677bdb0fce4f8bfd7b519639": {
    "query": "\nUPDATE regradings\nSET total_grading_progress = $1\nWHERE id = $2\n",
    "describe": {
      "columns": [],
      "parameters": {
        "Left": [
          {
            "Custom": {
              "name": "grading_progress",
              "kind": {
                "Enum": ["fully-graded", "pending", "pending-manual", "failed", "not-ready"]
              }
            }
          },
          "Uuid"
        ]
      },
      "nullable": []
    }
  },
  "97863f3295349de9881d18e705ef461353c7bbca65e2f0c65c43c6a4bb1365ee": {
    "query": "\nSELECT *\nFROM exercise_services\nWHERE slug = ANY($1);",
    "describe": {
      "columns": [
        {
          "ordinal": 0,
          "name": "id",
          "type_info": "Uuid"
        },
        {
          "ordinal": 1,
          "name": "created_at",
          "type_info": "Timestamptz"
        },
        {
          "ordinal": 2,
          "name": "updated_at",
          "type_info": "Timestamptz"
        },
        {
          "ordinal": 3,
          "name": "deleted_at",
          "type_info": "Timestamptz"
        },
        {
          "ordinal": 4,
          "name": "name",
          "type_info": "Varchar"
        },
        {
          "ordinal": 5,
          "name": "slug",
          "type_info": "Varchar"
        },
        {
          "ordinal": 6,
          "name": "public_url",
          "type_info": "Varchar"
        },
        {
          "ordinal": 7,
          "name": "internal_url",
          "type_info": "Varchar"
        },
        {
          "ordinal": 8,
          "name": "max_reprocessing_submissions_at_once",
          "type_info": "Int4"
        }
      ],
      "parameters": {
        "Left": ["TextArray"]
      },
      "nullable": [false, false, false, true, false, false, false, true, false]
    }
  },
  "9c6243474cc02c99f6974e143c88dde690c982125071ddc69df713350de1f875": {
    "query": "SELECT * FROM exercise_tasks WHERE id = $1;",
    "describe": {
      "columns": [
        {
          "ordinal": 0,
          "name": "id",
          "type_info": "Uuid"
        },
        {
          "ordinal": 1,
          "name": "created_at",
          "type_info": "Timestamptz"
        },
        {
          "ordinal": 2,
          "name": "updated_at",
          "type_info": "Timestamptz"
        },
        {
          "ordinal": 3,
          "name": "exercise_id",
          "type_info": "Uuid"
        },
        {
          "ordinal": 4,
          "name": "exercise_type",
          "type_info": "Varchar"
        },
        {
          "ordinal": 5,
          "name": "assignment",
          "type_info": "Jsonb"
        },
        {
          "ordinal": 6,
          "name": "deleted_at",
          "type_info": "Timestamptz"
        },
        {
          "ordinal": 7,
          "name": "private_spec",
          "type_info": "Jsonb"
        },
        {
          "ordinal": 8,
          "name": "spec_file_id",
          "type_info": "Uuid"
        },
        {
          "ordinal": 9,
          "name": "public_spec",
          "type_info": "Jsonb"
        },
        {
          "ordinal": 10,
          "name": "model_solution_spec",
          "type_info": "Jsonb"
        },
        {
          "ordinal": 11,
          "name": "copied_from",
          "type_info": "Uuid"
        }
      ],
      "parameters": {
        "Left": ["Uuid"]
      },
      "nullable": [false, false, false, false, false, false, true, true, true, true, true, true]
    }
  },
  "9c85b99d223ec35dd6a3d00598117fba6db802ec315cd2d1c38012b577d270bb": {
    "query": "\nSELECT *\nFROM exercises\nWHERE page_id IN (\n    SELECT UNNEST($1::uuid [])\n  )\n  AND deleted_at IS NULL\n        ",
    "describe": {
      "columns": [
        {
          "ordinal": 0,
          "name": "id",
          "type_info": "Uuid"
        },
        {
          "ordinal": 1,
          "name": "created_at",
          "type_info": "Timestamptz"
        },
        {
          "ordinal": 2,
          "name": "updated_at",
          "type_info": "Timestamptz"
        },
        {
          "ordinal": 3,
          "name": "course_id",
          "type_info": "Uuid"
        },
        {
          "ordinal": 4,
          "name": "deleted_at",
          "type_info": "Timestamptz"
        },
        {
          "ordinal": 5,
          "name": "name",
          "type_info": "Varchar"
        },
        {
          "ordinal": 6,
          "name": "deadline",
          "type_info": "Timestamptz"
        },
        {
          "ordinal": 7,
          "name": "page_id",
          "type_info": "Uuid"
        },
        {
          "ordinal": 8,
          "name": "score_maximum",
          "type_info": "Int4"
        },
        {
          "ordinal": 9,
          "name": "order_number",
          "type_info": "Int4"
        },
        {
          "ordinal": 10,
          "name": "chapter_id",
          "type_info": "Uuid"
        },
        {
          "ordinal": 11,
          "name": "copied_from",
          "type_info": "Uuid"
        }
      ],
      "parameters": {
        "Left": ["UuidArray"]
      },
      "nullable": [false, false, false, false, true, false, true, false, false, false, false, true]
    }
  },
  "9e77b192694c3af4cf6ab696e5b43a1e1f28dab7af08beb2e38eccbe0282b01a": {
    "query": "\nSELECT *\nFROM exercise_services\nWHERE slug = $1\n  ",
    "describe": {
      "columns": [
        {
          "ordinal": 0,
          "name": "id",
          "type_info": "Uuid"
        },
        {
          "ordinal": 1,
          "name": "created_at",
          "type_info": "Timestamptz"
        },
        {
          "ordinal": 2,
          "name": "updated_at",
          "type_info": "Timestamptz"
        },
        {
          "ordinal": 3,
          "name": "deleted_at",
          "type_info": "Timestamptz"
        },
        {
          "ordinal": 4,
          "name": "name",
          "type_info": "Varchar"
        },
        {
          "ordinal": 5,
          "name": "slug",
          "type_info": "Varchar"
        },
        {
          "ordinal": 6,
          "name": "public_url",
          "type_info": "Varchar"
        },
        {
          "ordinal": 7,
          "name": "internal_url",
          "type_info": "Varchar"
        },
        {
          "ordinal": 8,
          "name": "max_reprocessing_submissions_at_once",
          "type_info": "Int4"
        }
      ],
      "parameters": {
        "Left": ["Text"]
      },
      "nullable": [false, false, false, true, false, false, false, true, false]
    }
  },
  "a564b4d932be98839ba4902d318c21812fbf46b9e97c8e097a3a28fc4d10d682": {
    "query": "\nUPDATE chapters\nSET front_page_id = uuid_generate_v5(course_id, front_page_id::text)\nWHERE course_id = $1\n    AND front_page_id IS NOT NULL;\n        ",
    "describe": {
      "columns": [],
      "parameters": {
        "Left": ["Uuid"]
      },
      "nullable": []
    }
  },
  "a76579e426500a1f99f9e02cf2c523658f58d86dcb036aef2aa3bdf71d8a563e": {
    "query": "\nUPDATE regradings\nSET regrading_completed_at = now(),\n  total_grading_progress = 'fully-graded'\nWHERE id = $1\n",
    "describe": {
      "columns": [],
      "parameters": {
        "Left": ["Uuid"]
      },
      "nullable": []
    }
  },
  "a89142eebe3548b14c3a9f146864601f9ce78fa1d24dd5cf4958302343605b60": {
    "query": "\nSELECT title, content\nFROM page_history\nWHERE id = $1\n",
    "describe": {
      "columns": [
        {
          "ordinal": 0,
          "name": "title",
          "type_info": "Varchar"
        },
        {
          "ordinal": 1,
          "name": "content",
          "type_info": "Jsonb"
        }
      ],
      "parameters": {
        "Left": ["Uuid"]
      },
      "nullable": [false, false]
    }
  },
  "a9e271cada9f2f343a30090ab395a3a921c69ae488694b9cf483dfffa9920d75": {
    "query": "\nSELECT *\nFROM submissions\nWHERE exercise_id = $1\n  AND deleted_at IS NULL\nLIMIT $2\nOFFSET $3;\n        ",
    "describe": {
      "columns": [
        {
          "ordinal": 0,
          "name": "id",
          "type_info": "Uuid"
        },
        {
          "ordinal": 1,
          "name": "created_at",
          "type_info": "Timestamptz"
        },
        {
          "ordinal": 2,
          "name": "updated_at",
          "type_info": "Timestamptz"
        },
        {
          "ordinal": 3,
          "name": "deleted_at",
          "type_info": "Timestamptz"
        },
        {
          "ordinal": 4,
          "name": "exercise_id",
          "type_info": "Uuid"
        },
        {
          "ordinal": 5,
          "name": "course_id",
          "type_info": "Uuid"
        },
        {
          "ordinal": 6,
          "name": "exercise_task_id",
          "type_info": "Uuid"
        },
        {
          "ordinal": 7,
          "name": "data_json",
          "type_info": "Jsonb"
        },
        {
          "ordinal": 8,
          "name": "grading_id",
          "type_info": "Uuid"
        },
        {
          "ordinal": 9,
          "name": "metadata",
          "type_info": "Jsonb"
        },
        {
          "ordinal": 10,
          "name": "user_id",
          "type_info": "Uuid"
        },
        {
          "ordinal": 11,
          "name": "course_instance_id",
          "type_info": "Uuid"
        }
      ],
      "parameters": {
        "Left": ["Uuid", "Int8", "Int8"]
      },
      "nullable": [false, false, false, true, false, false, false, true, true, true, false, false]
    }
  },
  "b0302cd73ce7a9f3d86d798a9a6c8ae768a0722bfeef08cd89c8716b36bce665": {
    "query": "SELECT course_id FROM submissions WHERE id = $1",
    "describe": {
      "columns": [
        {
          "ordinal": 0,
          "name": "course_id",
          "type_info": "Uuid"
        }
      ],
      "parameters": {
        "Left": ["Uuid"]
      },
      "nullable": [false]
    }
  },
  "b28ca6a2fc385642149d527deb0919464711ab57e4120078d6153ccbc08114d4": {
    "query": "\nUPDATE chapters\nSET name = $1,\n  chapter_number = $2\nWHERE id = $3\nRETURNING *;\n    ",
    "describe": {
      "columns": [
        {
          "ordinal": 0,
          "name": "id",
          "type_info": "Uuid"
        },
        {
          "ordinal": 1,
          "name": "name",
          "type_info": "Varchar"
        },
        {
          "ordinal": 2,
          "name": "course_id",
          "type_info": "Uuid"
        },
        {
          "ordinal": 3,
          "name": "chapter_number",
          "type_info": "Int4"
        },
        {
          "ordinal": 4,
          "name": "created_at",
          "type_info": "Timestamptz"
        },
        {
          "ordinal": 5,
          "name": "updated_at",
          "type_info": "Timestamptz"
        },
        {
          "ordinal": 6,
          "name": "deleted_at",
          "type_info": "Timestamptz"
        },
        {
          "ordinal": 7,
          "name": "front_page_id",
          "type_info": "Uuid"
        },
        {
          "ordinal": 8,
          "name": "opens_at",
          "type_info": "Timestamptz"
        },
        {
          "ordinal": 9,
          "name": "chapter_image_path",
          "type_info": "Varchar"
        },
        {
          "ordinal": 10,
          "name": "copied_from",
          "type_info": "Uuid"
        }
      ],
      "parameters": {
        "Left": ["Varchar", "Int4", "Uuid"]
      },
      "nullable": [false, false, false, false, false, false, true, true, true, true, true]
    }
  },
  "b4f5a52e896eba983c4002aa6c4ad7b6560079a8b7573c43315562e8bd3fb03b": {
    "query": "\nSELECT id,\n  created_at,\n  updated_at,\n  deleted_at,\n  course_id,\n  starts_at,\n  ends_at,\n  name,\n  description,\n  variant_status AS \"variant_status: VariantStatus\"\nFROM course_instances\nWHERE id = $1\n  AND deleted_at IS NULL;\n    ",
    "describe": {
      "columns": [
        {
          "ordinal": 0,
          "name": "id",
          "type_info": "Uuid"
        },
        {
          "ordinal": 1,
          "name": "created_at",
          "type_info": "Timestamptz"
        },
        {
          "ordinal": 2,
          "name": "updated_at",
          "type_info": "Timestamptz"
        },
        {
          "ordinal": 3,
          "name": "deleted_at",
          "type_info": "Timestamptz"
        },
        {
          "ordinal": 4,
          "name": "course_id",
          "type_info": "Uuid"
        },
        {
          "ordinal": 5,
          "name": "starts_at",
          "type_info": "Timestamptz"
        },
        {
          "ordinal": 6,
          "name": "ends_at",
          "type_info": "Timestamptz"
        },
        {
          "ordinal": 7,
          "name": "name",
          "type_info": "Varchar"
        },
        {
          "ordinal": 8,
          "name": "description",
          "type_info": "Varchar"
        },
        {
          "ordinal": 9,
          "name": "variant_status: VariantStatus",
          "type_info": {
            "Custom": {
              "name": "variant_status",
              "kind": {
                "Enum": ["draft", "upcoming", "active", "ended"]
              }
            }
          }
        }
      ],
      "parameters": {
        "Left": ["Uuid"]
      },
      "nullable": [false, false, false, true, false, true, true, true, true, false]
    }
  },
  "b7c1d6419ba5258f9768f21c871f7e20ec929aeb83445e8a09a5cbd4e9425def": {
    "query": "SELECT * FROM courses WHERE deleted_at IS NULL;",
    "describe": {
      "columns": [
        {
          "ordinal": 0,
          "name": "id",
          "type_info": "Uuid"
        },
        {
          "ordinal": 1,
          "name": "name",
          "type_info": "Varchar"
        },
        {
          "ordinal": 2,
          "name": "created_at",
          "type_info": "Timestamptz"
        },
        {
          "ordinal": 3,
          "name": "updated_at",
          "type_info": "Timestamptz"
        },
        {
          "ordinal": 4,
          "name": "organization_id",
          "type_info": "Uuid"
        },
        {
          "ordinal": 5,
          "name": "deleted_at",
          "type_info": "Timestamptz"
        },
        {
          "ordinal": 6,
          "name": "slug",
          "type_info": "Varchar"
        },
        {
          "ordinal": 7,
          "name": "language_code",
          "type_info": "Varchar"
        },
        {
          "ordinal": 8,
          "name": "copied_from",
          "type_info": "Uuid"
        },
        {
          "ordinal": 9,
          "name": "language_version_of_course_id",
          "type_info": "Uuid"
        }
      ],
      "parameters": {
        "Left": []
      },
      "nullable": [false, false, false, false, false, true, false, false, true, true]
    }
  },
  "b9159ddd17dc391f0bd7b726633dff02d1530aa2b0b270b4947d749442850451": {
    "query": "UPDATE chapters SET front_page_id = $1 WHERE id = $2",
    "describe": {
      "columns": [],
      "parameters": {
        "Left": ["Uuid", "Uuid"]
      },
      "nullable": []
    }
  },
  "b988de59221dbe4350dcccadf9e80e782365d6526188dc5a6b14ed2581ca1314": {
    "query": "\nINSERT INTO users (email)\nVALUES ($1)\nRETURNING id\n",
    "describe": {
      "columns": [
        {
          "ordinal": 0,
          "name": "id",
          "type_info": "Uuid"
        }
      ],
      "parameters": {
        "Left": ["Varchar"]
      },
      "nullable": [false]
    }
  },
  "c1a41f61331e83562da62a9ec828d2489eedd1f6e03b6fb8865faa71ddec8f27": {
    "query": "SELECT * FROM courses WHERE organization_id = $1 AND deleted_at IS NULL;",
    "describe": {
      "columns": [
        {
          "ordinal": 0,
          "name": "id",
          "type_info": "Uuid"
        },
        {
          "ordinal": 1,
          "name": "name",
          "type_info": "Varchar"
        },
        {
          "ordinal": 2,
          "name": "created_at",
          "type_info": "Timestamptz"
        },
        {
          "ordinal": 3,
          "name": "updated_at",
          "type_info": "Timestamptz"
        },
        {
          "ordinal": 4,
          "name": "organization_id",
          "type_info": "Uuid"
        },
        {
          "ordinal": 5,
          "name": "deleted_at",
          "type_info": "Timestamptz"
        },
        {
          "ordinal": 6,
          "name": "slug",
          "type_info": "Varchar"
        },
        {
          "ordinal": 7,
          "name": "language_code",
          "type_info": "Varchar"
        },
        {
          "ordinal": 8,
          "name": "copied_from",
          "type_info": "Uuid"
        },
        {
          "ordinal": 9,
          "name": "language_version_of_course_id",
          "type_info": "Uuid"
        }
      ],
      "parameters": {
        "Left": ["Uuid"]
      },
      "nullable": [false, false, false, false, false, true, false, false, true, true]
    }
  },
  "c2342a617190439d369a3ae3764d9941e40a7dd6f428fe5b49cd50fa33af471d": {
    "query": "\nSELECT *\nFROM exercises\nWHERE page_id = $1\n",
    "describe": {
      "columns": [
        {
          "ordinal": 0,
          "name": "id",
          "type_info": "Uuid"
        },
        {
          "ordinal": 1,
          "name": "created_at",
          "type_info": "Timestamptz"
        },
        {
          "ordinal": 2,
          "name": "updated_at",
          "type_info": "Timestamptz"
        },
        {
          "ordinal": 3,
          "name": "course_id",
          "type_info": "Uuid"
        },
        {
          "ordinal": 4,
          "name": "deleted_at",
          "type_info": "Timestamptz"
        },
        {
          "ordinal": 5,
          "name": "name",
          "type_info": "Varchar"
        },
        {
          "ordinal": 6,
          "name": "deadline",
          "type_info": "Timestamptz"
        },
        {
          "ordinal": 7,
          "name": "page_id",
          "type_info": "Uuid"
        },
        {
          "ordinal": 8,
          "name": "score_maximum",
          "type_info": "Int4"
        },
        {
          "ordinal": 9,
          "name": "order_number",
          "type_info": "Int4"
        },
        {
          "ordinal": 10,
          "name": "chapter_id",
          "type_info": "Uuid"
        },
        {
          "ordinal": 11,
          "name": "copied_from",
          "type_info": "Uuid"
        }
      ],
      "parameters": {
        "Left": ["Uuid"]
      },
      "nullable": [false, false, false, false, true, false, true, false, false, false, false, true]
    }
  },
  "c4db451cf0d08b2fca14976798e0883a3961533b35d7dd4d5057e1662d482592": {
    "query": "SELECT *\nFROM email_templates\nWHERE course_instance_id = $1\n  AND deleted_at IS NULL",
    "describe": {
      "columns": [
        {
          "ordinal": 0,
          "name": "id",
          "type_info": "Uuid"
        },
        {
          "ordinal": 1,
          "name": "created_at",
          "type_info": "Timestamptz"
        },
        {
          "ordinal": 2,
          "name": "updated_at",
          "type_info": "Timestamptz"
        },
        {
          "ordinal": 3,
          "name": "deleted_at",
          "type_info": "Timestamptz"
        },
        {
          "ordinal": 4,
          "name": "content",
          "type_info": "Jsonb"
        },
        {
          "ordinal": 5,
          "name": "name",
          "type_info": "Varchar"
        },
        {
          "ordinal": 6,
          "name": "subject",
          "type_info": "Varchar"
        },
        {
          "ordinal": 7,
          "name": "exercise_completions_threshold",
          "type_info": "Int4"
        },
        {
          "ordinal": 8,
          "name": "points_threshold",
          "type_info": "Int4"
        },
        {
          "ordinal": 9,
          "name": "course_instance_id",
          "type_info": "Uuid"
        }
      ],
      "parameters": {
        "Left": ["Uuid"]
      },
      "nullable": [false, false, false, true, true, false, true, true, true, false]
    }
  },
  "c63ca33887bc73c797b68af5b66b248f0740a2678b86e4a3644b61804abdad17": {
    "query": "\nSELECT id,\n  submission_id,\n  grading_before_regrading,\n  grading_after_regrading\nFROM regrading_submissions\nWHERE regrading_id = $1\n",
    "describe": {
      "columns": [
        {
          "ordinal": 0,
          "name": "id",
          "type_info": "Uuid"
        },
        {
          "ordinal": 1,
          "name": "submission_id",
          "type_info": "Uuid"
        },
        {
          "ordinal": 2,
          "name": "grading_before_regrading",
          "type_info": "Uuid"
        },
        {
          "ordinal": 3,
          "name": "grading_after_regrading",
          "type_info": "Uuid"
        }
      ],
      "parameters": {
        "Left": ["Uuid"]
      },
      "nullable": [false, false, false, true]
    }
  },
  "c6d5ffed3573883c9e69529464b8f96325fbbf5c4ea893ae9e7352d3ce48a70d": {
    "query": "\nUPDATE regradings\nSET error_message = $1\nWHERE id = $2\n",
    "describe": {
      "columns": [],
      "parameters": {
        "Left": ["Text", "Uuid"]
      },
      "nullable": []
    }
  },
  "c8c5264811bce45733628caa8a1e90a07e2d16cbb5ad6ce0cd35f3e1e1921a4e": {
    "query": "\nSELECT date_part('isodow', created_at)::integer isodow, date_part('hour', created_at)::integer \"hour\", count(*)::integer\nFROM submissions\nWHERE course_id = $1\nGROUP BY isodow, \"hour\"\nORDER BY isodow, hour;\n          ",
    "describe": {
      "columns": [
        {
          "ordinal": 0,
          "name": "isodow",
          "type_info": "Int4"
        },
        {
          "ordinal": 1,
          "name": "hour",
          "type_info": "Int4"
        },
        {
          "ordinal": 2,
          "name": "count",
          "type_info": "Int4"
        }
      ],
      "parameters": {
        "Left": ["Uuid"]
      },
      "nullable": [null, null, null]
    }
  },
  "cd77e9c666eedf778257a2adede300821c26ef4b6f8fb0011eea940fd3fe2a6b": {
    "query": "\n  UPDATE pages\n  SET\n    deleted_at = now()\n  WHERE id = $1\n  RETURNING *\n          ",
    "describe": {
      "columns": [
        {
          "ordinal": 0,
          "name": "id",
          "type_info": "Uuid"
        },
        {
          "ordinal": 1,
          "name": "created_at",
          "type_info": "Timestamptz"
        },
        {
          "ordinal": 2,
          "name": "updated_at",
          "type_info": "Timestamptz"
        },
        {
          "ordinal": 3,
          "name": "course_id",
          "type_info": "Uuid"
        },
        {
          "ordinal": 4,
          "name": "content",
          "type_info": "Jsonb"
        },
        {
          "ordinal": 5,
          "name": "url_path",
          "type_info": "Varchar"
        },
        {
          "ordinal": 6,
          "name": "title",
          "type_info": "Varchar"
        },
        {
          "ordinal": 7,
          "name": "deleted_at",
          "type_info": "Timestamptz"
        },
        {
          "ordinal": 8,
          "name": "chapter_id",
          "type_info": "Uuid"
        },
        {
          "ordinal": 9,
          "name": "order_number",
          "type_info": "Int4"
        },
        {
          "ordinal": 10,
          "name": "copied_from",
          "type_info": "Uuid"
        }
      ],
      "parameters": {
        "Left": ["Uuid"]
      },
      "nullable": [false, false, false, false, false, false, false, true, true, false, true]
    }
  },
  "cf1c81b073e3d9f2a1772e3ce72336ca4500ac2b059673ce1f062189e0bd4dee": {
    "query": "\nSELECT p.id as page_id,\n  p.order_number as order_number,\n  p.course_id as course_id,\n  c.id as \"chapter_id?\",\n  c.chapter_number as \"chapter_number?\"\nFROM pages p\n  LEFT JOIN chapters c ON p.chapter_id = c.id\nWHERE p.id = $1;\n",
    "describe": {
      "columns": [
        {
          "ordinal": 0,
          "name": "page_id",
          "type_info": "Uuid"
        },
        {
          "ordinal": 1,
          "name": "order_number",
          "type_info": "Int4"
        },
        {
          "ordinal": 2,
          "name": "course_id",
          "type_info": "Uuid"
        },
        {
          "ordinal": 3,
          "name": "chapter_id?",
          "type_info": "Uuid"
        },
        {
          "ordinal": 4,
          "name": "chapter_number?",
          "type_info": "Int4"
        }
      ],
      "parameters": {
        "Left": ["Uuid"]
      },
      "nullable": [false, false, false, false, false]
    }
  },
  "cf7a54102657110f8d384fb491163e9e2690c365bab861c2c68064ddc1ba0873": {
    "query": "\nINSERT INTO\n  users (email, upstream_id)\nVALUES ($1, $2)\nRETURNING *;\n          ",
    "describe": {
      "columns": [
        {
          "ordinal": 0,
          "name": "id",
          "type_info": "Uuid"
        },
        {
          "ordinal": 1,
          "name": "created_at",
          "type_info": "Timestamptz"
        },
        {
          "ordinal": 2,
          "name": "updated_at",
          "type_info": "Timestamptz"
        },
        {
          "ordinal": 3,
          "name": "deleted_at",
          "type_info": "Timestamptz"
        },
        {
          "ordinal": 4,
          "name": "upstream_id",
          "type_info": "Int4"
        },
        {
          "ordinal": 5,
          "name": "email",
          "type_info": "Varchar"
        }
      ],
      "parameters": {
        "Left": ["Varchar", "Int4"]
      },
      "nullable": [false, false, false, true, true, false]
    }
  },
  "d13e367302b3873770dbcd15736161dd89130c0d06620cb5d337b1f7c9f230e8": {
    "query": "UPDATE pages SET chapter_id = $1 WHERE id = $2",
    "describe": {
      "columns": [],
      "parameters": {
        "Left": ["Uuid", "Uuid"]
      },
      "nullable": []
    }
  },
  "d1b9e023f5c44a5e7d40094eabe5441cc88db7fb1fd77a72062f2884aab2ac6a": {
    "query": "\nSELECT COUNT(*) filter (\n    where marked_as_read\n  ) AS read,\n  COUNT(*) filter (\n    where not(marked_as_read)\n  ) AS unread\nFROM feedback\nWHERE course_id = $1\n  AND feedback.deleted_at IS NULL\n",
    "describe": {
      "columns": [
        {
          "ordinal": 0,
          "name": "read",
          "type_info": "Int8"
        },
        {
          "ordinal": 1,
          "name": "unread",
          "type_info": "Int8"
        }
      ],
      "parameters": {
        "Left": ["Uuid"]
      },
      "nullable": [null, null]
    }
  },
  "d309be59564d69ecad6e11cc6976649092966ea2236abd7c8ca72e64f78f8fcc": {
    "query": "\nupdate email_deliveries\nset sent = TRUE\nwhere id = $1;\n    ",
    "describe": {
      "columns": [],
      "parameters": {
        "Left": ["Uuid"]
      },
      "nullable": []
    }
  },
  "d575fe0c1c24abc4c6920f05c08ed2172819439de166e5e455e7e6a8c2bc37d7": {
    "query": "\nUPDATE submissions\nSET grading_id = $1\nWHERE id = $2\n",
    "describe": {
      "columns": [],
      "parameters": {
        "Left": ["Uuid", "Uuid"]
      },
      "nullable": []
    }
  },
  "d6010f15278a994d32435b66e5f06a2097f7a692a2bc819c888201a2775b5a65": {
    "query": "\nSELECT id,\n  created_at,\n  updated_at,\n  name,\n  course_id,\n  deleted_at,\n  chapter_image_path,\n  chapter_number,\n  front_page_id,\n  opens_at\nFROM chapters\nWHERE course_id = $1\n  AND deleted_at IS NULL;\n",
    "describe": {
      "columns": [
        {
          "ordinal": 0,
          "name": "id",
          "type_info": "Uuid"
        },
        {
          "ordinal": 1,
          "name": "created_at",
          "type_info": "Timestamptz"
        },
        {
          "ordinal": 2,
          "name": "updated_at",
          "type_info": "Timestamptz"
        },
        {
          "ordinal": 3,
          "name": "name",
          "type_info": "Varchar"
        },
        {
          "ordinal": 4,
          "name": "course_id",
          "type_info": "Uuid"
        },
        {
          "ordinal": 5,
          "name": "deleted_at",
          "type_info": "Timestamptz"
        },
        {
          "ordinal": 6,
          "name": "chapter_image_path",
          "type_info": "Varchar"
        },
        {
          "ordinal": 7,
          "name": "chapter_number",
          "type_info": "Int4"
        },
        {
          "ordinal": 8,
          "name": "front_page_id",
          "type_info": "Uuid"
        },
        {
          "ordinal": 9,
          "name": "opens_at",
          "type_info": "Timestamptz"
        }
      ],
      "parameters": {
        "Left": ["Uuid"]
      },
      "nullable": [false, false, false, false, false, true, true, false, true, true]
    }
  },
  "d61f2a6b8fb2f4cfaf52c3c6d740d6fc8ff60cb2fe9528c318715c40e769471d": {
    "query": "UPDATE submissions SET grading_id = $1 WHERE id = $2 RETURNING *",
    "describe": {
      "columns": [
        {
          "ordinal": 0,
          "name": "id",
          "type_info": "Uuid"
        },
        {
          "ordinal": 1,
          "name": "created_at",
          "type_info": "Timestamptz"
        },
        {
          "ordinal": 2,
          "name": "updated_at",
          "type_info": "Timestamptz"
        },
        {
          "ordinal": 3,
          "name": "deleted_at",
          "type_info": "Timestamptz"
        },
        {
          "ordinal": 4,
          "name": "exercise_id",
          "type_info": "Uuid"
        },
        {
          "ordinal": 5,
          "name": "course_id",
          "type_info": "Uuid"
        },
        {
          "ordinal": 6,
          "name": "exercise_task_id",
          "type_info": "Uuid"
        },
        {
          "ordinal": 7,
          "name": "data_json",
          "type_info": "Jsonb"
        },
        {
          "ordinal": 8,
          "name": "grading_id",
          "type_info": "Uuid"
        },
        {
          "ordinal": 9,
          "name": "metadata",
          "type_info": "Jsonb"
        },
        {
          "ordinal": 10,
          "name": "user_id",
          "type_info": "Uuid"
        },
        {
          "ordinal": 11,
          "name": "course_instance_id",
          "type_info": "Uuid"
        }
      ],
      "parameters": {
        "Left": ["Uuid", "Uuid"]
      },
      "nullable": [false, false, false, true, false, false, false, true, true, true, false, false]
    }
  },
  "d741c2e76aa58f5fe945e4a96f0f598d29b7fd6e2552b3afdc183ec445938c40": {
    "query": "SELECT course_id from gradings where id = $1",
    "describe": {
      "columns": [
        {
          "ordinal": 0,
          "name": "course_id",
          "type_info": "Uuid"
        }
      ],
      "parameters": {
        "Left": ["Uuid"]
      },
      "nullable": [false]
    }
  },
  "d9038990f8ce9517b957e6a9a1e347142a2c899026003390f50383be1690e2a1": {
    "query": "\nSELECT\n    id, created_at, updated_at, deleted_at, course_id, starts_at, ends_at, name, description, variant_status as \"variant_status: VariantStatus\"\nFROM course_instances\nWHERE deleted_at IS NULL;\n",
    "describe": {
      "columns": [
        {
          "ordinal": 0,
          "name": "id",
          "type_info": "Uuid"
        },
        {
          "ordinal": 1,
          "name": "created_at",
          "type_info": "Timestamptz"
        },
        {
          "ordinal": 2,
          "name": "updated_at",
          "type_info": "Timestamptz"
        },
        {
          "ordinal": 3,
          "name": "deleted_at",
          "type_info": "Timestamptz"
        },
        {
          "ordinal": 4,
          "name": "course_id",
          "type_info": "Uuid"
        },
        {
          "ordinal": 5,
          "name": "starts_at",
          "type_info": "Timestamptz"
        },
        {
          "ordinal": 6,
          "name": "ends_at",
          "type_info": "Timestamptz"
        },
        {
          "ordinal": 7,
          "name": "name",
          "type_info": "Varchar"
        },
        {
          "ordinal": 8,
          "name": "description",
          "type_info": "Varchar"
        },
        {
          "ordinal": 9,
          "name": "variant_status: VariantStatus",
          "type_info": {
            "Custom": {
              "name": "variant_status",
              "kind": {
                "Enum": ["draft", "upcoming", "active", "ended"]
              }
            }
          }
        }
      ],
      "parameters": {
        "Left": []
      },
      "nullable": [false, false, false, true, false, true, true, true, true, false]
    }
  },
  "d9d04909a35ed8edd343a0be75ee10041e50a42d8ca3547d001672a9557b6d9d": {
    "query": "\nUPDATE pages\nSET content = $1\nWHERE id = $2;\n                ",
    "describe": {
      "columns": [],
      "parameters": {
        "Left": ["Jsonb", "Uuid"]
      },
      "nullable": []
    }
  },
  "d9d230419fb264ebddeaa022bc8ac0061d8caa8bf83e3a5742a140bd056f3005": {
    "query": "\nupdate email_deliveries\nset sent = FALSE,\n  error = $1\nwhere id = $2;\n    ",
    "describe": {
      "columns": [],
      "parameters": {
        "Left": ["Varchar", "Uuid"]
      },
      "nullable": []
    }
  },
  "da896f936aafd16dba8e38e8e97b7907310051fa453acf242dccab1776995e48": {
    "query": "SELECT pages.* FROM pages\n        JOIN courses ON (pages.course_id = courses.id)\n        WHERE courses.slug = $1\n        AND url_path = $2\n        AND courses.deleted_at IS NULL\n        AND pages.deleted_at IS NULL;",
    "describe": {
      "columns": [
        {
          "ordinal": 0,
          "name": "id",
          "type_info": "Uuid"
        },
        {
          "ordinal": 1,
          "name": "created_at",
          "type_info": "Timestamptz"
        },
        {
          "ordinal": 2,
          "name": "updated_at",
          "type_info": "Timestamptz"
        },
        {
          "ordinal": 3,
          "name": "course_id",
          "type_info": "Uuid"
        },
        {
          "ordinal": 4,
          "name": "content",
          "type_info": "Jsonb"
        },
        {
          "ordinal": 5,
          "name": "url_path",
          "type_info": "Varchar"
        },
        {
          "ordinal": 6,
          "name": "title",
          "type_info": "Varchar"
        },
        {
          "ordinal": 7,
          "name": "deleted_at",
          "type_info": "Timestamptz"
        },
        {
          "ordinal": 8,
          "name": "chapter_id",
          "type_info": "Uuid"
        },
        {
          "ordinal": 9,
          "name": "order_number",
          "type_info": "Int4"
        },
        {
          "ordinal": 10,
          "name": "copied_from",
          "type_info": "Uuid"
        }
      ],
      "parameters": {
        "Left": ["Text", "Text"]
      },
      "nullable": [false, false, false, false, false, false, false, true, true, false, true]
    }
  },
  "db64bea6f7dc10dd47f4c41c5efa78c95cf5b6d97fcfcefda66847c20861ac56": {
    "query": "\nINSERT INTO pages (\n    course_id,\n    content,\n    url_path,\n    title,\n    order_number\n  )\nVALUES ($1, $2, $3, $4, $5)\nRETURNING id\n",
    "describe": {
      "columns": [
        {
          "ordinal": 0,
          "name": "id",
          "type_info": "Uuid"
        }
      ],
      "parameters": {
        "Left": ["Uuid", "Jsonb", "Varchar", "Varchar", "Int4"]
      },
      "nullable": [false]
    }
  },
  "dc2aea738a267c9966da28a7e090dbdeb985103af52a27db6cb89a98d78dc044": {
    "query": "\nSELECT id,\n  exercise_type,\n  assignment,\n  public_spec,\n  private_spec,\n  exercise_id\nFROM exercise_tasks\nWHERE exercise_id IN (\n    SELECT id\n    FROM exercises\n    WHERE page_id = $1\n  )\n",
    "describe": {
      "columns": [
        {
          "ordinal": 0,
          "name": "id",
          "type_info": "Uuid"
        },
        {
          "ordinal": 1,
          "name": "exercise_type",
          "type_info": "Varchar"
        },
        {
          "ordinal": 2,
          "name": "assignment",
          "type_info": "Jsonb"
        },
        {
          "ordinal": 3,
          "name": "public_spec",
          "type_info": "Jsonb"
        },
        {
          "ordinal": 4,
          "name": "private_spec",
          "type_info": "Jsonb"
        },
        {
          "ordinal": 5,
          "name": "exercise_id",
          "type_info": "Uuid"
        }
      ],
      "parameters": {
        "Left": ["Uuid"]
      },
      "nullable": [false, false, false, true, true, false]
    }
  },
  "dc6a94949ce20d11fa55e247dc706fdc88018bf1ba528487fcd0ef02f5c40ca7": {
    "query": "\nUPDATE email_templates\nSET deleted_at = now()\nWHERE id = $1\nRETURNING *\n  ",
    "describe": {
      "columns": [
        {
          "ordinal": 0,
          "name": "id",
          "type_info": "Uuid"
        },
        {
          "ordinal": 1,
          "name": "created_at",
          "type_info": "Timestamptz"
        },
        {
          "ordinal": 2,
          "name": "updated_at",
          "type_info": "Timestamptz"
        },
        {
          "ordinal": 3,
          "name": "deleted_at",
          "type_info": "Timestamptz"
        },
        {
          "ordinal": 4,
          "name": "content",
          "type_info": "Jsonb"
        },
        {
          "ordinal": 5,
          "name": "name",
          "type_info": "Varchar"
        },
        {
          "ordinal": 6,
          "name": "subject",
          "type_info": "Varchar"
        },
        {
          "ordinal": 7,
          "name": "exercise_completions_threshold",
          "type_info": "Int4"
        },
        {
          "ordinal": 8,
          "name": "points_threshold",
          "type_info": "Int4"
        },
        {
          "ordinal": 9,
          "name": "course_instance_id",
          "type_info": "Uuid"
        }
      ],
      "parameters": {
        "Left": ["Uuid"]
      },
      "nullable": [false, false, false, true, true, false, true, true, true, false]
    }
  },
  "dd1ebfa575cf8fe38fd9cfbd70fccf86a5ea3ba398088977941d1c0fc5945cf5": {
    "query": "\nSELECT id,\n  submission_id,\n  grading_before_regrading,\n  grading_after_regrading\nFROM regrading_submissions\nWHERE id = $1\n",
    "describe": {
      "columns": [
        {
          "ordinal": 0,
          "name": "id",
          "type_info": "Uuid"
        },
        {
          "ordinal": 1,
          "name": "submission_id",
          "type_info": "Uuid"
        },
        {
          "ordinal": 2,
          "name": "grading_before_regrading",
          "type_info": "Uuid"
        },
        {
          "ordinal": 3,
          "name": "grading_after_regrading",
          "type_info": "Uuid"
        }
      ],
      "parameters": {
        "Left": ["Uuid"]
      },
      "nullable": [false, false, false, true]
    }
  },
  "ddc62ff5809a951ea9904da0f19e585ee6dd78efa938ca36aa58f22fd8036797": {
    "query": "\nINSERT INTO course_instance_enrollments (user_id, course_id, course_instance_id, current)\nVALUES ($1, $2, $3, $4)\n",
    "describe": {
      "columns": [],
      "parameters": {
        "Left": ["Uuid", "Uuid", "Uuid", "Bool"]
      },
      "nullable": []
    }
  },
  "de76984bac431ab8e341d3ffe8d0c90658c9950c0933d2632976a2c8567a620c": {
    "query": "\n        UPDATE exercises SET deleted_at = now() WHERE page_id = $1\n            ",
    "describe": {
      "columns": [],
      "parameters": {
        "Left": ["Uuid"]
      },
      "nullable": []
    }
  },
  "e16e22ef55075527f4ade3f3aed1f0f43df016e3dcf58cda91cbee270d7ae0cf": {
    "query": "\nSELECT p.*\nFROM pages p\nWHERE p.chapter_id = $1\n  AND p.deleted_at IS NULL\n  AND p.id NOT IN (\n    SELECT front_page_id\n    FROM chapters c\n    WHERE c.front_page_id = p.id\n  );\n    ",
    "describe": {
      "columns": [
        {
          "ordinal": 0,
          "name": "id",
          "type_info": "Uuid"
        },
        {
          "ordinal": 1,
          "name": "created_at",
          "type_info": "Timestamptz"
        },
        {
          "ordinal": 2,
          "name": "updated_at",
          "type_info": "Timestamptz"
        },
        {
          "ordinal": 3,
          "name": "course_id",
          "type_info": "Uuid"
        },
        {
          "ordinal": 4,
          "name": "content",
          "type_info": "Jsonb"
        },
        {
          "ordinal": 5,
          "name": "url_path",
          "type_info": "Varchar"
        },
        {
          "ordinal": 6,
          "name": "title",
          "type_info": "Varchar"
        },
        {
          "ordinal": 7,
          "name": "deleted_at",
          "type_info": "Timestamptz"
        },
        {
          "ordinal": 8,
          "name": "chapter_id",
          "type_info": "Uuid"
        },
        {
          "ordinal": 9,
          "name": "order_number",
          "type_info": "Int4"
        },
        {
          "ordinal": 10,
          "name": "copied_from",
          "type_info": "Uuid"
        }
      ],
      "parameters": {
        "Left": ["Uuid"]
      },
      "nullable": [false, false, false, false, false, false, false, true, true, false, true]
    }
  },
  "e2fe96906db5d05fa1a8b0aabc25e9027c386b349f11d4c26bcf7db1864af6cf": {
    "query": "\nselect max(p.order_number) as order_number\nfrom pages p\nwhere p.chapter_id = $1\n  and p.deleted_at is null;\n",
    "describe": {
      "columns": [
        {
          "ordinal": 0,
          "name": "order_number",
          "type_info": "Int4"
        }
      ],
      "parameters": {
        "Left": ["Uuid"]
      },
      "nullable": [null]
    }
  },
  "e4e5ef6ef0bbf4a234110b8dc2616b1a0483f511e0c6b9b04b9d7440486c3e07": {
    "query": "\nSELECT *\nFROM exercise_services\nWHERE deleted_at IS NULL\n",
    "describe": {
      "columns": [
        {
          "ordinal": 0,
          "name": "id",
          "type_info": "Uuid"
        },
        {
          "ordinal": 1,
          "name": "created_at",
          "type_info": "Timestamptz"
        },
        {
          "ordinal": 2,
          "name": "updated_at",
          "type_info": "Timestamptz"
        },
        {
          "ordinal": 3,
          "name": "deleted_at",
          "type_info": "Timestamptz"
        },
        {
          "ordinal": 4,
          "name": "name",
          "type_info": "Varchar"
        },
        {
          "ordinal": 5,
          "name": "slug",
          "type_info": "Varchar"
        },
        {
          "ordinal": 6,
          "name": "public_url",
          "type_info": "Varchar"
        },
        {
          "ordinal": 7,
          "name": "internal_url",
          "type_info": "Varchar"
        },
        {
          "ordinal": 8,
          "name": "max_reprocessing_submissions_at_once",
          "type_info": "Int4"
        }
      ],
      "parameters": {
        "Left": []
      },
      "nullable": [false, false, false, true, false, false, false, true, false]
    }
  },
<<<<<<< HEAD
  "e6dc4facf6980c079d98aab9b3ad254fb254ce844c1acf886be77bb62bfe7953": {
    "query": "\nUPDATE chapters\nSET chapter_image = $1\nWHERE id = $2\nRETURNING *;",
    "describe": {
      "columns": [
        {
          "ordinal": 0,
          "name": "id",
          "type_info": "Uuid"
        },
        {
          "ordinal": 1,
          "name": "name",
          "type_info": "Varchar"
        },
        {
          "ordinal": 2,
          "name": "course_id",
          "type_info": "Uuid"
        },
        {
          "ordinal": 3,
          "name": "chapter_number",
          "type_info": "Int4"
        },
        {
          "ordinal": 4,
          "name": "created_at",
          "type_info": "Timestamptz"
        },
        {
          "ordinal": 5,
          "name": "updated_at",
          "type_info": "Timestamptz"
        },
        {
          "ordinal": 6,
          "name": "deleted_at",
          "type_info": "Timestamptz"
        },
        {
          "ordinal": 7,
          "name": "front_page_id",
          "type_info": "Uuid"
        },
        {
          "ordinal": 8,
          "name": "opens_at",
          "type_info": "Timestamptz"
        },
        {
          "ordinal": 9,
          "name": "chapter_image",
          "type_info": "Varchar"
        },
        {
          "ordinal": 10,
          "name": "copied_from",
          "type_info": "Uuid"
        }
      ],
      "parameters": {
        "Left": ["Varchar", "Uuid"]
      },
      "nullable": [false, false, false, false, false, false, true, true, true, true, true]
    }
  },
=======
>>>>>>> 8cec64a6
  "e6f687f777bbf1f390fd79b39ebe2f71adc27844198a74a5370382ba150abb44": {
    "query": "\nUPDATE regradings\nSET regrading_started_at = CASE\n    WHEN regrading_started_at IS NULL THEN now()\n    ELSE regrading_started_at\n  END\nWHERE regrading_completed_at IS NULL\n  AND deleted_at IS NULL\nRETURNING id\n",
    "describe": {
      "columns": [
        {
          "ordinal": 0,
          "name": "id",
          "type_info": "Uuid"
        }
      ],
      "parameters": {
        "Left": []
      },
      "nullable": [false]
    }
  },
  "e966783963c11d6fa57df792d1bfff0dccf163f9cf5f474c1f3c724972229d4e": {
    "query": "\nSELECT *\nfrom chapters\nwhere id = $1;",
    "describe": {
      "columns": [
        {
          "ordinal": 0,
          "name": "id",
          "type_info": "Uuid"
        },
        {
          "ordinal": 1,
          "name": "name",
          "type_info": "Varchar"
        },
        {
          "ordinal": 2,
          "name": "course_id",
          "type_info": "Uuid"
        },
        {
          "ordinal": 3,
          "name": "chapter_number",
          "type_info": "Int4"
        },
        {
          "ordinal": 4,
          "name": "created_at",
          "type_info": "Timestamptz"
        },
        {
          "ordinal": 5,
          "name": "updated_at",
          "type_info": "Timestamptz"
        },
        {
          "ordinal": 6,
          "name": "deleted_at",
          "type_info": "Timestamptz"
        },
        {
          "ordinal": 7,
          "name": "front_page_id",
          "type_info": "Uuid"
        },
        {
          "ordinal": 8,
          "name": "opens_at",
          "type_info": "Timestamptz"
        },
        {
          "ordinal": 9,
          "name": "chapter_image_path",
          "type_info": "Varchar"
        },
        {
          "ordinal": 10,
          "name": "copied_from",
          "type_info": "Uuid"
        }
      ],
      "parameters": {
        "Left": ["Uuid"]
      },
      "nullable": [false, false, false, false, false, false, true, true, true, true, true]
    }
  },
  "eb17e8c7cb231d09db4d883401defcdea783197b1fa3a22d466b57fda8dceb1a": {
    "query": "\n    INSERT INTO\n      courses(id, name, slug, organization_id, language_code)\n    VALUES($1, $2, $3, $4, $5)\n    RETURNING *\n            ",
    "describe": {
      "columns": [
        {
          "ordinal": 0,
          "name": "id",
          "type_info": "Uuid"
        },
        {
          "ordinal": 1,
          "name": "name",
          "type_info": "Varchar"
        },
        {
          "ordinal": 2,
          "name": "created_at",
          "type_info": "Timestamptz"
        },
        {
          "ordinal": 3,
          "name": "updated_at",
          "type_info": "Timestamptz"
        },
        {
          "ordinal": 4,
          "name": "organization_id",
          "type_info": "Uuid"
        },
        {
          "ordinal": 5,
          "name": "deleted_at",
          "type_info": "Timestamptz"
        },
        {
          "ordinal": 6,
          "name": "slug",
          "type_info": "Varchar"
        },
        {
          "ordinal": 7,
          "name": "language_code",
          "type_info": "Varchar"
        },
        {
          "ordinal": 8,
          "name": "copied_from",
          "type_info": "Uuid"
        },
        {
          "ordinal": 9,
          "name": "language_version_of_course_id",
          "type_info": "Uuid"
        }
      ],
      "parameters": {
        "Left": ["Uuid", "Varchar", "Varchar", "Uuid", "Varchar"]
      },
      "nullable": [false, false, false, false, false, true, false, false, true, true]
    }
  },
  "eb1eeea17ea1b5dd169f8db54cd61c8e77627ffc4c82a40705e454c7148f54a3": {
    "query": "UPDATE pages SET content = $1 WHERE id = $2;",
    "describe": {
      "columns": [],
      "parameters": {
        "Left": ["Jsonb", "Uuid"]
      },
      "nullable": []
    }
  },
  "ec3d65896ad2eebc450b7e3fb5930fd49bcd8180ab388941c115ea4f951154b0": {
    "query": "\nINSERT INTO exercises(\n    id,\n    course_id,\n    name,\n    order_number,\n    page_id,\n    chapter_id\n  )\nVALUES ($1, $2, $3, $4, $5, $6) ON CONFLICT (id) DO\nUPDATE\nSET course_id = $2,\n  name = $3,\n  order_number = $4,\n  page_id = $5,\n  chapter_id = $6,\n  deleted_at = NULL\nRETURNING *;\n        ",
    "describe": {
      "columns": [
        {
          "ordinal": 0,
          "name": "id",
          "type_info": "Uuid"
        },
        {
          "ordinal": 1,
          "name": "created_at",
          "type_info": "Timestamptz"
        },
        {
          "ordinal": 2,
          "name": "updated_at",
          "type_info": "Timestamptz"
        },
        {
          "ordinal": 3,
          "name": "course_id",
          "type_info": "Uuid"
        },
        {
          "ordinal": 4,
          "name": "deleted_at",
          "type_info": "Timestamptz"
        },
        {
          "ordinal": 5,
          "name": "name",
          "type_info": "Varchar"
        },
        {
          "ordinal": 6,
          "name": "deadline",
          "type_info": "Timestamptz"
        },
        {
          "ordinal": 7,
          "name": "page_id",
          "type_info": "Uuid"
        },
        {
          "ordinal": 8,
          "name": "score_maximum",
          "type_info": "Int4"
        },
        {
          "ordinal": 9,
          "name": "order_number",
          "type_info": "Int4"
        },
        {
          "ordinal": 10,
          "name": "chapter_id",
          "type_info": "Uuid"
        },
        {
          "ordinal": 11,
          "name": "copied_from",
          "type_info": "Uuid"
        }
      ],
      "parameters": {
        "Left": ["Uuid", "Uuid", "Varchar", "Int4", "Uuid", "Uuid"]
      },
      "nullable": [false, false, false, false, true, false, true, false, false, false, false, true]
    }
  },
  "ec8528d5c88ec20c0f782b79725fccde742aab580ebd8f7855b4a371a6a87399": {
    "query": "\nINSERT INTO chapters (\n    id,\n    name,\n    course_id,\n    chapter_number,\n    front_page_id,\n    opens_at,\n    chapter_image,\n    copied_from\n  )\nSELECT uuid_generate_v5($1, id::text),\n  name,\n  $1,\n  chapter_number,\n  front_page_id,\n  opens_at,\n  chapter_image,\n  id\nFROM chapters\nWHERE (course_id = $2);\n    ",
    "describe": {
      "columns": [],
      "parameters": {
        "Left": ["Uuid", "Uuid"]
      },
      "nullable": []
    }
  },
  "f2a546b8283eeeca75a1ff205d1a2e836b1c40dff0b0ac8bb47e1639138484e7": {
    "query": "\nSELECT feedback.id,\n  feedback.user_id,\n  feedback.course_id,\n  feedback.feedback_given,\n  feedback.marked_as_read,\n  feedback.created_at,\n  array_agg(block_feedback.block_id) filter (where block_feedback.block_id IS NOT NULL) AS \"block_ids: Vec<Uuid>\",\n  array_agg(block_feedback.block_text) filter (where block_feedback.block_id IS NOT NULL) AS \"block_texts: Vec<Option<String>>\"\nFROM feedback\n  LEFT JOIN block_feedback ON block_feedback.feedback_id = feedback.id\nWHERE course_id = $1\n  AND feedback.marked_as_read = $2\n  AND feedback.deleted_at IS NULL\n  AND block_feedback.deleted_at IS NULL\nGROUP BY feedback.id,\n  feedback.user_id,\n  feedback.course_id,\n  feedback.feedback_given,\n  feedback.marked_as_read,\n  feedback.created_at\nLIMIT $3\nOFFSET $4\n",
    "describe": {
      "columns": [
        {
          "ordinal": 0,
          "name": "id",
          "type_info": "Uuid"
        },
        {
          "ordinal": 1,
          "name": "user_id",
          "type_info": "Uuid"
        },
        {
          "ordinal": 2,
          "name": "course_id",
          "type_info": "Uuid"
        },
        {
          "ordinal": 3,
          "name": "feedback_given",
          "type_info": "Varchar"
        },
        {
          "ordinal": 4,
          "name": "marked_as_read",
          "type_info": "Bool"
        },
        {
          "ordinal": 5,
          "name": "created_at",
          "type_info": "Timestamptz"
        },
        {
          "ordinal": 6,
          "name": "block_ids: Vec<Uuid>",
          "type_info": "UuidArray"
        },
        {
          "ordinal": 7,
          "name": "block_texts: Vec<Option<String>>",
          "type_info": "VarcharArray"
        }
      ],
      "parameters": {
        "Left": ["Uuid", "Bool", "Int8", "Int8"]
      },
      "nullable": [false, true, false, false, false, false, null, null]
    }
  },
  "f2beb11b5e6318b712b0af9bd4fde454472ce8eda3612295b788958148a376b5": {
    "query": "SELECT *\nFROM email_templates\nWHERE id = $1\n  AND deleted_at IS NULL",
    "describe": {
      "columns": [
        {
          "ordinal": 0,
          "name": "id",
          "type_info": "Uuid"
        },
        {
          "ordinal": 1,
          "name": "created_at",
          "type_info": "Timestamptz"
        },
        {
          "ordinal": 2,
          "name": "updated_at",
          "type_info": "Timestamptz"
        },
        {
          "ordinal": 3,
          "name": "deleted_at",
          "type_info": "Timestamptz"
        },
        {
          "ordinal": 4,
          "name": "content",
          "type_info": "Jsonb"
        },
        {
          "ordinal": 5,
          "name": "name",
          "type_info": "Varchar"
        },
        {
          "ordinal": 6,
          "name": "subject",
          "type_info": "Varchar"
        },
        {
          "ordinal": 7,
          "name": "exercise_completions_threshold",
          "type_info": "Int4"
        },
        {
          "ordinal": 8,
          "name": "points_threshold",
          "type_info": "Int4"
        },
        {
          "ordinal": 9,
          "name": "course_instance_id",
          "type_info": "Uuid"
        }
      ],
      "parameters": {
        "Left": ["Uuid"]
      },
      "nullable": [false, false, false, true, true, false, true, true, true, false]
    }
  },
  "f344ce135ffc19dfbf4176348181e9a876c8ed92ec853f8c62d2350d80fa3e2f": {
    "query": "\nINSERT INTO roles (user_id, organization_id, course_id, role) VALUES ($1, $2, $3, $4) RETURNING id\n",
    "describe": {
      "columns": [
        {
          "ordinal": 0,
          "name": "id",
          "type_info": "Uuid"
        }
      ],
      "parameters": {
        "Left": [
          "Uuid",
          "Uuid",
          "Uuid",
          {
            "Custom": {
              "name": "user_role",
              "kind": {
                "Enum": ["admin", "assistant", "teacher", "reviewer"]
              }
            }
          }
        ]
      },
      "nullable": [false]
    }
  },
  "f5021b2234666978c47226d099346da7f0eaaa920874cbccff14bfd79c2282a9": {
    "query": "\nUPDATE courses\n    SET name = $1\nWHERE\n    id = $2\n    RETURNING *\n    ",
    "describe": {
      "columns": [
        {
          "ordinal": 0,
          "name": "id",
          "type_info": "Uuid"
        },
        {
          "ordinal": 1,
          "name": "name",
          "type_info": "Varchar"
        },
        {
          "ordinal": 2,
          "name": "created_at",
          "type_info": "Timestamptz"
        },
        {
          "ordinal": 3,
          "name": "updated_at",
          "type_info": "Timestamptz"
        },
        {
          "ordinal": 4,
          "name": "organization_id",
          "type_info": "Uuid"
        },
        {
          "ordinal": 5,
          "name": "deleted_at",
          "type_info": "Timestamptz"
        },
        {
          "ordinal": 6,
          "name": "slug",
          "type_info": "Varchar"
        },
        {
          "ordinal": 7,
          "name": "language_code",
          "type_info": "Varchar"
        },
        {
          "ordinal": 8,
          "name": "copied_from",
          "type_info": "Uuid"
        },
        {
          "ordinal": 9,
          "name": "language_version_of_course_id",
          "type_info": "Uuid"
        }
      ],
      "parameters": {
        "Left": ["Varchar", "Uuid"]
      },
      "nullable": [false, false, false, false, false, true, false, false, true, true]
    }
  },
  "f782efea0a82ee30ae7f4f3df2af17005177e1ba08ebf88d8443e88afb97627a": {
    "query": "\nSELECT id,\n  created_at,\n  updated_at,\n  submission_id,\n  course_id,\n  exercise_id,\n  exercise_task_id,\n  grading_priority,\n  score_given,\n  grading_progress as \"grading_progress: _\",\n  user_points_update_strategy as \"user_points_update_strategy: _\",\n  unscaled_score_maximum,\n  unscaled_score_given,\n  grading_started_at,\n  grading_completed_at,\n  feedback_json,\n  feedback_text,\n  deleted_at\nFROM gradings\nWHERE id = $1\n",
    "describe": {
      "columns": [
        {
          "ordinal": 0,
          "name": "id",
          "type_info": "Uuid"
        },
        {
          "ordinal": 1,
          "name": "created_at",
          "type_info": "Timestamptz"
        },
        {
          "ordinal": 2,
          "name": "updated_at",
          "type_info": "Timestamptz"
        },
        {
          "ordinal": 3,
          "name": "submission_id",
          "type_info": "Uuid"
        },
        {
          "ordinal": 4,
          "name": "course_id",
          "type_info": "Uuid"
        },
        {
          "ordinal": 5,
          "name": "exercise_id",
          "type_info": "Uuid"
        },
        {
          "ordinal": 6,
          "name": "exercise_task_id",
          "type_info": "Uuid"
        },
        {
          "ordinal": 7,
          "name": "grading_priority",
          "type_info": "Int4"
        },
        {
          "ordinal": 8,
          "name": "score_given",
          "type_info": "Float4"
        },
        {
          "ordinal": 9,
          "name": "grading_progress: _",
          "type_info": {
            "Custom": {
              "name": "grading_progress",
              "kind": {
                "Enum": ["fully-graded", "pending", "pending-manual", "failed", "not-ready"]
              }
            }
          }
        },
        {
          "ordinal": 10,
          "name": "user_points_update_strategy: _",
          "type_info": {
            "Custom": {
              "name": "user_points_update_strategy",
              "kind": {
                "Enum": [
                  "can-add-points-but-cannot-remove-points",
                  "can-add-points-and-can-remove-points"
                ]
              }
            }
          }
        },
        {
          "ordinal": 11,
          "name": "unscaled_score_maximum",
          "type_info": "Int4"
        },
        {
          "ordinal": 12,
          "name": "unscaled_score_given",
          "type_info": "Float4"
        },
        {
          "ordinal": 13,
          "name": "grading_started_at",
          "type_info": "Timestamptz"
        },
        {
          "ordinal": 14,
          "name": "grading_completed_at",
          "type_info": "Timestamptz"
        },
        {
          "ordinal": 15,
          "name": "feedback_json",
          "type_info": "Jsonb"
        },
        {
          "ordinal": 16,
          "name": "feedback_text",
          "type_info": "Text"
        },
        {
          "ordinal": 17,
          "name": "deleted_at",
          "type_info": "Timestamptz"
        }
      ],
      "parameters": {
        "Left": ["Uuid"]
      },
      "nullable": [
        false,
        false,
        false,
        false,
        false,
        false,
        false,
        false,
        true,
        false,
        false,
        true,
        true,
        true,
        true,
        true,
        true,
        true
      ]
    }
  },
  "f7841567b90206f7d7aba83b520e1cb7933c33d203d9a1df88e3db961ab83681": {
    "query": "\nINSERT INTO email_templates (name, course_instance_id, subject)\nVALUES ($1, $2, $3)\nRETURNING *\n",
    "describe": {
      "columns": [
        {
          "ordinal": 0,
          "name": "id",
          "type_info": "Uuid"
        },
        {
          "ordinal": 1,
          "name": "created_at",
          "type_info": "Timestamptz"
        },
        {
          "ordinal": 2,
          "name": "updated_at",
          "type_info": "Timestamptz"
        },
        {
          "ordinal": 3,
          "name": "deleted_at",
          "type_info": "Timestamptz"
        },
        {
          "ordinal": 4,
          "name": "content",
          "type_info": "Jsonb"
        },
        {
          "ordinal": 5,
          "name": "name",
          "type_info": "Varchar"
        },
        {
          "ordinal": 6,
          "name": "subject",
          "type_info": "Varchar"
        },
        {
          "ordinal": 7,
          "name": "exercise_completions_threshold",
          "type_info": "Int4"
        },
        {
          "ordinal": 8,
          "name": "points_threshold",
          "type_info": "Int4"
        },
        {
          "ordinal": 9,
          "name": "course_instance_id",
          "type_info": "Uuid"
        }
      ],
      "parameters": {
        "Left": ["Varchar", "Uuid", "Varchar"]
      },
      "nullable": [false, false, false, true, true, false, true, true, true, false]
    }
  },
  "f8ef09f81ca6d7912306640c0789b9aa8eee7fcf682c433b782e42582c362f0b": {
    "query": "\nSELECT *\nFROM exercise_services\nWHERE id = $1\n  ",
    "describe": {
      "columns": [
        {
          "ordinal": 0,
          "name": "id",
          "type_info": "Uuid"
        },
        {
          "ordinal": 1,
          "name": "created_at",
          "type_info": "Timestamptz"
        },
        {
          "ordinal": 2,
          "name": "updated_at",
          "type_info": "Timestamptz"
        },
        {
          "ordinal": 3,
          "name": "deleted_at",
          "type_info": "Timestamptz"
        },
        {
          "ordinal": 4,
          "name": "name",
          "type_info": "Varchar"
        },
        {
          "ordinal": 5,
          "name": "slug",
          "type_info": "Varchar"
        },
        {
          "ordinal": 6,
          "name": "public_url",
          "type_info": "Varchar"
        },
        {
          "ordinal": 7,
          "name": "internal_url",
          "type_info": "Varchar"
        },
        {
          "ordinal": 8,
          "name": "max_reprocessing_submissions_at_once",
          "type_info": "Int4"
        }
      ],
      "parameters": {
        "Left": ["Uuid"]
      },
      "nullable": [false, false, false, true, false, false, false, true, false]
    }
  },
  "f92aff82223bbd3f79f931f9ab69d64698afbd257162f7dfec6bf8e257bd354d": {
    "query": "\nINSERT INTO exercise_tasks (\n    exercise_id,\n    exercise_type,\n    assignment,\n    private_spec,\n    public_spec,\n    model_solution_spec\n  )\nVALUES ($1, $2, $3, $4, $5, $6)\nRETURNING id\n",
    "describe": {
      "columns": [
        {
          "ordinal": 0,
          "name": "id",
          "type_info": "Uuid"
        }
      ],
      "parameters": {
        "Left": ["Uuid", "Varchar", "Jsonb", "Jsonb", "Jsonb", "Jsonb"]
      },
      "nullable": [false]
    }
  },
  "fca8672f757656db6332543f9d4351224a1218c4387310e9447e70dad48af7cf": {
    "query": "SELECT course_id from chapters where id = $1",
    "describe": {
      "columns": [
        {
          "ordinal": 0,
          "name": "course_id",
          "type_info": "Uuid"
        }
      ],
      "parameters": {
        "Left": ["Uuid"]
      },
      "nullable": [false]
    }
  },
  "fdb7167ff9364a9fa55aea366558d9ba97e93e41bc35023560869bd79ddc632f": {
    "query": "\nSELECT i.id,\n  i.created_at,\n  i.updated_at,\n  i.deleted_at,\n  i.course_id,\n  i.starts_at,\n  i.ends_at,\n  i.name,\n  i.description,\n  i.variant_status AS \"variant_status: VariantStatus\"\nFROM course_instances i\n  JOIN course_instance_enrollments e ON i.id = e.course_instance_id\nWHERE e.user_id = $1\n  AND e.course_id = $2\n  AND e.current = 't'\n  AND e.deleted_at IS NULL\n  AND i.deleted_at IS NULL;\n    ",
    "describe": {
      "columns": [
        {
          "ordinal": 0,
          "name": "id",
          "type_info": "Uuid"
        },
        {
          "ordinal": 1,
          "name": "created_at",
          "type_info": "Timestamptz"
        },
        {
          "ordinal": 2,
          "name": "updated_at",
          "type_info": "Timestamptz"
        },
        {
          "ordinal": 3,
          "name": "deleted_at",
          "type_info": "Timestamptz"
        },
        {
          "ordinal": 4,
          "name": "course_id",
          "type_info": "Uuid"
        },
        {
          "ordinal": 5,
          "name": "starts_at",
          "type_info": "Timestamptz"
        },
        {
          "ordinal": 6,
          "name": "ends_at",
          "type_info": "Timestamptz"
        },
        {
          "ordinal": 7,
          "name": "name",
          "type_info": "Varchar"
        },
        {
          "ordinal": 8,
          "name": "description",
          "type_info": "Varchar"
        },
        {
          "ordinal": 9,
          "name": "variant_status: VariantStatus",
          "type_info": {
            "Custom": {
              "name": "variant_status",
              "kind": {
                "Enum": ["draft", "upcoming", "active", "ended"]
              }
            }
          }
        }
      ],
      "parameters": {
        "Left": ["Uuid", "Uuid"]
      },
      "nullable": [false, false, false, true, false, true, true, true, true, false]
    }
  },
  "fefaaa5c5e1de08eb78712713351fe1623b3a9b9a9e416bfd8135c4d571cb4fb": {
    "query": "\nselect max(p.order_number) as order_number\nfrom pages p\nwhere p.course_id = $1\n  and p.chapter_id is null\n  and p.deleted_at is null;\n",
    "describe": {
      "columns": [
        {
          "ordinal": 0,
          "name": "order_number",
          "type_info": "Int4"
        }
      ],
      "parameters": {
        "Left": ["Uuid"]
      },
      "nullable": [null]
    }
  },
  "ff39bc12de82fe0cc229f9ca8fc7d7fbd67fdbe3e5a28346b5a0cca311d86900": {
    "query": "\n        UPDATE exercise_tasks SET deleted_at = now() WHERE exercise_id IN (SELECT id FROM exercises WHERE page_id = $1)\n            ",
    "describe": {
      "columns": [],
      "parameters": {
        "Left": ["Uuid"]
      },
      "nullable": []
    }
  }
}<|MERGE_RESOLUTION|>--- conflicted
+++ resolved
@@ -187,6 +187,16 @@
         "Left": ["Uuid", "Uuid", "Uuid"]
       },
       "nullable": [false, false, false, false, false, true, true, false, false]
+    }
+  },
+  "0b8c4705a77d9ac8cca192ce62f98cddf054bcb9b067715f25ded813bddaf3c9": {
+    "query": "\nINSERT INTO chapters (\n    id,\n    name,\n    course_id,\n    chapter_number,\n    front_page_id,\n    opens_at,\n    chapter_image_path,\n    copied_from\n  )\nSELECT uuid_generate_v5($1, id::text),\n  name,\n  $1,\n  chapter_number,\n  front_page_id,\n  opens_at,\n  chapter_image_path,\n  id\nFROM chapters\nWHERE (course_id = $2);\n    ",
+    "describe": {
+      "columns": [],
+      "parameters": {
+        "Left": ["Uuid", "Uuid"]
+      },
+      "nullable": []
     }
   },
   "0f8ebb278dc89487e24c2b9729baa1c012e2242bfa7b984ec77b1df0a84a6a7a": {
@@ -1006,6 +1016,72 @@
       "nullable": [false, false, false, true, false, false, false, true, true, true, false, false]
     }
   },
+  "241d3dc5cad1e9b9f73fc6731066a9c2779626a3bcb7a40bc7c4694a136ef008": {
+    "query": "\nSELECT id,\n  created_at,\n  updated_at,\n  name,\n  course_id,\n  deleted_at,\n  chapter_image_path,\n  chapter_number,\n  front_page_id,\n  opens_at,\n  copied_from\nFROM chapters\nWHERE course_id = $1\n  AND deleted_at IS NULL;\n",
+    "describe": {
+      "columns": [
+        {
+          "ordinal": 0,
+          "name": "id",
+          "type_info": "Uuid"
+        },
+        {
+          "ordinal": 1,
+          "name": "created_at",
+          "type_info": "Timestamptz"
+        },
+        {
+          "ordinal": 2,
+          "name": "updated_at",
+          "type_info": "Timestamptz"
+        },
+        {
+          "ordinal": 3,
+          "name": "name",
+          "type_info": "Varchar"
+        },
+        {
+          "ordinal": 4,
+          "name": "course_id",
+          "type_info": "Uuid"
+        },
+        {
+          "ordinal": 5,
+          "name": "deleted_at",
+          "type_info": "Timestamptz"
+        },
+        {
+          "ordinal": 6,
+          "name": "chapter_image_path",
+          "type_info": "Varchar"
+        },
+        {
+          "ordinal": 7,
+          "name": "chapter_number",
+          "type_info": "Int4"
+        },
+        {
+          "ordinal": 8,
+          "name": "front_page_id",
+          "type_info": "Uuid"
+        },
+        {
+          "ordinal": 9,
+          "name": "opens_at",
+          "type_info": "Timestamptz"
+        },
+        {
+          "ordinal": 10,
+          "name": "copied_from",
+          "type_info": "Uuid"
+        }
+      ],
+      "parameters": {
+        "Left": ["Uuid"]
+      },
+      "nullable": [false, false, false, false, false, true, true, false, true, true, true]
+    }
+  },
   "2435b3f81b4db4a7dcc1a040f0f69d0e804f1ed1d5ef53b1306d64e40f23d019": {
     "query": "\nSELECT *\nFROM pages\nWHERE chapter_id = $1\n  AND deleted_at IS NULL\n        ",
     "describe": {
@@ -1301,70 +1377,6 @@
       "nullable": [false]
     }
   },
-<<<<<<< HEAD
-=======
-  "3032ff286151759d959d95bd482deab8c4db06560e886e0a69cea9ba286f2381": {
-    "query": "\nUPDATE chapters\nSET front_page_id = $1\nWHERE id = $2\nRETURNING *\n        ",
-    "describe": {
-      "columns": [
-        {
-          "ordinal": 0,
-          "name": "id",
-          "type_info": "Uuid"
-        },
-        {
-          "ordinal": 1,
-          "name": "name",
-          "type_info": "Varchar"
-        },
-        {
-          "ordinal": 2,
-          "name": "course_id",
-          "type_info": "Uuid"
-        },
-        {
-          "ordinal": 3,
-          "name": "chapter_number",
-          "type_info": "Int4"
-        },
-        {
-          "ordinal": 4,
-          "name": "created_at",
-          "type_info": "Timestamptz"
-        },
-        {
-          "ordinal": 5,
-          "name": "updated_at",
-          "type_info": "Timestamptz"
-        },
-        {
-          "ordinal": 6,
-          "name": "deleted_at",
-          "type_info": "Timestamptz"
-        },
-        {
-          "ordinal": 7,
-          "name": "front_page_id",
-          "type_info": "Uuid"
-        },
-        {
-          "ordinal": 8,
-          "name": "opens_at",
-          "type_info": "Timestamptz"
-        },
-        {
-          "ordinal": 9,
-          "name": "chapter_image_path",
-          "type_info": "Varchar"
-        }
-      ],
-      "parameters": {
-        "Left": ["Uuid", "Uuid"]
-      },
-      "nullable": [false, false, false, false, false, false, true, true, true, true]
-    }
-  },
->>>>>>> 8cec64a6
   "306820247b9533af5d464aa15a58f9fcde6a59b1666a3709b32bc1823ad2e970": {
     "query": "\nSELECT *\nFROM exercises\nWHERE course_id = $1\n  AND deleted_at IS NULL\n",
     "describe": {
@@ -1984,12 +1996,17 @@
           "ordinal": 9,
           "name": "chapter_image_path",
           "type_info": "Varchar"
+        },
+        {
+          "ordinal": 10,
+          "name": "copied_from",
+          "type_info": "Uuid"
         }
       ],
       "parameters": {
         "Left": ["Varchar", "Uuid"]
       },
-      "nullable": [false, false, false, false, false, false, true, true, true, true]
+      "nullable": [false, false, false, false, false, false, true, true, true, true, true]
     }
   },
   "45a3380b45f6c12e86e8ed31d0e2c7490f2487c08d6cedc711cecabc0fbf6af7": {
@@ -2793,7 +2810,6 @@
       "nullable": [false, false, false, true, false, true, true, true, true, false]
     }
   },
-<<<<<<< HEAD
   "720a093bec6f3c9e2ad2c4564439b1317c9c4cd02a3e939ed1752df22f1e676e": {
     "query": "\nINSERT INTO courses (\n    name,\n    organization_id,\n    slug,\n    language_code,\n    copied_from,\n    language_version_of_course_id\n  )\nVALUES ($1, $2, $3, $4, $5, $6)\nRETURNING *;\n    ",
     "describe": {
@@ -2855,39 +2871,6 @@
       "nullable": [false, false, false, false, false, true, false, false, true, true]
     }
   },
-  "72aab7e3e94ccdcf7bbf2dedd608d1366c600d74ebcd86f472f2eba5449963dd": {
-    "query": "\nSELECT p.url_path as url_path,\n  p.title as title,\n  c.chapter_number as chapter_number,\n  c.id as chapter_id\nFROM chapters c\n  INNER JOIN pages p on c.id = p.chapter_id\nWHERE c.chapter_number = (\n    SELECT MIN(ca.chapter_number)\n    FROM chapters ca\n    WHERE ca.chapter_number > $1\n      AND ca.deleted_at IS NULL\n  )\n  AND c.course_id = $2\nORDER BY p.order_number\nLIMIT 1;\n        ",
-    "describe": {
-      "columns": [
-        {
-          "ordinal": 0,
-          "name": "url_path",
-          "type_info": "Varchar"
-        },
-        {
-          "ordinal": 1,
-          "name": "title",
-          "type_info": "Varchar"
-        },
-        {
-          "ordinal": 2,
-          "name": "chapter_number",
-          "type_info": "Int4"
-        },
-        {
-          "ordinal": 3,
-          "name": "chapter_id",
-          "type_info": "Uuid"
-        }
-      ],
-      "parameters": {
-        "Left": ["Int4", "Uuid"]
-      },
-      "nullable": [false, false, false, false]
-    }
-  },
-=======
->>>>>>> 8cec64a6
   "744d6db0137323cc6398d3dacc9a6a59866b6e23798c33e118a0683f6a58cd36": {
     "query": "\nSELECT *\nFROM exercise_service_info\nWHERE exercise_service_id = $1\n    ",
     "describe": {
@@ -3424,75 +3407,6 @@
       "nullable": [false]
     }
   },
-<<<<<<< HEAD
-  "8bdc9bcd99fb72b0466dc089b443d60666e256f26a29eac4eb53d67fff3ff1cf": {
-    "query": "\nSELECT id,\n  created_at,\n  updated_at,\n  name,\n  course_id,\n  deleted_at,\n  chapter_image,\n  chapter_number,\n  front_page_id,\n  opens_at,\n  copied_from\nFROM chapters\nWHERE course_id = $1\n  AND deleted_at IS NULL;\n",
-    "describe": {
-      "columns": [
-        {
-          "ordinal": 0,
-          "name": "id",
-          "type_info": "Uuid"
-        },
-        {
-          "ordinal": 1,
-          "name": "created_at",
-          "type_info": "Timestamptz"
-        },
-        {
-          "ordinal": 2,
-          "name": "updated_at",
-          "type_info": "Timestamptz"
-        },
-        {
-          "ordinal": 3,
-          "name": "name",
-          "type_info": "Varchar"
-        },
-        {
-          "ordinal": 4,
-          "name": "course_id",
-          "type_info": "Uuid"
-        },
-        {
-          "ordinal": 5,
-          "name": "deleted_at",
-          "type_info": "Timestamptz"
-        },
-        {
-          "ordinal": 6,
-          "name": "chapter_image",
-          "type_info": "Varchar"
-        },
-        {
-          "ordinal": 7,
-          "name": "chapter_number",
-          "type_info": "Int4"
-        },
-        {
-          "ordinal": 8,
-          "name": "front_page_id",
-          "type_info": "Uuid"
-        },
-        {
-          "ordinal": 9,
-          "name": "opens_at",
-          "type_info": "Timestamptz"
-        },
-        {
-          "ordinal": 10,
-          "name": "copied_from",
-          "type_info": "Uuid"
-        }
-      ],
-      "parameters": {
-        "Left": ["Uuid"]
-      },
-      "nullable": [false, false, false, false, false, true, true, false, true, true, true]
-    }
-  },
-=======
->>>>>>> 8cec64a6
   "8c5a2157f97a81b2ce7489c584aef3cc2c42a4aaedeadc828e0de7bf8afc8706": {
     "query": "\nSELECT COUNT(ues.exercise_id) as completed_exercises,\n  COALESCE(0, SUM(ues.score_given)) as score_given\nFROM user_exercise_states ues\nWHERE ues.course_instance_id = $1\n  AND ues.user_id = $2\n  AND ues.deleted_at IS NULL\n  AND ues.activity_progress IN ('submitted', 'completed');\n        ",
     "describe": {
@@ -4918,67 +4832,6 @@
       "nullable": []
     }
   },
-  "d6010f15278a994d32435b66e5f06a2097f7a692a2bc819c888201a2775b5a65": {
-    "query": "\nSELECT id,\n  created_at,\n  updated_at,\n  name,\n  course_id,\n  deleted_at,\n  chapter_image_path,\n  chapter_number,\n  front_page_id,\n  opens_at\nFROM chapters\nWHERE course_id = $1\n  AND deleted_at IS NULL;\n",
-    "describe": {
-      "columns": [
-        {
-          "ordinal": 0,
-          "name": "id",
-          "type_info": "Uuid"
-        },
-        {
-          "ordinal": 1,
-          "name": "created_at",
-          "type_info": "Timestamptz"
-        },
-        {
-          "ordinal": 2,
-          "name": "updated_at",
-          "type_info": "Timestamptz"
-        },
-        {
-          "ordinal": 3,
-          "name": "name",
-          "type_info": "Varchar"
-        },
-        {
-          "ordinal": 4,
-          "name": "course_id",
-          "type_info": "Uuid"
-        },
-        {
-          "ordinal": 5,
-          "name": "deleted_at",
-          "type_info": "Timestamptz"
-        },
-        {
-          "ordinal": 6,
-          "name": "chapter_image_path",
-          "type_info": "Varchar"
-        },
-        {
-          "ordinal": 7,
-          "name": "chapter_number",
-          "type_info": "Int4"
-        },
-        {
-          "ordinal": 8,
-          "name": "front_page_id",
-          "type_info": "Uuid"
-        },
-        {
-          "ordinal": 9,
-          "name": "opens_at",
-          "type_info": "Timestamptz"
-        }
-      ],
-      "parameters": {
-        "Left": ["Uuid"]
-      },
-      "nullable": [false, false, false, false, false, true, true, false, true, true]
-    }
-  },
   "d61f2a6b8fb2f4cfaf52c3c6d740d6fc8ff60cb2fe9528c318715c40e769471d": {
     "query": "UPDATE submissions SET grading_id = $1 WHERE id = $2 RETURNING *",
     "describe": {
@@ -5527,9 +5380,24 @@
       "nullable": [false, false, false, true, false, false, false, true, false]
     }
   },
-<<<<<<< HEAD
-  "e6dc4facf6980c079d98aab9b3ad254fb254ce844c1acf886be77bb62bfe7953": {
-    "query": "\nUPDATE chapters\nSET chapter_image = $1\nWHERE id = $2\nRETURNING *;",
+  "e6f687f777bbf1f390fd79b39ebe2f71adc27844198a74a5370382ba150abb44": {
+    "query": "\nUPDATE regradings\nSET regrading_started_at = CASE\n    WHEN regrading_started_at IS NULL THEN now()\n    ELSE regrading_started_at\n  END\nWHERE regrading_completed_at IS NULL\n  AND deleted_at IS NULL\nRETURNING id\n",
+    "describe": {
+      "columns": [
+        {
+          "ordinal": 0,
+          "name": "id",
+          "type_info": "Uuid"
+        }
+      ],
+      "parameters": {
+        "Left": []
+      },
+      "nullable": [false]
+    }
+  },
+  "e966783963c11d6fa57df792d1bfff0dccf163f9cf5f474c1f3c724972229d4e": {
+    "query": "\nSELECT *\nfrom chapters\nwhere id = $1;",
     "describe": {
       "columns": [
         {
@@ -5579,7 +5447,7 @@
         },
         {
           "ordinal": 9,
-          "name": "chapter_image",
+          "name": "chapter_image_path",
           "type_info": "Varchar"
         },
         {
@@ -5589,90 +5457,6 @@
         }
       ],
       "parameters": {
-        "Left": ["Varchar", "Uuid"]
-      },
-      "nullable": [false, false, false, false, false, false, true, true, true, true, true]
-    }
-  },
-=======
->>>>>>> 8cec64a6
-  "e6f687f777bbf1f390fd79b39ebe2f71adc27844198a74a5370382ba150abb44": {
-    "query": "\nUPDATE regradings\nSET regrading_started_at = CASE\n    WHEN regrading_started_at IS NULL THEN now()\n    ELSE regrading_started_at\n  END\nWHERE regrading_completed_at IS NULL\n  AND deleted_at IS NULL\nRETURNING id\n",
-    "describe": {
-      "columns": [
-        {
-          "ordinal": 0,
-          "name": "id",
-          "type_info": "Uuid"
-        }
-      ],
-      "parameters": {
-        "Left": []
-      },
-      "nullable": [false]
-    }
-  },
-  "e966783963c11d6fa57df792d1bfff0dccf163f9cf5f474c1f3c724972229d4e": {
-    "query": "\nSELECT *\nfrom chapters\nwhere id = $1;",
-    "describe": {
-      "columns": [
-        {
-          "ordinal": 0,
-          "name": "id",
-          "type_info": "Uuid"
-        },
-        {
-          "ordinal": 1,
-          "name": "name",
-          "type_info": "Varchar"
-        },
-        {
-          "ordinal": 2,
-          "name": "course_id",
-          "type_info": "Uuid"
-        },
-        {
-          "ordinal": 3,
-          "name": "chapter_number",
-          "type_info": "Int4"
-        },
-        {
-          "ordinal": 4,
-          "name": "created_at",
-          "type_info": "Timestamptz"
-        },
-        {
-          "ordinal": 5,
-          "name": "updated_at",
-          "type_info": "Timestamptz"
-        },
-        {
-          "ordinal": 6,
-          "name": "deleted_at",
-          "type_info": "Timestamptz"
-        },
-        {
-          "ordinal": 7,
-          "name": "front_page_id",
-          "type_info": "Uuid"
-        },
-        {
-          "ordinal": 8,
-          "name": "opens_at",
-          "type_info": "Timestamptz"
-        },
-        {
-          "ordinal": 9,
-          "name": "chapter_image_path",
-          "type_info": "Varchar"
-        },
-        {
-          "ordinal": 10,
-          "name": "copied_from",
-          "type_info": "Uuid"
-        }
-      ],
-      "parameters": {
         "Left": ["Uuid"]
       },
       "nullable": [false, false, false, false, false, false, true, true, true, true, true]
@@ -5818,16 +5602,6 @@
         "Left": ["Uuid", "Uuid", "Varchar", "Int4", "Uuid", "Uuid"]
       },
       "nullable": [false, false, false, false, true, false, true, false, false, false, false, true]
-    }
-  },
-  "ec8528d5c88ec20c0f782b79725fccde742aab580ebd8f7855b4a371a6a87399": {
-    "query": "\nINSERT INTO chapters (\n    id,\n    name,\n    course_id,\n    chapter_number,\n    front_page_id,\n    opens_at,\n    chapter_image,\n    copied_from\n  )\nSELECT uuid_generate_v5($1, id::text),\n  name,\n  $1,\n  chapter_number,\n  front_page_id,\n  opens_at,\n  chapter_image,\n  id\nFROM chapters\nWHERE (course_id = $2);\n    ",
-    "describe": {
-      "columns": [],
-      "parameters": {
-        "Left": ["Uuid", "Uuid"]
-      },
-      "nullable": []
     }
   },
   "f2a546b8283eeeca75a1ff205d1a2e836b1c40dff0b0ac8bb47e1639138484e7": {
