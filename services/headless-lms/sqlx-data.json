{
  "db": "PostgreSQL",
  "00f3f7096674aa5bc7faeebac5406f9259a72172cb63f1cd415da4519c783fe7": {
    "query": "\nUPDATE chapters SET front_page_id = $1 WHERE id = $2 RETURNING *\n        ",
    "describe": {
      "columns": [
        {
          "ordinal": 0,
          "name": "id",
          "type_info": "Uuid"
        },
        {
          "ordinal": 1,
          "name": "name",
          "type_info": "Varchar"
        },
        {
          "ordinal": 2,
          "name": "course_id",
          "type_info": "Uuid"
        },
        {
          "ordinal": 3,
          "name": "chapter_number",
          "type_info": "Int4"
        },
        {
          "ordinal": 4,
          "name": "created_at",
          "type_info": "Timestamptz"
        },
        {
          "ordinal": 5,
          "name": "updated_at",
          "type_info": "Timestamptz"
        },
        {
          "ordinal": 6,
          "name": "deleted_at",
          "type_info": "Timestamptz"
        },
        {
          "ordinal": 7,
          "name": "front_page_id",
          "type_info": "Uuid"
        }
      ],
      "parameters": {
        "Left": ["Uuid", "Uuid"]
      },
      "nullable": [false, false, false, false, false, false, true, true]
    }
  },
  "02ff83f40b183e7295450f84a7327cf545fa5f357451097c7afb35db5a4b6f2a": {
    "query": "\nSELECT counts.*, exercises.name exercise_name\n    FROM (\n        SELECT exercise_id, count(*)::integer count\n        FROM submissions\n        WHERE course_id = $1\n        GROUP BY exercise_id\n    ) counts\n    JOIN exercises ON (counts.exercise_id = exercises.id);\n          ",
    "describe": {
      "columns": [
        {
          "ordinal": 0,
          "name": "exercise_id",
          "type_info": "Uuid"
        },
        {
          "ordinal": 1,
          "name": "count",
          "type_info": "Int4"
        },
        {
          "ordinal": 2,
          "name": "exercise_name",
          "type_info": "Varchar"
        }
      ],
      "parameters": {
        "Left": ["Uuid"]
      },
      "nullable": [true, true, true]
    }
  },
  "031debbf29a4fcdab5b81276f6323a36382c51fe794009200af1f929d3874654": {
    "query": "\n    SELECT id from exercises WHERE page_id = $1\n        ",
    "describe": {
      "columns": [
        {
          "ordinal": 0,
          "name": "id",
          "type_info": "Uuid"
        }
      ],
      "parameters": {
        "Left": ["Uuid"]
      },
      "nullable": [false]
    }
  },
  "07ff6c440bb184c682c8095f73537a51399aff014e77485afa80dcde0268607f": {
    "query": "\nUPDATE chapters SET front_page_id = $1 WHERE id = $2\n        ",
    "describe": {
      "columns": [],
      "parameters": {
        "Left": ["Uuid", "Uuid"]
      },
      "nullable": []
    }
  },
  "1354fbf47a4a0f22b9b9f30143dd425b05aef41d55a178bc39eb1eb4140a6e0c": {
    "query": "\nUPDATE course_instances\nSET variant_status = $1\nWHERE id = $2;\n",
    "describe": {
      "columns": [],
      "parameters": {
        "Left": [
          {
            "Custom": {
              "name": "variant_status",
              "kind": {
                "Enum": ["draft", "upcoming", "active", "ended"]
              }
            }
          },
          "Uuid"
        ]
      },
      "nullable": []
    }
  },
<<<<<<< HEAD
  "13baaaa4365e9ec8bfafe2504080eafdc369bd22e4444cd8035647fcd31d0fe5": {
    "query": "\nSELECT id,\n  exercise_id,\n  exercise_type,\n  assignment,\n  public_spec\nFROM exercise_tasks\nWHERE id = $1\n                ",
=======
  "136f369cc798e92b4620cee20013ec066455939fc7d47f8db1a107317753d4a1": {
    "query": "\nSELECT COUNT(e.id) as total_exercises,\n  COALESCE(0, SUM(e.score_maximum)) as score_maximum\nFROM course_instances ci\n  LEFT JOIN exercises e on ci.course_id = e.course_id\nWHERE e.deleted_at IS NULL\n  AND ci.id = $1;\n        ",
>>>>>>> a267315c
    "describe": {
      "columns": [
        {
          "ordinal": 0,
<<<<<<< HEAD
          "name": "id",
          "type_info": "Uuid"
        },
        {
          "ordinal": 1,
          "name": "exercise_id",
          "type_info": "Uuid"
        },
        {
          "ordinal": 2,
          "name": "exercise_type",
          "type_info": "Varchar"
        },
        {
          "ordinal": 3,
          "name": "assignment",
          "type_info": "Jsonb"
        },
        {
          "ordinal": 4,
          "name": "public_spec",
          "type_info": "Jsonb"
=======
          "name": "total_exercises",
          "type_info": "Int8"
        },
        {
          "ordinal": 1,
          "name": "score_maximum",
          "type_info": "Int8"
>>>>>>> a267315c
        }
      ],
      "parameters": {
        "Left": ["Uuid"]
      },
<<<<<<< HEAD
      "nullable": [false, false, false, false, true]
=======
      "nullable": [null, null]
>>>>>>> a267315c
    }
  },
  "154577d6eb687de28cba5811dbfeb0660cfc10e838577fe8a94c3b7dc6cc41e9": {
    "query": "SELECT course_id FROM exercises WHERE id = (SELECT exercise_id FROM exercise_tasks WHERE id = $1)",
    "describe": {
      "columns": [
        {
          "ordinal": 0,
          "name": "course_id",
          "type_info": "Uuid"
        }
      ],
      "parameters": {
        "Left": ["Uuid"]
      },
      "nullable": [false]
    }
  },
  "17ac831ff424d02bd7609c76c190768ef00265bf144ab61459e11f1b7179b660": {
    "query": "SELECT * FROM organizations WHERE deleted_at IS NULL;",
    "describe": {
      "columns": [
        {
          "ordinal": 0,
          "name": "id",
          "type_info": "Uuid"
        },
        {
          "ordinal": 1,
          "name": "name",
          "type_info": "Varchar"
        },
        {
          "ordinal": 2,
          "name": "created_at",
          "type_info": "Timestamptz"
        },
        {
          "ordinal": 3,
          "name": "updated_at",
          "type_info": "Timestamptz"
        },
        {
          "ordinal": 4,
          "name": "deleted_at",
          "type_info": "Timestamptz"
        },
        {
          "ordinal": 5,
          "name": "slug",
          "type_info": "Varchar"
        }
      ],
      "parameters": {
        "Left": []
      },
      "nullable": [false, false, false, false, true, false]
    }
  },
  "1d480cfbf4a9dc142a798a9bacd391dd6c8c98df5c694697eee44162cbb2c95b": {
    "query": "SELECT COUNT(*) as count FROM submissions WHERE exercise_id = $1",
    "describe": {
      "columns": [
        {
          "ordinal": 0,
          "name": "count",
          "type_info": "Int8"
        }
      ],
      "parameters": {
        "Left": ["Uuid"]
      },
      "nullable": [null]
    }
  },
  "1daa6a64b96d07871fcd53657c9b31c9901c13391c1a83ad214e8365d8fcd00c": {
    "query": "SELECT course_id FROM exercises WHERE id = $1;",
    "describe": {
      "columns": [
        {
          "ordinal": 0,
          "name": "course_id",
          "type_info": "Uuid"
        }
      ],
      "parameters": {
        "Left": ["Uuid"]
      },
      "nullable": [false]
    }
  },
  "216274644eb91791c11037c6ce36bed38f64b1e3be53585ddce293db048a3513": {
    "query": "\nUPDATE pages\nSET\n    content = $2,\n    url_path = $3,\n    title = $4,\n    chapter_id = $5\nWHERE id = $1\nRETURNING *\n            ",
    "describe": {
      "columns": [
        {
          "ordinal": 0,
          "name": "id",
          "type_info": "Uuid"
        },
        {
          "ordinal": 1,
          "name": "created_at",
          "type_info": "Timestamptz"
        },
        {
          "ordinal": 2,
          "name": "updated_at",
          "type_info": "Timestamptz"
        },
        {
          "ordinal": 3,
          "name": "course_id",
          "type_info": "Uuid"
        },
        {
          "ordinal": 4,
          "name": "content",
          "type_info": "Jsonb"
        },
        {
          "ordinal": 5,
          "name": "url_path",
          "type_info": "Varchar"
        },
        {
          "ordinal": 6,
          "name": "title",
          "type_info": "Varchar"
        },
        {
          "ordinal": 7,
          "name": "deleted_at",
          "type_info": "Timestamptz"
        },
        {
          "ordinal": 8,
          "name": "chapter_id",
          "type_info": "Uuid"
        },
        {
          "ordinal": 9,
          "name": "order_number",
          "type_info": "Int4"
        }
      ],
      "parameters": {
        "Left": ["Uuid", "Jsonb", "Varchar", "Varchar", "Uuid"]
      },
      "nullable": [false, false, false, false, false, false, false, true, true, false]
    }
  },
  "2395ca73bcdd330e31c0d42fdf6ec062602d06d67ce40ffcf1b71fd90982b2f7": {
    "query": "\n  INSERT INTO\n    submissions(exercise_task_id, data_json, exercise_id, course_id, user_id, course_instance_id)\n  VALUES($1, $2, $3, $4, $5, $6)\n  RETURNING *\n          ",
    "describe": {
      "columns": [
        {
          "ordinal": 0,
          "name": "id",
          "type_info": "Uuid"
        },
        {
          "ordinal": 1,
          "name": "created_at",
          "type_info": "Timestamptz"
        },
        {
          "ordinal": 2,
          "name": "updated_at",
          "type_info": "Timestamptz"
        },
        {
          "ordinal": 3,
          "name": "deleted_at",
          "type_info": "Timestamptz"
        },
        {
          "ordinal": 4,
          "name": "exercise_id",
          "type_info": "Uuid"
        },
        {
          "ordinal": 5,
          "name": "course_id",
          "type_info": "Uuid"
        },
        {
          "ordinal": 6,
          "name": "exercise_task_id",
          "type_info": "Uuid"
        },
        {
          "ordinal": 7,
          "name": "data_json",
          "type_info": "Jsonb"
        },
        {
          "ordinal": 8,
          "name": "grading_id",
          "type_info": "Uuid"
        },
        {
          "ordinal": 9,
          "name": "metadata",
          "type_info": "Jsonb"
        },
        {
          "ordinal": 10,
          "name": "user_id",
          "type_info": "Uuid"
        },
        {
          "ordinal": 11,
          "name": "course_instance_id",
          "type_info": "Uuid"
        }
      ],
      "parameters": {
        "Left": ["Uuid", "Jsonb", "Uuid", "Uuid", "Uuid", "Uuid"]
      },
      "nullable": [false, false, false, true, false, false, false, true, true, true, false, false]
    }
  },
  "2435b3f81b4db4a7dcc1a040f0f69d0e804f1ed1d5ef53b1306d64e40f23d019": {
    "query": "\nSELECT *\nFROM pages\nWHERE chapter_id = $1\n  AND deleted_at IS NULL\n        ",
    "describe": {
      "columns": [
        {
          "ordinal": 0,
          "name": "id",
          "type_info": "Uuid"
        },
        {
          "ordinal": 1,
          "name": "created_at",
          "type_info": "Timestamptz"
        },
        {
          "ordinal": 2,
          "name": "updated_at",
          "type_info": "Timestamptz"
        },
        {
          "ordinal": 3,
          "name": "course_id",
          "type_info": "Uuid"
        },
        {
          "ordinal": 4,
          "name": "content",
          "type_info": "Jsonb"
        },
        {
          "ordinal": 5,
          "name": "url_path",
          "type_info": "Varchar"
        },
        {
          "ordinal": 6,
          "name": "title",
          "type_info": "Varchar"
        },
        {
          "ordinal": 7,
          "name": "deleted_at",
          "type_info": "Timestamptz"
        },
        {
          "ordinal": 8,
          "name": "chapter_id",
          "type_info": "Uuid"
        },
        {
          "ordinal": 9,
          "name": "order_number",
          "type_info": "Int4"
        }
      ],
      "parameters": {
        "Left": ["Uuid"]
      },
      "nullable": [false, false, false, false, false, false, false, true, true, false]
    }
  },
  "28d85f709ff96819aec1e135cef78a3f2674c747c3b1140c7857c85f5facff56": {
    "query": "\n    INSERT INTO\n      chapters(name, course_id, chapter_number)\n    VALUES($1, $2, $3)\n    RETURNING *\n            ",
    "describe": {
      "columns": [
        {
          "ordinal": 0,
          "name": "id",
          "type_info": "Uuid"
        },
        {
          "ordinal": 1,
          "name": "name",
          "type_info": "Varchar"
        },
        {
          "ordinal": 2,
          "name": "course_id",
          "type_info": "Uuid"
        },
        {
          "ordinal": 3,
          "name": "chapter_number",
          "type_info": "Int4"
        },
        {
          "ordinal": 4,
          "name": "created_at",
          "type_info": "Timestamptz"
        },
        {
          "ordinal": 5,
          "name": "updated_at",
          "type_info": "Timestamptz"
        },
        {
          "ordinal": 6,
          "name": "deleted_at",
          "type_info": "Timestamptz"
        },
        {
          "ordinal": 7,
          "name": "front_page_id",
          "type_info": "Uuid"
        }
      ],
      "parameters": {
        "Left": ["Varchar", "Uuid", "Int4"]
      },
      "nullable": [false, false, false, false, false, false, true, true]
    }
  },
  "3112b033a77d157f59f47880f2e44143c4cf49017c96939a4b1b01622b8ae788": {
    "query": "\n  INSERT INTO\n    pages(course_id, content, url_path, title, order_number, chapter_id)\n  VALUES($1, $2, $3, $4, $5, $6)\n  RETURNING *\n          ",
    "describe": {
      "columns": [
        {
          "ordinal": 0,
          "name": "id",
          "type_info": "Uuid"
        },
        {
          "ordinal": 1,
          "name": "created_at",
          "type_info": "Timestamptz"
        },
        {
          "ordinal": 2,
          "name": "updated_at",
          "type_info": "Timestamptz"
        },
        {
          "ordinal": 3,
          "name": "course_id",
          "type_info": "Uuid"
        },
        {
          "ordinal": 4,
          "name": "content",
          "type_info": "Jsonb"
        },
        {
          "ordinal": 5,
          "name": "url_path",
          "type_info": "Varchar"
        },
        {
          "ordinal": 6,
          "name": "title",
          "type_info": "Varchar"
        },
        {
          "ordinal": 7,
          "name": "deleted_at",
          "type_info": "Timestamptz"
        },
        {
          "ordinal": 8,
          "name": "chapter_id",
          "type_info": "Uuid"
        },
        {
          "ordinal": 9,
          "name": "order_number",
          "type_info": "Int4"
        }
      ],
      "parameters": {
        "Left": ["Uuid", "Jsonb", "Varchar", "Varchar", "Int4", "Uuid"]
      },
      "nullable": [false, false, false, false, false, false, false, true, true, false]
    }
  },
  "36578c1a1be112ab9d9f49eea1c69240309c9bf83e6a4b98237e687d1fa04b92": {
    "query": "SELECT course_id FROM pages WHERE id = $1",
    "describe": {
      "columns": [
        {
          "ordinal": 0,
          "name": "course_id",
          "type_info": "Uuid"
        }
      ],
      "parameters": {
        "Left": ["Uuid"]
      },
      "nullable": [false]
    }
  },
  "375b467ba026680d07ba6fa844de91afd942e86b2715431e41b6788df0d2b3c0": {
    "query": "SELECT * FROM users WHERE upstream_id = $1",
    "describe": {
      "columns": [
        {
          "ordinal": 0,
          "name": "id",
          "type_info": "Uuid"
        },
        {
          "ordinal": 1,
          "name": "created_at",
          "type_info": "Timestamptz"
        },
        {
          "ordinal": 2,
          "name": "updated_at",
          "type_info": "Timestamptz"
        },
        {
          "ordinal": 3,
          "name": "deleted_at",
          "type_info": "Timestamptz"
        },
        {
          "ordinal": 4,
          "name": "upstream_id",
          "type_info": "Int4"
        }
      ],
      "parameters": {
        "Left": ["Int4"]
      },
      "nullable": [false, false, false, true, true]
    }
  },
  "3fe37166761219fc5d832aff78c2ae81f963c9b1fa42ac8519e80bc436c54200": {
    "query": "SELECT * FROM pages WHERE course_id = $1 AND deleted_at IS NULL;",
    "describe": {
      "columns": [
        {
          "ordinal": 0,
          "name": "id",
          "type_info": "Uuid"
        },
        {
          "ordinal": 1,
          "name": "created_at",
          "type_info": "Timestamptz"
        },
        {
          "ordinal": 2,
          "name": "updated_at",
          "type_info": "Timestamptz"
        },
        {
          "ordinal": 3,
          "name": "course_id",
          "type_info": "Uuid"
        },
        {
          "ordinal": 4,
          "name": "content",
          "type_info": "Jsonb"
        },
        {
          "ordinal": 5,
          "name": "url_path",
          "type_info": "Varchar"
        },
        {
          "ordinal": 6,
          "name": "title",
          "type_info": "Varchar"
        },
        {
          "ordinal": 7,
          "name": "deleted_at",
          "type_info": "Timestamptz"
        },
        {
          "ordinal": 8,
          "name": "chapter_id",
          "type_info": "Uuid"
        },
        {
          "ordinal": 9,
          "name": "order_number",
          "type_info": "Int4"
        }
      ],
      "parameters": {
        "Left": ["Uuid"]
      },
      "nullable": [false, false, false, false, false, false, false, true, true, false]
    }
  },
  "41272f15882f442930b5c33a7986dc39f59c1f1d249951752eb813d02aefa541": {
    "query": "SELECT id, exercise_id, exercise_type, assignment, public_spec FROM exercise_tasks WHERE exercise_id = $1 AND deleted_at IS NULL ORDER BY random();",
    "describe": {
      "columns": [
        {
          "ordinal": 0,
          "name": "id",
          "type_info": "Uuid"
        },
        {
          "ordinal": 1,
          "name": "exercise_id",
          "type_info": "Uuid"
        },
        {
          "ordinal": 2,
          "name": "exercise_type",
          "type_info": "Varchar"
        },
        {
          "ordinal": 3,
          "name": "assignment",
          "type_info": "Jsonb"
        },
        {
          "ordinal": 4,
          "name": "public_spec",
          "type_info": "Jsonb"
        }
      ],
      "parameters": {
        "Left": ["Uuid"]
      },
      "nullable": [false, false, false, false, true]
    }
  },
  "45a3380b45f6c12e86e8ed31d0e2c7490f2487c08d6cedc711cecabc0fbf6af7": {
    "query": "\nUPDATE courses\n    SET deleted_at = now()\nWHERE\n    id = $1\nRETURNING *\n    ",
    "describe": {
      "columns": [
        {
          "ordinal": 0,
          "name": "id",
          "type_info": "Uuid"
        },
        {
          "ordinal": 1,
          "name": "name",
          "type_info": "Varchar"
        },
        {
          "ordinal": 2,
          "name": "created_at",
          "type_info": "Timestamptz"
        },
        {
          "ordinal": 3,
          "name": "updated_at",
          "type_info": "Timestamptz"
        },
        {
          "ordinal": 4,
          "name": "organization_id",
          "type_info": "Uuid"
        },
        {
          "ordinal": 5,
          "name": "deleted_at",
          "type_info": "Timestamptz"
        },
        {
          "ordinal": 6,
          "name": "slug",
          "type_info": "Varchar"
        }
      ],
      "parameters": {
        "Left": ["Uuid"]
      },
      "nullable": [false, false, false, false, false, true, false]
    }
  },
  "4bcf93034b7f1e2a30d12f895c2e8c394094dd5b057cbbd89a5715ad9518ef9d": {
    "query": "\n  UPDATE exercises\n  SET deleted_at = now()\n  WHERE page_id = $1\n          ",
    "describe": {
      "columns": [],
      "parameters": {
        "Left": ["Uuid"]
      },
      "nullable": []
    }
  },
  "4eaafbc10af94b2f70893bd6c2ba268a68e02752115cc553d13c892607ceb449": {
    "query": "\nINSERT INTO organizations (slug, name)\nVALUES ($1, $2)\n",
    "describe": {
      "columns": [],
      "parameters": {
        "Left": ["Varchar", "Varchar"]
      },
      "nullable": []
    }
  },
  "56d846875a3a880da4819cf18d0137b9e305a95a81c54dc62a89a45829fcb38c": {
    "query": "\nINSERT INTO\n  gradings(submission_id, course_id, exercise_id, exercise_task_id, grading_started_at)\nVALUES($1, $2, $3, $4, now())\nRETURNING id, created_at, updated_at, submission_id, course_id, exercise_id, exercise_task_id, grading_priority, score_given, grading_progress as \"grading_progress: _\", user_points_update_strategy as \"user_points_update_strategy: _\", unscaled_score_maximum, unscaled_max_points, grading_started_at, grading_completed_at, feedback_json, feedback_text, deleted_at\n        ",
    "describe": {
      "columns": [
        {
          "ordinal": 0,
          "name": "id",
          "type_info": "Uuid"
        },
        {
          "ordinal": 1,
          "name": "created_at",
          "type_info": "Timestamptz"
        },
        {
          "ordinal": 2,
          "name": "updated_at",
          "type_info": "Timestamptz"
        },
        {
          "ordinal": 3,
          "name": "submission_id",
          "type_info": "Uuid"
        },
        {
          "ordinal": 4,
          "name": "course_id",
          "type_info": "Uuid"
        },
        {
          "ordinal": 5,
          "name": "exercise_id",
          "type_info": "Uuid"
        },
        {
          "ordinal": 6,
          "name": "exercise_task_id",
          "type_info": "Uuid"
        },
        {
          "ordinal": 7,
          "name": "grading_priority",
          "type_info": "Int4"
        },
        {
          "ordinal": 8,
          "name": "score_given",
          "type_info": "Float4"
        },
        {
          "ordinal": 9,
          "name": "grading_progress: _",
          "type_info": {
            "Custom": {
              "name": "grading_progress",
              "kind": {
                "Enum": ["fully-graded", "pending", "pending-manual", "failed", "not-ready"]
              }
            }
          }
        },
        {
          "ordinal": 10,
          "name": "user_points_update_strategy: _",
          "type_info": {
            "Custom": {
              "name": "user_points_update_strategy",
              "kind": {
                "Enum": [
                  "can-add-points-but-cannot-remove-points",
                  "can-add-points-and-can-remove-points"
                ]
              }
            }
          }
        },
        {
          "ordinal": 11,
          "name": "unscaled_score_maximum",
          "type_info": "Float4"
        },
        {
          "ordinal": 12,
          "name": "unscaled_max_points",
          "type_info": "Int4"
        },
        {
          "ordinal": 13,
          "name": "grading_started_at",
          "type_info": "Timestamptz"
        },
        {
          "ordinal": 14,
          "name": "grading_completed_at",
          "type_info": "Timestamptz"
        },
        {
          "ordinal": 15,
          "name": "feedback_json",
          "type_info": "Jsonb"
        },
        {
          "ordinal": 16,
          "name": "feedback_text",
          "type_info": "Text"
        },
        {
          "ordinal": 17,
          "name": "deleted_at",
          "type_info": "Timestamptz"
        }
      ],
      "parameters": {
        "Left": ["Uuid", "Uuid", "Uuid", "Uuid"]
      },
      "nullable": [
        false,
        false,
        false,
        false,
        false,
        false,
        false,
        false,
        true,
        false,
        false,
        true,
        true,
        true,
        true,
        true,
        true,
        true
      ]
    }
  },
  "5c55b14104bfdc1b23bb335ce5a747f7d9bba291bfa8ffd6abf84decd936040b": {
    "query": "\n    INSERT INTO\n      courses(name, slug, organization_id)\n    VALUES($1, $2, $3)\n    RETURNING *\n            ",
    "describe": {
      "columns": [
        {
          "ordinal": 0,
          "name": "id",
          "type_info": "Uuid"
        },
        {
          "ordinal": 1,
          "name": "name",
          "type_info": "Varchar"
        },
        {
          "ordinal": 2,
          "name": "created_at",
          "type_info": "Timestamptz"
        },
        {
          "ordinal": 3,
          "name": "updated_at",
          "type_info": "Timestamptz"
        },
        {
          "ordinal": 4,
          "name": "organization_id",
          "type_info": "Uuid"
        },
        {
          "ordinal": 5,
          "name": "deleted_at",
          "type_info": "Timestamptz"
        },
        {
          "ordinal": 6,
          "name": "slug",
          "type_info": "Varchar"
        }
      ],
      "parameters": {
        "Left": ["Varchar", "Varchar", "Uuid"]
      },
      "nullable": [false, false, false, false, false, true, false]
    }
  },
  "5dab5d2b5b6c50c979d750577afcaad172f3292daeba48bfe0ac1c208351b414": {
    "query": "SELECT * FROM pages WHERE chapter_id = $1 AND deleted_at IS NULL;",
    "describe": {
      "columns": [
        {
          "ordinal": 0,
          "name": "id",
          "type_info": "Uuid"
        },
        {
          "ordinal": 1,
          "name": "created_at",
          "type_info": "Timestamptz"
        },
        {
          "ordinal": 2,
          "name": "updated_at",
          "type_info": "Timestamptz"
        },
        {
          "ordinal": 3,
          "name": "course_id",
          "type_info": "Uuid"
        },
        {
          "ordinal": 4,
          "name": "content",
          "type_info": "Jsonb"
        },
        {
          "ordinal": 5,
          "name": "url_path",
          "type_info": "Varchar"
        },
        {
          "ordinal": 6,
          "name": "title",
          "type_info": "Varchar"
        },
        {
          "ordinal": 7,
          "name": "deleted_at",
          "type_info": "Timestamptz"
        },
        {
          "ordinal": 8,
          "name": "chapter_id",
          "type_info": "Uuid"
        },
        {
          "ordinal": 9,
          "name": "order_number",
          "type_info": "Int4"
        }
      ],
      "parameters": {
        "Left": ["Uuid"]
      },
      "nullable": [false, false, false, false, false, false, false, true, true, false]
    }
  },
  "5ea8da4e3eda78a497074f73167d994b0e9791d7d9eb21ab7cfd07b8a7262c64": {
    "query": "\nSELECT course_instance_id AS id\nFROM course_instance_enrollments\nWHERE course_id = $1\n  AND user_id = $2\n  AND current = TRUE\n  AND deleted_at IS NULL\n",
    "describe": {
      "columns": [
        {
          "ordinal": 0,
          "name": "id",
          "type_info": "Uuid"
        }
      ],
      "parameters": {
        "Left": ["Uuid", "Uuid"]
      },
      "nullable": [false]
    }
  },
  "6452399d7421bdd1ea2cc99b432783f3aa24444c1e1dfbd51d76d33869584073": {
    "query": "\n  UPDATE exercise_tasks\n  SET deleted_at = now()\n  WHERE exercise_id IN (SELECT id FROM exercises WHERE page_id = $1)\n          ",
    "describe": {
      "columns": [],
      "parameters": {
        "Left": ["Uuid"]
      },
      "nullable": []
    }
  },
  "680c5eed3c49d67d404af7d0a2df7dc8f9391db14848e8aff877a8a117335be2": {
    "query": "SELECT * FROM exercises WHERE id = $1;",
    "describe": {
      "columns": [
        {
          "ordinal": 0,
          "name": "id",
          "type_info": "Uuid"
        },
        {
          "ordinal": 1,
          "name": "created_at",
          "type_info": "Timestamptz"
        },
        {
          "ordinal": 2,
          "name": "updated_at",
          "type_info": "Timestamptz"
        },
        {
          "ordinal": 3,
          "name": "course_id",
          "type_info": "Uuid"
        },
        {
          "ordinal": 4,
          "name": "deleted_at",
          "type_info": "Timestamptz"
        },
        {
          "ordinal": 5,
          "name": "name",
          "type_info": "Varchar"
        },
        {
          "ordinal": 6,
          "name": "deadline",
          "type_info": "Timestamptz"
        },
        {
          "ordinal": 7,
          "name": "page_id",
          "type_info": "Uuid"
        },
        {
          "ordinal": 8,
          "name": "score_maximum",
          "type_info": "Int4"
        },
        {
          "ordinal": 9,
          "name": "order_number",
          "type_info": "Int4"
        }
      ],
      "parameters": {
        "Left": ["Uuid"]
      },
      "nullable": [false, false, false, false, true, false, true, false, false, false]
    }
  },
  "6c3c36981a6d965a17e7d2eb4fe238be9f32b831a14b0be2d82e90c7873a935c": {
    "query": "\nSELECT selected_exercise_task_id AS \"id!\"\nFROM user_exercise_states\nWHERE user_id = $1\n  AND exercise_id = $2\n  AND course_instance_id = $3\n  AND deleted_at IS NULL\n            ",
    "describe": {
      "columns": [
        {
          "ordinal": 0,
          "name": "id!",
          "type_info": "Uuid"
        }
      ],
      "parameters": {
        "Left": ["Uuid", "Uuid", "Uuid"]
      },
      "nullable": [true]
    }
  },
  "766a0d121d9fae40d872a1b4a5756610cdefb07f81fbfa11e4f112d11e9b2702": {
    "query": "\nSELECT\n    id, variant_status as \"variant_status: VariantStatus\", starts_at, ends_at\nFROM course_instances\nWHERE deleted_at IS NOT NULL;\n",
    "describe": {
      "columns": [
        {
          "ordinal": 0,
          "name": "id",
          "type_info": "Uuid"
        },
        {
          "ordinal": 1,
          "name": "variant_status: VariantStatus",
          "type_info": {
            "Custom": {
              "name": "variant_status",
              "kind": {
                "Enum": ["draft", "upcoming", "active", "ended"]
              }
            }
          }
        },
        {
          "ordinal": 2,
          "name": "starts_at",
          "type_info": "Timestamptz"
        },
        {
          "ordinal": 3,
          "name": "ends_at",
          "type_info": "Timestamptz"
        }
      ],
      "parameters": {
        "Left": []
      },
      "nullable": [false, false, true, true]
    }
  },
  "77589f5977cb1abcf08674c88fcc060ccb0be732fde86e1fd3b4b21c6de86565": {
    "query": "SELECT organization_id, course_id, role AS \"role: UserRole\" FROM roles WHERE user_id = $1",
    "describe": {
      "columns": [
        {
          "ordinal": 0,
          "name": "organization_id",
          "type_info": "Uuid"
        },
        {
          "ordinal": 1,
          "name": "course_id",
          "type_info": "Uuid"
        },
        {
          "ordinal": 2,
          "name": "role: UserRole",
          "type_info": {
            "Custom": {
              "name": "user_role",
              "kind": {
                "Enum": ["admin", "assistant", "teacher", "reviewer"]
              }
            }
          }
        }
      ],
      "parameters": {
        "Left": ["Uuid"]
      },
      "nullable": [true, true, false]
    }
  },
  "785c6a12aad375df96e3ce5dee4b20fde25e67ec826c645019a03222a07c2aa9": {
    "query": "\nSELECT DATE(created_at) date, count(*)::integer\nFROM submissions\nWHERE course_id = $1\nGROUP BY date\nORDER BY date;\n          ",
    "describe": {
      "columns": [
        {
          "ordinal": 0,
          "name": "date",
          "type_info": "Date"
        },
        {
          "ordinal": 1,
          "name": "count",
          "type_info": "Int4"
        }
      ],
      "parameters": {
        "Left": ["Uuid"]
      },
      "nullable": [null, null]
    }
  },
  "80687e3c73c81c8048da59d2839fee7d0b79afe50d7289b4395cd8ec57c4c8d6": {
    "query": "SELECT * FROM pages WHERE id = $1;",
    "describe": {
      "columns": [
        {
          "ordinal": 0,
          "name": "id",
          "type_info": "Uuid"
        },
        {
          "ordinal": 1,
          "name": "created_at",
          "type_info": "Timestamptz"
        },
        {
          "ordinal": 2,
          "name": "updated_at",
          "type_info": "Timestamptz"
        },
        {
          "ordinal": 3,
          "name": "course_id",
          "type_info": "Uuid"
        },
        {
          "ordinal": 4,
          "name": "content",
          "type_info": "Jsonb"
        },
        {
          "ordinal": 5,
          "name": "url_path",
          "type_info": "Varchar"
        },
        {
          "ordinal": 6,
          "name": "title",
          "type_info": "Varchar"
        },
        {
          "ordinal": 7,
          "name": "deleted_at",
          "type_info": "Timestamptz"
        },
        {
          "ordinal": 8,
          "name": "chapter_id",
          "type_info": "Uuid"
        },
        {
          "ordinal": 9,
          "name": "order_number",
          "type_info": "Int4"
        }
      ],
      "parameters": {
        "Left": ["Uuid"]
      },
      "nullable": [false, false, false, false, false, false, false, true, true, false]
    }
  },
  "8325e1b18c07ff6234f3328ccdedce0f62d782501e98ee4598d473453836ff59": {
    "query": "SELECT * FROM courses WHERE id = $1;",
    "describe": {
      "columns": [
        {
          "ordinal": 0,
          "name": "id",
          "type_info": "Uuid"
        },
        {
          "ordinal": 1,
          "name": "name",
          "type_info": "Varchar"
        },
        {
          "ordinal": 2,
          "name": "created_at",
          "type_info": "Timestamptz"
        },
        {
          "ordinal": 3,
          "name": "updated_at",
          "type_info": "Timestamptz"
        },
        {
          "ordinal": 4,
          "name": "organization_id",
          "type_info": "Uuid"
        },
        {
          "ordinal": 5,
          "name": "deleted_at",
          "type_info": "Timestamptz"
        },
        {
          "ordinal": 6,
          "name": "slug",
          "type_info": "Varchar"
        }
      ],
      "parameters": {
        "Left": ["Uuid"]
      },
      "nullable": [false, false, false, false, false, true, false]
    }
  },
  "86a8fa9857c9a237b24dc8385ff04f259a1ee04fe343b0dd0072946a3340762f": {
    "query": "\nINSERT INTO user_exercise_states (user_id, exercise_id, course_instance_id)\nVALUES ($1, $2, $3)\nON CONFLICT (user_id, exercise_id, course_instance_id) DO NOTHING\nRETURNING user_id,\n  exercise_id,\n  course_instance_id,\n  created_at,\n  updated_at,\n  deleted_at,\n  score_given,\n  grading_progress as \"grading_progress: _\",\n  activity_progress as \"activity_progress: _\";\n  ",
    "describe": {
      "columns": [
        {
          "ordinal": 0,
          "name": "user_id",
          "type_info": "Uuid"
        },
        {
          "ordinal": 1,
          "name": "exercise_id",
          "type_info": "Uuid"
        },
        {
          "ordinal": 2,
          "name": "course_instance_id",
          "type_info": "Uuid"
        },
        {
          "ordinal": 3,
          "name": "created_at",
          "type_info": "Timestamptz"
        },
        {
          "ordinal": 4,
          "name": "updated_at",
          "type_info": "Timestamptz"
        },
        {
          "ordinal": 5,
          "name": "deleted_at",
          "type_info": "Timestamptz"
        },
        {
          "ordinal": 6,
          "name": "score_given",
          "type_info": "Float4"
        },
        {
          "ordinal": 7,
          "name": "grading_progress: _",
          "type_info": {
            "Custom": {
              "name": "grading_progress",
              "kind": {
                "Enum": ["fully-graded", "pending", "pending-manual", "failed", "not-ready"]
              }
            }
          }
        },
        {
          "ordinal": 8,
          "name": "activity_progress: _",
          "type_info": {
            "Custom": {
              "name": "activity_progress",
              "kind": {
                "Enum": ["initialized", "started", "in-progress", "submitted", "completed"]
              }
            }
          }
        }
      ],
      "parameters": {
        "Left": ["Uuid", "Uuid", "Uuid"]
      },
      "nullable": [false, false, false, false, false, true, true, false, false]
    }
  },
  "88890869dabe25130451185ec231260f8cdc6121649923e7209346dded7d0014": {
    "query": "SELECT organization_id FROM courses WHERE id = $1",
    "describe": {
      "columns": [
        {
          "ordinal": 0,
          "name": "organization_id",
          "type_info": "Uuid"
        }
      ],
      "parameters": {
        "Left": ["Uuid"]
      },
      "nullable": [false]
    }
  },
<<<<<<< HEAD
  "8c1504ed0360e29b32edb01377c2e75d8d4654a2ed5b2c1ff57ca0be5f911eb9": {
    "query": "\nUPDATE user_exercise_states\nSET selected_exercise_task_id = $1\nWHERE user_id = $2\n  AND exercise_id = $3\n  AND course_instance_id = $4\n",
    "describe": {
      "columns": [],
      "parameters": {
        "Left": ["Uuid", "Uuid", "Uuid", "Uuid"]
      },
      "nullable": []
=======
  "8c5a2157f97a81b2ce7489c584aef3cc2c42a4aaedeadc828e0de7bf8afc8706": {
    "query": "\nSELECT COUNT(ues.exercise_id) as completed_exercises,\n  COALESCE(0, SUM(ues.score_given)) as score_given\nFROM user_exercise_states ues\nWHERE ues.course_instance_id = $1\n  AND ues.user_id = $2\n  AND ues.deleted_at IS NULL\n  AND ues.activity_progress IN ('submitted', 'completed');\n        ",
    "describe": {
      "columns": [
        {
          "ordinal": 0,
          "name": "completed_exercises",
          "type_info": "Int8"
        },
        {
          "ordinal": 1,
          "name": "score_given",
          "type_info": "Float4"
        }
      ],
      "parameters": {
        "Left": ["Uuid", "Uuid"]
      },
      "nullable": [null, null]
>>>>>>> a267315c
    }
  },
  "95dd409bd722442fe75d3b3aba428f811687752e1df10dc30ad7a1ce0250e76d": {
    "query": "\nUPDATE user_exercise_states\nSET score_given = $4, grading_progress = $5, activity_progress = $6\nWHERE user_id = $1\nAND exercise_id = $2\nAND course_instance_id = $3\nRETURNING user_id,\n  exercise_id,\n  course_instance_id,\n  created_at,\n  updated_at,\n  deleted_at,\n  score_given,\n  grading_progress as \"grading_progress: _\",\n  activity_progress as \"activity_progress: _\"\n    ",
    "describe": {
      "columns": [
        {
          "ordinal": 0,
          "name": "user_id",
          "type_info": "Uuid"
        },
        {
          "ordinal": 1,
          "name": "exercise_id",
          "type_info": "Uuid"
        },
        {
          "ordinal": 2,
          "name": "course_instance_id",
          "type_info": "Uuid"
        },
        {
          "ordinal": 3,
          "name": "created_at",
          "type_info": "Timestamptz"
        },
        {
          "ordinal": 4,
          "name": "updated_at",
          "type_info": "Timestamptz"
        },
        {
          "ordinal": 5,
          "name": "deleted_at",
          "type_info": "Timestamptz"
        },
        {
          "ordinal": 6,
          "name": "score_given",
          "type_info": "Float4"
        },
        {
          "ordinal": 7,
          "name": "grading_progress: _",
          "type_info": {
            "Custom": {
              "name": "grading_progress",
              "kind": {
                "Enum": ["fully-graded", "pending", "pending-manual", "failed", "not-ready"]
              }
            }
          }
        },
        {
          "ordinal": 8,
          "name": "activity_progress: _",
          "type_info": {
            "Custom": {
              "name": "activity_progress",
              "kind": {
                "Enum": ["initialized", "started", "in-progress", "submitted", "completed"]
              }
            }
          }
        }
      ],
      "parameters": {
        "Left": [
          "Uuid",
          "Uuid",
          "Uuid",
          "Float4",
          {
            "Custom": {
              "name": "grading_progress",
              "kind": {
                "Enum": ["fully-graded", "pending", "pending-manual", "failed", "not-ready"]
              }
            }
          },
          {
            "Custom": {
              "name": "activity_progress",
              "kind": {
                "Enum": ["initialized", "started", "in-progress", "submitted", "completed"]
              }
            }
          }
        ]
      },
      "nullable": [false, false, false, false, false, true, true, false, false]
    }
  },
  "9c6243474cc02c99f6974e143c88dde690c982125071ddc69df713350de1f875": {
    "query": "SELECT * FROM exercise_tasks WHERE id = $1;",
    "describe": {
      "columns": [
        {
          "ordinal": 0,
          "name": "id",
          "type_info": "Uuid"
        },
        {
          "ordinal": 1,
          "name": "created_at",
          "type_info": "Timestamptz"
        },
        {
          "ordinal": 2,
          "name": "updated_at",
          "type_info": "Timestamptz"
        },
        {
          "ordinal": 3,
          "name": "exercise_id",
          "type_info": "Uuid"
        },
        {
          "ordinal": 4,
          "name": "exercise_type",
          "type_info": "Varchar"
        },
        {
          "ordinal": 5,
          "name": "assignment",
          "type_info": "Jsonb"
        },
        {
          "ordinal": 6,
          "name": "deleted_at",
          "type_info": "Timestamptz"
        },
        {
          "ordinal": 7,
          "name": "private_spec",
          "type_info": "Jsonb"
        },
        {
          "ordinal": 8,
          "name": "spec_file_id",
          "type_info": "Uuid"
        },
        {
          "ordinal": 9,
          "name": "public_spec",
          "type_info": "Jsonb"
        }
      ],
      "parameters": {
        "Left": ["Uuid"]
      },
      "nullable": [false, false, false, false, false, false, true, true, true, true]
    }
  },
  "9c85b99d223ec35dd6a3d00598117fba6db802ec315cd2d1c38012b577d270bb": {
    "query": "\nSELECT *\nFROM exercises\nWHERE page_id IN (\n    SELECT UNNEST($1::uuid [])\n  )\n  AND deleted_at IS NULL\n        ",
    "describe": {
      "columns": [
        {
          "ordinal": 0,
          "name": "id",
          "type_info": "Uuid"
        },
        {
          "ordinal": 1,
          "name": "created_at",
          "type_info": "Timestamptz"
        },
        {
          "ordinal": 2,
          "name": "updated_at",
          "type_info": "Timestamptz"
        },
        {
          "ordinal": 3,
          "name": "course_id",
          "type_info": "Uuid"
        },
        {
          "ordinal": 4,
          "name": "deleted_at",
          "type_info": "Timestamptz"
        },
        {
          "ordinal": 5,
          "name": "name",
          "type_info": "Varchar"
        },
        {
          "ordinal": 6,
          "name": "deadline",
          "type_info": "Timestamptz"
        },
        {
          "ordinal": 7,
          "name": "page_id",
          "type_info": "Uuid"
        },
        {
          "ordinal": 8,
          "name": "score_maximum",
          "type_info": "Int4"
        },
        {
          "ordinal": 9,
          "name": "order_number",
          "type_info": "Int4"
        }
      ],
      "parameters": {
        "Left": ["UuidArray"]
      },
      "nullable": [false, false, false, false, true, false, true, false, false, false]
    }
  },
  "a9e2fc40cc3a0a3e0bb5910ea9a354f91a3717e602eb8648fe8fd34a7da9bf44": {
    "query": "\nUPDATE chapters\n    SET name = $1,\n    chapter_number = $2\nWHERE\n    id = $3\n    RETURNING *\n    ",
    "describe": {
      "columns": [
        {
          "ordinal": 0,
          "name": "id",
          "type_info": "Uuid"
        },
        {
          "ordinal": 1,
          "name": "name",
          "type_info": "Varchar"
        },
        {
          "ordinal": 2,
          "name": "course_id",
          "type_info": "Uuid"
        },
        {
          "ordinal": 3,
          "name": "chapter_number",
          "type_info": "Int4"
        },
        {
          "ordinal": 4,
          "name": "created_at",
          "type_info": "Timestamptz"
        },
        {
          "ordinal": 5,
          "name": "updated_at",
          "type_info": "Timestamptz"
        },
        {
          "ordinal": 6,
          "name": "deleted_at",
          "type_info": "Timestamptz"
        },
        {
          "ordinal": 7,
          "name": "front_page_id",
          "type_info": "Uuid"
        }
      ],
      "parameters": {
        "Left": ["Varchar", "Int4", "Uuid"]
      },
      "nullable": [false, false, false, false, false, false, true, true]
    }
  },
  "aa8073a0f2788eba303868988a8f5e04f6b15f456d0e13d640e2e365c2f3fc5e": {
    "query": "\n    SELECT exercise_tasks.id from exercise_tasks JOIN exercises e ON (e.id = exercise_tasks.exercise_id) WHERE page_id = $1\n        ",
    "describe": {
      "columns": [
        {
          "ordinal": 0,
          "name": "id",
          "type_info": "Uuid"
        }
      ],
      "parameters": {
        "Left": ["Uuid"]
      },
      "nullable": [false]
    }
  },
  "aacdef2e863b8bccca736bbb23962375df020de373e83c5f907afd83e1167327": {
    "query": "SELECT * FROM submissions WHERE exercise_id = $1 LIMIT $2 OFFSET $3;",
    "describe": {
      "columns": [
        {
          "ordinal": 0,
          "name": "id",
          "type_info": "Uuid"
        },
        {
          "ordinal": 1,
          "name": "created_at",
          "type_info": "Timestamptz"
        },
        {
          "ordinal": 2,
          "name": "updated_at",
          "type_info": "Timestamptz"
        },
        {
          "ordinal": 3,
          "name": "deleted_at",
          "type_info": "Timestamptz"
        },
        {
          "ordinal": 4,
          "name": "exercise_id",
          "type_info": "Uuid"
        },
        {
          "ordinal": 5,
          "name": "course_id",
          "type_info": "Uuid"
        },
        {
          "ordinal": 6,
          "name": "exercise_task_id",
          "type_info": "Uuid"
        },
        {
          "ordinal": 7,
          "name": "data_json",
          "type_info": "Jsonb"
        },
        {
          "ordinal": 8,
          "name": "grading_id",
          "type_info": "Uuid"
        },
        {
          "ordinal": 9,
          "name": "metadata",
          "type_info": "Jsonb"
        },
        {
          "ordinal": 10,
          "name": "user_id",
          "type_info": "Uuid"
        },
        {
          "ordinal": 11,
          "name": "course_instance_id",
          "type_info": "Uuid"
        }
      ],
      "parameters": {
        "Left": ["Uuid", "Int8", "Int8"]
      },
      "nullable": [false, false, false, true, false, false, false, true, true, true, false, false]
    }
  },
  "b01cf38acb69872577027c3975b8cecc8247585a7fdbc5b35f526bf5b2a490e2": {
    "query": "\nINSERT INTO\n  users (id, upstream_id)\nVALUES($1, $2)\nON CONFLICT(id) DO NOTHING\nRETURNING *;\n          ",
    "describe": {
      "columns": [
        {
          "ordinal": 0,
          "name": "id",
          "type_info": "Uuid"
        },
        {
          "ordinal": 1,
          "name": "created_at",
          "type_info": "Timestamptz"
        },
        {
          "ordinal": 2,
          "name": "updated_at",
          "type_info": "Timestamptz"
        },
        {
          "ordinal": 3,
          "name": "deleted_at",
          "type_info": "Timestamptz"
        },
        {
          "ordinal": 4,
          "name": "upstream_id",
          "type_info": "Int4"
        }
      ],
      "parameters": {
        "Left": ["Uuid", "Int4"]
      },
      "nullable": [false, false, false, true, true]
    }
  },
  "b0302cd73ce7a9f3d86d798a9a6c8ae768a0722bfeef08cd89c8716b36bce665": {
    "query": "SELECT course_id FROM submissions WHERE id = $1",
    "describe": {
      "columns": [
        {
          "ordinal": 0,
          "name": "course_id",
          "type_info": "Uuid"
        }
      ],
      "parameters": {
        "Left": ["Uuid"]
      },
      "nullable": [false]
    }
  },
  "b7c1d6419ba5258f9768f21c871f7e20ec929aeb83445e8a09a5cbd4e9425def": {
    "query": "SELECT * FROM courses WHERE deleted_at IS NULL;",
    "describe": {
      "columns": [
        {
          "ordinal": 0,
          "name": "id",
          "type_info": "Uuid"
        },
        {
          "ordinal": 1,
          "name": "name",
          "type_info": "Varchar"
        },
        {
          "ordinal": 2,
          "name": "created_at",
          "type_info": "Timestamptz"
        },
        {
          "ordinal": 3,
          "name": "updated_at",
          "type_info": "Timestamptz"
        },
        {
          "ordinal": 4,
          "name": "organization_id",
          "type_info": "Uuid"
        },
        {
          "ordinal": 5,
          "name": "deleted_at",
          "type_info": "Timestamptz"
        },
        {
          "ordinal": 6,
          "name": "slug",
          "type_info": "Varchar"
        }
      ],
      "parameters": {
        "Left": []
      },
      "nullable": [false, false, false, false, false, true, false]
    }
  },
  "b82cda6067380bd962723fadccb8f0e89e14738af59c2ee4972e7e0d900d96c2": {
    "query": "\nINSERT INTO exercise_tasks(id, exercise_id, exercise_type, assignment, public_spec, private_spec)\nVALUES ($1, $2, $3, $4, $5, $6)\nON CONFLICT (id) DO UPDATE\nSET exercise_id=$2, exercise_type=$3, assignment=$4, public_spec=$5, private_spec=$6, deleted_at=NULL\nRETURNING id, exercise_type, assignment, public_spec, private_spec;\n        ",
    "describe": {
      "columns": [
        {
          "ordinal": 0,
          "name": "id",
          "type_info": "Uuid"
        },
        {
          "ordinal": 1,
          "name": "exercise_type",
          "type_info": "Varchar"
        },
        {
          "ordinal": 2,
          "name": "assignment",
          "type_info": "Jsonb"
        },
        {
          "ordinal": 3,
          "name": "public_spec",
          "type_info": "Jsonb"
        },
        {
          "ordinal": 4,
          "name": "private_spec",
          "type_info": "Jsonb"
        }
      ],
      "parameters": {
        "Left": ["Uuid", "Uuid", "Varchar", "Jsonb", "Jsonb", "Jsonb"]
      },
      "nullable": [false, false, false, true, true]
    }
  },
  "c1908e69ccbe1ec11a22f88ec34da84b934b07915a2c659cdbf16a24d2c5f611": {
    "query": "SELECT * FROM chapters WHERE course_id = $1 AND deleted_at IS NULL;",
    "describe": {
      "columns": [
        {
          "ordinal": 0,
          "name": "id",
          "type_info": "Uuid"
        },
        {
          "ordinal": 1,
          "name": "name",
          "type_info": "Varchar"
        },
        {
          "ordinal": 2,
          "name": "course_id",
          "type_info": "Uuid"
        },
        {
          "ordinal": 3,
          "name": "chapter_number",
          "type_info": "Int4"
        },
        {
          "ordinal": 4,
          "name": "created_at",
          "type_info": "Timestamptz"
        },
        {
          "ordinal": 5,
          "name": "updated_at",
          "type_info": "Timestamptz"
        },
        {
          "ordinal": 6,
          "name": "deleted_at",
          "type_info": "Timestamptz"
        },
        {
          "ordinal": 7,
          "name": "front_page_id",
          "type_info": "Uuid"
        }
      ],
      "parameters": {
        "Left": ["Uuid"]
      },
      "nullable": [false, false, false, false, false, false, true, true]
    }
  },
  "c1a41f61331e83562da62a9ec828d2489eedd1f6e03b6fb8865faa71ddec8f27": {
    "query": "SELECT * FROM courses WHERE organization_id = $1 AND deleted_at IS NULL;",
    "describe": {
      "columns": [
        {
          "ordinal": 0,
          "name": "id",
          "type_info": "Uuid"
        },
        {
          "ordinal": 1,
          "name": "name",
          "type_info": "Varchar"
        },
        {
          "ordinal": 2,
          "name": "created_at",
          "type_info": "Timestamptz"
        },
        {
          "ordinal": 3,
          "name": "updated_at",
          "type_info": "Timestamptz"
        },
        {
          "ordinal": 4,
          "name": "organization_id",
          "type_info": "Uuid"
        },
        {
          "ordinal": 5,
          "name": "deleted_at",
          "type_info": "Timestamptz"
        },
        {
          "ordinal": 6,
          "name": "slug",
          "type_info": "Varchar"
        }
      ],
      "parameters": {
        "Left": ["Uuid"]
      },
      "nullable": [false, false, false, false, false, true, false]
    }
  },
  "c8c5264811bce45733628caa8a1e90a07e2d16cbb5ad6ce0cd35f3e1e1921a4e": {
    "query": "\nSELECT date_part('isodow', created_at)::integer isodow, date_part('hour', created_at)::integer \"hour\", count(*)::integer\nFROM submissions\nWHERE course_id = $1\nGROUP BY isodow, \"hour\"\nORDER BY isodow, hour;\n          ",
    "describe": {
      "columns": [
        {
          "ordinal": 0,
          "name": "isodow",
          "type_info": "Int4"
        },
        {
          "ordinal": 1,
          "name": "hour",
          "type_info": "Int4"
        },
        {
          "ordinal": 2,
          "name": "count",
          "type_info": "Int4"
        }
      ],
      "parameters": {
        "Left": ["Uuid"]
      },
      "nullable": [null, null, null]
    }
  },
  "cd77e9c666eedf778257a2adede300821c26ef4b6f8fb0011eea940fd3fe2a6b": {
    "query": "\n  UPDATE pages\n  SET\n    deleted_at = now()\n  WHERE id = $1\n  RETURNING *\n          ",
    "describe": {
      "columns": [
        {
          "ordinal": 0,
          "name": "id",
          "type_info": "Uuid"
        },
        {
          "ordinal": 1,
          "name": "created_at",
          "type_info": "Timestamptz"
        },
        {
          "ordinal": 2,
          "name": "updated_at",
          "type_info": "Timestamptz"
        },
        {
          "ordinal": 3,
          "name": "course_id",
          "type_info": "Uuid"
        },
        {
          "ordinal": 4,
          "name": "content",
          "type_info": "Jsonb"
        },
        {
          "ordinal": 5,
          "name": "url_path",
          "type_info": "Varchar"
        },
        {
          "ordinal": 6,
          "name": "title",
          "type_info": "Varchar"
        },
        {
          "ordinal": 7,
          "name": "deleted_at",
          "type_info": "Timestamptz"
        },
        {
          "ordinal": 8,
          "name": "chapter_id",
          "type_info": "Uuid"
        },
        {
          "ordinal": 9,
          "name": "order_number",
          "type_info": "Int4"
        }
      ],
      "parameters": {
        "Left": ["Uuid"]
      },
      "nullable": [false, false, false, false, false, false, false, true, true, false]
    }
  },
  "d5305aa4ee1aefda2f427281711994f0cfb9308f018f02a1c30344b6a125f3a3": {
    "query": "\nUPDATE gradings\n  SET\n    grading_progress = $2,\n    unscaled_score_maximum = $3,\n    unscaled_max_points = $4,\n    feedback_text = $5,\n    feedback_json = $6,\n    grading_completed_at = $7,\n    score_given = $8\nWHERE id = $1\nRETURNING id, created_at, updated_at, submission_id, course_id, exercise_id, exercise_task_id, grading_priority, score_given, grading_progress as \"grading_progress: _\", user_points_update_strategy as \"user_points_update_strategy: _\", unscaled_score_maximum, unscaled_max_points, grading_started_at, grading_completed_at, feedback_json, feedback_text, deleted_at\n        ",
    "describe": {
      "columns": [
        {
          "ordinal": 0,
          "name": "id",
          "type_info": "Uuid"
        },
        {
          "ordinal": 1,
          "name": "created_at",
          "type_info": "Timestamptz"
        },
        {
          "ordinal": 2,
          "name": "updated_at",
          "type_info": "Timestamptz"
        },
        {
          "ordinal": 3,
          "name": "submission_id",
          "type_info": "Uuid"
        },
        {
          "ordinal": 4,
          "name": "course_id",
          "type_info": "Uuid"
        },
        {
          "ordinal": 5,
          "name": "exercise_id",
          "type_info": "Uuid"
        },
        {
          "ordinal": 6,
          "name": "exercise_task_id",
          "type_info": "Uuid"
        },
        {
          "ordinal": 7,
          "name": "grading_priority",
          "type_info": "Int4"
        },
        {
          "ordinal": 8,
          "name": "score_given",
          "type_info": "Float4"
        },
        {
          "ordinal": 9,
          "name": "grading_progress: _",
          "type_info": {
            "Custom": {
              "name": "grading_progress",
              "kind": {
                "Enum": ["fully-graded", "pending", "pending-manual", "failed", "not-ready"]
              }
            }
          }
        },
        {
          "ordinal": 10,
          "name": "user_points_update_strategy: _",
          "type_info": {
            "Custom": {
              "name": "user_points_update_strategy",
              "kind": {
                "Enum": [
                  "can-add-points-but-cannot-remove-points",
                  "can-add-points-and-can-remove-points"
                ]
              }
            }
          }
        },
        {
          "ordinal": 11,
          "name": "unscaled_score_maximum",
          "type_info": "Float4"
        },
        {
          "ordinal": 12,
          "name": "unscaled_max_points",
          "type_info": "Int4"
        },
        {
          "ordinal": 13,
          "name": "grading_started_at",
          "type_info": "Timestamptz"
        },
        {
          "ordinal": 14,
          "name": "grading_completed_at",
          "type_info": "Timestamptz"
        },
        {
          "ordinal": 15,
          "name": "feedback_json",
          "type_info": "Jsonb"
        },
        {
          "ordinal": 16,
          "name": "feedback_text",
          "type_info": "Text"
        },
        {
          "ordinal": 17,
          "name": "deleted_at",
          "type_info": "Timestamptz"
        }
      ],
      "parameters": {
        "Left": [
          "Uuid",
          {
            "Custom": {
              "name": "grading_progress",
              "kind": {
                "Enum": ["fully-graded", "pending", "pending-manual", "failed", "not-ready"]
              }
            }
          },
          "Float4",
          "Int4",
          "Text",
          "Jsonb",
          "Timestamptz",
          "Float4"
        ]
      },
      "nullable": [
        false,
        false,
        false,
        false,
        false,
        false,
        false,
        false,
        true,
        false,
        false,
        true,
        true,
        true,
        true,
        true,
        true,
        true
      ]
    }
  },
  "d61f2a6b8fb2f4cfaf52c3c6d740d6fc8ff60cb2fe9528c318715c40e769471d": {
    "query": "UPDATE submissions SET grading_id = $1 WHERE id = $2 RETURNING *",
    "describe": {
      "columns": [
        {
          "ordinal": 0,
          "name": "id",
          "type_info": "Uuid"
        },
        {
          "ordinal": 1,
          "name": "created_at",
          "type_info": "Timestamptz"
        },
        {
          "ordinal": 2,
          "name": "updated_at",
          "type_info": "Timestamptz"
        },
        {
          "ordinal": 3,
          "name": "deleted_at",
          "type_info": "Timestamptz"
        },
        {
          "ordinal": 4,
          "name": "exercise_id",
          "type_info": "Uuid"
        },
        {
          "ordinal": 5,
          "name": "course_id",
          "type_info": "Uuid"
        },
        {
          "ordinal": 6,
          "name": "exercise_task_id",
          "type_info": "Uuid"
        },
        {
          "ordinal": 7,
          "name": "data_json",
          "type_info": "Jsonb"
        },
        {
          "ordinal": 8,
          "name": "grading_id",
          "type_info": "Uuid"
        },
        {
          "ordinal": 9,
          "name": "metadata",
          "type_info": "Jsonb"
        },
        {
          "ordinal": 10,
          "name": "user_id",
          "type_info": "Uuid"
        },
        {
          "ordinal": 11,
          "name": "course_instance_id",
          "type_info": "Uuid"
        }
      ],
      "parameters": {
        "Left": ["Uuid", "Uuid"]
      },
      "nullable": [false, false, false, true, false, false, false, true, true, true, false, false]
    }
  },
  "d741c2e76aa58f5fe945e4a96f0f598d29b7fd6e2552b3afdc183ec445938c40": {
    "query": "SELECT course_id from gradings where id = $1",
    "describe": {
      "columns": [
        {
          "ordinal": 0,
          "name": "course_id",
          "type_info": "Uuid"
        }
      ],
      "parameters": {
        "Left": ["Uuid"]
      },
      "nullable": [false]
    }
  },
  "da896f936aafd16dba8e38e8e97b7907310051fa453acf242dccab1776995e48": {
    "query": "SELECT pages.* FROM pages\n        JOIN courses ON (pages.course_id = courses.id)\n        WHERE courses.slug = $1\n        AND url_path = $2\n        AND courses.deleted_at IS NULL\n        AND pages.deleted_at IS NULL;",
    "describe": {
      "columns": [
        {
          "ordinal": 0,
          "name": "id",
          "type_info": "Uuid"
        },
        {
          "ordinal": 1,
          "name": "created_at",
          "type_info": "Timestamptz"
        },
        {
          "ordinal": 2,
          "name": "updated_at",
          "type_info": "Timestamptz"
        },
        {
          "ordinal": 3,
          "name": "course_id",
          "type_info": "Uuid"
        },
        {
          "ordinal": 4,
          "name": "content",
          "type_info": "Jsonb"
        },
        {
          "ordinal": 5,
          "name": "url_path",
          "type_info": "Varchar"
        },
        {
          "ordinal": 6,
          "name": "title",
          "type_info": "Varchar"
        },
        {
          "ordinal": 7,
          "name": "deleted_at",
          "type_info": "Timestamptz"
        },
        {
          "ordinal": 8,
          "name": "chapter_id",
          "type_info": "Uuid"
        },
        {
          "ordinal": 9,
          "name": "order_number",
          "type_info": "Int4"
        }
      ],
      "parameters": {
        "Left": ["Text", "Text"]
      },
      "nullable": [false, false, false, false, false, false, false, true, true, false]
    }
  },
  "de76984bac431ab8e341d3ffe8d0c90658c9950c0933d2632976a2c8567a620c": {
    "query": "\n        UPDATE exercises SET deleted_at = now() WHERE page_id = $1\n            ",
    "describe": {
      "columns": [],
      "parameters": {
        "Left": ["Uuid"]
      },
      "nullable": []
    }
  },
  "e2fe96906db5d05fa1a8b0aabc25e9027c386b349f11d4c26bcf7db1864af6cf": {
    "query": "\nselect max(p.order_number) as order_number\nfrom pages p\nwhere p.chapter_id = $1\n  and p.deleted_at is null;\n",
    "describe": {
      "columns": [
        {
          "ordinal": 0,
          "name": "order_number",
          "type_info": "Int4"
        }
      ],
      "parameters": {
        "Left": ["Uuid"]
      },
      "nullable": [null]
    }
  },
  "e7a109e7681d15ca3414e94e7a5c2691dc20f6eb7a8ee1c8ffa9b181591f7756": {
    "query": "\nSELECT p.url_path,\n  p.title,\n  c.chapter_number\nFROM chapters c\n  LEFT JOIN pages p on c.id = p.chapter_id\nWHERE chapter_number = (\n    SELECT MIN(chapter_number)\n    FROM chapters\n    WHERE chapter_number > $1\n      AND deleted_at IS NULL\n  );\n        ",
    "describe": {
      "columns": [
        {
          "ordinal": 0,
          "name": "url_path",
          "type_info": "Varchar"
        },
        {
          "ordinal": 1,
          "name": "title",
          "type_info": "Varchar"
        },
        {
          "ordinal": 2,
          "name": "chapter_number",
          "type_info": "Int4"
        }
      ],
      "parameters": {
        "Left": ["Int4"]
      },
      "nullable": [false, false, true]
    }
  },
  "eac8dc243eab5523b735c1760b19645ac836e6afe07ca5cda115989031c02d36": {
    "query": "\nSELECT p.id as page_id,\n  p.order_number as order_number,\n  c.id as chapter_id,\n  c.chapter_number as chapter_number\nFROM pages p\n  LEFT JOIN chapters c ON p.chapter_id = c.id\nWHERE p.id = $1;\n        ",
    "describe": {
      "columns": [
        {
          "ordinal": 0,
          "name": "page_id",
          "type_info": "Uuid"
        },
        {
          "ordinal": 1,
          "name": "order_number",
          "type_info": "Int4"
        },
        {
          "ordinal": 2,
          "name": "chapter_id",
          "type_info": "Uuid"
        },
        {
          "ordinal": 3,
          "name": "chapter_number",
          "type_info": "Int4"
        }
      ],
      "parameters": {
        "Left": ["Uuid"]
      },
      "nullable": [false, false, false, false]
    }
  },
  "eb1eeea17ea1b5dd169f8db54cd61c8e77627ffc4c82a40705e454c7148f54a3": {
    "query": "UPDATE pages SET content = $1 WHERE id = $2;",
    "describe": {
      "columns": [],
      "parameters": {
        "Left": ["Jsonb", "Uuid"]
      },
      "nullable": []
    }
  },
  "ec15fdd7bb434136549917987c09b4c856ef755fc49a3af4ee19bd81bd705f11": {
    "query": "SELECT id, exercise_type, assignment, public_spec, private_spec, exercise_id FROM exercise_tasks WHERE exercise_id IN (SELECT id FROM exercises WHERE page_id = $1);",
    "describe": {
      "columns": [
        {
          "ordinal": 0,
          "name": "id",
          "type_info": "Uuid"
        },
        {
          "ordinal": 1,
          "name": "exercise_type",
          "type_info": "Varchar"
        },
        {
          "ordinal": 2,
          "name": "assignment",
          "type_info": "Jsonb"
        },
        {
          "ordinal": 3,
          "name": "public_spec",
          "type_info": "Jsonb"
        },
        {
          "ordinal": 4,
          "name": "private_spec",
          "type_info": "Jsonb"
        },
        {
          "ordinal": 5,
          "name": "exercise_id",
          "type_info": "Uuid"
        }
      ],
      "parameters": {
        "Left": ["Uuid"]
      },
      "nullable": [false, false, false, true, true, false]
    }
  },
  "f3f1159398504ef221c840898a788f385016d15f3e9aa661468776314f3bbd46": {
    "query": "\nUPDATE chapters\n    SET deleted_at = now()\nWHERE\n    id = $1\nRETURNING *\n    ",
    "describe": {
      "columns": [
        {
          "ordinal": 0,
          "name": "id",
          "type_info": "Uuid"
        },
        {
          "ordinal": 1,
          "name": "name",
          "type_info": "Varchar"
        },
        {
          "ordinal": 2,
          "name": "course_id",
          "type_info": "Uuid"
        },
        {
          "ordinal": 3,
          "name": "chapter_number",
          "type_info": "Int4"
        },
        {
          "ordinal": 4,
          "name": "created_at",
          "type_info": "Timestamptz"
        },
        {
          "ordinal": 5,
          "name": "updated_at",
          "type_info": "Timestamptz"
        },
        {
          "ordinal": 6,
          "name": "deleted_at",
          "type_info": "Timestamptz"
        },
        {
          "ordinal": 7,
          "name": "front_page_id",
          "type_info": "Uuid"
        }
      ],
      "parameters": {
        "Left": ["Uuid"]
      },
      "nullable": [false, false, false, false, false, false, true, true]
    }
  },
  "f5021b2234666978c47226d099346da7f0eaaa920874cbccff14bfd79c2282a9": {
    "query": "\nUPDATE courses\n    SET name = $1\nWHERE\n    id = $2\n    RETURNING *\n    ",
    "describe": {
      "columns": [
        {
          "ordinal": 0,
          "name": "id",
          "type_info": "Uuid"
        },
        {
          "ordinal": 1,
          "name": "name",
          "type_info": "Varchar"
        },
        {
          "ordinal": 2,
          "name": "created_at",
          "type_info": "Timestamptz"
        },
        {
          "ordinal": 3,
          "name": "updated_at",
          "type_info": "Timestamptz"
        },
        {
          "ordinal": 4,
          "name": "organization_id",
          "type_info": "Uuid"
        },
        {
          "ordinal": 5,
          "name": "deleted_at",
          "type_info": "Timestamptz"
        },
        {
          "ordinal": 6,
          "name": "slug",
          "type_info": "Varchar"
        }
      ],
      "parameters": {
        "Left": ["Varchar", "Uuid"]
      },
      "nullable": [false, false, false, false, false, true, false]
    }
  },
  "fb2aa2eb0888bc902a8136081cbcc293641f2fddd4f796addbbf89f834b452e8": {
    "query": "\nSELECT p.url_path,\n  p.title,\n  c.chapter_number\nFROM pages p\n  LEFT JOIN chapters c ON p.chapter_id = c.id\nWHERE order_number = (\n    SELECT MIN(order_number)\n    FROM pages\n    WHERE order_number > $1\n      AND deleted_at IS NULL\n  );\n        ",
    "describe": {
      "columns": [
        {
          "ordinal": 0,
          "name": "url_path",
          "type_info": "Varchar"
        },
        {
          "ordinal": 1,
          "name": "title",
          "type_info": "Varchar"
        },
        {
          "ordinal": 2,
          "name": "chapter_number",
          "type_info": "Int4"
        }
      ],
      "parameters": {
        "Left": ["Int4"]
      },
      "nullable": [false, false, true]
    }
  },
  "fca8672f757656db6332543f9d4351224a1218c4387310e9447e70dad48af7cf": {
    "query": "SELECT course_id from chapters where id = $1",
    "describe": {
      "columns": [
        {
          "ordinal": 0,
          "name": "course_id",
          "type_info": "Uuid"
        }
      ],
      "parameters": {
        "Left": ["Uuid"]
      },
      "nullable": [false]
    }
  },
  "fde68d37ec6b000cb2da9e48d9f256bcef7917c61a441b470af988fed87ba5a8": {
    "query": "\nINSERT INTO exercises(id, course_id, name, order_number, page_id)\nVALUES ($1, $2, $3, $4, $5)\nON CONFLICT (id) DO UPDATE\nSET course_id=$2, name=$3, order_number=$4, page_id=$5, deleted_at=NULL\nRETURNING *;\n        ",
    "describe": {
      "columns": [
        {
          "ordinal": 0,
          "name": "id",
          "type_info": "Uuid"
        },
        {
          "ordinal": 1,
          "name": "created_at",
          "type_info": "Timestamptz"
        },
        {
          "ordinal": 2,
          "name": "updated_at",
          "type_info": "Timestamptz"
        },
        {
          "ordinal": 3,
          "name": "course_id",
          "type_info": "Uuid"
        },
        {
          "ordinal": 4,
          "name": "deleted_at",
          "type_info": "Timestamptz"
        },
        {
          "ordinal": 5,
          "name": "name",
          "type_info": "Varchar"
        },
        {
          "ordinal": 6,
          "name": "deadline",
          "type_info": "Timestamptz"
        },
        {
          "ordinal": 7,
          "name": "page_id",
          "type_info": "Uuid"
        },
        {
          "ordinal": 8,
          "name": "score_maximum",
          "type_info": "Int4"
        },
        {
          "ordinal": 9,
          "name": "order_number",
          "type_info": "Int4"
        }
      ],
      "parameters": {
        "Left": ["Uuid", "Uuid", "Varchar", "Int4", "Uuid"]
      },
      "nullable": [false, false, false, false, true, false, true, false, false, false]
    }
  },
  "fedf6f6fd2c1c81adf93753386ca0313066e6045f5dfd0cd55eeaf7e59866fad": {
    "query": "SELECT * FROM exercises WHERE page_id = $1;",
    "describe": {
      "columns": [
        {
          "ordinal": 0,
          "name": "id",
          "type_info": "Uuid"
        },
        {
          "ordinal": 1,
          "name": "created_at",
          "type_info": "Timestamptz"
        },
        {
          "ordinal": 2,
          "name": "updated_at",
          "type_info": "Timestamptz"
        },
        {
          "ordinal": 3,
          "name": "course_id",
          "type_info": "Uuid"
        },
        {
          "ordinal": 4,
          "name": "deleted_at",
          "type_info": "Timestamptz"
        },
        {
          "ordinal": 5,
          "name": "name",
          "type_info": "Varchar"
        },
        {
          "ordinal": 6,
          "name": "deadline",
          "type_info": "Timestamptz"
        },
        {
          "ordinal": 7,
          "name": "page_id",
          "type_info": "Uuid"
        },
        {
          "ordinal": 8,
          "name": "score_maximum",
          "type_info": "Int4"
        },
        {
          "ordinal": 9,
          "name": "order_number",
          "type_info": "Int4"
        }
      ],
      "parameters": {
        "Left": ["Uuid"]
      },
      "nullable": [false, false, false, false, true, false, true, false, false, false]
    }
  },
  "fefaaa5c5e1de08eb78712713351fe1623b3a9b9a9e416bfd8135c4d571cb4fb": {
    "query": "\nselect max(p.order_number) as order_number\nfrom pages p\nwhere p.course_id = $1\n  and p.chapter_id is null\n  and p.deleted_at is null;\n",
    "describe": {
      "columns": [
        {
          "ordinal": 0,
          "name": "order_number",
          "type_info": "Int4"
        }
      ],
      "parameters": {
        "Left": ["Uuid"]
      },
      "nullable": [null]
    }
  },
  "ff39bc12de82fe0cc229f9ca8fc7d7fbd67fdbe3e5a28346b5a0cca311d86900": {
    "query": "\n        UPDATE exercise_tasks SET deleted_at = now() WHERE exercise_id IN (SELECT id FROM exercises WHERE page_id = $1)\n            ",
    "describe": {
      "columns": [],
      "parameters": {
        "Left": ["Uuid"]
      },
      "nullable": []
    }
  }
}<|MERGE_RESOLUTION|>--- conflicted
+++ resolved
@@ -123,18 +123,33 @@
       "nullable": []
     }
   },
-<<<<<<< HEAD
+  "136f369cc798e92b4620cee20013ec066455939fc7d47f8db1a107317753d4a1": {
+    "query": "\nSELECT COUNT(e.id) as total_exercises,\n  COALESCE(0, SUM(e.score_maximum)) as score_maximum\nFROM course_instances ci\n  LEFT JOIN exercises e on ci.course_id = e.course_id\nWHERE e.deleted_at IS NULL\n  AND ci.id = $1;\n        ",
+    "describe": {
+      "columns": [
+        {
+          "ordinal": 0,
+          "name": "total_exercises",
+          "type_info": "Int8"
+        },
+        {
+          "ordinal": 1,
+          "name": "score_maximum",
+          "type_info": "Int8"
+        }
+      ],
+      "parameters": {
+        "Left": ["Uuid"]
+      },
+      "nullable": [null, null]
+    }
+  },
   "13baaaa4365e9ec8bfafe2504080eafdc369bd22e4444cd8035647fcd31d0fe5": {
     "query": "\nSELECT id,\n  exercise_id,\n  exercise_type,\n  assignment,\n  public_spec\nFROM exercise_tasks\nWHERE id = $1\n                ",
-=======
-  "136f369cc798e92b4620cee20013ec066455939fc7d47f8db1a107317753d4a1": {
-    "query": "\nSELECT COUNT(e.id) as total_exercises,\n  COALESCE(0, SUM(e.score_maximum)) as score_maximum\nFROM course_instances ci\n  LEFT JOIN exercises e on ci.course_id = e.course_id\nWHERE e.deleted_at IS NULL\n  AND ci.id = $1;\n        ",
->>>>>>> a267315c
-    "describe": {
-      "columns": [
-        {
-          "ordinal": 0,
-<<<<<<< HEAD
+    "describe": {
+      "columns": [
+        {
+          "ordinal": 0,
           "name": "id",
           "type_info": "Uuid"
         },
@@ -157,25 +172,12 @@
           "ordinal": 4,
           "name": "public_spec",
           "type_info": "Jsonb"
-=======
-          "name": "total_exercises",
-          "type_info": "Int8"
-        },
-        {
-          "ordinal": 1,
-          "name": "score_maximum",
-          "type_info": "Int8"
->>>>>>> a267315c
-        }
-      ],
-      "parameters": {
-        "Left": ["Uuid"]
-      },
-<<<<<<< HEAD
+        }
+      ],
+      "parameters": {
+        "Left": ["Uuid"]
+      },
       "nullable": [false, false, false, false, true]
-=======
-      "nullable": [null, null]
->>>>>>> a267315c
     }
   },
   "154577d6eb687de28cba5811dbfeb0660cfc10e838577fe8a94c3b7dc6cc41e9": {
@@ -1419,7 +1421,6 @@
       "nullable": [false]
     }
   },
-<<<<<<< HEAD
   "8c1504ed0360e29b32edb01377c2e75d8d4654a2ed5b2c1ff57ca0be5f911eb9": {
     "query": "\nUPDATE user_exercise_states\nSET selected_exercise_task_id = $1\nWHERE user_id = $2\n  AND exercise_id = $3\n  AND course_instance_id = $4\n",
     "describe": {
@@ -1428,7 +1429,8 @@
         "Left": ["Uuid", "Uuid", "Uuid", "Uuid"]
       },
       "nullable": []
-=======
+    }
+  },
   "8c5a2157f97a81b2ce7489c584aef3cc2c42a4aaedeadc828e0de7bf8afc8706": {
     "query": "\nSELECT COUNT(ues.exercise_id) as completed_exercises,\n  COALESCE(0, SUM(ues.score_given)) as score_given\nFROM user_exercise_states ues\nWHERE ues.course_instance_id = $1\n  AND ues.user_id = $2\n  AND ues.deleted_at IS NULL\n  AND ues.activity_progress IN ('submitted', 'completed');\n        ",
     "describe": {
@@ -1448,7 +1450,6 @@
         "Left": ["Uuid", "Uuid"]
       },
       "nullable": [null, null]
->>>>>>> a267315c
     }
   },
   "95dd409bd722442fe75d3b3aba428f811687752e1df10dc30ad7a1ce0250e76d": {
