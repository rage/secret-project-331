--- conflicted
+++ resolved
@@ -42,27 +42,30 @@
       "nullable": [false]
     }
   },
-<<<<<<< HEAD
   "03595bec90a8dbdc483f87cfd24779991dd94f07d43c0a5fe51c8ce4972516a2": {
     "query": "\nINSERT INTO proposed_page_edits (course_id, page_id, user_id)\nVALUES ($1, $2, $3)\nRETURNING id\n",
-=======
+    "describe": {
+      "columns": [
+        {
+          "ordinal": 0,
+          "name": "id",
+          "type_info": "Uuid"
+        }
+      ],
+      "parameters": {
+        "Left": ["Uuid", "Uuid", "Uuid"]
+      },
+      "nullable": [false]
+    }
+  },
   "03b1b9cd46057ed073b25d372ed817f1c3314d421c102367b83904ecbba93712": {
     "query": "\nSELECT id,\n  created_at,\n  updated_at,\n  course_id,\n  chapter_id,\n  url_path,\n  title,\n  deleted_at,\n  content,\n  order_number,\n  copied_from\nFROM pages\nWHERE chapter_id = $1\n  AND deleted_at IS NULL\n        ",
->>>>>>> bea30273
-    "describe": {
-      "columns": [
-        {
-          "ordinal": 0,
-          "name": "id",
-          "type_info": "Uuid"
-<<<<<<< HEAD
-        }
-      ],
-      "parameters": {
-        "Left": ["Uuid", "Uuid", "Uuid"]
-      },
-      "nullable": [false]
-=======
+    "describe": {
+      "columns": [
+        {
+          "ordinal": 0,
+          "name": "id",
+          "type_info": "Uuid"
         },
         {
           "ordinal": 1,
@@ -119,7 +122,6 @@
         "Left": ["Uuid"]
       },
       "nullable": [false, false, false, false, true, false, false, true, false, false, true]
->>>>>>> bea30273
     }
   },
   "054314b5158a6e88f7dd504aad96ca35c0efd3f4bca8d874071bd40415927b8e": {
@@ -1619,6 +1621,16 @@
       "nullable": [false, false, false, false, true, false, true, false, false, false, false, true]
     }
   },
+  "3364dc813e3e1fad9fdedb6a15ac15d501389e9de78f81e969c7e9bfe1e1a928": {
+    "query": "\nUPDATE proposed_block_edits\nSET status = 'rejected'\nWHERE id = $1\n    ",
+    "describe": {
+      "columns": [],
+      "parameters": {
+        "Left": ["Uuid"]
+      },
+      "nullable": []
+    }
+  },
   "350d3d019cdabf32d9a3a8dbe862beff94d30edfbb31e5831072bb5d01997520": {
     "query": "\nINSERT INTO submissions (\n    exercise_id,\n    course_id,\n    exercise_task_id,\n    user_id,\n    course_instance_id,\n    data_json,\n    id\n  )\nVALUES ($1, $2, $3, $4, $5, $6, $7)\nRETURNING id\n",
     "describe": {
@@ -1682,112 +1694,6 @@
         },
         {
           "ordinal": 5,
-<<<<<<< HEAD
-          "name": "url_path",
-          "type_info": "Varchar"
-        },
-        {
-          "ordinal": 6,
-          "name": "title",
-          "type_info": "Varchar"
-        },
-        {
-          "ordinal": 7,
-          "name": "deleted_at",
-          "type_info": "Timestamptz"
-        },
-        {
-          "ordinal": 8,
-          "name": "chapter_id",
-          "type_info": "Uuid"
-        },
-        {
-          "ordinal": 9,
-          "name": "order_number",
-          "type_info": "Int4"
-        }
-      ],
-      "parameters": {
-        "Left": ["Uuid", "Jsonb", "Varchar", "Varchar", "Int4", "Uuid"]
-      },
-      "nullable": [false, false, false, false, false, false, false, true, true, false]
-    }
-  },
-  "3364dc813e3e1fad9fdedb6a15ac15d501389e9de78f81e969c7e9bfe1e1a928": {
-    "query": "\nUPDATE proposed_block_edits\nSET status = 'rejected'\nWHERE id = $1\n    ",
-    "describe": {
-      "columns": [],
-      "parameters": {
-        "Left": ["Uuid"]
-      },
-      "nullable": []
-    }
-  },
-  "350d3d019cdabf32d9a3a8dbe862beff94d30edfbb31e5831072bb5d01997520": {
-    "query": "\nINSERT INTO submissions (\n    exercise_id,\n    course_id,\n    exercise_task_id,\n    user_id,\n    course_instance_id,\n    data_json,\n    id\n  )\nVALUES ($1, $2, $3, $4, $5, $6, $7)\nRETURNING id\n",
-    "describe": {
-      "columns": [
-        {
-          "ordinal": 0,
-          "name": "id",
-          "type_info": "Uuid"
-        }
-      ],
-      "parameters": {
-        "Left": ["Uuid", "Uuid", "Uuid", "Uuid", "Uuid", "Jsonb", "Uuid"]
-      },
-      "nullable": [false]
-    }
-  },
-  "36578c1a1be112ab9d9f49eea1c69240309c9bf83e6a4b98237e687d1fa04b92": {
-    "query": "SELECT course_id FROM pages WHERE id = $1",
-    "describe": {
-      "columns": [
-        {
-          "ordinal": 0,
-          "name": "course_id",
-          "type_info": "Uuid"
-        }
-      ],
-      "parameters": {
-        "Left": ["Uuid"]
-      },
-      "nullable": [false]
-    }
-  },
-  "375b467ba026680d07ba6fa844de91afd942e86b2715431e41b6788df0d2b3c0": {
-    "query": "SELECT * FROM users WHERE upstream_id = $1",
-    "describe": {
-      "columns": [
-        {
-          "ordinal": 0,
-          "name": "id",
-          "type_info": "Uuid"
-        },
-        {
-          "ordinal": 1,
-          "name": "created_at",
-          "type_info": "Timestamptz"
-        },
-        {
-          "ordinal": 2,
-          "name": "updated_at",
-          "type_info": "Timestamptz"
-        },
-        {
-          "ordinal": 3,
-          "name": "deleted_at",
-          "type_info": "Timestamptz"
-        },
-        {
-          "ordinal": 4,
-          "name": "upstream_id",
-          "type_info": "Int4"
-        },
-        {
-          "ordinal": 5,
-=======
->>>>>>> bea30273
           "name": "email",
           "type_info": "Varchar"
         }
