{
  "db": "PostgreSQL",
  "02ff83f40b183e7295450f84a7327cf545fa5f357451097c7afb35db5a4b6f2a": {
    "query": "\nSELECT counts.*, exercises.name exercise_name\n    FROM (\n        SELECT exercise_id, count(*)::integer count\n        FROM submissions\n        WHERE course_id = $1\n        GROUP BY exercise_id\n    ) counts\n    JOIN exercises ON (counts.exercise_id = exercises.id);\n          ",
    "describe": {
      "columns": [
        {
          "ordinal": 0,
          "name": "exercise_id",
          "type_info": "Uuid"
        },
        {
          "ordinal": 1,
          "name": "count",
          "type_info": "Int4"
        },
        {
          "ordinal": 2,
          "name": "exercise_name",
          "type_info": "Varchar"
        }
      ],
      "parameters": {
        "Left": ["Uuid"]
      },
      "nullable": [true, true, true]
    }
  },
  "031debbf29a4fcdab5b81276f6323a36382c51fe794009200af1f929d3874654": {
    "query": "\n    SELECT id from exercises WHERE page_id = $1\n        ",
    "describe": {
      "columns": [
        {
          "ordinal": 0,
          "name": "id",
          "type_info": "Uuid"
        }
      ],
      "parameters": {
        "Left": ["Uuid"]
      },
      "nullable": [false]
    }
  },
  "054314b5158a6e88f7dd504aad96ca35c0efd3f4bca8d874071bd40415927b8e": {
    "query": "\nSELECT user_id,\n  to_jsonb(array_agg(to_jsonb(uue) - 'email' - 'user_id')) AS points_for_each_chapter\nFROM (\n    SELECT u.email,\n      u.id AS user_id,\n      c.chapter_number,\n      SUM(ues.score_given) AS points_for_chapter\n    FROM user_exercise_states ues\n      JOIN users u ON u.id = ues.user_id\n      JOIN exercises e ON e.id = ues.exercise_id\n      JOIN chapters c on e.chapter_id = c.id\n    WHERE ues.course_instance_id = $1\n      AND ues.deleted_at IS NULL\n      AND c.deleted_at IS NULL\n      AND u.deleted_at IS NULL\n      AND e.deleted_at IS NULL\n    GROUP BY u.email,\n      u.id,\n      c.chapter_number\n  ) as uue\nGROUP BY user_id\n\n",
    "describe": {
      "columns": [
        {
          "ordinal": 0,
          "name": "user_id",
          "type_info": "Uuid"
        },
        {
          "ordinal": 1,
          "name": "points_for_each_chapter",
          "type_info": "Jsonb"
        }
      ],
      "parameters": {
        "Left": ["Uuid"]
      },
      "nullable": [false, null]
    }
  },
  "072ecb29b589e56f6fc04bb0787efd82beab771ae9d87752f80b0734b16c56e4": {
    "query": "\nINSERT INTO exercise_services (\n    name,\n    slug,\n    public_url,\n    internal_url,\n    max_reprocessing_submissions_at_once\n  )\nVALUES ($1, $2, $3, $4, $5)\nRETURNING *\n  ",
    "describe": {
      "columns": [
        {
          "ordinal": 0,
          "name": "id",
          "type_info": "Uuid"
        },
        {
          "ordinal": 1,
          "name": "created_at",
          "type_info": "Timestamptz"
        },
        {
          "ordinal": 2,
          "name": "updated_at",
          "type_info": "Timestamptz"
        },
        {
          "ordinal": 3,
          "name": "deleted_at",
          "type_info": "Timestamptz"
        },
        {
          "ordinal": 4,
          "name": "name",
          "type_info": "Varchar"
        },
        {
          "ordinal": 5,
          "name": "slug",
          "type_info": "Varchar"
        },
        {
          "ordinal": 6,
          "name": "public_url",
          "type_info": "Varchar"
        },
        {
          "ordinal": 7,
          "name": "internal_url",
          "type_info": "Varchar"
        },
        {
          "ordinal": 8,
          "name": "max_reprocessing_submissions_at_once",
          "type_info": "Int4"
        }
      ],
      "parameters": {
        "Left": ["Varchar", "Varchar", "Varchar", "Varchar", "Int4"]
      },
      "nullable": [false, false, false, true, false, false, false, true, false]
    }
  },
  "0866e89150cf61daef56466a2ad5ef08605158ccdc83a310e4c4bd45c5c343a2": {
    "query": "\nSELECT user_id,\n  exercise_id,\n  course_instance_id,\n  created_at,\n  updated_at,\n  deleted_at,\n  score_given,\n  grading_progress as \"grading_progress: _\",\n  activity_progress as \"activity_progress: _\"\nFROM user_exercise_states\nWHERE user_id = $1\n  AND exercise_id = $2\n  AND course_instance_id = $3\n      ",
    "describe": {
      "columns": [
        {
          "ordinal": 0,
          "name": "user_id",
          "type_info": "Uuid"
        },
        {
          "ordinal": 1,
          "name": "exercise_id",
          "type_info": "Uuid"
        },
        {
          "ordinal": 2,
          "name": "course_instance_id",
          "type_info": "Uuid"
        },
        {
          "ordinal": 3,
          "name": "created_at",
          "type_info": "Timestamptz"
        },
        {
          "ordinal": 4,
          "name": "updated_at",
          "type_info": "Timestamptz"
        },
        {
          "ordinal": 5,
          "name": "deleted_at",
          "type_info": "Timestamptz"
        },
        {
          "ordinal": 6,
          "name": "score_given",
          "type_info": "Float4"
        },
        {
          "ordinal": 7,
          "name": "grading_progress: _",
          "type_info": {
            "Custom": {
              "name": "grading_progress",
              "kind": {
                "Enum": ["fully-graded", "pending", "pending-manual", "failed", "not-ready"]
              }
            }
          }
        },
        {
          "ordinal": 8,
          "name": "activity_progress: _",
          "type_info": {
            "Custom": {
              "name": "activity_progress",
              "kind": {
                "Enum": ["initialized", "started", "in-progress", "submitted", "completed"]
              }
            }
          }
        }
      ],
      "parameters": {
        "Left": ["Uuid", "Uuid", "Uuid"]
      },
      "nullable": [false, false, false, false, false, true, true, false, false]
    }
  },
  "0f8ebb278dc89487e24c2b9729baa1c012e2242bfa7b984ec77b1df0a84a6a7a": {
    "query": "\nUPDATE feedback\nSET marked_as_read = $1\nWHERE id = $2\n",
    "describe": {
      "columns": [],
      "parameters": {
        "Left": ["Bool", "Uuid"]
      },
      "nullable": []
    }
  },
  "1045751c6cd07ace2bfd5ce224d9f841ce8f9995d15b21b2068bede8b52d4df4": {
    "query": "\nINSERT INTO gradings (\n    submission_id,\n    course_id,\n    exercise_id,\n    exercise_task_id\n  )\nVALUES ($1, $2, $3, $4)\nRETURNING id\n",
    "describe": {
      "columns": [
        {
          "ordinal": 0,
          "name": "id",
          "type_info": "Uuid"
        }
      ],
      "parameters": {
        "Left": ["Uuid", "Uuid", "Uuid", "Uuid"]
      },
      "nullable": [false]
    }
  },
  "11bdd7c111ff7fca68cbf6fffe1079e69283545b8146c3fc6ec9acc1997ccb1e": {
    "query": "\nUPDATE gradings\nSET grading_progress = $1\nWHERE id = $2\n",
    "describe": {
      "columns": [],
      "parameters": {
        "Left": [
          {
            "Custom": {
              "name": "grading_progress",
              "kind": {
                "Enum": ["fully-graded", "pending", "pending-manual", "failed", "not-ready"]
              }
            }
          },
          "Uuid"
        ]
      },
      "nullable": []
    }
  },
  "1207e96fad04695069497927dd9dc626f9d88c3c646a3c5ce6b3b30227e20308": {
    "query": "\nINSERT INTO organizations (id, name, slug)\nVALUES ($1, $2, $3)\nRETURNING id\n",
    "describe": {
      "columns": [
        {
          "ordinal": 0,
          "name": "id",
          "type_info": "Uuid"
        }
      ],
      "parameters": {
        "Left": ["Uuid", "Varchar", "Varchar"]
      },
      "nullable": [false]
    }
  },
  "12678b433a9c84513a0c100571b2d82db27fbc569e2b9c79b23e31906be0f559": {
    "query": "\nSELECT ed.id AS id,\n  u.id AS to,\n  et.subject AS subject,\n  et.content AS body\nFROM email_deliveries ed\n  JOIN email_templates et ON et.id = ed.email_template_id\n  JOIN users u ON u.id = ed.user_id\nWHERE ed.deleted_at IS NULL\n  AND ed.sent = FALSE\n  AND ed.error IS NULL\nLIMIT 10000;\n  ",
    "describe": {
      "columns": [
        {
          "ordinal": 0,
          "name": "id",
          "type_info": "Uuid"
        },
        {
          "ordinal": 1,
          "name": "to",
          "type_info": "Uuid"
        },
        {
          "ordinal": 2,
          "name": "subject",
          "type_info": "Varchar"
        },
        {
          "ordinal": 3,
          "name": "body",
          "type_info": "Jsonb"
        }
      ],
      "parameters": {
        "Left": []
      },
      "nullable": [false, false, true, true]
    }
  },
  "12ca747f44759f66feeb79358eafa59184d090a9a37fefcc951eb221e4cebe9f": {
    "query": "\nSELECT id,\n  title,\n  content,\n  created_at,\n  history_change_reason as \"history_change_reason: HistoryChangeReason\",\n  restored_from_id,\n  author_user_id\nFROM page_history\nWHERE page_id = $1\nORDER BY created_at DESC, id\nLIMIT $2\nOFFSET $3\n",
    "describe": {
      "columns": [
        {
          "ordinal": 0,
          "name": "id",
          "type_info": "Uuid"
        },
        {
          "ordinal": 1,
          "name": "title",
          "type_info": "Varchar"
        },
        {
          "ordinal": 2,
          "name": "content",
          "type_info": "Jsonb"
        },
        {
          "ordinal": 3,
          "name": "created_at",
          "type_info": "Timestamptz"
        },
        {
          "ordinal": 4,
          "name": "history_change_reason: HistoryChangeReason",
          "type_info": {
            "Custom": {
              "name": "history_change_reason",
              "kind": {
                "Enum": ["page-saved", "history-restored"]
              }
            }
          }
        },
        {
          "ordinal": 5,
          "name": "restored_from_id",
          "type_info": "Uuid"
        },
        {
          "ordinal": 6,
          "name": "author_user_id",
          "type_info": "Uuid"
        }
      ],
      "parameters": {
        "Left": ["Uuid", "Int8", "Int8"]
      },
      "nullable": [false, false, false, false, false, true, false]
    }
  },
  "1354fbf47a4a0f22b9b9f30143dd425b05aef41d55a178bc39eb1eb4140a6e0c": {
    "query": "\nUPDATE course_instances\nSET variant_status = $1\nWHERE id = $2;\n",
    "describe": {
      "columns": [],
      "parameters": {
        "Left": [
          {
            "Custom": {
              "name": "variant_status",
              "kind": {
                "Enum": ["draft", "upcoming", "active", "ended"]
              }
            }
          },
          "Uuid"
        ]
      },
      "nullable": []
    }
  },
  "136f369cc798e92b4620cee20013ec066455939fc7d47f8db1a107317753d4a1": {
    "query": "\nSELECT COUNT(e.id) as total_exercises,\n  COALESCE(0, SUM(e.score_maximum)) as score_maximum\nFROM course_instances ci\n  LEFT JOIN exercises e on ci.course_id = e.course_id\nWHERE e.deleted_at IS NULL\n  AND ci.id = $1;\n        ",
    "describe": {
      "columns": [
        {
          "ordinal": 0,
          "name": "total_exercises",
          "type_info": "Int8"
        },
        {
          "ordinal": 1,
          "name": "score_maximum",
          "type_info": "Int8"
        }
      ],
      "parameters": {
        "Left": ["Uuid"]
      },
      "nullable": [null, null]
    }
  },
  "13baaaa4365e9ec8bfafe2504080eafdc369bd22e4444cd8035647fcd31d0fe5": {
    "query": "\nSELECT id,\n  exercise_id,\n  exercise_type,\n  assignment,\n  public_spec\nFROM exercise_tasks\nWHERE id = $1\n                ",
    "describe": {
      "columns": [
        {
          "ordinal": 0,
          "name": "id",
          "type_info": "Uuid"
        },
        {
          "ordinal": 1,
          "name": "exercise_id",
          "type_info": "Uuid"
        },
        {
          "ordinal": 2,
          "name": "exercise_type",
          "type_info": "Varchar"
        },
        {
          "ordinal": 3,
          "name": "assignment",
          "type_info": "Jsonb"
        },
        {
          "ordinal": 4,
          "name": "public_spec",
          "type_info": "Jsonb"
        }
      ],
      "parameters": {
        "Left": ["Uuid"]
      },
      "nullable": [false, false, false, false, true]
    }
  },
  "154577d6eb687de28cba5811dbfeb0660cfc10e838577fe8a94c3b7dc6cc41e9": {
    "query": "SELECT course_id FROM exercises WHERE id = (SELECT exercise_id FROM exercise_tasks WHERE id = $1)",
    "describe": {
      "columns": [
        {
          "ordinal": 0,
          "name": "course_id",
          "type_info": "Uuid"
        }
      ],
      "parameters": {
        "Left": ["Uuid"]
      },
      "nullable": [false]
    }
  },
  "17ac831ff424d02bd7609c76c190768ef00265bf144ab61459e11f1b7179b660": {
    "query": "SELECT * FROM organizations WHERE deleted_at IS NULL;",
    "describe": {
      "columns": [
        {
          "ordinal": 0,
          "name": "id",
          "type_info": "Uuid"
        },
        {
          "ordinal": 1,
          "name": "name",
          "type_info": "Varchar"
        },
        {
          "ordinal": 2,
          "name": "created_at",
          "type_info": "Timestamptz"
        },
        {
          "ordinal": 3,
          "name": "updated_at",
          "type_info": "Timestamptz"
        },
        {
          "ordinal": 4,
          "name": "deleted_at",
          "type_info": "Timestamptz"
        },
        {
          "ordinal": 5,
          "name": "slug",
          "type_info": "Varchar"
        }
      ],
      "parameters": {
        "Left": []
      },
      "nullable": [false, false, false, false, true, false]
    }
  },
  "18cad5d0cf2a854a36655738b9a05c4fe5376c77174239b17cdf7e21bc739b1f": {
    "query": "\nSELECT *\nFROM exercises\nWHERE id = $1\n",
    "describe": {
      "columns": [
        {
          "ordinal": 0,
          "name": "id",
          "type_info": "Uuid"
        },
        {
          "ordinal": 1,
          "name": "created_at",
          "type_info": "Timestamptz"
        },
        {
          "ordinal": 2,
          "name": "updated_at",
          "type_info": "Timestamptz"
        },
        {
          "ordinal": 3,
          "name": "course_id",
          "type_info": "Uuid"
        },
        {
          "ordinal": 4,
          "name": "deleted_at",
          "type_info": "Timestamptz"
        },
        {
          "ordinal": 5,
          "name": "name",
          "type_info": "Varchar"
        },
        {
          "ordinal": 6,
          "name": "deadline",
          "type_info": "Timestamptz"
        },
        {
          "ordinal": 7,
          "name": "page_id",
          "type_info": "Uuid"
        },
        {
          "ordinal": 8,
          "name": "score_maximum",
          "type_info": "Int4"
        },
        {
          "ordinal": 9,
          "name": "order_number",
          "type_info": "Int4"
        },
        {
          "ordinal": 10,
          "name": "chapter_id",
          "type_info": "Uuid"
        },
        {
          "ordinal": 11,
          "name": "copied_from",
          "type_info": "Uuid"
        }
      ],
      "parameters": {
        "Left": ["Uuid"]
      },
      "nullable": [false, false, false, false, true, false, true, false, false, false, false, true]
    }
  },
  "19a6e3aaaddd659eb5cee0d7361c6ce7b72a8f77a14561cb51427fb4490fa36b": {
    "query": "\nINSERT INTO chapters (name, course_id, chapter_number)\nVALUES ($1, $2, $3)\nRETURNING id\n",
    "describe": {
      "columns": [
        {
          "ordinal": 0,
          "name": "id",
          "type_info": "Uuid"
        }
      ],
      "parameters": {
        "Left": ["Varchar", "Uuid", "Int4"]
      },
      "nullable": [false]
    }
  },
  "1cabcb883f5fbf43f12a8ce0e79f7137d51f29388fdc3f4993575f7bf8298070": {
    "query": "\nUPDATE gradings\n  SET\n    grading_progress = $2,\n    unscaled_score_given = $3,\n    unscaled_score_maximum = $4,\n    feedback_text = $5,\n    feedback_json = $6,\n    grading_completed_at = $7,\n    score_given = $8\nWHERE id = $1\nRETURNING id, created_at, updated_at, submission_id, course_id, exercise_id, exercise_task_id, grading_priority, score_given, grading_progress as \"grading_progress: _\", user_points_update_strategy as \"user_points_update_strategy: _\", unscaled_score_given, unscaled_score_maximum, grading_started_at, grading_completed_at, feedback_json, feedback_text, deleted_at\n        ",
    "describe": {
      "columns": [
        {
          "ordinal": 0,
          "name": "id",
          "type_info": "Uuid"
        },
        {
          "ordinal": 1,
          "name": "created_at",
          "type_info": "Timestamptz"
        },
        {
          "ordinal": 2,
          "name": "updated_at",
          "type_info": "Timestamptz"
        },
        {
          "ordinal": 3,
          "name": "submission_id",
          "type_info": "Uuid"
        },
        {
          "ordinal": 4,
          "name": "course_id",
          "type_info": "Uuid"
        },
        {
          "ordinal": 5,
          "name": "exercise_id",
          "type_info": "Uuid"
        },
        {
          "ordinal": 6,
          "name": "exercise_task_id",
          "type_info": "Uuid"
        },
        {
          "ordinal": 7,
          "name": "grading_priority",
          "type_info": "Int4"
        },
        {
          "ordinal": 8,
          "name": "score_given",
          "type_info": "Float4"
        },
        {
          "ordinal": 9,
          "name": "grading_progress: _",
          "type_info": {
            "Custom": {
              "name": "grading_progress",
              "kind": {
                "Enum": ["fully-graded", "pending", "pending-manual", "failed", "not-ready"]
              }
            }
          }
        },
        {
          "ordinal": 10,
          "name": "user_points_update_strategy: _",
          "type_info": {
            "Custom": {
              "name": "user_points_update_strategy",
              "kind": {
                "Enum": [
                  "can-add-points-but-cannot-remove-points",
                  "can-add-points-and-can-remove-points"
                ]
              }
            }
          }
        },
        {
          "ordinal": 11,
          "name": "unscaled_score_given",
          "type_info": "Float4"
        },
        {
          "ordinal": 12,
          "name": "unscaled_score_maximum",
          "type_info": "Int4"
        },
        {
          "ordinal": 13,
          "name": "grading_started_at",
          "type_info": "Timestamptz"
        },
        {
          "ordinal": 14,
          "name": "grading_completed_at",
          "type_info": "Timestamptz"
        },
        {
          "ordinal": 15,
          "name": "feedback_json",
          "type_info": "Jsonb"
        },
        {
          "ordinal": 16,
          "name": "feedback_text",
          "type_info": "Text"
        },
        {
          "ordinal": 17,
          "name": "deleted_at",
          "type_info": "Timestamptz"
        }
      ],
      "parameters": {
        "Left": [
          "Uuid",
          {
            "Custom": {
              "name": "grading_progress",
              "kind": {
                "Enum": ["fully-graded", "pending", "pending-manual", "failed", "not-ready"]
              }
            }
          },
          "Float4",
          "Int4",
          "Text",
          "Jsonb",
          "Timestamptz",
          "Float4"
        ]
      },
      "nullable": [
        false,
        false,
        false,
        false,
        false,
        false,
        false,
        false,
        true,
        false,
        false,
        true,
        true,
        true,
        true,
        true,
        true,
        true
      ]
    }
  },
  "1d480cfbf4a9dc142a798a9bacd391dd6c8c98df5c694697eee44162cbb2c95b": {
    "query": "SELECT COUNT(*) as count FROM submissions WHERE exercise_id = $1",
    "describe": {
      "columns": [
        {
          "ordinal": 0,
          "name": "count",
          "type_info": "Int8"
        }
      ],
      "parameters": {
        "Left": ["Uuid"]
      },
      "nullable": [null]
    }
  },
  "1daa6a64b96d07871fcd53657c9b31c9901c13391c1a83ad214e8365d8fcd00c": {
    "query": "SELECT course_id FROM exercises WHERE id = $1;",
    "describe": {
      "columns": [
        {
          "ordinal": 0,
          "name": "course_id",
          "type_info": "Uuid"
        }
      ],
      "parameters": {
        "Left": ["Uuid"]
      },
      "nullable": [false]
    }
  },
  "2090215d692ad3325b635bad802744f8f3caf416b4354a5a6791c5ef1ed05c4d": {
    "query": "\nINSERT INTO exercise_tasks (\n    id,\n    exercise_id,\n    exercise_type,\n    assignment,\n    private_spec,\n    spec_file_id,\n    public_spec,\n    model_solution_spec,\n    copied_from\n  )\nSELECT uuid_generate_v5($1, id::text),\n  uuid_generate_v5($1, exercise_id::text),\n  exercise_type,\n  assignment,\n  private_spec,\n  spec_file_id,\n  public_spec,\n  model_solution_spec,\n  id\nFROM exercise_tasks\nWHERE exercise_id IN (\n    SELECT id\n    FROM exercises\n    WHERE course_id = $2\n  );\n    ",
    "describe": {
      "columns": [],
      "parameters": {
        "Left": ["Uuid", "Uuid"]
      },
      "nullable": []
    }
  },
  "209e86c27b0de935b1b9038358577b8624d596bdc715f341b360d1cf31eb9470": {
    "query": "\nINSERT INTO exercise_service_info (\n    exercise_service_id,\n    editor_iframe_path,\n    exercise_iframe_path,\n    submission_iframe_path,\n    grade_endpoint_path,\n    public_spec_endpoint_path,\n    model_solution_path\n  )\nVALUES ($1, $2, $3, $4, $5, $6, $7)\nRETURNING *\n",
    "describe": {
      "columns": [
        {
          "ordinal": 0,
          "name": "exercise_service_id",
          "type_info": "Uuid"
        },
        {
          "ordinal": 1,
          "name": "created_at",
          "type_info": "Timestamptz"
        },
        {
          "ordinal": 2,
          "name": "updated_at",
          "type_info": "Timestamptz"
        },
        {
          "ordinal": 3,
          "name": "editor_iframe_path",
          "type_info": "Varchar"
        },
        {
          "ordinal": 4,
          "name": "exercise_iframe_path",
          "type_info": "Varchar"
        },
        {
          "ordinal": 5,
          "name": "grade_endpoint_path",
          "type_info": "Varchar"
        },
        {
          "ordinal": 6,
          "name": "submission_iframe_path",
          "type_info": "Varchar"
        },
        {
          "ordinal": 7,
          "name": "public_spec_endpoint_path",
          "type_info": "Varchar"
        },
        {
          "ordinal": 8,
          "name": "model_solution_path",
          "type_info": "Varchar"
        }
      ],
      "parameters": {
        "Left": ["Uuid", "Varchar", "Varchar", "Varchar", "Varchar", "Varchar", "Varchar"]
      },
      "nullable": [false, false, false, false, false, false, false, false, false]
    }
  },
  "216274644eb91791c11037c6ce36bed38f64b1e3be53585ddce293db048a3513": {
    "query": "\nUPDATE pages\nSET\n    content = $2,\n    url_path = $3,\n    title = $4,\n    chapter_id = $5\nWHERE id = $1\nRETURNING *\n            ",
    "describe": {
      "columns": [
        {
          "ordinal": 0,
          "name": "id",
          "type_info": "Uuid"
        },
        {
          "ordinal": 1,
          "name": "created_at",
          "type_info": "Timestamptz"
        },
        {
          "ordinal": 2,
          "name": "updated_at",
          "type_info": "Timestamptz"
        },
        {
          "ordinal": 3,
          "name": "course_id",
          "type_info": "Uuid"
        },
        {
          "ordinal": 4,
          "name": "content",
          "type_info": "Jsonb"
        },
        {
          "ordinal": 5,
          "name": "url_path",
          "type_info": "Varchar"
        },
        {
          "ordinal": 6,
          "name": "title",
          "type_info": "Varchar"
        },
        {
          "ordinal": 7,
          "name": "deleted_at",
          "type_info": "Timestamptz"
        },
        {
          "ordinal": 8,
          "name": "chapter_id",
          "type_info": "Uuid"
        },
        {
          "ordinal": 9,
          "name": "order_number",
          "type_info": "Int4"
        },
        {
          "ordinal": 10,
          "name": "copied_from",
          "type_info": "Uuid"
        }
      ],
      "parameters": {
        "Left": ["Uuid", "Jsonb", "Varchar", "Varchar", "Uuid"]
      },
      "nullable": [false, false, false, false, false, false, false, true, true, false, true]
    }
  },
  "2279c575464d39a9a4fa338b3d839de39e68c2453dd51b544f6459ab0f72b238": {
    "query": "\nSELECT id,\n  created_at,\n  updated_at,\n  deleted_at,\n  course_id,\n  starts_at,\n  ends_at,\n  name,\n  description,\n  variant_status as \"variant_status: VariantStatus\"\nFROM course_instances\nWHERE course_id = $1\n  AND deleted_at IS NULL;\n        ",
    "describe": {
      "columns": [
        {
          "ordinal": 0,
          "name": "id",
          "type_info": "Uuid"
        },
        {
          "ordinal": 1,
          "name": "created_at",
          "type_info": "Timestamptz"
        },
        {
          "ordinal": 2,
          "name": "updated_at",
          "type_info": "Timestamptz"
        },
        {
          "ordinal": 3,
          "name": "deleted_at",
          "type_info": "Timestamptz"
        },
        {
          "ordinal": 4,
          "name": "course_id",
          "type_info": "Uuid"
        },
        {
          "ordinal": 5,
          "name": "starts_at",
          "type_info": "Timestamptz"
        },
        {
          "ordinal": 6,
          "name": "ends_at",
          "type_info": "Timestamptz"
        },
        {
          "ordinal": 7,
          "name": "name",
          "type_info": "Varchar"
        },
        {
          "ordinal": 8,
          "name": "description",
          "type_info": "Varchar"
        },
        {
          "ordinal": 9,
          "name": "variant_status: VariantStatus",
          "type_info": {
            "Custom": {
              "name": "variant_status",
              "kind": {
                "Enum": ["draft", "upcoming", "active", "ended"]
              }
            }
          }
        }
      ],
      "parameters": {
        "Left": ["Uuid"]
      },
      "nullable": [false, false, false, true, false, true, true, true, true, false]
    }
  },
  "2395ca73bcdd330e31c0d42fdf6ec062602d06d67ce40ffcf1b71fd90982b2f7": {
    "query": "\n  INSERT INTO\n    submissions(exercise_task_id, data_json, exercise_id, course_id, user_id, course_instance_id)\n  VALUES($1, $2, $3, $4, $5, $6)\n  RETURNING *\n          ",
    "describe": {
      "columns": [
        {
          "ordinal": 0,
          "name": "id",
          "type_info": "Uuid"
        },
        {
          "ordinal": 1,
          "name": "created_at",
          "type_info": "Timestamptz"
        },
        {
          "ordinal": 2,
          "name": "updated_at",
          "type_info": "Timestamptz"
        },
        {
          "ordinal": 3,
          "name": "deleted_at",
          "type_info": "Timestamptz"
        },
        {
          "ordinal": 4,
          "name": "exercise_id",
          "type_info": "Uuid"
        },
        {
          "ordinal": 5,
          "name": "course_id",
          "type_info": "Uuid"
        },
        {
          "ordinal": 6,
          "name": "exercise_task_id",
          "type_info": "Uuid"
        },
        {
          "ordinal": 7,
          "name": "data_json",
          "type_info": "Jsonb"
        },
        {
          "ordinal": 8,
          "name": "grading_id",
          "type_info": "Uuid"
        },
        {
          "ordinal": 9,
          "name": "metadata",
          "type_info": "Jsonb"
        },
        {
          "ordinal": 10,
          "name": "user_id",
          "type_info": "Uuid"
        },
        {
          "ordinal": 11,
          "name": "course_instance_id",
          "type_info": "Uuid"
        }
      ],
      "parameters": {
        "Left": ["Uuid", "Jsonb", "Uuid", "Uuid", "Uuid", "Uuid"]
      },
      "nullable": [false, false, false, true, false, false, false, true, true, true, false, false]
    }
  },
  "2435b3f81b4db4a7dcc1a040f0f69d0e804f1ed1d5ef53b1306d64e40f23d019": {
    "query": "\nSELECT *\nFROM pages\nWHERE chapter_id = $1\n  AND deleted_at IS NULL\n        ",
    "describe": {
      "columns": [
        {
          "ordinal": 0,
          "name": "id",
          "type_info": "Uuid"
        },
        {
          "ordinal": 1,
          "name": "created_at",
          "type_info": "Timestamptz"
        },
        {
          "ordinal": 2,
          "name": "updated_at",
          "type_info": "Timestamptz"
        },
        {
          "ordinal": 3,
          "name": "course_id",
          "type_info": "Uuid"
        },
        {
          "ordinal": 4,
          "name": "content",
          "type_info": "Jsonb"
        },
        {
          "ordinal": 5,
          "name": "url_path",
          "type_info": "Varchar"
        },
        {
          "ordinal": 6,
          "name": "title",
          "type_info": "Varchar"
        },
        {
          "ordinal": 7,
          "name": "deleted_at",
          "type_info": "Timestamptz"
        },
        {
          "ordinal": 8,
          "name": "chapter_id",
          "type_info": "Uuid"
        },
        {
          "ordinal": 9,
          "name": "order_number",
          "type_info": "Int4"
        },
        {
          "ordinal": 10,
          "name": "copied_from",
          "type_info": "Uuid"
        }
      ],
      "parameters": {
        "Left": ["Uuid"]
      },
      "nullable": [false, false, false, false, false, false, false, true, true, false, true]
    }
  },
  "24ddc7ca96ee217a658068a76c26fbf24a3c89ecf4f6bba29b498fb959c95779": {
    "query": "\nSELECT et.id,\n  et.private_spec,\n  et.public_spec,\n  et.model_solution_spec\nfrom exercise_tasks et\n  JOIN exercises e ON (e.id = et.exercise_id)\nWHERE page_id = $1\n        ",
    "describe": {
      "columns": [
        {
          "ordinal": 0,
          "name": "id",
          "type_info": "Uuid"
        },
        {
          "ordinal": 1,
          "name": "private_spec",
          "type_info": "Jsonb"
        },
        {
          "ordinal": 2,
          "name": "public_spec",
          "type_info": "Jsonb"
        },
        {
          "ordinal": 3,
          "name": "model_solution_spec",
          "type_info": "Jsonb"
        }
      ],
      "parameters": {
        "Left": ["Uuid"]
      },
      "nullable": [false, true, true, true]
    }
  },
  "2641e1e17a3e402f0b0a92af0a97c6d01ce383fcee40120a64867aebdc0d64f2": {
    "query": "\nINSERT INTO\n  gradings(submission_id, course_id, exercise_id, exercise_task_id, grading_started_at)\nVALUES($1, $2, $3, $4, now())\nRETURNING id, created_at, updated_at, submission_id, course_id, exercise_id, exercise_task_id, grading_priority, score_given, grading_progress as \"grading_progress: _\", user_points_update_strategy as \"user_points_update_strategy: _\", unscaled_score_given, unscaled_score_maximum, grading_started_at, grading_completed_at, feedback_json, feedback_text, deleted_at\n        ",
    "describe": {
      "columns": [
        {
          "ordinal": 0,
          "name": "id",
          "type_info": "Uuid"
        },
        {
          "ordinal": 1,
          "name": "created_at",
          "type_info": "Timestamptz"
        },
        {
          "ordinal": 2,
          "name": "updated_at",
          "type_info": "Timestamptz"
        },
        {
          "ordinal": 3,
          "name": "submission_id",
          "type_info": "Uuid"
        },
        {
          "ordinal": 4,
          "name": "course_id",
          "type_info": "Uuid"
        },
        {
          "ordinal": 5,
          "name": "exercise_id",
          "type_info": "Uuid"
        },
        {
          "ordinal": 6,
          "name": "exercise_task_id",
          "type_info": "Uuid"
        },
        {
          "ordinal": 7,
          "name": "grading_priority",
          "type_info": "Int4"
        },
        {
          "ordinal": 8,
          "name": "score_given",
          "type_info": "Float4"
        },
        {
          "ordinal": 9,
          "name": "grading_progress: _",
          "type_info": {
            "Custom": {
              "name": "grading_progress",
              "kind": {
                "Enum": ["fully-graded", "pending", "pending-manual", "failed", "not-ready"]
              }
            }
          }
        },
        {
          "ordinal": 10,
          "name": "user_points_update_strategy: _",
          "type_info": {
            "Custom": {
              "name": "user_points_update_strategy",
              "kind": {
                "Enum": [
                  "can-add-points-but-cannot-remove-points",
                  "can-add-points-and-can-remove-points"
                ]
              }
            }
          }
        },
        {
          "ordinal": 11,
          "name": "unscaled_score_given",
          "type_info": "Float4"
        },
        {
          "ordinal": 12,
          "name": "unscaled_score_maximum",
          "type_info": "Int4"
        },
        {
          "ordinal": 13,
          "name": "grading_started_at",
          "type_info": "Timestamptz"
        },
        {
          "ordinal": 14,
          "name": "grading_completed_at",
          "type_info": "Timestamptz"
        },
        {
          "ordinal": 15,
          "name": "feedback_json",
          "type_info": "Jsonb"
        },
        {
          "ordinal": 16,
          "name": "feedback_text",
          "type_info": "Text"
        },
        {
          "ordinal": 17,
          "name": "deleted_at",
          "type_info": "Timestamptz"
        }
      ],
      "parameters": {
        "Left": ["Uuid", "Uuid", "Uuid", "Uuid"]
      },
      "nullable": [
        false,
        false,
        false,
        false,
        false,
        false,
        false,
        false,
        true,
        false,
        false,
        true,
        true,
        true,
        true,
        true,
        true,
        true
      ]
    }
  },
  "2711d322b3321b8956fe256642fb1d2c259d339752d854cd58383a26889e1cbf": {
    "query": "\nUPDATE regrading_submissions\nSET grading_after_regrading = $1\nWHERE id = $2\n",
    "describe": {
      "columns": [],
      "parameters": {
        "Left": ["Uuid", "Uuid"]
      },
      "nullable": []
    }
  },
<<<<<<< HEAD
  "2996bd79d73acf1a3d1fc24adce5f9cdf2ec23f7bc57f386ef3da7524b965b7d": {
    "query": "\nINSERT INTO pages (\n    id,\n    course_id,\n    content,\n    url_path,\n    title,\n    chapter_id,\n    order_number,\n    copied_from\n  )\nSELECT uuid_generate_v5($1, id::text),\n  $1,\n  content,\n  url_path,\n  title,\n  uuid_generate_v5($1, chapter_id::text),\n  order_number,\n  id\nFROM pages\nWHERE (course_id = $2)\nRETURNING id,\n  content;\n    ",
=======
  "2abaee65f94d36fb9360d9eb3232dcb45b7aa9badbc06563c2e9fc1e2c53e357": {
    "query": "\n  INSERT INTO page_history (\n    page_id,\n    title,\n    content,\n    history_change_reason,\n    author_user_id,\n    restored_from_id\n  )\nVALUES ($1, $2, $3, $4, $5, $6)\nRETURNING id\n",
    "describe": {
      "columns": [
        {
          "ordinal": 0,
          "name": "id",
          "type_info": "Uuid"
        }
      ],
      "parameters": {
        "Left": [
          "Uuid",
          "Varchar",
          "Jsonb",
          {
            "Custom": {
              "name": "history_change_reason",
              "kind": {
                "Enum": ["page-saved", "history-restored"]
              }
            }
          },
          "Uuid",
          "Uuid"
        ]
      },
      "nullable": [false]
    }
  },
  "3032ff286151759d959d95bd482deab8c4db06560e886e0a69cea9ba286f2381": {
    "query": "\nUPDATE chapters\nSET front_page_id = $1\nWHERE id = $2\nRETURNING *\n        ",
>>>>>>> 590e4d94
    "describe": {
      "columns": [
        {
          "ordinal": 0,
          "name": "id",
          "type_info": "Uuid"
        },
        {
          "ordinal": 1,
<<<<<<< HEAD
          "name": "content",
          "type_info": "Jsonb"
=======
          "name": "name",
          "type_info": "Varchar"
        },
        {
          "ordinal": 2,
          "name": "course_id",
          "type_info": "Uuid"
        },
        {
          "ordinal": 3,
          "name": "chapter_number",
          "type_info": "Int4"
        },
        {
          "ordinal": 4,
          "name": "created_at",
          "type_info": "Timestamptz"
        },
        {
          "ordinal": 5,
          "name": "updated_at",
          "type_info": "Timestamptz"
        },
        {
          "ordinal": 6,
          "name": "deleted_at",
          "type_info": "Timestamptz"
        },
        {
          "ordinal": 7,
          "name": "front_page_id",
          "type_info": "Uuid"
        },
        {
          "ordinal": 8,
          "name": "opens_at",
          "type_info": "Timestamptz"
        },
        {
          "ordinal": 9,
          "name": "chapter_image",
          "type_info": "Varchar"
>>>>>>> 590e4d94
        }
      ],
      "parameters": {
        "Left": ["Uuid", "Uuid"]
      },
<<<<<<< HEAD
      "nullable": [false, false]
=======
      "nullable": [false, false, false, false, false, false, true, true, true, true]
>>>>>>> 590e4d94
    }
  },
  "306820247b9533af5d464aa15a58f9fcde6a59b1666a3709b32bc1823ad2e970": {
    "query": "\nSELECT *\nFROM exercises\nWHERE course_id = $1\n  AND deleted_at IS NULL\n",
    "describe": {
      "columns": [
        {
          "ordinal": 0,
          "name": "id",
          "type_info": "Uuid"
        },
        {
          "ordinal": 1,
          "name": "created_at",
          "type_info": "Timestamptz"
        },
        {
          "ordinal": 2,
          "name": "updated_at",
          "type_info": "Timestamptz"
        },
        {
          "ordinal": 3,
          "name": "course_id",
          "type_info": "Uuid"
        },
        {
          "ordinal": 4,
          "name": "deleted_at",
          "type_info": "Timestamptz"
        },
        {
          "ordinal": 5,
          "name": "name",
          "type_info": "Varchar"
        },
        {
          "ordinal": 6,
          "name": "deadline",
          "type_info": "Timestamptz"
        },
        {
          "ordinal": 7,
          "name": "page_id",
          "type_info": "Uuid"
        },
        {
          "ordinal": 8,
          "name": "score_maximum",
          "type_info": "Int4"
        },
        {
          "ordinal": 9,
          "name": "order_number",
          "type_info": "Int4"
        },
        {
          "ordinal": 10,
          "name": "chapter_id",
          "type_info": "Uuid"
        },
        {
          "ordinal": 11,
          "name": "copied_from",
          "type_info": "Uuid"
        }
      ],
      "parameters": {
        "Left": ["Uuid"]
      },
      "nullable": [false, false, false, false, true, false, true, false, false, false, false, true]
    }
  },
  "30742ffe2fe330d87178cd8ef3ded27340c2215ee81a4d1c7cacc05d2e5d6716": {
    "query": "\nSELECT *\nFROM courses\nWHERE slug = $1\n  AND deleted_at IS NULL\n",
    "describe": {
      "columns": [
        {
          "ordinal": 0,
          "name": "id",
          "type_info": "Uuid"
        },
        {
          "ordinal": 1,
          "name": "name",
          "type_info": "Varchar"
        },
        {
          "ordinal": 2,
          "name": "created_at",
          "type_info": "Timestamptz"
        },
        {
          "ordinal": 3,
          "name": "updated_at",
          "type_info": "Timestamptz"
        },
        {
          "ordinal": 4,
          "name": "organization_id",
          "type_info": "Uuid"
        },
        {
          "ordinal": 5,
          "name": "deleted_at",
          "type_info": "Timestamptz"
        },
        {
          "ordinal": 6,
          "name": "slug",
          "type_info": "Varchar"
        },
        {
          "ordinal": 7,
          "name": "language_code",
          "type_info": "Varchar"
        },
        {
          "ordinal": 8,
          "name": "copied_from",
          "type_info": "Uuid"
        },
        {
          "ordinal": 9,
          "name": "language_version_of_course_id",
          "type_info": "Uuid"
        }
      ],
      "parameters": {
        "Left": ["Text"]
      },
      "nullable": [false, false, false, false, false, true, false, false, true, true]
    }
  },
  "3112b033a77d157f59f47880f2e44143c4cf49017c96939a4b1b01622b8ae788": {
    "query": "\n  INSERT INTO\n    pages(course_id, content, url_path, title, order_number, chapter_id)\n  VALUES($1, $2, $3, $4, $5, $6)\n  RETURNING *\n          ",
    "describe": {
      "columns": [
        {
          "ordinal": 0,
          "name": "id",
          "type_info": "Uuid"
        },
        {
          "ordinal": 1,
          "name": "created_at",
          "type_info": "Timestamptz"
        },
        {
          "ordinal": 2,
          "name": "updated_at",
          "type_info": "Timestamptz"
        },
        {
          "ordinal": 3,
          "name": "course_id",
          "type_info": "Uuid"
        },
        {
          "ordinal": 4,
          "name": "content",
          "type_info": "Jsonb"
        },
        {
          "ordinal": 5,
          "name": "url_path",
          "type_info": "Varchar"
        },
        {
          "ordinal": 6,
          "name": "title",
          "type_info": "Varchar"
        },
        {
          "ordinal": 7,
          "name": "deleted_at",
          "type_info": "Timestamptz"
        },
        {
          "ordinal": 8,
          "name": "chapter_id",
          "type_info": "Uuid"
        },
        {
          "ordinal": 9,
          "name": "order_number",
          "type_info": "Int4"
        },
        {
          "ordinal": 10,
          "name": "copied_from",
          "type_info": "Uuid"
        }
      ],
      "parameters": {
        "Left": ["Uuid", "Jsonb", "Varchar", "Varchar", "Int4", "Uuid"]
      },
      "nullable": [false, false, false, false, false, false, false, true, true, false, true]
    }
  },
  "350d3d019cdabf32d9a3a8dbe862beff94d30edfbb31e5831072bb5d01997520": {
    "query": "\nINSERT INTO submissions (\n    exercise_id,\n    course_id,\n    exercise_task_id,\n    user_id,\n    course_instance_id,\n    data_json,\n    id\n  )\nVALUES ($1, $2, $3, $4, $5, $6, $7)\nRETURNING id\n",
    "describe": {
      "columns": [
        {
          "ordinal": 0,
          "name": "id",
          "type_info": "Uuid"
        }
      ],
      "parameters": {
        "Left": ["Uuid", "Uuid", "Uuid", "Uuid", "Uuid", "Jsonb", "Uuid"]
      },
      "nullable": [false]
    }
  },
  "36578c1a1be112ab9d9f49eea1c69240309c9bf83e6a4b98237e687d1fa04b92": {
    "query": "SELECT course_id FROM pages WHERE id = $1",
    "describe": {
      "columns": [
        {
          "ordinal": 0,
          "name": "course_id",
          "type_info": "Uuid"
        }
      ],
      "parameters": {
        "Left": ["Uuid"]
      },
      "nullable": [false]
    }
  },
  "375b467ba026680d07ba6fa844de91afd942e86b2715431e41b6788df0d2b3c0": {
    "query": "SELECT * FROM users WHERE upstream_id = $1",
    "describe": {
      "columns": [
        {
          "ordinal": 0,
          "name": "id",
          "type_info": "Uuid"
        },
        {
          "ordinal": 1,
          "name": "created_at",
          "type_info": "Timestamptz"
        },
        {
          "ordinal": 2,
          "name": "updated_at",
          "type_info": "Timestamptz"
        },
        {
          "ordinal": 3,
          "name": "deleted_at",
          "type_info": "Timestamptz"
        },
        {
          "ordinal": 4,
          "name": "upstream_id",
          "type_info": "Int4"
        },
        {
          "ordinal": 5,
          "name": "email",
          "type_info": "Varchar"
        }
      ],
      "parameters": {
        "Left": ["Int4"]
      },
      "nullable": [false, false, false, true, true, false]
    }
  },
  "37dfaa87dd74a4c1f409cd120e6997847616214878ae8a66b326699fa8633ad3": {
    "query": "\nUPDATE chapters\nSET deleted_at = now()\nWHERE id = $1\nRETURNING *;\n",
    "describe": {
      "columns": [
        {
          "ordinal": 0,
          "name": "id",
          "type_info": "Uuid"
        },
        {
          "ordinal": 1,
          "name": "name",
          "type_info": "Varchar"
        },
        {
          "ordinal": 2,
          "name": "course_id",
          "type_info": "Uuid"
        },
        {
          "ordinal": 3,
          "name": "chapter_number",
          "type_info": "Int4"
        },
        {
          "ordinal": 4,
          "name": "created_at",
          "type_info": "Timestamptz"
        },
        {
          "ordinal": 5,
          "name": "updated_at",
          "type_info": "Timestamptz"
        },
        {
          "ordinal": 6,
          "name": "deleted_at",
          "type_info": "Timestamptz"
        },
        {
          "ordinal": 7,
          "name": "front_page_id",
          "type_info": "Uuid"
        },
        {
          "ordinal": 8,
          "name": "opens_at",
          "type_info": "Timestamptz"
        },
        {
          "ordinal": 9,
          "name": "chapter_image",
          "type_info": "Varchar"
        },
        {
          "ordinal": 10,
          "name": "copied_from",
          "type_info": "Uuid"
        }
      ],
      "parameters": {
        "Left": ["Uuid"]
      },
      "nullable": [false, false, false, false, false, false, true, true, true, true, true]
    }
  },
  "3c5b30ac7bad3459a0102d31d75bc0c7b6f8b9d62db3ce39be9c26cb318af8a9": {
    "query": "\nSELECT *\nFROM submissions\nWHERE id = $1\n",
    "describe": {
      "columns": [
        {
          "ordinal": 0,
          "name": "id",
          "type_info": "Uuid"
        },
        {
          "ordinal": 1,
          "name": "created_at",
          "type_info": "Timestamptz"
        },
        {
          "ordinal": 2,
          "name": "updated_at",
          "type_info": "Timestamptz"
        },
        {
          "ordinal": 3,
          "name": "deleted_at",
          "type_info": "Timestamptz"
        },
        {
          "ordinal": 4,
          "name": "exercise_id",
          "type_info": "Uuid"
        },
        {
          "ordinal": 5,
          "name": "course_id",
          "type_info": "Uuid"
        },
        {
          "ordinal": 6,
          "name": "exercise_task_id",
          "type_info": "Uuid"
        },
        {
          "ordinal": 7,
          "name": "data_json",
          "type_info": "Jsonb"
        },
        {
          "ordinal": 8,
          "name": "grading_id",
          "type_info": "Uuid"
        },
        {
          "ordinal": 9,
          "name": "metadata",
          "type_info": "Jsonb"
        },
        {
          "ordinal": 10,
          "name": "user_id",
          "type_info": "Uuid"
        },
        {
          "ordinal": 11,
          "name": "course_instance_id",
          "type_info": "Uuid"
        }
      ],
      "parameters": {
        "Left": ["Uuid"]
      },
      "nullable": [false, false, false, true, false, false, false, true, true, true, false, false]
    }
  },
  "3e925fb3e5a135d876037e1424238f4c88a4d9a76a739e16c2c6d8d17151cd06": {
    "query": "\nSELECT selected_exercise_task_id AS \"id!\"\nFROM user_exercise_states\nWHERE user_id = $1\n  AND selected_exercise_task_id IS NOT NULL\n  AND exercise_id = $2\n  AND course_instance_id = $3\n  AND deleted_at IS NULL\n            ",
    "describe": {
      "columns": [
        {
          "ordinal": 0,
          "name": "id!",
          "type_info": "Uuid"
        }
      ],
      "parameters": {
        "Left": ["Uuid", "Uuid", "Uuid"]
      },
      "nullable": [true]
    }
  },
  "3fe37166761219fc5d832aff78c2ae81f963c9b1fa42ac8519e80bc436c54200": {
    "query": "SELECT * FROM pages WHERE course_id = $1 AND deleted_at IS NULL;",
    "describe": {
      "columns": [
        {
          "ordinal": 0,
          "name": "id",
          "type_info": "Uuid"
        },
        {
          "ordinal": 1,
          "name": "created_at",
          "type_info": "Timestamptz"
        },
        {
          "ordinal": 2,
          "name": "updated_at",
          "type_info": "Timestamptz"
        },
        {
          "ordinal": 3,
          "name": "course_id",
          "type_info": "Uuid"
        },
        {
          "ordinal": 4,
          "name": "content",
          "type_info": "Jsonb"
        },
        {
          "ordinal": 5,
          "name": "url_path",
          "type_info": "Varchar"
        },
        {
          "ordinal": 6,
          "name": "title",
          "type_info": "Varchar"
        },
        {
          "ordinal": 7,
          "name": "deleted_at",
          "type_info": "Timestamptz"
        },
        {
          "ordinal": 8,
          "name": "chapter_id",
          "type_info": "Uuid"
        },
        {
          "ordinal": 9,
          "name": "order_number",
          "type_info": "Int4"
        },
        {
          "ordinal": 10,
          "name": "copied_from",
          "type_info": "Uuid"
        }
      ],
      "parameters": {
        "Left": ["Uuid"]
      },
      "nullable": [false, false, false, false, false, false, false, true, true, false, true]
    }
  },
  "40ee92fefa0c26c98e690f9a50b69cae49ae3ec5577ca4fb497816b875e4f921": {
    "query": "\nINSERT INTO block_feedback(feedback_id, block_id, block_text)\nVALUES ($1, $2, $3)\n",
    "describe": {
      "columns": [],
      "parameters": {
        "Left": ["Uuid", "Uuid", "Varchar"]
      },
      "nullable": []
    }
  },
  "436a4b6e66a08b6449ee12211e083a2291b3665a8b580e585fb211f451bd3a15": {
    "query": "\nUPDATE chapters\nSET front_page_id = $1\nWHERE id = $2\nRETURNING *;\n        ",
    "describe": {
      "columns": [
        {
          "ordinal": 0,
          "name": "id",
          "type_info": "Uuid"
        },
        {
          "ordinal": 1,
          "name": "name",
          "type_info": "Varchar"
        },
        {
          "ordinal": 2,
          "name": "course_id",
          "type_info": "Uuid"
        },
        {
          "ordinal": 3,
          "name": "chapter_number",
          "type_info": "Int4"
        },
        {
          "ordinal": 4,
          "name": "created_at",
          "type_info": "Timestamptz"
        },
        {
          "ordinal": 5,
          "name": "updated_at",
          "type_info": "Timestamptz"
        },
        {
          "ordinal": 6,
          "name": "deleted_at",
          "type_info": "Timestamptz"
        },
        {
          "ordinal": 7,
          "name": "front_page_id",
          "type_info": "Uuid"
        },
        {
          "ordinal": 8,
          "name": "opens_at",
          "type_info": "Timestamptz"
        },
        {
          "ordinal": 9,
          "name": "chapter_image",
          "type_info": "Varchar"
        },
        {
          "ordinal": 10,
          "name": "copied_from",
          "type_info": "Uuid"
        }
      ],
      "parameters": {
        "Left": ["Uuid", "Uuid"]
      },
      "nullable": [false, false, false, false, false, false, true, true, true, true, true]
    }
  },
  "45a3380b45f6c12e86e8ed31d0e2c7490f2487c08d6cedc711cecabc0fbf6af7": {
    "query": "\nUPDATE courses\n    SET deleted_at = now()\nWHERE\n    id = $1\nRETURNING *\n    ",
    "describe": {
      "columns": [
        {
          "ordinal": 0,
          "name": "id",
          "type_info": "Uuid"
        },
        {
          "ordinal": 1,
          "name": "name",
          "type_info": "Varchar"
        },
        {
          "ordinal": 2,
          "name": "created_at",
          "type_info": "Timestamptz"
        },
        {
          "ordinal": 3,
          "name": "updated_at",
          "type_info": "Timestamptz"
        },
        {
          "ordinal": 4,
          "name": "organization_id",
          "type_info": "Uuid"
        },
        {
          "ordinal": 5,
          "name": "deleted_at",
          "type_info": "Timestamptz"
        },
        {
          "ordinal": 6,
          "name": "slug",
          "type_info": "Varchar"
        },
        {
          "ordinal": 7,
          "name": "language_code",
          "type_info": "Varchar"
        },
        {
          "ordinal": 8,
          "name": "copied_from",
          "type_info": "Uuid"
        },
        {
          "ordinal": 9,
          "name": "language_version_of_course_id",
          "type_info": "Uuid"
        }
      ],
      "parameters": {
        "Left": ["Uuid"]
      },
      "nullable": [false, false, false, false, false, true, false, false, true, true]
    }
  },
  "4b1ff5bd633537d7159368dc3d07a0cdedaffffe39bddca03731fd3c6f04687b": {
    "query": "\nSELECT id,\n  exercise_id,\n  exercise_type,\n  assignment,\n  public_spec\nFROM exercise_tasks\nWHERE exercise_id = $1\n  AND deleted_at IS NULL\nORDER BY random();\n        ",
    "describe": {
      "columns": [
        {
          "ordinal": 0,
          "name": "id",
          "type_info": "Uuid"
        },
        {
          "ordinal": 1,
          "name": "exercise_id",
          "type_info": "Uuid"
        },
        {
          "ordinal": 2,
          "name": "exercise_type",
          "type_info": "Varchar"
        },
        {
          "ordinal": 3,
          "name": "assignment",
          "type_info": "Jsonb"
        },
        {
          "ordinal": 4,
          "name": "public_spec",
          "type_info": "Jsonb"
        }
      ],
      "parameters": {
        "Left": ["Uuid"]
      },
      "nullable": [false, false, false, false, true]
    }
  },
  "4b44f66b9c8470eb1cdc5fad9ccdd2522da49ac943fb43f02a35adddad2c884e": {
    "query": "\nINSERT INTO course_instance_enrollments (user_id, course_id, course_instance_id, current)\nVALUES ($1, $2, $3, $4)\nRETURNING *;\n",
    "describe": {
      "columns": [
        {
          "ordinal": 0,
          "name": "user_id",
          "type_info": "Uuid"
        },
        {
          "ordinal": 1,
          "name": "course_id",
          "type_info": "Uuid"
        },
        {
          "ordinal": 2,
          "name": "course_instance_id",
          "type_info": "Uuid"
        },
        {
          "ordinal": 3,
          "name": "current",
          "type_info": "Bool"
        },
        {
          "ordinal": 4,
          "name": "created_at",
          "type_info": "Timestamptz"
        },
        {
          "ordinal": 5,
          "name": "updated_at",
          "type_info": "Timestamptz"
        },
        {
          "ordinal": 6,
          "name": "deleted_at",
          "type_info": "Timestamptz"
        }
      ],
      "parameters": {
        "Left": ["Uuid", "Uuid", "Uuid", "Bool"]
      },
      "nullable": [false, false, false, false, false, false, true]
    }
  },
  "4bcf93034b7f1e2a30d12f895c2e8c394094dd5b057cbbd89a5715ad9518ef9d": {
    "query": "\n  UPDATE exercises\n  SET deleted_at = now()\n  WHERE page_id = $1\n          ",
    "describe": {
      "columns": [],
      "parameters": {
        "Left": ["Uuid"]
      },
      "nullable": []
    }
  },
  "4ce0473bffd95a6bbf4c2395cf6a458254c07d13bd2e585965fd64114074a1d9": {
    "query": "\nINSERT INTO feedback(user_id, course_id, feedback_given)\nVALUES ($1, $2, $3)\nRETURNING id\n",
    "describe": {
      "columns": [
        {
          "ordinal": 0,
          "name": "id",
          "type_info": "Uuid"
        }
      ],
      "parameters": {
        "Left": ["Uuid", "Uuid", "Varchar"]
      },
      "nullable": [false]
    }
  },
  "502d624be97efadd5fea8635bd71d85dd770df10088f3d1fe5ff749dd0e9bd7f": {
    "query": "\nUPDATE pages\nSET content = $1\nWHERE id = $2\n",
    "describe": {
      "columns": [],
      "parameters": {
        "Left": ["Jsonb", "Uuid"]
      },
      "nullable": []
    }
  },
  "53689fa260293e77ba82c680882d301a5f9695e76e0c7223762f5f21351b70cf": {
    "query": "\nINSERT INTO courses (name, organization_id, slug, language_code)\nVALUES ($1, $2, $3, $4)\nRETURNING id\n",
    "describe": {
      "columns": [
        {
          "ordinal": 0,
          "name": "id",
          "type_info": "Uuid"
        }
      ],
      "parameters": {
        "Left": ["Varchar", "Uuid", "Varchar", "Varchar"]
      },
      "nullable": [false]
    }
  },
  "53e26910f60193f83389cea5ba2197fb520a0733034ed9fb423dd1f1edccdc90": {
    "query": "\nINSERT INTO exercises (\n    id,\n    course_id,\n    name,\n    deadline,\n    page_id,\n    score_maximum,\n    order_number,\n    chapter_id,\n    copied_from\n  )\nSELECT uuid_generate_v5($1, id::text),\n  $1,\n  name,\n  deadline,\n  uuid_generate_v5($1, page_id::text),\n  score_maximum,\n  order_number,\n  chapter_id,\n  id\nFROM exercises\nWHERE course_id = $2\nRETURNING id,\n  copied_from;\n    ",
    "describe": {
      "columns": [
        {
          "ordinal": 0,
          "name": "id",
          "type_info": "Uuid"
        },
        {
          "ordinal": 1,
          "name": "copied_from",
          "type_info": "Uuid"
        }
      ],
      "parameters": {
        "Left": ["Uuid", "Uuid"]
      },
      "nullable": [false, true]
    }
  },
  "576035aeb9e877869815eabed2f331073438c344f65a06022c74c23592c51dd6": {
    "query": "\nSELECT opens_at\nFROM chapters\nWHERE id = $1\n",
    "describe": {
      "columns": [
        {
          "ordinal": 0,
          "name": "opens_at",
          "type_info": "Timestamptz"
        }
      ],
      "parameters": {
        "Left": ["Uuid"]
      },
      "nullable": [true]
    }
  },
<<<<<<< HEAD
  "5994334eba8b775d80a31603a63fe24599b25205a00cc5de720edc14d2fd1058": {
    "query": "\nSELECT *\nFROM exercises\nWHERE page_id = $1\n  AND deleted_at IS NULL\n",
=======
  "59560f932987006723205109989ebf808850875e7c312e4aa592953a6a1620d6": {
    "query": "\nSELECT *\nFROM pages\nWHERE id = $1\n",
>>>>>>> 590e4d94
    "describe": {
      "columns": [
        {
          "ordinal": 0,
          "name": "id",
          "type_info": "Uuid"
        },
        {
          "ordinal": 1,
          "name": "created_at",
<<<<<<< HEAD
          "type_info": "Timestamptz"
        },
        {
          "ordinal": 2,
          "name": "updated_at",
          "type_info": "Timestamptz"
        },
        {
          "ordinal": 3,
          "name": "course_id",
          "type_info": "Uuid"
        },
        {
          "ordinal": 4,
          "name": "deleted_at",
          "type_info": "Timestamptz"
        },
        {
          "ordinal": 5,
          "name": "name",
          "type_info": "Varchar"
        },
        {
          "ordinal": 6,
          "name": "deadline",
          "type_info": "Timestamptz"
        },
        {
          "ordinal": 7,
          "name": "page_id",
          "type_info": "Uuid"
        },
        {
          "ordinal": 8,
          "name": "score_maximum",
          "type_info": "Int4"
=======
          "type_info": "Timestamptz"
        },
        {
          "ordinal": 2,
          "name": "updated_at",
          "type_info": "Timestamptz"
        },
        {
          "ordinal": 3,
          "name": "course_id",
          "type_info": "Uuid"
        },
        {
          "ordinal": 4,
          "name": "content",
          "type_info": "Jsonb"
        },
        {
          "ordinal": 5,
          "name": "url_path",
          "type_info": "Varchar"
        },
        {
          "ordinal": 6,
          "name": "title",
          "type_info": "Varchar"
        },
        {
          "ordinal": 7,
          "name": "deleted_at",
          "type_info": "Timestamptz"
        },
        {
          "ordinal": 8,
          "name": "chapter_id",
          "type_info": "Uuid"
>>>>>>> 590e4d94
        },
        {
          "ordinal": 9,
          "name": "order_number",
          "type_info": "Int4"
<<<<<<< HEAD
        },
        {
          "ordinal": 10,
          "name": "chapter_id",
          "type_info": "Uuid"
        },
        {
          "ordinal": 11,
          "name": "copied_from",
          "type_info": "Uuid"
=======
>>>>>>> 590e4d94
        }
      ],
      "parameters": {
        "Left": ["Uuid"]
      },
<<<<<<< HEAD
      "nullable": [false, false, false, false, true, false, true, false, false, false, false, true]
=======
      "nullable": [false, false, false, false, false, false, false, true, true, false]
>>>>>>> 590e4d94
    }
  },
  "5dab5d2b5b6c50c979d750577afcaad172f3292daeba48bfe0ac1c208351b414": {
    "query": "SELECT * FROM pages WHERE chapter_id = $1 AND deleted_at IS NULL;",
    "describe": {
      "columns": [
        {
          "ordinal": 0,
          "name": "id",
          "type_info": "Uuid"
        },
        {
          "ordinal": 1,
          "name": "created_at",
          "type_info": "Timestamptz"
        },
        {
          "ordinal": 2,
          "name": "updated_at",
          "type_info": "Timestamptz"
        },
        {
          "ordinal": 3,
          "name": "course_id",
          "type_info": "Uuid"
        },
        {
          "ordinal": 4,
          "name": "content",
          "type_info": "Jsonb"
        },
        {
          "ordinal": 5,
          "name": "url_path",
          "type_info": "Varchar"
        },
        {
          "ordinal": 6,
          "name": "title",
          "type_info": "Varchar"
        },
        {
          "ordinal": 7,
          "name": "deleted_at",
          "type_info": "Timestamptz"
        },
        {
          "ordinal": 8,
          "name": "chapter_id",
          "type_info": "Uuid"
        },
        {
          "ordinal": 9,
          "name": "order_number",
          "type_info": "Int4"
        },
        {
          "ordinal": 10,
          "name": "copied_from",
          "type_info": "Uuid"
        }
      ],
      "parameters": {
        "Left": ["Uuid"]
      },
      "nullable": [false, false, false, false, false, false, false, true, true, false, true]
    }
  },
  "5ea8da4e3eda78a497074f73167d994b0e9791d7d9eb21ab7cfd07b8a7262c64": {
    "query": "\nSELECT course_instance_id AS id\nFROM course_instance_enrollments\nWHERE course_id = $1\n  AND user_id = $2\n  AND current = TRUE\n  AND deleted_at IS NULL\n",
    "describe": {
      "columns": [
        {
          "ordinal": 0,
          "name": "id",
          "type_info": "Uuid"
        }
      ],
      "parameters": {
        "Left": ["Uuid", "Uuid"]
      },
      "nullable": [false]
    }
  },
  "60fed3e48c5452f1f0d9aa6c6775f382456469221d08d6d2d450fd5c24648d31": {
    "query": "\nINSERT INTO chapters(name, course_id, chapter_number)\nVALUES($1, $2, $3)\nRETURNING *;\n",
    "describe": {
      "columns": [
        {
          "ordinal": 0,
          "name": "id",
          "type_info": "Uuid"
        },
        {
          "ordinal": 1,
          "name": "name",
          "type_info": "Varchar"
        },
        {
          "ordinal": 2,
          "name": "course_id",
          "type_info": "Uuid"
        },
        {
          "ordinal": 3,
          "name": "chapter_number",
          "type_info": "Int4"
        },
        {
          "ordinal": 4,
          "name": "created_at",
          "type_info": "Timestamptz"
        },
        {
          "ordinal": 5,
          "name": "updated_at",
          "type_info": "Timestamptz"
        },
        {
          "ordinal": 6,
          "name": "deleted_at",
          "type_info": "Timestamptz"
        },
        {
          "ordinal": 7,
          "name": "front_page_id",
          "type_info": "Uuid"
        },
        {
          "ordinal": 8,
          "name": "opens_at",
          "type_info": "Timestamptz"
        },
        {
          "ordinal": 9,
          "name": "chapter_image",
          "type_info": "Varchar"
        },
        {
          "ordinal": 10,
          "name": "copied_from",
          "type_info": "Uuid"
        }
      ],
      "parameters": {
        "Left": ["Varchar", "Uuid", "Int4"]
      },
      "nullable": [false, false, false, false, false, false, true, true, true, true, true]
    }
  },
  "6452399d7421bdd1ea2cc99b432783f3aa24444c1e1dfbd51d76d33869584073": {
    "query": "\n  UPDATE exercise_tasks\n  SET deleted_at = now()\n  WHERE exercise_id IN (SELECT id FROM exercises WHERE page_id = $1)\n          ",
    "describe": {
      "columns": [],
      "parameters": {
        "Left": ["Uuid"]
      },
      "nullable": []
    }
  },
  "680c5eed3c49d67d404af7d0a2df7dc8f9391db14848e8aff877a8a117335be2": {
    "query": "SELECT * FROM exercises WHERE id = $1;",
    "describe": {
      "columns": [
        {
          "ordinal": 0,
          "name": "id",
          "type_info": "Uuid"
        },
        {
          "ordinal": 1,
          "name": "created_at",
          "type_info": "Timestamptz"
        },
        {
          "ordinal": 2,
          "name": "updated_at",
          "type_info": "Timestamptz"
        },
        {
          "ordinal": 3,
          "name": "course_id",
          "type_info": "Uuid"
        },
        {
          "ordinal": 4,
          "name": "deleted_at",
          "type_info": "Timestamptz"
        },
        {
          "ordinal": 5,
          "name": "name",
          "type_info": "Varchar"
        },
        {
          "ordinal": 6,
          "name": "deadline",
          "type_info": "Timestamptz"
        },
        {
          "ordinal": 7,
          "name": "page_id",
          "type_info": "Uuid"
        },
        {
          "ordinal": 8,
          "name": "score_maximum",
          "type_info": "Int4"
        },
        {
          "ordinal": 9,
          "name": "order_number",
          "type_info": "Int4"
        },
        {
          "ordinal": 10,
          "name": "chapter_id",
          "type_info": "Uuid"
        },
        {
          "ordinal": 11,
          "name": "copied_from",
          "type_info": "Uuid"
        }
      ],
      "parameters": {
        "Left": ["Uuid"]
      },
      "nullable": [false, false, false, false, true, false, true, false, false, false, false, true]
    }
  },
  "6bd95f1c7298f117e046d351cf2326c37ff3347283997ca98ba97aa8c70bb450": {
    "query": "\nINSERT INTO user_exercise_states (\n    user_id,\n    exercise_id,\n    course_instance_id,\n    selected_exercise_task_id\n  )\nVALUES ($1, $2, $3, $4) ON CONFLICT (user_id, exercise_id, course_instance_id) DO\nUPDATE\nSET selected_exercise_task_id = $4\n",
    "describe": {
      "columns": [],
      "parameters": {
        "Left": ["Uuid", "Uuid", "Uuid", "Uuid"]
      },
      "nullable": []
    }
  },
  "710ccb21f84c2c1777024e07f260afd8d6e826c2e48de101ec721f2f58d2ea12": {
    "query": "\nINSERT INTO regrading_submissions (\n    regrading_id,\n    submission_id,\n    grading_before_regrading\n  )\nVALUES ($1, $2, $3)\nRETURNING id\n",
    "describe": {
      "columns": [
        {
          "ordinal": 0,
          "name": "id",
          "type_info": "Uuid"
        }
      ],
      "parameters": {
        "Left": ["Uuid", "Uuid", "Uuid"]
      },
      "nullable": [false]
    }
  },
  "71f9467d40d0ee2622be59ab98d4ee051afdd323ea5e65c25108404a5d262731": {
    "query": "\nINSERT INTO course_instances (course_id, name, variant_status)\nVALUES ($1, $2, $3)\nRETURNING id,\n  created_at,\n  updated_at,\n  deleted_at,\n  course_id,\n  starts_at,\n  ends_at,\n  name,\n  description,\n  variant_status AS \"variant_status: VariantStatus\"\n",
    "describe": {
      "columns": [
        {
          "ordinal": 0,
          "name": "id",
          "type_info": "Uuid"
        },
        {
          "ordinal": 1,
          "name": "created_at",
          "type_info": "Timestamptz"
        },
        {
          "ordinal": 2,
          "name": "updated_at",
          "type_info": "Timestamptz"
        },
        {
          "ordinal": 3,
          "name": "deleted_at",
          "type_info": "Timestamptz"
        },
        {
          "ordinal": 4,
          "name": "course_id",
          "type_info": "Uuid"
        },
        {
          "ordinal": 5,
          "name": "starts_at",
          "type_info": "Timestamptz"
        },
        {
          "ordinal": 6,
          "name": "ends_at",
          "type_info": "Timestamptz"
        },
        {
          "ordinal": 7,
          "name": "name",
          "type_info": "Varchar"
        },
        {
          "ordinal": 8,
          "name": "description",
          "type_info": "Varchar"
        },
        {
          "ordinal": 9,
          "name": "variant_status: VariantStatus",
          "type_info": {
            "Custom": {
              "name": "variant_status",
              "kind": {
                "Enum": ["draft", "upcoming", "active", "ended"]
              }
            }
          }
        }
      ],
      "parameters": {
        "Left": [
          "Uuid",
          "Varchar",
          {
            "Custom": {
              "name": "variant_status",
              "kind": {
                "Enum": ["draft", "upcoming", "active", "ended"]
              }
            }
          }
        ]
      },
      "nullable": [false, false, false, true, false, true, true, true, true, false]
    }
  },
  "720a093bec6f3c9e2ad2c4564439b1317c9c4cd02a3e939ed1752df22f1e676e": {
    "query": "\nINSERT INTO courses (\n    name,\n    organization_id,\n    slug,\n    language_code,\n    copied_from,\n    language_version_of_course_id\n  )\nVALUES ($1, $2, $3, $4, $5, $6)\nRETURNING *;\n    ",
    "describe": {
      "columns": [
        {
          "ordinal": 0,
          "name": "id",
          "type_info": "Uuid"
        },
        {
          "ordinal": 1,
          "name": "name",
          "type_info": "Varchar"
        },
        {
          "ordinal": 2,
          "name": "created_at",
          "type_info": "Timestamptz"
        },
        {
          "ordinal": 3,
          "name": "updated_at",
          "type_info": "Timestamptz"
        },
        {
          "ordinal": 4,
          "name": "organization_id",
          "type_info": "Uuid"
        },
        {
          "ordinal": 5,
          "name": "deleted_at",
          "type_info": "Timestamptz"
        },
        {
          "ordinal": 6,
          "name": "slug",
          "type_info": "Varchar"
        },
        {
          "ordinal": 7,
          "name": "language_code",
          "type_info": "Varchar"
        },
        {
          "ordinal": 8,
          "name": "copied_from",
          "type_info": "Uuid"
        },
        {
          "ordinal": 9,
          "name": "language_version_of_course_id",
          "type_info": "Uuid"
        }
      ],
      "parameters": {
        "Left": ["Varchar", "Uuid", "Varchar", "Varchar", "Uuid", "Uuid"]
      },
      "nullable": [false, false, false, false, false, true, false, false, true, true]
    }
  },
  "72aab7e3e94ccdcf7bbf2dedd608d1366c600d74ebcd86f472f2eba5449963dd": {
    "query": "\nSELECT p.url_path as url_path,\n  p.title as title,\n  c.chapter_number as chapter_number,\n  c.id as chapter_id\nFROM chapters c\n  INNER JOIN pages p on c.id = p.chapter_id\nWHERE c.chapter_number = (\n    SELECT MIN(ca.chapter_number)\n    FROM chapters ca\n    WHERE ca.chapter_number > $1\n      AND ca.deleted_at IS NULL\n  )\n  AND c.course_id = $2\nORDER BY p.order_number\nLIMIT 1;\n        ",
    "describe": {
      "columns": [
        {
          "ordinal": 0,
          "name": "url_path",
          "type_info": "Varchar"
        },
        {
          "ordinal": 1,
          "name": "title",
          "type_info": "Varchar"
        },
        {
          "ordinal": 2,
          "name": "chapter_number",
          "type_info": "Int4"
        },
        {
          "ordinal": 3,
          "name": "chapter_id",
          "type_info": "Uuid"
        }
      ],
      "parameters": {
        "Left": ["Int4", "Uuid"]
      },
      "nullable": [false, false, false, false]
    }
  },
  "744d6db0137323cc6398d3dacc9a6a59866b6e23798c33e118a0683f6a58cd36": {
    "query": "\nSELECT *\nFROM exercise_service_info\nWHERE exercise_service_id = $1\n    ",
    "describe": {
      "columns": [
        {
          "ordinal": 0,
          "name": "exercise_service_id",
          "type_info": "Uuid"
        },
        {
          "ordinal": 1,
          "name": "created_at",
          "type_info": "Timestamptz"
        },
        {
          "ordinal": 2,
          "name": "updated_at",
          "type_info": "Timestamptz"
        },
        {
          "ordinal": 3,
          "name": "editor_iframe_path",
          "type_info": "Varchar"
        },
        {
          "ordinal": 4,
          "name": "exercise_iframe_path",
          "type_info": "Varchar"
        },
        {
          "ordinal": 5,
          "name": "grade_endpoint_path",
          "type_info": "Varchar"
        },
        {
          "ordinal": 6,
          "name": "submission_iframe_path",
          "type_info": "Varchar"
        },
        {
          "ordinal": 7,
          "name": "public_spec_endpoint_path",
          "type_info": "Varchar"
        },
        {
          "ordinal": 8,
          "name": "model_solution_path",
          "type_info": "Varchar"
        }
      ],
      "parameters": {
        "Left": ["Uuid"]
      },
      "nullable": [false, false, false, false, false, false, false, false, false]
    }
  },
  "76ce92c1173e95b850a803ae754c1a94af1c02eb4e5e553df48901d90eb6e923": {
    "query": "\nSELECT *\nFROM users\nWHERE id = $1\n        ",
    "describe": {
      "columns": [
        {
          "ordinal": 0,
          "name": "id",
          "type_info": "Uuid"
        },
        {
          "ordinal": 1,
          "name": "created_at",
          "type_info": "Timestamptz"
        },
        {
          "ordinal": 2,
          "name": "updated_at",
          "type_info": "Timestamptz"
        },
        {
          "ordinal": 3,
          "name": "deleted_at",
          "type_info": "Timestamptz"
        },
        {
          "ordinal": 4,
          "name": "upstream_id",
          "type_info": "Int4"
        },
        {
          "ordinal": 5,
          "name": "email",
          "type_info": "Varchar"
        }
      ],
      "parameters": {
        "Left": ["Uuid"]
      },
      "nullable": [false, false, false, true, true, false]
    }
  },
  "77589f5977cb1abcf08674c88fcc060ccb0be732fde86e1fd3b4b21c6de86565": {
    "query": "SELECT organization_id, course_id, role AS \"role: UserRole\" FROM roles WHERE user_id = $1",
    "describe": {
      "columns": [
        {
          "ordinal": 0,
          "name": "organization_id",
          "type_info": "Uuid"
        },
        {
          "ordinal": 1,
          "name": "course_id",
          "type_info": "Uuid"
        },
        {
          "ordinal": 2,
          "name": "role: UserRole",
          "type_info": {
            "Custom": {
              "name": "user_role",
              "kind": {
                "Enum": ["admin", "assistant", "teacher", "reviewer"]
              }
            }
          }
        }
      ],
      "parameters": {
        "Left": ["Uuid"]
      },
      "nullable": [true, true, false]
    }
  },
  "785c6a12aad375df96e3ce5dee4b20fde25e67ec826c645019a03222a07c2aa9": {
    "query": "\nSELECT DATE(created_at) date, count(*)::integer\nFROM submissions\nWHERE course_id = $1\nGROUP BY date\nORDER BY date;\n          ",
    "describe": {
      "columns": [
        {
          "ordinal": 0,
          "name": "date",
          "type_info": "Date"
        },
        {
          "ordinal": 1,
          "name": "count",
          "type_info": "Int4"
        }
      ],
      "parameters": {
        "Left": ["Uuid"]
      },
      "nullable": [null, null]
    }
  },
  "79d611ab409e1fbe46dbccf7e84f714de76138f0c71d2f43b59da2a6a98f2d88": {
    "query": "\nINSERT INTO exercises (course_id, name, page_id, chapter_id, order_number)\nVALUES ($1, $2, $3, $4, $5)\nRETURNING id\n",
    "describe": {
      "columns": [
        {
          "ordinal": 0,
          "name": "id",
          "type_info": "Uuid"
        }
      ],
      "parameters": {
        "Left": ["Uuid", "Varchar", "Uuid", "Uuid", "Int4"]
      },
      "nullable": [false]
    }
  },
  "7f1cb8b1bbc4ed001fa4fc6dcbbc90e30e0d509e64de0d75461ae1c82a285268": {
    "query": "UPDATE chapters SET opens_at = $1 WHERE id = $2",
    "describe": {
      "columns": [],
      "parameters": {
        "Left": ["Timestamptz", "Uuid"]
      },
      "nullable": []
    }
  },
  "7f43d56e66c30ca5be63f788d4bb4862522dbc7da171dc2da30240f764124074": {
    "query": "\nSELECT p.url_path as url_path,\n  p.title as title,\n  c.chapter_number as chapter_number,\n  c.id as chapter_id\nFROM pages p\n  LEFT JOIN chapters c ON p.chapter_id = c.id\nWHERE p.order_number = (\n    SELECT MIN(pa.order_number)\n    FROM pages pa\n    WHERE pa.order_number > $1\n      AND pa.deleted_at IS NULL\n  )\n  AND p.course_id = $2\n  AND c.chapter_number = $3;\n        ",
    "describe": {
      "columns": [
        {
          "ordinal": 0,
          "name": "url_path",
          "type_info": "Varchar"
        },
        {
          "ordinal": 1,
          "name": "title",
          "type_info": "Varchar"
        },
        {
          "ordinal": 2,
          "name": "chapter_number",
          "type_info": "Int4"
        },
        {
          "ordinal": 3,
          "name": "chapter_id",
          "type_info": "Uuid"
        }
      ],
      "parameters": {
        "Left": ["Int4", "Uuid", "Int4"]
      },
      "nullable": [false, false, false, false]
    }
  },
  "80687e3c73c81c8048da59d2839fee7d0b79afe50d7289b4395cd8ec57c4c8d6": {
    "query": "SELECT * FROM pages WHERE id = $1;",
    "describe": {
      "columns": [
        {
          "ordinal": 0,
          "name": "id",
          "type_info": "Uuid"
        },
        {
          "ordinal": 1,
          "name": "created_at",
          "type_info": "Timestamptz"
        },
        {
          "ordinal": 2,
          "name": "updated_at",
          "type_info": "Timestamptz"
        },
        {
          "ordinal": 3,
          "name": "course_id",
          "type_info": "Uuid"
        },
        {
          "ordinal": 4,
          "name": "content",
          "type_info": "Jsonb"
        },
        {
          "ordinal": 5,
          "name": "url_path",
          "type_info": "Varchar"
        },
        {
          "ordinal": 6,
          "name": "title",
          "type_info": "Varchar"
        },
        {
          "ordinal": 7,
          "name": "deleted_at",
          "type_info": "Timestamptz"
        },
        {
          "ordinal": 8,
          "name": "chapter_id",
          "type_info": "Uuid"
        },
        {
          "ordinal": 9,
          "name": "order_number",
          "type_info": "Int4"
        },
        {
          "ordinal": 10,
          "name": "copied_from",
          "type_info": "Uuid"
        }
      ],
      "parameters": {
        "Left": ["Uuid"]
      },
      "nullable": [false, false, false, false, false, false, false, true, true, false, true]
    }
  },
  "80e3a4c941c63178fdaead8c722861bc347edfd225b71c28bdebbe64efbb42f8": {
    "query": "\nINSERT INTO exercise_tasks(id, exercise_id, exercise_type, assignment, public_spec, private_spec, model_solution_spec)\nVALUES ($1, $2, $3, $4, $5, $6, $7)\nON CONFLICT (id) DO UPDATE\nSET exercise_id=$2, exercise_type=$3, assignment=$4, public_spec=$5, private_spec=$6, deleted_at=NULL\nRETURNING id, exercise_type, assignment, private_spec;\n        ",
    "describe": {
      "columns": [
        {
          "ordinal": 0,
          "name": "id",
          "type_info": "Uuid"
        },
        {
          "ordinal": 1,
          "name": "exercise_type",
          "type_info": "Varchar"
        },
        {
          "ordinal": 2,
          "name": "assignment",
          "type_info": "Jsonb"
        },
        {
          "ordinal": 3,
          "name": "private_spec",
          "type_info": "Jsonb"
        }
      ],
      "parameters": {
        "Left": ["Uuid", "Uuid", "Varchar", "Jsonb", "Jsonb", "Jsonb", "Jsonb"]
      },
      "nullable": [false, false, false, true]
    }
  },
  "8325e1b18c07ff6234f3328ccdedce0f62d782501e98ee4598d473453836ff59": {
    "query": "SELECT * FROM courses WHERE id = $1;",
    "describe": {
      "columns": [
        {
          "ordinal": 0,
          "name": "id",
          "type_info": "Uuid"
        },
        {
          "ordinal": 1,
          "name": "name",
          "type_info": "Varchar"
        },
        {
          "ordinal": 2,
          "name": "created_at",
          "type_info": "Timestamptz"
        },
        {
          "ordinal": 3,
          "name": "updated_at",
          "type_info": "Timestamptz"
        },
        {
          "ordinal": 4,
          "name": "organization_id",
          "type_info": "Uuid"
        },
        {
          "ordinal": 5,
          "name": "deleted_at",
          "type_info": "Timestamptz"
        },
        {
          "ordinal": 6,
          "name": "slug",
          "type_info": "Varchar"
        },
        {
          "ordinal": 7,
          "name": "language_code",
          "type_info": "Varchar"
        },
        {
          "ordinal": 8,
          "name": "copied_from",
          "type_info": "Uuid"
        },
        {
          "ordinal": 9,
          "name": "language_version_of_course_id",
          "type_info": "Uuid"
        }
      ],
      "parameters": {
        "Left": ["Uuid"]
      },
      "nullable": [false, false, false, false, false, true, false, false, true, true]
    }
  },
  "8355f2e2500598d1b6fb129f1c7876b2415df0f4235a164a98b0414f8445c84b": {
    "query": "\nSELECT id,\n  regrading_started_at,\n  regrading_completed_at,\n  total_grading_progress AS \"total_grading_progress: _\"\nFROM regradings\nWHERE id = $1\n",
    "describe": {
      "columns": [
        {
          "ordinal": 0,
          "name": "id",
          "type_info": "Uuid"
        },
        {
          "ordinal": 1,
          "name": "regrading_started_at",
          "type_info": "Timestamptz"
        },
        {
          "ordinal": 2,
          "name": "regrading_completed_at",
          "type_info": "Timestamptz"
        },
        {
          "ordinal": 3,
          "name": "total_grading_progress: _",
          "type_info": {
            "Custom": {
              "name": "grading_progress",
              "kind": {
                "Enum": ["fully-graded", "pending", "pending-manual", "failed", "not-ready"]
              }
            }
          }
        }
      ],
      "parameters": {
        "Left": ["Uuid"]
      },
      "nullable": [false, true, true, false]
    }
  },
  "8418000fb3d50f52e42766c3884416520d434ea9588248e26c3b4fbfb1abae90": {
    "query": "\nUPDATE email_templates\nSET name = $1,\n  subject = $2,\n  content = $3,\n  exercise_completions_threshold = $4,\n  points_threshold = $5\nWHERE id = $6\nRETURNING *\n  ",
    "describe": {
      "columns": [
        {
          "ordinal": 0,
          "name": "id",
          "type_info": "Uuid"
        },
        {
          "ordinal": 1,
          "name": "created_at",
          "type_info": "Timestamptz"
        },
        {
          "ordinal": 2,
          "name": "updated_at",
          "type_info": "Timestamptz"
        },
        {
          "ordinal": 3,
          "name": "deleted_at",
          "type_info": "Timestamptz"
        },
        {
          "ordinal": 4,
          "name": "content",
          "type_info": "Jsonb"
        },
        {
          "ordinal": 5,
          "name": "name",
          "type_info": "Varchar"
        },
        {
          "ordinal": 6,
          "name": "subject",
          "type_info": "Varchar"
        },
        {
          "ordinal": 7,
          "name": "exercise_completions_threshold",
          "type_info": "Int4"
        },
        {
          "ordinal": 8,
          "name": "points_threshold",
          "type_info": "Int4"
        },
        {
          "ordinal": 9,
          "name": "course_instance_id",
          "type_info": "Uuid"
        }
      ],
      "parameters": {
        "Left": ["Varchar", "Varchar", "Jsonb", "Int4", "Int4", "Uuid"]
      },
      "nullable": [false, false, false, true, true, false, true, true, true, false]
    }
  },
<<<<<<< HEAD
  "86a8fa9857c9a237b24dc8385ff04f259a1ee04fe343b0dd0072946a3340762f": {
    "query": "\nINSERT INTO user_exercise_states (user_id, exercise_id, course_instance_id)\nVALUES ($1, $2, $3)\nON CONFLICT (user_id, exercise_id, course_instance_id) DO NOTHING\nRETURNING user_id,\n  exercise_id,\n  course_instance_id,\n  created_at,\n  updated_at,\n  deleted_at,\n  score_given,\n  grading_progress as \"grading_progress: _\",\n  activity_progress as \"activity_progress: _\";\n  ",
=======
  "852a2e8b28b656b8e676b846827ea1244ca82ff1dfe59676b8933ed03022924f": {
    "query": "\nSELECT COUNT(*) AS count\nFROM page_history\nWHERE page_id = $1\n",
    "describe": {
      "columns": [
        {
          "ordinal": 0,
          "name": "count",
          "type_info": "Int8"
        }
      ],
      "parameters": {
        "Left": ["Uuid"]
      },
      "nullable": [null]
    }
  },
  "8618ce42d70d235789ef5dc2bf23051fa7964b770cbd4cfa95022fa219f5dddf": {
    "query": "\nINSERT INTO courses (name, organization_id, slug)\nVALUES ($1, $2, $3)\nRETURNING id\n",
>>>>>>> 590e4d94
    "describe": {
      "columns": [
        {
          "ordinal": 0,
          "name": "user_id",
          "type_info": "Uuid"
        },
        {
          "ordinal": 1,
          "name": "exercise_id",
          "type_info": "Uuid"
        },
        {
          "ordinal": 2,
          "name": "course_instance_id",
          "type_info": "Uuid"
        },
        {
          "ordinal": 3,
          "name": "created_at",
          "type_info": "Timestamptz"
        },
        {
          "ordinal": 4,
          "name": "updated_at",
          "type_info": "Timestamptz"
        },
        {
          "ordinal": 5,
          "name": "deleted_at",
          "type_info": "Timestamptz"
        },
        {
          "ordinal": 6,
          "name": "score_given",
          "type_info": "Float4"
        },
        {
          "ordinal": 7,
          "name": "grading_progress: _",
          "type_info": {
            "Custom": {
              "name": "grading_progress",
              "kind": {
                "Enum": ["fully-graded", "pending", "pending-manual", "failed", "not-ready"]
              }
            }
          }
        },
        {
          "ordinal": 8,
          "name": "activity_progress: _",
          "type_info": {
            "Custom": {
              "name": "activity_progress",
              "kind": {
                "Enum": ["initialized", "started", "in-progress", "submitted", "completed"]
              }
            }
          }
        }
      ],
      "parameters": {
        "Left": ["Uuid", "Uuid", "Uuid"]
      },
      "nullable": [false, false, false, false, false, true, true, false, false]
    }
  },
  "88890869dabe25130451185ec231260f8cdc6121649923e7209346dded7d0014": {
    "query": "SELECT organization_id FROM courses WHERE id = $1",
    "describe": {
      "columns": [
        {
          "ordinal": 0,
          "name": "organization_id",
          "type_info": "Uuid"
        }
      ],
      "parameters": {
        "Left": ["Uuid"]
      },
      "nullable": [false]
    }
  },
  "8bdc9bcd99fb72b0466dc089b443d60666e256f26a29eac4eb53d67fff3ff1cf": {
    "query": "\nSELECT id,\n  created_at,\n  updated_at,\n  name,\n  course_id,\n  deleted_at,\n  chapter_image,\n  chapter_number,\n  front_page_id,\n  opens_at,\n  copied_from\nFROM chapters\nWHERE course_id = $1\n  AND deleted_at IS NULL;\n",
    "describe": {
      "columns": [
        {
          "ordinal": 0,
          "name": "id",
          "type_info": "Uuid"
        },
        {
          "ordinal": 1,
          "name": "created_at",
          "type_info": "Timestamptz"
        },
        {
          "ordinal": 2,
          "name": "updated_at",
          "type_info": "Timestamptz"
        },
        {
          "ordinal": 3,
          "name": "name",
          "type_info": "Varchar"
        },
        {
          "ordinal": 4,
          "name": "course_id",
          "type_info": "Uuid"
        },
        {
          "ordinal": 5,
          "name": "deleted_at",
          "type_info": "Timestamptz"
        },
        {
          "ordinal": 6,
          "name": "chapter_image",
          "type_info": "Varchar"
        },
        {
          "ordinal": 7,
          "name": "chapter_number",
          "type_info": "Int4"
        },
        {
          "ordinal": 8,
          "name": "front_page_id",
          "type_info": "Uuid"
        },
        {
          "ordinal": 9,
          "name": "opens_at",
          "type_info": "Timestamptz"
        },
        {
          "ordinal": 10,
          "name": "copied_from",
          "type_info": "Uuid"
        }
      ],
      "parameters": {
        "Left": ["Uuid"]
      },
      "nullable": [false, false, false, false, false, true, true, false, true, true, true]
    }
  },
  "8c5a2157f97a81b2ce7489c584aef3cc2c42a4aaedeadc828e0de7bf8afc8706": {
    "query": "\nSELECT COUNT(ues.exercise_id) as completed_exercises,\n  COALESCE(0, SUM(ues.score_given)) as score_given\nFROM user_exercise_states ues\nWHERE ues.course_instance_id = $1\n  AND ues.user_id = $2\n  AND ues.deleted_at IS NULL\n  AND ues.activity_progress IN ('submitted', 'completed');\n        ",
    "describe": {
      "columns": [
        {
          "ordinal": 0,
          "name": "completed_exercises",
          "type_info": "Int8"
        },
        {
          "ordinal": 1,
          "name": "score_given",
          "type_info": "Float4"
        }
      ],
      "parameters": {
        "Left": ["Uuid", "Uuid"]
      },
      "nullable": [null, null]
    }
  },
  "8c711ea858481edd56e9dc186e9c256e5109f373b8a8c602cecba26cf75740c7": {
    "query": "\nINSERT INTO users (id, email)\nVALUES ($1, $2)\nRETURNING id\n",
    "describe": {
      "columns": [
        {
          "ordinal": 0,
          "name": "id",
          "type_info": "Uuid"
        }
      ],
      "parameters": {
        "Left": ["Uuid", "Varchar"]
      },
      "nullable": [false]
    }
  },
  "8f18467b6d9f52b24fe11848a5e12e819bd2b2fab42b3c0169c7d3e3146c6fd1": {
    "query": "\nSELECT *\nFROM exercise_tasks\nWHERE exercise_id = $1\n  AND deleted_at IS NULL;",
    "describe": {
      "columns": [
        {
          "ordinal": 0,
          "name": "id",
          "type_info": "Uuid"
        },
        {
          "ordinal": 1,
          "name": "created_at",
          "type_info": "Timestamptz"
        },
        {
          "ordinal": 2,
          "name": "updated_at",
          "type_info": "Timestamptz"
        },
        {
          "ordinal": 3,
          "name": "exercise_id",
          "type_info": "Uuid"
        },
        {
          "ordinal": 4,
          "name": "exercise_type",
          "type_info": "Varchar"
        },
        {
          "ordinal": 5,
          "name": "assignment",
          "type_info": "Jsonb"
        },
        {
          "ordinal": 6,
          "name": "deleted_at",
          "type_info": "Timestamptz"
        },
        {
          "ordinal": 7,
          "name": "private_spec",
          "type_info": "Jsonb"
        },
        {
          "ordinal": 8,
          "name": "spec_file_id",
          "type_info": "Uuid"
        },
        {
          "ordinal": 9,
          "name": "public_spec",
          "type_info": "Jsonb"
        },
        {
          "ordinal": 10,
          "name": "model_solution_spec",
          "type_info": "Jsonb"
        },
        {
          "ordinal": 11,
          "name": "copied_from",
          "type_info": "Uuid"
        }
      ],
      "parameters": {
        "Left": ["Uuid"]
      },
      "nullable": [false, false, false, false, false, false, true, true, true, true, true, true]
    }
  },
  "902398ca29a18eb7bce969348d7d90eb0b3cb8a95cbdd228f89df0eaa7cf5eff": {
    "query": "\nINSERT INTO regradings DEFAULT\nVALUES\nRETURNING id\n",
    "describe": {
      "columns": [
        {
          "ordinal": 0,
          "name": "id",
          "type_info": "Uuid"
        }
      ],
      "parameters": {
        "Left": []
      },
      "nullable": [false]
    }
  },
  "90fa9968b7d756f053c018a87714ffe53999efba45477c01a5daf23404b64c06": {
    "query": "\nINSERT INTO submissions (\n    exercise_id,\n    course_id,\n    exercise_task_id,\n    user_id,\n    course_instance_id,\n    data_json\n  )\n  VALUES ($1, $2, $3, $4, $5, $6)\n  RETURNING id\n",
    "describe": {
      "columns": [
        {
          "ordinal": 0,
          "name": "id",
          "type_info": "Uuid"
        }
      ],
      "parameters": {
        "Left": ["Uuid", "Uuid", "Uuid", "Uuid", "Uuid", "Jsonb"]
      },
      "nullable": [false]
    }
  },
  "94ded885c93e670d138c1774ec664d7d08779da4e61afa196858e3fb71864f47": {
    "query": "\nINSERT INTO exercise_service_info(\n    exercise_service_id,\n    editor_iframe_path,\n    exercise_iframe_path,\n    submission_iframe_path,\n    grade_endpoint_path,\n    public_spec_endpoint_path,\n    model_solution_path\n  )\nVALUES ($1, $2, $3, $4, $5, $6, $7)\nON CONFLICT(exercise_service_id) DO UPDATE\nSET editor_iframe_path = $2,\n  exercise_iframe_path = $3,\n  submission_iframe_path = $4,\n  grade_endpoint_path = $5,\n  public_spec_endpoint_path = $6,\n  model_solution_path = $7\nRETURNING *\n    ",
    "describe": {
      "columns": [
        {
          "ordinal": 0,
          "name": "exercise_service_id",
          "type_info": "Uuid"
        },
        {
          "ordinal": 1,
          "name": "created_at",
          "type_info": "Timestamptz"
        },
        {
          "ordinal": 2,
          "name": "updated_at",
          "type_info": "Timestamptz"
        },
        {
          "ordinal": 3,
          "name": "editor_iframe_path",
          "type_info": "Varchar"
        },
        {
          "ordinal": 4,
          "name": "exercise_iframe_path",
          "type_info": "Varchar"
        },
        {
          "ordinal": 5,
          "name": "grade_endpoint_path",
          "type_info": "Varchar"
        },
        {
          "ordinal": 6,
          "name": "submission_iframe_path",
          "type_info": "Varchar"
        },
        {
          "ordinal": 7,
          "name": "public_spec_endpoint_path",
          "type_info": "Varchar"
        },
        {
          "ordinal": 8,
          "name": "model_solution_path",
          "type_info": "Varchar"
        }
      ],
      "parameters": {
        "Left": ["Uuid", "Varchar", "Varchar", "Varchar", "Varchar", "Varchar", "Varchar"]
      },
      "nullable": [false, false, false, false, false, false, false, false, false]
    }
  },
  "959ac7cb49418bd080c374b467401bb2d7968e25233a3d5f1628ae09a0d6b75f": {
    "query": "\nSELECT *\nFROM courses\nWHERE id = $1\n  OR language_version_of_course_id = $1;\n        ",
    "describe": {
      "columns": [
        {
          "ordinal": 0,
          "name": "id",
          "type_info": "Uuid"
        },
        {
          "ordinal": 1,
          "name": "name",
          "type_info": "Varchar"
        },
        {
          "ordinal": 2,
          "name": "created_at",
          "type_info": "Timestamptz"
        },
        {
          "ordinal": 3,
          "name": "updated_at",
          "type_info": "Timestamptz"
        },
        {
          "ordinal": 4,
          "name": "organization_id",
          "type_info": "Uuid"
        },
        {
          "ordinal": 5,
          "name": "deleted_at",
          "type_info": "Timestamptz"
        },
        {
          "ordinal": 6,
          "name": "slug",
          "type_info": "Varchar"
        },
        {
          "ordinal": 7,
          "name": "language_code",
          "type_info": "Varchar"
        },
        {
          "ordinal": 8,
          "name": "copied_from",
          "type_info": "Uuid"
        },
        {
          "ordinal": 9,
          "name": "language_version_of_course_id",
          "type_info": "Uuid"
        }
      ],
      "parameters": {
        "Left": ["Uuid"]
      },
      "nullable": [false, false, false, false, false, true, false, false, true, true]
    }
  },
  "95dd409bd722442fe75d3b3aba428f811687752e1df10dc30ad7a1ce0250e76d": {
    "query": "\nUPDATE user_exercise_states\nSET score_given = $4, grading_progress = $5, activity_progress = $6\nWHERE user_id = $1\nAND exercise_id = $2\nAND course_instance_id = $3\nRETURNING user_id,\n  exercise_id,\n  course_instance_id,\n  created_at,\n  updated_at,\n  deleted_at,\n  score_given,\n  grading_progress as \"grading_progress: _\",\n  activity_progress as \"activity_progress: _\"\n    ",
    "describe": {
      "columns": [
        {
          "ordinal": 0,
          "name": "user_id",
          "type_info": "Uuid"
        },
        {
          "ordinal": 1,
          "name": "exercise_id",
          "type_info": "Uuid"
        },
        {
          "ordinal": 2,
          "name": "course_instance_id",
          "type_info": "Uuid"
        },
        {
          "ordinal": 3,
          "name": "created_at",
          "type_info": "Timestamptz"
        },
        {
          "ordinal": 4,
          "name": "updated_at",
          "type_info": "Timestamptz"
        },
        {
          "ordinal": 5,
          "name": "deleted_at",
          "type_info": "Timestamptz"
        },
        {
          "ordinal": 6,
          "name": "score_given",
          "type_info": "Float4"
        },
        {
          "ordinal": 7,
          "name": "grading_progress: _",
          "type_info": {
            "Custom": {
              "name": "grading_progress",
              "kind": {
                "Enum": ["fully-graded", "pending", "pending-manual", "failed", "not-ready"]
              }
            }
          }
        },
        {
          "ordinal": 8,
          "name": "activity_progress: _",
          "type_info": {
            "Custom": {
              "name": "activity_progress",
              "kind": {
                "Enum": ["initialized", "started", "in-progress", "submitted", "completed"]
              }
            }
          }
        }
      ],
      "parameters": {
        "Left": [
          "Uuid",
          "Uuid",
          "Uuid",
          "Float4",
          {
            "Custom": {
              "name": "grading_progress",
              "kind": {
                "Enum": ["fully-graded", "pending", "pending-manual", "failed", "not-ready"]
              }
            }
          },
          {
            "Custom": {
              "name": "activity_progress",
              "kind": {
                "Enum": ["initialized", "started", "in-progress", "submitted", "completed"]
              }
            }
          }
        ]
      },
      "nullable": [false, false, false, false, false, true, true, false, false]
    }
  },
  "974f0fff32d5d42aa0aa4d4f9e52ebe1b69c95cc677bdb0fce4f8bfd7b519639": {
    "query": "\nUPDATE regradings\nSET total_grading_progress = $1\nWHERE id = $2\n",
    "describe": {
      "columns": [],
      "parameters": {
        "Left": [
          {
            "Custom": {
              "name": "grading_progress",
              "kind": {
                "Enum": ["fully-graded", "pending", "pending-manual", "failed", "not-ready"]
              }
            }
          },
          "Uuid"
        ]
      },
      "nullable": []
    }
  },
  "97863f3295349de9881d18e705ef461353c7bbca65e2f0c65c43c6a4bb1365ee": {
    "query": "\nSELECT *\nFROM exercise_services\nWHERE slug = ANY($1);",
    "describe": {
      "columns": [
        {
          "ordinal": 0,
          "name": "id",
          "type_info": "Uuid"
        },
        {
          "ordinal": 1,
          "name": "created_at",
          "type_info": "Timestamptz"
        },
        {
          "ordinal": 2,
          "name": "updated_at",
          "type_info": "Timestamptz"
        },
        {
          "ordinal": 3,
          "name": "deleted_at",
          "type_info": "Timestamptz"
        },
        {
          "ordinal": 4,
          "name": "name",
          "type_info": "Varchar"
        },
        {
          "ordinal": 5,
          "name": "slug",
          "type_info": "Varchar"
        },
        {
          "ordinal": 6,
          "name": "public_url",
          "type_info": "Varchar"
        },
        {
          "ordinal": 7,
          "name": "internal_url",
          "type_info": "Varchar"
        },
        {
          "ordinal": 8,
          "name": "max_reprocessing_submissions_at_once",
          "type_info": "Int4"
        }
      ],
      "parameters": {
        "Left": ["TextArray"]
      },
      "nullable": [false, false, false, true, false, false, false, true, false]
    }
  },
  "9c6243474cc02c99f6974e143c88dde690c982125071ddc69df713350de1f875": {
    "query": "SELECT * FROM exercise_tasks WHERE id = $1;",
    "describe": {
      "columns": [
        {
          "ordinal": 0,
          "name": "id",
          "type_info": "Uuid"
        },
        {
          "ordinal": 1,
          "name": "created_at",
          "type_info": "Timestamptz"
        },
        {
          "ordinal": 2,
          "name": "updated_at",
          "type_info": "Timestamptz"
        },
        {
          "ordinal": 3,
          "name": "exercise_id",
          "type_info": "Uuid"
        },
        {
          "ordinal": 4,
          "name": "exercise_type",
          "type_info": "Varchar"
        },
        {
          "ordinal": 5,
          "name": "assignment",
          "type_info": "Jsonb"
        },
        {
          "ordinal": 6,
          "name": "deleted_at",
          "type_info": "Timestamptz"
        },
        {
          "ordinal": 7,
          "name": "private_spec",
          "type_info": "Jsonb"
        },
        {
          "ordinal": 8,
          "name": "spec_file_id",
          "type_info": "Uuid"
        },
        {
          "ordinal": 9,
          "name": "public_spec",
          "type_info": "Jsonb"
        },
        {
          "ordinal": 10,
          "name": "model_solution_spec",
          "type_info": "Jsonb"
        },
        {
          "ordinal": 11,
          "name": "copied_from",
          "type_info": "Uuid"
        }
      ],
      "parameters": {
        "Left": ["Uuid"]
      },
      "nullable": [false, false, false, false, false, false, true, true, true, true, true, true]
    }
  },
  "9c85b99d223ec35dd6a3d00598117fba6db802ec315cd2d1c38012b577d270bb": {
    "query": "\nSELECT *\nFROM exercises\nWHERE page_id IN (\n    SELECT UNNEST($1::uuid [])\n  )\n  AND deleted_at IS NULL\n        ",
    "describe": {
      "columns": [
        {
          "ordinal": 0,
          "name": "id",
          "type_info": "Uuid"
        },
        {
          "ordinal": 1,
          "name": "created_at",
          "type_info": "Timestamptz"
        },
        {
          "ordinal": 2,
          "name": "updated_at",
          "type_info": "Timestamptz"
        },
        {
          "ordinal": 3,
          "name": "course_id",
          "type_info": "Uuid"
        },
        {
          "ordinal": 4,
          "name": "deleted_at",
          "type_info": "Timestamptz"
        },
        {
          "ordinal": 5,
          "name": "name",
          "type_info": "Varchar"
        },
        {
          "ordinal": 6,
          "name": "deadline",
          "type_info": "Timestamptz"
        },
        {
          "ordinal": 7,
          "name": "page_id",
          "type_info": "Uuid"
        },
        {
          "ordinal": 8,
          "name": "score_maximum",
          "type_info": "Int4"
        },
        {
          "ordinal": 9,
          "name": "order_number",
          "type_info": "Int4"
        },
        {
          "ordinal": 10,
          "name": "chapter_id",
          "type_info": "Uuid"
        },
        {
          "ordinal": 11,
          "name": "copied_from",
          "type_info": "Uuid"
        }
      ],
      "parameters": {
        "Left": ["UuidArray"]
      },
      "nullable": [false, false, false, false, true, false, true, false, false, false, false, true]
    }
  },
  "9e77b192694c3af4cf6ab696e5b43a1e1f28dab7af08beb2e38eccbe0282b01a": {
    "query": "\nSELECT *\nFROM exercise_services\nWHERE slug = $1\n  ",
    "describe": {
      "columns": [
        {
          "ordinal": 0,
          "name": "id",
          "type_info": "Uuid"
        },
        {
          "ordinal": 1,
          "name": "created_at",
          "type_info": "Timestamptz"
        },
        {
          "ordinal": 2,
          "name": "updated_at",
          "type_info": "Timestamptz"
        },
        {
          "ordinal": 3,
          "name": "deleted_at",
          "type_info": "Timestamptz"
        },
        {
          "ordinal": 4,
          "name": "name",
          "type_info": "Varchar"
        },
        {
          "ordinal": 5,
          "name": "slug",
          "type_info": "Varchar"
        },
        {
          "ordinal": 6,
          "name": "public_url",
          "type_info": "Varchar"
        },
        {
          "ordinal": 7,
          "name": "internal_url",
          "type_info": "Varchar"
        },
        {
          "ordinal": 8,
          "name": "max_reprocessing_submissions_at_once",
          "type_info": "Int4"
        }
      ],
      "parameters": {
        "Left": ["Text"]
      },
      "nullable": [false, false, false, true, false, false, false, true, false]
    }
  },
  "a564b4d932be98839ba4902d318c21812fbf46b9e97c8e097a3a28fc4d10d682": {
    "query": "\nUPDATE chapters\nSET front_page_id = uuid_generate_v5(course_id, front_page_id::text)\nWHERE course_id = $1\n    AND front_page_id IS NOT NULL;\n        ",
    "describe": {
      "columns": [],
      "parameters": {
        "Left": ["Uuid"]
      },
      "nullable": []
    }
  },
  "a76579e426500a1f99f9e02cf2c523658f58d86dcb036aef2aa3bdf71d8a563e": {
    "query": "\nUPDATE regradings\nSET regrading_completed_at = now(),\n  total_grading_progress = 'fully-graded'\nWHERE id = $1\n",
    "describe": {
      "columns": [],
      "parameters": {
        "Left": ["Uuid"]
      },
      "nullable": []
    }
  },
  "a89142eebe3548b14c3a9f146864601f9ce78fa1d24dd5cf4958302343605b60": {
    "query": "\nSELECT title, content\nFROM page_history\nWHERE id = $1\n",
    "describe": {
      "columns": [
        {
          "ordinal": 0,
          "name": "title",
          "type_info": "Varchar"
        },
        {
          "ordinal": 1,
          "name": "content",
          "type_info": "Jsonb"
        }
      ],
      "parameters": {
        "Left": ["Uuid"]
      },
      "nullable": [false, false]
    }
  },
  "a9e271cada9f2f343a30090ab395a3a921c69ae488694b9cf483dfffa9920d75": {
    "query": "\nSELECT *\nFROM submissions\nWHERE exercise_id = $1\n  AND deleted_at IS NULL\nLIMIT $2\nOFFSET $3;\n        ",
    "describe": {
      "columns": [
        {
          "ordinal": 0,
          "name": "id",
          "type_info": "Uuid"
        },
        {
          "ordinal": 1,
          "name": "created_at",
          "type_info": "Timestamptz"
        },
        {
          "ordinal": 2,
          "name": "updated_at",
          "type_info": "Timestamptz"
        },
        {
          "ordinal": 3,
          "name": "deleted_at",
          "type_info": "Timestamptz"
        },
        {
          "ordinal": 4,
          "name": "exercise_id",
          "type_info": "Uuid"
        },
        {
          "ordinal": 5,
          "name": "course_id",
          "type_info": "Uuid"
        },
        {
          "ordinal": 6,
          "name": "exercise_task_id",
          "type_info": "Uuid"
        },
        {
          "ordinal": 7,
          "name": "data_json",
          "type_info": "Jsonb"
        },
        {
          "ordinal": 8,
          "name": "grading_id",
          "type_info": "Uuid"
        },
        {
          "ordinal": 9,
          "name": "metadata",
          "type_info": "Jsonb"
        },
        {
          "ordinal": 10,
          "name": "user_id",
          "type_info": "Uuid"
        },
        {
          "ordinal": 11,
          "name": "course_instance_id",
          "type_info": "Uuid"
        }
      ],
      "parameters": {
        "Left": ["Uuid", "Int8", "Int8"]
      },
      "nullable": [false, false, false, true, false, false, false, true, true, true, false, false]
    }
  },
  "b0302cd73ce7a9f3d86d798a9a6c8ae768a0722bfeef08cd89c8716b36bce665": {
    "query": "SELECT course_id FROM submissions WHERE id = $1",
    "describe": {
      "columns": [
        {
          "ordinal": 0,
          "name": "course_id",
          "type_info": "Uuid"
        }
      ],
      "parameters": {
        "Left": ["Uuid"]
      },
      "nullable": [false]
    }
  },
  "b28ca6a2fc385642149d527deb0919464711ab57e4120078d6153ccbc08114d4": {
    "query": "\nUPDATE chapters\nSET name = $1,\n  chapter_number = $2\nWHERE id = $3\nRETURNING *;\n    ",
    "describe": {
      "columns": [
        {
          "ordinal": 0,
          "name": "id",
          "type_info": "Uuid"
        },
        {
          "ordinal": 1,
          "name": "name",
          "type_info": "Varchar"
        },
        {
          "ordinal": 2,
          "name": "course_id",
          "type_info": "Uuid"
        },
        {
          "ordinal": 3,
          "name": "chapter_number",
          "type_info": "Int4"
        },
        {
          "ordinal": 4,
          "name": "created_at",
          "type_info": "Timestamptz"
        },
        {
          "ordinal": 5,
          "name": "updated_at",
          "type_info": "Timestamptz"
        },
        {
          "ordinal": 6,
          "name": "deleted_at",
          "type_info": "Timestamptz"
        },
        {
          "ordinal": 7,
          "name": "front_page_id",
          "type_info": "Uuid"
        },
        {
          "ordinal": 8,
          "name": "opens_at",
          "type_info": "Timestamptz"
        },
        {
          "ordinal": 9,
          "name": "chapter_image",
          "type_info": "Varchar"
        },
        {
          "ordinal": 10,
          "name": "copied_from",
          "type_info": "Uuid"
        }
      ],
      "parameters": {
        "Left": ["Varchar", "Int4", "Uuid"]
      },
      "nullable": [false, false, false, false, false, false, true, true, true, true, true]
    }
  },
  "b4f5a52e896eba983c4002aa6c4ad7b6560079a8b7573c43315562e8bd3fb03b": {
    "query": "\nSELECT id,\n  created_at,\n  updated_at,\n  deleted_at,\n  course_id,\n  starts_at,\n  ends_at,\n  name,\n  description,\n  variant_status AS \"variant_status: VariantStatus\"\nFROM course_instances\nWHERE id = $1\n  AND deleted_at IS NULL;\n    ",
    "describe": {
      "columns": [
        {
          "ordinal": 0,
          "name": "id",
          "type_info": "Uuid"
        },
        {
          "ordinal": 1,
          "name": "created_at",
          "type_info": "Timestamptz"
        },
        {
          "ordinal": 2,
          "name": "updated_at",
          "type_info": "Timestamptz"
        },
        {
          "ordinal": 3,
          "name": "deleted_at",
          "type_info": "Timestamptz"
        },
        {
          "ordinal": 4,
          "name": "course_id",
          "type_info": "Uuid"
        },
        {
          "ordinal": 5,
          "name": "starts_at",
          "type_info": "Timestamptz"
        },
        {
          "ordinal": 6,
          "name": "ends_at",
          "type_info": "Timestamptz"
        },
        {
          "ordinal": 7,
          "name": "name",
          "type_info": "Varchar"
        },
        {
          "ordinal": 8,
          "name": "description",
          "type_info": "Varchar"
        },
        {
          "ordinal": 9,
          "name": "variant_status: VariantStatus",
          "type_info": {
            "Custom": {
              "name": "variant_status",
              "kind": {
                "Enum": ["draft", "upcoming", "active", "ended"]
              }
            }
          }
        }
      ],
      "parameters": {
        "Left": ["Uuid"]
      },
      "nullable": [false, false, false, true, false, true, true, true, true, false]
    }
  },
  "b7c1d6419ba5258f9768f21c871f7e20ec929aeb83445e8a09a5cbd4e9425def": {
    "query": "SELECT * FROM courses WHERE deleted_at IS NULL;",
    "describe": {
      "columns": [
        {
          "ordinal": 0,
          "name": "id",
          "type_info": "Uuid"
        },
        {
          "ordinal": 1,
          "name": "name",
          "type_info": "Varchar"
        },
        {
          "ordinal": 2,
          "name": "created_at",
          "type_info": "Timestamptz"
        },
        {
          "ordinal": 3,
          "name": "updated_at",
          "type_info": "Timestamptz"
        },
        {
          "ordinal": 4,
          "name": "organization_id",
          "type_info": "Uuid"
        },
        {
          "ordinal": 5,
          "name": "deleted_at",
          "type_info": "Timestamptz"
        },
        {
          "ordinal": 6,
          "name": "slug",
          "type_info": "Varchar"
        },
        {
          "ordinal": 7,
          "name": "language_code",
          "type_info": "Varchar"
        },
        {
          "ordinal": 8,
          "name": "copied_from",
          "type_info": "Uuid"
        },
        {
          "ordinal": 9,
          "name": "language_version_of_course_id",
          "type_info": "Uuid"
        }
      ],
      "parameters": {
        "Left": []
      },
      "nullable": [false, false, false, false, false, true, false, false, true, true]
    }
  },
  "b9159ddd17dc391f0bd7b726633dff02d1530aa2b0b270b4947d749442850451": {
    "query": "UPDATE chapters SET front_page_id = $1 WHERE id = $2",
    "describe": {
      "columns": [],
      "parameters": {
        "Left": ["Uuid", "Uuid"]
      },
      "nullable": []
    }
  },
  "b988de59221dbe4350dcccadf9e80e782365d6526188dc5a6b14ed2581ca1314": {
    "query": "\nINSERT INTO users (email)\nVALUES ($1)\nRETURNING id\n",
    "describe": {
      "columns": [
        {
          "ordinal": 0,
          "name": "id",
          "type_info": "Uuid"
        }
      ],
      "parameters": {
        "Left": ["Varchar"]
      },
      "nullable": [false]
    }
  },
  "c1a41f61331e83562da62a9ec828d2489eedd1f6e03b6fb8865faa71ddec8f27": {
    "query": "SELECT * FROM courses WHERE organization_id = $1 AND deleted_at IS NULL;",
    "describe": {
      "columns": [
        {
          "ordinal": 0,
          "name": "id",
          "type_info": "Uuid"
        },
        {
          "ordinal": 1,
          "name": "name",
          "type_info": "Varchar"
        },
        {
          "ordinal": 2,
          "name": "created_at",
          "type_info": "Timestamptz"
        },
        {
          "ordinal": 3,
          "name": "updated_at",
          "type_info": "Timestamptz"
        },
        {
          "ordinal": 4,
          "name": "organization_id",
          "type_info": "Uuid"
        },
        {
          "ordinal": 5,
          "name": "deleted_at",
          "type_info": "Timestamptz"
        },
        {
          "ordinal": 6,
          "name": "slug",
          "type_info": "Varchar"
        },
        {
          "ordinal": 7,
          "name": "language_code",
          "type_info": "Varchar"
        },
        {
          "ordinal": 8,
          "name": "copied_from",
          "type_info": "Uuid"
        },
        {
          "ordinal": 9,
          "name": "language_version_of_course_id",
          "type_info": "Uuid"
        }
      ],
      "parameters": {
        "Left": ["Uuid"]
      },
      "nullable": [false, false, false, false, false, true, false, false, true, true]
    }
  },
  "c2342a617190439d369a3ae3764d9941e40a7dd6f428fe5b49cd50fa33af471d": {
    "query": "\nSELECT *\nFROM exercises\nWHERE page_id = $1\n",
    "describe": {
      "columns": [
        {
          "ordinal": 0,
          "name": "id",
          "type_info": "Uuid"
        },
        {
          "ordinal": 1,
          "name": "created_at",
          "type_info": "Timestamptz"
        },
        {
          "ordinal": 2,
          "name": "updated_at",
          "type_info": "Timestamptz"
        },
        {
          "ordinal": 3,
          "name": "course_id",
          "type_info": "Uuid"
        },
        {
          "ordinal": 4,
          "name": "deleted_at",
          "type_info": "Timestamptz"
        },
        {
          "ordinal": 5,
          "name": "name",
          "type_info": "Varchar"
        },
        {
          "ordinal": 6,
          "name": "deadline",
          "type_info": "Timestamptz"
        },
        {
          "ordinal": 7,
          "name": "page_id",
          "type_info": "Uuid"
        },
        {
          "ordinal": 8,
          "name": "score_maximum",
          "type_info": "Int4"
        },
        {
          "ordinal": 9,
          "name": "order_number",
          "type_info": "Int4"
        },
        {
          "ordinal": 10,
          "name": "chapter_id",
          "type_info": "Uuid"
        }
      ],
      "parameters": {
        "Left": ["Uuid"]
      },
      "nullable": [false, false, false, false, true, false, true, false, false, false, false]
    }
  },
  "c4db451cf0d08b2fca14976798e0883a3961533b35d7dd4d5057e1662d482592": {
    "query": "SELECT *\nFROM email_templates\nWHERE course_instance_id = $1\n  AND deleted_at IS NULL",
    "describe": {
      "columns": [
        {
          "ordinal": 0,
          "name": "id",
          "type_info": "Uuid"
        },
        {
          "ordinal": 1,
          "name": "created_at",
          "type_info": "Timestamptz"
        },
        {
          "ordinal": 2,
          "name": "updated_at",
          "type_info": "Timestamptz"
        },
        {
          "ordinal": 3,
          "name": "deleted_at",
          "type_info": "Timestamptz"
        },
        {
          "ordinal": 4,
          "name": "content",
          "type_info": "Jsonb"
        },
        {
          "ordinal": 5,
          "name": "name",
          "type_info": "Varchar"
        },
        {
          "ordinal": 6,
          "name": "subject",
          "type_info": "Varchar"
        },
        {
          "ordinal": 7,
          "name": "exercise_completions_threshold",
          "type_info": "Int4"
        },
        {
          "ordinal": 8,
          "name": "points_threshold",
          "type_info": "Int4"
        },
        {
          "ordinal": 9,
          "name": "course_instance_id",
          "type_info": "Uuid"
        }
      ],
      "parameters": {
        "Left": ["Uuid"]
      },
      "nullable": [false, false, false, true, true, false, true, true, true, false]
    }
  },
  "c63ca33887bc73c797b68af5b66b248f0740a2678b86e4a3644b61804abdad17": {
    "query": "\nSELECT id,\n  submission_id,\n  grading_before_regrading,\n  grading_after_regrading\nFROM regrading_submissions\nWHERE regrading_id = $1\n",
    "describe": {
      "columns": [
        {
          "ordinal": 0,
          "name": "id",
          "type_info": "Uuid"
        },
        {
          "ordinal": 1,
          "name": "submission_id",
          "type_info": "Uuid"
        },
        {
          "ordinal": 2,
          "name": "grading_before_regrading",
          "type_info": "Uuid"
        },
        {
          "ordinal": 3,
          "name": "grading_after_regrading",
          "type_info": "Uuid"
        }
      ],
      "parameters": {
        "Left": ["Uuid"]
      },
      "nullable": [false, false, false, true]
    }
  },
  "c6d5ffed3573883c9e69529464b8f96325fbbf5c4ea893ae9e7352d3ce48a70d": {
    "query": "\nUPDATE regradings\nSET error_message = $1\nWHERE id = $2\n",
    "describe": {
      "columns": [],
      "parameters": {
        "Left": ["Text", "Uuid"]
      },
      "nullable": []
    }
  },
  "c8c5264811bce45733628caa8a1e90a07e2d16cbb5ad6ce0cd35f3e1e1921a4e": {
    "query": "\nSELECT date_part('isodow', created_at)::integer isodow, date_part('hour', created_at)::integer \"hour\", count(*)::integer\nFROM submissions\nWHERE course_id = $1\nGROUP BY isodow, \"hour\"\nORDER BY isodow, hour;\n          ",
    "describe": {
      "columns": [
        {
          "ordinal": 0,
          "name": "isodow",
          "type_info": "Int4"
        },
        {
          "ordinal": 1,
          "name": "hour",
          "type_info": "Int4"
        },
        {
          "ordinal": 2,
          "name": "count",
          "type_info": "Int4"
        }
      ],
      "parameters": {
        "Left": ["Uuid"]
      },
      "nullable": [null, null, null]
    }
  },
  "c927e46360b4a48cfc51eec1e05e3fe2a0bf62a6da84f15cd2fa993938a9ab62": {
    "query": "\n    INSERT INTO\n      courses(name, slug, organization_id, language_code)\n    VALUES($1, $2, $3, $4)\n    RETURNING *\n            ",
    "describe": {
      "columns": [
        {
          "ordinal": 0,
          "name": "id",
          "type_info": "Uuid"
        },
        {
          "ordinal": 1,
          "name": "name",
          "type_info": "Varchar"
        },
        {
          "ordinal": 2,
          "name": "created_at",
          "type_info": "Timestamptz"
        },
        {
          "ordinal": 3,
          "name": "updated_at",
          "type_info": "Timestamptz"
        },
        {
          "ordinal": 4,
          "name": "organization_id",
          "type_info": "Uuid"
        },
        {
          "ordinal": 5,
          "name": "deleted_at",
          "type_info": "Timestamptz"
        },
        {
          "ordinal": 6,
          "name": "slug",
          "type_info": "Varchar"
        },
        {
          "ordinal": 7,
          "name": "language_code",
          "type_info": "Varchar"
        },
        {
          "ordinal": 8,
          "name": "copied_from",
          "type_info": "Uuid"
        },
        {
          "ordinal": 9,
          "name": "language_version_of_course_id",
          "type_info": "Uuid"
        }
      ],
      "parameters": {
        "Left": ["Varchar", "Varchar", "Uuid", "Varchar"]
      },
      "nullable": [false, false, false, false, false, true, false, false, true, true]
    }
  },
  "cd77e9c666eedf778257a2adede300821c26ef4b6f8fb0011eea940fd3fe2a6b": {
    "query": "\n  UPDATE pages\n  SET\n    deleted_at = now()\n  WHERE id = $1\n  RETURNING *\n          ",
    "describe": {
      "columns": [
        {
          "ordinal": 0,
          "name": "id",
          "type_info": "Uuid"
        },
        {
          "ordinal": 1,
          "name": "created_at",
          "type_info": "Timestamptz"
        },
        {
          "ordinal": 2,
          "name": "updated_at",
          "type_info": "Timestamptz"
        },
        {
          "ordinal": 3,
          "name": "course_id",
          "type_info": "Uuid"
        },
        {
          "ordinal": 4,
          "name": "content",
          "type_info": "Jsonb"
        },
        {
          "ordinal": 5,
          "name": "url_path",
          "type_info": "Varchar"
        },
        {
          "ordinal": 6,
          "name": "title",
          "type_info": "Varchar"
        },
        {
          "ordinal": 7,
          "name": "deleted_at",
          "type_info": "Timestamptz"
        },
        {
          "ordinal": 8,
          "name": "chapter_id",
          "type_info": "Uuid"
        },
        {
          "ordinal": 9,
          "name": "order_number",
          "type_info": "Int4"
        },
        {
          "ordinal": 10,
          "name": "copied_from",
          "type_info": "Uuid"
        }
      ],
      "parameters": {
        "Left": ["Uuid"]
      },
      "nullable": [false, false, false, false, false, false, false, true, true, false, true]
    }
  },
  "cf1c81b073e3d9f2a1772e3ce72336ca4500ac2b059673ce1f062189e0bd4dee": {
    "query": "\nSELECT p.id as page_id,\n  p.order_number as order_number,\n  p.course_id as course_id,\n  c.id as \"chapter_id?\",\n  c.chapter_number as \"chapter_number?\"\nFROM pages p\n  LEFT JOIN chapters c ON p.chapter_id = c.id\nWHERE p.id = $1;\n",
    "describe": {
      "columns": [
        {
          "ordinal": 0,
          "name": "page_id",
          "type_info": "Uuid"
        },
        {
          "ordinal": 1,
          "name": "order_number",
          "type_info": "Int4"
        },
        {
          "ordinal": 2,
          "name": "course_id",
          "type_info": "Uuid"
        },
        {
          "ordinal": 3,
          "name": "chapter_id?",
          "type_info": "Uuid"
        },
        {
          "ordinal": 4,
          "name": "chapter_number?",
          "type_info": "Int4"
        }
      ],
      "parameters": {
        "Left": ["Uuid"]
      },
      "nullable": [false, false, false, false, false]
    }
  },
  "cf7a54102657110f8d384fb491163e9e2690c365bab861c2c68064ddc1ba0873": {
    "query": "\nINSERT INTO\n  users (email, upstream_id)\nVALUES ($1, $2)\nRETURNING *;\n          ",
    "describe": {
      "columns": [
        {
          "ordinal": 0,
          "name": "id",
          "type_info": "Uuid"
        },
        {
          "ordinal": 1,
          "name": "created_at",
          "type_info": "Timestamptz"
        },
        {
          "ordinal": 2,
          "name": "updated_at",
          "type_info": "Timestamptz"
        },
        {
          "ordinal": 3,
          "name": "deleted_at",
          "type_info": "Timestamptz"
        },
        {
          "ordinal": 4,
          "name": "upstream_id",
          "type_info": "Int4"
        },
        {
          "ordinal": 5,
          "name": "email",
          "type_info": "Varchar"
        }
      ],
      "parameters": {
        "Left": ["Varchar", "Int4"]
      },
      "nullable": [false, false, false, true, true, false]
    }
  },
  "d13e367302b3873770dbcd15736161dd89130c0d06620cb5d337b1f7c9f230e8": {
    "query": "UPDATE pages SET chapter_id = $1 WHERE id = $2",
    "describe": {
      "columns": [],
      "parameters": {
        "Left": ["Uuid", "Uuid"]
      },
      "nullable": []
    }
  },
  "d1b9e023f5c44a5e7d40094eabe5441cc88db7fb1fd77a72062f2884aab2ac6a": {
    "query": "\nSELECT COUNT(*) filter (\n    where marked_as_read\n  ) AS read,\n  COUNT(*) filter (\n    where not(marked_as_read)\n  ) AS unread\nFROM feedback\nWHERE course_id = $1\n  AND feedback.deleted_at IS NULL\n",
    "describe": {
      "columns": [
        {
          "ordinal": 0,
          "name": "read",
          "type_info": "Int8"
        },
        {
          "ordinal": 1,
          "name": "unread",
          "type_info": "Int8"
        }
      ],
      "parameters": {
        "Left": ["Uuid"]
      },
      "nullable": [null, null]
    }
  },
  "d309be59564d69ecad6e11cc6976649092966ea2236abd7c8ca72e64f78f8fcc": {
    "query": "\nupdate email_deliveries\nset sent = TRUE\nwhere id = $1;\n    ",
    "describe": {
      "columns": [],
      "parameters": {
        "Left": ["Uuid"]
      },
      "nullable": []
    }
  },
  "d575fe0c1c24abc4c6920f05c08ed2172819439de166e5e455e7e6a8c2bc37d7": {
    "query": "\nUPDATE submissions\nSET grading_id = $1\nWHERE id = $2\n",
    "describe": {
      "columns": [],
      "parameters": {
        "Left": ["Uuid", "Uuid"]
      },
      "nullable": []
    }
  },
  "d61f2a6b8fb2f4cfaf52c3c6d740d6fc8ff60cb2fe9528c318715c40e769471d": {
    "query": "UPDATE submissions SET grading_id = $1 WHERE id = $2 RETURNING *",
    "describe": {
      "columns": [
        {
          "ordinal": 0,
          "name": "id",
          "type_info": "Uuid"
        },
        {
          "ordinal": 1,
          "name": "created_at",
          "type_info": "Timestamptz"
        },
        {
          "ordinal": 2,
          "name": "updated_at",
          "type_info": "Timestamptz"
        },
        {
          "ordinal": 3,
          "name": "deleted_at",
          "type_info": "Timestamptz"
        },
        {
          "ordinal": 4,
          "name": "exercise_id",
          "type_info": "Uuid"
        },
        {
          "ordinal": 5,
          "name": "course_id",
          "type_info": "Uuid"
        },
        {
          "ordinal": 6,
          "name": "exercise_task_id",
          "type_info": "Uuid"
        },
        {
          "ordinal": 7,
          "name": "data_json",
          "type_info": "Jsonb"
        },
        {
          "ordinal": 8,
          "name": "grading_id",
          "type_info": "Uuid"
        },
        {
          "ordinal": 9,
          "name": "metadata",
          "type_info": "Jsonb"
        },
        {
          "ordinal": 10,
          "name": "user_id",
          "type_info": "Uuid"
        },
        {
          "ordinal": 11,
          "name": "course_instance_id",
          "type_info": "Uuid"
        }
      ],
      "parameters": {
        "Left": ["Uuid", "Uuid"]
      },
      "nullable": [false, false, false, true, false, false, false, true, true, true, false, false]
    }
  },
  "d7340527a3cb9d66bb8c2c60a58d37ed8cb4eaa8a1a4efdcb29713328066141b": {
    "query": "\n    INSERT INTO\n      courses(id, name, slug, organization_id)\n    VALUES($1, $2, $3, $4)\n    RETURNING *\n            ",
    "describe": {
      "columns": [
        {
          "ordinal": 0,
          "name": "id",
          "type_info": "Uuid"
        },
        {
          "ordinal": 1,
          "name": "name",
          "type_info": "Varchar"
        },
        {
          "ordinal": 2,
          "name": "created_at",
          "type_info": "Timestamptz"
        },
        {
          "ordinal": 3,
          "name": "updated_at",
          "type_info": "Timestamptz"
        },
        {
          "ordinal": 4,
          "name": "organization_id",
          "type_info": "Uuid"
        },
        {
          "ordinal": 5,
          "name": "deleted_at",
          "type_info": "Timestamptz"
        },
        {
          "ordinal": 6,
          "name": "slug",
          "type_info": "Varchar"
        }
      ],
      "parameters": {
        "Left": ["Uuid", "Varchar", "Varchar", "Uuid"]
      },
      "nullable": [false, false, false, false, false, true, false]
    }
  },
  "d741c2e76aa58f5fe945e4a96f0f598d29b7fd6e2552b3afdc183ec445938c40": {
    "query": "SELECT course_id from gradings where id = $1",
    "describe": {
      "columns": [
        {
          "ordinal": 0,
          "name": "course_id",
          "type_info": "Uuid"
        }
      ],
      "parameters": {
        "Left": ["Uuid"]
      },
      "nullable": [false]
    }
  },
  "d9038990f8ce9517b957e6a9a1e347142a2c899026003390f50383be1690e2a1": {
    "query": "\nSELECT\n    id, created_at, updated_at, deleted_at, course_id, starts_at, ends_at, name, description, variant_status as \"variant_status: VariantStatus\"\nFROM course_instances\nWHERE deleted_at IS NULL;\n",
    "describe": {
      "columns": [
        {
          "ordinal": 0,
          "name": "id",
          "type_info": "Uuid"
        },
        {
          "ordinal": 1,
          "name": "created_at",
          "type_info": "Timestamptz"
        },
        {
          "ordinal": 2,
          "name": "updated_at",
          "type_info": "Timestamptz"
        },
        {
          "ordinal": 3,
          "name": "deleted_at",
          "type_info": "Timestamptz"
        },
        {
          "ordinal": 4,
          "name": "course_id",
          "type_info": "Uuid"
        },
        {
          "ordinal": 5,
          "name": "starts_at",
          "type_info": "Timestamptz"
        },
        {
          "ordinal": 6,
          "name": "ends_at",
          "type_info": "Timestamptz"
        },
        {
          "ordinal": 7,
          "name": "name",
          "type_info": "Varchar"
        },
        {
          "ordinal": 8,
          "name": "description",
          "type_info": "Varchar"
        },
        {
          "ordinal": 9,
          "name": "variant_status: VariantStatus",
          "type_info": {
            "Custom": {
              "name": "variant_status",
              "kind": {
                "Enum": ["draft", "upcoming", "active", "ended"]
              }
            }
          }
        }
      ],
      "parameters": {
        "Left": []
      },
      "nullable": [false, false, false, true, false, true, true, true, true, false]
    }
  },
  "d9d04909a35ed8edd343a0be75ee10041e50a42d8ca3547d001672a9557b6d9d": {
    "query": "\nUPDATE pages\nSET content = $1\nWHERE id = $2;\n                ",
    "describe": {
      "columns": [],
      "parameters": {
        "Left": ["Jsonb", "Uuid"]
      },
      "nullable": []
    }
  },
  "d9d230419fb264ebddeaa022bc8ac0061d8caa8bf83e3a5742a140bd056f3005": {
    "query": "\nupdate email_deliveries\nset sent = FALSE,\n  error = $1\nwhere id = $2;\n    ",
    "describe": {
      "columns": [],
      "parameters": {
        "Left": ["Varchar", "Uuid"]
      },
      "nullable": []
    }
  },
  "da896f936aafd16dba8e38e8e97b7907310051fa453acf242dccab1776995e48": {
    "query": "SELECT pages.* FROM pages\n        JOIN courses ON (pages.course_id = courses.id)\n        WHERE courses.slug = $1\n        AND url_path = $2\n        AND courses.deleted_at IS NULL\n        AND pages.deleted_at IS NULL;",
    "describe": {
      "columns": [
        {
          "ordinal": 0,
          "name": "id",
          "type_info": "Uuid"
        },
        {
          "ordinal": 1,
          "name": "created_at",
          "type_info": "Timestamptz"
        },
        {
          "ordinal": 2,
          "name": "updated_at",
          "type_info": "Timestamptz"
        },
        {
          "ordinal": 3,
          "name": "course_id",
          "type_info": "Uuid"
        },
        {
          "ordinal": 4,
          "name": "content",
          "type_info": "Jsonb"
        },
        {
          "ordinal": 5,
          "name": "url_path",
          "type_info": "Varchar"
        },
        {
          "ordinal": 6,
          "name": "title",
          "type_info": "Varchar"
        },
        {
          "ordinal": 7,
          "name": "deleted_at",
          "type_info": "Timestamptz"
        },
        {
          "ordinal": 8,
          "name": "chapter_id",
          "type_info": "Uuid"
        },
        {
          "ordinal": 9,
          "name": "order_number",
          "type_info": "Int4"
        },
        {
          "ordinal": 10,
          "name": "copied_from",
          "type_info": "Uuid"
        }
      ],
      "parameters": {
        "Left": ["Text", "Text"]
      },
      "nullable": [false, false, false, false, false, false, false, true, true, false, true]
    }
  },
  "db64bea6f7dc10dd47f4c41c5efa78c95cf5b6d97fcfcefda66847c20861ac56": {
    "query": "\nINSERT INTO pages (\n    course_id,\n    content,\n    url_path,\n    title,\n    order_number\n  )\nVALUES ($1, $2, $3, $4, $5)\nRETURNING id\n",
    "describe": {
      "columns": [
        {
          "ordinal": 0,
          "name": "id",
          "type_info": "Uuid"
        }
      ],
      "parameters": {
        "Left": ["Uuid", "Jsonb", "Varchar", "Varchar", "Int4"]
      },
      "nullable": [false]
    }
  },
  "dc2aea738a267c9966da28a7e090dbdeb985103af52a27db6cb89a98d78dc044": {
    "query": "\nSELECT id,\n  exercise_type,\n  assignment,\n  public_spec,\n  private_spec,\n  exercise_id\nFROM exercise_tasks\nWHERE exercise_id IN (\n    SELECT id\n    FROM exercises\n    WHERE page_id = $1\n  )\n",
    "describe": {
      "columns": [
        {
          "ordinal": 0,
          "name": "id",
          "type_info": "Uuid"
        },
        {
          "ordinal": 1,
          "name": "exercise_type",
          "type_info": "Varchar"
        },
        {
          "ordinal": 2,
          "name": "assignment",
          "type_info": "Jsonb"
        },
        {
          "ordinal": 3,
          "name": "public_spec",
          "type_info": "Jsonb"
        },
        {
          "ordinal": 4,
          "name": "private_spec",
          "type_info": "Jsonb"
        },
        {
          "ordinal": 5,
          "name": "exercise_id",
          "type_info": "Uuid"
        }
      ],
      "parameters": {
        "Left": ["Uuid"]
      },
      "nullable": [false, false, false, true, true, false]
    }
  },
  "dc6a94949ce20d11fa55e247dc706fdc88018bf1ba528487fcd0ef02f5c40ca7": {
    "query": "\nUPDATE email_templates\nSET deleted_at = now()\nWHERE id = $1\nRETURNING *\n  ",
    "describe": {
      "columns": [
        {
          "ordinal": 0,
          "name": "id",
          "type_info": "Uuid"
        },
        {
          "ordinal": 1,
          "name": "created_at",
          "type_info": "Timestamptz"
        },
        {
          "ordinal": 2,
          "name": "updated_at",
          "type_info": "Timestamptz"
        },
        {
          "ordinal": 3,
          "name": "deleted_at",
          "type_info": "Timestamptz"
        },
        {
          "ordinal": 4,
          "name": "content",
          "type_info": "Jsonb"
        },
        {
          "ordinal": 5,
          "name": "name",
          "type_info": "Varchar"
        },
        {
          "ordinal": 6,
          "name": "subject",
          "type_info": "Varchar"
        },
        {
          "ordinal": 7,
          "name": "exercise_completions_threshold",
          "type_info": "Int4"
        },
        {
          "ordinal": 8,
          "name": "points_threshold",
          "type_info": "Int4"
        },
        {
          "ordinal": 9,
          "name": "course_instance_id",
          "type_info": "Uuid"
        }
      ],
      "parameters": {
        "Left": ["Uuid"]
      },
      "nullable": [false, false, false, true, true, false, true, true, true, false]
    }
  },
  "dd1ebfa575cf8fe38fd9cfbd70fccf86a5ea3ba398088977941d1c0fc5945cf5": {
    "query": "\nSELECT id,\n  submission_id,\n  grading_before_regrading,\n  grading_after_regrading\nFROM regrading_submissions\nWHERE id = $1\n",
    "describe": {
      "columns": [
        {
          "ordinal": 0,
          "name": "id",
          "type_info": "Uuid"
        },
        {
          "ordinal": 1,
          "name": "submission_id",
          "type_info": "Uuid"
        },
        {
          "ordinal": 2,
          "name": "grading_before_regrading",
          "type_info": "Uuid"
        },
        {
          "ordinal": 3,
          "name": "grading_after_regrading",
          "type_info": "Uuid"
        }
      ],
      "parameters": {
        "Left": ["Uuid"]
      },
      "nullable": [false, false, false, true]
    }
  },
  "ddc62ff5809a951ea9904da0f19e585ee6dd78efa938ca36aa58f22fd8036797": {
    "query": "\nINSERT INTO course_instance_enrollments (user_id, course_id, course_instance_id, current)\nVALUES ($1, $2, $3, $4)\n",
    "describe": {
      "columns": [],
      "parameters": {
        "Left": ["Uuid", "Uuid", "Uuid", "Bool"]
      },
      "nullable": []
    }
  },
  "de76984bac431ab8e341d3ffe8d0c90658c9950c0933d2632976a2c8567a620c": {
    "query": "\n        UPDATE exercises SET deleted_at = now() WHERE page_id = $1\n            ",
    "describe": {
      "columns": [],
      "parameters": {
        "Left": ["Uuid"]
      },
      "nullable": []
    }
  },
  "e16e22ef55075527f4ade3f3aed1f0f43df016e3dcf58cda91cbee270d7ae0cf": {
    "query": "\nSELECT p.*\nFROM pages p\nWHERE p.chapter_id = $1\n  AND p.deleted_at IS NULL\n  AND p.id NOT IN (\n    SELECT front_page_id\n    FROM chapters c\n    WHERE c.front_page_id = p.id\n  );\n    ",
    "describe": {
      "columns": [
        {
          "ordinal": 0,
          "name": "id",
          "type_info": "Uuid"
        },
        {
          "ordinal": 1,
          "name": "created_at",
          "type_info": "Timestamptz"
        },
        {
          "ordinal": 2,
          "name": "updated_at",
          "type_info": "Timestamptz"
        },
        {
          "ordinal": 3,
          "name": "course_id",
          "type_info": "Uuid"
        },
        {
          "ordinal": 4,
          "name": "content",
          "type_info": "Jsonb"
        },
        {
          "ordinal": 5,
          "name": "url_path",
          "type_info": "Varchar"
        },
        {
          "ordinal": 6,
          "name": "title",
          "type_info": "Varchar"
        },
        {
          "ordinal": 7,
          "name": "deleted_at",
          "type_info": "Timestamptz"
        },
        {
          "ordinal": 8,
          "name": "chapter_id",
          "type_info": "Uuid"
        },
        {
          "ordinal": 9,
          "name": "order_number",
          "type_info": "Int4"
        },
        {
          "ordinal": 10,
          "name": "copied_from",
          "type_info": "Uuid"
        }
      ],
      "parameters": {
        "Left": ["Uuid"]
      },
      "nullable": [false, false, false, false, false, false, false, true, true, false, true]
    }
  },
  "e2fe96906db5d05fa1a8b0aabc25e9027c386b349f11d4c26bcf7db1864af6cf": {
    "query": "\nselect max(p.order_number) as order_number\nfrom pages p\nwhere p.chapter_id = $1\n  and p.deleted_at is null;\n",
    "describe": {
      "columns": [
        {
          "ordinal": 0,
          "name": "order_number",
          "type_info": "Int4"
        }
      ],
      "parameters": {
        "Left": ["Uuid"]
      },
      "nullable": [null]
    }
  },
  "e4e5ef6ef0bbf4a234110b8dc2616b1a0483f511e0c6b9b04b9d7440486c3e07": {
    "query": "\nSELECT *\nFROM exercise_services\nWHERE deleted_at IS NULL\n",
    "describe": {
      "columns": [
        {
          "ordinal": 0,
          "name": "id",
          "type_info": "Uuid"
        },
        {
          "ordinal": 1,
          "name": "created_at",
          "type_info": "Timestamptz"
        },
        {
          "ordinal": 2,
          "name": "updated_at",
          "type_info": "Timestamptz"
        },
        {
          "ordinal": 3,
          "name": "deleted_at",
          "type_info": "Timestamptz"
        },
        {
          "ordinal": 4,
          "name": "name",
          "type_info": "Varchar"
        },
        {
          "ordinal": 5,
          "name": "slug",
          "type_info": "Varchar"
        },
        {
          "ordinal": 6,
          "name": "public_url",
          "type_info": "Varchar"
        },
        {
          "ordinal": 7,
          "name": "internal_url",
          "type_info": "Varchar"
        },
        {
          "ordinal": 8,
          "name": "max_reprocessing_submissions_at_once",
          "type_info": "Int4"
        }
      ],
      "parameters": {
        "Left": []
      },
      "nullable": [false, false, false, true, false, false, false, true, false]
    }
  },
  "e6dc4facf6980c079d98aab9b3ad254fb254ce844c1acf886be77bb62bfe7953": {
    "query": "\nUPDATE chapters\nSET chapter_image = $1\nWHERE id = $2\nRETURNING *;",
    "describe": {
      "columns": [
        {
          "ordinal": 0,
          "name": "id",
          "type_info": "Uuid"
        },
        {
          "ordinal": 1,
          "name": "name",
          "type_info": "Varchar"
        },
        {
          "ordinal": 2,
          "name": "course_id",
          "type_info": "Uuid"
        },
        {
          "ordinal": 3,
          "name": "chapter_number",
          "type_info": "Int4"
        },
        {
          "ordinal": 4,
          "name": "created_at",
          "type_info": "Timestamptz"
        },
        {
          "ordinal": 5,
          "name": "updated_at",
          "type_info": "Timestamptz"
        },
        {
          "ordinal": 6,
          "name": "deleted_at",
          "type_info": "Timestamptz"
        },
        {
          "ordinal": 7,
          "name": "front_page_id",
          "type_info": "Uuid"
        },
        {
          "ordinal": 8,
          "name": "opens_at",
          "type_info": "Timestamptz"
        },
        {
          "ordinal": 9,
          "name": "chapter_image",
          "type_info": "Varchar"
        },
        {
          "ordinal": 10,
          "name": "copied_from",
          "type_info": "Uuid"
        }
      ],
      "parameters": {
        "Left": ["Varchar", "Uuid"]
      },
      "nullable": [false, false, false, false, false, false, true, true, true, true, true]
    }
  },
  "e6f687f777bbf1f390fd79b39ebe2f71adc27844198a74a5370382ba150abb44": {
    "query": "\nUPDATE regradings\nSET regrading_started_at = CASE\n    WHEN regrading_started_at IS NULL THEN now()\n    ELSE regrading_started_at\n  END\nWHERE regrading_completed_at IS NULL\n  AND deleted_at IS NULL\nRETURNING id\n",
    "describe": {
      "columns": [
        {
          "ordinal": 0,
          "name": "id",
          "type_info": "Uuid"
        }
      ],
      "parameters": {
        "Left": []
      },
      "nullable": [false]
    }
  },
  "e966783963c11d6fa57df792d1bfff0dccf163f9cf5f474c1f3c724972229d4e": {
    "query": "\nSELECT *\nfrom chapters\nwhere id = $1;",
    "describe": {
      "columns": [
        {
          "ordinal": 0,
          "name": "id",
          "type_info": "Uuid"
        },
        {
          "ordinal": 1,
          "name": "name",
          "type_info": "Varchar"
        },
        {
          "ordinal": 2,
          "name": "course_id",
          "type_info": "Uuid"
        },
        {
          "ordinal": 3,
          "name": "chapter_number",
          "type_info": "Int4"
        },
        {
          "ordinal": 4,
          "name": "created_at",
          "type_info": "Timestamptz"
        },
        {
          "ordinal": 5,
          "name": "updated_at",
          "type_info": "Timestamptz"
        },
        {
          "ordinal": 6,
          "name": "deleted_at",
          "type_info": "Timestamptz"
        },
        {
          "ordinal": 7,
          "name": "front_page_id",
          "type_info": "Uuid"
        },
        {
          "ordinal": 8,
          "name": "opens_at",
          "type_info": "Timestamptz"
        },
        {
          "ordinal": 9,
          "name": "chapter_image",
          "type_info": "Varchar"
        },
        {
          "ordinal": 10,
          "name": "copied_from",
          "type_info": "Uuid"
        }
      ],
      "parameters": {
        "Left": ["Uuid"]
      },
      "nullable": [false, false, false, false, false, false, true, true, true, true, true]
    }
  },
  "eb1eeea17ea1b5dd169f8db54cd61c8e77627ffc4c82a40705e454c7148f54a3": {
    "query": "UPDATE pages SET content = $1 WHERE id = $2;",
    "describe": {
      "columns": [],
      "parameters": {
        "Left": ["Jsonb", "Uuid"]
      },
      "nullable": []
    }
  },
  "ec3d65896ad2eebc450b7e3fb5930fd49bcd8180ab388941c115ea4f951154b0": {
    "query": "\nINSERT INTO exercises(\n    id,\n    course_id,\n    name,\n    order_number,\n    page_id,\n    chapter_id\n  )\nVALUES ($1, $2, $3, $4, $5, $6) ON CONFLICT (id) DO\nUPDATE\nSET course_id = $2,\n  name = $3,\n  order_number = $4,\n  page_id = $5,\n  chapter_id = $6,\n  deleted_at = NULL\nRETURNING *;\n        ",
    "describe": {
      "columns": [
        {
          "ordinal": 0,
          "name": "id",
          "type_info": "Uuid"
        },
        {
          "ordinal": 1,
          "name": "created_at",
          "type_info": "Timestamptz"
        },
        {
          "ordinal": 2,
          "name": "updated_at",
          "type_info": "Timestamptz"
        },
        {
          "ordinal": 3,
          "name": "course_id",
          "type_info": "Uuid"
        },
        {
          "ordinal": 4,
          "name": "deleted_at",
          "type_info": "Timestamptz"
        },
        {
          "ordinal": 5,
          "name": "name",
          "type_info": "Varchar"
        },
        {
          "ordinal": 6,
          "name": "deadline",
          "type_info": "Timestamptz"
        },
        {
          "ordinal": 7,
          "name": "page_id",
          "type_info": "Uuid"
        },
        {
          "ordinal": 8,
          "name": "score_maximum",
          "type_info": "Int4"
        },
        {
          "ordinal": 9,
          "name": "order_number",
          "type_info": "Int4"
        },
        {
          "ordinal": 10,
          "name": "chapter_id",
          "type_info": "Uuid"
        },
        {
          "ordinal": 11,
          "name": "copied_from",
          "type_info": "Uuid"
        }
      ],
      "parameters": {
        "Left": ["Uuid", "Uuid", "Varchar", "Int4", "Uuid", "Uuid"]
      },
      "nullable": [false, false, false, false, true, false, true, false, false, false, false, true]
    }
  },
  "ec8528d5c88ec20c0f782b79725fccde742aab580ebd8f7855b4a371a6a87399": {
    "query": "\nINSERT INTO chapters (\n    id,\n    name,\n    course_id,\n    chapter_number,\n    front_page_id,\n    opens_at,\n    chapter_image,\n    copied_from\n  )\nSELECT uuid_generate_v5($1, id::text),\n  name,\n  $1,\n  chapter_number,\n  front_page_id,\n  opens_at,\n  chapter_image,\n  id\nFROM chapters\nWHERE (course_id = $2);\n    ",
    "describe": {
      "columns": [],
      "parameters": {
        "Left": ["Uuid", "Uuid"]
      },
      "nullable": []
    }
  },
  "f2a546b8283eeeca75a1ff205d1a2e836b1c40dff0b0ac8bb47e1639138484e7": {
    "query": "\nSELECT feedback.id,\n  feedback.user_id,\n  feedback.course_id,\n  feedback.feedback_given,\n  feedback.marked_as_read,\n  feedback.created_at,\n  array_agg(block_feedback.block_id) filter (where block_feedback.block_id IS NOT NULL) AS \"block_ids: Vec<Uuid>\",\n  array_agg(block_feedback.block_text) filter (where block_feedback.block_id IS NOT NULL) AS \"block_texts: Vec<Option<String>>\"\nFROM feedback\n  LEFT JOIN block_feedback ON block_feedback.feedback_id = feedback.id\nWHERE course_id = $1\n  AND feedback.marked_as_read = $2\n  AND feedback.deleted_at IS NULL\n  AND block_feedback.deleted_at IS NULL\nGROUP BY feedback.id,\n  feedback.user_id,\n  feedback.course_id,\n  feedback.feedback_given,\n  feedback.marked_as_read,\n  feedback.created_at\nLIMIT $3\nOFFSET $4\n",
    "describe": {
      "columns": [
        {
          "ordinal": 0,
          "name": "id",
          "type_info": "Uuid"
        },
        {
          "ordinal": 1,
          "name": "user_id",
          "type_info": "Uuid"
        },
        {
          "ordinal": 2,
          "name": "course_id",
          "type_info": "Uuid"
        },
        {
          "ordinal": 3,
          "name": "feedback_given",
          "type_info": "Varchar"
        },
        {
          "ordinal": 4,
          "name": "marked_as_read",
          "type_info": "Bool"
        },
        {
          "ordinal": 5,
          "name": "created_at",
          "type_info": "Timestamptz"
        },
        {
          "ordinal": 6,
          "name": "block_ids: Vec<Uuid>",
          "type_info": "UuidArray"
        },
        {
          "ordinal": 7,
          "name": "block_texts: Vec<Option<String>>",
          "type_info": "VarcharArray"
        }
      ],
      "parameters": {
        "Left": ["Uuid", "Bool", "Int8", "Int8"]
      },
      "nullable": [false, true, false, false, false, false, null, null]
    }
  },
  "f2beb11b5e6318b712b0af9bd4fde454472ce8eda3612295b788958148a376b5": {
    "query": "SELECT *\nFROM email_templates\nWHERE id = $1\n  AND deleted_at IS NULL",
    "describe": {
      "columns": [
        {
          "ordinal": 0,
          "name": "id",
          "type_info": "Uuid"
        },
        {
          "ordinal": 1,
          "name": "created_at",
          "type_info": "Timestamptz"
        },
        {
          "ordinal": 2,
          "name": "updated_at",
          "type_info": "Timestamptz"
        },
        {
          "ordinal": 3,
          "name": "deleted_at",
          "type_info": "Timestamptz"
        },
        {
          "ordinal": 4,
          "name": "content",
          "type_info": "Jsonb"
        },
        {
          "ordinal": 5,
          "name": "name",
          "type_info": "Varchar"
        },
        {
          "ordinal": 6,
          "name": "subject",
          "type_info": "Varchar"
        },
        {
          "ordinal": 7,
          "name": "exercise_completions_threshold",
          "type_info": "Int4"
        },
        {
          "ordinal": 8,
          "name": "points_threshold",
          "type_info": "Int4"
        },
        {
          "ordinal": 9,
          "name": "course_instance_id",
          "type_info": "Uuid"
        }
      ],
      "parameters": {
        "Left": ["Uuid"]
      },
      "nullable": [false, false, false, true, true, false, true, true, true, false]
    }
  },
  "f344ce135ffc19dfbf4176348181e9a876c8ed92ec853f8c62d2350d80fa3e2f": {
    "query": "\nINSERT INTO roles (user_id, organization_id, course_id, role) VALUES ($1, $2, $3, $4) RETURNING id\n",
    "describe": {
      "columns": [
        {
          "ordinal": 0,
          "name": "id",
          "type_info": "Uuid"
        }
      ],
      "parameters": {
        "Left": [
          "Uuid",
          "Uuid",
          "Uuid",
          {
            "Custom": {
              "name": "user_role",
              "kind": {
                "Enum": ["admin", "assistant", "teacher", "reviewer"]
              }
            }
          }
        ]
      },
      "nullable": [false]
    }
  },
  "f5021b2234666978c47226d099346da7f0eaaa920874cbccff14bfd79c2282a9": {
    "query": "\nUPDATE courses\n    SET name = $1\nWHERE\n    id = $2\n    RETURNING *\n    ",
    "describe": {
      "columns": [
        {
          "ordinal": 0,
          "name": "id",
          "type_info": "Uuid"
        },
        {
          "ordinal": 1,
          "name": "name",
          "type_info": "Varchar"
        },
        {
          "ordinal": 2,
          "name": "created_at",
          "type_info": "Timestamptz"
        },
        {
          "ordinal": 3,
          "name": "updated_at",
          "type_info": "Timestamptz"
        },
        {
          "ordinal": 4,
          "name": "organization_id",
          "type_info": "Uuid"
        },
        {
          "ordinal": 5,
          "name": "deleted_at",
          "type_info": "Timestamptz"
        },
        {
          "ordinal": 6,
          "name": "slug",
          "type_info": "Varchar"
        },
        {
          "ordinal": 7,
          "name": "language_code",
          "type_info": "Varchar"
        },
        {
          "ordinal": 8,
          "name": "copied_from",
          "type_info": "Uuid"
        },
        {
          "ordinal": 9,
          "name": "language_version_of_course_id",
          "type_info": "Uuid"
        }
      ],
      "parameters": {
        "Left": ["Varchar", "Uuid"]
      },
      "nullable": [false, false, false, false, false, true, false, false, true, true]
    }
  },
  "f782efea0a82ee30ae7f4f3df2af17005177e1ba08ebf88d8443e88afb97627a": {
    "query": "\nSELECT id,\n  created_at,\n  updated_at,\n  submission_id,\n  course_id,\n  exercise_id,\n  exercise_task_id,\n  grading_priority,\n  score_given,\n  grading_progress as \"grading_progress: _\",\n  user_points_update_strategy as \"user_points_update_strategy: _\",\n  unscaled_score_maximum,\n  unscaled_score_given,\n  grading_started_at,\n  grading_completed_at,\n  feedback_json,\n  feedback_text,\n  deleted_at\nFROM gradings\nWHERE id = $1\n",
    "describe": {
      "columns": [
        {
          "ordinal": 0,
          "name": "id",
          "type_info": "Uuid"
        },
        {
          "ordinal": 1,
          "name": "created_at",
          "type_info": "Timestamptz"
        },
        {
          "ordinal": 2,
          "name": "updated_at",
          "type_info": "Timestamptz"
        },
        {
          "ordinal": 3,
          "name": "submission_id",
          "type_info": "Uuid"
        },
        {
          "ordinal": 4,
          "name": "course_id",
          "type_info": "Uuid"
        },
        {
          "ordinal": 5,
          "name": "exercise_id",
          "type_info": "Uuid"
        },
        {
          "ordinal": 6,
          "name": "exercise_task_id",
          "type_info": "Uuid"
        },
        {
          "ordinal": 7,
          "name": "grading_priority",
          "type_info": "Int4"
        },
        {
          "ordinal": 8,
          "name": "score_given",
          "type_info": "Float4"
        },
        {
          "ordinal": 9,
          "name": "grading_progress: _",
          "type_info": {
            "Custom": {
              "name": "grading_progress",
              "kind": {
                "Enum": ["fully-graded", "pending", "pending-manual", "failed", "not-ready"]
              }
            }
          }
        },
        {
          "ordinal": 10,
          "name": "user_points_update_strategy: _",
          "type_info": {
            "Custom": {
              "name": "user_points_update_strategy",
              "kind": {
                "Enum": [
                  "can-add-points-but-cannot-remove-points",
                  "can-add-points-and-can-remove-points"
                ]
              }
            }
          }
        },
        {
          "ordinal": 11,
          "name": "unscaled_score_maximum",
          "type_info": "Int4"
        },
        {
          "ordinal": 12,
          "name": "unscaled_score_given",
          "type_info": "Float4"
        },
        {
          "ordinal": 13,
          "name": "grading_started_at",
          "type_info": "Timestamptz"
        },
        {
          "ordinal": 14,
          "name": "grading_completed_at",
          "type_info": "Timestamptz"
        },
        {
          "ordinal": 15,
          "name": "feedback_json",
          "type_info": "Jsonb"
        },
        {
          "ordinal": 16,
          "name": "feedback_text",
          "type_info": "Text"
        },
        {
          "ordinal": 17,
          "name": "deleted_at",
          "type_info": "Timestamptz"
        }
      ],
      "parameters": {
        "Left": ["Uuid"]
      },
      "nullable": [
        false,
        false,
        false,
        false,
        false,
        false,
        false,
        false,
        true,
        false,
        false,
        true,
        true,
        true,
        true,
        true,
        true,
        true
      ]
    }
  },
  "f7841567b90206f7d7aba83b520e1cb7933c33d203d9a1df88e3db961ab83681": {
    "query": "\nINSERT INTO email_templates (name, course_instance_id, subject)\nVALUES ($1, $2, $3)\nRETURNING *\n",
    "describe": {
      "columns": [
        {
          "ordinal": 0,
          "name": "id",
          "type_info": "Uuid"
        },
        {
          "ordinal": 1,
          "name": "created_at",
          "type_info": "Timestamptz"
        },
        {
          "ordinal": 2,
          "name": "updated_at",
          "type_info": "Timestamptz"
        },
        {
          "ordinal": 3,
          "name": "deleted_at",
          "type_info": "Timestamptz"
        },
        {
          "ordinal": 4,
          "name": "content",
          "type_info": "Jsonb"
        },
        {
          "ordinal": 5,
          "name": "name",
          "type_info": "Varchar"
        },
        {
          "ordinal": 6,
          "name": "subject",
          "type_info": "Varchar"
        },
        {
          "ordinal": 7,
          "name": "exercise_completions_threshold",
          "type_info": "Int4"
        },
        {
          "ordinal": 8,
          "name": "points_threshold",
          "type_info": "Int4"
        },
        {
          "ordinal": 9,
          "name": "course_instance_id",
          "type_info": "Uuid"
        }
      ],
      "parameters": {
        "Left": ["Varchar", "Uuid", "Varchar"]
      },
      "nullable": [false, false, false, true, true, false, true, true, true, false]
    }
  },
  "f8ef09f81ca6d7912306640c0789b9aa8eee7fcf682c433b782e42582c362f0b": {
    "query": "\nSELECT *\nFROM exercise_services\nWHERE id = $1\n  ",
    "describe": {
      "columns": [
        {
          "ordinal": 0,
          "name": "id",
          "type_info": "Uuid"
        },
        {
          "ordinal": 1,
          "name": "created_at",
          "type_info": "Timestamptz"
        },
        {
          "ordinal": 2,
          "name": "updated_at",
          "type_info": "Timestamptz"
        },
        {
          "ordinal": 3,
          "name": "deleted_at",
          "type_info": "Timestamptz"
        },
        {
          "ordinal": 4,
          "name": "name",
          "type_info": "Varchar"
        },
        {
          "ordinal": 5,
          "name": "slug",
          "type_info": "Varchar"
        },
        {
          "ordinal": 6,
          "name": "public_url",
          "type_info": "Varchar"
        },
        {
          "ordinal": 7,
          "name": "internal_url",
          "type_info": "Varchar"
        },
        {
          "ordinal": 8,
          "name": "max_reprocessing_submissions_at_once",
          "type_info": "Int4"
        }
      ],
      "parameters": {
        "Left": ["Uuid"]
      },
      "nullable": [false, false, false, true, false, false, false, true, false]
    }
  },
  "f92aff82223bbd3f79f931f9ab69d64698afbd257162f7dfec6bf8e257bd354d": {
    "query": "\nINSERT INTO exercise_tasks (\n    exercise_id,\n    exercise_type,\n    assignment,\n    private_spec,\n    public_spec,\n    model_solution_spec\n  )\nVALUES ($1, $2, $3, $4, $5, $6)\nRETURNING id\n",
    "describe": {
      "columns": [
        {
          "ordinal": 0,
          "name": "id",
          "type_info": "Uuid"
        }
      ],
      "parameters": {
        "Left": ["Uuid", "Varchar", "Jsonb", "Jsonb", "Jsonb", "Jsonb"]
      },
      "nullable": [false]
    }
  },
  "fca8672f757656db6332543f9d4351224a1218c4387310e9447e70dad48af7cf": {
    "query": "SELECT course_id from chapters where id = $1",
    "describe": {
      "columns": [
        {
          "ordinal": 0,
          "name": "course_id",
          "type_info": "Uuid"
        }
      ],
      "parameters": {
        "Left": ["Uuid"]
      },
      "nullable": [false]
    }
  },
  "fdb7167ff9364a9fa55aea366558d9ba97e93e41bc35023560869bd79ddc632f": {
    "query": "\nSELECT i.id,\n  i.created_at,\n  i.updated_at,\n  i.deleted_at,\n  i.course_id,\n  i.starts_at,\n  i.ends_at,\n  i.name,\n  i.description,\n  i.variant_status AS \"variant_status: VariantStatus\"\nFROM course_instances i\n  JOIN course_instance_enrollments e ON i.id = e.course_instance_id\nWHERE e.user_id = $1\n  AND e.course_id = $2\n  AND e.current = 't'\n  AND e.deleted_at IS NULL\n  AND i.deleted_at IS NULL;\n    ",
    "describe": {
      "columns": [
        {
          "ordinal": 0,
          "name": "id",
          "type_info": "Uuid"
        },
        {
          "ordinal": 1,
          "name": "created_at",
          "type_info": "Timestamptz"
        },
        {
          "ordinal": 2,
          "name": "updated_at",
          "type_info": "Timestamptz"
        },
        {
          "ordinal": 3,
          "name": "deleted_at",
          "type_info": "Timestamptz"
        },
        {
          "ordinal": 4,
          "name": "course_id",
          "type_info": "Uuid"
        },
        {
          "ordinal": 5,
          "name": "starts_at",
          "type_info": "Timestamptz"
        },
        {
          "ordinal": 6,
          "name": "ends_at",
          "type_info": "Timestamptz"
        },
        {
          "ordinal": 7,
          "name": "name",
          "type_info": "Varchar"
        },
        {
          "ordinal": 8,
          "name": "description",
          "type_info": "Varchar"
        },
        {
          "ordinal": 9,
          "name": "variant_status: VariantStatus",
          "type_info": {
            "Custom": {
              "name": "variant_status",
              "kind": {
                "Enum": ["draft", "upcoming", "active", "ended"]
              }
            }
          }
        }
      ],
      "parameters": {
        "Left": ["Uuid", "Uuid"]
      },
      "nullable": [false, false, false, true, false, true, true, true, true, false]
    }
  },
<<<<<<< HEAD
  "fedf6f6fd2c1c81adf93753386ca0313066e6045f5dfd0cd55eeaf7e59866fad": {
    "query": "SELECT * FROM exercises WHERE page_id = $1;",
    "describe": {
      "columns": [
        {
          "ordinal": 0,
          "name": "id",
          "type_info": "Uuid"
        },
        {
          "ordinal": 1,
          "name": "created_at",
          "type_info": "Timestamptz"
        },
        {
          "ordinal": 2,
          "name": "updated_at",
          "type_info": "Timestamptz"
        },
        {
          "ordinal": 3,
          "name": "course_id",
          "type_info": "Uuid"
        },
        {
          "ordinal": 4,
          "name": "deleted_at",
          "type_info": "Timestamptz"
        },
        {
          "ordinal": 5,
          "name": "name",
          "type_info": "Varchar"
        },
        {
          "ordinal": 6,
          "name": "deadline",
          "type_info": "Timestamptz"
        },
        {
          "ordinal": 7,
          "name": "page_id",
          "type_info": "Uuid"
        },
        {
          "ordinal": 8,
          "name": "score_maximum",
          "type_info": "Int4"
        },
        {
          "ordinal": 9,
          "name": "order_number",
          "type_info": "Int4"
        },
        {
          "ordinal": 10,
          "name": "chapter_id",
          "type_info": "Uuid"
        },
        {
          "ordinal": 11,
          "name": "copied_from",
          "type_info": "Uuid"
        }
      ],
      "parameters": {
        "Left": ["Uuid"]
      },
      "nullable": [false, false, false, false, true, false, true, false, false, false, false, true]
    }
  },
=======
>>>>>>> 590e4d94
  "fefaaa5c5e1de08eb78712713351fe1623b3a9b9a9e416bfd8135c4d571cb4fb": {
    "query": "\nselect max(p.order_number) as order_number\nfrom pages p\nwhere p.course_id = $1\n  and p.chapter_id is null\n  and p.deleted_at is null;\n",
    "describe": {
      "columns": [
        {
          "ordinal": 0,
          "name": "order_number",
          "type_info": "Int4"
        }
      ],
      "parameters": {
        "Left": ["Uuid"]
      },
      "nullable": [null]
    }
  },
  "ff39bc12de82fe0cc229f9ca8fc7d7fbd67fdbe3e5a28346b5a0cca311d86900": {
    "query": "\n        UPDATE exercise_tasks SET deleted_at = now() WHERE exercise_id IN (SELECT id FROM exercises WHERE page_id = $1)\n            ",
    "describe": {
      "columns": [],
      "parameters": {
        "Left": ["Uuid"]
      },
      "nullable": []
    }
  }
}<|MERGE_RESOLUTION|>--- conflicted
+++ resolved
@@ -1256,10 +1256,27 @@
       "nullable": []
     }
   },
-<<<<<<< HEAD
   "2996bd79d73acf1a3d1fc24adce5f9cdf2ec23f7bc57f386ef3da7524b965b7d": {
     "query": "\nINSERT INTO pages (\n    id,\n    course_id,\n    content,\n    url_path,\n    title,\n    chapter_id,\n    order_number,\n    copied_from\n  )\nSELECT uuid_generate_v5($1, id::text),\n  $1,\n  content,\n  url_path,\n  title,\n  uuid_generate_v5($1, chapter_id::text),\n  order_number,\n  id\nFROM pages\nWHERE (course_id = $2)\nRETURNING id,\n  content;\n    ",
-=======
+    "describe": {
+      "columns": [
+        {
+          "ordinal": 0,
+          "name": "id",
+          "type_info": "Uuid"
+        },
+        {
+          "ordinal": 1,
+          "name": "content",
+          "type_info": "Jsonb"
+        }
+      ],
+      "parameters": {
+        "Left": ["Uuid", "Uuid"]
+      },
+      "nullable": [false, false]
+    }
+  },
   "2abaee65f94d36fb9360d9eb3232dcb45b7aa9badbc06563c2e9fc1e2c53e357": {
     "query": "\n  INSERT INTO page_history (\n    page_id,\n    title,\n    content,\n    history_change_reason,\n    author_user_id,\n    restored_from_id\n  )\nVALUES ($1, $2, $3, $4, $5, $6)\nRETURNING id\n",
     "describe": {
@@ -1290,77 +1307,6 @@
       "nullable": [false]
     }
   },
-  "3032ff286151759d959d95bd482deab8c4db06560e886e0a69cea9ba286f2381": {
-    "query": "\nUPDATE chapters\nSET front_page_id = $1\nWHERE id = $2\nRETURNING *\n        ",
->>>>>>> 590e4d94
-    "describe": {
-      "columns": [
-        {
-          "ordinal": 0,
-          "name": "id",
-          "type_info": "Uuid"
-        },
-        {
-          "ordinal": 1,
-<<<<<<< HEAD
-          "name": "content",
-          "type_info": "Jsonb"
-=======
-          "name": "name",
-          "type_info": "Varchar"
-        },
-        {
-          "ordinal": 2,
-          "name": "course_id",
-          "type_info": "Uuid"
-        },
-        {
-          "ordinal": 3,
-          "name": "chapter_number",
-          "type_info": "Int4"
-        },
-        {
-          "ordinal": 4,
-          "name": "created_at",
-          "type_info": "Timestamptz"
-        },
-        {
-          "ordinal": 5,
-          "name": "updated_at",
-          "type_info": "Timestamptz"
-        },
-        {
-          "ordinal": 6,
-          "name": "deleted_at",
-          "type_info": "Timestamptz"
-        },
-        {
-          "ordinal": 7,
-          "name": "front_page_id",
-          "type_info": "Uuid"
-        },
-        {
-          "ordinal": 8,
-          "name": "opens_at",
-          "type_info": "Timestamptz"
-        },
-        {
-          "ordinal": 9,
-          "name": "chapter_image",
-          "type_info": "Varchar"
->>>>>>> 590e4d94
-        }
-      ],
-      "parameters": {
-        "Left": ["Uuid", "Uuid"]
-      },
-<<<<<<< HEAD
-      "nullable": [false, false]
-=======
-      "nullable": [false, false, false, false, false, false, true, true, true, true]
->>>>>>> 590e4d94
-    }
-  },
   "306820247b9533af5d464aa15a58f9fcde6a59b1666a3709b32bc1823ad2e970": {
     "query": "\nSELECT *\nFROM exercises\nWHERE course_id = $1\n  AND deleted_at IS NULL\n",
     "describe": {
@@ -2159,24 +2105,84 @@
       "nullable": [true]
     }
   },
-<<<<<<< HEAD
+  "59560f932987006723205109989ebf808850875e7c312e4aa592953a6a1620d6": {
+    "query": "\nSELECT *\nFROM pages\nWHERE id = $1\n",
+    "describe": {
+      "columns": [
+        {
+          "ordinal": 0,
+          "name": "id",
+          "type_info": "Uuid"
+        },
+        {
+          "ordinal": 1,
+          "name": "created_at",
+          "type_info": "Timestamptz"
+        },
+        {
+          "ordinal": 2,
+          "name": "updated_at",
+          "type_info": "Timestamptz"
+        },
+        {
+          "ordinal": 3,
+          "name": "course_id",
+          "type_info": "Uuid"
+        },
+        {
+          "ordinal": 4,
+          "name": "content",
+          "type_info": "Jsonb"
+        },
+        {
+          "ordinal": 5,
+          "name": "url_path",
+          "type_info": "Varchar"
+        },
+        {
+          "ordinal": 6,
+          "name": "title",
+          "type_info": "Varchar"
+        },
+        {
+          "ordinal": 7,
+          "name": "deleted_at",
+          "type_info": "Timestamptz"
+        },
+        {
+          "ordinal": 8,
+          "name": "chapter_id",
+          "type_info": "Uuid"
+        },
+        {
+          "ordinal": 9,
+          "name": "order_number",
+          "type_info": "Int4"
+        },
+        {
+          "ordinal": 10,
+          "name": "copied_from",
+          "type_info": "Uuid"
+        }
+      ],
+      "parameters": {
+        "Left": ["Uuid"]
+      },
+      "nullable": [false, false, false, false, false, false, false, true, true, false, true]
+    }
+  },
   "5994334eba8b775d80a31603a63fe24599b25205a00cc5de720edc14d2fd1058": {
     "query": "\nSELECT *\nFROM exercises\nWHERE page_id = $1\n  AND deleted_at IS NULL\n",
-=======
-  "59560f932987006723205109989ebf808850875e7c312e4aa592953a6a1620d6": {
-    "query": "\nSELECT *\nFROM pages\nWHERE id = $1\n",
->>>>>>> 590e4d94
-    "describe": {
-      "columns": [
-        {
-          "ordinal": 0,
-          "name": "id",
-          "type_info": "Uuid"
-        },
-        {
-          "ordinal": 1,
-          "name": "created_at",
-<<<<<<< HEAD
+    "describe": {
+      "columns": [
+        {
+          "ordinal": 0,
+          "name": "id",
+          "type_info": "Uuid"
+        },
+        {
+          "ordinal": 1,
+          "name": "created_at",
           "type_info": "Timestamptz"
         },
         {
@@ -2213,50 +2219,11 @@
           "ordinal": 8,
           "name": "score_maximum",
           "type_info": "Int4"
-=======
-          "type_info": "Timestamptz"
-        },
-        {
-          "ordinal": 2,
-          "name": "updated_at",
-          "type_info": "Timestamptz"
-        },
-        {
-          "ordinal": 3,
-          "name": "course_id",
-          "type_info": "Uuid"
-        },
-        {
-          "ordinal": 4,
-          "name": "content",
-          "type_info": "Jsonb"
-        },
-        {
-          "ordinal": 5,
-          "name": "url_path",
-          "type_info": "Varchar"
-        },
-        {
-          "ordinal": 6,
-          "name": "title",
-          "type_info": "Varchar"
-        },
-        {
-          "ordinal": 7,
-          "name": "deleted_at",
-          "type_info": "Timestamptz"
-        },
-        {
-          "ordinal": 8,
-          "name": "chapter_id",
-          "type_info": "Uuid"
->>>>>>> 590e4d94
         },
         {
           "ordinal": 9,
           "name": "order_number",
           "type_info": "Int4"
-<<<<<<< HEAD
         },
         {
           "ordinal": 10,
@@ -2267,18 +2234,12 @@
           "ordinal": 11,
           "name": "copied_from",
           "type_info": "Uuid"
-=======
->>>>>>> 590e4d94
-        }
-      ],
-      "parameters": {
-        "Left": ["Uuid"]
-      },
-<<<<<<< HEAD
+        }
+      ],
+      "parameters": {
+        "Left": ["Uuid"]
+      },
       "nullable": [false, false, false, false, true, false, true, false, false, false, false, true]
-=======
-      "nullable": [false, false, false, false, false, false, false, true, true, false]
->>>>>>> 590e4d94
     }
   },
   "5dab5d2b5b6c50c979d750577afcaad172f3292daeba48bfe0ac1c208351b414": {
@@ -3172,29 +3133,24 @@
       "nullable": [false, false, false, true, true, false, true, true, true, false]
     }
   },
-<<<<<<< HEAD
+  "852a2e8b28b656b8e676b846827ea1244ca82ff1dfe59676b8933ed03022924f": {
+    "query": "\nSELECT COUNT(*) AS count\nFROM page_history\nWHERE page_id = $1\n",
+    "describe": {
+      "columns": [
+        {
+          "ordinal": 0,
+          "name": "count",
+          "type_info": "Int8"
+        }
+      ],
+      "parameters": {
+        "Left": ["Uuid"]
+      },
+      "nullable": [null]
+    }
+  },
   "86a8fa9857c9a237b24dc8385ff04f259a1ee04fe343b0dd0072946a3340762f": {
     "query": "\nINSERT INTO user_exercise_states (user_id, exercise_id, course_instance_id)\nVALUES ($1, $2, $3)\nON CONFLICT (user_id, exercise_id, course_instance_id) DO NOTHING\nRETURNING user_id,\n  exercise_id,\n  course_instance_id,\n  created_at,\n  updated_at,\n  deleted_at,\n  score_given,\n  grading_progress as \"grading_progress: _\",\n  activity_progress as \"activity_progress: _\";\n  ",
-=======
-  "852a2e8b28b656b8e676b846827ea1244ca82ff1dfe59676b8933ed03022924f": {
-    "query": "\nSELECT COUNT(*) AS count\nFROM page_history\nWHERE page_id = $1\n",
-    "describe": {
-      "columns": [
-        {
-          "ordinal": 0,
-          "name": "count",
-          "type_info": "Int8"
-        }
-      ],
-      "parameters": {
-        "Left": ["Uuid"]
-      },
-      "nullable": [null]
-    }
-  },
-  "8618ce42d70d235789ef5dc2bf23051fa7964b770cbd4cfa95022fa219f5dddf": {
-    "query": "\nINSERT INTO courses (name, organization_id, slug)\nVALUES ($1, $2, $3)\nRETURNING id\n",
->>>>>>> 590e4d94
     "describe": {
       "columns": [
         {
@@ -4435,12 +4391,17 @@
           "ordinal": 10,
           "name": "chapter_id",
           "type_info": "Uuid"
-        }
-      ],
-      "parameters": {
-        "Left": ["Uuid"]
-      },
-      "nullable": [false, false, false, false, true, false, true, false, false, false, false]
+        },
+        {
+          "ordinal": 11,
+          "name": "copied_from",
+          "type_info": "Uuid"
+        }
+      ],
+      "parameters": {
+        "Left": ["Uuid"]
+      },
+      "nullable": [false, false, false, false, true, false, true, false, false, false, false, true]
     }
   },
   "c4db451cf0d08b2fca14976798e0883a3961533b35d7dd4d5057e1662d482592": {
@@ -4569,67 +4530,6 @@
         "Left": ["Uuid"]
       },
       "nullable": [null, null, null]
-    }
-  },
-  "c927e46360b4a48cfc51eec1e05e3fe2a0bf62a6da84f15cd2fa993938a9ab62": {
-    "query": "\n    INSERT INTO\n      courses(name, slug, organization_id, language_code)\n    VALUES($1, $2, $3, $4)\n    RETURNING *\n            ",
-    "describe": {
-      "columns": [
-        {
-          "ordinal": 0,
-          "name": "id",
-          "type_info": "Uuid"
-        },
-        {
-          "ordinal": 1,
-          "name": "name",
-          "type_info": "Varchar"
-        },
-        {
-          "ordinal": 2,
-          "name": "created_at",
-          "type_info": "Timestamptz"
-        },
-        {
-          "ordinal": 3,
-          "name": "updated_at",
-          "type_info": "Timestamptz"
-        },
-        {
-          "ordinal": 4,
-          "name": "organization_id",
-          "type_info": "Uuid"
-        },
-        {
-          "ordinal": 5,
-          "name": "deleted_at",
-          "type_info": "Timestamptz"
-        },
-        {
-          "ordinal": 6,
-          "name": "slug",
-          "type_info": "Varchar"
-        },
-        {
-          "ordinal": 7,
-          "name": "language_code",
-          "type_info": "Varchar"
-        },
-        {
-          "ordinal": 8,
-          "name": "copied_from",
-          "type_info": "Uuid"
-        },
-        {
-          "ordinal": 9,
-          "name": "language_version_of_course_id",
-          "type_info": "Uuid"
-        }
-      ],
-      "parameters": {
-        "Left": ["Varchar", "Varchar", "Uuid", "Varchar"]
-      },
-      "nullable": [false, false, false, false, false, true, false, false, true, true]
     }
   },
   "cd77e9c666eedf778257a2adede300821c26ef4b6f8fb0011eea940fd3fe2a6b": {
@@ -4895,52 +4795,6 @@
         "Left": ["Uuid", "Uuid"]
       },
       "nullable": [false, false, false, true, false, false, false, true, true, true, false, false]
-    }
-  },
-  "d7340527a3cb9d66bb8c2c60a58d37ed8cb4eaa8a1a4efdcb29713328066141b": {
-    "query": "\n    INSERT INTO\n      courses(id, name, slug, organization_id)\n    VALUES($1, $2, $3, $4)\n    RETURNING *\n            ",
-    "describe": {
-      "columns": [
-        {
-          "ordinal": 0,
-          "name": "id",
-          "type_info": "Uuid"
-        },
-        {
-          "ordinal": 1,
-          "name": "name",
-          "type_info": "Varchar"
-        },
-        {
-          "ordinal": 2,
-          "name": "created_at",
-          "type_info": "Timestamptz"
-        },
-        {
-          "ordinal": 3,
-          "name": "updated_at",
-          "type_info": "Timestamptz"
-        },
-        {
-          "ordinal": 4,
-          "name": "organization_id",
-          "type_info": "Uuid"
-        },
-        {
-          "ordinal": 5,
-          "name": "deleted_at",
-          "type_info": "Timestamptz"
-        },
-        {
-          "ordinal": 6,
-          "name": "slug",
-          "type_info": "Varchar"
-        }
-      ],
-      "parameters": {
-        "Left": ["Uuid", "Varchar", "Varchar", "Uuid"]
-      },
-      "nullable": [false, false, false, false, false, true, false]
     }
   },
   "d741c2e76aa58f5fe945e4a96f0f598d29b7fd6e2552b3afdc183ec445938c40": {
@@ -5566,6 +5420,67 @@
         "Left": ["Uuid"]
       },
       "nullable": [false, false, false, false, false, false, true, true, true, true, true]
+    }
+  },
+  "eb17e8c7cb231d09db4d883401defcdea783197b1fa3a22d466b57fda8dceb1a": {
+    "query": "\n    INSERT INTO\n      courses(id, name, slug, organization_id, language_code)\n    VALUES($1, $2, $3, $4, $5)\n    RETURNING *\n            ",
+    "describe": {
+      "columns": [
+        {
+          "ordinal": 0,
+          "name": "id",
+          "type_info": "Uuid"
+        },
+        {
+          "ordinal": 1,
+          "name": "name",
+          "type_info": "Varchar"
+        },
+        {
+          "ordinal": 2,
+          "name": "created_at",
+          "type_info": "Timestamptz"
+        },
+        {
+          "ordinal": 3,
+          "name": "updated_at",
+          "type_info": "Timestamptz"
+        },
+        {
+          "ordinal": 4,
+          "name": "organization_id",
+          "type_info": "Uuid"
+        },
+        {
+          "ordinal": 5,
+          "name": "deleted_at",
+          "type_info": "Timestamptz"
+        },
+        {
+          "ordinal": 6,
+          "name": "slug",
+          "type_info": "Varchar"
+        },
+        {
+          "ordinal": 7,
+          "name": "language_code",
+          "type_info": "Varchar"
+        },
+        {
+          "ordinal": 8,
+          "name": "copied_from",
+          "type_info": "Uuid"
+        },
+        {
+          "ordinal": 9,
+          "name": "language_version_of_course_id",
+          "type_info": "Uuid"
+        }
+      ],
+      "parameters": {
+        "Left": ["Uuid", "Varchar", "Varchar", "Uuid", "Varchar"]
+      },
+      "nullable": [false, false, false, false, false, true, false, false, true, true]
     }
   },
   "eb1eeea17ea1b5dd169f8db54cd61c8e77627ffc4c82a40705e454c7148f54a3": {
@@ -6214,80 +6129,6 @@
       "nullable": [false, false, false, true, false, true, true, true, true, false]
     }
   },
-<<<<<<< HEAD
-  "fedf6f6fd2c1c81adf93753386ca0313066e6045f5dfd0cd55eeaf7e59866fad": {
-    "query": "SELECT * FROM exercises WHERE page_id = $1;",
-    "describe": {
-      "columns": [
-        {
-          "ordinal": 0,
-          "name": "id",
-          "type_info": "Uuid"
-        },
-        {
-          "ordinal": 1,
-          "name": "created_at",
-          "type_info": "Timestamptz"
-        },
-        {
-          "ordinal": 2,
-          "name": "updated_at",
-          "type_info": "Timestamptz"
-        },
-        {
-          "ordinal": 3,
-          "name": "course_id",
-          "type_info": "Uuid"
-        },
-        {
-          "ordinal": 4,
-          "name": "deleted_at",
-          "type_info": "Timestamptz"
-        },
-        {
-          "ordinal": 5,
-          "name": "name",
-          "type_info": "Varchar"
-        },
-        {
-          "ordinal": 6,
-          "name": "deadline",
-          "type_info": "Timestamptz"
-        },
-        {
-          "ordinal": 7,
-          "name": "page_id",
-          "type_info": "Uuid"
-        },
-        {
-          "ordinal": 8,
-          "name": "score_maximum",
-          "type_info": "Int4"
-        },
-        {
-          "ordinal": 9,
-          "name": "order_number",
-          "type_info": "Int4"
-        },
-        {
-          "ordinal": 10,
-          "name": "chapter_id",
-          "type_info": "Uuid"
-        },
-        {
-          "ordinal": 11,
-          "name": "copied_from",
-          "type_info": "Uuid"
-        }
-      ],
-      "parameters": {
-        "Left": ["Uuid"]
-      },
-      "nullable": [false, false, false, false, true, false, true, false, false, false, false, true]
-    }
-  },
-=======
->>>>>>> 590e4d94
   "fefaaa5c5e1de08eb78712713351fe1623b3a9b9a9e416bfd8135c4d571cb4fb": {
     "query": "\nselect max(p.order_number) as order_number\nfrom pages p\nwhere p.course_id = $1\n  and p.chapter_id is null\n  and p.deleted_at is null;\n",
     "describe": {
