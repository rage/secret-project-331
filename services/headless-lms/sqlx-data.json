{
  "db": "PostgreSQL",
  "003aaa33eabe8108221375d0a45b87f1e908134d5a2a011623383fb8c8b3a90a": {
    "query": "\nSELECT COALESCE(SUM(ues.score_given), 0) AS score_given\nFROM user_exercise_states AS ues\nWHERE ues.exercise_id IN (\n    SELECT UNNEST($1::uuid [])\n  )\n  AND ues.deleted_at IS NULL\n  AND ues.user_id = $2\n  AND ues.course_instance_id = $3;\n                ",
    "describe": {
      "columns": [
        {
          "ordinal": 0,
          "name": "score_given",
          "type_info": "Float4"
        }
      ],
      "parameters": {
        "Left": ["UuidArray", "Uuid", "Uuid"]
      },
      "nullable": [null]
    }
  },
  "0126aff55bba1d467391b9f51bd71afaaee6de715d563aa5a7cc6fe2d250e346": {
    "query": "\nSELECT *\nFROM submissions\nWHERE exercise_id = $1\n  AND user_id = $2\n  AND deleted_at IS NULL\nLIMIT $3\nOFFSET $4;\n        ",
    "describe": {
      "columns": [
        {
          "ordinal": 0,
          "name": "id",
          "type_info": "Uuid"
        },
        {
          "ordinal": 1,
          "name": "created_at",
          "type_info": "Timestamptz"
        },
        {
          "ordinal": 2,
          "name": "updated_at",
          "type_info": "Timestamptz"
        },
        {
          "ordinal": 3,
          "name": "deleted_at",
          "type_info": "Timestamptz"
        },
        {
          "ordinal": 4,
          "name": "exercise_id",
          "type_info": "Uuid"
        },
        {
          "ordinal": 5,
          "name": "course_id",
          "type_info": "Uuid"
        },
        {
          "ordinal": 6,
          "name": "exercise_task_id",
          "type_info": "Uuid"
        },
        {
          "ordinal": 7,
          "name": "data_json",
          "type_info": "Jsonb"
        },
        {
          "ordinal": 8,
          "name": "grading_id",
          "type_info": "Uuid"
        },
        {
          "ordinal": 9,
          "name": "metadata",
          "type_info": "Jsonb"
        },
        {
          "ordinal": 10,
          "name": "user_id",
          "type_info": "Uuid"
        },
        {
          "ordinal": 11,
          "name": "course_instance_id",
          "type_info": "Uuid"
        },
        {
          "ordinal": 12,
          "name": "exam_id",
          "type_info": "Uuid"
        }
      ],
      "parameters": {
        "Left": ["Uuid", "Uuid", "Int8", "Int8"]
      },
      "nullable": [
        false,
        false,
        false,
        true,
        false,
        true,
        false,
        true,
        true,
        true,
        false,
        true,
        true
      ]
    }
  },
  "02338a196bb57a6142b16723681fba35a8369b3487ed2464480540471c0eb9b5": {
    "query": "\nSELECT *\nFROM exercises\nWHERE course_id = (\n    SELECT course_id\n    FROM course_instances\n    WHERE id = $1\n  )\n  AND deleted_at IS NULL\nORDER BY order_number ASC\n",
    "describe": {
      "columns": [
        {
          "ordinal": 0,
          "name": "id",
          "type_info": "Uuid"
        },
        {
          "ordinal": 1,
          "name": "created_at",
          "type_info": "Timestamptz"
        },
        {
          "ordinal": 2,
          "name": "updated_at",
          "type_info": "Timestamptz"
        },
        {
          "ordinal": 3,
          "name": "course_id",
          "type_info": "Uuid"
        },
        {
          "ordinal": 4,
          "name": "deleted_at",
          "type_info": "Timestamptz"
        },
        {
          "ordinal": 5,
          "name": "name",
          "type_info": "Varchar"
        },
        {
          "ordinal": 6,
          "name": "deadline",
          "type_info": "Timestamptz"
        },
        {
          "ordinal": 7,
          "name": "page_id",
          "type_info": "Uuid"
        },
        {
          "ordinal": 8,
          "name": "score_maximum",
          "type_info": "Int4"
        },
        {
          "ordinal": 9,
          "name": "order_number",
          "type_info": "Int4"
        },
        {
          "ordinal": 10,
          "name": "chapter_id",
          "type_info": "Uuid"
        },
        {
          "ordinal": 11,
          "name": "copied_from",
          "type_info": "Uuid"
        },
        {
          "ordinal": 12,
          "name": "exam_id",
          "type_info": "Uuid"
        }
      ],
      "parameters": {
        "Left": ["Uuid"]
      },
      "nullable": [
        false,
        false,
        false,
        true,
        true,
        false,
        true,
        false,
        false,
        false,
        true,
        true,
        true
      ]
    }
  },
  "02ff83f40b183e7295450f84a7327cf545fa5f357451097c7afb35db5a4b6f2a": {
    "query": "\nSELECT counts.*, exercises.name exercise_name\n    FROM (\n        SELECT exercise_id, count(*)::integer count\n        FROM submissions\n        WHERE course_id = $1\n        GROUP BY exercise_id\n    ) counts\n    JOIN exercises ON (counts.exercise_id = exercises.id);\n          ",
    "describe": {
      "columns": [
        {
          "ordinal": 0,
          "name": "exercise_id",
          "type_info": "Uuid"
        },
        {
          "ordinal": 1,
          "name": "count",
          "type_info": "Int4"
        },
        {
          "ordinal": 2,
          "name": "exercise_name",
          "type_info": "Varchar"
        }
      ],
      "parameters": {
        "Left": ["Uuid"]
      },
      "nullable": [true, true, true]
    }
  },
  "03595bec90a8dbdc483f87cfd24779991dd94f07d43c0a5fe51c8ce4972516a2": {
    "query": "\nINSERT INTO proposed_page_edits (course_id, page_id, user_id)\nVALUES ($1, $2, $3)\nRETURNING id\n",
    "describe": {
      "columns": [
        {
          "ordinal": 0,
          "name": "id",
          "type_info": "Uuid"
        }
      ],
      "parameters": {
        "Left": ["Uuid", "Uuid", "Uuid"]
      },
      "nullable": [false]
    }
  },
  "036ca022aaa61a639202afffa66f21d3ca72ad8413d1ac55fc476050c89a3dcc": {
    "query": "\nSELECT *\nFROM users\nWHERE id IN (\n    SELECT user_id\n    FROM course_instance_enrollments\n    WHERE course_instance_id = $1\n      AND deleted_at IS NULL\n  )\n",
    "describe": {
      "columns": [
        {
          "ordinal": 0,
          "name": "id",
          "type_info": "Uuid"
        },
        {
          "ordinal": 1,
          "name": "created_at",
          "type_info": "Timestamptz"
        },
        {
          "ordinal": 2,
          "name": "updated_at",
          "type_info": "Timestamptz"
        },
        {
          "ordinal": 3,
          "name": "deleted_at",
          "type_info": "Timestamptz"
        },
        {
          "ordinal": 4,
          "name": "upstream_id",
          "type_info": "Int4"
        },
        {
          "ordinal": 5,
          "name": "email",
          "type_info": "Varchar"
        }
      ],
      "parameters": {
        "Left": ["Uuid"]
      },
      "nullable": [false, false, false, true, true, false]
    }
  },
  "051a95a487c55415cf8b06b12cf1aed45b68ffab9b8300bee876bf93dfbfc0a7": {
    "query": "\nINSERT INTO courses (\n    name,\n    organization_id,\n    slug,\n    content_search_language,\n    language_code,\n    copied_from,\n    course_language_group_id\n  )\nVALUES ($1, $2, $3, $4::regconfig, $5, $6, $7)\nRETURNING id,\n  name,\n  created_at,\n  updated_at,\n  organization_id,\n  deleted_at,\n  slug,\n  content_search_language::text,\n  language_code,\n  copied_from,\n  course_language_group_id,\n  description;\n    ",
    "describe": {
      "columns": [
        {
          "ordinal": 0,
          "name": "id",
          "type_info": "Uuid"
        },
        {
          "ordinal": 1,
          "name": "name",
          "type_info": "Varchar"
        },
        {
          "ordinal": 2,
          "name": "created_at",
          "type_info": "Timestamptz"
        },
        {
          "ordinal": 3,
          "name": "updated_at",
          "type_info": "Timestamptz"
        },
        {
          "ordinal": 4,
          "name": "organization_id",
          "type_info": "Uuid"
        },
        {
          "ordinal": 5,
          "name": "deleted_at",
          "type_info": "Timestamptz"
        },
        {
          "ordinal": 6,
          "name": "slug",
          "type_info": "Varchar"
        },
        {
          "ordinal": 7,
          "name": "content_search_language",
          "type_info": "Text"
        },
        {
          "ordinal": 8,
          "name": "language_code",
          "type_info": "Varchar"
        },
        {
          "ordinal": 9,
          "name": "copied_from",
          "type_info": "Uuid"
        },
        {
          "ordinal": 10,
          "name": "course_language_group_id",
          "type_info": "Uuid"
        },
        {
          "ordinal": 11,
          "name": "description",
          "type_info": "Text"
        }
      ],
      "parameters": {
        "Left": [
          "Varchar",
          "Uuid",
          "Varchar",
          {
            "Custom": {
              "name": "regconfig",
              "kind": "Simple"
            }
          },
          "Varchar",
          "Uuid",
          "Uuid"
        ]
      },
      "nullable": [false, false, false, false, false, true, false, null, false, true, false, true]
    }
  },
  "054314b5158a6e88f7dd504aad96ca35c0efd3f4bca8d874071bd40415927b8e": {
    "query": "\nSELECT user_id,\n  to_jsonb(array_agg(to_jsonb(uue) - 'email' - 'user_id')) AS points_for_each_chapter\nFROM (\n    SELECT u.email,\n      u.id AS user_id,\n      c.chapter_number,\n      SUM(ues.score_given) AS points_for_chapter\n    FROM user_exercise_states ues\n      JOIN users u ON u.id = ues.user_id\n      JOIN exercises e ON e.id = ues.exercise_id\n      JOIN chapters c on e.chapter_id = c.id\n    WHERE ues.course_instance_id = $1\n      AND ues.deleted_at IS NULL\n      AND c.deleted_at IS NULL\n      AND u.deleted_at IS NULL\n      AND e.deleted_at IS NULL\n    GROUP BY u.email,\n      u.id,\n      c.chapter_number\n  ) as uue\nGROUP BY user_id\n\n",
    "describe": {
      "columns": [
        {
          "ordinal": 0,
          "name": "user_id",
          "type_info": "Uuid"
        },
        {
          "ordinal": 1,
          "name": "points_for_each_chapter",
          "type_info": "Jsonb"
        }
      ],
      "parameters": {
        "Left": ["Uuid"]
      },
      "nullable": [false, null]
    }
  },
  "06518b02100124d605ae4cd2b84008fe94e46360284a701d60f79c7dcb117ea6": {
    "query": "\nSELECT exams.id,\n  exams.name,\n  exams.instructions,\n  pages.id AS page_id,\n  exams.starts_at,\n  exams.ends_at,\n  exams.time_minutes\nFROM exams\n  JOIN pages ON pages.exam_id = exams.id\nWHERE exams.id = $1\n",
    "describe": {
      "columns": [
        {
          "ordinal": 0,
          "name": "id",
          "type_info": "Uuid"
        },
        {
          "ordinal": 1,
          "name": "name",
          "type_info": "Varchar"
        },
        {
          "ordinal": 2,
          "name": "instructions",
          "type_info": "Text"
        },
        {
          "ordinal": 3,
          "name": "page_id",
          "type_info": "Uuid"
        },
        {
          "ordinal": 4,
          "name": "starts_at",
          "type_info": "Timestamptz"
        },
        {
          "ordinal": 5,
          "name": "ends_at",
          "type_info": "Timestamptz"
        },
        {
          "ordinal": 6,
          "name": "time_minutes",
          "type_info": "Int4"
        }
      ],
      "parameters": {
        "Left": ["Uuid"]
      },
      "nullable": [false, false, false, false, true, true, false]
    }
  },
  "072ecb29b589e56f6fc04bb0787efd82beab771ae9d87752f80b0734b16c56e4": {
    "query": "\nINSERT INTO exercise_services (\n    name,\n    slug,\n    public_url,\n    internal_url,\n    max_reprocessing_submissions_at_once\n  )\nVALUES ($1, $2, $3, $4, $5)\nRETURNING *\n  ",
    "describe": {
      "columns": [
        {
          "ordinal": 0,
          "name": "id",
          "type_info": "Uuid"
        },
        {
          "ordinal": 1,
          "name": "created_at",
          "type_info": "Timestamptz"
        },
        {
          "ordinal": 2,
          "name": "updated_at",
          "type_info": "Timestamptz"
        },
        {
          "ordinal": 3,
          "name": "deleted_at",
          "type_info": "Timestamptz"
        },
        {
          "ordinal": 4,
          "name": "name",
          "type_info": "Varchar"
        },
        {
          "ordinal": 5,
          "name": "slug",
          "type_info": "Varchar"
        },
        {
          "ordinal": 6,
          "name": "public_url",
          "type_info": "Varchar"
        },
        {
          "ordinal": 7,
          "name": "internal_url",
          "type_info": "Varchar"
        },
        {
          "ordinal": 8,
          "name": "max_reprocessing_submissions_at_once",
          "type_info": "Int4"
        }
      ],
      "parameters": {
        "Left": ["Varchar", "Varchar", "Varchar", "Varchar", "Int4"]
      },
      "nullable": [false, false, false, true, false, false, false, true, false]
    }
  },
  "0abf4ceadb65c21805f0bdb6bed8b664a5442776880ab24eed295d6d88797ec0": {
    "query": "\nINSERT INTO exercises(\n    id,\n    course_id,\n    name,\n    order_number,\n    page_id,\n    chapter_id,\n    exam_id\n  )\nVALUES ($1, $2, $3, $4, $5, $6, $7) ON CONFLICT (id) DO\nUPDATE\nSET course_id = $2,\n  name = $3,\n  order_number = $4,\n  page_id = $5,\n  chapter_id = $6,\n  exam_id = $7,\n  deleted_at = NULL\nRETURNING id,\n  name,\n  order_number;\n            ",
    "describe": {
      "columns": [
        {
          "ordinal": 0,
          "name": "id",
          "type_info": "Uuid"
        },
        {
          "ordinal": 1,
          "name": "name",
          "type_info": "Varchar"
        },
        {
          "ordinal": 2,
          "name": "order_number",
          "type_info": "Int4"
        }
      ],
      "parameters": {
        "Left": ["Uuid", "Uuid", "Varchar", "Int4", "Uuid", "Uuid", "Uuid"]
      },
      "nullable": [false, false, false]
    }
  },
  "0b8c4705a77d9ac8cca192ce62f98cddf054bcb9b067715f25ded813bddaf3c9": {
    "query": "\nINSERT INTO chapters (\n    id,\n    name,\n    course_id,\n    chapter_number,\n    front_page_id,\n    opens_at,\n    chapter_image_path,\n    copied_from\n  )\nSELECT uuid_generate_v5($1, id::text),\n  name,\n  $1,\n  chapter_number,\n  front_page_id,\n  opens_at,\n  chapter_image_path,\n  id\nFROM chapters\nWHERE (course_id = $2);\n    ",
    "describe": {
      "columns": [],
      "parameters": {
        "Left": ["Uuid", "Uuid"]
      },
      "nullable": []
    }
  },
  "0c395da11ae62743051ec6f45ac48e2a1a450c36bd37fbecf8ccb71a9fefdd7b": {
    "query": "\nSELECT *\nFROM user_course_settings\nWHERE user_id = $1\n  AND course_language_group_id = $2\n  AND deleted_at IS NULL;\n        ",
    "describe": {
      "columns": [
        {
          "ordinal": 0,
          "name": "user_id",
          "type_info": "Uuid"
        },
        {
          "ordinal": 1,
          "name": "course_language_group_id",
          "type_info": "Uuid"
        },
        {
          "ordinal": 2,
          "name": "created_at",
          "type_info": "Timestamptz"
        },
        {
          "ordinal": 3,
          "name": "updated_at",
          "type_info": "Timestamptz"
        },
        {
          "ordinal": 4,
          "name": "deleted_at",
          "type_info": "Timestamptz"
        },
        {
          "ordinal": 5,
          "name": "current_course_id",
          "type_info": "Uuid"
        },
        {
          "ordinal": 6,
          "name": "current_course_instance_id",
          "type_info": "Uuid"
        }
      ],
      "parameters": {
        "Left": ["Uuid", "Uuid"]
      },
      "nullable": [false, false, false, false, true, false, false]
    }
  },
  "0eb1973f9ce1c28fdf44969a8691da1e88b58501a1eff1e236eed1310dfe2464": {
    "query": "\n-- common table expression for the search term tsquery so that we don't have to repeat it many times\nWITH cte as (\n    -- Converts the search term to a phrase search with phraseto_tsquery but appends ':*' to the last word so that it\n    -- becomes a prefix match. This way the search will also contain results when the last word in the search term\n    -- is only partially typed. Note that if to_tsquery($4) decides to stem the word, the replacement will be skipped.\n    SELECT ts_rewrite(\n        phraseto_tsquery($2::regconfig, $3),\n        to_tsquery($4),\n        to_tsquery($4 || ':*')\n    ) as query\n)\nSELECT id,\n    ts_rank(\n    content_search,\n    (\n        SELECT query\n        from cte\n    )\n    ) as rank,\n    ts_headline(\n    $2::regconfig,\n    title,\n    (\n        SELECT query\n        from cte\n    )\n    ) as title_headline,\n    ts_headline(\n    $2::regconfig,\n    content_search_original_text,\n    (\n        SELECT query\n        from cte\n    )\n    ) as content_headline,\n    url_path\nFROM pages\nWHERE course_id = $1\n    AND deleted_at IS NULL\n    AND content_search @@ (\n    SELECT query\n    from cte\n    )\nORDER BY rank DESC\nLIMIT 50;\n        ",
    "describe": {
      "columns": [
        {
          "ordinal": 0,
          "name": "id",
          "type_info": "Uuid"
        },
        {
          "ordinal": 1,
          "name": "rank",
          "type_info": "Float4"
        },
        {
          "ordinal": 2,
          "name": "title_headline",
          "type_info": "Text"
        },
        {
          "ordinal": 3,
          "name": "content_headline",
          "type_info": "Text"
        },
        {
          "ordinal": 4,
          "name": "url_path",
          "type_info": "Varchar"
        }
      ],
      "parameters": {
        "Left": [
          "Uuid",
          {
            "Custom": {
              "name": "regconfig",
              "kind": "Simple"
            }
          },
          "Text",
          "Text"
        ]
      },
      "nullable": [false, null, null, null, false]
    }
  },
  "0f8ebb278dc89487e24c2b9729baa1c012e2242bfa7b984ec77b1df0a84a6a7a": {
    "query": "\nUPDATE feedback\nSET marked_as_read = $1\nWHERE id = $2\n",
    "describe": {
      "columns": [],
      "parameters": {
        "Left": ["Bool", "Uuid"]
      },
      "nullable": []
    }
  },
  "1045751c6cd07ace2bfd5ce224d9f841ce8f9995d15b21b2068bede8b52d4df4": {
    "query": "\nINSERT INTO gradings (\n    submission_id,\n    course_id,\n    exercise_id,\n    exercise_task_id\n  )\nVALUES ($1, $2, $3, $4)\nRETURNING id\n",
    "describe": {
      "columns": [
        {
          "ordinal": 0,
          "name": "id",
          "type_info": "Uuid"
        }
      ],
      "parameters": {
        "Left": ["Uuid", "Uuid", "Uuid", "Uuid"]
      },
      "nullable": [false]
    }
  },
  "11bdd7c111ff7fca68cbf6fffe1079e69283545b8146c3fc6ec9acc1997ccb1e": {
    "query": "\nUPDATE gradings\nSET grading_progress = $1\nWHERE id = $2\n",
    "describe": {
      "columns": [],
      "parameters": {
        "Left": [
          {
            "Custom": {
              "name": "grading_progress",
              "kind": {
                "Enum": ["fully-graded", "pending", "pending-manual", "failed", "not-ready"]
              }
            }
          },
          "Uuid"
        ]
      },
      "nullable": []
    }
  },
  "12678b433a9c84513a0c100571b2d82db27fbc569e2b9c79b23e31906be0f559": {
    "query": "\nSELECT ed.id AS id,\n  u.id AS to,\n  et.subject AS subject,\n  et.content AS body\nFROM email_deliveries ed\n  JOIN email_templates et ON et.id = ed.email_template_id\n  JOIN users u ON u.id = ed.user_id\nWHERE ed.deleted_at IS NULL\n  AND ed.sent = FALSE\n  AND ed.error IS NULL\nLIMIT 10000;\n  ",
    "describe": {
      "columns": [
        {
          "ordinal": 0,
          "name": "id",
          "type_info": "Uuid"
        },
        {
          "ordinal": 1,
          "name": "to",
          "type_info": "Uuid"
        },
        {
          "ordinal": 2,
          "name": "subject",
          "type_info": "Varchar"
        },
        {
          "ordinal": 3,
          "name": "body",
          "type_info": "Jsonb"
        }
      ],
      "parameters": {
        "Left": []
      },
      "nullable": [false, false, true, true]
    }
  },
  "12ca747f44759f66feeb79358eafa59184d090a9a37fefcc951eb221e4cebe9f": {
    "query": "\nSELECT id,\n  title,\n  content,\n  created_at,\n  history_change_reason as \"history_change_reason: HistoryChangeReason\",\n  restored_from_id,\n  author_user_id\nFROM page_history\nWHERE page_id = $1\nORDER BY created_at DESC, id\nLIMIT $2\nOFFSET $3\n",
    "describe": {
      "columns": [
        {
          "ordinal": 0,
          "name": "id",
          "type_info": "Uuid"
        },
        {
          "ordinal": 1,
          "name": "title",
          "type_info": "Varchar"
        },
        {
          "ordinal": 2,
          "name": "content",
          "type_info": "Jsonb"
        },
        {
          "ordinal": 3,
          "name": "created_at",
          "type_info": "Timestamptz"
        },
        {
          "ordinal": 4,
          "name": "history_change_reason: HistoryChangeReason",
          "type_info": {
            "Custom": {
              "name": "history_change_reason",
              "kind": {
                "Enum": ["page-saved", "history-restored"]
              }
            }
          }
        },
        {
          "ordinal": 5,
          "name": "restored_from_id",
          "type_info": "Uuid"
        },
        {
          "ordinal": 6,
          "name": "author_user_id",
          "type_info": "Uuid"
        }
      ],
      "parameters": {
        "Left": ["Uuid", "Int8", "Int8"]
      },
      "nullable": [false, false, false, false, false, true, false]
    }
  },
  "1354fbf47a4a0f22b9b9f30143dd425b05aef41d55a178bc39eb1eb4140a6e0c": {
    "query": "\nUPDATE course_instances\nSET variant_status = $1\nWHERE id = $2;\n",
    "describe": {
      "columns": [],
      "parameters": {
        "Left": [
          {
            "Custom": {
              "name": "variant_status",
              "kind": {
                "Enum": ["draft", "upcoming", "active", "ended"]
              }
            }
          },
          "Uuid"
        ]
      },
      "nullable": []
    }
  },
  "13b0e10930d6dfb86d0ca5bf493c6741ec5faa14fd199a7c407197568f40f3f3": {
    "query": "\nSELECT t.*\nFROM exercise_tasks t\n  JOIN exercise_slides s ON (t.exercise_slide_id = s.id)\nWHERE s.exercise_id = $1\n  AND s.deleted_at IS NULL\n  AND t.deleted_at IS NULL;\n        ",
    "describe": {
      "columns": [
        {
          "ordinal": 0,
          "name": "id",
          "type_info": "Uuid"
        },
        {
          "ordinal": 1,
          "name": "created_at",
          "type_info": "Timestamptz"
        },
        {
          "ordinal": 2,
          "name": "updated_at",
          "type_info": "Timestamptz"
        },
        {
          "ordinal": 3,
          "name": "exercise_type",
          "type_info": "Varchar"
        },
        {
          "ordinal": 4,
          "name": "assignment",
          "type_info": "Jsonb"
        },
        {
          "ordinal": 5,
          "name": "deleted_at",
          "type_info": "Timestamptz"
        },
        {
          "ordinal": 6,
          "name": "private_spec",
          "type_info": "Jsonb"
        },
        {
          "ordinal": 7,
          "name": "spec_file_id",
          "type_info": "Uuid"
        },
        {
          "ordinal": 8,
          "name": "public_spec",
          "type_info": "Jsonb"
        },
        {
          "ordinal": 9,
          "name": "model_solution_spec",
          "type_info": "Jsonb"
        },
        {
          "ordinal": 10,
          "name": "copied_from",
          "type_info": "Uuid"
        },
        {
          "ordinal": 11,
          "name": "exercise_slide_id",
          "type_info": "Uuid"
        }
      ],
      "parameters": {
        "Left": ["Uuid"]
      },
      "nullable": [false, false, false, false, false, true, true, true, true, true, true, false]
    }
  },
  "14dc35fa341ba8f03c4c5ba7bf6b92f5e5135ad81b73466e061ef4307ab08340": {
    "query": "\nSELECT id,\n  created_at,\n  updated_at,\n  course_id,\n  exam_id,\n  chapter_id,\n  url_path,\n  title,\n  deleted_at,\n  content,\n  order_number,\n  copied_from\nFROM pages\nWHERE chapter_id = $1\n  AND deleted_at IS NULL\n        ",
    "describe": {
      "columns": [
        {
          "ordinal": 0,
          "name": "id",
          "type_info": "Uuid"
        },
        {
          "ordinal": 1,
          "name": "created_at",
          "type_info": "Timestamptz"
        },
        {
          "ordinal": 2,
          "name": "updated_at",
          "type_info": "Timestamptz"
        },
        {
          "ordinal": 3,
          "name": "course_id",
          "type_info": "Uuid"
        },
        {
          "ordinal": 4,
          "name": "exam_id",
          "type_info": "Uuid"
        },
        {
          "ordinal": 5,
          "name": "chapter_id",
          "type_info": "Uuid"
        },
        {
          "ordinal": 6,
          "name": "url_path",
          "type_info": "Varchar"
        },
        {
          "ordinal": 7,
          "name": "title",
          "type_info": "Varchar"
        },
        {
          "ordinal": 8,
          "name": "deleted_at",
          "type_info": "Timestamptz"
        },
        {
          "ordinal": 9,
          "name": "content",
          "type_info": "Jsonb"
        },
        {
          "ordinal": 10,
          "name": "order_number",
          "type_info": "Int4"
        },
        {
          "ordinal": 11,
          "name": "copied_from",
          "type_info": "Uuid"
        }
      ],
      "parameters": {
        "Left": ["Uuid"]
      },
      "nullable": [false, false, false, true, true, true, false, false, true, false, false, true]
    }
  },
  "17ac831ff424d02bd7609c76c190768ef00265bf144ab61459e11f1b7179b660": {
    "query": "SELECT * FROM organizations WHERE deleted_at IS NULL;",
    "describe": {
      "columns": [
        {
          "ordinal": 0,
          "name": "id",
          "type_info": "Uuid"
        },
        {
          "ordinal": 1,
          "name": "name",
          "type_info": "Varchar"
        },
        {
          "ordinal": 2,
          "name": "created_at",
          "type_info": "Timestamptz"
        },
        {
          "ordinal": 3,
          "name": "updated_at",
          "type_info": "Timestamptz"
        },
        {
          "ordinal": 4,
          "name": "deleted_at",
          "type_info": "Timestamptz"
        },
        {
          "ordinal": 5,
          "name": "slug",
          "type_info": "Varchar"
        },
        {
          "ordinal": 6,
          "name": "organization_image_path",
          "type_info": "Varchar"
        },
        {
          "ordinal": 7,
          "name": "description",
          "type_info": "Varchar"
        }
      ],
      "parameters": {
        "Left": []
      },
      "nullable": [false, false, false, false, true, false, true, true]
    }
  },
  "188aa23c96370d5e30740a2a8631c78cb0283c1f4e71ef275583e3ae5895fa8b": {
    "query": "\nSELECT id,\n  created_at,\n  updated_at,\n  deleted_at,\n  course_id,\n  starts_at,\n  ends_at,\n  name,\n  description,\n  variant_status as \"variant_status: VariantStatus\",\n  teacher_in_charge_name,\n  teacher_in_charge_email,\n  support_email\nFROM course_instances\nWHERE course_id = $1\n  AND deleted_at IS NULL;\n        ",
    "describe": {
      "columns": [
        {
          "ordinal": 0,
          "name": "id",
          "type_info": "Uuid"
        },
        {
          "ordinal": 1,
          "name": "created_at",
          "type_info": "Timestamptz"
        },
        {
          "ordinal": 2,
          "name": "updated_at",
          "type_info": "Timestamptz"
        },
        {
          "ordinal": 3,
          "name": "deleted_at",
          "type_info": "Timestamptz"
        },
        {
          "ordinal": 4,
          "name": "course_id",
          "type_info": "Uuid"
        },
        {
          "ordinal": 5,
          "name": "starts_at",
          "type_info": "Timestamptz"
        },
        {
          "ordinal": 6,
          "name": "ends_at",
          "type_info": "Timestamptz"
        },
        {
          "ordinal": 7,
          "name": "name",
          "type_info": "Varchar"
        },
        {
          "ordinal": 8,
          "name": "description",
          "type_info": "Varchar"
        },
        {
          "ordinal": 9,
          "name": "variant_status: VariantStatus",
          "type_info": {
            "Custom": {
              "name": "variant_status",
              "kind": {
                "Enum": ["draft", "upcoming", "active", "ended"]
              }
            }
          }
        },
        {
          "ordinal": 10,
          "name": "teacher_in_charge_name",
          "type_info": "Varchar"
        },
        {
          "ordinal": 11,
          "name": "teacher_in_charge_email",
          "type_info": "Varchar"
        },
        {
          "ordinal": 12,
          "name": "support_email",
          "type_info": "Varchar"
        }
      ],
      "parameters": {
        "Left": ["Uuid"]
      },
      "nullable": [
        false,
        false,
        false,
        true,
        false,
        true,
        true,
        true,
        true,
        false,
        false,
        false,
        true
      ]
    }
  },
  "18cad5d0cf2a854a36655738b9a05c4fe5376c77174239b17cdf7e21bc739b1f": {
    "query": "\nSELECT *\nFROM exercises\nWHERE id = $1\n",
    "describe": {
      "columns": [
        {
          "ordinal": 0,
          "name": "id",
          "type_info": "Uuid"
        },
        {
          "ordinal": 1,
          "name": "created_at",
          "type_info": "Timestamptz"
        },
        {
          "ordinal": 2,
          "name": "updated_at",
          "type_info": "Timestamptz"
        },
        {
          "ordinal": 3,
          "name": "course_id",
          "type_info": "Uuid"
        },
        {
          "ordinal": 4,
          "name": "deleted_at",
          "type_info": "Timestamptz"
        },
        {
          "ordinal": 5,
          "name": "name",
          "type_info": "Varchar"
        },
        {
          "ordinal": 6,
          "name": "deadline",
          "type_info": "Timestamptz"
        },
        {
          "ordinal": 7,
          "name": "page_id",
          "type_info": "Uuid"
        },
        {
          "ordinal": 8,
          "name": "score_maximum",
          "type_info": "Int4"
        },
        {
          "ordinal": 9,
          "name": "order_number",
          "type_info": "Int4"
        },
        {
          "ordinal": 10,
          "name": "chapter_id",
          "type_info": "Uuid"
        },
        {
          "ordinal": 11,
          "name": "copied_from",
          "type_info": "Uuid"
        },
        {
          "ordinal": 12,
          "name": "exam_id",
          "type_info": "Uuid"
        }
      ],
      "parameters": {
        "Left": ["Uuid"]
      },
      "nullable": [
        false,
        false,
        false,
        true,
        true,
        false,
        true,
        false,
        false,
        false,
        true,
        true,
        true
      ]
    }
  },
  "19a6e3aaaddd659eb5cee0d7361c6ce7b72a8f77a14561cb51427fb4490fa36b": {
    "query": "\nINSERT INTO chapters (name, course_id, chapter_number)\nVALUES ($1, $2, $3)\nRETURNING id\n",
    "describe": {
      "columns": [
        {
          "ordinal": 0,
          "name": "id",
          "type_info": "Uuid"
        }
      ],
      "parameters": {
        "Left": ["Varchar", "Uuid", "Int4"]
      },
      "nullable": [false]
    }
  },
  "19d5ff2427ce5870603abf1888e44010459063701dd1bbcd9ca631b1f00f2c68": {
    "query": "\nINSERT INTO submissions(\n    exercise_task_id,\n    data_json,\n    exercise_id,\n    course_id,\n    user_id,\n    course_instance_id,\n    exam_id\n  )\nVALUES($1, $2, $3, $4, $5, $6, $7)\nRETURNING *\n",
    "describe": {
      "columns": [
        {
          "ordinal": 0,
          "name": "id",
          "type_info": "Uuid"
        },
        {
          "ordinal": 1,
          "name": "created_at",
          "type_info": "Timestamptz"
        },
        {
          "ordinal": 2,
          "name": "updated_at",
          "type_info": "Timestamptz"
        },
        {
          "ordinal": 3,
          "name": "deleted_at",
          "type_info": "Timestamptz"
        },
        {
          "ordinal": 4,
          "name": "exercise_id",
          "type_info": "Uuid"
        },
        {
          "ordinal": 5,
          "name": "course_id",
          "type_info": "Uuid"
        },
        {
          "ordinal": 6,
          "name": "exercise_task_id",
          "type_info": "Uuid"
        },
        {
          "ordinal": 7,
          "name": "data_json",
          "type_info": "Jsonb"
        },
        {
          "ordinal": 8,
          "name": "grading_id",
          "type_info": "Uuid"
        },
        {
          "ordinal": 9,
          "name": "metadata",
          "type_info": "Jsonb"
        },
        {
          "ordinal": 10,
          "name": "user_id",
          "type_info": "Uuid"
        },
        {
          "ordinal": 11,
          "name": "course_instance_id",
          "type_info": "Uuid"
        },
        {
          "ordinal": 12,
          "name": "exam_id",
          "type_info": "Uuid"
        }
      ],
      "parameters": {
        "Left": ["Uuid", "Jsonb", "Uuid", "Uuid", "Uuid", "Uuid", "Uuid"]
      },
      "nullable": [
        false,
        false,
        false,
        true,
        false,
        true,
        false,
        true,
        true,
        true,
        false,
        true,
        true
      ]
    }
  },
  "1a32bbed94d95986ab201b9ae6e7093be74b7105dda8d16d1af9ef822be2fef8": {
    "query": "\nINSERT INTO courses(id, name, slug, organization_id, language_code, course_language_group_id)\nVALUES($1, $2, $3, $4, $5, $6)\nRETURNING id,\n  name,\n  created_at,\n  updated_at,\n  organization_id,\n  deleted_at,\n  slug,\n  content_search_language::text,\n  language_code,\n  copied_from,\n  course_language_group_id,\n  description;\n            ",
    "describe": {
      "columns": [
        {
          "ordinal": 0,
          "name": "id",
          "type_info": "Uuid"
        },
        {
          "ordinal": 1,
          "name": "name",
          "type_info": "Varchar"
        },
        {
          "ordinal": 2,
          "name": "created_at",
          "type_info": "Timestamptz"
        },
        {
          "ordinal": 3,
          "name": "updated_at",
          "type_info": "Timestamptz"
        },
        {
          "ordinal": 4,
          "name": "organization_id",
          "type_info": "Uuid"
        },
        {
          "ordinal": 5,
          "name": "deleted_at",
          "type_info": "Timestamptz"
        },
        {
          "ordinal": 6,
          "name": "slug",
          "type_info": "Varchar"
        },
        {
          "ordinal": 7,
          "name": "content_search_language",
          "type_info": "Text"
        },
        {
          "ordinal": 8,
          "name": "language_code",
          "type_info": "Varchar"
        },
        {
          "ordinal": 9,
          "name": "copied_from",
          "type_info": "Uuid"
        },
        {
          "ordinal": 10,
          "name": "course_language_group_id",
          "type_info": "Uuid"
        },
        {
          "ordinal": 11,
          "name": "description",
          "type_info": "Text"
        }
      ],
      "parameters": {
        "Left": ["Uuid", "Varchar", "Varchar", "Uuid", "Varchar", "Uuid"]
      },
      "nullable": [false, false, false, false, false, true, false, null, false, true, false, true]
    }
  },
  "1a466519782c720ea49eb0fc4fb4986acd32e545f81103d39dd9d1e3e682af02": {
    "query": "\nSELECT id,\n  created_at,\n  updated_at,\n  course_id,\n  exam_id,\n  chapter_id,\n  url_path,\n  title,\n  deleted_at,\n  content,\n  order_number,\n  copied_from\nFROM pages\nWHERE chapter_id = $1\n  AND deleted_at IS NULL;\n        ",
    "describe": {
      "columns": [
        {
          "ordinal": 0,
          "name": "id",
          "type_info": "Uuid"
        },
        {
          "ordinal": 1,
          "name": "created_at",
          "type_info": "Timestamptz"
        },
        {
          "ordinal": 2,
          "name": "updated_at",
          "type_info": "Timestamptz"
        },
        {
          "ordinal": 3,
          "name": "course_id",
          "type_info": "Uuid"
        },
        {
          "ordinal": 4,
          "name": "exam_id",
          "type_info": "Uuid"
        },
        {
          "ordinal": 5,
          "name": "chapter_id",
          "type_info": "Uuid"
        },
        {
          "ordinal": 6,
          "name": "url_path",
          "type_info": "Varchar"
        },
        {
          "ordinal": 7,
          "name": "title",
          "type_info": "Varchar"
        },
        {
          "ordinal": 8,
          "name": "deleted_at",
          "type_info": "Timestamptz"
        },
        {
          "ordinal": 9,
          "name": "content",
          "type_info": "Jsonb"
        },
        {
          "ordinal": 10,
          "name": "order_number",
          "type_info": "Int4"
        },
        {
          "ordinal": 11,
          "name": "copied_from",
          "type_info": "Uuid"
        }
      ],
      "parameters": {
        "Left": ["Uuid"]
      },
      "nullable": [false, false, false, true, true, true, false, false, true, false, false, true]
    }
  },
  "1aafb5cc9aca5edc7cbe9d5018abd31d4bc7c3ff89448f1231a07de3072c3011": {
    "query": "\nSELECT status AS \"status: ProposalStatus\"\nFROM proposed_block_edits\nWHERE proposal_id = $1\nAND deleted_at IS NULL\n",
    "describe": {
      "columns": [
        {
          "ordinal": 0,
          "name": "status: ProposalStatus",
          "type_info": {
            "Custom": {
              "name": "proposal_status",
              "kind": {
                "Enum": ["pending", "accepted", "rejected"]
              }
            }
          }
        }
      ],
      "parameters": {
        "Left": ["Uuid"]
      },
      "nullable": [false]
    }
  },
  "1bd4f59437059ecaad581abd354c57e15849038d7b9138fb0894a2efc6f94576": {
    "query": "\nUPDATE exercise_tasks\nSET deleted_at = now()\nWHERE exercise_slide_id = ANY($1)\nRETURNING id,\n  private_spec,\n  public_spec,\n  model_solution_spec;\n        ",
    "describe": {
      "columns": [
        {
          "ordinal": 0,
          "name": "id",
          "type_info": "Uuid"
        },
        {
          "ordinal": 1,
          "name": "private_spec",
          "type_info": "Jsonb"
        },
        {
          "ordinal": 2,
          "name": "public_spec",
          "type_info": "Jsonb"
        },
        {
          "ordinal": 3,
          "name": "model_solution_spec",
          "type_info": "Jsonb"
        }
      ],
      "parameters": {
        "Left": ["UuidArray"]
      },
      "nullable": [false, true, true, true]
    }
  },
  "1d480cfbf4a9dc142a798a9bacd391dd6c8c98df5c694697eee44162cbb2c95b": {
    "query": "SELECT COUNT(*) as count FROM submissions WHERE exercise_id = $1",
    "describe": {
      "columns": [
        {
          "ordinal": 0,
          "name": "count",
          "type_info": "Int8"
        }
      ],
      "parameters": {
        "Left": ["Uuid"]
      },
      "nullable": [null]
    }
  },
  "241d3dc5cad1e9b9f73fc6731066a9c2779626a3bcb7a40bc7c4694a136ef008": {
    "query": "\nSELECT id,\n  created_at,\n  updated_at,\n  name,\n  course_id,\n  deleted_at,\n  chapter_image_path,\n  chapter_number,\n  front_page_id,\n  opens_at,\n  copied_from\nFROM chapters\nWHERE course_id = $1\n  AND deleted_at IS NULL;\n",
    "describe": {
      "columns": [
        {
          "ordinal": 0,
          "name": "id",
          "type_info": "Uuid"
        },
        {
          "ordinal": 1,
          "name": "created_at",
          "type_info": "Timestamptz"
        },
        {
          "ordinal": 2,
          "name": "updated_at",
          "type_info": "Timestamptz"
        },
        {
          "ordinal": 3,
          "name": "name",
          "type_info": "Varchar"
        },
        {
          "ordinal": 4,
          "name": "course_id",
          "type_info": "Uuid"
        },
        {
          "ordinal": 5,
          "name": "deleted_at",
          "type_info": "Timestamptz"
        },
        {
          "ordinal": 6,
          "name": "chapter_image_path",
          "type_info": "Varchar"
        },
        {
          "ordinal": 7,
          "name": "chapter_number",
          "type_info": "Int4"
        },
        {
          "ordinal": 8,
          "name": "front_page_id",
          "type_info": "Uuid"
        },
        {
          "ordinal": 9,
          "name": "opens_at",
          "type_info": "Timestamptz"
        },
        {
          "ordinal": 10,
          "name": "copied_from",
          "type_info": "Uuid"
        }
      ],
      "parameters": {
        "Left": ["Uuid"]
      },
      "nullable": [false, false, false, false, false, true, true, false, true, true, true]
    }
  },
  "2593cfb3820c00b89eef7987b9f14e510916882e68abbd691e970b001e7d5329": {
    "query": "\nSELECT id,\n  created_at,\n  updated_at,\n  course_id,\n  exam_id,\n  chapter_id,\n  url_path,\n  title,\n  deleted_at,\n  content,\n  order_number,\n  copied_from\nFROM pages p\nWHERE p.chapter_id = $1\n  AND p.deleted_at IS NULL\n  AND p.id NOT IN (\n    SELECT front_page_id\n    FROM chapters c\n    WHERE c.front_page_id = p.id\n  );\n    ",
    "describe": {
      "columns": [
        {
          "ordinal": 0,
          "name": "id",
          "type_info": "Uuid"
        },
        {
          "ordinal": 1,
          "name": "created_at",
          "type_info": "Timestamptz"
        },
        {
          "ordinal": 2,
          "name": "updated_at",
          "type_info": "Timestamptz"
        },
        {
          "ordinal": 3,
          "name": "course_id",
          "type_info": "Uuid"
        },
        {
          "ordinal": 4,
          "name": "exam_id",
          "type_info": "Uuid"
        },
        {
          "ordinal": 5,
          "name": "chapter_id",
          "type_info": "Uuid"
        },
        {
          "ordinal": 6,
          "name": "url_path",
          "type_info": "Varchar"
        },
        {
          "ordinal": 7,
          "name": "title",
          "type_info": "Varchar"
        },
        {
          "ordinal": 8,
          "name": "deleted_at",
          "type_info": "Timestamptz"
        },
        {
          "ordinal": 9,
          "name": "content",
          "type_info": "Jsonb"
        },
        {
          "ordinal": 10,
          "name": "order_number",
          "type_info": "Int4"
        },
        {
          "ordinal": 11,
          "name": "copied_from",
          "type_info": "Uuid"
        }
      ],
      "parameters": {
        "Left": ["Uuid"]
      },
      "nullable": [false, false, false, true, true, true, false, false, true, false, false, true]
    }
  },
  "267c9d76696bc99642ad6a55744d7effbef43cdc34d12e1ad786385bad6f6a62": {
    "query": "\nSELECT *\nFROM exercise_tasks\nWHERE exercise_slide_id = $1\n  AND deleted_at IS NULL;\n        ",
    "describe": {
      "columns": [
        {
          "ordinal": 0,
          "name": "id",
          "type_info": "Uuid"
        },
        {
          "ordinal": 1,
          "name": "created_at",
          "type_info": "Timestamptz"
        },
        {
          "ordinal": 2,
          "name": "updated_at",
          "type_info": "Timestamptz"
        },
        {
          "ordinal": 3,
          "name": "exercise_type",
          "type_info": "Varchar"
        },
        {
          "ordinal": 4,
          "name": "assignment",
          "type_info": "Jsonb"
        },
        {
          "ordinal": 5,
          "name": "deleted_at",
          "type_info": "Timestamptz"
        },
        {
          "ordinal": 6,
          "name": "private_spec",
          "type_info": "Jsonb"
        },
        {
          "ordinal": 7,
          "name": "spec_file_id",
          "type_info": "Uuid"
        },
        {
          "ordinal": 8,
          "name": "public_spec",
          "type_info": "Jsonb"
        },
        {
          "ordinal": 9,
          "name": "model_solution_spec",
          "type_info": "Jsonb"
        },
        {
          "ordinal": 10,
          "name": "copied_from",
          "type_info": "Uuid"
        },
        {
          "ordinal": 11,
          "name": "exercise_slide_id",
          "type_info": "Uuid"
        }
      ],
      "parameters": {
        "Left": ["Uuid"]
      },
      "nullable": [false, false, false, false, false, true, true, true, true, true, true, false]
    }
  },
  "2711d322b3321b8956fe256642fb1d2c259d339752d854cd58383a26889e1cbf": {
    "query": "\nUPDATE regrading_submissions\nSET grading_after_regrading = $1\nWHERE id = $2\n",
    "describe": {
      "columns": [],
      "parameters": {
        "Left": ["Uuid", "Uuid"]
      },
      "nullable": []
    }
  },
  "2a8d2052e1e241693b19cfc230ea0e1e087f74820b5344b333b2dbe5b3071b89": {
    "query": "\nSELECT *\nfrom organizations\nwhere id = $1;",
    "describe": {
      "columns": [
        {
          "ordinal": 0,
          "name": "id",
          "type_info": "Uuid"
        },
        {
          "ordinal": 1,
          "name": "name",
          "type_info": "Varchar"
        },
        {
          "ordinal": 2,
          "name": "created_at",
          "type_info": "Timestamptz"
        },
        {
          "ordinal": 3,
          "name": "updated_at",
          "type_info": "Timestamptz"
        },
        {
          "ordinal": 4,
          "name": "deleted_at",
          "type_info": "Timestamptz"
        },
        {
          "ordinal": 5,
          "name": "slug",
          "type_info": "Varchar"
        },
        {
          "ordinal": 6,
          "name": "organization_image_path",
          "type_info": "Varchar"
        },
        {
          "ordinal": 7,
          "name": "description",
          "type_info": "Varchar"
        }
      ],
      "parameters": {
        "Left": ["Uuid"]
      },
      "nullable": [false, false, false, false, true, false, true, true]
    }
  },
  "2abaee65f94d36fb9360d9eb3232dcb45b7aa9badbc06563c2e9fc1e2c53e357": {
    "query": "\n  INSERT INTO page_history (\n    page_id,\n    title,\n    content,\n    history_change_reason,\n    author_user_id,\n    restored_from_id\n  )\nVALUES ($1, $2, $3, $4, $5, $6)\nRETURNING id\n",
    "describe": {
      "columns": [
        {
          "ordinal": 0,
          "name": "id",
          "type_info": "Uuid"
        }
      ],
      "parameters": {
        "Left": [
          "Uuid",
          "Varchar",
          "Jsonb",
          {
            "Custom": {
              "name": "history_change_reason",
              "kind": {
                "Enum": ["page-saved", "history-restored"]
              }
            }
          },
          "Uuid",
          "Uuid"
        ]
      },
      "nullable": [false]
    }
  },
  "2be222dd2d0d8fe97d036d6b5343d6db627290585973d62c44c3d97f41bd3ead": {
    "query": "\nSELECT course_id as \"course_id!\"\nFROM exercises\nWHERE id = (\n    SELECT s.exercise_id\n    FROM exercise_slides s\n      JOIN exercise_tasks t ON (s.id = t.exercise_slide_id)\n    WHERE s.deleted_at IS NULL\n      AND t.id = $1\n      AND t.deleted_at IS NULL\n  )\n  AND course_id IS NOT NULL\n",
    "describe": {
      "columns": [
        {
          "ordinal": 0,
          "name": "course_id!",
          "type_info": "Uuid"
        }
      ],
      "parameters": {
        "Left": ["Uuid"]
      },
      "nullable": [true]
    }
  },
  "2be6fd20afaeeb95299a5020a8455a6fc6e7ce347a0003cca2d87441f324d422": {
    "query": "\nUPDATE course_instances\nSET name = $1,\n  description = $2,\n  teacher_in_charge_name = $3,\n  teacher_in_charge_email = $4,\n  support_email = $5,\n  starts_at = $6,\n  ends_at = $7\nWHERE id = $8\n",
    "describe": {
      "columns": [],
      "parameters": {
        "Left": [
          "Varchar",
          "Varchar",
          "Varchar",
          "Varchar",
          "Varchar",
          "Timestamptz",
          "Timestamptz",
          "Uuid"
        ]
      },
      "nullable": []
    }
  },
  "2d0f359cfd58eaf7e3784045e5916c4740c4991001f39c7f7c28863874ba0252": {
    "query": "\nSELECT i.id,\n  i.created_at,\n  i.updated_at,\n  i.deleted_at,\n  i.course_id,\n  i.starts_at,\n  i.ends_at,\n  i.name,\n  i.description,\n  i.variant_status AS \"variant_status: VariantStatus\",\n  i.teacher_in_charge_name,\n  i.teacher_in_charge_email,\n  i.support_email\nFROM course_instances i\n  JOIN course_instance_enrollments ie ON (i.id = ie.course_id)\nWHERE i.course_id = $1\n  AND i.deleted_at IS NULL\n  AND ie.user_id = $2\n  AND ie.deleted_at IS NULL\nORDER BY ie.created_at DESC;\n    ",
    "describe": {
      "columns": [
        {
          "ordinal": 0,
          "name": "id",
          "type_info": "Uuid"
        },
        {
          "ordinal": 1,
          "name": "created_at",
          "type_info": "Timestamptz"
        },
        {
          "ordinal": 2,
          "name": "updated_at",
          "type_info": "Timestamptz"
        },
        {
          "ordinal": 3,
          "name": "deleted_at",
          "type_info": "Timestamptz"
        },
        {
          "ordinal": 4,
          "name": "course_id",
          "type_info": "Uuid"
        },
        {
          "ordinal": 5,
          "name": "starts_at",
          "type_info": "Timestamptz"
        },
        {
          "ordinal": 6,
          "name": "ends_at",
          "type_info": "Timestamptz"
        },
        {
          "ordinal": 7,
          "name": "name",
          "type_info": "Varchar"
        },
        {
          "ordinal": 8,
          "name": "description",
          "type_info": "Varchar"
        },
        {
          "ordinal": 9,
          "name": "variant_status: VariantStatus",
          "type_info": {
            "Custom": {
              "name": "variant_status",
              "kind": {
                "Enum": ["draft", "upcoming", "active", "ended"]
              }
            }
          }
        },
        {
          "ordinal": 10,
          "name": "teacher_in_charge_name",
          "type_info": "Varchar"
        },
        {
          "ordinal": 11,
          "name": "teacher_in_charge_email",
          "type_info": "Varchar"
        },
        {
          "ordinal": 12,
          "name": "support_email",
          "type_info": "Varchar"
        }
      ],
      "parameters": {
        "Left": ["Uuid", "Uuid"]
      },
      "nullable": [
        false,
        false,
        false,
        true,
        false,
        true,
        true,
        true,
        true,
        false,
        false,
        false,
        true
      ]
    }
  },
  "2e2e94fc2223f01242fa594ea0cb6183aeceab3dd62b9da489a26ffc94ea274d": {
    "query": "\nSELECT *\nFROM organizations\nWHERE slug = $1;\n        ",
    "describe": {
      "columns": [
        {
          "ordinal": 0,
          "name": "id",
          "type_info": "Uuid"
        },
        {
          "ordinal": 1,
          "name": "name",
          "type_info": "Varchar"
        },
        {
          "ordinal": 2,
          "name": "created_at",
          "type_info": "Timestamptz"
        },
        {
          "ordinal": 3,
          "name": "updated_at",
          "type_info": "Timestamptz"
        },
        {
          "ordinal": 4,
          "name": "deleted_at",
          "type_info": "Timestamptz"
        },
        {
          "ordinal": 5,
          "name": "slug",
          "type_info": "Varchar"
        },
        {
          "ordinal": 6,
          "name": "organization_image_path",
          "type_info": "Varchar"
        },
        {
          "ordinal": 7,
          "name": "description",
          "type_info": "Varchar"
        }
      ],
      "parameters": {
        "Left": ["Text"]
      },
      "nullable": [false, false, false, false, true, false, true, true]
    }
  },
  "2e8c7d2dd7b81803591de13bb697c898ea9a2554f47e175907398112082cd2f6": {
    "query": "\nINSERT INTO course_language_groups DEFAULT\nVALUES\nRETURNING id;\n        ",
    "describe": {
      "columns": [
        {
          "ordinal": 0,
          "name": "id",
          "type_info": "Uuid"
        }
      ],
      "parameters": {
        "Left": []
      },
      "nullable": [false]
    }
  },
  "3017bc588af2b26b7c70ce4428288527aa9873e485b253fd0f35e551544efff9": {
    "query": "\nINSERT INTO course_language_groups (id)\nVALUES ($1)\nRETURNING id;\n        ",
    "describe": {
      "columns": [
        {
          "ordinal": 0,
          "name": "id",
          "type_info": "Uuid"
        }
      ],
      "parameters": {
        "Left": ["Uuid"]
      },
      "nullable": [false]
    }
  },
  "306820247b9533af5d464aa15a58f9fcde6a59b1666a3709b32bc1823ad2e970": {
    "query": "\nSELECT *\nFROM exercises\nWHERE course_id = $1\n  AND deleted_at IS NULL\n",
    "describe": {
      "columns": [
        {
          "ordinal": 0,
          "name": "id",
          "type_info": "Uuid"
        },
        {
          "ordinal": 1,
          "name": "created_at",
          "type_info": "Timestamptz"
        },
        {
          "ordinal": 2,
          "name": "updated_at",
          "type_info": "Timestamptz"
        },
        {
          "ordinal": 3,
          "name": "course_id",
          "type_info": "Uuid"
        },
        {
          "ordinal": 4,
          "name": "deleted_at",
          "type_info": "Timestamptz"
        },
        {
          "ordinal": 5,
          "name": "name",
          "type_info": "Varchar"
        },
        {
          "ordinal": 6,
          "name": "deadline",
          "type_info": "Timestamptz"
        },
        {
          "ordinal": 7,
          "name": "page_id",
          "type_info": "Uuid"
        },
        {
          "ordinal": 8,
          "name": "score_maximum",
          "type_info": "Int4"
        },
        {
          "ordinal": 9,
          "name": "order_number",
          "type_info": "Int4"
        },
        {
          "ordinal": 10,
          "name": "chapter_id",
          "type_info": "Uuid"
        },
        {
          "ordinal": 11,
          "name": "copied_from",
          "type_info": "Uuid"
        },
        {
          "ordinal": 12,
          "name": "exam_id",
          "type_info": "Uuid"
        }
      ],
      "parameters": {
        "Left": ["Uuid"]
      },
      "nullable": [
        false,
        false,
        false,
        true,
        true,
        false,
        true,
        false,
        false,
        false,
        true,
        true,
        true
      ]
    }
  },
  "350d3d019cdabf32d9a3a8dbe862beff94d30edfbb31e5831072bb5d01997520": {
    "query": "\nINSERT INTO submissions (\n    exercise_id,\n    course_id,\n    exercise_task_id,\n    user_id,\n    course_instance_id,\n    data_json,\n    id\n  )\nVALUES ($1, $2, $3, $4, $5, $6, $7)\nRETURNING id\n",
    "describe": {
      "columns": [
        {
          "ordinal": 0,
          "name": "id",
          "type_info": "Uuid"
        }
      ],
      "parameters": {
        "Left": ["Uuid", "Uuid", "Uuid", "Uuid", "Uuid", "Jsonb", "Uuid"]
      },
      "nullable": [false]
    }
  },
  "35113aa3e7d61c91d5f9befed9ad66e3cd72c77d21b7639dd18af3f4feb8c12f": {
    "query": "\nUPDATE organizations\nSET organization_image_path = $1\nWHERE id = $2\nRETURNING *;",
    "describe": {
      "columns": [
        {
          "ordinal": 0,
          "name": "id",
          "type_info": "Uuid"
        },
        {
          "ordinal": 1,
          "name": "name",
          "type_info": "Varchar"
        },
        {
          "ordinal": 2,
          "name": "created_at",
          "type_info": "Timestamptz"
        },
        {
          "ordinal": 3,
          "name": "updated_at",
          "type_info": "Timestamptz"
        },
        {
          "ordinal": 4,
          "name": "deleted_at",
          "type_info": "Timestamptz"
        },
        {
          "ordinal": 5,
          "name": "slug",
          "type_info": "Varchar"
        },
        {
          "ordinal": 6,
          "name": "organization_image_path",
          "type_info": "Varchar"
        },
        {
          "ordinal": 7,
          "name": "description",
          "type_info": "Varchar"
        }
      ],
      "parameters": {
        "Left": ["Varchar", "Uuid"]
      },
      "nullable": [false, false, false, false, true, false, true, true]
    }
  },
  "375b467ba026680d07ba6fa844de91afd942e86b2715431e41b6788df0d2b3c0": {
    "query": "SELECT * FROM users WHERE upstream_id = $1",
    "describe": {
      "columns": [
        {
          "ordinal": 0,
          "name": "id",
          "type_info": "Uuid"
        },
        {
          "ordinal": 1,
          "name": "created_at",
          "type_info": "Timestamptz"
        },
        {
          "ordinal": 2,
          "name": "updated_at",
          "type_info": "Timestamptz"
        },
        {
          "ordinal": 3,
          "name": "deleted_at",
          "type_info": "Timestamptz"
        },
        {
          "ordinal": 4,
          "name": "upstream_id",
          "type_info": "Int4"
        },
        {
          "ordinal": 5,
          "name": "email",
          "type_info": "Varchar"
        }
      ],
      "parameters": {
        "Left": ["Int4"]
      },
      "nullable": [false, false, false, true, true, false]
    }
  },
  "37dfaa87dd74a4c1f409cd120e6997847616214878ae8a66b326699fa8633ad3": {
    "query": "\nUPDATE chapters\nSET deleted_at = now()\nWHERE id = $1\nRETURNING *;\n",
    "describe": {
      "columns": [
        {
          "ordinal": 0,
          "name": "id",
          "type_info": "Uuid"
        },
        {
          "ordinal": 1,
          "name": "name",
          "type_info": "Varchar"
        },
        {
          "ordinal": 2,
          "name": "course_id",
          "type_info": "Uuid"
        },
        {
          "ordinal": 3,
          "name": "chapter_number",
          "type_info": "Int4"
        },
        {
          "ordinal": 4,
          "name": "created_at",
          "type_info": "Timestamptz"
        },
        {
          "ordinal": 5,
          "name": "updated_at",
          "type_info": "Timestamptz"
        },
        {
          "ordinal": 6,
          "name": "deleted_at",
          "type_info": "Timestamptz"
        },
        {
          "ordinal": 7,
          "name": "front_page_id",
          "type_info": "Uuid"
        },
        {
          "ordinal": 8,
          "name": "opens_at",
          "type_info": "Timestamptz"
        },
        {
          "ordinal": 9,
          "name": "chapter_image_path",
          "type_info": "Varchar"
        },
        {
          "ordinal": 10,
          "name": "copied_from",
          "type_info": "Uuid"
        }
      ],
      "parameters": {
        "Left": ["Uuid"]
      },
      "nullable": [false, false, false, false, false, false, true, true, true, true, true]
    }
  },
  "3a3fa537038bdbeb11c9454487111b56afaa5230c97546dc0b29554446bfa27d": {
    "query": "\nSELECT COALESCE(ues.score_given, 0) AS score_given,\n  ues.exercise_id AS exercise_id\nFROM user_exercise_states AS ues\nWHERE ues.deleted_at IS NULL\n  AND ues.exercise_id IN (\n    SELECT UNNEST($1::uuid [])\n  )\n  AND ues.course_instance_id = $2\n  AND ues.user_id = $3;\n        ",
    "describe": {
      "columns": [
        {
          "ordinal": 0,
          "name": "score_given",
          "type_info": "Float4"
        },
        {
          "ordinal": 1,
          "name": "exercise_id",
          "type_info": "Uuid"
        }
      ],
      "parameters": {
        "Left": ["UuidArray", "Uuid", "Uuid"]
      },
      "nullable": [null, false]
    }
  },
  "3c5b30ac7bad3459a0102d31d75bc0c7b6f8b9d62db3ce39be9c26cb318af8a9": {
    "query": "\nSELECT *\nFROM submissions\nWHERE id = $1\n",
    "describe": {
      "columns": [
        {
          "ordinal": 0,
          "name": "id",
          "type_info": "Uuid"
        },
        {
          "ordinal": 1,
          "name": "created_at",
          "type_info": "Timestamptz"
        },
        {
          "ordinal": 2,
          "name": "updated_at",
          "type_info": "Timestamptz"
        },
        {
          "ordinal": 3,
          "name": "deleted_at",
          "type_info": "Timestamptz"
        },
        {
          "ordinal": 4,
          "name": "exercise_id",
          "type_info": "Uuid"
        },
        {
          "ordinal": 5,
          "name": "course_id",
          "type_info": "Uuid"
        },
        {
          "ordinal": 6,
          "name": "exercise_task_id",
          "type_info": "Uuid"
        },
        {
          "ordinal": 7,
          "name": "data_json",
          "type_info": "Jsonb"
        },
        {
          "ordinal": 8,
          "name": "grading_id",
          "type_info": "Uuid"
        },
        {
          "ordinal": 9,
          "name": "metadata",
          "type_info": "Jsonb"
        },
        {
          "ordinal": 10,
          "name": "user_id",
          "type_info": "Uuid"
        },
        {
          "ordinal": 11,
          "name": "course_instance_id",
          "type_info": "Uuid"
        },
        {
          "ordinal": 12,
          "name": "exam_id",
          "type_info": "Uuid"
        }
      ],
      "parameters": {
        "Left": ["Uuid"]
      },
      "nullable": [
        false,
        false,
        false,
        true,
        false,
        true,
        false,
        true,
        true,
        true,
        false,
        true,
        true
      ]
    }
  },
  "3cfa60a3aa02306a61d9a0fc8faadefde42a9c78b5c3a71b12ed35e17f7dd9f3": {
    "query": "\nSELECT user_id,\n  email,\n  to_jsonb(array_agg(to_jsonb(uue) - 'email' - 'user_id')) AS points_for_exercises\nFROM (\n    SELECT u.id AS user_id,\n      u.email,\n      exercise_id,\n      COALESCE(score_given, 0) as score_given\n    FROM user_exercise_states ues\n      JOIN users u ON u.id = ues.user_id\n      JOIN exercises e ON e.id = ues.exercise_id\n    WHERE ues.exam_id = $1\n      AND ues.deleted_at IS NULL\n      AND u.deleted_at IS NULL\n      AND e.deleted_at IS NULL\n  ) as uue\nGROUP BY user_id,\n  email\n",
    "describe": {
      "columns": [
        {
          "ordinal": 0,
          "name": "user_id",
          "type_info": "Uuid"
        },
        {
          "ordinal": 1,
          "name": "email",
          "type_info": "Varchar"
        },
        {
          "ordinal": 2,
          "name": "points_for_exercises",
          "type_info": "Jsonb"
        }
      ],
      "parameters": {
        "Left": ["Uuid"]
      },
      "nullable": [false, false, null]
    }
  },
  "3e428bdd951fadaeac24cab7e991c4928f8c58df8dd45c61fbb8779b5ddcbe85": {
    "query": "\nINSERT INTO course_instance_enrollments (user_id, course_id, course_instance_id)\nVALUES ($1, $2, $3)\n",
    "describe": {
      "columns": [],
      "parameters": {
        "Left": ["Uuid", "Uuid", "Uuid"]
      },
      "nullable": []
    }
  },
  "40ee92fefa0c26c98e690f9a50b69cae49ae3ec5577ca4fb497816b875e4f921": {
    "query": "\nINSERT INTO block_feedback(feedback_id, block_id, block_text)\nVALUES ($1, $2, $3)\n",
    "describe": {
      "columns": [],
      "parameters": {
        "Left": ["Uuid", "Uuid", "Varchar"]
      },
      "nullable": []
    }
  },
  "41bfc1ec883c1c478816ca6963cb741eaf78ec415adb22708e1cd1fee2b60126": {
    "query": "\nSELECT user_id,\n  exercise_id,\n  course_instance_id,\n  exam_id,\n  created_at,\n  updated_at,\n  deleted_at,\n  score_given,\n  grading_progress as \"grading_progress: _\",\n  activity_progress as \"activity_progress: _\",\n  selected_exercise_slide_id\nFROM user_exercise_states\nWHERE user_id = $1\n  AND exercise_id = $2\n  AND (course_instance_id = $3 OR exam_id = $4)\n      ",
    "describe": {
      "columns": [
        {
          "ordinal": 0,
          "name": "user_id",
          "type_info": "Uuid"
        },
        {
          "ordinal": 1,
          "name": "exercise_id",
          "type_info": "Uuid"
        },
        {
          "ordinal": 2,
          "name": "course_instance_id",
          "type_info": "Uuid"
        },
        {
          "ordinal": 3,
          "name": "exam_id",
          "type_info": "Uuid"
        },
        {
          "ordinal": 4,
          "name": "created_at",
          "type_info": "Timestamptz"
        },
        {
          "ordinal": 5,
          "name": "updated_at",
          "type_info": "Timestamptz"
        },
        {
          "ordinal": 6,
          "name": "deleted_at",
          "type_info": "Timestamptz"
        },
        {
          "ordinal": 7,
          "name": "score_given",
          "type_info": "Float4"
        },
        {
          "ordinal": 8,
          "name": "grading_progress: _",
          "type_info": {
            "Custom": {
              "name": "grading_progress",
              "kind": {
                "Enum": ["fully-graded", "pending", "pending-manual", "failed", "not-ready"]
              }
            }
          }
        },
        {
          "ordinal": 9,
          "name": "activity_progress: _",
          "type_info": {
            "Custom": {
              "name": "activity_progress",
              "kind": {
                "Enum": ["initialized", "started", "in-progress", "submitted", "completed"]
              }
            }
          }
        },
        {
          "ordinal": 10,
          "name": "selected_exercise_slide_id",
          "type_info": "Uuid"
        }
      ],
      "parameters": {
        "Left": ["Uuid", "Uuid", "Uuid", "Uuid"]
      },
      "nullable": [false, false, true, true, false, false, true, true, false, false, true]
    }
  },
  "436a4b6e66a08b6449ee12211e083a2291b3665a8b580e585fb211f451bd3a15": {
    "query": "\nUPDATE chapters\nSET front_page_id = $1\nWHERE id = $2\nRETURNING *;\n        ",
    "describe": {
      "columns": [
        {
          "ordinal": 0,
          "name": "id",
          "type_info": "Uuid"
        },
        {
          "ordinal": 1,
          "name": "name",
          "type_info": "Varchar"
        },
        {
          "ordinal": 2,
          "name": "course_id",
          "type_info": "Uuid"
        },
        {
          "ordinal": 3,
          "name": "chapter_number",
          "type_info": "Int4"
        },
        {
          "ordinal": 4,
          "name": "created_at",
          "type_info": "Timestamptz"
        },
        {
          "ordinal": 5,
          "name": "updated_at",
          "type_info": "Timestamptz"
        },
        {
          "ordinal": 6,
          "name": "deleted_at",
          "type_info": "Timestamptz"
        },
        {
          "ordinal": 7,
          "name": "front_page_id",
          "type_info": "Uuid"
        },
        {
          "ordinal": 8,
          "name": "opens_at",
          "type_info": "Timestamptz"
        },
        {
          "ordinal": 9,
          "name": "chapter_image_path",
          "type_info": "Varchar"
        },
        {
          "ordinal": 10,
          "name": "copied_from",
          "type_info": "Uuid"
        }
      ],
      "parameters": {
        "Left": ["Uuid", "Uuid"]
      },
      "nullable": [false, false, false, false, false, false, true, true, true, true, true]
    }
  },
  "43bd86b52b6834f11c68bbe73feef8a34f444934be89ac77bdf9bfe6d3f0f910": {
    "query": "\nUPDATE chapters\nSET chapter_image_path = $1\nWHERE id = $2\nRETURNING *;",
    "describe": {
      "columns": [
        {
          "ordinal": 0,
          "name": "id",
          "type_info": "Uuid"
        },
        {
          "ordinal": 1,
          "name": "name",
          "type_info": "Varchar"
        },
        {
          "ordinal": 2,
          "name": "course_id",
          "type_info": "Uuid"
        },
        {
          "ordinal": 3,
          "name": "chapter_number",
          "type_info": "Int4"
        },
        {
          "ordinal": 4,
          "name": "created_at",
          "type_info": "Timestamptz"
        },
        {
          "ordinal": 5,
          "name": "updated_at",
          "type_info": "Timestamptz"
        },
        {
          "ordinal": 6,
          "name": "deleted_at",
          "type_info": "Timestamptz"
        },
        {
          "ordinal": 7,
          "name": "front_page_id",
          "type_info": "Uuid"
        },
        {
          "ordinal": 8,
          "name": "opens_at",
          "type_info": "Timestamptz"
        },
        {
          "ordinal": 9,
          "name": "chapter_image_path",
          "type_info": "Varchar"
        },
        {
          "ordinal": 10,
          "name": "copied_from",
          "type_info": "Uuid"
        }
      ],
      "parameters": {
        "Left": ["Varchar", "Uuid"]
      },
      "nullable": [false, false, false, false, false, false, true, true, true, true, true]
    }
  },
  "4422d198c0e9c4502344c5b1145df37a6cf0b8a85e43390dfc3c5a1ed57549d2": {
    "query": "\nSELECT exams.id,\n  courses.id as course_id,\n  courses.name as course_name,\n  exams.name\nFROM exams\n  JOIN course_exams ON course_exams.exam_id = exams.id\n  JOIN courses ON courses.id = course_exams.course_id\nWHERE exams.organization_id = $1\n  AND exams.deleted_at IS NULL\n  AND courses.deleted_at IS NULL\n",
    "describe": {
      "columns": [
        {
          "ordinal": 0,
          "name": "id",
          "type_info": "Uuid"
        },
        {
          "ordinal": 1,
          "name": "course_id",
          "type_info": "Uuid"
        },
        {
          "ordinal": 2,
          "name": "course_name",
          "type_info": "Varchar"
        },
        {
          "ordinal": 3,
          "name": "name",
          "type_info": "Varchar"
        }
      ],
      "parameters": {
        "Left": ["Uuid"]
      },
      "nullable": [false, false, false, false]
    }
  },
  "4bcf93034b7f1e2a30d12f895c2e8c394094dd5b057cbbd89a5715ad9518ef9d": {
    "query": "\n  UPDATE exercises\n  SET deleted_at = now()\n  WHERE page_id = $1\n          ",
    "describe": {
      "columns": [],
      "parameters": {
        "Left": ["Uuid"]
      },
      "nullable": []
    }
  },
  "4c1c90488e758f959a27a91a32decb1057674d9f57732a9cceef61effae80419": {
    "query": "\nUPDATE pages\nSET content = $2,\n  url_path = $3,\n  title = $4,\n  chapter_id = $5\nWHERE id = $1\nRETURNING id,\n  created_at,\n  updated_at,\n  course_id,\n  exam_id,\n  chapter_id,\n  url_path,\n  title,\n  deleted_at,\n  content,\n  order_number,\n  copied_from\n        ",
    "describe": {
      "columns": [
        {
          "ordinal": 0,
          "name": "id",
          "type_info": "Uuid"
        },
        {
          "ordinal": 1,
          "name": "created_at",
          "type_info": "Timestamptz"
        },
        {
          "ordinal": 2,
          "name": "updated_at",
          "type_info": "Timestamptz"
        },
        {
          "ordinal": 3,
          "name": "course_id",
          "type_info": "Uuid"
        },
        {
          "ordinal": 4,
          "name": "exam_id",
          "type_info": "Uuid"
        },
        {
          "ordinal": 5,
          "name": "chapter_id",
          "type_info": "Uuid"
        },
        {
          "ordinal": 6,
          "name": "url_path",
          "type_info": "Varchar"
        },
        {
          "ordinal": 7,
          "name": "title",
          "type_info": "Varchar"
        },
        {
          "ordinal": 8,
          "name": "deleted_at",
          "type_info": "Timestamptz"
        },
        {
          "ordinal": 9,
          "name": "content",
          "type_info": "Jsonb"
        },
        {
          "ordinal": 10,
          "name": "order_number",
          "type_info": "Int4"
        },
        {
          "ordinal": 11,
          "name": "copied_from",
          "type_info": "Uuid"
        }
      ],
      "parameters": {
        "Left": ["Uuid", "Jsonb", "Varchar", "Varchar", "Uuid"]
      },
      "nullable": [false, false, false, true, true, true, false, false, true, false, false, true]
    }
  },
  "4f7e2b9650e10a87e8df9091b99fb43d3eb68974730a3c08dc6a63ae3ec4f92e": {
    "query": "\nSELECT ucs.*\nFROM courses c\n  JOIN user_course_settings ucs ON (\n    ucs.course_language_group_id = c.course_language_group_id\n  )\nWHERE c.id = $1\n  AND ucs.user_id = $2\n  AND c.deleted_at IS NULL\n  AND ucs.deleted_at IS NULL;\n        ",
    "describe": {
      "columns": [
        {
          "ordinal": 0,
          "name": "user_id",
          "type_info": "Uuid"
        },
        {
          "ordinal": 1,
          "name": "course_language_group_id",
          "type_info": "Uuid"
        },
        {
          "ordinal": 2,
          "name": "created_at",
          "type_info": "Timestamptz"
        },
        {
          "ordinal": 3,
          "name": "updated_at",
          "type_info": "Timestamptz"
        },
        {
          "ordinal": 4,
          "name": "deleted_at",
          "type_info": "Timestamptz"
        },
        {
          "ordinal": 5,
          "name": "current_course_id",
          "type_info": "Uuid"
        },
        {
          "ordinal": 6,
          "name": "current_course_instance_id",
          "type_info": "Uuid"
        }
      ],
      "parameters": {
        "Left": ["Uuid", "Uuid"]
      },
      "nullable": [false, false, false, false, true, false, false]
    }
  },
  "507a53e18ca6049226d9116d1fec7503f8a07c1d45ddc9f1283aafdc322eb879": {
    "query": "\nSELECT\n    DISTINCT(c.id),\n    c.name,\n    c.created_at,\n    c.updated_at,\n    c.organization_id,\n    c.deleted_at,\n    c.slug,\n    c.content_search_language::text,\n    c.language_code,\n    c.copied_from,\n    c.course_language_group_id,\n    c.description\nFROM courses as c\n    LEFT JOIN course_instances as ci on c.id = ci.course_id\nWHERE\n    c.organization_id = $1 AND\n    ci.starts_at < NOW() AND ci.ends_at > NOW() AND\n    c.deleted_at IS NULL AND ci.deleted_at IS NULL\n    LIMIT $2 OFFSET $3;\n        ",
    "describe": {
      "columns": [
        {
          "ordinal": 0,
          "name": "id",
          "type_info": "Uuid"
        },
        {
          "ordinal": 1,
          "name": "name",
          "type_info": "Varchar"
        },
        {
          "ordinal": 2,
          "name": "created_at",
          "type_info": "Timestamptz"
        },
        {
          "ordinal": 3,
          "name": "updated_at",
          "type_info": "Timestamptz"
        },
        {
          "ordinal": 4,
          "name": "organization_id",
          "type_info": "Uuid"
        },
        {
          "ordinal": 5,
          "name": "deleted_at",
          "type_info": "Timestamptz"
        },
        {
          "ordinal": 6,
          "name": "slug",
          "type_info": "Varchar"
        },
        {
          "ordinal": 7,
          "name": "content_search_language",
          "type_info": "Text"
        },
        {
          "ordinal": 8,
          "name": "language_code",
          "type_info": "Varchar"
        },
        {
          "ordinal": 9,
          "name": "copied_from",
          "type_info": "Uuid"
        },
        {
          "ordinal": 10,
          "name": "course_language_group_id",
          "type_info": "Uuid"
        },
        {
          "ordinal": 11,
          "name": "description",
          "type_info": "Text"
        }
      ],
      "parameters": {
        "Left": ["Uuid", "Int8", "Int8"]
      },
      "nullable": [false, false, false, false, false, true, false, null, false, true, false, true]
    }
  },
  "526638aeba291dfa86178ed122d1e4d1ce8f48f75744fce5618fbd989d8cdbb2": {
    "query": "\nSELECT user_id,\n  exercise_id,\n  course_instance_id,\n  exam_id,\n  created_at,\n  updated_at,\n  deleted_at,\n  score_given,\n  grading_progress as \"grading_progress: _\",\n  activity_progress as \"activity_progress: _\",\n  selected_exercise_slide_id\nFROM user_exercise_states\nWHERE user_id = $1\n  AND exercise_id = $2\n  AND (course_instance_id = $3 OR exam_id = $4)\n",
    "describe": {
      "columns": [
        {
          "ordinal": 0,
          "name": "user_id",
          "type_info": "Uuid"
        },
        {
          "ordinal": 1,
          "name": "exercise_id",
          "type_info": "Uuid"
        },
        {
          "ordinal": 2,
          "name": "course_instance_id",
          "type_info": "Uuid"
        },
        {
          "ordinal": 3,
          "name": "exam_id",
          "type_info": "Uuid"
        },
        {
          "ordinal": 4,
          "name": "created_at",
          "type_info": "Timestamptz"
        },
        {
          "ordinal": 5,
          "name": "updated_at",
          "type_info": "Timestamptz"
        },
        {
          "ordinal": 6,
          "name": "deleted_at",
          "type_info": "Timestamptz"
        },
        {
          "ordinal": 7,
          "name": "score_given",
          "type_info": "Float4"
        },
        {
          "ordinal": 8,
          "name": "grading_progress: _",
          "type_info": {
            "Custom": {
              "name": "grading_progress",
              "kind": {
                "Enum": ["fully-graded", "pending", "pending-manual", "failed", "not-ready"]
              }
            }
          }
        },
        {
          "ordinal": 9,
          "name": "activity_progress: _",
          "type_info": {
            "Custom": {
              "name": "activity_progress",
              "kind": {
                "Enum": ["initialized", "started", "in-progress", "submitted", "completed"]
              }
            }
          }
        },
        {
          "ordinal": 10,
          "name": "selected_exercise_slide_id",
          "type_info": "Uuid"
        }
      ],
      "parameters": {
        "Left": ["Uuid", "Uuid", "Uuid", "Uuid"]
      },
      "nullable": [false, false, true, true, false, false, true, true, false, false, true]
    }
  },
  "53e26910f60193f83389cea5ba2197fb520a0733034ed9fb423dd1f1edccdc90": {
    "query": "\nINSERT INTO exercises (\n    id,\n    course_id,\n    name,\n    deadline,\n    page_id,\n    score_maximum,\n    order_number,\n    chapter_id,\n    copied_from\n  )\nSELECT uuid_generate_v5($1, id::text),\n  $1,\n  name,\n  deadline,\n  uuid_generate_v5($1, page_id::text),\n  score_maximum,\n  order_number,\n  chapter_id,\n  id\nFROM exercises\nWHERE course_id = $2\nRETURNING id,\n  copied_from;\n    ",
    "describe": {
      "columns": [
        {
          "ordinal": 0,
          "name": "id",
          "type_info": "Uuid"
        },
        {
          "ordinal": 1,
          "name": "copied_from",
          "type_info": "Uuid"
        }
      ],
      "parameters": {
        "Left": ["Uuid", "Uuid"]
      },
      "nullable": [false, true]
    }
  },
  "5405fedcc383aa9c5f50b65874cbe438dcd7eff2408884bd9482db9e4319882a": {
    "query": "\nSELECT t.id,\n  t.exercise_slide_id,\n  t.exercise_type,\n  t.assignment,\n  t.public_spec,\n  t.model_solution_spec\nFROM exercise_tasks t\n  JOIN exercise_slides s ON (t.exercise_slide_id = s.id)\nWHERE s.exercise_id = $1\n  AND s.deleted_at IS NULL\n  AND t.deleted_at IS NULL\nORDER BY random();\n        ",
    "describe": {
      "columns": [
        {
          "ordinal": 0,
          "name": "id",
          "type_info": "Uuid"
        },
        {
          "ordinal": 1,
          "name": "exercise_slide_id",
          "type_info": "Uuid"
        },
        {
          "ordinal": 2,
          "name": "exercise_type",
          "type_info": "Varchar"
        },
        {
          "ordinal": 3,
          "name": "assignment",
          "type_info": "Jsonb"
        },
        {
          "ordinal": 4,
          "name": "public_spec",
          "type_info": "Jsonb"
        },
        {
          "ordinal": 5,
          "name": "model_solution_spec",
          "type_info": "Jsonb"
        }
      ],
      "parameters": {
        "Left": ["Uuid"]
      },
      "nullable": [false, false, false, false, true, true]
    }
  },
  "55d2baac7d8ce3670047a6388219d46faaac72bb6f7f6769b28fa320d601652c": {
    "query": "\nINSERT INTO exercise_service_info (\n    exercise_service_id,\n    exercise_type_specific_user_interface_iframe,\n    grade_endpoint_path,\n    public_spec_endpoint_path,\n    model_solution_path\n  )\nVALUES ($1, $2, $3, $4, $5)\nRETURNING *\n",
    "describe": {
      "columns": [
        {
          "ordinal": 0,
          "name": "exercise_service_id",
          "type_info": "Uuid"
        },
        {
          "ordinal": 1,
          "name": "created_at",
          "type_info": "Timestamptz"
        },
        {
          "ordinal": 2,
          "name": "updated_at",
          "type_info": "Timestamptz"
        },
        {
          "ordinal": 3,
          "name": "grade_endpoint_path",
          "type_info": "Varchar"
        },
        {
          "ordinal": 4,
          "name": "public_spec_endpoint_path",
          "type_info": "Varchar"
        },
        {
          "ordinal": 5,
          "name": "model_solution_path",
          "type_info": "Varchar"
        },
        {
          "ordinal": 6,
          "name": "exercise_type_specific_user_interface_iframe",
          "type_info": "Varchar"
        }
      ],
      "parameters": {
        "Left": ["Uuid", "Varchar", "Varchar", "Varchar", "Varchar"]
      },
      "nullable": [false, false, false, false, false, false, false]
    }
  },
  "5629bbd8991b5b3e8ac7f918491b67f7e37148c345c47984d86cadef99171257": {
    "query": "\nUPDATE courses\nSET name = $1\nWHERE id = $2\nRETURNING id,\n  name,\n  created_at,\n  updated_at,\n  organization_id,\n  deleted_at,\n  slug,\n  content_search_language::text,\n  language_code,\n  copied_from,\n  course_language_group_id,\n  description\n    ",
    "describe": {
      "columns": [
        {
          "ordinal": 0,
          "name": "id",
          "type_info": "Uuid"
        },
        {
          "ordinal": 1,
          "name": "name",
          "type_info": "Varchar"
        },
        {
          "ordinal": 2,
          "name": "created_at",
          "type_info": "Timestamptz"
        },
        {
          "ordinal": 3,
          "name": "updated_at",
          "type_info": "Timestamptz"
        },
        {
          "ordinal": 4,
          "name": "organization_id",
          "type_info": "Uuid"
        },
        {
          "ordinal": 5,
          "name": "deleted_at",
          "type_info": "Timestamptz"
        },
        {
          "ordinal": 6,
          "name": "slug",
          "type_info": "Varchar"
        },
        {
          "ordinal": 7,
          "name": "content_search_language",
          "type_info": "Text"
        },
        {
          "ordinal": 8,
          "name": "language_code",
          "type_info": "Varchar"
        },
        {
          "ordinal": 9,
          "name": "copied_from",
          "type_info": "Uuid"
        },
        {
          "ordinal": 10,
          "name": "course_language_group_id",
          "type_info": "Uuid"
        },
        {
          "ordinal": 11,
          "name": "description",
          "type_info": "Text"
        }
      ],
      "parameters": {
        "Left": ["Varchar", "Uuid"]
      },
      "nullable": [false, false, false, false, false, true, false, null, false, true, false, true]
    }
  },
  "576035aeb9e877869815eabed2f331073438c344f65a06022c74c23592c51dd6": {
    "query": "\nSELECT opens_at\nFROM chapters\nWHERE id = $1\n",
    "describe": {
      "columns": [
        {
          "ordinal": 0,
          "name": "opens_at",
          "type_info": "Timestamptz"
        }
      ],
      "parameters": {
        "Left": ["Uuid"]
      },
      "nullable": [true]
    }
  },
  "5994334eba8b775d80a31603a63fe24599b25205a00cc5de720edc14d2fd1058": {
    "query": "\nSELECT *\nFROM exercises\nWHERE page_id = $1\n  AND deleted_at IS NULL\n",
    "describe": {
      "columns": [
        {
          "ordinal": 0,
          "name": "id",
          "type_info": "Uuid"
        },
        {
          "ordinal": 1,
          "name": "created_at",
          "type_info": "Timestamptz"
        },
        {
          "ordinal": 2,
          "name": "updated_at",
          "type_info": "Timestamptz"
        },
        {
          "ordinal": 3,
          "name": "course_id",
          "type_info": "Uuid"
        },
        {
          "ordinal": 4,
          "name": "deleted_at",
          "type_info": "Timestamptz"
        },
        {
          "ordinal": 5,
          "name": "name",
          "type_info": "Varchar"
        },
        {
          "ordinal": 6,
          "name": "deadline",
          "type_info": "Timestamptz"
        },
        {
          "ordinal": 7,
          "name": "page_id",
          "type_info": "Uuid"
        },
        {
          "ordinal": 8,
          "name": "score_maximum",
          "type_info": "Int4"
        },
        {
          "ordinal": 9,
          "name": "order_number",
          "type_info": "Int4"
        },
        {
          "ordinal": 10,
          "name": "chapter_id",
          "type_info": "Uuid"
        },
        {
          "ordinal": 11,
          "name": "copied_from",
          "type_info": "Uuid"
        },
        {
          "ordinal": 12,
          "name": "exam_id",
          "type_info": "Uuid"
        }
      ],
      "parameters": {
        "Left": ["Uuid"]
      },
      "nullable": [
        false,
        false,
        false,
        true,
        true,
        false,
        true,
        false,
        false,
        false,
        true,
        true,
        true
      ]
    }
  },
  "5aa5b0629666c849e87f50b545a2f83f7bfadc42d475b3b2979f1c2507fdc551": {
    "query": "\nSELECT *\nFROM exercise_slides\nWHERE exercise_id = ANY($1)\n  AND deleted_at IS NULL;\n        ",
    "describe": {
      "columns": [
        {
          "ordinal": 0,
          "name": "id",
          "type_info": "Uuid"
        },
        {
          "ordinal": 1,
          "name": "created_at",
          "type_info": "Timestamptz"
        },
        {
          "ordinal": 2,
          "name": "updated_at",
          "type_info": "Timestamptz"
        },
        {
          "ordinal": 3,
          "name": "deleted_at",
          "type_info": "Timestamptz"
        },
        {
          "ordinal": 4,
          "name": "exercise_id",
          "type_info": "Uuid"
        },
        {
          "ordinal": 5,
          "name": "order_number",
          "type_info": "Int4"
        }
      ],
      "parameters": {
        "Left": ["UuidArray"]
      },
      "nullable": [false, false, false, true, false, false]
    }
  },
  "5bf296199f464130717be2910f6d241261334a31a65e9a6911d6e795d1435d8f": {
    "query": "\nUPDATE proposed_page_edits\nSET pending = $1\nWHERE id = $2\n",
    "describe": {
      "columns": [],
      "parameters": {
        "Left": ["Bool", "Uuid"]
      },
      "nullable": []
    }
  },
  "5bff2d6b08b954b12c31a399396e4f855f055ac3994940b626d05fbd4b415c54": {
    "query": "\nSELECT course_id, exam_id\nFROM pages\nWHERE id = $1\n  AND deleted_at IS NULL;\n        ",
    "describe": {
      "columns": [
        {
          "ordinal": 0,
          "name": "course_id",
          "type_info": "Uuid"
        },
        {
          "ordinal": 1,
          "name": "exam_id",
          "type_info": "Uuid"
        }
      ],
      "parameters": {
        "Left": ["Uuid"]
      },
      "nullable": [true, true]
    }
  },
  "5cf04047f64dad53b0b701fcb9e2c49da51b2d4c22944103a24f57f4bc37045f": {
    "query": "\nSELECT id,\n  created_at,\n  updated_at,\n  course_id,\n  exam_id,\n  chapter_id,\n  url_path,\n  title,\n  deleted_at,\n  content,\n  order_number,\n  copied_from\nFROM pages\nWHERE id = $1;\n",
    "describe": {
      "columns": [
        {
          "ordinal": 0,
          "name": "id",
          "type_info": "Uuid"
        },
        {
          "ordinal": 1,
          "name": "created_at",
          "type_info": "Timestamptz"
        },
        {
          "ordinal": 2,
          "name": "updated_at",
          "type_info": "Timestamptz"
        },
        {
          "ordinal": 3,
          "name": "course_id",
          "type_info": "Uuid"
        },
        {
          "ordinal": 4,
          "name": "exam_id",
          "type_info": "Uuid"
        },
        {
          "ordinal": 5,
          "name": "chapter_id",
          "type_info": "Uuid"
        },
        {
          "ordinal": 6,
          "name": "url_path",
          "type_info": "Varchar"
        },
        {
          "ordinal": 7,
          "name": "title",
          "type_info": "Varchar"
        },
        {
          "ordinal": 8,
          "name": "deleted_at",
          "type_info": "Timestamptz"
        },
        {
          "ordinal": 9,
          "name": "content",
          "type_info": "Jsonb"
        },
        {
          "ordinal": 10,
          "name": "order_number",
          "type_info": "Int4"
        },
        {
          "ordinal": 11,
          "name": "copied_from",
          "type_info": "Uuid"
        }
      ],
      "parameters": {
        "Left": ["Uuid"]
      },
      "nullable": [false, false, false, true, true, true, false, false, true, false, false, true]
    }
  },
  "5d906a7355c57bc0f6bc40148ced49d7dbe50951f67fc0628abcf9ef6e29fce8": {
    "query": "SELECT course_id AS \"course_id!\" FROM exercises WHERE id = $1 AND course_id IS NOT NULL",
    "describe": {
      "columns": [
        {
          "ordinal": 0,
          "name": "course_id!",
          "type_info": "Uuid"
        }
      ],
      "parameters": {
        "Left": ["Uuid"]
      },
      "nullable": [true]
    }
  },
  "5e92276cd35f5b56591706b2e6b9e5229aba70df37b21a2654298bf9a0caf783": {
    "query": "\nINSERT INTO organizations (id, name, slug, description)\nVALUES ($1, $2, $3, $4)\nRETURNING id\n",
    "describe": {
      "columns": [
        {
          "ordinal": 0,
          "name": "id",
          "type_info": "Uuid"
        }
      ],
      "parameters": {
        "Left": ["Uuid", "Varchar", "Varchar", "Varchar"]
      },
      "nullable": [false]
    }
  },
  "60fed3e48c5452f1f0d9aa6c6775f382456469221d08d6d2d450fd5c24648d31": {
    "query": "\nINSERT INTO chapters(name, course_id, chapter_number)\nVALUES($1, $2, $3)\nRETURNING *;\n",
    "describe": {
      "columns": [
        {
          "ordinal": 0,
          "name": "id",
          "type_info": "Uuid"
        },
        {
          "ordinal": 1,
          "name": "name",
          "type_info": "Varchar"
        },
        {
          "ordinal": 2,
          "name": "course_id",
          "type_info": "Uuid"
        },
        {
          "ordinal": 3,
          "name": "chapter_number",
          "type_info": "Int4"
        },
        {
          "ordinal": 4,
          "name": "created_at",
          "type_info": "Timestamptz"
        },
        {
          "ordinal": 5,
          "name": "updated_at",
          "type_info": "Timestamptz"
        },
        {
          "ordinal": 6,
          "name": "deleted_at",
          "type_info": "Timestamptz"
        },
        {
          "ordinal": 7,
          "name": "front_page_id",
          "type_info": "Uuid"
        },
        {
          "ordinal": 8,
          "name": "opens_at",
          "type_info": "Timestamptz"
        },
        {
          "ordinal": 9,
          "name": "chapter_image_path",
          "type_info": "Varchar"
        },
        {
          "ordinal": 10,
          "name": "copied_from",
          "type_info": "Uuid"
        }
      ],
      "parameters": {
        "Left": ["Varchar", "Uuid", "Int4"]
      },
      "nullable": [false, false, false, false, false, false, true, true, true, true, true]
    }
  },
  "622d48bb4059134b3f8f954471b619a499c3396e8c42d5401210576aab29974b": {
    "query": "\nSELECT p.url_path as url_path,\n  p.title as title,\n  c.chapter_number as chapter_number,\n  c.id as chapter_id,\n  c.opens_at as chapter_opens_at,\n  c.front_page_id as chapter_front_page_id\nFROM pages p\n  LEFT JOIN chapters c ON p.chapter_id = c.id\nWHERE p.order_number = (\n    SELECT MIN(pa.order_number)\n    FROM pages pa\n    WHERE pa.order_number > $1\n      AND pa.deleted_at IS NULL\n  )\n  AND p.course_id = $2\n  AND c.chapter_number = $3;\n        ",
    "describe": {
      "columns": [
        {
          "ordinal": 0,
          "name": "url_path",
          "type_info": "Varchar"
        },
        {
          "ordinal": 1,
          "name": "title",
          "type_info": "Varchar"
        },
        {
          "ordinal": 2,
          "name": "chapter_number",
          "type_info": "Int4"
        },
        {
          "ordinal": 3,
          "name": "chapter_id",
          "type_info": "Uuid"
        },
        {
          "ordinal": 4,
          "name": "chapter_opens_at",
          "type_info": "Timestamptz"
        },
        {
          "ordinal": 5,
          "name": "chapter_front_page_id",
          "type_info": "Uuid"
        }
      ],
      "parameters": {
        "Left": ["Int4", "Uuid", "Int4"]
      },
      "nullable": [false, false, false, false, true, true]
    }
  },
  "6263426899d28575a326f3f969a391461c623bc4397d4236f1a2bf048785927d": {
    "query": "\nSELECT pages.id,\n  pages.created_at,\n  pages.updated_at,\n  pages.course_id,\n  pages.exam_id,\n  pages.chapter_id,\n  pages.url_path,\n  pages.title,\n  pages.deleted_at,\n  pages.content,\n  pages.order_number,\n  pages.copied_from\nFROM pages\nWHERE exam_id = $1\nAND pages.deleted_at IS NULL\n",
    "describe": {
      "columns": [
        {
          "ordinal": 0,
          "name": "id",
          "type_info": "Uuid"
        },
        {
          "ordinal": 1,
          "name": "created_at",
          "type_info": "Timestamptz"
        },
        {
          "ordinal": 2,
          "name": "updated_at",
          "type_info": "Timestamptz"
        },
        {
          "ordinal": 3,
          "name": "course_id",
          "type_info": "Uuid"
        },
        {
          "ordinal": 4,
          "name": "exam_id",
          "type_info": "Uuid"
        },
        {
          "ordinal": 5,
          "name": "chapter_id",
          "type_info": "Uuid"
        },
        {
          "ordinal": 6,
          "name": "url_path",
          "type_info": "Varchar"
        },
        {
          "ordinal": 7,
          "name": "title",
          "type_info": "Varchar"
        },
        {
          "ordinal": 8,
          "name": "deleted_at",
          "type_info": "Timestamptz"
        },
        {
          "ordinal": 9,
          "name": "content",
          "type_info": "Jsonb"
        },
        {
          "ordinal": 10,
          "name": "order_number",
          "type_info": "Int4"
        },
        {
          "ordinal": 11,
          "name": "copied_from",
          "type_info": "Uuid"
        }
      ],
      "parameters": {
        "Left": ["Uuid"]
      },
      "nullable": [false, false, false, true, true, true, false, false, true, false, false, true]
    }
  },
  "678a1a79a8b5767c8d622268b1b0a06e92e8bc61124e367e83752b9064e82cac": {
    "query": "\nSELECT p.url_path as url_path,\n  p.title as title,\n  c.chapter_number as chapter_number,\n  c.id as chapter_id,\n  c.opens_at as chapter_opens_at,\n  c.front_page_id as chapter_front_page_id\nFROM chapters c\n  INNER JOIN pages p on c.id = p.chapter_id\nWHERE c.chapter_number = (\n    SELECT MIN(ca.chapter_number)\n    FROM chapters ca\n    WHERE ca.chapter_number > $1\n      AND ca.deleted_at IS NULL\n  )\n  AND c.course_id = $2\nORDER BY p.order_number\nLIMIT 1;\n        ",
    "describe": {
      "columns": [
        {
          "ordinal": 0,
          "name": "url_path",
          "type_info": "Varchar"
        },
        {
          "ordinal": 1,
          "name": "title",
          "type_info": "Varchar"
        },
        {
          "ordinal": 2,
          "name": "chapter_number",
          "type_info": "Int4"
        },
        {
          "ordinal": 3,
          "name": "chapter_id",
          "type_info": "Uuid"
        },
        {
          "ordinal": 4,
          "name": "chapter_opens_at",
          "type_info": "Timestamptz"
        },
        {
          "ordinal": 5,
          "name": "chapter_front_page_id",
          "type_info": "Uuid"
        }
      ],
      "parameters": {
        "Left": ["Int4", "Uuid"]
      },
      "nullable": [false, false, false, false, true, true]
    }
  },
  "680c5eed3c49d67d404af7d0a2df7dc8f9391db14848e8aff877a8a117335be2": {
    "query": "SELECT * FROM exercises WHERE id = $1;",
    "describe": {
      "columns": [
        {
          "ordinal": 0,
          "name": "id",
          "type_info": "Uuid"
        },
        {
          "ordinal": 1,
          "name": "created_at",
          "type_info": "Timestamptz"
        },
        {
          "ordinal": 2,
          "name": "updated_at",
          "type_info": "Timestamptz"
        },
        {
          "ordinal": 3,
          "name": "course_id",
          "type_info": "Uuid"
        },
        {
          "ordinal": 4,
          "name": "deleted_at",
          "type_info": "Timestamptz"
        },
        {
          "ordinal": 5,
          "name": "name",
          "type_info": "Varchar"
        },
        {
          "ordinal": 6,
          "name": "deadline",
          "type_info": "Timestamptz"
        },
        {
          "ordinal": 7,
          "name": "page_id",
          "type_info": "Uuid"
        },
        {
          "ordinal": 8,
          "name": "score_maximum",
          "type_info": "Int4"
        },
        {
          "ordinal": 9,
          "name": "order_number",
          "type_info": "Int4"
        },
        {
          "ordinal": 10,
          "name": "chapter_id",
          "type_info": "Uuid"
        },
        {
          "ordinal": 11,
          "name": "copied_from",
          "type_info": "Uuid"
        },
        {
          "ordinal": 12,
          "name": "exam_id",
          "type_info": "Uuid"
        }
      ],
      "parameters": {
        "Left": ["Uuid"]
      },
      "nullable": [
        false,
        false,
        false,
        true,
        true,
        false,
        true,
        false,
        false,
        false,
        true,
        true,
        true
      ]
    }
  },
  "6b8536e8f4621ec17b4b6a7aea1b2df02d5f86d70df29eaa89dd00c028aa4e67": {
    "query": "\nINSERT INTO proposed_block_edits (\n  proposal_id,\n  block_id,\n  block_attribute,\n  original_text,\n  changed_text\n)\nVALUES ($1, $2, $3, $4, $5)\nRETURNING id\n",
    "describe": {
      "columns": [
        {
          "ordinal": 0,
          "name": "id",
          "type_info": "Uuid"
        }
      ],
      "parameters": {
        "Left": ["Uuid", "Uuid", "Text", "Text", "Text"]
      },
      "nullable": [false]
    }
  },
  "6bc403d5e34e4661d2e6930c35e5d8caafea81db10220cdaf612d9be967a056b": {
    "query": "\nSELECT *\nFROM exercise_slides\nWHERE exercise_id = $1\n  AND deleted_at IS NULL;\n    ",
    "describe": {
      "columns": [
        {
          "ordinal": 0,
          "name": "id",
          "type_info": "Uuid"
        },
        {
          "ordinal": 1,
          "name": "created_at",
          "type_info": "Timestamptz"
        },
        {
          "ordinal": 2,
          "name": "updated_at",
          "type_info": "Timestamptz"
        },
        {
          "ordinal": 3,
          "name": "deleted_at",
          "type_info": "Timestamptz"
        },
        {
          "ordinal": 4,
          "name": "exercise_id",
          "type_info": "Uuid"
        },
        {
          "ordinal": 5,
          "name": "order_number",
          "type_info": "Int4"
        }
      ],
      "parameters": {
        "Left": ["Uuid"]
      },
      "nullable": [false, false, false, true, false, false]
    }
  },
  "6f5ab6a5fb0636d714701ea1c4d6c01ca9b3a54efc33322c8bf81d98d356d8e6": {
    "query": "\nSELECT *\nfrom playground_examples\nWHERE deleted_at IS NULL;\n  ",
    "describe": {
      "columns": [
        {
          "ordinal": 0,
          "name": "id",
          "type_info": "Uuid"
        },
        {
          "ordinal": 1,
          "name": "created_at",
          "type_info": "Timestamptz"
        },
        {
          "ordinal": 2,
          "name": "updated_at",
          "type_info": "Timestamptz"
        },
        {
          "ordinal": 3,
          "name": "deleted_at",
          "type_info": "Timestamptz"
        },
        {
          "ordinal": 4,
          "name": "name",
          "type_info": "Varchar"
        },
        {
          "ordinal": 5,
          "name": "url",
          "type_info": "Varchar"
        },
        {
          "ordinal": 6,
          "name": "width",
          "type_info": "Int4"
        },
        {
          "ordinal": 7,
          "name": "data",
          "type_info": "Jsonb"
        }
      ],
      "parameters": {
        "Left": []
      },
      "nullable": [false, false, false, true, false, false, false, false]
    }
  },
  "710ccb21f84c2c1777024e07f260afd8d6e826c2e48de101ec721f2f58d2ea12": {
    "query": "\nINSERT INTO regrading_submissions (\n    regrading_id,\n    submission_id,\n    grading_before_regrading\n  )\nVALUES ($1, $2, $3)\nRETURNING id\n",
    "describe": {
      "columns": [
        {
          "ordinal": 0,
          "name": "id",
          "type_info": "Uuid"
        }
      ],
      "parameters": {
        "Left": ["Uuid", "Uuid", "Uuid"]
      },
      "nullable": [false]
    }
  },
  "744d6db0137323cc6398d3dacc9a6a59866b6e23798c33e118a0683f6a58cd36": {
    "query": "\nSELECT *\nFROM exercise_service_info\nWHERE exercise_service_id = $1\n    ",
    "describe": {
      "columns": [
        {
          "ordinal": 0,
          "name": "exercise_service_id",
          "type_info": "Uuid"
        },
        {
          "ordinal": 1,
          "name": "created_at",
          "type_info": "Timestamptz"
        },
        {
          "ordinal": 2,
          "name": "updated_at",
          "type_info": "Timestamptz"
        },
        {
          "ordinal": 3,
          "name": "grade_endpoint_path",
          "type_info": "Varchar"
        },
        {
          "ordinal": 4,
          "name": "public_spec_endpoint_path",
          "type_info": "Varchar"
        },
        {
          "ordinal": 5,
          "name": "model_solution_path",
          "type_info": "Varchar"
        },
        {
          "ordinal": 6,
          "name": "exercise_type_specific_user_interface_iframe",
          "type_info": "Varchar"
        }
      ],
      "parameters": {
        "Left": ["Uuid"]
      },
      "nullable": [false, false, false, false, false, false, false]
    }
  },
  "7520c95b1fb035c03452f583dd231cb2a03783c53077256fb2c8b3c14e3551b1": {
    "query": "\nINSERT INTO courses (name, organization_id, slug, language_code, course_language_group_id, description)\nVALUES ($1, $2, $3, $4, $5, $6)\nRETURNING id\n",
    "describe": {
      "columns": [
        {
          "ordinal": 0,
          "name": "id",
          "type_info": "Uuid"
        }
      ],
      "parameters": {
        "Left": ["Varchar", "Uuid", "Varchar", "Varchar", "Uuid", "Text"]
      },
      "nullable": [false]
    }
  },
  "76ce92c1173e95b850a803ae754c1a94af1c02eb4e5e553df48901d90eb6e923": {
    "query": "\nSELECT *\nFROM users\nWHERE id = $1\n        ",
    "describe": {
      "columns": [
        {
          "ordinal": 0,
          "name": "id",
          "type_info": "Uuid"
        },
        {
          "ordinal": 1,
          "name": "created_at",
          "type_info": "Timestamptz"
        },
        {
          "ordinal": 2,
          "name": "updated_at",
          "type_info": "Timestamptz"
        },
        {
          "ordinal": 3,
          "name": "deleted_at",
          "type_info": "Timestamptz"
        },
        {
          "ordinal": 4,
          "name": "upstream_id",
          "type_info": "Int4"
        },
        {
          "ordinal": 5,
          "name": "email",
          "type_info": "Varchar"
        }
      ],
      "parameters": {
        "Left": ["Uuid"]
      },
      "nullable": [false, false, false, true, true, false]
    }
  },
  "77657c034a3b37f5833d49bd77e022a45d3b31ce1abb8d00e80201e29a48e322": {
    "query": "\nSELECT id,\n  name,\n  created_at,\n  updated_at,\n  organization_id,\n  deleted_at,\n  slug,\n  content_search_language::text,\n  language_code,\n  copied_from,\n  course_language_group_id,\n  description\nFROM courses\nWHERE id = $1;\n    ",
    "describe": {
      "columns": [
        {
          "ordinal": 0,
          "name": "id",
          "type_info": "Uuid"
        },
        {
          "ordinal": 1,
          "name": "name",
          "type_info": "Varchar"
        },
        {
          "ordinal": 2,
          "name": "created_at",
          "type_info": "Timestamptz"
        },
        {
          "ordinal": 3,
          "name": "updated_at",
          "type_info": "Timestamptz"
        },
        {
          "ordinal": 4,
          "name": "organization_id",
          "type_info": "Uuid"
        },
        {
          "ordinal": 5,
          "name": "deleted_at",
          "type_info": "Timestamptz"
        },
        {
          "ordinal": 6,
          "name": "slug",
          "type_info": "Varchar"
        },
        {
          "ordinal": 7,
          "name": "content_search_language",
          "type_info": "Text"
        },
        {
          "ordinal": 8,
          "name": "language_code",
          "type_info": "Varchar"
        },
        {
          "ordinal": 9,
          "name": "copied_from",
          "type_info": "Uuid"
        },
        {
          "ordinal": 10,
          "name": "course_language_group_id",
          "type_info": "Uuid"
        },
        {
          "ordinal": 11,
          "name": "description",
          "type_info": "Text"
        }
      ],
      "parameters": {
        "Left": ["Uuid"]
      },
      "nullable": [false, false, false, false, false, true, false, null, false, true, false, true]
    }
  },
  "785c6a12aad375df96e3ce5dee4b20fde25e67ec826c645019a03222a07c2aa9": {
    "query": "\nSELECT DATE(created_at) date, count(*)::integer\nFROM submissions\nWHERE course_id = $1\nGROUP BY date\nORDER BY date;\n          ",
    "describe": {
      "columns": [
        {
          "ordinal": 0,
          "name": "date",
          "type_info": "Date"
        },
        {
          "ordinal": 1,
          "name": "count",
          "type_info": "Int4"
        }
      ],
      "parameters": {
        "Left": ["Uuid"]
      },
      "nullable": [null, null]
    }
  },
  "79a997ae3e7010fc4411554484753bc5f48823c4142a410d09e4ba93310e2596": {
    "query": "\nUPDATE user_exercise_states\nSET selected_exercise_slide_id = $4\nWHERE user_id = $1\n  AND exercise_id = $2\n  AND (course_instance_id = $3 OR exam_id = $5)\n    ",
    "describe": {
      "columns": [],
      "parameters": {
        "Left": ["Uuid", "Uuid", "Uuid", "Uuid", "Uuid"]
      },
      "nullable": []
    }
  },
  "79d611ab409e1fbe46dbccf7e84f714de76138f0c71d2f43b59da2a6a98f2d88": {
    "query": "\nINSERT INTO exercises (course_id, name, page_id, chapter_id, order_number)\nVALUES ($1, $2, $3, $4, $5)\nRETURNING id\n",
    "describe": {
      "columns": [
        {
          "ordinal": 0,
          "name": "id",
          "type_info": "Uuid"
        }
      ],
      "parameters": {
        "Left": ["Uuid", "Varchar", "Uuid", "Uuid", "Int4"]
      },
      "nullable": [false]
    }
  },
  "7a76df8c10629d8afcfc6863e2ada85d9108c74ccae8ffe4f5e2fd7c6a36432a": {
    "query": "\nUPDATE exercise_slides\nSET deleted_at = now()\nWHERE exercise_id = ANY($1)\nRETURNING id;\n        ",
    "describe": {
      "columns": [
        {
          "ordinal": 0,
          "name": "id",
          "type_info": "Uuid"
        }
      ],
      "parameters": {
        "Left": ["UuidArray"]
      },
      "nullable": [false]
    }
  },
  "7f1cb8b1bbc4ed001fa4fc6dcbbc90e30e0d509e64de0d75461ae1c82a285268": {
    "query": "UPDATE chapters SET opens_at = $1 WHERE id = $2",
    "describe": {
      "columns": [],
      "parameters": {
        "Left": ["Timestamptz", "Uuid"]
      },
      "nullable": []
    }
  },
  "7f373130b904d2214e526cda0134c50280fe0dcb089c208b2bfacc0dc985a64d": {
    "query": "\nSELECT *\nFROM submissions\nWHERE exercise_id = $1\n  AND user_id = $2\n  AND deleted_at IS NULL\nORDER BY created_at DESC\nLIMIT 1\n",
    "describe": {
      "columns": [
        {
          "ordinal": 0,
          "name": "id",
          "type_info": "Uuid"
        },
        {
          "ordinal": 1,
          "name": "created_at",
          "type_info": "Timestamptz"
        },
        {
          "ordinal": 2,
          "name": "updated_at",
          "type_info": "Timestamptz"
        },
        {
          "ordinal": 3,
          "name": "deleted_at",
          "type_info": "Timestamptz"
        },
        {
          "ordinal": 4,
          "name": "exercise_id",
          "type_info": "Uuid"
        },
        {
          "ordinal": 5,
          "name": "course_id",
          "type_info": "Uuid"
        },
        {
          "ordinal": 6,
          "name": "exercise_task_id",
          "type_info": "Uuid"
        },
        {
          "ordinal": 7,
          "name": "data_json",
          "type_info": "Jsonb"
        },
        {
          "ordinal": 8,
          "name": "grading_id",
          "type_info": "Uuid"
        },
        {
          "ordinal": 9,
          "name": "metadata",
          "type_info": "Jsonb"
        },
        {
          "ordinal": 10,
          "name": "user_id",
          "type_info": "Uuid"
        },
        {
          "ordinal": 11,
          "name": "course_instance_id",
          "type_info": "Uuid"
        },
        {
          "ordinal": 12,
          "name": "exam_id",
          "type_info": "Uuid"
        }
      ],
      "parameters": {
        "Left": ["Uuid", "Uuid"]
      },
      "nullable": [
        false,
        false,
        false,
        true,
        false,
        true,
        false,
        true,
        true,
        true,
        false,
        true,
        true
      ]
    }
  },
  "7f60cb95d005229697685588b6c62a2a5c9c46c224b5df59cfa6c111dd0e1b15": {
    "query": "\nSELECT id,\n  created_at,\n  updated_at,\n  submission_id,\n  course_id,\n  exam_id,\n  exercise_id,\n  exercise_task_id,\n  grading_priority,\n  score_given,\n  grading_progress as \"grading_progress: _\",\n  user_points_update_strategy as \"user_points_update_strategy: _\",\n  unscaled_score_maximum,\n  unscaled_score_given,\n  grading_started_at,\n  grading_completed_at,\n  feedback_json,\n  feedback_text,\n  deleted_at\nFROM gradings\nWHERE id = $1\n",
    "describe": {
      "columns": [
        {
          "ordinal": 0,
          "name": "id",
          "type_info": "Uuid"
        },
        {
          "ordinal": 1,
          "name": "created_at",
          "type_info": "Timestamptz"
        },
        {
          "ordinal": 2,
          "name": "updated_at",
          "type_info": "Timestamptz"
        },
        {
          "ordinal": 3,
          "name": "submission_id",
          "type_info": "Uuid"
        },
        {
          "ordinal": 4,
          "name": "course_id",
          "type_info": "Uuid"
        },
        {
          "ordinal": 5,
          "name": "exam_id",
          "type_info": "Uuid"
        },
        {
          "ordinal": 6,
          "name": "exercise_id",
          "type_info": "Uuid"
        },
        {
          "ordinal": 7,
          "name": "exercise_task_id",
          "type_info": "Uuid"
        },
        {
          "ordinal": 8,
          "name": "grading_priority",
          "type_info": "Int4"
        },
        {
          "ordinal": 9,
          "name": "score_given",
          "type_info": "Float4"
        },
        {
          "ordinal": 10,
          "name": "grading_progress: _",
          "type_info": {
            "Custom": {
              "name": "grading_progress",
              "kind": {
                "Enum": ["fully-graded", "pending", "pending-manual", "failed", "not-ready"]
              }
            }
          }
        },
        {
          "ordinal": 11,
          "name": "user_points_update_strategy: _",
          "type_info": {
            "Custom": {
              "name": "user_points_update_strategy",
              "kind": {
                "Enum": [
                  "can-add-points-but-cannot-remove-points",
                  "can-add-points-and-can-remove-points"
                ]
              }
            }
          }
        },
        {
          "ordinal": 12,
          "name": "unscaled_score_maximum",
          "type_info": "Int4"
        },
        {
          "ordinal": 13,
          "name": "unscaled_score_given",
          "type_info": "Float4"
        },
        {
          "ordinal": 14,
          "name": "grading_started_at",
          "type_info": "Timestamptz"
        },
        {
          "ordinal": 15,
          "name": "grading_completed_at",
          "type_info": "Timestamptz"
        },
        {
          "ordinal": 16,
          "name": "feedback_json",
          "type_info": "Jsonb"
        },
        {
          "ordinal": 17,
          "name": "feedback_text",
          "type_info": "Text"
        },
        {
          "ordinal": 18,
          "name": "deleted_at",
          "type_info": "Timestamptz"
        }
      ],
      "parameters": {
        "Left": ["Uuid"]
      },
      "nullable": [
        false,
        false,
        false,
        false,
        true,
        true,
        false,
        false,
        false,
        true,
        false,
        false,
        true,
        true,
        true,
        true,
        true,
        true,
        true
      ]
    }
  },
  "80f7868413d8874e45915bf980f553f4e9e09b8a17f9043bbdbe7d81f85c817c": {
    "query": "\nINSERT INTO pages (\n    id,\n    course_id,\n    content,\n    url_path,\n    title,\n    chapter_id,\n    order_number,\n    copied_from,\n    content_search_language\n  )\nSELECT uuid_generate_v5($1, id::text),\n  $1,\n  content,\n  url_path,\n  title,\n  uuid_generate_v5($1, chapter_id::text),\n  order_number,\n  id,\n  content_search_language\nFROM pages\nWHERE (course_id = $2)\nRETURNING id,\n  content;\n    ",
    "describe": {
      "columns": [
        {
          "ordinal": 0,
          "name": "id",
          "type_info": "Uuid"
        },
        {
          "ordinal": 1,
          "name": "content",
          "type_info": "Jsonb"
        }
      ],
      "parameters": {
        "Left": ["Uuid", "Uuid"]
      },
      "nullable": [false, false]
    }
  },
  "814b64d8d02dc308fe81f4d5608f698d8dfb5ea72049fd321754feb1c1104626": {
    "query": "\nUPDATE exercise_services\n    SET deleted_at = now()\nWHERE id = $1\n    RETURNING *\n        ",
    "describe": {
      "columns": [
        {
          "ordinal": 0,
          "name": "id",
          "type_info": "Uuid"
        },
        {
          "ordinal": 1,
          "name": "created_at",
          "type_info": "Timestamptz"
        },
        {
          "ordinal": 2,
          "name": "updated_at",
          "type_info": "Timestamptz"
        },
        {
          "ordinal": 3,
          "name": "deleted_at",
          "type_info": "Timestamptz"
        },
        {
          "ordinal": 4,
          "name": "name",
          "type_info": "Varchar"
        },
        {
          "ordinal": 5,
          "name": "slug",
          "type_info": "Varchar"
        },
        {
          "ordinal": 6,
          "name": "public_url",
          "type_info": "Varchar"
        },
        {
          "ordinal": 7,
          "name": "internal_url",
          "type_info": "Varchar"
        },
        {
          "ordinal": 8,
          "name": "max_reprocessing_submissions_at_once",
          "type_info": "Int4"
        }
      ],
      "parameters": {
        "Left": ["Uuid"]
      },
      "nullable": [false, false, false, true, false, false, false, true, false]
    }
  },
  "8198f7adf5e5c8c71a7d632e7ccc1e8d139d30af2e410b57d710321fad7e18ba": {
    "query": "\nSELECT *\nFROM exercise_slides\nWHERE exercise_id = $1\n  AND deleted_at IS NULL\nORDER BY random()\nLIMIT 1;\n        ",
    "describe": {
      "columns": [
        {
          "ordinal": 0,
          "name": "id",
          "type_info": "Uuid"
        },
        {
          "ordinal": 1,
          "name": "created_at",
          "type_info": "Timestamptz"
        },
        {
          "ordinal": 2,
          "name": "updated_at",
          "type_info": "Timestamptz"
        },
        {
          "ordinal": 3,
          "name": "deleted_at",
          "type_info": "Timestamptz"
        },
        {
          "ordinal": 4,
          "name": "exercise_id",
          "type_info": "Uuid"
        },
        {
          "ordinal": 5,
          "name": "order_number",
          "type_info": "Int4"
        }
      ],
      "parameters": {
        "Left": ["Uuid"]
      },
      "nullable": [false, false, false, true, false, false]
    }
  },
  "831476e084bba9486fd435565e46067716e6738cc05f393a1dba87a68edc27f7": {
    "query": "\nSELECT user_id,\n  exercise_id,\n  score_given\nFROM user_exercise_states\nWHERE course_instance_id = $1\nORDER BY user_id ASC\n",
    "describe": {
      "columns": [
        {
          "ordinal": 0,
          "name": "user_id",
          "type_info": "Uuid"
        },
        {
          "ordinal": 1,
          "name": "exercise_id",
          "type_info": "Uuid"
        },
        {
          "ordinal": 2,
          "name": "score_given",
          "type_info": "Float4"
        }
      ],
      "parameters": {
        "Left": ["Uuid"]
      },
      "nullable": [false, false, true]
    }
  },
  "8355f2e2500598d1b6fb129f1c7876b2415df0f4235a164a98b0414f8445c84b": {
    "query": "\nSELECT id,\n  regrading_started_at,\n  regrading_completed_at,\n  total_grading_progress AS \"total_grading_progress: _\"\nFROM regradings\nWHERE id = $1\n",
    "describe": {
      "columns": [
        {
          "ordinal": 0,
          "name": "id",
          "type_info": "Uuid"
        },
        {
          "ordinal": 1,
          "name": "regrading_started_at",
          "type_info": "Timestamptz"
        },
        {
          "ordinal": 2,
          "name": "regrading_completed_at",
          "type_info": "Timestamptz"
        },
        {
          "ordinal": 3,
          "name": "total_grading_progress: _",
          "type_info": {
            "Custom": {
              "name": "grading_progress",
              "kind": {
                "Enum": ["fully-graded", "pending", "pending-manual", "failed", "not-ready"]
              }
            }
          }
        }
      ],
      "parameters": {
        "Left": ["Uuid"]
      },
      "nullable": [false, true, true, false]
    }
  },
  "8418000fb3d50f52e42766c3884416520d434ea9588248e26c3b4fbfb1abae90": {
    "query": "\nUPDATE email_templates\nSET name = $1,\n  subject = $2,\n  content = $3,\n  exercise_completions_threshold = $4,\n  points_threshold = $5\nWHERE id = $6\nRETURNING *\n  ",
    "describe": {
      "columns": [
        {
          "ordinal": 0,
          "name": "id",
          "type_info": "Uuid"
        },
        {
          "ordinal": 1,
          "name": "created_at",
          "type_info": "Timestamptz"
        },
        {
          "ordinal": 2,
          "name": "updated_at",
          "type_info": "Timestamptz"
        },
        {
          "ordinal": 3,
          "name": "deleted_at",
          "type_info": "Timestamptz"
        },
        {
          "ordinal": 4,
          "name": "content",
          "type_info": "Jsonb"
        },
        {
          "ordinal": 5,
          "name": "name",
          "type_info": "Varchar"
        },
        {
          "ordinal": 6,
          "name": "subject",
          "type_info": "Varchar"
        },
        {
          "ordinal": 7,
          "name": "exercise_completions_threshold",
          "type_info": "Int4"
        },
        {
          "ordinal": 8,
          "name": "points_threshold",
          "type_info": "Int4"
        },
        {
          "ordinal": 9,
          "name": "course_instance_id",
          "type_info": "Uuid"
        }
      ],
      "parameters": {
        "Left": ["Varchar", "Varchar", "Jsonb", "Int4", "Int4", "Uuid"]
      },
      "nullable": [false, false, false, true, true, false, true, true, true, false]
    }
  },
  "8492979938e25727c88d0aa43f2def59b6d913247be736fd18d03ba7e9a7973a": {
    "query": "\nUPDATE exercise_slides\nSET deleted_at = now()\nWHERE exercise_id IN (\n    SELECT id\n    FROM exercises\n    WHERE page_id = $1\n  );\n        ",
    "describe": {
      "columns": [],
      "parameters": {
        "Left": ["Uuid"]
      },
      "nullable": []
    }
  },
  "84d9de5c0e69e4e2f3f2d3d5bac3f4485485b6c6e64cb549938402640c88ee7d": {
    "query": "\nINSERT INTO gradings(\n    submission_id,\n    course_id,\n    exam_id,\n    exercise_id,\n    exercise_task_id,\n    user_points_update_strategy,\n    grading_started_at\n  )\nVALUES($1, $2, $3, $4, $5, $6, now())\nRETURNING id,\n  created_at,\n  updated_at,\n  submission_id,\n  course_id,\n  exam_id,\n  exercise_id,\n  exercise_task_id,\n  grading_priority,\n  score_given,\n  grading_progress as \"grading_progress: _\",\n  user_points_update_strategy as \"user_points_update_strategy: _\",\n  unscaled_score_given,\n  unscaled_score_maximum,\n  grading_started_at,\n  grading_completed_at,\n  feedback_json,\n  feedback_text,\n  deleted_at\n",
    "describe": {
      "columns": [
        {
          "ordinal": 0,
          "name": "id",
          "type_info": "Uuid"
        },
        {
          "ordinal": 1,
          "name": "created_at",
          "type_info": "Timestamptz"
        },
        {
          "ordinal": 2,
          "name": "updated_at",
          "type_info": "Timestamptz"
        },
        {
          "ordinal": 3,
          "name": "submission_id",
          "type_info": "Uuid"
        },
        {
          "ordinal": 4,
          "name": "course_id",
          "type_info": "Uuid"
        },
        {
          "ordinal": 5,
          "name": "exam_id",
          "type_info": "Uuid"
        },
        {
          "ordinal": 6,
          "name": "exercise_id",
          "type_info": "Uuid"
        },
        {
          "ordinal": 7,
          "name": "exercise_task_id",
          "type_info": "Uuid"
        },
        {
          "ordinal": 8,
          "name": "grading_priority",
          "type_info": "Int4"
        },
        {
          "ordinal": 9,
          "name": "score_given",
          "type_info": "Float4"
        },
        {
          "ordinal": 10,
          "name": "grading_progress: _",
          "type_info": {
            "Custom": {
              "name": "grading_progress",
              "kind": {
                "Enum": ["fully-graded", "pending", "pending-manual", "failed", "not-ready"]
              }
            }
          }
        },
        {
          "ordinal": 11,
          "name": "user_points_update_strategy: _",
          "type_info": {
            "Custom": {
              "name": "user_points_update_strategy",
              "kind": {
                "Enum": [
                  "can-add-points-but-cannot-remove-points",
                  "can-add-points-and-can-remove-points"
                ]
              }
            }
          }
        },
        {
          "ordinal": 12,
          "name": "unscaled_score_given",
          "type_info": "Float4"
        },
        {
          "ordinal": 13,
          "name": "unscaled_score_maximum",
          "type_info": "Int4"
        },
        {
          "ordinal": 14,
          "name": "grading_started_at",
          "type_info": "Timestamptz"
        },
        {
          "ordinal": 15,
          "name": "grading_completed_at",
          "type_info": "Timestamptz"
        },
        {
          "ordinal": 16,
          "name": "feedback_json",
          "type_info": "Jsonb"
        },
        {
          "ordinal": 17,
          "name": "feedback_text",
          "type_info": "Text"
        },
        {
          "ordinal": 18,
          "name": "deleted_at",
          "type_info": "Timestamptz"
        }
      ],
      "parameters": {
        "Left": [
          "Uuid",
          "Uuid",
          "Uuid",
          "Uuid",
          "Uuid",
          {
            "Custom": {
              "name": "user_points_update_strategy",
              "kind": {
                "Enum": [
                  "can-add-points-but-cannot-remove-points",
                  "can-add-points-and-can-remove-points"
                ]
              }
            }
          }
        ]
      },
      "nullable": [
        false,
        false,
        false,
        false,
        true,
        true,
        false,
        false,
        false,
        true,
        false,
        false,
        true,
        true,
        true,
        true,
        true,
        true,
        true
      ]
    }
  },
  "852a2e8b28b656b8e676b846827ea1244ca82ff1dfe59676b8933ed03022924f": {
    "query": "\nSELECT COUNT(*) AS count\nFROM page_history\nWHERE page_id = $1\n",
    "describe": {
      "columns": [
        {
          "ordinal": 0,
          "name": "count",
          "type_info": "Int8"
        }
      ],
      "parameters": {
        "Left": ["Uuid"]
      },
      "nullable": [null]
    }
  },
  "85d460d9a14e12b66d387b3cdf0caf930e42725cd706c38a85d02613ae14130e": {
    "query": "\nSELECT *\nFROM exercise_slides\nWHERE deleted_at IS NULL;\n    ",
    "describe": {
      "columns": [
        {
          "ordinal": 0,
          "name": "id",
          "type_info": "Uuid"
        },
        {
          "ordinal": 1,
          "name": "created_at",
          "type_info": "Timestamptz"
        },
        {
          "ordinal": 2,
          "name": "updated_at",
          "type_info": "Timestamptz"
        },
        {
          "ordinal": 3,
          "name": "deleted_at",
          "type_info": "Timestamptz"
        },
        {
          "ordinal": 4,
          "name": "exercise_id",
          "type_info": "Uuid"
        },
        {
          "ordinal": 5,
          "name": "order_number",
          "type_info": "Int4"
        }
      ],
      "parameters": {
        "Left": []
      },
      "nullable": [false, false, false, true, false, false]
    }
  },
  "862f07aafadb5dd995ce1d74b63b30d83e2c109fb286641795a61726c009ff04": {
    "query": "\nINSERT INTO exercise_tasks (\n    exercise_slide_id,\n    exercise_type,\n    assignment,\n    private_spec,\n    public_spec,\n    model_solution_spec\n  )\nVALUES ($1, $2, $3, $4, $5, $6)\nRETURNING id\n",
    "describe": {
      "columns": [
        {
          "ordinal": 0,
          "name": "id",
          "type_info": "Uuid"
        }
      ],
      "parameters": {
        "Left": ["Uuid", "Varchar", "Jsonb", "Jsonb", "Jsonb", "Jsonb"]
      },
      "nullable": [false]
    }
  },
  "8698ccb5049f1ab2e0d9e0d4e5922dc8bbf6dae00c9d9320a7a42097be0fe315": {
    "query": "\nSELECT user_id,\n  exam_id,\n  started_at\nFROM exam_enrollments\nWHERE exam_id = $1\n  AND user_id = $2\n",
    "describe": {
      "columns": [
        {
          "ordinal": 0,
          "name": "user_id",
          "type_info": "Uuid"
        },
        {
          "ordinal": 1,
          "name": "exam_id",
          "type_info": "Uuid"
        },
        {
          "ordinal": 2,
          "name": "started_at",
          "type_info": "Timestamptz"
        }
      ],
      "parameters": {
        "Left": ["Uuid", "Uuid"]
      },
      "nullable": [false, false, false]
    }
  },
  "87848a65cafd33187ebbc6ed99b0a6eaaff44a09d3efb17759ee3604fc39f49c": {
    "query": "\n-- common table expression for the search term tsquery so that we don't have to repeat it many times\nWITH cte as (\n    -- Converts the search term to a word search with ands between the words with plainto_tsquery but appends ':*' to the\n    -- last word so that it  becomes a prefix match. This way the search will also contain results when the last word in\n    -- the search term is only partially typed. Note that if to_tsquery($4) decides to stem the word, the replacement\n    -- will be skipped.\n    SELECT ts_rewrite(\n        plainto_tsquery($2::regconfig, $3),\n        to_tsquery($4),\n        to_tsquery($4 || ':*')\n    ) as query\n)\nSELECT id,\n    ts_rank(\n    content_search,\n    (\n        SELECT query\n        from cte\n    )\n    ) as rank,\n    ts_headline(\n    $2::regconfig,\n    title,\n    (\n        SELECT query\n        from cte\n    )\n    ) as title_headline,\n    ts_headline(\n    $2::regconfig,\n    content_search_original_text,\n    (\n        SELECT query\n        from cte\n    )\n    ) as content_headline,\n    url_path\nFROM pages\nWHERE course_id = $1\n    AND deleted_at IS NULL\n    AND content_search @@ (\n    SELECT query\n    from cte\n    )\nORDER BY rank DESC\nLIMIT 50;\n        ",
    "describe": {
      "columns": [
        {
          "ordinal": 0,
          "name": "id",
          "type_info": "Uuid"
        },
        {
          "ordinal": 1,
          "name": "rank",
          "type_info": "Float4"
        },
        {
          "ordinal": 2,
          "name": "title_headline",
          "type_info": "Text"
        },
        {
          "ordinal": 3,
          "name": "content_headline",
          "type_info": "Text"
        },
        {
          "ordinal": 4,
          "name": "url_path",
          "type_info": "Varchar"
        }
      ],
      "parameters": {
        "Left": [
          "Uuid",
          {
            "Custom": {
              "name": "regconfig",
              "kind": "Simple"
            }
          },
          "Text",
          "Text"
        ]
      },
      "nullable": [false, null, null, null, false]
    }
  },
  "882525a929728d222af1a0946c0c6d0291a891d67d8fc81e2c8400cf400baeef": {
    "query": "\nINSERT INTO course_exams (course_id, exam_id)\nVALUES ($1, $2)\n",
    "describe": {
      "columns": [],
      "parameters": {
        "Left": ["Uuid", "Uuid"]
      },
      "nullable": []
    }
  },
  "88890869dabe25130451185ec231260f8cdc6121649923e7209346dded7d0014": {
    "query": "SELECT organization_id FROM courses WHERE id = $1",
    "describe": {
      "columns": [
        {
          "ordinal": 0,
          "name": "organization_id",
          "type_info": "Uuid"
        }
      ],
      "parameters": {
        "Left": ["Uuid"]
      },
      "nullable": [false]
    }
  },
  "8996c28a928545504a3741a926ceb7831d752406f9f3c6871854343bb7b1aa4b": {
    "query": "\nINSERT INTO exercise_slides (exercise_id, order_number)\nVALUES ($1, $2)\nRETURNING *;\n    ",
    "describe": {
      "columns": [
        {
          "ordinal": 0,
          "name": "id",
          "type_info": "Uuid"
        },
        {
          "ordinal": 1,
          "name": "created_at",
          "type_info": "Timestamptz"
        },
        {
          "ordinal": 2,
          "name": "updated_at",
          "type_info": "Timestamptz"
        },
        {
          "ordinal": 3,
          "name": "deleted_at",
          "type_info": "Timestamptz"
        },
        {
          "ordinal": 4,
          "name": "exercise_id",
          "type_info": "Uuid"
        },
        {
          "ordinal": 5,
          "name": "order_number",
          "type_info": "Int4"
        }
      ],
      "parameters": {
        "Left": ["Uuid", "Int4"]
      },
      "nullable": [false, false, false, true, false, false]
    }
  },
  "8aa2929ece3e236aa14649c45da2a6d7fe15787fda833ad97628c86b001fb790": {
    "query": "\nSELECT\n    COUNT(DISTINCT c.id) as count\nFROM courses as c\n    LEFT JOIN course_instances as ci on c.id = ci.course_id\nWHERE\n    c.organization_id = $1 AND\n    ci.starts_at < NOW() AND ci.ends_at > NOW() AND\n    c.deleted_at IS NULL AND ci.deleted_at IS NULL;\n        ",
    "describe": {
      "columns": [
        {
          "ordinal": 0,
          "name": "count",
          "type_info": "Int8"
        }
      ],
      "parameters": {
        "Left": ["Uuid"]
      },
      "nullable": [null]
    }
  },
  "8c711ea858481edd56e9dc186e9c256e5109f373b8a8c602cecba26cf75740c7": {
    "query": "\nINSERT INTO users (id, email)\nVALUES ($1, $2)\nRETURNING id\n",
    "describe": {
      "columns": [
        {
          "ordinal": 0,
          "name": "id",
          "type_info": "Uuid"
        }
      ],
      "parameters": {
        "Left": ["Uuid", "Varchar"]
      },
      "nullable": [false]
    }
  },
  "8cc039e70b30221cc7c05ccac3d0db3c4b304ba90d3eea8be6c94666e9bd383b": {
    "query": "\nINSERT INTO user_course_settings (\n    user_id,\n    course_language_group_id,\n    current_course_id,\n    current_course_instance_id\n  )\nSELECT $1,\n  course_language_group_id,\n  $2,\n  $3\nFROM courses\nWHERE id = $2\n  AND deleted_at IS NULL ON CONFLICT (user_id, course_language_group_id) DO\nUPDATE\nSET current_course_id = $2,\n  current_course_instance_id = $3\nRETURNING *;\n        ",
    "describe": {
      "columns": [
        {
          "ordinal": 0,
          "name": "user_id",
          "type_info": "Uuid"
        },
        {
          "ordinal": 1,
          "name": "course_language_group_id",
          "type_info": "Uuid"
        },
        {
          "ordinal": 2,
          "name": "created_at",
          "type_info": "Timestamptz"
        },
        {
          "ordinal": 3,
          "name": "updated_at",
          "type_info": "Timestamptz"
        },
        {
          "ordinal": 4,
          "name": "deleted_at",
          "type_info": "Timestamptz"
        },
        {
          "ordinal": 5,
          "name": "current_course_id",
          "type_info": "Uuid"
        },
        {
          "ordinal": 6,
          "name": "current_course_instance_id",
          "type_info": "Uuid"
        }
      ],
      "parameters": {
        "Left": ["Uuid", "Uuid", "Uuid"]
      },
      "nullable": [false, false, false, false, true, false, false]
    }
  },
  "8ccdf9e32ae384f6124487d607971e09c002db1bbc7ba5fa895cdd58c919c76f": {
    "query": "\nUPDATE exercises\nSET deleted_at = now()\nWHERE page_id = $1\nRETURNING id;\n        ",
    "describe": {
      "columns": [
        {
          "ordinal": 0,
          "name": "id",
          "type_info": "Uuid"
        }
      ],
      "parameters": {
        "Left": ["Uuid"]
      },
      "nullable": [false]
    }
  },
  "902398ca29a18eb7bce969348d7d90eb0b3cb8a95cbdd228f89df0eaa7cf5eff": {
    "query": "\nINSERT INTO regradings DEFAULT\nVALUES\nRETURNING id\n",
    "describe": {
      "columns": [
        {
          "ordinal": 0,
          "name": "id",
          "type_info": "Uuid"
        }
      ],
      "parameters": {
        "Left": []
      },
      "nullable": [false]
    }
  },
  "90d03ec5c2ae866e1243711c8b020a346bbe3f7c75935ceb13380fb2ddbd69e7": {
    "query": "\nSELECT id,\n  name,\n  created_at,\n  updated_at,\n  organization_id,\n  deleted_at,\n  slug,\n  content_search_language::text,\n  language_code,\n  copied_from,\n  course_language_group_id,\n  description\nFROM courses\nWHERE organization_id = $1\n  AND deleted_at IS NULL;\n        ",
    "describe": {
      "columns": [
        {
          "ordinal": 0,
          "name": "id",
          "type_info": "Uuid"
        },
        {
          "ordinal": 1,
          "name": "name",
          "type_info": "Varchar"
        },
        {
          "ordinal": 2,
          "name": "created_at",
          "type_info": "Timestamptz"
        },
        {
          "ordinal": 3,
          "name": "updated_at",
          "type_info": "Timestamptz"
        },
        {
          "ordinal": 4,
          "name": "organization_id",
          "type_info": "Uuid"
        },
        {
          "ordinal": 5,
          "name": "deleted_at",
          "type_info": "Timestamptz"
        },
        {
          "ordinal": 6,
          "name": "slug",
          "type_info": "Varchar"
        },
        {
          "ordinal": 7,
          "name": "content_search_language",
          "type_info": "Text"
        },
        {
          "ordinal": 8,
          "name": "language_code",
          "type_info": "Varchar"
        },
        {
          "ordinal": 9,
          "name": "copied_from",
          "type_info": "Uuid"
        },
        {
          "ordinal": 10,
          "name": "course_language_group_id",
          "type_info": "Uuid"
        },
        {
          "ordinal": 11,
          "name": "description",
          "type_info": "Text"
        }
      ],
      "parameters": {
        "Left": ["Uuid"]
      },
      "nullable": [false, false, false, false, false, true, false, null, false, true, false, true]
    }
  },
  "90fa9968b7d756f053c018a87714ffe53999efba45477c01a5daf23404b64c06": {
    "query": "\nINSERT INTO submissions (\n    exercise_id,\n    course_id,\n    exercise_task_id,\n    user_id,\n    course_instance_id,\n    data_json\n  )\n  VALUES ($1, $2, $3, $4, $5, $6)\n  RETURNING id\n",
    "describe": {
      "columns": [
        {
          "ordinal": 0,
          "name": "id",
          "type_info": "Uuid"
        }
      ],
      "parameters": {
        "Left": ["Uuid", "Uuid", "Uuid", "Uuid", "Uuid", "Jsonb"]
      },
      "nullable": [false]
    }
  },
  "9213dee04b16c5afaec3da7b13f671376aaee9075686d07d52dcd5552044f247": {
    "query": "\nSELECT id,\n  created_at,\n  updated_at,\n  deleted_at,\n  course_id,\n  starts_at,\n  ends_at,\n  name,\n  description,\n  variant_status as \"variant_status: VariantStatus\",\n  teacher_in_charge_name,\n  teacher_in_charge_email,\n  support_email\nFROM course_instances\nWHERE deleted_at IS NULL\n",
    "describe": {
      "columns": [
        {
          "ordinal": 0,
          "name": "id",
          "type_info": "Uuid"
        },
        {
          "ordinal": 1,
          "name": "created_at",
          "type_info": "Timestamptz"
        },
        {
          "ordinal": 2,
          "name": "updated_at",
          "type_info": "Timestamptz"
        },
        {
          "ordinal": 3,
          "name": "deleted_at",
          "type_info": "Timestamptz"
        },
        {
          "ordinal": 4,
          "name": "course_id",
          "type_info": "Uuid"
        },
        {
          "ordinal": 5,
          "name": "starts_at",
          "type_info": "Timestamptz"
        },
        {
          "ordinal": 6,
          "name": "ends_at",
          "type_info": "Timestamptz"
        },
        {
          "ordinal": 7,
          "name": "name",
          "type_info": "Varchar"
        },
        {
          "ordinal": 8,
          "name": "description",
          "type_info": "Varchar"
        },
        {
          "ordinal": 9,
          "name": "variant_status: VariantStatus",
          "type_info": {
            "Custom": {
              "name": "variant_status",
              "kind": {
                "Enum": ["draft", "upcoming", "active", "ended"]
              }
            }
          }
        },
        {
          "ordinal": 10,
          "name": "teacher_in_charge_name",
          "type_info": "Varchar"
        },
        {
          "ordinal": 11,
          "name": "teacher_in_charge_email",
          "type_info": "Varchar"
        },
        {
          "ordinal": 12,
          "name": "support_email",
          "type_info": "Varchar"
        }
      ],
      "parameters": {
        "Left": []
      },
      "nullable": [
        false,
        false,
        false,
        true,
        false,
        true,
        true,
        true,
        true,
        false,
        false,
        false,
        true
      ]
    }
  },
  "93a182f7fc32e82990af03dbda3d31cd678d99869b3bd5d4b75831d5cc96e0f7": {
    "query": "\nSELECT id,\n  created_at,\n  updated_at,\n  course_id,\n  exam_id,\n  chapter_id,\n  url_path,\n  title,\n  deleted_at,\n  content,\n  order_number,\n  copied_from\nFROM pages\nWHERE course_id = $1\n  AND deleted_at IS NULL;\n        ",
    "describe": {
      "columns": [
        {
          "ordinal": 0,
          "name": "id",
          "type_info": "Uuid"
        },
        {
          "ordinal": 1,
          "name": "created_at",
          "type_info": "Timestamptz"
        },
        {
          "ordinal": 2,
          "name": "updated_at",
          "type_info": "Timestamptz"
        },
        {
          "ordinal": 3,
          "name": "course_id",
          "type_info": "Uuid"
        },
        {
          "ordinal": 4,
          "name": "exam_id",
          "type_info": "Uuid"
        },
        {
          "ordinal": 5,
          "name": "chapter_id",
          "type_info": "Uuid"
        },
        {
          "ordinal": 6,
          "name": "url_path",
          "type_info": "Varchar"
        },
        {
          "ordinal": 7,
          "name": "title",
          "type_info": "Varchar"
        },
        {
          "ordinal": 8,
          "name": "deleted_at",
          "type_info": "Timestamptz"
        },
        {
          "ordinal": 9,
          "name": "content",
          "type_info": "Jsonb"
        },
        {
          "ordinal": 10,
          "name": "order_number",
          "type_info": "Int4"
        },
        {
          "ordinal": 11,
          "name": "copied_from",
          "type_info": "Uuid"
        }
      ],
      "parameters": {
        "Left": ["Uuid"]
      },
      "nullable": [false, false, false, true, true, true, false, false, true, false, false, true]
    }
  },
  "95546a12f24b40783b49269d4e7565326c0ed49fe5c9720692fc41e052901d02": {
    "query": "\nSELECT proposed_page_edits.id AS \"page_proposal_id!\",\n  proposed_block_edits.id AS \"block_proposal_id!\",\n  page_id as \"page_id!\",\n  user_id,\n  block_id,\n  original_text,\n  changed_text,\n  proposed_page_edits.pending as \"pending!\",\n  block_attribute,\n  proposed_block_edits.status as \"block_proposal_status: ProposalStatus\",\n  proposed_page_edits.created_at as \"created_at!\"\nFROM (\n    SELECT id,\n      page_id,\n      user_id,\n      pending,\n      created_at\n    FROM proposed_page_edits\n    WHERE course_id = $1\n      AND pending = $2\n      AND deleted_at IS NULL\n    ORDER BY created_at DESC,\n      id\n    LIMIT $3 OFFSET $4\n  ) proposed_page_edits\n  LEFT JOIN proposed_block_edits ON proposed_page_edits.id = proposed_block_edits.proposal_id\nWHERE proposed_block_edits.deleted_at IS NULL\n",
    "describe": {
      "columns": [
        {
          "ordinal": 0,
          "name": "page_proposal_id!",
          "type_info": "Uuid"
        },
        {
          "ordinal": 1,
          "name": "block_proposal_id!",
          "type_info": "Uuid"
        },
        {
          "ordinal": 2,
          "name": "page_id!",
          "type_info": "Uuid"
        },
        {
          "ordinal": 3,
          "name": "user_id",
          "type_info": "Uuid"
        },
        {
          "ordinal": 4,
          "name": "block_id",
          "type_info": "Uuid"
        },
        {
          "ordinal": 5,
          "name": "original_text",
          "type_info": "Text"
        },
        {
          "ordinal": 6,
          "name": "changed_text",
          "type_info": "Text"
        },
        {
          "ordinal": 7,
          "name": "pending!",
          "type_info": "Bool"
        },
        {
          "ordinal": 8,
          "name": "block_attribute",
          "type_info": "Text"
        },
        {
          "ordinal": 9,
          "name": "block_proposal_status: ProposalStatus",
          "type_info": {
            "Custom": {
              "name": "proposal_status",
              "kind": {
                "Enum": ["pending", "accepted", "rejected"]
              }
            }
          }
        },
        {
          "ordinal": 10,
          "name": "created_at!",
          "type_info": "Timestamptz"
        }
      ],
      "parameters": {
        "Left": ["Uuid", "Bool", "Int8", "Int8"]
      },
      "nullable": [true, false, true, true, false, false, false, true, false, false, true]
    }
  },
  "974f0fff32d5d42aa0aa4d4f9e52ebe1b69c95cc677bdb0fce4f8bfd7b519639": {
    "query": "\nUPDATE regradings\nSET total_grading_progress = $1\nWHERE id = $2\n",
    "describe": {
      "columns": [],
      "parameters": {
        "Left": [
          {
            "Custom": {
              "name": "grading_progress",
              "kind": {
                "Enum": ["fully-graded", "pending", "pending-manual", "failed", "not-ready"]
              }
            }
          },
          "Uuid"
        ]
      },
      "nullable": []
    }
  },
  "97725b48f6343a99acc51e520470f6b76e84bd60b6c9444bf49005bcece5e97e": {
    "query": "\nUPDATE course_instances\nSET deleted_at = now()\nWHERE id = $1\n",
    "describe": {
      "columns": [],
      "parameters": {
        "Left": ["Uuid"]
      },
      "nullable": []
    }
  },
  "97863f3295349de9881d18e705ef461353c7bbca65e2f0c65c43c6a4bb1365ee": {
    "query": "\nSELECT *\nFROM exercise_services\nWHERE slug = ANY($1);",
    "describe": {
      "columns": [
        {
          "ordinal": 0,
          "name": "id",
          "type_info": "Uuid"
        },
        {
          "ordinal": 1,
          "name": "created_at",
          "type_info": "Timestamptz"
        },
        {
          "ordinal": 2,
          "name": "updated_at",
          "type_info": "Timestamptz"
        },
        {
          "ordinal": 3,
          "name": "deleted_at",
          "type_info": "Timestamptz"
        },
        {
          "ordinal": 4,
          "name": "name",
          "type_info": "Varchar"
        },
        {
          "ordinal": 5,
          "name": "slug",
          "type_info": "Varchar"
        },
        {
          "ordinal": 6,
          "name": "public_url",
          "type_info": "Varchar"
        },
        {
          "ordinal": 7,
          "name": "internal_url",
          "type_info": "Varchar"
        },
        {
          "ordinal": 8,
          "name": "max_reprocessing_submissions_at_once",
          "type_info": "Int4"
        }
      ],
      "parameters": {
        "Left": ["TextArray"]
      },
      "nullable": [false, false, false, true, false, false, false, true, false]
    }
  },
  "9bd2d846e48026343f943674185a77f014043fa8bca6960f49ddde168e69b04e": {
    "query": "\nINSERT INTO exercise_slides (id, exercise_id, order_number)\nVALUES ($1, $2, $3)\nRETURNING id;\n",
    "describe": {
      "columns": [
        {
          "ordinal": 0,
          "name": "id",
          "type_info": "Uuid"
        }
      ],
      "parameters": {
        "Left": ["Uuid", "Uuid", "Int4"]
      },
      "nullable": [false]
    }
  },
  "9c6243474cc02c99f6974e143c88dde690c982125071ddc69df713350de1f875": {
    "query": "SELECT * FROM exercise_tasks WHERE id = $1;",
    "describe": {
      "columns": [
        {
          "ordinal": 0,
          "name": "id",
          "type_info": "Uuid"
        },
        {
          "ordinal": 1,
          "name": "created_at",
          "type_info": "Timestamptz"
        },
        {
          "ordinal": 2,
          "name": "updated_at",
          "type_info": "Timestamptz"
        },
        {
          "ordinal": 3,
          "name": "exercise_type",
          "type_info": "Varchar"
        },
        {
          "ordinal": 4,
          "name": "assignment",
          "type_info": "Jsonb"
        },
        {
          "ordinal": 5,
          "name": "deleted_at",
          "type_info": "Timestamptz"
        },
        {
          "ordinal": 6,
          "name": "private_spec",
          "type_info": "Jsonb"
        },
        {
          "ordinal": 7,
          "name": "spec_file_id",
          "type_info": "Uuid"
        },
        {
          "ordinal": 8,
          "name": "public_spec",
          "type_info": "Jsonb"
        },
        {
          "ordinal": 9,
          "name": "model_solution_spec",
          "type_info": "Jsonb"
        },
        {
          "ordinal": 10,
          "name": "copied_from",
          "type_info": "Uuid"
        },
        {
          "ordinal": 11,
          "name": "exercise_slide_id",
          "type_info": "Uuid"
        }
      ],
      "parameters": {
        "Left": ["Uuid"]
      },
      "nullable": [false, false, false, false, false, true, true, true, true, true, true, false]
    }
  },
  "9c85b99d223ec35dd6a3d00598117fba6db802ec315cd2d1c38012b577d270bb": {
    "query": "\nSELECT *\nFROM exercises\nWHERE page_id IN (\n    SELECT UNNEST($1::uuid [])\n  )\n  AND deleted_at IS NULL\n        ",
    "describe": {
      "columns": [
        {
          "ordinal": 0,
          "name": "id",
          "type_info": "Uuid"
        },
        {
          "ordinal": 1,
          "name": "created_at",
          "type_info": "Timestamptz"
        },
        {
          "ordinal": 2,
          "name": "updated_at",
          "type_info": "Timestamptz"
        },
        {
          "ordinal": 3,
          "name": "course_id",
          "type_info": "Uuid"
        },
        {
          "ordinal": 4,
          "name": "deleted_at",
          "type_info": "Timestamptz"
        },
        {
          "ordinal": 5,
          "name": "name",
          "type_info": "Varchar"
        },
        {
          "ordinal": 6,
          "name": "deadline",
          "type_info": "Timestamptz"
        },
        {
          "ordinal": 7,
          "name": "page_id",
          "type_info": "Uuid"
        },
        {
          "ordinal": 8,
          "name": "score_maximum",
          "type_info": "Int4"
        },
        {
          "ordinal": 9,
          "name": "order_number",
          "type_info": "Int4"
        },
        {
          "ordinal": 10,
          "name": "chapter_id",
          "type_info": "Uuid"
        },
        {
          "ordinal": 11,
          "name": "copied_from",
          "type_info": "Uuid"
        },
        {
          "ordinal": 12,
          "name": "exam_id",
          "type_info": "Uuid"
        }
      ],
      "parameters": {
        "Left": ["UuidArray"]
      },
      "nullable": [
        false,
        false,
        false,
        true,
        true,
        false,
        true,
        false,
        false,
        false,
        true,
        true,
        true
      ]
    }
  },
  "9c8fb5ab7c565479f38ffde751dee85049da24ee2de7f71f2690c4fe454e68e4": {
    "query": "\nINSERT INTO exercise_slides (\n    id, exercise_id, order_number\n)\nSELECT uuid_generate_v5($1, id::text),\n    uuid_generate_v5($1, exercise_id::text),\n    order_number\nFROM exercise_slides\nWHERE exercise_id IN (SELECT id FROM exercises WHERE course_id = $2);\n        ",
    "describe": {
      "columns": [],
      "parameters": {
        "Left": ["Uuid", "Uuid"]
      },
      "nullable": []
    }
  },
  "9e77b192694c3af4cf6ab696e5b43a1e1f28dab7af08beb2e38eccbe0282b01a": {
    "query": "\nSELECT *\nFROM exercise_services\nWHERE slug = $1\n  ",
    "describe": {
      "columns": [
        {
          "ordinal": 0,
          "name": "id",
          "type_info": "Uuid"
        },
        {
          "ordinal": 1,
          "name": "created_at",
          "type_info": "Timestamptz"
        },
        {
          "ordinal": 2,
          "name": "updated_at",
          "type_info": "Timestamptz"
        },
        {
          "ordinal": 3,
          "name": "deleted_at",
          "type_info": "Timestamptz"
        },
        {
          "ordinal": 4,
          "name": "name",
          "type_info": "Varchar"
        },
        {
          "ordinal": 5,
          "name": "slug",
          "type_info": "Varchar"
        },
        {
          "ordinal": 6,
          "name": "public_url",
          "type_info": "Varchar"
        },
        {
          "ordinal": 7,
          "name": "internal_url",
          "type_info": "Varchar"
        },
        {
          "ordinal": 8,
          "name": "max_reprocessing_submissions_at_once",
          "type_info": "Int4"
        }
      ],
      "parameters": {
        "Left": ["Text"]
      },
      "nullable": [false, false, false, true, false, false, false, true, false]
    }
  },
  "9f31d0d3d1943980f58b78597e60339681c9f451b85a34d67c8bc64ba71c790d": {
    "query": "\nSELECT exams.id,\n  courses.id as course_id,\n  courses.name as course_name,\n  exams.name\nFROM exams\n  JOIN course_exams ON course_id = $1\n  JOIN courses ON courses.id = $1\n  AND exams.deleted_at IS NULL\n  AND courses.deleted_at IS NULL\n",
    "describe": {
      "columns": [
        {
          "ordinal": 0,
          "name": "id",
          "type_info": "Uuid"
        },
        {
          "ordinal": 1,
          "name": "course_id",
          "type_info": "Uuid"
        },
        {
          "ordinal": 2,
          "name": "course_name",
          "type_info": "Varchar"
        },
        {
          "ordinal": 3,
          "name": "name",
          "type_info": "Varchar"
        }
      ],
      "parameters": {
        "Left": ["Uuid"]
      },
      "nullable": [false, false, false, false]
    }
  },
  "a0506edd480e7dec860a33702092c243a207450909a69db5a44ad6fcb72b2fb2": {
    "query": "\nINSERT INTO exam_enrollments (exam_id, user_id)\nVALUES ($1, $2)\n",
    "describe": {
      "columns": [],
      "parameters": {
        "Left": ["Uuid", "Uuid"]
      },
      "nullable": []
    }
  },
  "a11c26ebcac4a2617b725bcf5f767e46a9a560cf5ce09f9073a06e9fe9cd361f": {
    "query": "\nSELECT id,\n  name,\n  created_at,\n  updated_at,\n  organization_id,\n  deleted_at,\n  slug,\n  content_search_language::text,\n  language_code,\n  copied_from,\n  course_language_group_id,\n  description\nFROM courses\nWHERE deleted_at IS NULL;\n",
    "describe": {
      "columns": [
        {
          "ordinal": 0,
          "name": "id",
          "type_info": "Uuid"
        },
        {
          "ordinal": 1,
          "name": "name",
          "type_info": "Varchar"
        },
        {
          "ordinal": 2,
          "name": "created_at",
          "type_info": "Timestamptz"
        },
        {
          "ordinal": 3,
          "name": "updated_at",
          "type_info": "Timestamptz"
        },
        {
          "ordinal": 4,
          "name": "organization_id",
          "type_info": "Uuid"
        },
        {
          "ordinal": 5,
          "name": "deleted_at",
          "type_info": "Timestamptz"
        },
        {
          "ordinal": 6,
          "name": "slug",
          "type_info": "Varchar"
        },
        {
          "ordinal": 7,
          "name": "content_search_language",
          "type_info": "Text"
        },
        {
          "ordinal": 8,
          "name": "language_code",
          "type_info": "Varchar"
        },
        {
          "ordinal": 9,
          "name": "copied_from",
          "type_info": "Uuid"
        },
        {
          "ordinal": 10,
          "name": "course_language_group_id",
          "type_info": "Uuid"
        },
        {
          "ordinal": 11,
          "name": "description",
          "type_info": "Text"
        }
      ],
      "parameters": {
        "Left": []
      },
      "nullable": [false, false, false, false, false, true, false, null, false, true, false, true]
    }
  },
  "a1484096976256c108d6b1511a9f117d732011ad36e0f99f85c93b8546aa5491": {
    "query": "\nSELECT id,\n  name,\n  created_at,\n  updated_at,\n  organization_id,\n  deleted_at,\n  slug,\n  content_search_language::text,\n  language_code,\n  copied_from,\n  course_language_group_id,\n  description\nFROM courses\nWHERE organization_id = $1\n  AND deleted_at IS NULL\n  LIMIT $2 OFFSET $3;\n        ",
    "describe": {
      "columns": [
        {
          "ordinal": 0,
          "name": "id",
          "type_info": "Uuid"
        },
        {
          "ordinal": 1,
          "name": "name",
          "type_info": "Varchar"
        },
        {
          "ordinal": 2,
          "name": "created_at",
          "type_info": "Timestamptz"
        },
        {
          "ordinal": 3,
          "name": "updated_at",
          "type_info": "Timestamptz"
        },
        {
          "ordinal": 4,
          "name": "organization_id",
          "type_info": "Uuid"
        },
        {
          "ordinal": 5,
          "name": "deleted_at",
          "type_info": "Timestamptz"
        },
        {
          "ordinal": 6,
          "name": "slug",
          "type_info": "Varchar"
        },
        {
          "ordinal": 7,
          "name": "content_search_language",
          "type_info": "Text"
        },
        {
          "ordinal": 8,
          "name": "language_code",
          "type_info": "Varchar"
        },
        {
          "ordinal": 9,
          "name": "copied_from",
          "type_info": "Uuid"
        },
        {
          "ordinal": 10,
          "name": "course_language_group_id",
          "type_info": "Uuid"
        },
        {
          "ordinal": 11,
          "name": "description",
          "type_info": "Text"
        }
      ],
      "parameters": {
        "Left": ["Uuid", "Int8", "Int8"]
      },
      "nullable": [false, false, false, false, false, true, false, null, false, true, false, true]
    }
  },
  "a31f19aeb82cb164528744c6ca787c1c69bcab7575494559728a80de5ad5231a": {
    "query": "\nDELETE FROM course_exams\nWHERE exam_id = $1\n  AND course_id = $2\n",
    "describe": {
      "columns": [],
      "parameters": {
        "Left": ["Uuid", "Uuid"]
      },
      "nullable": []
    }
  },
  "a3752e5a87b4ce3da83996bee95c34a6addfed46a69b54112655e4e8d4734314": {
    "query": "\nINSERT INTO exercise_tasks (\n    id,\n    exercise_slide_id,\n    exercise_type,\n    assignment,\n    private_spec,\n    spec_file_id,\n    public_spec,\n    model_solution_spec,\n    copied_from\n  )\nSELECT uuid_generate_v5($1, id::text),\n  uuid_generate_v5($1, exercise_slide_id::text),\n  exercise_type,\n  assignment,\n  private_spec,\n  spec_file_id,\n  public_spec,\n  model_solution_spec,\n  id\nFROM exercise_tasks\nWHERE exercise_slide_id IN (\n    SELECT s.id\n    FROM exercise_slides s\n      JOIN exercises e ON (e.id = s.exercise_id)\n    WHERE e.course_id = $2\n  );\n    ",
    "describe": {
      "columns": [],
      "parameters": {
        "Left": ["Uuid", "Uuid"]
      },
      "nullable": []
    }
  },
  "a564b4d932be98839ba4902d318c21812fbf46b9e97c8e097a3a28fc4d10d682": {
    "query": "\nUPDATE chapters\nSET front_page_id = uuid_generate_v5(course_id, front_page_id::text)\nWHERE course_id = $1\n    AND front_page_id IS NOT NULL;\n        ",
    "describe": {
      "columns": [],
      "parameters": {
        "Left": ["Uuid"]
      },
      "nullable": []
    }
  },
  "a65211da5ab67f9141f6a5699adc33a4c815343fe4fa62e718d4d9654f69738b": {
    "query": "\nINSERT INTO course_instances (\n    id,\n    course_id,\n    name,\n    description,\n    variant_status,\n    teacher_in_charge_name,\n    teacher_in_charge_email,\n    support_email\n  )\nVALUES ($1, $2, $3, $4, $5, $6, $7, $8)\nRETURNING id,\n  created_at,\n  updated_at,\n  deleted_at,\n  course_id,\n  starts_at,\n  ends_at,\n  name,\n  description,\n  variant_status AS \"variant_status: VariantStatus\",\n  teacher_in_charge_name,\n  teacher_in_charge_email,\n  support_email\n",
    "describe": {
      "columns": [
        {
          "ordinal": 0,
          "name": "id",
          "type_info": "Uuid"
        },
        {
          "ordinal": 1,
          "name": "created_at",
          "type_info": "Timestamptz"
        },
        {
          "ordinal": 2,
          "name": "updated_at",
          "type_info": "Timestamptz"
        },
        {
          "ordinal": 3,
          "name": "deleted_at",
          "type_info": "Timestamptz"
        },
        {
          "ordinal": 4,
          "name": "course_id",
          "type_info": "Uuid"
        },
        {
          "ordinal": 5,
          "name": "starts_at",
          "type_info": "Timestamptz"
        },
        {
          "ordinal": 6,
          "name": "ends_at",
          "type_info": "Timestamptz"
        },
        {
          "ordinal": 7,
          "name": "name",
          "type_info": "Varchar"
        },
        {
          "ordinal": 8,
          "name": "description",
          "type_info": "Varchar"
        },
        {
          "ordinal": 9,
          "name": "variant_status: VariantStatus",
          "type_info": {
            "Custom": {
              "name": "variant_status",
              "kind": {
                "Enum": ["draft", "upcoming", "active", "ended"]
              }
            }
          }
        },
        {
          "ordinal": 10,
          "name": "teacher_in_charge_name",
          "type_info": "Varchar"
        },
        {
          "ordinal": 11,
          "name": "teacher_in_charge_email",
          "type_info": "Varchar"
        },
        {
          "ordinal": 12,
          "name": "support_email",
          "type_info": "Varchar"
        }
      ],
      "parameters": {
        "Left": [
          "Uuid",
          "Uuid",
          "Varchar",
          "Varchar",
          {
            "Custom": {
              "name": "variant_status",
              "kind": {
                "Enum": ["draft", "upcoming", "active", "ended"]
              }
            }
          },
          "Varchar",
          "Varchar",
          "Varchar"
        ]
      },
      "nullable": [
        false,
        false,
        false,
        true,
        false,
        true,
        true,
        true,
        true,
        false,
        false,
        false,
        true
      ]
    }
  },
  "a76579e426500a1f99f9e02cf2c523658f58d86dcb036aef2aa3bdf71d8a563e": {
    "query": "\nUPDATE regradings\nSET regrading_completed_at = now(),\n  total_grading_progress = 'fully-graded'\nWHERE id = $1\n",
    "describe": {
      "columns": [],
      "parameters": {
        "Left": ["Uuid"]
      },
      "nullable": []
    }
  },
  "a8f37094b23b19b24b2e510ef58ded38d7296b213434ee8e8e1ea249ae029061": {
    "query": "\nUPDATE courses\nSET deleted_at = now()\nWHERE id = $1\nRETURNING id,\n  name,\n  created_at,\n  updated_at,\n  organization_id,\n  deleted_at,\n  slug,\n  content_search_language::text,\n  language_code,\n  copied_from,\n  course_language_group_id,\n  description\n    ",
    "describe": {
      "columns": [
        {
          "ordinal": 0,
          "name": "id",
          "type_info": "Uuid"
        },
        {
          "ordinal": 1,
          "name": "name",
          "type_info": "Varchar"
        },
        {
          "ordinal": 2,
          "name": "created_at",
          "type_info": "Timestamptz"
        },
        {
          "ordinal": 3,
          "name": "updated_at",
          "type_info": "Timestamptz"
        },
        {
          "ordinal": 4,
          "name": "organization_id",
          "type_info": "Uuid"
        },
        {
          "ordinal": 5,
          "name": "deleted_at",
          "type_info": "Timestamptz"
        },
        {
          "ordinal": 6,
          "name": "slug",
          "type_info": "Varchar"
        },
        {
          "ordinal": 7,
          "name": "content_search_language",
          "type_info": "Text"
        },
        {
          "ordinal": 8,
          "name": "language_code",
          "type_info": "Varchar"
        },
        {
          "ordinal": 9,
          "name": "copied_from",
          "type_info": "Uuid"
        },
        {
          "ordinal": 10,
          "name": "course_language_group_id",
          "type_info": "Uuid"
        },
        {
          "ordinal": 11,
          "name": "description",
          "type_info": "Text"
        }
      ],
      "parameters": {
        "Left": ["Uuid"]
      },
      "nullable": [false, false, false, false, false, true, false, null, false, true, false, true]
    }
  },
  "a963c734bc1f9c48be192fa5c8537d461c9ded7412268b17b64085e4f44b174a": {
    "query": "\nSELECT *\nFROM exercise_slides\nWHERE id = $1\n  AND deleted_at IS NULL;\n    ",
    "describe": {
      "columns": [
        {
          "ordinal": 0,
          "name": "id",
          "type_info": "Uuid"
        },
        {
          "ordinal": 1,
          "name": "created_at",
          "type_info": "Timestamptz"
        },
        {
          "ordinal": 2,
          "name": "updated_at",
          "type_info": "Timestamptz"
        },
        {
          "ordinal": 3,
          "name": "deleted_at",
          "type_info": "Timestamptz"
        },
        {
          "ordinal": 4,
          "name": "exercise_id",
          "type_info": "Uuid"
        },
        {
          "ordinal": 5,
          "name": "order_number",
          "type_info": "Int4"
        }
      ],
      "parameters": {
        "Left": ["Uuid"]
      },
      "nullable": [false, false, false, true, false, false]
    }
  },
  "a9978d50c6e87eb0cb02e4ba7841fbfc165db25ad0038bcb41cfd1d48f643e49": {
    "query": "\nSELECT id,\n  created_at,\n  updated_at,\n  deleted_at,\n  course_id,\n  starts_at,\n  ends_at,\n  name,\n  description,\n  variant_status AS \"variant_status: VariantStatus\",\n  teacher_in_charge_name,\n  teacher_in_charge_email,\n  support_email\nFROM course_instances\nWHERE id = $1\n  AND deleted_at IS NULL;\n    ",
    "describe": {
      "columns": [
        {
          "ordinal": 0,
          "name": "id",
          "type_info": "Uuid"
        },
        {
          "ordinal": 1,
          "name": "created_at",
          "type_info": "Timestamptz"
        },
        {
          "ordinal": 2,
          "name": "updated_at",
          "type_info": "Timestamptz"
        },
        {
          "ordinal": 3,
          "name": "deleted_at",
          "type_info": "Timestamptz"
        },
        {
          "ordinal": 4,
          "name": "course_id",
          "type_info": "Uuid"
        },
        {
          "ordinal": 5,
          "name": "starts_at",
          "type_info": "Timestamptz"
        },
        {
          "ordinal": 6,
          "name": "ends_at",
          "type_info": "Timestamptz"
        },
        {
          "ordinal": 7,
          "name": "name",
          "type_info": "Varchar"
        },
        {
          "ordinal": 8,
          "name": "description",
          "type_info": "Varchar"
        },
        {
          "ordinal": 9,
          "name": "variant_status: VariantStatus",
          "type_info": {
            "Custom": {
              "name": "variant_status",
              "kind": {
                "Enum": ["draft", "upcoming", "active", "ended"]
              }
            }
          }
        },
        {
          "ordinal": 10,
          "name": "teacher_in_charge_name",
          "type_info": "Varchar"
        },
        {
          "ordinal": 11,
          "name": "teacher_in_charge_email",
          "type_info": "Varchar"
        },
        {
          "ordinal": 12,
          "name": "support_email",
          "type_info": "Varchar"
        }
      ],
      "parameters": {
        "Left": ["Uuid"]
      },
      "nullable": [
        false,
        false,
        false,
        true,
        false,
        true,
        true,
        true,
        true,
        false,
        false,
        false,
        true
      ]
    }
  },
  "a9e271cada9f2f343a30090ab395a3a921c69ae488694b9cf483dfffa9920d75": {
    "query": "\nSELECT *\nFROM submissions\nWHERE exercise_id = $1\n  AND deleted_at IS NULL\nLIMIT $2\nOFFSET $3;\n        ",
    "describe": {
      "columns": [
        {
          "ordinal": 0,
          "name": "id",
          "type_info": "Uuid"
        },
        {
          "ordinal": 1,
          "name": "created_at",
          "type_info": "Timestamptz"
        },
        {
          "ordinal": 2,
          "name": "updated_at",
          "type_info": "Timestamptz"
        },
        {
          "ordinal": 3,
          "name": "deleted_at",
          "type_info": "Timestamptz"
        },
        {
          "ordinal": 4,
          "name": "exercise_id",
          "type_info": "Uuid"
        },
        {
          "ordinal": 5,
          "name": "course_id",
          "type_info": "Uuid"
        },
        {
          "ordinal": 6,
          "name": "exercise_task_id",
          "type_info": "Uuid"
        },
        {
          "ordinal": 7,
          "name": "data_json",
          "type_info": "Jsonb"
        },
        {
          "ordinal": 8,
          "name": "grading_id",
          "type_info": "Uuid"
        },
        {
          "ordinal": 9,
          "name": "metadata",
          "type_info": "Jsonb"
        },
        {
          "ordinal": 10,
          "name": "user_id",
          "type_info": "Uuid"
        },
        {
          "ordinal": 11,
          "name": "course_instance_id",
          "type_info": "Uuid"
        },
        {
          "ordinal": 12,
          "name": "exam_id",
          "type_info": "Uuid"
        }
      ],
      "parameters": {
        "Left": ["Uuid", "Int8", "Int8"]
      },
      "nullable": [
        false,
        false,
        false,
        true,
        false,
        true,
        false,
        true,
        true,
        true,
        false,
        true,
        true
      ]
    }
  },
  "aa3d589f5ad62e428553c37b3629fbe81b79261e73cebbe2e70bed882c5c39d8": {
    "query": "\nINSERT INTO exams (\n    id,\n    name,\n    instructions,\n    starts_at,\n    ends_at,\n    time_minutes,\n    organization_id\n  )\nVALUES ($1, $2, $3, $4, $5, $6, $7)\n",
    "describe": {
      "columns": [],
      "parameters": {
        "Left": ["Uuid", "Varchar", "Text", "Timestamptz", "Timestamptz", "Int4", "Uuid"]
      },
      "nullable": []
    }
  },
  "aabbcdc5984f0c7fc03acf0c2f53ebb8f0ff5f2b8993a81bd988be4bbf240a70": {
    "query": "\nINSERT INTO exercise_slides (id, exercise_id, order_number)\nVALUES ($1, $2, $3) ON CONFLICT (id) DO\nUPDATE\nSET exercise_id = $2,\n    order_number = $3,\n    deleted_at = NULL\nRETURNING id;\n    ",
    "describe": {
      "columns": [
        {
          "ordinal": 0,
          "name": "id",
          "type_info": "Uuid"
        }
      ],
      "parameters": {
        "Left": ["Uuid", "Uuid", "Int4"]
      },
      "nullable": [false]
    }
  },
  "aae734b9a4dfc0f4b00dda2835635deb309c244aa260f77f724dcad6711874e0": {
    "query": "\nUPDATE gradings\nSET grading_progress = $2,\n  unscaled_score_given = $3,\n  unscaled_score_maximum = $4,\n  feedback_text = $5,\n  feedback_json = $6,\n  grading_completed_at = $7,\n  score_given = $8\nWHERE id = $1\nRETURNING id,\n  created_at,\n  updated_at,\n  submission_id,\n  course_id,\n  exam_id,\n  exercise_id,\n  exercise_task_id,\n  grading_priority,\n  score_given,\n  grading_progress as \"grading_progress: _\",\n  user_points_update_strategy as \"user_points_update_strategy: _\",\n  unscaled_score_given,\n  unscaled_score_maximum,\n  grading_started_at,\n  grading_completed_at,\n  feedback_json,\n  feedback_text,\n  deleted_at\n",
    "describe": {
      "columns": [
        {
          "ordinal": 0,
          "name": "id",
          "type_info": "Uuid"
        },
        {
          "ordinal": 1,
          "name": "created_at",
          "type_info": "Timestamptz"
        },
        {
          "ordinal": 2,
          "name": "updated_at",
          "type_info": "Timestamptz"
        },
        {
          "ordinal": 3,
          "name": "submission_id",
          "type_info": "Uuid"
        },
        {
          "ordinal": 4,
          "name": "course_id",
          "type_info": "Uuid"
        },
        {
          "ordinal": 5,
          "name": "exam_id",
          "type_info": "Uuid"
        },
        {
          "ordinal": 6,
          "name": "exercise_id",
          "type_info": "Uuid"
        },
        {
          "ordinal": 7,
          "name": "exercise_task_id",
          "type_info": "Uuid"
        },
        {
          "ordinal": 8,
          "name": "grading_priority",
          "type_info": "Int4"
        },
        {
          "ordinal": 9,
          "name": "score_given",
          "type_info": "Float4"
        },
        {
          "ordinal": 10,
          "name": "grading_progress: _",
          "type_info": {
            "Custom": {
              "name": "grading_progress",
              "kind": {
                "Enum": ["fully-graded", "pending", "pending-manual", "failed", "not-ready"]
              }
            }
          }
        },
        {
          "ordinal": 11,
          "name": "user_points_update_strategy: _",
          "type_info": {
            "Custom": {
              "name": "user_points_update_strategy",
              "kind": {
                "Enum": [
                  "can-add-points-but-cannot-remove-points",
                  "can-add-points-and-can-remove-points"
                ]
              }
            }
          }
        },
        {
          "ordinal": 12,
          "name": "unscaled_score_given",
          "type_info": "Float4"
        },
        {
          "ordinal": 13,
          "name": "unscaled_score_maximum",
          "type_info": "Int4"
        },
        {
          "ordinal": 14,
          "name": "grading_started_at",
          "type_info": "Timestamptz"
        },
        {
          "ordinal": 15,
          "name": "grading_completed_at",
          "type_info": "Timestamptz"
        },
        {
          "ordinal": 16,
          "name": "feedback_json",
          "type_info": "Jsonb"
        },
        {
          "ordinal": 17,
          "name": "feedback_text",
          "type_info": "Text"
        },
        {
          "ordinal": 18,
          "name": "deleted_at",
          "type_info": "Timestamptz"
        }
      ],
      "parameters": {
        "Left": [
          "Uuid",
          {
            "Custom": {
              "name": "grading_progress",
              "kind": {
                "Enum": ["fully-graded", "pending", "pending-manual", "failed", "not-ready"]
              }
            }
          },
          "Float4",
          "Int4",
          "Text",
          "Jsonb",
          "Timestamptz",
          "Float4"
        ]
      },
      "nullable": [
        false,
        false,
        false,
        false,
        true,
        true,
        false,
        false,
        false,
        true,
        false,
        false,
        true,
        true,
        true,
        true,
        true,
        true,
        true
      ]
    }
  },
  "ae09c81de80462c665df90dd6805e0ed516ac05cdf706e973e734d0302c90e7d": {
    "query": "\nSELECT id,\n  name,\n  created_at,\n  updated_at,\n  organization_id,\n  deleted_at,\n  slug,\n  content_search_language::text,\n  language_code,\n  copied_from,\n  course_language_group_id,\n  description\nFROM courses\nWHERE slug = $1\n  AND deleted_at IS NULL\n",
    "describe": {
      "columns": [
        {
          "ordinal": 0,
          "name": "id",
          "type_info": "Uuid"
        },
        {
          "ordinal": 1,
          "name": "name",
          "type_info": "Varchar"
        },
        {
          "ordinal": 2,
          "name": "created_at",
          "type_info": "Timestamptz"
        },
        {
          "ordinal": 3,
          "name": "updated_at",
          "type_info": "Timestamptz"
        },
        {
          "ordinal": 4,
          "name": "organization_id",
          "type_info": "Uuid"
        },
        {
          "ordinal": 5,
          "name": "deleted_at",
          "type_info": "Timestamptz"
        },
        {
          "ordinal": 6,
          "name": "slug",
          "type_info": "Varchar"
        },
        {
          "ordinal": 7,
          "name": "content_search_language",
          "type_info": "Text"
        },
        {
          "ordinal": 8,
          "name": "language_code",
          "type_info": "Varchar"
        },
        {
          "ordinal": 9,
          "name": "copied_from",
          "type_info": "Uuid"
        },
        {
          "ordinal": 10,
          "name": "course_language_group_id",
          "type_info": "Uuid"
        },
        {
          "ordinal": 11,
          "name": "description",
          "type_info": "Text"
        }
      ],
      "parameters": {
        "Left": ["Text"]
      },
      "nullable": [false, false, false, false, false, true, false, null, false, true, false, true]
    }
  },
  "af3cc7251e94a36c15dd0d43cdf914d6aab499480d6992ac001be602d4b06d73": {
    "query": "\nINSERT INTO course_instance_enrollments (user_id, course_id, course_instance_id)\nVALUES ($1, $2, $3)\nRETURNING *;\n",
    "describe": {
      "columns": [
        {
          "ordinal": 0,
          "name": "user_id",
          "type_info": "Uuid"
        },
        {
          "ordinal": 1,
          "name": "course_id",
          "type_info": "Uuid"
        },
        {
          "ordinal": 2,
          "name": "course_instance_id",
          "type_info": "Uuid"
        },
        {
          "ordinal": 3,
          "name": "created_at",
          "type_info": "Timestamptz"
        },
        {
          "ordinal": 4,
          "name": "updated_at",
          "type_info": "Timestamptz"
        },
        {
          "ordinal": 5,
          "name": "deleted_at",
          "type_info": "Timestamptz"
        }
      ],
      "parameters": {
        "Left": ["Uuid", "Uuid", "Uuid"]
      },
      "nullable": [false, false, false, false, false, true]
    }
  },
  "af86245330f55f4771e41e635d60ba19a00c9170f775429caa4af0c9c4372ffe": {
    "query": "\nSELECT\n    COUNT(DISTINCT id) as count\nFROM courses\nWHERE organization_id = $1\n    AND deleted_at IS NULL;\n        ",
    "describe": {
      "columns": [
        {
          "ordinal": 0,
          "name": "count",
          "type_info": "Int8"
        }
      ],
      "parameters": {
        "Left": ["Uuid"]
      },
      "nullable": [null]
    }
  },
  "b28ca6a2fc385642149d527deb0919464711ab57e4120078d6153ccbc08114d4": {
    "query": "\nUPDATE chapters\nSET name = $1,\n  chapter_number = $2\nWHERE id = $3\nRETURNING *;\n    ",
    "describe": {
      "columns": [
        {
          "ordinal": 0,
          "name": "id",
          "type_info": "Uuid"
        },
        {
          "ordinal": 1,
          "name": "name",
          "type_info": "Varchar"
        },
        {
          "ordinal": 2,
          "name": "course_id",
          "type_info": "Uuid"
        },
        {
          "ordinal": 3,
          "name": "chapter_number",
          "type_info": "Int4"
        },
        {
          "ordinal": 4,
          "name": "created_at",
          "type_info": "Timestamptz"
        },
        {
          "ordinal": 5,
          "name": "updated_at",
          "type_info": "Timestamptz"
        },
        {
          "ordinal": 6,
          "name": "deleted_at",
          "type_info": "Timestamptz"
        },
        {
          "ordinal": 7,
          "name": "front_page_id",
          "type_info": "Uuid"
        },
        {
          "ordinal": 8,
          "name": "opens_at",
          "type_info": "Timestamptz"
        },
        {
          "ordinal": 9,
          "name": "chapter_image_path",
          "type_info": "Varchar"
        },
        {
          "ordinal": 10,
          "name": "copied_from",
          "type_info": "Uuid"
        }
      ],
      "parameters": {
        "Left": ["Varchar", "Int4", "Uuid"]
      },
      "nullable": [false, false, false, false, false, false, true, true, true, true, true]
    }
  },
  "b39dda257f5f1f2db1905fdb6616a93c5d587d89c51ca1c1ca67152d7677de65": {
    "query": "\nUPDATE playground_examples\nSET deleted_at = now()\nWHERE id = $1\nRETURNING *;\n  ",
    "describe": {
      "columns": [
        {
          "ordinal": 0,
          "name": "id",
          "type_info": "Uuid"
        },
        {
          "ordinal": 1,
          "name": "created_at",
          "type_info": "Timestamptz"
        },
        {
          "ordinal": 2,
          "name": "updated_at",
          "type_info": "Timestamptz"
        },
        {
          "ordinal": 3,
          "name": "deleted_at",
          "type_info": "Timestamptz"
        },
        {
          "ordinal": 4,
          "name": "name",
          "type_info": "Varchar"
        },
        {
          "ordinal": 5,
          "name": "url",
          "type_info": "Varchar"
        },
        {
          "ordinal": 6,
          "name": "width",
          "type_info": "Int4"
        },
        {
          "ordinal": 7,
          "name": "data",
          "type_info": "Jsonb"
        }
      ],
      "parameters": {
        "Left": ["Uuid"]
      },
      "nullable": [false, false, false, true, false, false, false, false]
    }
  },
  "b4aa488f4f835c2b3900955ae54fd4bdff8818c3c2935c88aa89848bb276dea6": {
    "query": "\nSELECT *\nFROM exercise_tasks et\nWHERE et.id = $1;\n    ",
    "describe": {
      "columns": [
        {
          "ordinal": 0,
          "name": "id",
          "type_info": "Uuid"
        },
        {
          "ordinal": 1,
          "name": "created_at",
          "type_info": "Timestamptz"
        },
        {
          "ordinal": 2,
          "name": "updated_at",
          "type_info": "Timestamptz"
        },
        {
          "ordinal": 3,
          "name": "exercise_type",
          "type_info": "Varchar"
        },
        {
          "ordinal": 4,
          "name": "assignment",
          "type_info": "Jsonb"
        },
        {
          "ordinal": 5,
          "name": "deleted_at",
          "type_info": "Timestamptz"
        },
        {
          "ordinal": 6,
          "name": "private_spec",
          "type_info": "Jsonb"
        },
        {
          "ordinal": 7,
          "name": "spec_file_id",
          "type_info": "Uuid"
        },
        {
          "ordinal": 8,
          "name": "public_spec",
          "type_info": "Jsonb"
        },
        {
          "ordinal": 9,
          "name": "model_solution_spec",
          "type_info": "Jsonb"
        },
        {
          "ordinal": 10,
          "name": "copied_from",
          "type_info": "Uuid"
        },
        {
          "ordinal": 11,
          "name": "exercise_slide_id",
          "type_info": "Uuid"
        }
      ],
      "parameters": {
        "Left": ["Uuid"]
      },
      "nullable": [false, false, false, false, false, true, true, true, true, true, true, false]
    }
  },
  "b4d12f09eb6fa6d8b9381f1f2c0bc7451683f3695eb0b4329ed8984adcb345c4": {
    "query": "\nSELECT COUNT(ues.exercise_id) AS completed_exercises,\n  COALESCE(SUM(ues.score_given), 0) AS score_given\nFROM user_exercise_states AS ues\nWHERE ues.course_instance_id = $1\n  AND ues.user_id = $2\n  AND ues.deleted_at IS NULL;\n        ",
    "describe": {
      "columns": [
        {
          "ordinal": 0,
          "name": "completed_exercises",
          "type_info": "Int8"
        },
        {
          "ordinal": 1,
          "name": "score_given",
          "type_info": "Float4"
        }
      ],
      "parameters": {
        "Left": ["Uuid", "Uuid"]
      },
      "nullable": [null, null]
    }
  },
  "b6def96f6973719237ce93811fd8a9215bf24529cab71d262f22f11d13ddf526": {
    "query": "\nSELECT *\nFROM exercises\nWHERE chapter_id = $1\n  AND deleted_at IS NULL\n",
    "describe": {
      "columns": [
        {
          "ordinal": 0,
          "name": "id",
          "type_info": "Uuid"
        },
        {
          "ordinal": 1,
          "name": "created_at",
          "type_info": "Timestamptz"
        },
        {
          "ordinal": 2,
          "name": "updated_at",
          "type_info": "Timestamptz"
        },
        {
          "ordinal": 3,
          "name": "course_id",
          "type_info": "Uuid"
        },
        {
          "ordinal": 4,
          "name": "deleted_at",
          "type_info": "Timestamptz"
        },
        {
          "ordinal": 5,
          "name": "name",
          "type_info": "Varchar"
        },
        {
          "ordinal": 6,
          "name": "deadline",
          "type_info": "Timestamptz"
        },
        {
          "ordinal": 7,
          "name": "page_id",
          "type_info": "Uuid"
        },
        {
          "ordinal": 8,
          "name": "score_maximum",
          "type_info": "Int4"
        },
        {
          "ordinal": 9,
          "name": "order_number",
          "type_info": "Int4"
        },
        {
          "ordinal": 10,
          "name": "chapter_id",
          "type_info": "Uuid"
        },
        {
          "ordinal": 11,
          "name": "copied_from",
          "type_info": "Uuid"
        },
        {
          "ordinal": 12,
          "name": "exam_id",
          "type_info": "Uuid"
        }
      ],
      "parameters": {
        "Left": ["Uuid"]
      },
      "nullable": [
        false,
        false,
        false,
        true,
        true,
        false,
        true,
        false,
        false,
        false,
        true,
        true,
        true
      ]
    }
  },
  "b898aa740121c6fff215502ed3fba148eea2528987a6b7e31f4d67251894dc15": {
    "query": "\nSELECT feedback.id,\n  feedback.user_id,\n  feedback.course_id as \"course_id!\",\n  feedback.feedback_given,\n  feedback.selected_text,\n  feedback.marked_as_read,\n  feedback.created_at,\n  array_agg(block_feedback.block_id) filter (\n    where block_feedback.block_id IS NOT NULL\n  ) AS \"block_ids: Vec<Uuid>\",\n  array_agg(block_feedback.block_text) filter (\n    where block_feedback.block_id IS NOT NULL\n  ) AS \"block_texts: Vec<Option<String>>\"\nFROM feedback\n  LEFT JOIN block_feedback ON block_feedback.feedback_id = feedback.id\nWHERE course_id = $1\n  AND feedback.marked_as_read = $2\n  AND feedback.deleted_at IS NULL\n  AND block_feedback.deleted_at IS NULL\nGROUP BY feedback.id,\n  feedback.user_id,\n  feedback.course_id,\n  feedback.feedback_given,\n  feedback.marked_as_read,\n  feedback.created_at\nORDER BY feedback.created_at DESC,\n  feedback.id\nLIMIT $3 OFFSET $4\n",
    "describe": {
      "columns": [
        {
          "ordinal": 0,
          "name": "id",
          "type_info": "Uuid"
        },
        {
          "ordinal": 1,
          "name": "user_id",
          "type_info": "Uuid"
        },
        {
          "ordinal": 2,
          "name": "course_id!",
          "type_info": "Uuid"
        },
        {
          "ordinal": 3,
          "name": "feedback_given",
          "type_info": "Varchar"
        },
        {
          "ordinal": 4,
          "name": "selected_text",
          "type_info": "Text"
        },
        {
          "ordinal": 5,
          "name": "marked_as_read",
          "type_info": "Bool"
        },
        {
          "ordinal": 6,
          "name": "created_at",
          "type_info": "Timestamptz"
        },
        {
          "ordinal": 7,
          "name": "block_ids: Vec<Uuid>",
          "type_info": "UuidArray"
        },
        {
          "ordinal": 8,
          "name": "block_texts: Vec<Option<String>>",
          "type_info": "VarcharArray"
        }
      ],
      "parameters": {
        "Left": ["Uuid", "Bool", "Int8", "Int8"]
      },
      "nullable": [false, true, true, false, true, false, false, null, null]
    }
  },
  "b8e857be843bcfdd3dd825fb9ffc132a16ce895090a283393d0e23c68d471c11": {
    "query": "\nSELECT id,\n  slug,\n  created_at,\n  updated_at,\n  name,\n  description,\n  organization_id,\n  deleted_at,\n  language_code,\n  copied_from,\n  content_search_language::text,\n  course_language_group_id\nFROM courses\n  JOIN course_exams ON courses.id = course_exams.course_id\nWHERE course_exams.exam_id = $1\n",
    "describe": {
      "columns": [
        {
          "ordinal": 0,
          "name": "id",
          "type_info": "Uuid"
        },
        {
          "ordinal": 1,
          "name": "slug",
          "type_info": "Varchar"
        },
        {
          "ordinal": 2,
          "name": "created_at",
          "type_info": "Timestamptz"
        },
        {
          "ordinal": 3,
          "name": "updated_at",
          "type_info": "Timestamptz"
        },
        {
          "ordinal": 4,
          "name": "name",
          "type_info": "Varchar"
        },
        {
          "ordinal": 5,
          "name": "description",
          "type_info": "Text"
        },
        {
          "ordinal": 6,
          "name": "organization_id",
          "type_info": "Uuid"
        },
        {
          "ordinal": 7,
          "name": "deleted_at",
          "type_info": "Timestamptz"
        },
        {
          "ordinal": 8,
          "name": "language_code",
          "type_info": "Varchar"
        },
        {
          "ordinal": 9,
          "name": "copied_from",
          "type_info": "Uuid"
        },
        {
          "ordinal": 10,
          "name": "content_search_language",
          "type_info": "Text"
        },
        {
          "ordinal": 11,
          "name": "course_language_group_id",
          "type_info": "Uuid"
        }
      ],
      "parameters": {
        "Left": ["Uuid"]
      },
      "nullable": [false, false, false, false, false, true, false, true, false, true, null, false]
    }
  },
  "b9159ddd17dc391f0bd7b726633dff02d1530aa2b0b270b4947d749442850451": {
    "query": "UPDATE chapters SET front_page_id = $1 WHERE id = $2",
    "describe": {
      "columns": [],
      "parameters": {
        "Left": ["Uuid", "Uuid"]
      },
      "nullable": []
    }
  },
  "b988de59221dbe4350dcccadf9e80e782365d6526188dc5a6b14ed2581ca1314": {
    "query": "\nINSERT INTO users (email)\nVALUES ($1)\nRETURNING id\n",
    "describe": {
      "columns": [
        {
          "ordinal": 0,
          "name": "id",
          "type_info": "Uuid"
        }
      ],
      "parameters": {
        "Left": ["Varchar"]
      },
      "nullable": [false]
    }
  },
  "baa46f4f27573da28222fb2089dba70a58eeec0dfa339fff4d0105768acfd1e8": {
    "query": "SELECT course_id, exam_id FROM submissions WHERE id = $1",
    "describe": {
      "columns": [
        {
          "ordinal": 0,
          "name": "course_id",
          "type_info": "Uuid"
        },
        {
          "ordinal": 1,
          "name": "exam_id",
          "type_info": "Uuid"
        }
      ],
      "parameters": {
        "Left": ["Uuid"]
      },
      "nullable": [true, true]
    }
  },
  "bb42fcccdd54977c0bfd6109c6ddf2218d274e79d925468036e219e6a10f3a57": {
    "query": "\nSELECT i.id,\n  i.created_at,\n  i.updated_at,\n  i.deleted_at,\n  i.course_id,\n  i.starts_at,\n  i.ends_at,\n  i.name,\n  i.description,\n  i.variant_status AS \"variant_status: VariantStatus\",\n  i.teacher_in_charge_name,\n  i.teacher_in_charge_email,\n  i.support_email\nFROM user_course_settings ucs\n  JOIN course_instances i ON (ucs.current_course_instance_id = i.id)\nWHERE ucs.user_id = $1\n  AND ucs.current_course_id = $2\n  AND ucs.deleted_at IS NULL;\n    ",
    "describe": {
      "columns": [
        {
          "ordinal": 0,
          "name": "id",
          "type_info": "Uuid"
        },
        {
          "ordinal": 1,
          "name": "created_at",
          "type_info": "Timestamptz"
        },
        {
          "ordinal": 2,
          "name": "updated_at",
          "type_info": "Timestamptz"
        },
        {
          "ordinal": 3,
          "name": "deleted_at",
          "type_info": "Timestamptz"
        },
        {
          "ordinal": 4,
          "name": "course_id",
          "type_info": "Uuid"
        },
        {
          "ordinal": 5,
          "name": "starts_at",
          "type_info": "Timestamptz"
        },
        {
          "ordinal": 6,
          "name": "ends_at",
          "type_info": "Timestamptz"
        },
        {
          "ordinal": 7,
          "name": "name",
          "type_info": "Varchar"
        },
        {
          "ordinal": 8,
          "name": "description",
          "type_info": "Varchar"
        },
        {
          "ordinal": 9,
          "name": "variant_status: VariantStatus",
          "type_info": {
            "Custom": {
              "name": "variant_status",
              "kind": {
                "Enum": ["draft", "upcoming", "active", "ended"]
              }
            }
          }
        },
        {
          "ordinal": 10,
          "name": "teacher_in_charge_name",
          "type_info": "Varchar"
        },
        {
          "ordinal": 11,
          "name": "teacher_in_charge_email",
          "type_info": "Varchar"
        },
        {
          "ordinal": 12,
          "name": "support_email",
          "type_info": "Varchar"
        }
      ],
      "parameters": {
        "Left": ["Uuid", "Uuid"]
      },
      "nullable": [
        false,
        false,
        false,
        true,
        false,
        true,
        true,
        true,
        true,
        false,
        false,
        false,
        true
      ]
    }
  },
  "bbbcc64b65c0d85fb03ea621ddf0f38e043229bc9dddb560047aaeeb72301d4d": {
    "query": "\nUPDATE pages\nSET content = $1\nWHERE id = $2\nRETURNING id,\n  created_at,\n  updated_at,\n  course_id,\n  exam_id,\n  chapter_id,\n  url_path,\n  title,\n  deleted_at,\n  content,\n  order_number,\n  copied_from;\n        ",
    "describe": {
      "columns": [
        {
          "ordinal": 0,
          "name": "id",
          "type_info": "Uuid"
        },
        {
          "ordinal": 1,
          "name": "created_at",
          "type_info": "Timestamptz"
        },
        {
          "ordinal": 2,
          "name": "updated_at",
          "type_info": "Timestamptz"
        },
        {
          "ordinal": 3,
          "name": "course_id",
          "type_info": "Uuid"
        },
        {
          "ordinal": 4,
          "name": "exam_id",
          "type_info": "Uuid"
        },
        {
          "ordinal": 5,
          "name": "chapter_id",
          "type_info": "Uuid"
        },
        {
          "ordinal": 6,
          "name": "url_path",
          "type_info": "Varchar"
        },
        {
          "ordinal": 7,
          "name": "title",
          "type_info": "Varchar"
        },
        {
          "ordinal": 8,
          "name": "deleted_at",
          "type_info": "Timestamptz"
        },
        {
          "ordinal": 9,
          "name": "content",
          "type_info": "Jsonb"
        },
        {
          "ordinal": 10,
          "name": "order_number",
          "type_info": "Int4"
        },
        {
          "ordinal": 11,
          "name": "copied_from",
          "type_info": "Uuid"
        }
      ],
      "parameters": {
        "Left": ["Jsonb", "Uuid"]
      },
      "nullable": [false, false, false, true, true, true, false, false, true, false, false, true]
    }
  },
  "bc4390dec143c0bbc96fdebad02b5673dc9037d1115322b71620583fd9f1b82b": {
    "query": "\nINSERT INTO pages(\n    course_id,\n    exam_id,\n    content,\n    url_path,\n    title,\n    order_number,\n    chapter_id,\n    content_search_language\n  )\nVALUES($1, $2, $3, $4, $5, $6, $7, $8::regconfig)\nRETURNING id,\n  created_at,\n  updated_at,\n  course_id,\n  exam_id,\n  chapter_id,\n  url_path,\n  title,\n  deleted_at,\n  content,\n  order_number,\n  copied_from\n          ",
    "describe": {
      "columns": [
        {
          "ordinal": 0,
          "name": "id",
          "type_info": "Uuid"
        },
        {
          "ordinal": 1,
          "name": "created_at",
          "type_info": "Timestamptz"
        },
        {
          "ordinal": 2,
          "name": "updated_at",
          "type_info": "Timestamptz"
        },
        {
          "ordinal": 3,
          "name": "course_id",
          "type_info": "Uuid"
        },
        {
          "ordinal": 4,
          "name": "exam_id",
          "type_info": "Uuid"
        },
        {
          "ordinal": 5,
          "name": "chapter_id",
          "type_info": "Uuid"
        },
        {
          "ordinal": 6,
          "name": "url_path",
          "type_info": "Varchar"
        },
        {
          "ordinal": 7,
          "name": "title",
          "type_info": "Varchar"
        },
        {
          "ordinal": 8,
          "name": "deleted_at",
          "type_info": "Timestamptz"
        },
        {
          "ordinal": 9,
          "name": "content",
          "type_info": "Jsonb"
        },
        {
          "ordinal": 10,
          "name": "order_number",
          "type_info": "Int4"
        },
        {
          "ordinal": 11,
          "name": "copied_from",
          "type_info": "Uuid"
        }
      ],
      "parameters": {
        "Left": [
          "Uuid",
          "Uuid",
          "Jsonb",
          "Varchar",
          "Varchar",
          "Int4",
          "Uuid",
          {
            "Custom": {
              "name": "regconfig",
              "kind": "Simple"
            }
          }
        ]
      },
      "nullable": [false, false, false, true, true, true, false, false, true, false, false, true]
    }
  },
  "bc6724f3491c0d8adfd9edb573cac3ab55c26859d41488c30b71c019a2de103a": {
    "query": "\n    INSERT INTO user_exercise_states (user_id, exercise_id, course_instance_id, exam_id)\n    VALUES ($1, $2, $3, $4)\n    RETURNING user_id,\n      exercise_id,\n      course_instance_id,\n      exam_id,\n      created_at,\n      updated_at,\n      deleted_at,\n      score_given,\n      grading_progress as \"grading_progress: _\",\n      activity_progress as \"activity_progress: _\",\n      selected_exercise_slide_id;\n      ",
    "describe": {
      "columns": [
        {
          "ordinal": 0,
          "name": "user_id",
          "type_info": "Uuid"
        },
        {
          "ordinal": 1,
          "name": "exercise_id",
          "type_info": "Uuid"
        },
        {
          "ordinal": 2,
          "name": "course_instance_id",
          "type_info": "Uuid"
        },
        {
          "ordinal": 3,
          "name": "exam_id",
          "type_info": "Uuid"
        },
        {
          "ordinal": 4,
          "name": "created_at",
          "type_info": "Timestamptz"
        },
        {
          "ordinal": 5,
          "name": "updated_at",
          "type_info": "Timestamptz"
        },
        {
          "ordinal": 6,
          "name": "deleted_at",
          "type_info": "Timestamptz"
        },
        {
          "ordinal": 7,
          "name": "score_given",
          "type_info": "Float4"
        },
        {
          "ordinal": 8,
          "name": "grading_progress: _",
          "type_info": {
            "Custom": {
              "name": "grading_progress",
              "kind": {
                "Enum": ["fully-graded", "pending", "pending-manual", "failed", "not-ready"]
              }
            }
          }
        },
        {
          "ordinal": 9,
          "name": "activity_progress: _",
          "type_info": {
            "Custom": {
              "name": "activity_progress",
              "kind": {
                "Enum": ["initialized", "started", "in-progress", "submitted", "completed"]
              }
            }
          }
        },
        {
          "ordinal": 10,
          "name": "selected_exercise_slide_id",
          "type_info": "Uuid"
        }
      ],
      "parameters": {
        "Left": ["Uuid", "Uuid", "Uuid", "Uuid"]
      },
      "nullable": [false, false, true, true, false, false, true, true, false, false, true]
    }
  },
  "bfa02fde6602f70bb732851aaa2e194cdff03a3562341959cc4b2791bc5176fb": {
    "query": "\nSELECT *\nFROM exercises\nWHERE exam_id = $1\n  AND deleted_at IS NULL\n",
    "describe": {
      "columns": [
        {
          "ordinal": 0,
          "name": "id",
          "type_info": "Uuid"
        },
        {
          "ordinal": 1,
          "name": "created_at",
          "type_info": "Timestamptz"
        },
        {
          "ordinal": 2,
          "name": "updated_at",
          "type_info": "Timestamptz"
        },
        {
          "ordinal": 3,
          "name": "course_id",
          "type_info": "Uuid"
        },
        {
          "ordinal": 4,
          "name": "deleted_at",
          "type_info": "Timestamptz"
        },
        {
          "ordinal": 5,
          "name": "name",
          "type_info": "Varchar"
        },
        {
          "ordinal": 6,
          "name": "deadline",
          "type_info": "Timestamptz"
        },
        {
          "ordinal": 7,
          "name": "page_id",
          "type_info": "Uuid"
        },
        {
          "ordinal": 8,
          "name": "score_maximum",
          "type_info": "Int4"
        },
        {
          "ordinal": 9,
          "name": "order_number",
          "type_info": "Int4"
        },
        {
          "ordinal": 10,
          "name": "chapter_id",
          "type_info": "Uuid"
        },
        {
          "ordinal": 11,
          "name": "copied_from",
          "type_info": "Uuid"
        },
        {
          "ordinal": 12,
          "name": "exam_id",
          "type_info": "Uuid"
        }
      ],
      "parameters": {
        "Left": ["Uuid"]
      },
      "nullable": [
        false,
        false,
        false,
        true,
        true,
        false,
        true,
        false,
        false,
        false,
        true,
        true,
        true
      ]
    }
  },
  "c00028f92949b3e8d712a87d620c60b033e48b43583ed796d2e73d219df2931b": {
    "query": "\nSELECT COUNT(*) filter (\n  where proposed_page_edits.pending = true\n) AS pending,\nCOUNT(*) filter (\n  where proposed_page_edits.pending = false\n) AS handled\nFROM proposed_page_edits\nWHERE proposed_page_edits.course_id = $1\nAND proposed_page_edits.deleted_at IS NULL\n",
    "describe": {
      "columns": [
        {
          "ordinal": 0,
          "name": "pending",
          "type_info": "Int8"
        },
        {
          "ordinal": 1,
          "name": "handled",
          "type_info": "Int8"
        }
      ],
      "parameters": {
        "Left": ["Uuid"]
      },
      "nullable": [null, null]
    }
  },
  "c1077b721fbdb17d2e726008507f9ddb90eb026821339890bdda90e4de4f68d2": {
    "query": "\nUPDATE proposed_block_edits\nSET status = 'rejected'\nWHERE id = $1\n",
    "describe": {
      "columns": [],
      "parameters": {
        "Left": ["Uuid"]
      },
      "nullable": []
    }
  },
  "c254df041126909f459c2117eac7dd7a85456bbc698956b67f0c0090eaf4b878": {
    "query": "\nUPDATE exercise_tasks\nSET deleted_at = now()\nWHERE exercise_slide_id IN (\n    SELECT s.id\n    FROM exercise_slides s\n      JOIN exercises e ON (s.exercise_id = e.id)\n    WHERE e.page_id = $1\n  );\n            ",
    "describe": {
      "columns": [],
      "parameters": {
        "Left": ["Uuid"]
      },
      "nullable": []
    }
  },
  "c41883ff57f67f01814525030af67d4a3bc472010ee6871a3191dcd0ee3e8f53": {
    "query": "\nUPDATE proposed_block_edits\nSET status = 'accepted'\nWHERE id = $1\nRETURNING block_id,\n    block_attribute,\n    original_text,\n    changed_text\n",
    "describe": {
      "columns": [
        {
          "ordinal": 0,
          "name": "block_id",
          "type_info": "Uuid"
        },
        {
          "ordinal": 1,
          "name": "block_attribute",
          "type_info": "Text"
        },
        {
          "ordinal": 2,
          "name": "original_text",
          "type_info": "Text"
        },
        {
          "ordinal": 3,
          "name": "changed_text",
          "type_info": "Text"
        }
      ],
      "parameters": {
        "Left": ["Uuid"]
      },
      "nullable": [false, false, false, false]
    }
  },
  "c4db451cf0d08b2fca14976798e0883a3961533b35d7dd4d5057e1662d482592": {
    "query": "SELECT *\nFROM email_templates\nWHERE course_instance_id = $1\n  AND deleted_at IS NULL",
    "describe": {
      "columns": [
        {
          "ordinal": 0,
          "name": "id",
          "type_info": "Uuid"
        },
        {
          "ordinal": 1,
          "name": "created_at",
          "type_info": "Timestamptz"
        },
        {
          "ordinal": 2,
          "name": "updated_at",
          "type_info": "Timestamptz"
        },
        {
          "ordinal": 3,
          "name": "deleted_at",
          "type_info": "Timestamptz"
        },
        {
          "ordinal": 4,
          "name": "content",
          "type_info": "Jsonb"
        },
        {
          "ordinal": 5,
          "name": "name",
          "type_info": "Varchar"
        },
        {
          "ordinal": 6,
          "name": "subject",
          "type_info": "Varchar"
        },
        {
          "ordinal": 7,
          "name": "exercise_completions_threshold",
          "type_info": "Int4"
        },
        {
          "ordinal": 8,
          "name": "points_threshold",
          "type_info": "Int4"
        },
        {
          "ordinal": 9,
          "name": "course_instance_id",
          "type_info": "Uuid"
        }
      ],
      "parameters": {
        "Left": ["Uuid"]
      },
      "nullable": [false, false, false, true, true, false, true, true, true, false]
    }
  },
  "c50665dd8a1d79db9c17472c71ae34e34c8b51fac261959d30f58e93abf2a689": {
    "query": "\nINSERT INTO exercise_tasks(\n    id,\n    exercise_slide_id,\n    exercise_type,\n    assignment,\n    public_spec,\n    private_spec,\n    model_solution_spec\n  )\nVALUES ($1, $2, $3, $4, $5, $6, $7) ON CONFLICT (id) DO\nUPDATE\nSET exercise_slide_id = $2,\n  exercise_type = $3,\n  assignment = $4,\n  public_spec = $5,\n  private_spec = $6,\n  model_solution_spec = $7,\n  deleted_at = NULL\nRETURNING id,\n  exercise_slide_id,\n  assignment,\n  exercise_type,\n  private_spec;\n                ",
    "describe": {
      "columns": [
        {
          "ordinal": 0,
          "name": "id",
          "type_info": "Uuid"
        },
        {
          "ordinal": 1,
          "name": "exercise_slide_id",
          "type_info": "Uuid"
        },
        {
          "ordinal": 2,
          "name": "assignment",
          "type_info": "Jsonb"
        },
        {
          "ordinal": 3,
          "name": "exercise_type",
          "type_info": "Varchar"
        },
        {
          "ordinal": 4,
          "name": "private_spec",
          "type_info": "Jsonb"
        }
      ],
      "parameters": {
        "Left": ["Uuid", "Uuid", "Varchar", "Jsonb", "Jsonb", "Jsonb", "Jsonb"]
      },
      "nullable": [false, false, false, false, true]
    }
  },
  "c515ee82610c997f53c83f72ddf8426145e47cf0d9476d2281506c139af86cb6": {
    "query": "\nUPDATE pages\nSET content = $1\nWHERE id = $2;\n",
    "describe": {
      "columns": [],
      "parameters": {
        "Left": ["Jsonb", "Uuid"]
      },
      "nullable": []
    }
  },
  "c63ca33887bc73c797b68af5b66b248f0740a2678b86e4a3644b61804abdad17": {
    "query": "\nSELECT id,\n  submission_id,\n  grading_before_regrading,\n  grading_after_regrading\nFROM regrading_submissions\nWHERE regrading_id = $1\n",
    "describe": {
      "columns": [
        {
          "ordinal": 0,
          "name": "id",
          "type_info": "Uuid"
        },
        {
          "ordinal": 1,
          "name": "submission_id",
          "type_info": "Uuid"
        },
        {
          "ordinal": 2,
          "name": "grading_before_regrading",
          "type_info": "Uuid"
        },
        {
          "ordinal": 3,
          "name": "grading_after_regrading",
          "type_info": "Uuid"
        }
      ],
      "parameters": {
        "Left": ["Uuid"]
      },
      "nullable": [false, false, false, true]
    }
  },
  "c6d5ffed3573883c9e69529464b8f96325fbbf5c4ea893ae9e7352d3ce48a70d": {
    "query": "\nUPDATE regradings\nSET error_message = $1\nWHERE id = $2\n",
    "describe": {
      "columns": [],
      "parameters": {
        "Left": ["Text", "Uuid"]
      },
      "nullable": []
    }
  },
  "c8c5264811bce45733628caa8a1e90a07e2d16cbb5ad6ce0cd35f3e1e1921a4e": {
    "query": "\nSELECT date_part('isodow', created_at)::integer isodow, date_part('hour', created_at)::integer \"hour\", count(*)::integer\nFROM submissions\nWHERE course_id = $1\nGROUP BY isodow, \"hour\"\nORDER BY isodow, hour;\n          ",
    "describe": {
      "columns": [
        {
          "ordinal": 0,
          "name": "isodow",
          "type_info": "Int4"
        },
        {
          "ordinal": 1,
          "name": "hour",
          "type_info": "Int4"
        },
        {
          "ordinal": 2,
          "name": "count",
          "type_info": "Int4"
        }
      ],
      "parameters": {
        "Left": ["Uuid"]
      },
      "nullable": [null, null, null]
    }
  },
  "ccdcf7ce3537744686b4a00dc74692d8c5b333e058fcf54fed5891ec2c527d60": {
    "query": "\nUPDATE exercise_services\n    SET name=$1, slug=$2, public_url=$3, internal_url=$4, max_reprocessing_submissions_at_once=$5\nWHERE id=$6\n    RETURNING *\n        ",
    "describe": {
      "columns": [
        {
          "ordinal": 0,
          "name": "id",
          "type_info": "Uuid"
        },
        {
          "ordinal": 1,
          "name": "created_at",
          "type_info": "Timestamptz"
        },
        {
          "ordinal": 2,
          "name": "updated_at",
          "type_info": "Timestamptz"
        },
        {
          "ordinal": 3,
          "name": "deleted_at",
          "type_info": "Timestamptz"
        },
        {
          "ordinal": 4,
          "name": "name",
          "type_info": "Varchar"
        },
        {
          "ordinal": 5,
          "name": "slug",
          "type_info": "Varchar"
        },
        {
          "ordinal": 6,
          "name": "public_url",
          "type_info": "Varchar"
        },
        {
          "ordinal": 7,
          "name": "internal_url",
          "type_info": "Varchar"
        },
        {
          "ordinal": 8,
          "name": "max_reprocessing_submissions_at_once",
          "type_info": "Int4"
        }
      ],
      "parameters": {
        "Left": ["Varchar", "Varchar", "Varchar", "Varchar", "Int4", "Uuid"]
      },
      "nullable": [false, false, false, true, false, false, false, true, false]
    }
  },
  "cd8ab0fed33b729c69248aaeb2429fd609dfea407e5a802f59c3c5e085469baf": {
    "query": "\nINSERT INTO feedback(user_id, course_id, feedback_given, selected_text)\nVALUES ($1, $2, $3, $4)\nRETURNING id\n",
    "describe": {
      "columns": [
        {
          "ordinal": 0,
          "name": "id",
          "type_info": "Uuid"
        }
      ],
      "parameters": {
        "Left": ["Uuid", "Uuid", "Varchar", "Text"]
      },
      "nullable": [false]
    }
  },
  "cf7a54102657110f8d384fb491163e9e2690c365bab861c2c68064ddc1ba0873": {
    "query": "\nINSERT INTO\n  users (email, upstream_id)\nVALUES ($1, $2)\nRETURNING *;\n          ",
    "describe": {
      "columns": [
        {
          "ordinal": 0,
          "name": "id",
          "type_info": "Uuid"
        },
        {
          "ordinal": 1,
          "name": "created_at",
          "type_info": "Timestamptz"
        },
        {
          "ordinal": 2,
          "name": "updated_at",
          "type_info": "Timestamptz"
        },
        {
          "ordinal": 3,
          "name": "deleted_at",
          "type_info": "Timestamptz"
        },
        {
          "ordinal": 4,
          "name": "upstream_id",
          "type_info": "Int4"
        },
        {
          "ordinal": 5,
          "name": "email",
          "type_info": "Varchar"
        }
      ],
      "parameters": {
        "Left": ["Varchar", "Int4"]
      },
      "nullable": [false, false, false, true, true, false]
    }
  },
  "d0037081bdb7d84526483a12e5070037392d36867f011134e611cfab8753b6e3": {
    "query": "\nSELECT courses.organization_id\nFROM course_instances\n  JOIN courses ON courses.id = course_instances.course_id\nWHERE course_instances.id = $1\n",
    "describe": {
      "columns": [
        {
          "ordinal": 0,
          "name": "organization_id",
          "type_info": "Uuid"
        }
      ],
      "parameters": {
        "Left": ["Uuid"]
      },
      "nullable": [false]
    }
  },
  "d0362064383044fd4696b44c87594e64ea8ec4c3b4905d39a3464a756454eaf5": {
    "query": "\nSELECT\nFROM user_exercise_states\nWHERE user_id = $1\n  AND exercise_id = $2\n  AND (course_instance_id = $3 OR exam_id = $4)\n",
    "describe": {
      "columns": [],
      "parameters": {
        "Left": ["Uuid", "Uuid", "Uuid", "Uuid"]
      },
      "nullable": []
    }
  },
  "d13e367302b3873770dbcd15736161dd89130c0d06620cb5d337b1f7c9f230e8": {
    "query": "UPDATE pages SET chapter_id = $1 WHERE id = $2",
    "describe": {
      "columns": [],
      "parameters": {
        "Left": ["Uuid", "Uuid"]
      },
      "nullable": []
    }
  },
  "d1b9e023f5c44a5e7d40094eabe5441cc88db7fb1fd77a72062f2884aab2ac6a": {
    "query": "\nSELECT COUNT(*) filter (\n    where marked_as_read\n  ) AS read,\n  COUNT(*) filter (\n    where not(marked_as_read)\n  ) AS unread\nFROM feedback\nWHERE course_id = $1\n  AND feedback.deleted_at IS NULL\n",
    "describe": {
      "columns": [
        {
          "ordinal": 0,
          "name": "read",
          "type_info": "Int8"
        },
        {
          "ordinal": 1,
          "name": "unread",
          "type_info": "Int8"
        }
      ],
      "parameters": {
        "Left": ["Uuid"]
      },
      "nullable": [null, null]
    }
  },
  "d21fdc6eb89bf28c479b64ee9a5fff8dbb67f4c8bb02b25779e672187fed4fd7": {
    "query": "\n    INSERT INTO user_exercise_states (\n        user_id,\n        exercise_id,\n        course_instance_id,\n        selected_exercise_slide_id,\n        exam_id\n      )\n    VALUES ($1, $2, $3, $4, $5)\n    ",
    "describe": {
      "columns": [],
      "parameters": {
        "Left": ["Uuid", "Uuid", "Uuid", "Uuid", "Uuid"]
      },
      "nullable": []
    }
  },
  "d309be59564d69ecad6e11cc6976649092966ea2236abd7c8ca72e64f78f8fcc": {
    "query": "\nupdate email_deliveries\nset sent = TRUE\nwhere id = $1;\n    ",
    "describe": {
      "columns": [],
      "parameters": {
        "Left": ["Uuid"]
      },
      "nullable": []
    }
  },
  "d565b3ca168a0beb24ee0a58c078fd031a52cd26a807c348bdb3fac1849bd456": {
    "query": "\nSELECT organizations.id\nFROM pages\n  LEFT OUTER JOIN courses ON courses.id = pages.course_id\n  LEFT OUTER JOIN exams ON exams.id = pages.exam_id\n  JOIN organizations ON organizations.id = courses.organization_id\n  OR organizations.id = exams.organization_id\nWHERE pages.id = $1\n",
    "describe": {
      "columns": [
        {
          "ordinal": 0,
          "name": "id",
          "type_info": "Uuid"
        }
      ],
      "parameters": {
        "Left": ["Uuid"]
      },
      "nullable": [false]
    }
  },
  "d575fe0c1c24abc4c6920f05c08ed2172819439de166e5e455e7e6a8c2bc37d7": {
    "query": "\nUPDATE submissions\nSET grading_id = $1\nWHERE id = $2\n",
    "describe": {
      "columns": [],
      "parameters": {
        "Left": ["Uuid", "Uuid"]
      },
      "nullable": []
    }
  },
  "d61f2a6b8fb2f4cfaf52c3c6d740d6fc8ff60cb2fe9528c318715c40e769471d": {
    "query": "UPDATE submissions SET grading_id = $1 WHERE id = $2 RETURNING *",
    "describe": {
      "columns": [
        {
          "ordinal": 0,
          "name": "id",
          "type_info": "Uuid"
        },
        {
          "ordinal": 1,
          "name": "created_at",
          "type_info": "Timestamptz"
        },
        {
          "ordinal": 2,
          "name": "updated_at",
          "type_info": "Timestamptz"
        },
        {
          "ordinal": 3,
          "name": "deleted_at",
          "type_info": "Timestamptz"
        },
        {
          "ordinal": 4,
          "name": "exercise_id",
          "type_info": "Uuid"
        },
        {
          "ordinal": 5,
          "name": "course_id",
          "type_info": "Uuid"
        },
        {
          "ordinal": 6,
          "name": "exercise_task_id",
          "type_info": "Uuid"
        },
        {
          "ordinal": 7,
          "name": "data_json",
          "type_info": "Jsonb"
        },
        {
          "ordinal": 8,
          "name": "grading_id",
          "type_info": "Uuid"
        },
        {
          "ordinal": 9,
          "name": "metadata",
          "type_info": "Jsonb"
        },
        {
          "ordinal": 10,
          "name": "user_id",
          "type_info": "Uuid"
        },
        {
          "ordinal": 11,
          "name": "course_instance_id",
          "type_info": "Uuid"
        },
        {
          "ordinal": 12,
          "name": "exam_id",
          "type_info": "Uuid"
        }
      ],
      "parameters": {
        "Left": ["Uuid", "Uuid"]
      },
      "nullable": [
        false,
        false,
        false,
        true,
        false,
        true,
        false,
        true,
        true,
        true,
        false,
        true,
        true
      ]
    }
  },
  "d67631e6ddcdf17214fc75f0c9f760507d1fdce3c948f1524b5668403e197de3": {
    "query": "\nINSERT INTO playground_examples (name, url, width, data)\nVALUES ($1, $2, $3, $4)\nRETURNING *;\n  ",
    "describe": {
      "columns": [
        {
          "ordinal": 0,
          "name": "id",
          "type_info": "Uuid"
        },
        {
          "ordinal": 1,
          "name": "created_at",
          "type_info": "Timestamptz"
        },
        {
          "ordinal": 2,
          "name": "updated_at",
          "type_info": "Timestamptz"
        },
        {
          "ordinal": 3,
          "name": "deleted_at",
          "type_info": "Timestamptz"
        },
        {
          "ordinal": 4,
          "name": "name",
          "type_info": "Varchar"
        },
        {
          "ordinal": 5,
          "name": "url",
          "type_info": "Varchar"
        },
        {
          "ordinal": 6,
          "name": "width",
          "type_info": "Int4"
        },
        {
          "ordinal": 7,
          "name": "data",
          "type_info": "Jsonb"
        }
      ],
      "parameters": {
        "Left": ["Varchar", "Varchar", "Int4", "Jsonb"]
      },
      "nullable": [false, false, false, true, false, false, false, false]
    }
  },
  "d741c2e76aa58f5fe945e4a96f0f598d29b7fd6e2552b3afdc183ec445938c40": {
    "query": "SELECT course_id from gradings where id = $1",
    "describe": {
      "columns": [
        {
          "ordinal": 0,
          "name": "course_id",
          "type_info": "Uuid"
        }
      ],
      "parameters": {
        "Left": ["Uuid"]
      },
      "nullable": [true]
    }
  },
  "d9d04909a35ed8edd343a0be75ee10041e50a42d8ca3547d001672a9557b6d9d": {
    "query": "\nUPDATE pages\nSET content = $1\nWHERE id = $2;\n                ",
    "describe": {
      "columns": [],
      "parameters": {
        "Left": ["Jsonb", "Uuid"]
      },
      "nullable": []
    }
  },
  "d9d230419fb264ebddeaa022bc8ac0061d8caa8bf83e3a5742a140bd056f3005": {
    "query": "\nupdate email_deliveries\nset sent = FALSE,\n  error = $1\nwhere id = $2;\n    ",
    "describe": {
      "columns": [],
      "parameters": {
        "Left": ["Varchar", "Uuid"]
      },
      "nullable": []
    }
  },
  "db003c2eaa5b59bdb99fb5f5700b1dae0a641673f9af23041a20e1cb86f93901": {
    "query": "SELECT organization_id, course_id, exam_id, role AS \"role: UserRole\" FROM roles WHERE user_id = $1",
    "describe": {
      "columns": [
        {
          "ordinal": 0,
          "name": "organization_id",
          "type_info": "Uuid"
        },
        {
          "ordinal": 1,
          "name": "course_id",
          "type_info": "Uuid"
        },
        {
          "ordinal": 2,
          "name": "exam_id",
          "type_info": "Uuid"
        },
        {
          "ordinal": 3,
          "name": "role: UserRole",
          "type_info": {
            "Custom": {
              "name": "user_role",
              "kind": {
                "Enum": ["admin", "assistant", "teacher", "reviewer"]
              }
            }
          }
        }
      ],
      "parameters": {
        "Left": ["Uuid"]
      },
      "nullable": [true, true, true, false]
    }
  },
  "db5cd5b4719b69e217948320994bd8f3f6ae513f1378eb76d2fe6391acf179fc": {
    "query": "\nSELECT p.id as page_id,\n  p.order_number as order_number,\n  p.course_id as course_id,\n  p.exam_id as exam_id,\n  c.id as \"chapter_id?\",\n  c.chapter_number as \"chapter_number?\"\nFROM pages p\n  LEFT JOIN chapters c ON p.chapter_id = c.id\nWHERE p.id = $1;\n",
    "describe": {
      "columns": [
        {
          "ordinal": 0,
          "name": "page_id",
          "type_info": "Uuid"
        },
        {
          "ordinal": 1,
          "name": "order_number",
          "type_info": "Int4"
        },
        {
          "ordinal": 2,
          "name": "course_id",
          "type_info": "Uuid"
        },
        {
          "ordinal": 3,
          "name": "exam_id",
          "type_info": "Uuid"
        },
        {
          "ordinal": 4,
          "name": "chapter_id?",
          "type_info": "Uuid"
        },
        {
          "ordinal": 5,
          "name": "chapter_number?",
          "type_info": "Int4"
        }
      ],
      "parameters": {
        "Left": ["Uuid"]
      },
      "nullable": [false, false, true, true, false, false]
    }
  },
  "db64bea6f7dc10dd47f4c41c5efa78c95cf5b6d97fcfcefda66847c20861ac56": {
    "query": "\nINSERT INTO pages (\n    course_id,\n    content,\n    url_path,\n    title,\n    order_number\n  )\nVALUES ($1, $2, $3, $4, $5)\nRETURNING id\n",
    "describe": {
      "columns": [
        {
          "ordinal": 0,
          "name": "id",
          "type_info": "Uuid"
        }
      ],
      "parameters": {
        "Left": ["Uuid", "Jsonb", "Varchar", "Varchar", "Int4"]
      },
      "nullable": [false]
    }
  },
  "dc6a94949ce20d11fa55e247dc706fdc88018bf1ba528487fcd0ef02f5c40ca7": {
    "query": "\nUPDATE email_templates\nSET deleted_at = now()\nWHERE id = $1\nRETURNING *\n  ",
    "describe": {
      "columns": [
        {
          "ordinal": 0,
          "name": "id",
          "type_info": "Uuid"
        },
        {
          "ordinal": 1,
          "name": "created_at",
          "type_info": "Timestamptz"
        },
        {
          "ordinal": 2,
          "name": "updated_at",
          "type_info": "Timestamptz"
        },
        {
          "ordinal": 3,
          "name": "deleted_at",
          "type_info": "Timestamptz"
        },
        {
          "ordinal": 4,
          "name": "content",
          "type_info": "Jsonb"
        },
        {
          "ordinal": 5,
          "name": "name",
          "type_info": "Varchar"
        },
        {
          "ordinal": 6,
          "name": "subject",
          "type_info": "Varchar"
        },
        {
          "ordinal": 7,
          "name": "exercise_completions_threshold",
          "type_info": "Int4"
        },
        {
          "ordinal": 8,
          "name": "points_threshold",
          "type_info": "Int4"
        },
        {
          "ordinal": 9,
          "name": "course_instance_id",
          "type_info": "Uuid"
        }
      ],
      "parameters": {
        "Left": ["Uuid"]
      },
      "nullable": [false, false, false, true, true, false, true, true, true, false]
    }
  },
  "dc8145a6bb6190209ece3aab3bb6350bf102cc01fec1dbc9a6a0be572262f949": {
    "query": "\nSELECT id,\n  name,\n  created_at,\n  updated_at,\n  organization_id,\n  deleted_at,\n  slug,\n  content_search_language::text,\n  language_code,\n  copied_from,\n  course_language_group_id,\n  description\nFROM courses\nWHERE course_language_group_id = $1;\n        ",
    "describe": {
      "columns": [
        {
          "ordinal": 0,
          "name": "id",
          "type_info": "Uuid"
        },
        {
          "ordinal": 1,
          "name": "name",
          "type_info": "Varchar"
        },
        {
          "ordinal": 2,
          "name": "created_at",
          "type_info": "Timestamptz"
        },
        {
          "ordinal": 3,
          "name": "updated_at",
          "type_info": "Timestamptz"
        },
        {
          "ordinal": 4,
          "name": "organization_id",
          "type_info": "Uuid"
        },
        {
          "ordinal": 5,
          "name": "deleted_at",
          "type_info": "Timestamptz"
        },
        {
          "ordinal": 6,
          "name": "slug",
          "type_info": "Varchar"
        },
        {
          "ordinal": 7,
          "name": "content_search_language",
          "type_info": "Text"
        },
        {
          "ordinal": 8,
          "name": "language_code",
          "type_info": "Varchar"
        },
        {
          "ordinal": 9,
          "name": "copied_from",
          "type_info": "Uuid"
        },
        {
          "ordinal": 10,
          "name": "course_language_group_id",
          "type_info": "Uuid"
        },
        {
          "ordinal": 11,
          "name": "description",
          "type_info": "Text"
        }
      ],
      "parameters": {
        "Left": ["Uuid"]
      },
      "nullable": [false, false, false, false, false, true, false, null, false, true, false, true]
    }
  },
<<<<<<< HEAD
  "dd1ebfa575cf8fe38fd9cfbd70fccf86a5ea3ba398088977941d1c0fc5945cf5": {
    "query": "\nSELECT id,\n  submission_id,\n  grading_before_regrading,\n  grading_after_regrading\nFROM regrading_submissions\nWHERE id = $1\n",
=======
  "ddaf33187cb11fd6f723155ba3d6047336596a9cf98cb8920a83caf5eae3c356": {
    "query": "\nSELECT submissions.id,\n  user_id,\n  submissions.created_at,\n  submissions.exercise_id,\n  submissions.exercise_task_id,\n  gradings.score_given,\n  submissions.data_json\nFROM submissions\n  JOIN gradings on submissions.grading_id = gradings.id\n  JOIN exercises on submissions.exercise_id = exercises.id\nWHERE submissions.exam_id = $1\n  AND submissions.deleted_at IS NULL\n  AND gradings.deleted_at IS NULL\n  AND exercises.deleted_at IS NULL;\n",
    "describe": {
      "columns": [
        {
          "ordinal": 0,
          "name": "id",
          "type_info": "Uuid"
        },
        {
          "ordinal": 1,
          "name": "user_id",
          "type_info": "Uuid"
        },
        {
          "ordinal": 2,
          "name": "created_at",
          "type_info": "Timestamptz"
        },
        {
          "ordinal": 3,
          "name": "exercise_id",
          "type_info": "Uuid"
        },
        {
          "ordinal": 4,
          "name": "exercise_task_id",
          "type_info": "Uuid"
        },
        {
          "ordinal": 5,
          "name": "score_given",
          "type_info": "Float4"
        },
        {
          "ordinal": 6,
          "name": "data_json",
          "type_info": "Jsonb"
        }
      ],
      "parameters": {
        "Left": ["Uuid"]
      },
      "nullable": [false, false, false, false, false, true, true]
    }
  },
  "ddf7fa1dca876b806f407c7bdd5b40d3318c7d01e3664399accedb2bd5856855": {
    "query": "\nSELECT s.*\nFROM exercise_slides s\n  JOIN exercise_tasks t ON (s.id = t.exercise_slide_id)\nWHERE t.id = $1\n  AND t.deleted_at IS NULL\n  AND s.deleted_at IS NULL;\n    ",
>>>>>>> 532825f9
    "describe": {
      "columns": [
        {
          "ordinal": 0,
          "name": "id",
          "type_info": "Uuid"
        },
        {
          "ordinal": 1,
          "name": "submission_id",
          "type_info": "Uuid"
        },
        {
          "ordinal": 2,
          "name": "grading_before_regrading",
          "type_info": "Uuid"
        },
        {
          "ordinal": 3,
          "name": "grading_after_regrading",
          "type_info": "Uuid"
        }
      ],
      "parameters": {
        "Left": ["Uuid"]
      },
      "nullable": [false, false, false, true]
    }
  },
  "ddf7fa1dca876b806f407c7bdd5b40d3318c7d01e3664399accedb2bd5856855": {
    "query": "\nSELECT s.*\nFROM exercise_slides s\n  JOIN exercise_tasks t ON (s.id = t.exercise_slide_id)\nWHERE t.id = $1\n  AND t.deleted_at IS NULL\n  AND s.deleted_at IS NULL;\n    ",
    "describe": {
      "columns": [
        {
          "ordinal": 0,
          "name": "id",
          "type_info": "Uuid"
        },
        {
          "ordinal": 1,
          "name": "created_at",
          "type_info": "Timestamptz"
        },
        {
          "ordinal": 2,
          "name": "updated_at",
          "type_info": "Timestamptz"
        },
        {
          "ordinal": 3,
          "name": "deleted_at",
          "type_info": "Timestamptz"
        },
        {
          "ordinal": 4,
          "name": "exercise_id",
          "type_info": "Uuid"
        },
        {
          "ordinal": 5,
          "name": "order_number",
          "type_info": "Int4"
        }
      ],
      "parameters": {
        "Left": ["Uuid"]
      },
      "nullable": [false, false, false, true, false, false]
    }
  },
  "e2fe96906db5d05fa1a8b0aabc25e9027c386b349f11d4c26bcf7db1864af6cf": {
    "query": "\nselect max(p.order_number) as order_number\nfrom pages p\nwhere p.chapter_id = $1\n  and p.deleted_at is null;\n",
    "describe": {
      "columns": [
        {
          "ordinal": 0,
          "name": "order_number",
          "type_info": "Int4"
        }
      ],
      "parameters": {
        "Left": ["Uuid"]
      },
      "nullable": [null]
    }
  },
  "e398cd25e0ebe20fbc1cb9bd3d525aacadb8604da50269598f265f9e2f099d49": {
    "query": "\nSELECT COUNT(e.id) AS total_exercises,\n  SUM(e.score_maximum) AS score_maximum\nFROM course_instances AS ci\n  LEFT JOIN exercises AS e ON ci.course_id = e.course_id\nWHERE e.deleted_at IS NULL\n  AND ci.id = $1;\n        ",
    "describe": {
      "columns": [
        {
          "ordinal": 0,
          "name": "total_exercises",
          "type_info": "Int8"
        },
        {
          "ordinal": 1,
          "name": "score_maximum",
          "type_info": "Int8"
        }
      ],
      "parameters": {
        "Left": ["Uuid"]
      },
      "nullable": [null, null]
    }
  },
  "e4e5ef6ef0bbf4a234110b8dc2616b1a0483f511e0c6b9b04b9d7440486c3e07": {
    "query": "\nSELECT *\nFROM exercise_services\nWHERE deleted_at IS NULL\n",
    "describe": {
      "columns": [
        {
          "ordinal": 0,
          "name": "id",
          "type_info": "Uuid"
        },
        {
          "ordinal": 1,
          "name": "created_at",
          "type_info": "Timestamptz"
        },
        {
          "ordinal": 2,
          "name": "updated_at",
          "type_info": "Timestamptz"
        },
        {
          "ordinal": 3,
          "name": "deleted_at",
          "type_info": "Timestamptz"
        },
        {
          "ordinal": 4,
          "name": "name",
          "type_info": "Varchar"
        },
        {
          "ordinal": 5,
          "name": "slug",
          "type_info": "Varchar"
        },
        {
          "ordinal": 6,
          "name": "public_url",
          "type_info": "Varchar"
        },
        {
          "ordinal": 7,
          "name": "internal_url",
          "type_info": "Varchar"
        },
        {
          "ordinal": 8,
          "name": "max_reprocessing_submissions_at_once",
          "type_info": "Int4"
        }
      ],
      "parameters": {
        "Left": []
      },
      "nullable": [false, false, false, true, false, false, false, true, false]
    }
  },
  "e579b39acffdcb76d174340755962a875f7dad304bb6c6a1bbaab61674296024": {
    "query": "\nINSERT INTO exercise_service_info(\n    exercise_service_id,\n    exercise_type_specific_user_interface_iframe,\n    grade_endpoint_path,\n    public_spec_endpoint_path,\n    model_solution_path\n  )\nVALUES ($1, $2, $3, $4, $5)\nON CONFLICT(exercise_service_id) DO UPDATE\nSET exercise_type_specific_user_interface_iframe = $2,\n  grade_endpoint_path = $3,\n  public_spec_endpoint_path = $4,\n  model_solution_path = $5\nRETURNING *\n    ",
    "describe": {
      "columns": [
        {
          "ordinal": 0,
          "name": "exercise_service_id",
          "type_info": "Uuid"
        },
        {
          "ordinal": 1,
          "name": "created_at",
          "type_info": "Timestamptz"
        },
        {
          "ordinal": 2,
          "name": "updated_at",
          "type_info": "Timestamptz"
        },
        {
          "ordinal": 3,
          "name": "grade_endpoint_path",
          "type_info": "Varchar"
        },
        {
          "ordinal": 4,
          "name": "public_spec_endpoint_path",
          "type_info": "Varchar"
        },
        {
          "ordinal": 5,
          "name": "model_solution_path",
          "type_info": "Varchar"
        },
        {
          "ordinal": 6,
          "name": "exercise_type_specific_user_interface_iframe",
          "type_info": "Varchar"
        }
      ],
      "parameters": {
        "Left": ["Uuid", "Varchar", "Varchar", "Varchar", "Varchar"]
      },
      "nullable": [false, false, false, false, false, false, false]
    }
  },
  "e5db6a3bd6793923334f9a040d99b022099caf632357702ffb1be47602ec4820": {
    "query": "\nINSERT INTO exercise_slides (id, exercise_id, order_number)\nVALUES ($1, $2, $3) ON CONFLICT (id) DO\nUPDATE\nSET exercise_id = $2,\n  order_number = $3,\n  deleted_at = NULL\nRETURNING id,\n  exercise_id,\n  order_number;\n            ",
    "describe": {
      "columns": [
        {
          "ordinal": 0,
          "name": "id",
          "type_info": "Uuid"
        },
        {
          "ordinal": 1,
          "name": "exercise_id",
          "type_info": "Uuid"
        },
        {
          "ordinal": 2,
          "name": "order_number",
          "type_info": "Int4"
        }
      ],
      "parameters": {
        "Left": ["Uuid", "Uuid", "Int4"]
      },
      "nullable": [false, false, false]
    }
  },
  "e61131d011c1d20d96a72fb2268e0df0d71725600de9daec9c333a4ec4a01977": {
    "query": "\nSELECT id,\n  created_at,\n  updated_at,\n  name,\n  course_id,\n  deleted_at,\n  chapter_image_path,\n  chapter_number,\n  front_page_id,\n  opens_at,\n  copied_from\nFROM chapters\nWHERE course_id = (SELECT course_id FROM course_instances WHERE id = $1)\n  AND deleted_at IS NULL;\n",
    "describe": {
      "columns": [
        {
          "ordinal": 0,
          "name": "id",
          "type_info": "Uuid"
        },
        {
          "ordinal": 1,
          "name": "created_at",
          "type_info": "Timestamptz"
        },
        {
          "ordinal": 2,
          "name": "updated_at",
          "type_info": "Timestamptz"
        },
        {
          "ordinal": 3,
          "name": "name",
          "type_info": "Varchar"
        },
        {
          "ordinal": 4,
          "name": "course_id",
          "type_info": "Uuid"
        },
        {
          "ordinal": 5,
          "name": "deleted_at",
          "type_info": "Timestamptz"
        },
        {
          "ordinal": 6,
          "name": "chapter_image_path",
          "type_info": "Varchar"
        },
        {
          "ordinal": 7,
          "name": "chapter_number",
          "type_info": "Int4"
        },
        {
          "ordinal": 8,
          "name": "front_page_id",
          "type_info": "Uuid"
        },
        {
          "ordinal": 9,
          "name": "opens_at",
          "type_info": "Timestamptz"
        },
        {
          "ordinal": 10,
          "name": "copied_from",
          "type_info": "Uuid"
        }
      ],
      "parameters": {
        "Left": ["Uuid"]
      },
      "nullable": [false, false, false, false, false, true, true, false, true, true, true]
    }
  },
  "e6f687f777bbf1f390fd79b39ebe2f71adc27844198a74a5370382ba150abb44": {
    "query": "\nUPDATE regradings\nSET regrading_started_at = CASE\n    WHEN regrading_started_at IS NULL THEN now()\n    ELSE regrading_started_at\n  END\nWHERE regrading_completed_at IS NULL\n  AND deleted_at IS NULL\nRETURNING id\n",
    "describe": {
      "columns": [
        {
          "ordinal": 0,
          "name": "id",
          "type_info": "Uuid"
        }
      ],
      "parameters": {
        "Left": []
      },
      "nullable": [false]
    }
  },
  "e966783963c11d6fa57df792d1bfff0dccf163f9cf5f474c1f3c724972229d4e": {
    "query": "\nSELECT *\nfrom chapters\nwhere id = $1;",
    "describe": {
      "columns": [
        {
          "ordinal": 0,
          "name": "id",
          "type_info": "Uuid"
        },
        {
          "ordinal": 1,
          "name": "name",
          "type_info": "Varchar"
        },
        {
          "ordinal": 2,
          "name": "course_id",
          "type_info": "Uuid"
        },
        {
          "ordinal": 3,
          "name": "chapter_number",
          "type_info": "Int4"
        },
        {
          "ordinal": 4,
          "name": "created_at",
          "type_info": "Timestamptz"
        },
        {
          "ordinal": 5,
          "name": "updated_at",
          "type_info": "Timestamptz"
        },
        {
          "ordinal": 6,
          "name": "deleted_at",
          "type_info": "Timestamptz"
        },
        {
          "ordinal": 7,
          "name": "front_page_id",
          "type_info": "Uuid"
        },
        {
          "ordinal": 8,
          "name": "opens_at",
          "type_info": "Timestamptz"
        },
        {
          "ordinal": 9,
          "name": "chapter_image_path",
          "type_info": "Varchar"
        },
        {
          "ordinal": 10,
          "name": "copied_from",
          "type_info": "Uuid"
        }
      ],
      "parameters": {
        "Left": ["Uuid"]
      },
      "nullable": [false, false, false, false, false, false, true, true, true, true, true]
    }
  },
  "ea9d08bf76031e4623c82bb7ec98c5cbb01d838675c3eb081532b1580d6f94c5": {
    "query": "\nSELECT page_history.content,\n  page_history.title,\n  pages.exam_id\nFROM page_history\n  JOIN pages ON pages.id = page_history.page_id\nWHERE page_history.id = $1\n  AND pages.deleted_at IS NULL\n  AND page_history.deleted_at IS NULL\n        ",
    "describe": {
      "columns": [
        {
          "ordinal": 0,
          "name": "content",
          "type_info": "Jsonb"
        },
        {
          "ordinal": 1,
          "name": "title",
          "type_info": "Varchar"
        },
        {
          "ordinal": 2,
          "name": "exam_id",
          "type_info": "Uuid"
        }
      ],
      "parameters": {
        "Left": ["Uuid"]
      },
      "nullable": [false, false, true]
    }
  },
  "ec176cf7362f8bba31ed3c173853556bada7876cc2474bc4d94d7bcdf56b4b9c": {
    "query": "\nSELECT pages.id,\n  pages.created_at,\n  pages.updated_at,\n  pages.course_id,\n  pages.exam_id,\n  pages.chapter_id,\n  pages.url_path,\n  pages.title,\n  pages.deleted_at,\n  pages.content,\n  pages.order_number,\n  pages.copied_from\nFROM pages\n  JOIN courses ON (pages.course_id = courses.id)\nWHERE courses.slug = $1\n  AND url_path = $2\n  AND courses.deleted_at IS NULL\n  AND pages.deleted_at IS NULL;\n        ",
    "describe": {
      "columns": [
        {
          "ordinal": 0,
          "name": "id",
          "type_info": "Uuid"
        },
        {
          "ordinal": 1,
          "name": "created_at",
          "type_info": "Timestamptz"
        },
        {
          "ordinal": 2,
          "name": "updated_at",
          "type_info": "Timestamptz"
        },
        {
          "ordinal": 3,
          "name": "course_id",
          "type_info": "Uuid"
        },
        {
          "ordinal": 4,
          "name": "exam_id",
          "type_info": "Uuid"
        },
        {
          "ordinal": 5,
          "name": "chapter_id",
          "type_info": "Uuid"
        },
        {
          "ordinal": 6,
          "name": "url_path",
          "type_info": "Varchar"
        },
        {
          "ordinal": 7,
          "name": "title",
          "type_info": "Varchar"
        },
        {
          "ordinal": 8,
          "name": "deleted_at",
          "type_info": "Timestamptz"
        },
        {
          "ordinal": 9,
          "name": "content",
          "type_info": "Jsonb"
        },
        {
          "ordinal": 10,
          "name": "order_number",
          "type_info": "Int4"
        },
        {
          "ordinal": 11,
          "name": "copied_from",
          "type_info": "Uuid"
        }
      ],
      "parameters": {
        "Left": ["Text", "Text"]
      },
      "nullable": [false, false, false, true, true, true, false, false, true, false, false, true]
    }
  },
  "f2beb11b5e6318b712b0af9bd4fde454472ce8eda3612295b788958148a376b5": {
    "query": "SELECT *\nFROM email_templates\nWHERE id = $1\n  AND deleted_at IS NULL",
    "describe": {
      "columns": [
        {
          "ordinal": 0,
          "name": "id",
          "type_info": "Uuid"
        },
        {
          "ordinal": 1,
          "name": "created_at",
          "type_info": "Timestamptz"
        },
        {
          "ordinal": 2,
          "name": "updated_at",
          "type_info": "Timestamptz"
        },
        {
          "ordinal": 3,
          "name": "deleted_at",
          "type_info": "Timestamptz"
        },
        {
          "ordinal": 4,
          "name": "content",
          "type_info": "Jsonb"
        },
        {
          "ordinal": 5,
          "name": "name",
          "type_info": "Varchar"
        },
        {
          "ordinal": 6,
          "name": "subject",
          "type_info": "Varchar"
        },
        {
          "ordinal": 7,
          "name": "exercise_completions_threshold",
          "type_info": "Int4"
        },
        {
          "ordinal": 8,
          "name": "points_threshold",
          "type_info": "Int4"
        },
        {
          "ordinal": 9,
          "name": "course_instance_id",
          "type_info": "Uuid"
        }
      ],
      "parameters": {
        "Left": ["Uuid"]
      },
      "nullable": [false, false, false, true, true, false, true, true, true, false]
    }
  },
  "f344ce135ffc19dfbf4176348181e9a876c8ed92ec853f8c62d2350d80fa3e2f": {
    "query": "\nINSERT INTO roles (user_id, organization_id, course_id, role) VALUES ($1, $2, $3, $4) RETURNING id\n",
    "describe": {
      "columns": [
        {
          "ordinal": 0,
          "name": "id",
          "type_info": "Uuid"
        }
      ],
      "parameters": {
        "Left": [
          "Uuid",
          "Uuid",
          "Uuid",
          {
            "Custom": {
              "name": "user_role",
              "kind": {
                "Enum": ["admin", "assistant", "teacher", "reviewer"]
              }
            }
          }
        ]
      },
      "nullable": [false]
    }
  },
  "f41650c8d1aa4526a7b1ea598d5b8d7d39df3f833dd9205bf67c116e6e8191ac": {
    "query": "\nUPDATE exams\nSET name = COALESCE($2, name),\ninstructions = COALESCE($3, instructions),\n  starts_at = $4,\n  ends_at = $5,\n  time_minutes = $6\nWHERE id = $1\n",
    "describe": {
      "columns": [],
      "parameters": {
        "Left": ["Uuid", "Varchar", "Text", "Timestamptz", "Timestamptz", "Int4"]
      },
      "nullable": []
    }
  },
  "f4c732597c3cdf6484a20f41348183e56353ecdafbd4da0b6544f356e50e2424": {
    "query": "\nUPDATE pages\nSET deleted_at = now()\nWHERE id = $1\nRETURNING id,\n  created_at,\n  updated_at,\n  course_id,\n  exam_id,\n  chapter_id,\n  url_path,\n  title,\n  deleted_at,\n  content,\n  order_number,\n  copied_from\n          ",
    "describe": {
      "columns": [
        {
          "ordinal": 0,
          "name": "id",
          "type_info": "Uuid"
        },
        {
          "ordinal": 1,
          "name": "created_at",
          "type_info": "Timestamptz"
        },
        {
          "ordinal": 2,
          "name": "updated_at",
          "type_info": "Timestamptz"
        },
        {
          "ordinal": 3,
          "name": "course_id",
          "type_info": "Uuid"
        },
        {
          "ordinal": 4,
          "name": "exam_id",
          "type_info": "Uuid"
        },
        {
          "ordinal": 5,
          "name": "chapter_id",
          "type_info": "Uuid"
        },
        {
          "ordinal": 6,
          "name": "url_path",
          "type_info": "Varchar"
        },
        {
          "ordinal": 7,
          "name": "title",
          "type_info": "Varchar"
        },
        {
          "ordinal": 8,
          "name": "deleted_at",
          "type_info": "Timestamptz"
        },
        {
          "ordinal": 9,
          "name": "content",
          "type_info": "Jsonb"
        },
        {
          "ordinal": 10,
          "name": "order_number",
          "type_info": "Int4"
        },
        {
          "ordinal": 11,
          "name": "copied_from",
          "type_info": "Uuid"
        }
      ],
      "parameters": {
        "Left": ["Uuid"]
      },
      "nullable": [false, false, false, true, true, true, false, false, true, false, false, true]
    }
  },
  "f4dfbd49766b87036e450b1ec67c42af7b0ddfd27420630d6d60a0284ffd5d82": {
    "query": "\nINSERT INTO exercise_slides (exercise_id, order_number)\nVALUES ($1, $2)\nRETURNING id;\n    ",
    "describe": {
      "columns": [
        {
          "ordinal": 0,
          "name": "id",
          "type_info": "Uuid"
        }
      ],
      "parameters": {
        "Left": ["Uuid", "Int4"]
      },
      "nullable": [false]
    }
  },
  "f5598a7dd7590d5ce5b9cfac3e661e49c14b5a0b242d7e3b670e3a606f67d129": {
    "query": "\nUPDATE user_exercise_states\nSET score_given = $4, grading_progress = $5, activity_progress = $6\nWHERE user_id = $1\nAND exercise_id = $2\nAND (course_instance_id = $3 OR exam_id = $7)\nRETURNING user_id,\n  exercise_id,\n  course_instance_id,\n  exam_id,\n  created_at,\n  updated_at,\n  deleted_at,\n  score_given,\n  grading_progress as \"grading_progress: _\",\n  activity_progress as \"activity_progress: _\",\n  selected_exercise_slide_id;\n    ",
    "describe": {
      "columns": [
        {
          "ordinal": 0,
          "name": "user_id",
          "type_info": "Uuid"
        },
        {
          "ordinal": 1,
          "name": "exercise_id",
          "type_info": "Uuid"
        },
        {
          "ordinal": 2,
          "name": "course_instance_id",
          "type_info": "Uuid"
        },
        {
          "ordinal": 3,
          "name": "exam_id",
          "type_info": "Uuid"
        },
        {
          "ordinal": 4,
          "name": "created_at",
          "type_info": "Timestamptz"
        },
        {
          "ordinal": 5,
          "name": "updated_at",
          "type_info": "Timestamptz"
        },
        {
          "ordinal": 6,
          "name": "deleted_at",
          "type_info": "Timestamptz"
        },
        {
          "ordinal": 7,
          "name": "score_given",
          "type_info": "Float4"
        },
        {
          "ordinal": 8,
          "name": "grading_progress: _",
          "type_info": {
            "Custom": {
              "name": "grading_progress",
              "kind": {
                "Enum": ["fully-graded", "pending", "pending-manual", "failed", "not-ready"]
              }
            }
          }
        },
        {
          "ordinal": 9,
          "name": "activity_progress: _",
          "type_info": {
            "Custom": {
              "name": "activity_progress",
              "kind": {
                "Enum": ["initialized", "started", "in-progress", "submitted", "completed"]
              }
            }
          }
        },
        {
          "ordinal": 10,
          "name": "selected_exercise_slide_id",
          "type_info": "Uuid"
        }
      ],
      "parameters": {
        "Left": [
          "Uuid",
          "Uuid",
          "Uuid",
          "Float4",
          {
            "Custom": {
              "name": "grading_progress",
              "kind": {
                "Enum": ["fully-graded", "pending", "pending-manual", "failed", "not-ready"]
              }
            }
          },
          {
            "Custom": {
              "name": "activity_progress",
              "kind": {
                "Enum": ["initialized", "started", "in-progress", "submitted", "completed"]
              }
            }
          },
          "Uuid"
        ]
      },
      "nullable": [false, false, true, true, false, false, true, true, false, false, true]
    }
  },
  "f75a47ca2444e4cbaade9a44f7104ede569c4660c573e5fa4034805f1597c361": {
    "query": "\nUPDATE exercise_tasks\nSET deleted_at = now()\nWHERE exercise_slide_id = ANY($1)\nRETURNING id;\n        ",
    "describe": {
      "columns": [
        {
          "ordinal": 0,
          "name": "id",
          "type_info": "Uuid"
        }
      ],
      "parameters": {
        "Left": ["UuidArray"]
      },
      "nullable": [false]
    }
  },
  "f7841567b90206f7d7aba83b520e1cb7933c33d203d9a1df88e3db961ab83681": {
    "query": "\nINSERT INTO email_templates (name, course_instance_id, subject)\nVALUES ($1, $2, $3)\nRETURNING *\n",
    "describe": {
      "columns": [
        {
          "ordinal": 0,
          "name": "id",
          "type_info": "Uuid"
        },
        {
          "ordinal": 1,
          "name": "created_at",
          "type_info": "Timestamptz"
        },
        {
          "ordinal": 2,
          "name": "updated_at",
          "type_info": "Timestamptz"
        },
        {
          "ordinal": 3,
          "name": "deleted_at",
          "type_info": "Timestamptz"
        },
        {
          "ordinal": 4,
          "name": "content",
          "type_info": "Jsonb"
        },
        {
          "ordinal": 5,
          "name": "name",
          "type_info": "Varchar"
        },
        {
          "ordinal": 6,
          "name": "subject",
          "type_info": "Varchar"
        },
        {
          "ordinal": 7,
          "name": "exercise_completions_threshold",
          "type_info": "Int4"
        },
        {
          "ordinal": 8,
          "name": "points_threshold",
          "type_info": "Int4"
        },
        {
          "ordinal": 9,
          "name": "course_instance_id",
          "type_info": "Uuid"
        }
      ],
      "parameters": {
        "Left": ["Varchar", "Uuid", "Varchar"]
      },
      "nullable": [false, false, false, true, true, false, true, true, true, false]
    }
  },
  "f8ef09f81ca6d7912306640c0789b9aa8eee7fcf682c433b782e42582c362f0b": {
    "query": "\nSELECT *\nFROM exercise_services\nWHERE id = $1\n  ",
    "describe": {
      "columns": [
        {
          "ordinal": 0,
          "name": "id",
          "type_info": "Uuid"
        },
        {
          "ordinal": 1,
          "name": "created_at",
          "type_info": "Timestamptz"
        },
        {
          "ordinal": 2,
          "name": "updated_at",
          "type_info": "Timestamptz"
        },
        {
          "ordinal": 3,
          "name": "deleted_at",
          "type_info": "Timestamptz"
        },
        {
          "ordinal": 4,
          "name": "name",
          "type_info": "Varchar"
        },
        {
          "ordinal": 5,
          "name": "slug",
          "type_info": "Varchar"
        },
        {
          "ordinal": 6,
          "name": "public_url",
          "type_info": "Varchar"
        },
        {
          "ordinal": 7,
          "name": "internal_url",
          "type_info": "Varchar"
        },
        {
          "ordinal": 8,
          "name": "max_reprocessing_submissions_at_once",
          "type_info": "Int4"
        }
      ],
      "parameters": {
        "Left": ["Uuid"]
      },
      "nullable": [false, false, false, true, false, false, false, true, false]
    }
  },
  "fca8672f757656db6332543f9d4351224a1218c4387310e9447e70dad48af7cf": {
    "query": "SELECT course_id from chapters where id = $1",
    "describe": {
      "columns": [
        {
          "ordinal": 0,
          "name": "course_id",
          "type_info": "Uuid"
        }
      ],
      "parameters": {
        "Left": ["Uuid"]
      },
      "nullable": [false]
    }
  },
  "fefaaa5c5e1de08eb78712713351fe1623b3a9b9a9e416bfd8135c4d571cb4fb": {
    "query": "\nselect max(p.order_number) as order_number\nfrom pages p\nwhere p.course_id = $1\n  and p.chapter_id is null\n  and p.deleted_at is null;\n",
    "describe": {
      "columns": [
        {
          "ordinal": 0,
          "name": "order_number",
          "type_info": "Int4"
        }
      ],
      "parameters": {
        "Left": ["Uuid"]
      },
      "nullable": [null]
    }
  },
  "ffceb3f0780f56e249bcc6983105d897534b65d8fc362fc56ea275d45661e617": {
    "query": "\nUPDATE playground_examples\nSET updated_at = now(),\n  name = $1,\n  url = $2,\n  width = $3,\n  data = $4\nWHERE id = $5\nRETURNING *;\n    ",
    "describe": {
      "columns": [
        {
          "ordinal": 0,
          "name": "id",
          "type_info": "Uuid"
        },
        {
          "ordinal": 1,
          "name": "created_at",
          "type_info": "Timestamptz"
        },
        {
          "ordinal": 2,
          "name": "updated_at",
          "type_info": "Timestamptz"
        },
        {
          "ordinal": 3,
          "name": "deleted_at",
          "type_info": "Timestamptz"
        },
        {
          "ordinal": 4,
          "name": "name",
          "type_info": "Varchar"
        },
        {
          "ordinal": 5,
          "name": "url",
          "type_info": "Varchar"
        },
        {
          "ordinal": 6,
          "name": "width",
          "type_info": "Int4"
        },
        {
          "ordinal": 7,
          "name": "data",
          "type_info": "Jsonb"
        }
      ],
      "parameters": {
        "Left": ["Varchar", "Varchar", "Int4", "Jsonb", "Uuid"]
      },
      "nullable": [false, false, false, true, false, false, false, false]
    }
  },
  "ffdcee66fc7df1125bb7f1fe5e05367efcef5525207938af4b7d69fc784f2396": {
    "query": "\nSELECT *\nFROM exercise_tasks\nWHERE exercise_slide_id = ANY($1)\n  AND deleted_at IS NULL;\n        ",
    "describe": {
      "columns": [
        {
          "ordinal": 0,
          "name": "id",
          "type_info": "Uuid"
        },
        {
          "ordinal": 1,
          "name": "created_at",
          "type_info": "Timestamptz"
        },
        {
          "ordinal": 2,
          "name": "updated_at",
          "type_info": "Timestamptz"
        },
        {
          "ordinal": 3,
          "name": "exercise_type",
          "type_info": "Varchar"
        },
        {
          "ordinal": 4,
          "name": "assignment",
          "type_info": "Jsonb"
        },
        {
          "ordinal": 5,
          "name": "deleted_at",
          "type_info": "Timestamptz"
        },
        {
          "ordinal": 6,
          "name": "private_spec",
          "type_info": "Jsonb"
        },
        {
          "ordinal": 7,
          "name": "spec_file_id",
          "type_info": "Uuid"
        },
        {
          "ordinal": 8,
          "name": "public_spec",
          "type_info": "Jsonb"
        },
        {
          "ordinal": 9,
          "name": "model_solution_spec",
          "type_info": "Jsonb"
        },
        {
          "ordinal": 10,
          "name": "copied_from",
          "type_info": "Uuid"
        },
        {
          "ordinal": 11,
          "name": "exercise_slide_id",
          "type_info": "Uuid"
        }
      ],
      "parameters": {
        "Left": ["UuidArray"]
      },
      "nullable": [false, false, false, false, false, true, true, true, true, true, true, false]
    }
  }
}<|MERGE_RESOLUTION|>--- conflicted
+++ resolved
@@ -8393,10 +8393,37 @@
       "nullable": [false, false, false, false, false, true, false, null, false, true, false, true]
     }
   },
-<<<<<<< HEAD
   "dd1ebfa575cf8fe38fd9cfbd70fccf86a5ea3ba398088977941d1c0fc5945cf5": {
     "query": "\nSELECT id,\n  submission_id,\n  grading_before_regrading,\n  grading_after_regrading\nFROM regrading_submissions\nWHERE id = $1\n",
-=======
+    "describe": {
+      "columns": [
+        {
+          "ordinal": 0,
+          "name": "id",
+          "type_info": "Uuid"
+        },
+        {
+          "ordinal": 1,
+          "name": "submission_id",
+          "type_info": "Uuid"
+        },
+        {
+          "ordinal": 2,
+          "name": "grading_before_regrading",
+          "type_info": "Uuid"
+        },
+        {
+          "ordinal": 3,
+          "name": "grading_after_regrading",
+          "type_info": "Uuid"
+        }
+      ],
+      "parameters": {
+        "Left": ["Uuid"]
+      },
+      "nullable": [false, false, false, true]
+    }
+  },
   "ddaf33187cb11fd6f723155ba3d6047336596a9cf98cb8920a83caf5eae3c356": {
     "query": "\nSELECT submissions.id,\n  user_id,\n  submissions.created_at,\n  submissions.exercise_id,\n  submissions.exercise_task_id,\n  gradings.score_given,\n  submissions.data_json\nFROM submissions\n  JOIN gradings on submissions.grading_id = gradings.id\n  JOIN exercises on submissions.exercise_id = exercises.id\nWHERE submissions.exam_id = $1\n  AND submissions.deleted_at IS NULL\n  AND gradings.deleted_at IS NULL\n  AND exercises.deleted_at IS NULL;\n",
     "describe": {
@@ -8441,38 +8468,6 @@
         "Left": ["Uuid"]
       },
       "nullable": [false, false, false, false, false, true, true]
-    }
-  },
-  "ddf7fa1dca876b806f407c7bdd5b40d3318c7d01e3664399accedb2bd5856855": {
-    "query": "\nSELECT s.*\nFROM exercise_slides s\n  JOIN exercise_tasks t ON (s.id = t.exercise_slide_id)\nWHERE t.id = $1\n  AND t.deleted_at IS NULL\n  AND s.deleted_at IS NULL;\n    ",
->>>>>>> 532825f9
-    "describe": {
-      "columns": [
-        {
-          "ordinal": 0,
-          "name": "id",
-          "type_info": "Uuid"
-        },
-        {
-          "ordinal": 1,
-          "name": "submission_id",
-          "type_info": "Uuid"
-        },
-        {
-          "ordinal": 2,
-          "name": "grading_before_regrading",
-          "type_info": "Uuid"
-        },
-        {
-          "ordinal": 3,
-          "name": "grading_after_regrading",
-          "type_info": "Uuid"
-        }
-      ],
-      "parameters": {
-        "Left": ["Uuid"]
-      },
-      "nullable": [false, false, false, true]
     }
   },
   "ddf7fa1dca876b806f407c7bdd5b40d3318c7d01e3664399accedb2bd5856855": {
