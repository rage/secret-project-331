{
  "db": "PostgreSQL",
  "0126aff55bba1d467391b9f51bd71afaaee6de715d563aa5a7cc6fe2d250e346": {
    "query": "\nSELECT *\nFROM submissions\nWHERE exercise_id = $1\n  AND user_id = $2\n  AND deleted_at IS NULL\nLIMIT $3\nOFFSET $4;\n        ",
    "describe": {
      "columns": [
        {
          "ordinal": 0,
          "name": "id",
          "type_info": "Uuid"
        },
        {
          "ordinal": 1,
          "name": "created_at",
          "type_info": "Timestamptz"
        },
        {
          "ordinal": 2,
          "name": "updated_at",
          "type_info": "Timestamptz"
        },
        {
          "ordinal": 3,
          "name": "deleted_at",
          "type_info": "Timestamptz"
        },
        {
          "ordinal": 4,
          "name": "exercise_id",
          "type_info": "Uuid"
        },
        {
          "ordinal": 5,
          "name": "course_id",
          "type_info": "Uuid"
        },
        {
          "ordinal": 6,
          "name": "exercise_task_id",
          "type_info": "Uuid"
        },
        {
          "ordinal": 7,
          "name": "data_json",
          "type_info": "Jsonb"
        },
        {
          "ordinal": 8,
          "name": "grading_id",
          "type_info": "Uuid"
        },
        {
          "ordinal": 9,
          "name": "metadata",
          "type_info": "Jsonb"
        },
        {
          "ordinal": 10,
          "name": "user_id",
          "type_info": "Uuid"
        },
        {
          "ordinal": 11,
          "name": "course_instance_id",
          "type_info": "Uuid"
        }
      ],
      "parameters": {
        "Left": ["Uuid", "Uuid", "Int8", "Int8"]
      },
      "nullable": [false, false, false, true, false, false, false, true, true, true, false, false]
    }
  },
  "02ff83f40b183e7295450f84a7327cf545fa5f357451097c7afb35db5a4b6f2a": {
    "query": "\nSELECT counts.*, exercises.name exercise_name\n    FROM (\n        SELECT exercise_id, count(*)::integer count\n        FROM submissions\n        WHERE course_id = $1\n        GROUP BY exercise_id\n    ) counts\n    JOIN exercises ON (counts.exercise_id = exercises.id);\n          ",
    "describe": {
      "columns": [
        {
          "ordinal": 0,
          "name": "exercise_id",
          "type_info": "Uuid"
        },
        {
          "ordinal": 1,
          "name": "count",
          "type_info": "Int4"
        },
        {
          "ordinal": 2,
          "name": "exercise_name",
          "type_info": "Varchar"
        }
      ],
      "parameters": {
        "Left": ["Uuid"]
      },
      "nullable": [true, true, true]
    }
  },
  "031debbf29a4fcdab5b81276f6323a36382c51fe794009200af1f929d3874654": {
    "query": "\n    SELECT id from exercises WHERE page_id = $1\n        ",
    "describe": {
      "columns": [
        {
          "ordinal": 0,
          "name": "id",
          "type_info": "Uuid"
        }
      ],
      "parameters": {
        "Left": ["Uuid"]
      },
      "nullable": [false]
    }
  },
  "03595bec90a8dbdc483f87cfd24779991dd94f07d43c0a5fe51c8ce4972516a2": {
    "query": "\nINSERT INTO proposed_page_edits (course_id, page_id, user_id)\nVALUES ($1, $2, $3)\nRETURNING id\n",
    "describe": {
      "columns": [
        {
          "ordinal": 0,
          "name": "id",
          "type_info": "Uuid"
        }
      ],
      "parameters": {
        "Left": ["Uuid", "Uuid", "Uuid"]
      },
      "nullable": [false]
    }
  },
  "03b1b9cd46057ed073b25d372ed817f1c3314d421c102367b83904ecbba93712": {
    "query": "\nSELECT id,\n  created_at,\n  updated_at,\n  course_id,\n  chapter_id,\n  url_path,\n  title,\n  deleted_at,\n  content,\n  order_number,\n  copied_from\nFROM pages\nWHERE chapter_id = $1\n  AND deleted_at IS NULL\n        ",
    "describe": {
      "columns": [
        {
          "ordinal": 0,
          "name": "id",
          "type_info": "Uuid"
        },
        {
          "ordinal": 1,
          "name": "created_at",
          "type_info": "Timestamptz"
        },
        {
          "ordinal": 2,
          "name": "updated_at",
          "type_info": "Timestamptz"
        },
        {
          "ordinal": 3,
          "name": "course_id",
          "type_info": "Uuid"
        },
        {
          "ordinal": 4,
          "name": "chapter_id",
          "type_info": "Uuid"
        },
        {
          "ordinal": 5,
          "name": "url_path",
          "type_info": "Varchar"
        },
        {
          "ordinal": 6,
          "name": "title",
          "type_info": "Varchar"
        },
        {
          "ordinal": 7,
          "name": "deleted_at",
          "type_info": "Timestamptz"
        },
        {
          "ordinal": 8,
          "name": "content",
          "type_info": "Jsonb"
        },
        {
          "ordinal": 9,
          "name": "order_number",
          "type_info": "Int4"
        },
        {
          "ordinal": 10,
          "name": "copied_from",
          "type_info": "Uuid"
        }
      ],
      "parameters": {
        "Left": ["Uuid"]
      },
      "nullable": [false, false, false, false, true, false, false, true, false, false, true]
    }
  },
  "054314b5158a6e88f7dd504aad96ca35c0efd3f4bca8d874071bd40415927b8e": {
    "query": "\nSELECT user_id,\n  to_jsonb(array_agg(to_jsonb(uue) - 'email' - 'user_id')) AS points_for_each_chapter\nFROM (\n    SELECT u.email,\n      u.id AS user_id,\n      c.chapter_number,\n      SUM(ues.score_given) AS points_for_chapter\n    FROM user_exercise_states ues\n      JOIN users u ON u.id = ues.user_id\n      JOIN exercises e ON e.id = ues.exercise_id\n      JOIN chapters c on e.chapter_id = c.id\n    WHERE ues.course_instance_id = $1\n      AND ues.deleted_at IS NULL\n      AND c.deleted_at IS NULL\n      AND u.deleted_at IS NULL\n      AND e.deleted_at IS NULL\n    GROUP BY u.email,\n      u.id,\n      c.chapter_number\n  ) as uue\nGROUP BY user_id\n\n",
    "describe": {
      "columns": [
        {
          "ordinal": 0,
          "name": "user_id",
          "type_info": "Uuid"
        },
        {
          "ordinal": 1,
          "name": "points_for_each_chapter",
          "type_info": "Jsonb"
        }
      ],
      "parameters": {
        "Left": ["Uuid"]
      },
      "nullable": [false, null]
    }
  },
  "05e50555c17d165bafb82465302b66aa05daba6ac760db60387a4f7a87ae496b": {
    "query": "\nINSERT INTO courses(id, name, slug, organization_id, language_code, course_language_group_id)\nVALUES($1, $2, $3, $4, $5, $6)\nRETURNING id,\n  name,\n  created_at,\n  updated_at,\n  organization_id,\n  deleted_at,\n  slug,\n  content_search_language::text,\n  language_code,\n  copied_from,\n  course_language_group_id;\n            ",
    "describe": {
      "columns": [
        {
          "ordinal": 0,
          "name": "id",
          "type_info": "Uuid"
        },
        {
          "ordinal": 1,
          "name": "name",
          "type_info": "Varchar"
        },
        {
          "ordinal": 2,
          "name": "created_at",
          "type_info": "Timestamptz"
        },
        {
          "ordinal": 3,
          "name": "updated_at",
          "type_info": "Timestamptz"
        },
        {
          "ordinal": 4,
          "name": "organization_id",
          "type_info": "Uuid"
        },
        {
          "ordinal": 5,
          "name": "deleted_at",
          "type_info": "Timestamptz"
        },
        {
          "ordinal": 6,
          "name": "slug",
          "type_info": "Varchar"
        },
        {
          "ordinal": 7,
          "name": "content_search_language",
          "type_info": "Text"
        },
        {
          "ordinal": 8,
          "name": "language_code",
          "type_info": "Varchar"
        },
        {
          "ordinal": 9,
          "name": "copied_from",
          "type_info": "Uuid"
        },
        {
          "ordinal": 10,
          "name": "course_language_group_id",
          "type_info": "Uuid"
        }
      ],
      "parameters": {
        "Left": ["Uuid", "Varchar", "Varchar", "Uuid", "Varchar", "Uuid"]
      },
      "nullable": [false, false, false, false, false, true, false, null, false, true, false]
    }
  },
  "072ecb29b589e56f6fc04bb0787efd82beab771ae9d87752f80b0734b16c56e4": {
    "query": "\nINSERT INTO exercise_services (\n    name,\n    slug,\n    public_url,\n    internal_url,\n    max_reprocessing_submissions_at_once\n  )\nVALUES ($1, $2, $3, $4, $5)\nRETURNING *\n  ",
    "describe": {
      "columns": [
        {
          "ordinal": 0,
          "name": "id",
          "type_info": "Uuid"
        },
        {
          "ordinal": 1,
          "name": "created_at",
          "type_info": "Timestamptz"
        },
        {
          "ordinal": 2,
          "name": "updated_at",
          "type_info": "Timestamptz"
        },
        {
          "ordinal": 3,
          "name": "deleted_at",
          "type_info": "Timestamptz"
        },
        {
          "ordinal": 4,
          "name": "name",
          "type_info": "Varchar"
        },
        {
          "ordinal": 5,
          "name": "slug",
          "type_info": "Varchar"
        },
        {
          "ordinal": 6,
          "name": "public_url",
          "type_info": "Varchar"
        },
        {
          "ordinal": 7,
          "name": "internal_url",
          "type_info": "Varchar"
        },
        {
          "ordinal": 8,
          "name": "max_reprocessing_submissions_at_once",
          "type_info": "Int4"
        }
      ],
      "parameters": {
        "Left": ["Varchar", "Varchar", "Varchar", "Varchar", "Int4"]
      },
      "nullable": [false, false, false, true, false, false, false, true, false]
    }
  },
  "07d49066191483f05a9060a126bc5f318193c3faa4a3a09be33182f729ddb8b5": {
    "query": "\nSELECT course_id\nFROM exercises\nWHERE id = (\n    SELECT s.exercise_id\n    FROM exercise_slides s\n      JOIN exercise_tasks t ON (s.id = t.exercise_slide_id)\n    WHERE s.deleted_at IS NULL\n      AND t.id = $1\n      AND t.deleted_at IS NULL\n  );\n        ",
    "describe": {
      "columns": [
        {
          "ordinal": 0,
          "name": "course_id",
          "type_info": "Uuid"
        }
      ],
      "parameters": {
        "Left": ["Uuid"]
      },
      "nullable": [false]
    }
  },
  "0aa90bad79fc4d263e02e15994f2d8048714db6ef0e1a0c603b0a8426db95c8e": {
    "query": "\nSELECT pages.id,\n  pages.created_at,\n  pages.updated_at,\n  pages.course_id,\n  pages.chapter_id,\n  pages.url_path,\n  pages.title,\n  pages.deleted_at,\n  pages.content,\n  pages.order_number,\n  pages.copied_from\nFROM pages\n  JOIN courses ON (pages.course_id = courses.id)\nWHERE courses.slug = $1\n  AND url_path = $2\n  AND courses.deleted_at IS NULL\n  AND pages.deleted_at IS NULL;\n        ",
    "describe": {
      "columns": [
        {
          "ordinal": 0,
          "name": "id",
          "type_info": "Uuid"
        },
        {
          "ordinal": 1,
          "name": "created_at",
          "type_info": "Timestamptz"
        },
        {
          "ordinal": 2,
          "name": "updated_at",
          "type_info": "Timestamptz"
        },
        {
          "ordinal": 3,
          "name": "course_id",
          "type_info": "Uuid"
        },
        {
          "ordinal": 4,
          "name": "chapter_id",
          "type_info": "Uuid"
        },
        {
          "ordinal": 5,
          "name": "url_path",
          "type_info": "Varchar"
        },
        {
          "ordinal": 6,
          "name": "title",
          "type_info": "Varchar"
        },
        {
          "ordinal": 7,
          "name": "deleted_at",
          "type_info": "Timestamptz"
        },
        {
          "ordinal": 8,
          "name": "content",
          "type_info": "Jsonb"
        },
        {
          "ordinal": 9,
          "name": "order_number",
          "type_info": "Int4"
        },
        {
          "ordinal": 10,
          "name": "copied_from",
          "type_info": "Uuid"
        }
      ],
      "parameters": {
        "Left": ["Text", "Text"]
      },
      "nullable": [false, false, false, false, true, false, false, true, false, false, true]
    }
  },
  "0b8c4705a77d9ac8cca192ce62f98cddf054bcb9b067715f25ded813bddaf3c9": {
    "query": "\nINSERT INTO chapters (\n    id,\n    name,\n    course_id,\n    chapter_number,\n    front_page_id,\n    opens_at,\n    chapter_image_path,\n    copied_from\n  )\nSELECT uuid_generate_v5($1, id::text),\n  name,\n  $1,\n  chapter_number,\n  front_page_id,\n  opens_at,\n  chapter_image_path,\n  id\nFROM chapters\nWHERE (course_id = $2);\n    ",
    "describe": {
      "columns": [],
      "parameters": {
        "Left": ["Uuid", "Uuid"]
      },
      "nullable": []
    }
  },
  "0c395da11ae62743051ec6f45ac48e2a1a450c36bd37fbecf8ccb71a9fefdd7b": {
    "query": "\nSELECT *\nFROM user_course_settings\nWHERE user_id = $1\n  AND course_language_group_id = $2\n  AND deleted_at IS NULL;\n        ",
    "describe": {
      "columns": [
        {
          "ordinal": 0,
          "name": "user_id",
          "type_info": "Uuid"
        },
        {
          "ordinal": 1,
          "name": "course_language_group_id",
          "type_info": "Uuid"
        },
        {
          "ordinal": 2,
          "name": "created_at",
          "type_info": "Timestamptz"
        },
        {
          "ordinal": 3,
          "name": "updated_at",
          "type_info": "Timestamptz"
        },
        {
          "ordinal": 4,
          "name": "deleted_at",
          "type_info": "Timestamptz"
        },
        {
          "ordinal": 5,
          "name": "current_course_id",
          "type_info": "Uuid"
        },
        {
          "ordinal": 6,
          "name": "current_course_instance_id",
          "type_info": "Uuid"
        }
      ],
      "parameters": {
        "Left": ["Uuid", "Uuid"]
      },
      "nullable": [false, false, false, false, true, false, false]
    }
  },
  "0eb1973f9ce1c28fdf44969a8691da1e88b58501a1eff1e236eed1310dfe2464": {
    "query": "\n-- common table expression for the search term tsquery so that we don't have to repeat it many times\nWITH cte as (\n    -- Converts the search term to a phrase search with phraseto_tsquery but appends ':*' to the last word so that it\n    -- becomes a prefix match. This way the search will also contain results when the last word in the search term\n    -- is only partially typed. Note that if to_tsquery($4) decides to stem the word, the replacement will be skipped.\n    SELECT ts_rewrite(\n        phraseto_tsquery($2::regconfig, $3),\n        to_tsquery($4),\n        to_tsquery($4 || ':*')\n    ) as query\n)\nSELECT id,\n    ts_rank(\n    content_search,\n    (\n        SELECT query\n        from cte\n    )\n    ) as rank,\n    ts_headline(\n    $2::regconfig,\n    title,\n    (\n        SELECT query\n        from cte\n    )\n    ) as title_headline,\n    ts_headline(\n    $2::regconfig,\n    content_search_original_text,\n    (\n        SELECT query\n        from cte\n    )\n    ) as content_headline,\n    url_path\nFROM pages\nWHERE course_id = $1\n    AND deleted_at IS NULL\n    AND content_search @@ (\n    SELECT query\n    from cte\n    )\nORDER BY rank DESC\nLIMIT 50;\n        ",
    "describe": {
      "columns": [
        {
          "ordinal": 0,
          "name": "id",
          "type_info": "Uuid"
        },
        {
          "ordinal": 1,
          "name": "rank",
          "type_info": "Float4"
        },
        {
          "ordinal": 2,
          "name": "title_headline",
          "type_info": "Text"
        },
        {
          "ordinal": 3,
          "name": "content_headline",
          "type_info": "Text"
        },
        {
          "ordinal": 4,
          "name": "url_path",
          "type_info": "Varchar"
        }
      ],
      "parameters": {
        "Left": [
          "Uuid",
          {
            "Custom": {
              "name": "regconfig",
              "kind": "Simple"
            }
          },
          "Text",
          "Text"
        ]
      },
      "nullable": [false, null, null, null, false]
    }
  },
  "0f8ebb278dc89487e24c2b9729baa1c012e2242bfa7b984ec77b1df0a84a6a7a": {
    "query": "\nUPDATE feedback\nSET marked_as_read = $1\nWHERE id = $2\n",
    "describe": {
      "columns": [],
      "parameters": {
        "Left": ["Bool", "Uuid"]
      },
      "nullable": []
    }
  },
  "1045751c6cd07ace2bfd5ce224d9f841ce8f9995d15b21b2068bede8b52d4df4": {
    "query": "\nINSERT INTO gradings (\n    submission_id,\n    course_id,\n    exercise_id,\n    exercise_task_id\n  )\nVALUES ($1, $2, $3, $4)\nRETURNING id\n",
    "describe": {
      "columns": [
        {
          "ordinal": 0,
          "name": "id",
          "type_info": "Uuid"
        }
      ],
      "parameters": {
        "Left": ["Uuid", "Uuid", "Uuid", "Uuid"]
      },
      "nullable": [false]
    }
  },
  "10ceea827957a96a236ffa206a9f5086021c1bfb17656db822f66a193eb3157f": {
    "query": "\nSELECT id,\n  created_at,\n  updated_at,\n  course_id,\n  chapter_id,\n  url_path,\n  title,\n  deleted_at,\n  content,\n  order_number,\n  copied_from\nFROM pages\nWHERE id = $1;\n",
    "describe": {
      "columns": [
        {
          "ordinal": 0,
          "name": "id",
          "type_info": "Uuid"
        },
        {
          "ordinal": 1,
          "name": "created_at",
          "type_info": "Timestamptz"
        },
        {
          "ordinal": 2,
          "name": "updated_at",
          "type_info": "Timestamptz"
        },
        {
          "ordinal": 3,
          "name": "course_id",
          "type_info": "Uuid"
        },
        {
          "ordinal": 4,
          "name": "chapter_id",
          "type_info": "Uuid"
        },
        {
          "ordinal": 5,
          "name": "url_path",
          "type_info": "Varchar"
        },
        {
          "ordinal": 6,
          "name": "title",
          "type_info": "Varchar"
        },
        {
          "ordinal": 7,
          "name": "deleted_at",
          "type_info": "Timestamptz"
        },
        {
          "ordinal": 8,
          "name": "content",
          "type_info": "Jsonb"
        },
        {
          "ordinal": 9,
          "name": "order_number",
          "type_info": "Int4"
        },
        {
          "ordinal": 10,
          "name": "copied_from",
          "type_info": "Uuid"
        }
      ],
      "parameters": {
        "Left": ["Uuid"]
      },
      "nullable": [false, false, false, false, true, false, false, true, false, false, true]
    }
  },
  "11bdd7c111ff7fca68cbf6fffe1079e69283545b8146c3fc6ec9acc1997ccb1e": {
    "query": "\nUPDATE gradings\nSET grading_progress = $1\nWHERE id = $2\n",
    "describe": {
      "columns": [],
      "parameters": {
        "Left": [
          {
            "Custom": {
              "name": "grading_progress",
              "kind": {
                "Enum": ["fully-graded", "pending", "pending-manual", "failed", "not-ready"]
              }
            }
          },
          "Uuid"
        ]
      },
      "nullable": []
    }
  },
  "12678b433a9c84513a0c100571b2d82db27fbc569e2b9c79b23e31906be0f559": {
    "query": "\nSELECT ed.id AS id,\n  u.id AS to,\n  et.subject AS subject,\n  et.content AS body\nFROM email_deliveries ed\n  JOIN email_templates et ON et.id = ed.email_template_id\n  JOIN users u ON u.id = ed.user_id\nWHERE ed.deleted_at IS NULL\n  AND ed.sent = FALSE\n  AND ed.error IS NULL\nLIMIT 10000;\n  ",
    "describe": {
      "columns": [
        {
          "ordinal": 0,
          "name": "id",
          "type_info": "Uuid"
        },
        {
          "ordinal": 1,
          "name": "to",
          "type_info": "Uuid"
        },
        {
          "ordinal": 2,
          "name": "subject",
          "type_info": "Varchar"
        },
        {
          "ordinal": 3,
          "name": "body",
          "type_info": "Jsonb"
        }
      ],
      "parameters": {
        "Left": []
      },
      "nullable": [false, false, true, true]
    }
  },
  "12ca747f44759f66feeb79358eafa59184d090a9a37fefcc951eb221e4cebe9f": {
    "query": "\nSELECT id,\n  title,\n  content,\n  created_at,\n  history_change_reason as \"history_change_reason: HistoryChangeReason\",\n  restored_from_id,\n  author_user_id\nFROM page_history\nWHERE page_id = $1\nORDER BY created_at DESC, id\nLIMIT $2\nOFFSET $3\n",
    "describe": {
      "columns": [
        {
          "ordinal": 0,
          "name": "id",
          "type_info": "Uuid"
        },
        {
          "ordinal": 1,
          "name": "title",
          "type_info": "Varchar"
        },
        {
          "ordinal": 2,
          "name": "content",
          "type_info": "Jsonb"
        },
        {
          "ordinal": 3,
          "name": "created_at",
          "type_info": "Timestamptz"
        },
        {
          "ordinal": 4,
          "name": "history_change_reason: HistoryChangeReason",
          "type_info": {
            "Custom": {
              "name": "history_change_reason",
              "kind": {
                "Enum": ["page-saved", "history-restored"]
              }
            }
          }
        },
        {
          "ordinal": 5,
          "name": "restored_from_id",
          "type_info": "Uuid"
        },
        {
          "ordinal": 6,
          "name": "author_user_id",
          "type_info": "Uuid"
        }
      ],
      "parameters": {
        "Left": ["Uuid", "Int8", "Int8"]
      },
      "nullable": [false, false, false, false, false, true, false]
    }
  },
  "1354fbf47a4a0f22b9b9f30143dd425b05aef41d55a178bc39eb1eb4140a6e0c": {
    "query": "\nUPDATE course_instances\nSET variant_status = $1\nWHERE id = $2;\n",
    "describe": {
      "columns": [],
      "parameters": {
        "Left": [
          {
            "Custom": {
              "name": "variant_status",
              "kind": {
                "Enum": ["draft", "upcoming", "active", "ended"]
              }
            }
          },
          "Uuid"
        ]
      },
      "nullable": []
    }
  },
  "136f369cc798e92b4620cee20013ec066455939fc7d47f8db1a107317753d4a1": {
    "query": "\nSELECT COUNT(e.id) as total_exercises,\n  COALESCE(0, SUM(e.score_maximum)) as score_maximum\nFROM course_instances ci\n  LEFT JOIN exercises e on ci.course_id = e.course_id\nWHERE e.deleted_at IS NULL\n  AND ci.id = $1;\n        ",
    "describe": {
      "columns": [
        {
          "ordinal": 0,
          "name": "total_exercises",
          "type_info": "Int8"
        },
        {
          "ordinal": 1,
          "name": "score_maximum",
          "type_info": "Int8"
        }
      ],
      "parameters": {
        "Left": ["Uuid"]
      },
      "nullable": [null, null]
    }
  },
  "13b0e10930d6dfb86d0ca5bf493c6741ec5faa14fd199a7c407197568f40f3f3": {
    "query": "\nSELECT t.*\nFROM exercise_tasks t\n  JOIN exercise_slides s ON (t.exercise_slide_id = s.id)\nWHERE s.exercise_id = $1\n  AND s.deleted_at IS NULL\n  AND t.deleted_at IS NULL;\n        ",
    "describe": {
      "columns": [
        {
          "ordinal": 0,
          "name": "id",
          "type_info": "Uuid"
        },
        {
          "ordinal": 1,
          "name": "created_at",
          "type_info": "Timestamptz"
        },
        {
          "ordinal": 2,
          "name": "updated_at",
          "type_info": "Timestamptz"
        },
        {
          "ordinal": 3,
          "name": "exercise_type",
          "type_info": "Varchar"
        },
        {
          "ordinal": 4,
          "name": "assignment",
          "type_info": "Jsonb"
        },
        {
          "ordinal": 5,
          "name": "deleted_at",
          "type_info": "Timestamptz"
        },
        {
          "ordinal": 6,
          "name": "private_spec",
          "type_info": "Jsonb"
        },
        {
          "ordinal": 7,
          "name": "spec_file_id",
          "type_info": "Uuid"
        },
        {
          "ordinal": 8,
          "name": "public_spec",
          "type_info": "Jsonb"
        },
        {
          "ordinal": 9,
          "name": "model_solution_spec",
          "type_info": "Jsonb"
        },
        {
          "ordinal": 10,
          "name": "copied_from",
          "type_info": "Uuid"
        },
        {
          "ordinal": 11,
          "name": "exercise_slide_id",
          "type_info": "Uuid"
        }
      ],
      "parameters": {
        "Left": ["Uuid"]
      },
      "nullable": [false, false, false, false, false, true, true, true, true, true, true, false]
    }
  },
  "15a11ba6125a09bf31705b19618ab342b0a435f51736be52d3c67a25040f6298": {
    "query": "\nUPDATE courses\nSET name = $1\nWHERE id = $2\nRETURNING id,\n  name,\n  created_at,\n  updated_at,\n  organization_id,\n  deleted_at,\n  slug,\n  content_search_language::text,\n  language_code,\n  copied_from,\n  course_language_group_id\n    ",
    "describe": {
      "columns": [
        {
          "ordinal": 0,
          "name": "id",
          "type_info": "Uuid"
        },
        {
          "ordinal": 1,
          "name": "name",
          "type_info": "Varchar"
        },
        {
          "ordinal": 2,
          "name": "created_at",
          "type_info": "Timestamptz"
        },
        {
          "ordinal": 3,
          "name": "updated_at",
          "type_info": "Timestamptz"
        },
        {
          "ordinal": 4,
          "name": "organization_id",
          "type_info": "Uuid"
        },
        {
          "ordinal": 5,
          "name": "deleted_at",
          "type_info": "Timestamptz"
        },
        {
          "ordinal": 6,
          "name": "slug",
          "type_info": "Varchar"
        },
        {
          "ordinal": 7,
          "name": "content_search_language",
          "type_info": "Text"
        },
        {
          "ordinal": 8,
          "name": "language_code",
          "type_info": "Varchar"
        },
        {
          "ordinal": 9,
          "name": "copied_from",
          "type_info": "Uuid"
        },
        {
          "ordinal": 10,
          "name": "course_language_group_id",
          "type_info": "Uuid"
        }
      ],
      "parameters": {
        "Left": ["Varchar", "Uuid"]
      },
      "nullable": [false, false, false, false, false, true, false, null, false, true, false]
    }
  },
  "17ac831ff424d02bd7609c76c190768ef00265bf144ab61459e11f1b7179b660": {
    "query": "SELECT * FROM organizations WHERE deleted_at IS NULL;",
    "describe": {
      "columns": [
        {
          "ordinal": 0,
          "name": "id",
          "type_info": "Uuid"
        },
        {
          "ordinal": 1,
          "name": "name",
          "type_info": "Varchar"
        },
        {
          "ordinal": 2,
          "name": "created_at",
          "type_info": "Timestamptz"
        },
        {
          "ordinal": 3,
          "name": "updated_at",
          "type_info": "Timestamptz"
        },
        {
          "ordinal": 4,
          "name": "deleted_at",
          "type_info": "Timestamptz"
        },
        {
          "ordinal": 5,
          "name": "slug",
          "type_info": "Varchar"
        },
        {
          "ordinal": 6,
          "name": "organization_image_path",
          "type_info": "Varchar"
        },
        {
          "ordinal": 7,
          "name": "description",
          "type_info": "Varchar"
        }
      ],
      "parameters": {
        "Left": []
      },
      "nullable": [false, false, false, false, true, false, true, true]
    }
  },
  "188aa23c96370d5e30740a2a8631c78cb0283c1f4e71ef275583e3ae5895fa8b": {
    "query": "\nSELECT id,\n  created_at,\n  updated_at,\n  deleted_at,\n  course_id,\n  starts_at,\n  ends_at,\n  name,\n  description,\n  variant_status as \"variant_status: VariantStatus\",\n  teacher_in_charge_name,\n  teacher_in_charge_email,\n  support_email\nFROM course_instances\nWHERE course_id = $1\n  AND deleted_at IS NULL;\n        ",
    "describe": {
      "columns": [
        {
          "ordinal": 0,
          "name": "id",
          "type_info": "Uuid"
        },
        {
          "ordinal": 1,
          "name": "created_at",
          "type_info": "Timestamptz"
        },
        {
          "ordinal": 2,
          "name": "updated_at",
          "type_info": "Timestamptz"
        },
        {
          "ordinal": 3,
          "name": "deleted_at",
          "type_info": "Timestamptz"
        },
        {
          "ordinal": 4,
          "name": "course_id",
          "type_info": "Uuid"
        },
        {
          "ordinal": 5,
          "name": "starts_at",
          "type_info": "Timestamptz"
        },
        {
          "ordinal": 6,
          "name": "ends_at",
          "type_info": "Timestamptz"
        },
        {
          "ordinal": 7,
          "name": "name",
          "type_info": "Varchar"
        },
        {
          "ordinal": 8,
          "name": "description",
          "type_info": "Varchar"
        },
        {
          "ordinal": 9,
          "name": "variant_status: VariantStatus",
          "type_info": {
            "Custom": {
              "name": "variant_status",
              "kind": {
                "Enum": ["draft", "upcoming", "active", "ended"]
              }
            }
          }
        },
        {
          "ordinal": 10,
          "name": "teacher_in_charge_name",
          "type_info": "Varchar"
        },
        {
          "ordinal": 11,
          "name": "teacher_in_charge_email",
          "type_info": "Varchar"
        },
        {
          "ordinal": 12,
          "name": "support_email",
          "type_info": "Varchar"
        }
      ],
      "parameters": {
        "Left": ["Uuid"]
      },
      "nullable": [
        false,
        false,
        false,
        true,
        false,
        true,
        true,
        true,
        true,
        false,
        false,
        false,
        true
      ]
    }
  },
  "18cad5d0cf2a854a36655738b9a05c4fe5376c77174239b17cdf7e21bc739b1f": {
    "query": "\nSELECT *\nFROM exercises\nWHERE id = $1\n",
    "describe": {
      "columns": [
        {
          "ordinal": 0,
          "name": "id",
          "type_info": "Uuid"
        },
        {
          "ordinal": 1,
          "name": "created_at",
          "type_info": "Timestamptz"
        },
        {
          "ordinal": 2,
          "name": "updated_at",
          "type_info": "Timestamptz"
        },
        {
          "ordinal": 3,
          "name": "course_id",
          "type_info": "Uuid"
        },
        {
          "ordinal": 4,
          "name": "deleted_at",
          "type_info": "Timestamptz"
        },
        {
          "ordinal": 5,
          "name": "name",
          "type_info": "Varchar"
        },
        {
          "ordinal": 6,
          "name": "deadline",
          "type_info": "Timestamptz"
        },
        {
          "ordinal": 7,
          "name": "page_id",
          "type_info": "Uuid"
        },
        {
          "ordinal": 8,
          "name": "score_maximum",
          "type_info": "Int4"
        },
        {
          "ordinal": 9,
          "name": "order_number",
          "type_info": "Int4"
        },
        {
          "ordinal": 10,
          "name": "chapter_id",
          "type_info": "Uuid"
        },
        {
          "ordinal": 11,
          "name": "copied_from",
          "type_info": "Uuid"
        }
      ],
      "parameters": {
        "Left": ["Uuid"]
      },
      "nullable": [false, false, false, false, true, false, true, false, false, false, false, true]
    }
  },
  "19a6e3aaaddd659eb5cee0d7361c6ce7b72a8f77a14561cb51427fb4490fa36b": {
    "query": "\nINSERT INTO chapters (name, course_id, chapter_number)\nVALUES ($1, $2, $3)\nRETURNING id\n",
    "describe": {
      "columns": [
        {
          "ordinal": 0,
          "name": "id",
          "type_info": "Uuid"
        }
      ],
      "parameters": {
        "Left": ["Varchar", "Uuid", "Int4"]
      },
      "nullable": [false]
    }
  },
  "1aafb5cc9aca5edc7cbe9d5018abd31d4bc7c3ff89448f1231a07de3072c3011": {
    "query": "\nSELECT status AS \"status: ProposalStatus\"\nFROM proposed_block_edits\nWHERE proposal_id = $1\nAND deleted_at IS NULL\n",
    "describe": {
      "columns": [
        {
          "ordinal": 0,
          "name": "status: ProposalStatus",
          "type_info": {
            "Custom": {
              "name": "proposal_status",
              "kind": {
                "Enum": ["pending", "accepted", "rejected"]
              }
            }
          }
        }
      ],
      "parameters": {
        "Left": ["Uuid"]
      },
      "nullable": [false]
    }
  },
  "1cabcb883f5fbf43f12a8ce0e79f7137d51f29388fdc3f4993575f7bf8298070": {
    "query": "\nUPDATE gradings\n  SET\n    grading_progress = $2,\n    unscaled_score_given = $3,\n    unscaled_score_maximum = $4,\n    feedback_text = $5,\n    feedback_json = $6,\n    grading_completed_at = $7,\n    score_given = $8\nWHERE id = $1\nRETURNING id, created_at, updated_at, submission_id, course_id, exercise_id, exercise_task_id, grading_priority, score_given, grading_progress as \"grading_progress: _\", user_points_update_strategy as \"user_points_update_strategy: _\", unscaled_score_given, unscaled_score_maximum, grading_started_at, grading_completed_at, feedback_json, feedback_text, deleted_at\n        ",
    "describe": {
      "columns": [
        {
          "ordinal": 0,
          "name": "id",
          "type_info": "Uuid"
        },
        {
          "ordinal": 1,
          "name": "created_at",
          "type_info": "Timestamptz"
        },
        {
          "ordinal": 2,
          "name": "updated_at",
          "type_info": "Timestamptz"
        },
        {
          "ordinal": 3,
          "name": "submission_id",
          "type_info": "Uuid"
        },
        {
          "ordinal": 4,
          "name": "course_id",
          "type_info": "Uuid"
        },
        {
          "ordinal": 5,
          "name": "exercise_id",
          "type_info": "Uuid"
        },
        {
          "ordinal": 6,
          "name": "exercise_task_id",
          "type_info": "Uuid"
        },
        {
          "ordinal": 7,
          "name": "grading_priority",
          "type_info": "Int4"
        },
        {
          "ordinal": 8,
          "name": "score_given",
          "type_info": "Float4"
        },
        {
          "ordinal": 9,
          "name": "grading_progress: _",
          "type_info": {
            "Custom": {
              "name": "grading_progress",
              "kind": {
                "Enum": ["fully-graded", "pending", "pending-manual", "failed", "not-ready"]
              }
            }
          }
        },
        {
          "ordinal": 10,
          "name": "user_points_update_strategy: _",
          "type_info": {
            "Custom": {
              "name": "user_points_update_strategy",
              "kind": {
                "Enum": [
                  "can-add-points-but-cannot-remove-points",
                  "can-add-points-and-can-remove-points"
                ]
              }
            }
          }
        },
        {
          "ordinal": 11,
          "name": "unscaled_score_given",
          "type_info": "Float4"
        },
        {
          "ordinal": 12,
          "name": "unscaled_score_maximum",
          "type_info": "Int4"
        },
        {
          "ordinal": 13,
          "name": "grading_started_at",
          "type_info": "Timestamptz"
        },
        {
          "ordinal": 14,
          "name": "grading_completed_at",
          "type_info": "Timestamptz"
        },
        {
          "ordinal": 15,
          "name": "feedback_json",
          "type_info": "Jsonb"
        },
        {
          "ordinal": 16,
          "name": "feedback_text",
          "type_info": "Text"
        },
        {
          "ordinal": 17,
          "name": "deleted_at",
          "type_info": "Timestamptz"
        }
      ],
      "parameters": {
        "Left": [
          "Uuid",
          {
            "Custom": {
              "name": "grading_progress",
              "kind": {
                "Enum": ["fully-graded", "pending", "pending-manual", "failed", "not-ready"]
              }
            }
          },
          "Float4",
          "Int4",
          "Text",
          "Jsonb",
          "Timestamptz",
          "Float4"
        ]
      },
      "nullable": [
        false,
        false,
        false,
        false,
        false,
        false,
        false,
        false,
        true,
        false,
        false,
        true,
        true,
        true,
        true,
        true,
        true,
        true
      ]
    }
  },
  "1d480cfbf4a9dc142a798a9bacd391dd6c8c98df5c694697eee44162cbb2c95b": {
    "query": "SELECT COUNT(*) as count FROM submissions WHERE exercise_id = $1",
    "describe": {
      "columns": [
        {
          "ordinal": 0,
          "name": "count",
          "type_info": "Int8"
        }
      ],
      "parameters": {
        "Left": ["Uuid"]
      },
      "nullable": [null]
    }
  },
  "1daa6a64b96d07871fcd53657c9b31c9901c13391c1a83ad214e8365d8fcd00c": {
    "query": "SELECT course_id FROM exercises WHERE id = $1;",
    "describe": {
      "columns": [
        {
          "ordinal": 0,
          "name": "course_id",
          "type_info": "Uuid"
        }
      ],
      "parameters": {
        "Left": ["Uuid"]
      },
      "nullable": [false]
    }
  },
  "209e86c27b0de935b1b9038358577b8624d596bdc715f341b360d1cf31eb9470": {
    "query": "\nINSERT INTO exercise_service_info (\n    exercise_service_id,\n    editor_iframe_path,\n    exercise_iframe_path,\n    submission_iframe_path,\n    grade_endpoint_path,\n    public_spec_endpoint_path,\n    model_solution_path\n  )\nVALUES ($1, $2, $3, $4, $5, $6, $7)\nRETURNING *\n",
    "describe": {
      "columns": [
        {
          "ordinal": 0,
          "name": "exercise_service_id",
          "type_info": "Uuid"
        },
        {
          "ordinal": 1,
          "name": "created_at",
          "type_info": "Timestamptz"
        },
        {
          "ordinal": 2,
          "name": "updated_at",
          "type_info": "Timestamptz"
        },
        {
          "ordinal": 3,
          "name": "editor_iframe_path",
          "type_info": "Varchar"
        },
        {
          "ordinal": 4,
          "name": "exercise_iframe_path",
          "type_info": "Varchar"
        },
        {
          "ordinal": 5,
          "name": "grade_endpoint_path",
          "type_info": "Varchar"
        },
        {
          "ordinal": 6,
          "name": "submission_iframe_path",
          "type_info": "Varchar"
        },
        {
          "ordinal": 7,
          "name": "public_spec_endpoint_path",
          "type_info": "Varchar"
        },
        {
          "ordinal": 8,
          "name": "model_solution_path",
          "type_info": "Varchar"
        }
      ],
      "parameters": {
        "Left": ["Uuid", "Varchar", "Varchar", "Varchar", "Varchar", "Varchar", "Varchar"]
      },
      "nullable": [false, false, false, false, false, false, false, false, false]
    }
  },
<<<<<<< HEAD
=======
  "2279c575464d39a9a4fa338b3d839de39e68c2453dd51b544f6459ab0f72b238": {
    "query": "\nSELECT id,\n  created_at,\n  updated_at,\n  deleted_at,\n  course_id,\n  starts_at,\n  ends_at,\n  name,\n  description,\n  variant_status as \"variant_status: VariantStatus\"\nFROM course_instances\nWHERE course_id = $1\n  AND deleted_at IS NULL;\n        ",
    "describe": {
      "columns": [
        {
          "ordinal": 0,
          "name": "id",
          "type_info": "Uuid"
        },
        {
          "ordinal": 1,
          "name": "created_at",
          "type_info": "Timestamptz"
        },
        {
          "ordinal": 2,
          "name": "updated_at",
          "type_info": "Timestamptz"
        },
        {
          "ordinal": 3,
          "name": "deleted_at",
          "type_info": "Timestamptz"
        },
        {
          "ordinal": 4,
          "name": "course_id",
          "type_info": "Uuid"
        },
        {
          "ordinal": 5,
          "name": "starts_at",
          "type_info": "Timestamptz"
        },
        {
          "ordinal": 6,
          "name": "ends_at",
          "type_info": "Timestamptz"
        },
        {
          "ordinal": 7,
          "name": "name",
          "type_info": "Varchar"
        },
        {
          "ordinal": 8,
          "name": "description",
          "type_info": "Varchar"
        },
        {
          "ordinal": 9,
          "name": "variant_status: VariantStatus",
          "type_info": {
            "Custom": {
              "name": "variant_status",
              "kind": {
                "Enum": ["draft", "upcoming", "active", "ended"]
              }
            }
          }
        }
      ],
      "parameters": {
        "Left": ["Uuid"]
      },
      "nullable": [false, false, false, true, false, true, true, true, true, false]
    }
  },
  "233b408cdc9efaefd3544c542713caca932e91a94851f8556e1fca2cc4bd16c9": {
    "query": "\nSELECT et.id,\n  et.exercise_slide_id,\n  et.private_spec,\n  et.public_spec,\n  et.model_solution_spec\nfrom exercise_tasks et\n  JOIN exercise_slides es ON (es.id = et.exercise_slide_id)\n  JOIN exercises e ON (es.exercise_id = e.id)\nWHERE page_id = $1\n        ",
    "describe": {
      "columns": [
        {
          "ordinal": 0,
          "name": "id",
          "type_info": "Uuid"
        },
        {
          "ordinal": 1,
          "name": "exercise_slide_id",
          "type_info": "Uuid"
        },
        {
          "ordinal": 2,
          "name": "private_spec",
          "type_info": "Jsonb"
        },
        {
          "ordinal": 3,
          "name": "public_spec",
          "type_info": "Jsonb"
        },
        {
          "ordinal": 4,
          "name": "model_solution_spec",
          "type_info": "Jsonb"
        }
      ],
      "parameters": {
        "Left": ["Uuid"]
      },
      "nullable": [false, false, true, true, true]
    }
  },
>>>>>>> 20a23ac8
  "2395ca73bcdd330e31c0d42fdf6ec062602d06d67ce40ffcf1b71fd90982b2f7": {
    "query": "\n  INSERT INTO\n    submissions(exercise_task_id, data_json, exercise_id, course_id, user_id, course_instance_id)\n  VALUES($1, $2, $3, $4, $5, $6)\n  RETURNING *\n          ",
    "describe": {
      "columns": [
        {
          "ordinal": 0,
          "name": "id",
          "type_info": "Uuid"
        },
        {
          "ordinal": 1,
          "name": "created_at",
          "type_info": "Timestamptz"
        },
        {
          "ordinal": 2,
          "name": "updated_at",
          "type_info": "Timestamptz"
        },
        {
          "ordinal": 3,
          "name": "deleted_at",
          "type_info": "Timestamptz"
        },
        {
          "ordinal": 4,
          "name": "exercise_id",
          "type_info": "Uuid"
        },
        {
          "ordinal": 5,
          "name": "course_id",
          "type_info": "Uuid"
        },
        {
          "ordinal": 6,
          "name": "exercise_task_id",
          "type_info": "Uuid"
        },
        {
          "ordinal": 7,
          "name": "data_json",
          "type_info": "Jsonb"
        },
        {
          "ordinal": 8,
          "name": "grading_id",
          "type_info": "Uuid"
        },
        {
          "ordinal": 9,
          "name": "metadata",
          "type_info": "Jsonb"
        },
        {
          "ordinal": 10,
          "name": "user_id",
          "type_info": "Uuid"
        },
        {
          "ordinal": 11,
          "name": "course_instance_id",
          "type_info": "Uuid"
        }
      ],
      "parameters": {
        "Left": ["Uuid", "Jsonb", "Uuid", "Uuid", "Uuid", "Uuid"]
      },
      "nullable": [false, false, false, true, false, false, false, true, true, true, false, false]
    }
  },
  "241d3dc5cad1e9b9f73fc6731066a9c2779626a3bcb7a40bc7c4694a136ef008": {
    "query": "\nSELECT id,\n  created_at,\n  updated_at,\n  name,\n  course_id,\n  deleted_at,\n  chapter_image_path,\n  chapter_number,\n  front_page_id,\n  opens_at,\n  copied_from\nFROM chapters\nWHERE course_id = $1\n  AND deleted_at IS NULL;\n",
    "describe": {
      "columns": [
        {
          "ordinal": 0,
          "name": "id",
          "type_info": "Uuid"
        },
        {
          "ordinal": 1,
          "name": "created_at",
          "type_info": "Timestamptz"
        },
        {
          "ordinal": 2,
          "name": "updated_at",
          "type_info": "Timestamptz"
        },
        {
          "ordinal": 3,
          "name": "name",
          "type_info": "Varchar"
        },
        {
          "ordinal": 4,
          "name": "course_id",
          "type_info": "Uuid"
        },
        {
          "ordinal": 5,
          "name": "deleted_at",
          "type_info": "Timestamptz"
        },
        {
          "ordinal": 6,
          "name": "chapter_image_path",
          "type_info": "Varchar"
        },
        {
          "ordinal": 7,
          "name": "chapter_number",
          "type_info": "Int4"
        },
        {
          "ordinal": 8,
          "name": "front_page_id",
          "type_info": "Uuid"
        },
        {
          "ordinal": 9,
          "name": "opens_at",
          "type_info": "Timestamptz"
        },
        {
          "ordinal": 10,
          "name": "copied_from",
          "type_info": "Uuid"
        }
      ],
      "parameters": {
        "Left": ["Uuid"]
      },
      "nullable": [false, false, false, false, false, true, true, false, true, true, true]
    }
  },
  "2641e1e17a3e402f0b0a92af0a97c6d01ce383fcee40120a64867aebdc0d64f2": {
    "query": "\nINSERT INTO\n  gradings(submission_id, course_id, exercise_id, exercise_task_id, grading_started_at)\nVALUES($1, $2, $3, $4, now())\nRETURNING id, created_at, updated_at, submission_id, course_id, exercise_id, exercise_task_id, grading_priority, score_given, grading_progress as \"grading_progress: _\", user_points_update_strategy as \"user_points_update_strategy: _\", unscaled_score_given, unscaled_score_maximum, grading_started_at, grading_completed_at, feedback_json, feedback_text, deleted_at\n        ",
    "describe": {
      "columns": [
        {
          "ordinal": 0,
          "name": "id",
          "type_info": "Uuid"
        },
        {
          "ordinal": 1,
          "name": "created_at",
          "type_info": "Timestamptz"
        },
        {
          "ordinal": 2,
          "name": "updated_at",
          "type_info": "Timestamptz"
        },
        {
          "ordinal": 3,
          "name": "submission_id",
          "type_info": "Uuid"
        },
        {
          "ordinal": 4,
          "name": "course_id",
          "type_info": "Uuid"
        },
        {
          "ordinal": 5,
          "name": "exercise_id",
          "type_info": "Uuid"
        },
        {
          "ordinal": 6,
          "name": "exercise_task_id",
          "type_info": "Uuid"
        },
        {
          "ordinal": 7,
          "name": "grading_priority",
          "type_info": "Int4"
        },
        {
          "ordinal": 8,
          "name": "score_given",
          "type_info": "Float4"
        },
        {
          "ordinal": 9,
          "name": "grading_progress: _",
          "type_info": {
            "Custom": {
              "name": "grading_progress",
              "kind": {
                "Enum": ["fully-graded", "pending", "pending-manual", "failed", "not-ready"]
              }
            }
          }
        },
        {
          "ordinal": 10,
          "name": "user_points_update_strategy: _",
          "type_info": {
            "Custom": {
              "name": "user_points_update_strategy",
              "kind": {
                "Enum": [
                  "can-add-points-but-cannot-remove-points",
                  "can-add-points-and-can-remove-points"
                ]
              }
            }
          }
        },
        {
          "ordinal": 11,
          "name": "unscaled_score_given",
          "type_info": "Float4"
        },
        {
          "ordinal": 12,
          "name": "unscaled_score_maximum",
          "type_info": "Int4"
        },
        {
          "ordinal": 13,
          "name": "grading_started_at",
          "type_info": "Timestamptz"
        },
        {
          "ordinal": 14,
          "name": "grading_completed_at",
          "type_info": "Timestamptz"
        },
        {
          "ordinal": 15,
          "name": "feedback_json",
          "type_info": "Jsonb"
        },
        {
          "ordinal": 16,
          "name": "feedback_text",
          "type_info": "Text"
        },
        {
          "ordinal": 17,
          "name": "deleted_at",
          "type_info": "Timestamptz"
        }
      ],
      "parameters": {
        "Left": ["Uuid", "Uuid", "Uuid", "Uuid"]
      },
      "nullable": [
        false,
        false,
        false,
        false,
        false,
        false,
        false,
        false,
        true,
        false,
        false,
        true,
        true,
        true,
        true,
        true,
        true,
        true
      ]
    }
  },
  "267c9d76696bc99642ad6a55744d7effbef43cdc34d12e1ad786385bad6f6a62": {
    "query": "\nSELECT *\nFROM exercise_tasks\nWHERE exercise_slide_id = $1\n  AND deleted_at IS NULL;\n        ",
    "describe": {
      "columns": [
        {
          "ordinal": 0,
          "name": "id",
          "type_info": "Uuid"
        },
        {
          "ordinal": 1,
          "name": "created_at",
          "type_info": "Timestamptz"
        },
        {
          "ordinal": 2,
          "name": "updated_at",
          "type_info": "Timestamptz"
        },
        {
          "ordinal": 3,
          "name": "exercise_type",
          "type_info": "Varchar"
        },
        {
          "ordinal": 4,
          "name": "assignment",
          "type_info": "Jsonb"
        },
        {
          "ordinal": 5,
          "name": "deleted_at",
          "type_info": "Timestamptz"
        },
        {
          "ordinal": 6,
          "name": "private_spec",
          "type_info": "Jsonb"
        },
        {
          "ordinal": 7,
          "name": "spec_file_id",
          "type_info": "Uuid"
        },
        {
          "ordinal": 8,
          "name": "public_spec",
          "type_info": "Jsonb"
        },
        {
          "ordinal": 9,
          "name": "model_solution_spec",
          "type_info": "Jsonb"
        },
        {
          "ordinal": 10,
          "name": "copied_from",
          "type_info": "Uuid"
        },
        {
          "ordinal": 11,
          "name": "exercise_slide_id",
          "type_info": "Uuid"
        }
      ],
      "parameters": {
        "Left": ["Uuid"]
      },
      "nullable": [false, false, false, false, false, true, true, true, true, true, true, false]
    }
  },
  "2711d322b3321b8956fe256642fb1d2c259d339752d854cd58383a26889e1cbf": {
    "query": "\nUPDATE regrading_submissions\nSET grading_after_regrading = $1\nWHERE id = $2\n",
    "describe": {
      "columns": [],
      "parameters": {
        "Left": ["Uuid", "Uuid"]
      },
      "nullable": []
    }
  },
  "2a8d2052e1e241693b19cfc230ea0e1e087f74820b5344b333b2dbe5b3071b89": {
    "query": "\nSELECT *\nfrom organizations\nwhere id = $1;",
    "describe": {
      "columns": [
        {
          "ordinal": 0,
          "name": "id",
          "type_info": "Uuid"
        },
        {
          "ordinal": 1,
          "name": "name",
          "type_info": "Varchar"
        },
        {
          "ordinal": 2,
          "name": "created_at",
          "type_info": "Timestamptz"
        },
        {
          "ordinal": 3,
          "name": "updated_at",
          "type_info": "Timestamptz"
        },
        {
          "ordinal": 4,
          "name": "deleted_at",
          "type_info": "Timestamptz"
        },
        {
          "ordinal": 5,
          "name": "slug",
          "type_info": "Varchar"
        },
        {
          "ordinal": 6,
          "name": "organization_image_path",
          "type_info": "Varchar"
        },
        {
          "ordinal": 7,
          "name": "description",
          "type_info": "Varchar"
        }
      ],
      "parameters": {
        "Left": ["Uuid"]
      },
      "nullable": [false, false, false, false, true, false, true, true]
    }
  },
  "2abaee65f94d36fb9360d9eb3232dcb45b7aa9badbc06563c2e9fc1e2c53e357": {
    "query": "\n  INSERT INTO page_history (\n    page_id,\n    title,\n    content,\n    history_change_reason,\n    author_user_id,\n    restored_from_id\n  )\nVALUES ($1, $2, $3, $4, $5, $6)\nRETURNING id\n",
    "describe": {
      "columns": [
        {
          "ordinal": 0,
          "name": "id",
          "type_info": "Uuid"
        }
      ],
      "parameters": {
        "Left": [
          "Uuid",
          "Varchar",
          "Jsonb",
          {
            "Custom": {
              "name": "history_change_reason",
              "kind": {
                "Enum": ["page-saved", "history-restored"]
              }
            }
          },
          "Uuid",
          "Uuid"
        ]
      },
      "nullable": [false]
    }
  },
  "2be6fd20afaeeb95299a5020a8455a6fc6e7ce347a0003cca2d87441f324d422": {
    "query": "\nUPDATE course_instances\nSET name = $1,\n  description = $2,\n  teacher_in_charge_name = $3,\n  teacher_in_charge_email = $4,\n  support_email = $5,\n  starts_at = $6,\n  ends_at = $7\nWHERE id = $8\n",
    "describe": {
      "columns": [],
      "parameters": {
        "Left": [
          "Varchar",
          "Varchar",
          "Varchar",
          "Varchar",
          "Varchar",
          "Timestamptz",
          "Timestamptz",
          "Uuid"
        ]
      },
      "nullable": []
    }
  },
  "2d0f359cfd58eaf7e3784045e5916c4740c4991001f39c7f7c28863874ba0252": {
    "query": "\nSELECT i.id,\n  i.created_at,\n  i.updated_at,\n  i.deleted_at,\n  i.course_id,\n  i.starts_at,\n  i.ends_at,\n  i.name,\n  i.description,\n  i.variant_status AS \"variant_status: VariantStatus\",\n  i.teacher_in_charge_name,\n  i.teacher_in_charge_email,\n  i.support_email\nFROM course_instances i\n  JOIN course_instance_enrollments ie ON (i.id = ie.course_id)\nWHERE i.course_id = $1\n  AND i.deleted_at IS NULL\n  AND ie.user_id = $2\n  AND ie.deleted_at IS NULL\nORDER BY ie.created_at DESC;\n    ",
    "describe": {
      "columns": [
        {
          "ordinal": 0,
          "name": "id",
          "type_info": "Uuid"
        },
        {
          "ordinal": 1,
          "name": "created_at",
          "type_info": "Timestamptz"
        },
        {
          "ordinal": 2,
          "name": "updated_at",
          "type_info": "Timestamptz"
        },
        {
          "ordinal": 3,
          "name": "deleted_at",
          "type_info": "Timestamptz"
        },
        {
          "ordinal": 4,
          "name": "course_id",
          "type_info": "Uuid"
        },
        {
          "ordinal": 5,
          "name": "starts_at",
          "type_info": "Timestamptz"
        },
        {
          "ordinal": 6,
          "name": "ends_at",
          "type_info": "Timestamptz"
        },
        {
          "ordinal": 7,
          "name": "name",
          "type_info": "Varchar"
        },
        {
          "ordinal": 8,
          "name": "description",
          "type_info": "Varchar"
        },
        {
          "ordinal": 9,
          "name": "variant_status: VariantStatus",
          "type_info": {
            "Custom": {
              "name": "variant_status",
              "kind": {
                "Enum": ["draft", "upcoming", "active", "ended"]
              }
            }
          }
        },
        {
          "ordinal": 10,
          "name": "teacher_in_charge_name",
          "type_info": "Varchar"
        },
        {
          "ordinal": 11,
          "name": "teacher_in_charge_email",
          "type_info": "Varchar"
        },
        {
          "ordinal": 12,
          "name": "support_email",
          "type_info": "Varchar"
        }
      ],
      "parameters": {
        "Left": ["Uuid", "Uuid"]
      },
      "nullable": [
        false,
        false,
        false,
        true,
        false,
        true,
        true,
        true,
        true,
        false,
        false,
        false,
        true
      ]
    }
  },
  "2e8c7d2dd7b81803591de13bb697c898ea9a2554f47e175907398112082cd2f6": {
    "query": "\nINSERT INTO course_language_groups DEFAULT\nVALUES\nRETURNING id;\n        ",
    "describe": {
      "columns": [
        {
          "ordinal": 0,
          "name": "id",
          "type_info": "Uuid"
        }
      ],
      "parameters": {
        "Left": []
      },
      "nullable": [false]
    }
  },
  "3017bc588af2b26b7c70ce4428288527aa9873e485b253fd0f35e551544efff9": {
    "query": "\nINSERT INTO course_language_groups (id)\nVALUES ($1)\nRETURNING id;\n        ",
    "describe": {
      "columns": [
        {
          "ordinal": 0,
          "name": "id",
          "type_info": "Uuid"
        }
      ],
      "parameters": {
        "Left": ["Uuid"]
      },
      "nullable": [false]
    }
  },
  "306820247b9533af5d464aa15a58f9fcde6a59b1666a3709b32bc1823ad2e970": {
    "query": "\nSELECT *\nFROM exercises\nWHERE course_id = $1\n  AND deleted_at IS NULL\n",
    "describe": {
      "columns": [
        {
          "ordinal": 0,
          "name": "id",
          "type_info": "Uuid"
        },
        {
          "ordinal": 1,
          "name": "created_at",
          "type_info": "Timestamptz"
        },
        {
          "ordinal": 2,
          "name": "updated_at",
          "type_info": "Timestamptz"
        },
        {
          "ordinal": 3,
          "name": "course_id",
          "type_info": "Uuid"
        },
        {
          "ordinal": 4,
          "name": "deleted_at",
          "type_info": "Timestamptz"
        },
        {
          "ordinal": 5,
          "name": "name",
          "type_info": "Varchar"
        },
        {
          "ordinal": 6,
          "name": "deadline",
          "type_info": "Timestamptz"
        },
        {
          "ordinal": 7,
          "name": "page_id",
          "type_info": "Uuid"
        },
        {
          "ordinal": 8,
          "name": "score_maximum",
          "type_info": "Int4"
        },
        {
          "ordinal": 9,
          "name": "order_number",
          "type_info": "Int4"
        },
        {
          "ordinal": 10,
          "name": "chapter_id",
          "type_info": "Uuid"
        },
        {
          "ordinal": 11,
          "name": "copied_from",
          "type_info": "Uuid"
        }
      ],
      "parameters": {
        "Left": ["Uuid"]
      },
      "nullable": [false, false, false, false, true, false, true, false, false, false, false, true]
    }
  },
  "350d3d019cdabf32d9a3a8dbe862beff94d30edfbb31e5831072bb5d01997520": {
    "query": "\nINSERT INTO submissions (\n    exercise_id,\n    course_id,\n    exercise_task_id,\n    user_id,\n    course_instance_id,\n    data_json,\n    id\n  )\nVALUES ($1, $2, $3, $4, $5, $6, $7)\nRETURNING id\n",
    "describe": {
      "columns": [
        {
          "ordinal": 0,
          "name": "id",
          "type_info": "Uuid"
        }
      ],
      "parameters": {
        "Left": ["Uuid", "Uuid", "Uuid", "Uuid", "Uuid", "Jsonb", "Uuid"]
      },
      "nullable": [false]
    }
  },
  "35113aa3e7d61c91d5f9befed9ad66e3cd72c77d21b7639dd18af3f4feb8c12f": {
    "query": "\nUPDATE organizations\nSET organization_image_path = $1\nWHERE id = $2\nRETURNING *;",
    "describe": {
      "columns": [
        {
          "ordinal": 0,
          "name": "id",
          "type_info": "Uuid"
        },
        {
          "ordinal": 1,
          "name": "name",
          "type_info": "Varchar"
        },
        {
          "ordinal": 2,
          "name": "created_at",
          "type_info": "Timestamptz"
        },
        {
          "ordinal": 3,
          "name": "updated_at",
          "type_info": "Timestamptz"
        },
        {
          "ordinal": 4,
          "name": "deleted_at",
          "type_info": "Timestamptz"
        },
        {
          "ordinal": 5,
          "name": "slug",
          "type_info": "Varchar"
        },
        {
          "ordinal": 6,
          "name": "organization_image_path",
          "type_info": "Varchar"
        },
        {
          "ordinal": 7,
          "name": "description",
          "type_info": "Varchar"
        }
      ],
      "parameters": {
        "Left": ["Varchar", "Uuid"]
      },
      "nullable": [false, false, false, false, true, false, true, true]
    }
  },
  "35e7767b2383e695b40d80f775ccde3a5732244bb76ccd41a21fd181e5ab71df": {
    "query": "\nSELECT user_id,\n  exercise_id,\n  course_instance_id,\n  created_at,\n  updated_at,\n  deleted_at,\n  score_given,\n  grading_progress as \"grading_progress: _\",\n  activity_progress as \"activity_progress: _\",\n  selected_exercise_slide_id\nFROM user_exercise_states\nWHERE user_id = $1\n  AND exercise_id = $2\n  AND course_instance_id = $3\n      ",
    "describe": {
      "columns": [
        {
          "ordinal": 0,
          "name": "user_id",
          "type_info": "Uuid"
        },
        {
          "ordinal": 1,
          "name": "exercise_id",
          "type_info": "Uuid"
        },
        {
          "ordinal": 2,
          "name": "course_instance_id",
          "type_info": "Uuid"
        },
        {
          "ordinal": 3,
          "name": "created_at",
          "type_info": "Timestamptz"
        },
        {
          "ordinal": 4,
          "name": "updated_at",
          "type_info": "Timestamptz"
        },
        {
          "ordinal": 5,
          "name": "deleted_at",
          "type_info": "Timestamptz"
        },
        {
          "ordinal": 6,
          "name": "score_given",
          "type_info": "Float4"
        },
        {
          "ordinal": 7,
          "name": "grading_progress: _",
          "type_info": {
            "Custom": {
              "name": "grading_progress",
              "kind": {
                "Enum": ["fully-graded", "pending", "pending-manual", "failed", "not-ready"]
              }
            }
          }
        },
        {
          "ordinal": 8,
          "name": "activity_progress: _",
          "type_info": {
            "Custom": {
              "name": "activity_progress",
              "kind": {
                "Enum": ["initialized", "started", "in-progress", "submitted", "completed"]
              }
            }
          }
        },
        {
          "ordinal": 9,
          "name": "selected_exercise_slide_id",
          "type_info": "Uuid"
        }
      ],
      "parameters": {
        "Left": ["Uuid", "Uuid", "Uuid"]
      },
      "nullable": [false, false, false, false, false, true, true, false, false, true]
    }
  },
  "36578c1a1be112ab9d9f49eea1c69240309c9bf83e6a4b98237e687d1fa04b92": {
    "query": "SELECT course_id FROM pages WHERE id = $1",
    "describe": {
      "columns": [
        {
          "ordinal": 0,
          "name": "course_id",
          "type_info": "Uuid"
        }
      ],
      "parameters": {
        "Left": ["Uuid"]
      },
      "nullable": [false]
    }
  },
  "375b467ba026680d07ba6fa844de91afd942e86b2715431e41b6788df0d2b3c0": {
    "query": "SELECT * FROM users WHERE upstream_id = $1",
    "describe": {
      "columns": [
        {
          "ordinal": 0,
          "name": "id",
          "type_info": "Uuid"
        },
        {
          "ordinal": 1,
          "name": "created_at",
          "type_info": "Timestamptz"
        },
        {
          "ordinal": 2,
          "name": "updated_at",
          "type_info": "Timestamptz"
        },
        {
          "ordinal": 3,
          "name": "deleted_at",
          "type_info": "Timestamptz"
        },
        {
          "ordinal": 4,
          "name": "upstream_id",
          "type_info": "Int4"
        },
        {
          "ordinal": 5,
          "name": "email",
          "type_info": "Varchar"
        }
      ],
      "parameters": {
        "Left": ["Int4"]
      },
      "nullable": [false, false, false, true, true, false]
    }
  },
  "37dfaa87dd74a4c1f409cd120e6997847616214878ae8a66b326699fa8633ad3": {
    "query": "\nUPDATE chapters\nSET deleted_at = now()\nWHERE id = $1\nRETURNING *;\n",
    "describe": {
      "columns": [
        {
          "ordinal": 0,
          "name": "id",
          "type_info": "Uuid"
        },
        {
          "ordinal": 1,
          "name": "name",
          "type_info": "Varchar"
        },
        {
          "ordinal": 2,
          "name": "course_id",
          "type_info": "Uuid"
        },
        {
          "ordinal": 3,
          "name": "chapter_number",
          "type_info": "Int4"
        },
        {
          "ordinal": 4,
          "name": "created_at",
          "type_info": "Timestamptz"
        },
        {
          "ordinal": 5,
          "name": "updated_at",
          "type_info": "Timestamptz"
        },
        {
          "ordinal": 6,
          "name": "deleted_at",
          "type_info": "Timestamptz"
        },
        {
          "ordinal": 7,
          "name": "front_page_id",
          "type_info": "Uuid"
        },
        {
          "ordinal": 8,
          "name": "opens_at",
          "type_info": "Timestamptz"
        },
        {
          "ordinal": 9,
          "name": "chapter_image_path",
          "type_info": "Varchar"
        },
        {
          "ordinal": 10,
          "name": "copied_from",
          "type_info": "Uuid"
        }
      ],
      "parameters": {
        "Left": ["Uuid"]
      },
      "nullable": [false, false, false, false, false, false, true, true, true, true, true]
    }
  },
  "3c5b30ac7bad3459a0102d31d75bc0c7b6f8b9d62db3ce39be9c26cb318af8a9": {
    "query": "\nSELECT *\nFROM submissions\nWHERE id = $1\n",
    "describe": {
      "columns": [
        {
          "ordinal": 0,
          "name": "id",
          "type_info": "Uuid"
        },
        {
          "ordinal": 1,
          "name": "created_at",
          "type_info": "Timestamptz"
        },
        {
          "ordinal": 2,
          "name": "updated_at",
          "type_info": "Timestamptz"
        },
        {
          "ordinal": 3,
          "name": "deleted_at",
          "type_info": "Timestamptz"
        },
        {
          "ordinal": 4,
          "name": "exercise_id",
          "type_info": "Uuid"
        },
        {
          "ordinal": 5,
          "name": "course_id",
          "type_info": "Uuid"
        },
        {
          "ordinal": 6,
          "name": "exercise_task_id",
          "type_info": "Uuid"
        },
        {
          "ordinal": 7,
          "name": "data_json",
          "type_info": "Jsonb"
        },
        {
          "ordinal": 8,
          "name": "grading_id",
          "type_info": "Uuid"
        },
        {
          "ordinal": 9,
          "name": "metadata",
          "type_info": "Jsonb"
        },
        {
          "ordinal": 10,
          "name": "user_id",
          "type_info": "Uuid"
        },
        {
          "ordinal": 11,
          "name": "course_instance_id",
          "type_info": "Uuid"
        }
      ],
      "parameters": {
        "Left": ["Uuid"]
      },
      "nullable": [false, false, false, true, false, false, false, true, true, true, false, false]
    }
  },
  "3e428bdd951fadaeac24cab7e991c4928f8c58df8dd45c61fbb8779b5ddcbe85": {
    "query": "\nINSERT INTO course_instance_enrollments (user_id, course_id, course_instance_id)\nVALUES ($1, $2, $3)\n",
    "describe": {
      "columns": [],
      "parameters": {
        "Left": ["Uuid", "Uuid", "Uuid"]
      },
      "nullable": []
    }
  },
  "3e795dbc8106fd963857bc243db90f2f9cc36ee9f5928407d731602d4806d233": {
    "query": "\nSELECT id,\n  name,\n  created_at,\n  updated_at,\n  organization_id,\n  deleted_at,\n  slug,\n  content_search_language::text,\n  language_code,\n  copied_from,\n  course_language_group_id\nFROM courses\nWHERE id = $1;\n    ",
    "describe": {
      "columns": [
        {
          "ordinal": 0,
          "name": "id",
          "type_info": "Uuid"
        },
        {
          "ordinal": 1,
          "name": "name",
          "type_info": "Varchar"
        },
        {
          "ordinal": 2,
          "name": "created_at",
          "type_info": "Timestamptz"
        },
        {
          "ordinal": 3,
          "name": "updated_at",
          "type_info": "Timestamptz"
        },
        {
          "ordinal": 4,
          "name": "organization_id",
          "type_info": "Uuid"
        },
        {
          "ordinal": 5,
          "name": "deleted_at",
          "type_info": "Timestamptz"
        },
        {
          "ordinal": 6,
          "name": "slug",
          "type_info": "Varchar"
        },
        {
          "ordinal": 7,
          "name": "content_search_language",
          "type_info": "Text"
        },
        {
          "ordinal": 8,
          "name": "language_code",
          "type_info": "Varchar"
        },
        {
          "ordinal": 9,
          "name": "copied_from",
          "type_info": "Uuid"
        },
        {
          "ordinal": 10,
          "name": "course_language_group_id",
          "type_info": "Uuid"
        }
      ],
      "parameters": {
        "Left": ["Uuid"]
      },
      "nullable": [false, false, false, false, false, true, false, null, false, true, false]
    }
  },
  "40ee92fefa0c26c98e690f9a50b69cae49ae3ec5577ca4fb497816b875e4f921": {
    "query": "\nINSERT INTO block_feedback(feedback_id, block_id, block_text)\nVALUES ($1, $2, $3)\n",
    "describe": {
      "columns": [],
      "parameters": {
        "Left": ["Uuid", "Uuid", "Varchar"]
      },
      "nullable": []
    }
  },
  "436a4b6e66a08b6449ee12211e083a2291b3665a8b580e585fb211f451bd3a15": {
    "query": "\nUPDATE chapters\nSET front_page_id = $1\nWHERE id = $2\nRETURNING *;\n        ",
    "describe": {
      "columns": [
        {
          "ordinal": 0,
          "name": "id",
          "type_info": "Uuid"
        },
        {
          "ordinal": 1,
          "name": "name",
          "type_info": "Varchar"
        },
        {
          "ordinal": 2,
          "name": "course_id",
          "type_info": "Uuid"
        },
        {
          "ordinal": 3,
          "name": "chapter_number",
          "type_info": "Int4"
        },
        {
          "ordinal": 4,
          "name": "created_at",
          "type_info": "Timestamptz"
        },
        {
          "ordinal": 5,
          "name": "updated_at",
          "type_info": "Timestamptz"
        },
        {
          "ordinal": 6,
          "name": "deleted_at",
          "type_info": "Timestamptz"
        },
        {
          "ordinal": 7,
          "name": "front_page_id",
          "type_info": "Uuid"
        },
        {
          "ordinal": 8,
          "name": "opens_at",
          "type_info": "Timestamptz"
        },
        {
          "ordinal": 9,
          "name": "chapter_image_path",
          "type_info": "Varchar"
        },
        {
          "ordinal": 10,
          "name": "copied_from",
          "type_info": "Uuid"
        }
      ],
      "parameters": {
        "Left": ["Uuid", "Uuid"]
      },
      "nullable": [false, false, false, false, false, false, true, true, true, true, true]
    }
  },
  "43bd86b52b6834f11c68bbe73feef8a34f444934be89ac77bdf9bfe6d3f0f910": {
    "query": "\nUPDATE chapters\nSET chapter_image_path = $1\nWHERE id = $2\nRETURNING *;",
    "describe": {
      "columns": [
        {
          "ordinal": 0,
          "name": "id",
          "type_info": "Uuid"
        },
        {
          "ordinal": 1,
          "name": "name",
          "type_info": "Varchar"
        },
        {
          "ordinal": 2,
          "name": "course_id",
          "type_info": "Uuid"
        },
        {
          "ordinal": 3,
          "name": "chapter_number",
          "type_info": "Int4"
        },
        {
          "ordinal": 4,
          "name": "created_at",
          "type_info": "Timestamptz"
        },
        {
          "ordinal": 5,
          "name": "updated_at",
          "type_info": "Timestamptz"
        },
        {
          "ordinal": 6,
          "name": "deleted_at",
          "type_info": "Timestamptz"
        },
        {
          "ordinal": 7,
          "name": "front_page_id",
          "type_info": "Uuid"
        },
        {
          "ordinal": 8,
          "name": "opens_at",
          "type_info": "Timestamptz"
        },
        {
          "ordinal": 9,
          "name": "chapter_image_path",
          "type_info": "Varchar"
        },
        {
          "ordinal": 10,
          "name": "copied_from",
          "type_info": "Uuid"
        }
      ],
      "parameters": {
        "Left": ["Varchar", "Uuid"]
      },
      "nullable": [false, false, false, false, false, false, true, true, true, true, true]
    }
  },
  "4bcf93034b7f1e2a30d12f895c2e8c394094dd5b057cbbd89a5715ad9518ef9d": {
    "query": "\n  UPDATE exercises\n  SET deleted_at = now()\n  WHERE page_id = $1\n          ",
    "describe": {
      "columns": [],
      "parameters": {
        "Left": ["Uuid"]
      },
      "nullable": []
    }
  },
  "4f7e2b9650e10a87e8df9091b99fb43d3eb68974730a3c08dc6a63ae3ec4f92e": {
    "query": "\nSELECT ucs.*\nFROM courses c\n  JOIN user_course_settings ucs ON (\n    ucs.course_language_group_id = c.course_language_group_id\n  )\nWHERE c.id = $1\n  AND ucs.user_id = $2\n  AND c.deleted_at IS NULL\n  AND ucs.deleted_at IS NULL;\n        ",
    "describe": {
      "columns": [
        {
          "ordinal": 0,
          "name": "user_id",
          "type_info": "Uuid"
        },
        {
          "ordinal": 1,
          "name": "course_language_group_id",
          "type_info": "Uuid"
        },
        {
          "ordinal": 2,
          "name": "created_at",
          "type_info": "Timestamptz"
        },
        {
          "ordinal": 3,
          "name": "updated_at",
          "type_info": "Timestamptz"
        },
        {
          "ordinal": 4,
          "name": "deleted_at",
          "type_info": "Timestamptz"
        },
        {
          "ordinal": 5,
          "name": "current_course_id",
          "type_info": "Uuid"
        },
        {
          "ordinal": 6,
          "name": "current_course_instance_id",
          "type_info": "Uuid"
        }
      ],
      "parameters": {
        "Left": ["Uuid", "Uuid"]
      },
      "nullable": [false, false, false, false, true, false, false]
    }
  },
  "4fbb1784e88d5479dae7a69fefdd53b9b3542eb04571762174dec3840b8ff39d": {
    "query": "\nUPDATE user_exercise_states\nSET score_given = $4, grading_progress = $5, activity_progress = $6\nWHERE user_id = $1\nAND exercise_id = $2\nAND course_instance_id = $3\nRETURNING user_id,\n  exercise_id,\n  course_instance_id,\n  created_at,\n  updated_at,\n  deleted_at,\n  score_given,\n  grading_progress as \"grading_progress: _\",\n  activity_progress as \"activity_progress: _\",\n  selected_exercise_slide_id;\n    ",
    "describe": {
      "columns": [
        {
          "ordinal": 0,
          "name": "user_id",
          "type_info": "Uuid"
        },
        {
          "ordinal": 1,
          "name": "exercise_id",
          "type_info": "Uuid"
        },
        {
          "ordinal": 2,
          "name": "course_instance_id",
          "type_info": "Uuid"
        },
        {
          "ordinal": 3,
          "name": "created_at",
          "type_info": "Timestamptz"
        },
        {
          "ordinal": 4,
          "name": "updated_at",
          "type_info": "Timestamptz"
        },
        {
          "ordinal": 5,
          "name": "deleted_at",
          "type_info": "Timestamptz"
        },
        {
          "ordinal": 6,
          "name": "score_given",
          "type_info": "Float4"
        },
        {
          "ordinal": 7,
          "name": "grading_progress: _",
          "type_info": {
            "Custom": {
              "name": "grading_progress",
              "kind": {
                "Enum": ["fully-graded", "pending", "pending-manual", "failed", "not-ready"]
              }
            }
          }
        },
        {
          "ordinal": 8,
          "name": "activity_progress: _",
          "type_info": {
            "Custom": {
              "name": "activity_progress",
              "kind": {
                "Enum": ["initialized", "started", "in-progress", "submitted", "completed"]
              }
            }
          }
        },
        {
          "ordinal": 9,
          "name": "selected_exercise_slide_id",
          "type_info": "Uuid"
        }
      ],
      "parameters": {
        "Left": [
          "Uuid",
          "Uuid",
          "Uuid",
          "Float4",
          {
            "Custom": {
              "name": "grading_progress",
              "kind": {
                "Enum": ["fully-graded", "pending", "pending-manual", "failed", "not-ready"]
              }
            }
          },
          {
            "Custom": {
              "name": "activity_progress",
              "kind": {
                "Enum": ["initialized", "started", "in-progress", "submitted", "completed"]
              }
            }
          }
        ]
      },
      "nullable": [false, false, false, false, false, true, true, false, false, true]
    }
  },
  "5004c63f75c37cb4ab27b5faca223fbb7564b80057ed58626676a4c02697ae5c": {
    "query": "\nSELECT id,\n  created_at,\n  updated_at,\n  course_id,\n  chapter_id,\n  url_path,\n  title,\n  deleted_at,\n  content,\n  order_number,\n  copied_from\nFROM pages\nWHERE chapter_id = $1\n  AND deleted_at IS NULL;\n        ",
    "describe": {
      "columns": [
        {
          "ordinal": 0,
          "name": "id",
          "type_info": "Uuid"
        },
        {
          "ordinal": 1,
          "name": "created_at",
          "type_info": "Timestamptz"
        },
        {
          "ordinal": 2,
          "name": "updated_at",
          "type_info": "Timestamptz"
        },
        {
          "ordinal": 3,
          "name": "course_id",
          "type_info": "Uuid"
        },
        {
          "ordinal": 4,
          "name": "chapter_id",
          "type_info": "Uuid"
        },
        {
          "ordinal": 5,
          "name": "url_path",
          "type_info": "Varchar"
        },
        {
          "ordinal": 6,
          "name": "title",
          "type_info": "Varchar"
        },
        {
          "ordinal": 7,
          "name": "deleted_at",
          "type_info": "Timestamptz"
        },
        {
          "ordinal": 8,
          "name": "content",
          "type_info": "Jsonb"
        },
        {
          "ordinal": 9,
          "name": "order_number",
          "type_info": "Int4"
        },
        {
          "ordinal": 10,
          "name": "copied_from",
          "type_info": "Uuid"
        }
      ],
      "parameters": {
        "Left": ["Uuid"]
      },
      "nullable": [false, false, false, false, true, false, false, true, false, false, true]
    }
  },
  "502d624be97efadd5fea8635bd71d85dd770df10088f3d1fe5ff749dd0e9bd7f": {
    "query": "\nUPDATE pages\nSET content = $1\nWHERE id = $2\n",
    "describe": {
      "columns": [],
      "parameters": {
        "Left": ["Jsonb", "Uuid"]
      },
      "nullable": []
    }
  },
  "508269ab48e0355bb4c262ae7a5c01ad0d5641474893c97c9c81a249173a8012": {
    "query": "\nUPDATE courses\nSET deleted_at = now()\nWHERE id = $1\nRETURNING id,\n  name,\n  created_at,\n  updated_at,\n  organization_id,\n  deleted_at,\n  slug,\n  content_search_language::text,\n  language_code,\n  copied_from,\n  course_language_group_id\n    ",
    "describe": {
      "columns": [
        {
          "ordinal": 0,
          "name": "id",
          "type_info": "Uuid"
        },
        {
          "ordinal": 1,
          "name": "name",
          "type_info": "Varchar"
        },
        {
          "ordinal": 2,
          "name": "created_at",
          "type_info": "Timestamptz"
        },
        {
          "ordinal": 3,
          "name": "updated_at",
          "type_info": "Timestamptz"
        },
        {
          "ordinal": 4,
          "name": "organization_id",
          "type_info": "Uuid"
        },
        {
          "ordinal": 5,
          "name": "deleted_at",
          "type_info": "Timestamptz"
        },
        {
          "ordinal": 6,
          "name": "slug",
          "type_info": "Varchar"
        },
        {
          "ordinal": 7,
          "name": "content_search_language",
          "type_info": "Text"
        },
        {
          "ordinal": 8,
          "name": "language_code",
          "type_info": "Varchar"
        },
        {
          "ordinal": 9,
          "name": "copied_from",
          "type_info": "Uuid"
        },
        {
          "ordinal": 10,
          "name": "course_language_group_id",
          "type_info": "Uuid"
        }
      ],
      "parameters": {
        "Left": ["Uuid"]
      },
      "nullable": [false, false, false, false, false, true, false, null, false, true, false]
    }
  },
  "517a7cd293f8258fe76c8d108e36fac8b56da5dd53f527e2ad2c9d4b76c33cf0": {
    "query": "\nSELECT id,\n  name,\n  created_at,\n  updated_at,\n  organization_id,\n  deleted_at,\n  slug,\n  content_search_language::text,\n  language_code,\n  copied_from,\n  course_language_group_id\nFROM courses\nWHERE slug = $1\n  AND deleted_at IS NULL\n",
    "describe": {
      "columns": [
        {
          "ordinal": 0,
          "name": "id",
          "type_info": "Uuid"
        },
        {
          "ordinal": 1,
          "name": "name",
          "type_info": "Varchar"
        },
        {
          "ordinal": 2,
          "name": "created_at",
          "type_info": "Timestamptz"
        },
        {
          "ordinal": 3,
          "name": "updated_at",
          "type_info": "Timestamptz"
        },
        {
          "ordinal": 4,
          "name": "organization_id",
          "type_info": "Uuid"
        },
        {
          "ordinal": 5,
          "name": "deleted_at",
          "type_info": "Timestamptz"
        },
        {
          "ordinal": 6,
          "name": "slug",
          "type_info": "Varchar"
        },
        {
          "ordinal": 7,
          "name": "content_search_language",
          "type_info": "Text"
        },
        {
          "ordinal": 8,
          "name": "language_code",
          "type_info": "Varchar"
        },
        {
          "ordinal": 9,
          "name": "copied_from",
          "type_info": "Uuid"
        },
        {
          "ordinal": 10,
          "name": "course_language_group_id",
          "type_info": "Uuid"
        }
      ],
      "parameters": {
        "Left": ["Text"]
      },
      "nullable": [false, false, false, false, false, true, false, null, false, true, false]
    }
  },
  "53e26910f60193f83389cea5ba2197fb520a0733034ed9fb423dd1f1edccdc90": {
    "query": "\nINSERT INTO exercises (\n    id,\n    course_id,\n    name,\n    deadline,\n    page_id,\n    score_maximum,\n    order_number,\n    chapter_id,\n    copied_from\n  )\nSELECT uuid_generate_v5($1, id::text),\n  $1,\n  name,\n  deadline,\n  uuid_generate_v5($1, page_id::text),\n  score_maximum,\n  order_number,\n  chapter_id,\n  id\nFROM exercises\nWHERE course_id = $2\nRETURNING id,\n  copied_from;\n    ",
    "describe": {
      "columns": [
        {
          "ordinal": 0,
          "name": "id",
          "type_info": "Uuid"
        },
        {
          "ordinal": 1,
          "name": "copied_from",
          "type_info": "Uuid"
        }
      ],
      "parameters": {
        "Left": ["Uuid", "Uuid"]
      },
      "nullable": [false, true]
    }
  },
  "54df10270ae0d5c5424365f550574f36a6b2e9e732a5746120bd419a45ecb4a9": {
    "query": "\nUPDATE pages\nSET deleted_at = now()\nWHERE id = $1\nRETURNING id,\n  created_at,\n  updated_at,\n  course_id,\n  chapter_id,\n  url_path,\n  title,\n  deleted_at,\n  content,\n  order_number,\n  copied_from\n          ",
    "describe": {
      "columns": [
        {
          "ordinal": 0,
          "name": "id",
          "type_info": "Uuid"
        },
        {
          "ordinal": 1,
          "name": "created_at",
          "type_info": "Timestamptz"
        },
        {
          "ordinal": 2,
          "name": "updated_at",
          "type_info": "Timestamptz"
        },
        {
          "ordinal": 3,
          "name": "course_id",
          "type_info": "Uuid"
        },
        {
          "ordinal": 4,
          "name": "chapter_id",
          "type_info": "Uuid"
        },
        {
          "ordinal": 5,
          "name": "url_path",
          "type_info": "Varchar"
        },
        {
          "ordinal": 6,
          "name": "title",
          "type_info": "Varchar"
        },
        {
          "ordinal": 7,
          "name": "deleted_at",
          "type_info": "Timestamptz"
        },
        {
          "ordinal": 8,
          "name": "content",
          "type_info": "Jsonb"
        },
        {
          "ordinal": 9,
          "name": "order_number",
          "type_info": "Int4"
        },
        {
          "ordinal": 10,
          "name": "copied_from",
          "type_info": "Uuid"
        }
      ],
      "parameters": {
        "Left": ["Uuid"]
      },
      "nullable": [false, false, false, false, true, false, false, true, false, false, true]
    }
  },
  "576035aeb9e877869815eabed2f331073438c344f65a06022c74c23592c51dd6": {
    "query": "\nSELECT opens_at\nFROM chapters\nWHERE id = $1\n",
    "describe": {
      "columns": [
        {
          "ordinal": 0,
          "name": "opens_at",
          "type_info": "Timestamptz"
        }
      ],
      "parameters": {
        "Left": ["Uuid"]
      },
      "nullable": [true]
    }
  },
  "5994334eba8b775d80a31603a63fe24599b25205a00cc5de720edc14d2fd1058": {
    "query": "\nSELECT *\nFROM exercises\nWHERE page_id = $1\n  AND deleted_at IS NULL\n",
    "describe": {
      "columns": [
        {
          "ordinal": 0,
          "name": "id",
          "type_info": "Uuid"
        },
        {
          "ordinal": 1,
          "name": "created_at",
          "type_info": "Timestamptz"
        },
        {
          "ordinal": 2,
          "name": "updated_at",
          "type_info": "Timestamptz"
        },
        {
          "ordinal": 3,
          "name": "course_id",
          "type_info": "Uuid"
        },
        {
          "ordinal": 4,
          "name": "deleted_at",
          "type_info": "Timestamptz"
        },
        {
          "ordinal": 5,
          "name": "name",
          "type_info": "Varchar"
        },
        {
          "ordinal": 6,
          "name": "deadline",
          "type_info": "Timestamptz"
        },
        {
          "ordinal": 7,
          "name": "page_id",
          "type_info": "Uuid"
        },
        {
          "ordinal": 8,
          "name": "score_maximum",
          "type_info": "Int4"
        },
        {
          "ordinal": 9,
          "name": "order_number",
          "type_info": "Int4"
        },
        {
          "ordinal": 10,
          "name": "chapter_id",
          "type_info": "Uuid"
        },
        {
          "ordinal": 11,
          "name": "copied_from",
          "type_info": "Uuid"
        }
      ],
      "parameters": {
        "Left": ["Uuid"]
      },
      "nullable": [false, false, false, false, true, false, true, false, false, false, false, true]
    }
  },
  "5bf296199f464130717be2910f6d241261334a31a65e9a6911d6e795d1435d8f": {
    "query": "\nUPDATE proposed_page_edits\nSET pending = $1\nWHERE id = $2\n",
    "describe": {
      "columns": [],
      "parameters": {
        "Left": ["Bool", "Uuid"]
      },
      "nullable": []
    }
  },
  "5e92276cd35f5b56591706b2e6b9e5229aba70df37b21a2654298bf9a0caf783": {
    "query": "\nINSERT INTO organizations (id, name, slug, description)\nVALUES ($1, $2, $3, $4)\nRETURNING id\n",
    "describe": {
      "columns": [
        {
          "ordinal": 0,
          "name": "id",
          "type_info": "Uuid"
        }
      ],
      "parameters": {
        "Left": ["Uuid", "Varchar", "Varchar", "Varchar"]
      },
      "nullable": [false]
    }
  },
  "60fed3e48c5452f1f0d9aa6c6775f382456469221d08d6d2d450fd5c24648d31": {
    "query": "\nINSERT INTO chapters(name, course_id, chapter_number)\nVALUES($1, $2, $3)\nRETURNING *;\n",
    "describe": {
      "columns": [
        {
          "ordinal": 0,
          "name": "id",
          "type_info": "Uuid"
        },
        {
          "ordinal": 1,
          "name": "name",
          "type_info": "Varchar"
        },
        {
          "ordinal": 2,
          "name": "course_id",
          "type_info": "Uuid"
        },
        {
          "ordinal": 3,
          "name": "chapter_number",
          "type_info": "Int4"
        },
        {
          "ordinal": 4,
          "name": "created_at",
          "type_info": "Timestamptz"
        },
        {
          "ordinal": 5,
          "name": "updated_at",
          "type_info": "Timestamptz"
        },
        {
          "ordinal": 6,
          "name": "deleted_at",
          "type_info": "Timestamptz"
        },
        {
          "ordinal": 7,
          "name": "front_page_id",
          "type_info": "Uuid"
        },
        {
          "ordinal": 8,
          "name": "opens_at",
          "type_info": "Timestamptz"
        },
        {
          "ordinal": 9,
          "name": "chapter_image_path",
          "type_info": "Varchar"
        },
        {
          "ordinal": 10,
          "name": "copied_from",
          "type_info": "Uuid"
        }
      ],
      "parameters": {
        "Left": ["Varchar", "Uuid", "Int4"]
      },
      "nullable": [false, false, false, false, false, false, true, true, true, true, true]
    }
  },
  "622d48bb4059134b3f8f954471b619a499c3396e8c42d5401210576aab29974b": {
    "query": "\nSELECT p.url_path as url_path,\n  p.title as title,\n  c.chapter_number as chapter_number,\n  c.id as chapter_id,\n  c.opens_at as chapter_opens_at,\n  c.front_page_id as chapter_front_page_id\nFROM pages p\n  LEFT JOIN chapters c ON p.chapter_id = c.id\nWHERE p.order_number = (\n    SELECT MIN(pa.order_number)\n    FROM pages pa\n    WHERE pa.order_number > $1\n      AND pa.deleted_at IS NULL\n  )\n  AND p.course_id = $2\n  AND c.chapter_number = $3;\n        ",
    "describe": {
      "columns": [
        {
          "ordinal": 0,
          "name": "url_path",
          "type_info": "Varchar"
        },
        {
          "ordinal": 1,
          "name": "title",
          "type_info": "Varchar"
        },
        {
          "ordinal": 2,
          "name": "chapter_number",
          "type_info": "Int4"
        },
        {
          "ordinal": 3,
          "name": "chapter_id",
          "type_info": "Uuid"
        },
        {
          "ordinal": 4,
          "name": "chapter_opens_at",
          "type_info": "Timestamptz"
        },
        {
          "ordinal": 5,
          "name": "chapter_front_page_id",
          "type_info": "Uuid"
        }
      ],
      "parameters": {
        "Left": ["Int4", "Uuid", "Int4"]
      },
      "nullable": [false, false, false, false, true, true]
    }
  },
  "62e9c0363c17960a9b5e5444706dbf0c8ebce53cebc5836a8f6bd62c43fc423b": {
    "query": "\nSELECT id,\n  name,\n  created_at,\n  updated_at,\n  organization_id,\n  deleted_at,\n  slug,\n  content_search_language::text,\n  language_code,\n  copied_from,\n  course_language_group_id\nFROM courses\nWHERE deleted_at IS NULL;\n",
    "describe": {
      "columns": [
        {
          "ordinal": 0,
          "name": "id",
          "type_info": "Uuid"
        },
        {
          "ordinal": 1,
          "name": "name",
          "type_info": "Varchar"
        },
        {
          "ordinal": 2,
          "name": "created_at",
          "type_info": "Timestamptz"
        },
        {
          "ordinal": 3,
          "name": "updated_at",
          "type_info": "Timestamptz"
        },
        {
          "ordinal": 4,
          "name": "organization_id",
          "type_info": "Uuid"
        },
        {
          "ordinal": 5,
          "name": "deleted_at",
          "type_info": "Timestamptz"
        },
        {
          "ordinal": 6,
          "name": "slug",
          "type_info": "Varchar"
        },
        {
          "ordinal": 7,
          "name": "content_search_language",
          "type_info": "Text"
        },
        {
          "ordinal": 8,
          "name": "language_code",
          "type_info": "Varchar"
        },
        {
          "ordinal": 9,
          "name": "copied_from",
          "type_info": "Uuid"
        },
        {
          "ordinal": 10,
          "name": "course_language_group_id",
          "type_info": "Uuid"
        }
      ],
      "parameters": {
        "Left": []
      },
      "nullable": [false, false, false, false, false, true, false, null, false, true, false]
    }
  },
  "678a1a79a8b5767c8d622268b1b0a06e92e8bc61124e367e83752b9064e82cac": {
    "query": "\nSELECT p.url_path as url_path,\n  p.title as title,\n  c.chapter_number as chapter_number,\n  c.id as chapter_id,\n  c.opens_at as chapter_opens_at,\n  c.front_page_id as chapter_front_page_id\nFROM chapters c\n  INNER JOIN pages p on c.id = p.chapter_id\nWHERE c.chapter_number = (\n    SELECT MIN(ca.chapter_number)\n    FROM chapters ca\n    WHERE ca.chapter_number > $1\n      AND ca.deleted_at IS NULL\n  )\n  AND c.course_id = $2\nORDER BY p.order_number\nLIMIT 1;\n        ",
    "describe": {
      "columns": [
        {
          "ordinal": 0,
          "name": "url_path",
          "type_info": "Varchar"
        },
        {
          "ordinal": 1,
          "name": "title",
          "type_info": "Varchar"
        },
        {
          "ordinal": 2,
          "name": "chapter_number",
          "type_info": "Int4"
        },
        {
          "ordinal": 3,
          "name": "chapter_id",
          "type_info": "Uuid"
        },
        {
          "ordinal": 4,
          "name": "chapter_opens_at",
          "type_info": "Timestamptz"
        },
        {
          "ordinal": 5,
          "name": "chapter_front_page_id",
          "type_info": "Uuid"
        }
      ],
      "parameters": {
        "Left": ["Int4", "Uuid"]
      },
      "nullable": [false, false, false, false, true, true]
    }
  },
  "680c5eed3c49d67d404af7d0a2df7dc8f9391db14848e8aff877a8a117335be2": {
    "query": "SELECT * FROM exercises WHERE id = $1;",
    "describe": {
      "columns": [
        {
          "ordinal": 0,
          "name": "id",
          "type_info": "Uuid"
        },
        {
          "ordinal": 1,
          "name": "created_at",
          "type_info": "Timestamptz"
        },
        {
          "ordinal": 2,
          "name": "updated_at",
          "type_info": "Timestamptz"
        },
        {
          "ordinal": 3,
          "name": "course_id",
          "type_info": "Uuid"
        },
        {
          "ordinal": 4,
          "name": "deleted_at",
          "type_info": "Timestamptz"
        },
        {
          "ordinal": 5,
          "name": "name",
          "type_info": "Varchar"
        },
        {
          "ordinal": 6,
          "name": "deadline",
          "type_info": "Timestamptz"
        },
        {
          "ordinal": 7,
          "name": "page_id",
          "type_info": "Uuid"
        },
        {
          "ordinal": 8,
          "name": "score_maximum",
          "type_info": "Int4"
        },
        {
          "ordinal": 9,
          "name": "order_number",
          "type_info": "Int4"
        },
        {
          "ordinal": 10,
          "name": "chapter_id",
          "type_info": "Uuid"
        },
        {
          "ordinal": 11,
          "name": "copied_from",
          "type_info": "Uuid"
        }
      ],
      "parameters": {
        "Left": ["Uuid"]
      },
      "nullable": [false, false, false, false, true, false, true, false, false, false, false, true]
    }
  },
  "6b8536e8f4621ec17b4b6a7aea1b2df02d5f86d70df29eaa89dd00c028aa4e67": {
    "query": "\nINSERT INTO proposed_block_edits (\n  proposal_id,\n  block_id,\n  block_attribute,\n  original_text,\n  changed_text\n)\nVALUES ($1, $2, $3, $4, $5)\nRETURNING id\n",
    "describe": {
      "columns": [
        {
          "ordinal": 0,
          "name": "id",
          "type_info": "Uuid"
        }
      ],
      "parameters": {
        "Left": ["Uuid", "Uuid", "Text", "Text", "Text"]
      },
      "nullable": [false]
    }
  },
  "6bc403d5e34e4661d2e6930c35e5d8caafea81db10220cdaf612d9be967a056b": {
    "query": "\nSELECT *\nFROM exercise_slides\nWHERE exercise_id = $1\n  AND deleted_at IS NULL;\n    ",
    "describe": {
      "columns": [
        {
          "ordinal": 0,
          "name": "id",
          "type_info": "Uuid"
        },
        {
          "ordinal": 1,
          "name": "created_at",
          "type_info": "Timestamptz"
        },
        {
          "ordinal": 2,
          "name": "updated_at",
          "type_info": "Timestamptz"
        },
        {
          "ordinal": 3,
          "name": "deleted_at",
          "type_info": "Timestamptz"
        },
        {
          "ordinal": 4,
          "name": "exercise_id",
          "type_info": "Uuid"
        },
        {
          "ordinal": 5,
          "name": "order_number",
          "type_info": "Int4"
        }
      ],
      "parameters": {
        "Left": ["Uuid"]
      },
      "nullable": [false, false, false, true, false, false]
    }
  },
  "6f5ab6a5fb0636d714701ea1c4d6c01ca9b3a54efc33322c8bf81d98d356d8e6": {
    "query": "\nSELECT *\nfrom playground_examples\nWHERE deleted_at IS NULL;\n  ",
    "describe": {
      "columns": [
        {
          "ordinal": 0,
          "name": "id",
          "type_info": "Uuid"
        },
        {
          "ordinal": 1,
          "name": "created_at",
          "type_info": "Timestamptz"
        },
        {
          "ordinal": 2,
          "name": "updated_at",
          "type_info": "Timestamptz"
        },
        {
          "ordinal": 3,
          "name": "deleted_at",
          "type_info": "Timestamptz"
        },
        {
          "ordinal": 4,
          "name": "name",
          "type_info": "Varchar"
        },
        {
          "ordinal": 5,
          "name": "url",
          "type_info": "Varchar"
        },
        {
          "ordinal": 6,
          "name": "width",
          "type_info": "Int4"
        },
        {
          "ordinal": 7,
          "name": "data",
          "type_info": "Jsonb"
        }
      ],
      "parameters": {
        "Left": []
      },
      "nullable": [false, false, false, true, false, false, false, false]
    }
  },
  "710ccb21f84c2c1777024e07f260afd8d6e826c2e48de101ec721f2f58d2ea12": {
    "query": "\nINSERT INTO regrading_submissions (\n    regrading_id,\n    submission_id,\n    grading_before_regrading\n  )\nVALUES ($1, $2, $3)\nRETURNING id\n",
    "describe": {
      "columns": [
        {
          "ordinal": 0,
          "name": "id",
          "type_info": "Uuid"
        }
      ],
      "parameters": {
        "Left": ["Uuid", "Uuid", "Uuid"]
      },
      "nullable": [false]
    }
  },
  "715db0028da78daec0c89bbcd9fe42181066f654f01b6dd952851da09d370532": {
    "query": "\nSELECT id,\n  name,\n  created_at,\n  updated_at,\n  organization_id,\n  deleted_at,\n  slug,\n  content_search_language::text,\n  language_code,\n  copied_from,\n  course_language_group_id\nFROM courses\nWHERE course_language_group_id = $1;\n        ",
    "describe": {
      "columns": [
        {
          "ordinal": 0,
          "name": "id",
          "type_info": "Uuid"
        },
        {
          "ordinal": 1,
          "name": "name",
          "type_info": "Varchar"
        },
        {
          "ordinal": 2,
          "name": "created_at",
          "type_info": "Timestamptz"
        },
        {
          "ordinal": 3,
          "name": "updated_at",
          "type_info": "Timestamptz"
        },
        {
          "ordinal": 4,
          "name": "organization_id",
          "type_info": "Uuid"
        },
        {
          "ordinal": 5,
          "name": "deleted_at",
          "type_info": "Timestamptz"
        },
        {
          "ordinal": 6,
          "name": "slug",
          "type_info": "Varchar"
        },
        {
          "ordinal": 7,
          "name": "content_search_language",
          "type_info": "Text"
        },
        {
          "ordinal": 8,
          "name": "language_code",
          "type_info": "Varchar"
        },
        {
          "ordinal": 9,
          "name": "copied_from",
          "type_info": "Uuid"
        },
        {
          "ordinal": 10,
          "name": "course_language_group_id",
          "type_info": "Uuid"
        }
      ],
      "parameters": {
        "Left": ["Uuid"]
      },
      "nullable": [false, false, false, false, false, true, false, null, false, true, false]
    }
  },
  "744d6db0137323cc6398d3dacc9a6a59866b6e23798c33e118a0683f6a58cd36": {
    "query": "\nSELECT *\nFROM exercise_service_info\nWHERE exercise_service_id = $1\n    ",
    "describe": {
      "columns": [
        {
          "ordinal": 0,
          "name": "exercise_service_id",
          "type_info": "Uuid"
        },
        {
          "ordinal": 1,
          "name": "created_at",
          "type_info": "Timestamptz"
        },
        {
          "ordinal": 2,
          "name": "updated_at",
          "type_info": "Timestamptz"
        },
        {
          "ordinal": 3,
          "name": "editor_iframe_path",
          "type_info": "Varchar"
        },
        {
          "ordinal": 4,
          "name": "exercise_iframe_path",
          "type_info": "Varchar"
        },
        {
          "ordinal": 5,
          "name": "grade_endpoint_path",
          "type_info": "Varchar"
        },
        {
          "ordinal": 6,
          "name": "submission_iframe_path",
          "type_info": "Varchar"
        },
        {
          "ordinal": 7,
          "name": "public_spec_endpoint_path",
          "type_info": "Varchar"
        },
        {
          "ordinal": 8,
          "name": "model_solution_path",
          "type_info": "Varchar"
        }
      ],
      "parameters": {
        "Left": ["Uuid"]
      },
      "nullable": [false, false, false, false, false, false, false, false, false]
    }
  },
  "76ce92c1173e95b850a803ae754c1a94af1c02eb4e5e553df48901d90eb6e923": {
    "query": "\nSELECT *\nFROM users\nWHERE id = $1\n        ",
    "describe": {
      "columns": [
        {
          "ordinal": 0,
          "name": "id",
          "type_info": "Uuid"
        },
        {
          "ordinal": 1,
          "name": "created_at",
          "type_info": "Timestamptz"
        },
        {
          "ordinal": 2,
          "name": "updated_at",
          "type_info": "Timestamptz"
        },
        {
          "ordinal": 3,
          "name": "deleted_at",
          "type_info": "Timestamptz"
        },
        {
          "ordinal": 4,
          "name": "upstream_id",
          "type_info": "Int4"
        },
        {
          "ordinal": 5,
          "name": "email",
          "type_info": "Varchar"
        }
      ],
      "parameters": {
        "Left": ["Uuid"]
      },
      "nullable": [false, false, false, true, true, false]
    }
  },
  "77589f5977cb1abcf08674c88fcc060ccb0be732fde86e1fd3b4b21c6de86565": {
    "query": "SELECT organization_id, course_id, role AS \"role: UserRole\" FROM roles WHERE user_id = $1",
    "describe": {
      "columns": [
        {
          "ordinal": 0,
          "name": "organization_id",
          "type_info": "Uuid"
        },
        {
          "ordinal": 1,
          "name": "course_id",
          "type_info": "Uuid"
        },
        {
          "ordinal": 2,
          "name": "role: UserRole",
          "type_info": {
            "Custom": {
              "name": "user_role",
              "kind": {
                "Enum": ["admin", "assistant", "teacher", "reviewer"]
              }
            }
          }
        }
      ],
      "parameters": {
        "Left": ["Uuid"]
      },
      "nullable": [true, true, false]
    }
  },
  "785c6a12aad375df96e3ce5dee4b20fde25e67ec826c645019a03222a07c2aa9": {
    "query": "\nSELECT DATE(created_at) date, count(*)::integer\nFROM submissions\nWHERE course_id = $1\nGROUP BY date\nORDER BY date;\n          ",
    "describe": {
      "columns": [
        {
          "ordinal": 0,
          "name": "date",
          "type_info": "Date"
        },
        {
          "ordinal": 1,
          "name": "count",
          "type_info": "Int4"
        }
      ],
      "parameters": {
        "Left": ["Uuid"]
      },
      "nullable": [null, null]
    }
  },
  "79d611ab409e1fbe46dbccf7e84f714de76138f0c71d2f43b59da2a6a98f2d88": {
    "query": "\nINSERT INTO exercises (course_id, name, page_id, chapter_id, order_number)\nVALUES ($1, $2, $3, $4, $5)\nRETURNING id\n",
    "describe": {
      "columns": [
        {
          "ordinal": 0,
          "name": "id",
          "type_info": "Uuid"
        }
      ],
      "parameters": {
        "Left": ["Uuid", "Varchar", "Uuid", "Uuid", "Int4"]
      },
      "nullable": [false]
    }
  },
  "7eb9780a585e596b2627c86a2d19678eddfca06c0eb2ca273f586be83eaaa081": {
    "query": "\nSELECT id,\n  name,\n  created_at,\n  updated_at,\n  organization_id,\n  deleted_at,\n  slug,\n  content_search_language::text,\n  language_code,\n  copied_from,\n  course_language_group_id\nFROM courses\nWHERE organization_id = $1\n  AND deleted_at IS NULL;\n        ",
    "describe": {
      "columns": [
        {
          "ordinal": 0,
          "name": "id",
          "type_info": "Uuid"
        },
        {
          "ordinal": 1,
          "name": "name",
          "type_info": "Varchar"
        },
        {
          "ordinal": 2,
          "name": "created_at",
          "type_info": "Timestamptz"
        },
        {
          "ordinal": 3,
          "name": "updated_at",
          "type_info": "Timestamptz"
        },
        {
          "ordinal": 4,
          "name": "organization_id",
          "type_info": "Uuid"
        },
        {
          "ordinal": 5,
          "name": "deleted_at",
          "type_info": "Timestamptz"
        },
        {
          "ordinal": 6,
          "name": "slug",
          "type_info": "Varchar"
        },
        {
          "ordinal": 7,
          "name": "content_search_language",
          "type_info": "Text"
        },
        {
          "ordinal": 8,
          "name": "language_code",
          "type_info": "Varchar"
        },
        {
          "ordinal": 9,
          "name": "copied_from",
          "type_info": "Uuid"
        },
        {
          "ordinal": 10,
          "name": "course_language_group_id",
          "type_info": "Uuid"
        }
      ],
      "parameters": {
        "Left": ["Uuid"]
      },
      "nullable": [false, false, false, false, false, true, false, null, false, true, false]
    }
  },
  "7f1cb8b1bbc4ed001fa4fc6dcbbc90e30e0d509e64de0d75461ae1c82a285268": {
    "query": "UPDATE chapters SET opens_at = $1 WHERE id = $2",
    "describe": {
      "columns": [],
      "parameters": {
        "Left": ["Timestamptz", "Uuid"]
      },
      "nullable": []
    }
  },
  "80f7868413d8874e45915bf980f553f4e9e09b8a17f9043bbdbe7d81f85c817c": {
    "query": "\nINSERT INTO pages (\n    id,\n    course_id,\n    content,\n    url_path,\n    title,\n    chapter_id,\n    order_number,\n    copied_from,\n    content_search_language\n  )\nSELECT uuid_generate_v5($1, id::text),\n  $1,\n  content,\n  url_path,\n  title,\n  uuid_generate_v5($1, chapter_id::text),\n  order_number,\n  id,\n  content_search_language\nFROM pages\nWHERE (course_id = $2)\nRETURNING id,\n  content;\n    ",
    "describe": {
      "columns": [
        {
          "ordinal": 0,
          "name": "id",
          "type_info": "Uuid"
        },
        {
          "ordinal": 1,
          "name": "content",
          "type_info": "Jsonb"
        }
      ],
      "parameters": {
        "Left": ["Uuid", "Uuid"]
      },
      "nullable": [false, false]
    }
  },
  "814b64d8d02dc308fe81f4d5608f698d8dfb5ea72049fd321754feb1c1104626": {
    "query": "\nUPDATE exercise_services\n    SET deleted_at = now()\nWHERE id = $1\n    RETURNING *\n        ",
    "describe": {
      "columns": [
        {
          "ordinal": 0,
          "name": "id",
          "type_info": "Uuid"
        },
        {
          "ordinal": 1,
          "name": "created_at",
          "type_info": "Timestamptz"
        },
        {
          "ordinal": 2,
          "name": "updated_at",
          "type_info": "Timestamptz"
        },
        {
          "ordinal": 3,
          "name": "deleted_at",
          "type_info": "Timestamptz"
        },
        {
          "ordinal": 4,
          "name": "name",
          "type_info": "Varchar"
        },
        {
          "ordinal": 5,
          "name": "slug",
          "type_info": "Varchar"
        },
        {
          "ordinal": 6,
          "name": "public_url",
          "type_info": "Varchar"
        },
        {
          "ordinal": 7,
          "name": "internal_url",
          "type_info": "Varchar"
        },
        {
          "ordinal": 8,
          "name": "max_reprocessing_submissions_at_once",
          "type_info": "Int4"
        }
      ],
      "parameters": {
        "Left": ["Uuid"]
      },
      "nullable": [false, false, false, true, false, false, false, true, false]
    }
  },
  "8198f7adf5e5c8c71a7d632e7ccc1e8d139d30af2e410b57d710321fad7e18ba": {
    "query": "\nSELECT *\nFROM exercise_slides\nWHERE exercise_id = $1\n  AND deleted_at IS NULL\nORDER BY random()\nLIMIT 1;\n        ",
    "describe": {
      "columns": [
        {
          "ordinal": 0,
          "name": "id",
          "type_info": "Uuid"
        },
        {
          "ordinal": 1,
          "name": "created_at",
          "type_info": "Timestamptz"
        },
        {
          "ordinal": 2,
          "name": "updated_at",
          "type_info": "Timestamptz"
        },
        {
          "ordinal": 3,
          "name": "deleted_at",
          "type_info": "Timestamptz"
        },
        {
          "ordinal": 4,
          "name": "exercise_id",
          "type_info": "Uuid"
        },
        {
          "ordinal": 5,
          "name": "order_number",
          "type_info": "Int4"
        }
      ],
      "parameters": {
        "Left": ["Uuid"]
      },
      "nullable": [false, false, false, true, false, false]
    }
  },
  "8355f2e2500598d1b6fb129f1c7876b2415df0f4235a164a98b0414f8445c84b": {
    "query": "\nSELECT id,\n  regrading_started_at,\n  regrading_completed_at,\n  total_grading_progress AS \"total_grading_progress: _\"\nFROM regradings\nWHERE id = $1\n",
    "describe": {
      "columns": [
        {
          "ordinal": 0,
          "name": "id",
          "type_info": "Uuid"
        },
        {
          "ordinal": 1,
          "name": "regrading_started_at",
          "type_info": "Timestamptz"
        },
        {
          "ordinal": 2,
          "name": "regrading_completed_at",
          "type_info": "Timestamptz"
        },
        {
          "ordinal": 3,
          "name": "total_grading_progress: _",
          "type_info": {
            "Custom": {
              "name": "grading_progress",
              "kind": {
                "Enum": ["fully-graded", "pending", "pending-manual", "failed", "not-ready"]
              }
            }
          }
        }
      ],
      "parameters": {
        "Left": ["Uuid"]
      },
      "nullable": [false, true, true, false]
    }
  },
  "8418000fb3d50f52e42766c3884416520d434ea9588248e26c3b4fbfb1abae90": {
    "query": "\nUPDATE email_templates\nSET name = $1,\n  subject = $2,\n  content = $3,\n  exercise_completions_threshold = $4,\n  points_threshold = $5\nWHERE id = $6\nRETURNING *\n  ",
    "describe": {
      "columns": [
        {
          "ordinal": 0,
          "name": "id",
          "type_info": "Uuid"
        },
        {
          "ordinal": 1,
          "name": "created_at",
          "type_info": "Timestamptz"
        },
        {
          "ordinal": 2,
          "name": "updated_at",
          "type_info": "Timestamptz"
        },
        {
          "ordinal": 3,
          "name": "deleted_at",
          "type_info": "Timestamptz"
        },
        {
          "ordinal": 4,
          "name": "content",
          "type_info": "Jsonb"
        },
        {
          "ordinal": 5,
          "name": "name",
          "type_info": "Varchar"
        },
        {
          "ordinal": 6,
          "name": "subject",
          "type_info": "Varchar"
        },
        {
          "ordinal": 7,
          "name": "exercise_completions_threshold",
          "type_info": "Int4"
        },
        {
          "ordinal": 8,
          "name": "points_threshold",
          "type_info": "Int4"
        },
        {
          "ordinal": 9,
          "name": "course_instance_id",
          "type_info": "Uuid"
        }
      ],
      "parameters": {
        "Left": ["Varchar", "Varchar", "Jsonb", "Int4", "Int4", "Uuid"]
      },
      "nullable": [false, false, false, true, true, false, true, true, true, false]
    }
  },
<<<<<<< HEAD
  "84c1d6a15440bbd0372556fc13c42779b5525614dbe3be79ca3cfd31acb4d039": {
    "query": "\nINSERT INTO course_instances (id, course_id, name, variant_status, teacher_in_charge_name, teacher_in_charge_email, support_email)\nVALUES ($1, $2, $3, $4, $5, $6, $7)\nRETURNING id,\n  created_at,\n  updated_at,\n  deleted_at,\n  course_id,\n  starts_at,\n  ends_at,\n  name,\n  description,\n  variant_status AS \"variant_status: VariantStatus\",\n  teacher_in_charge_name,\n  teacher_in_charge_email,\n  support_email\n",
    "describe": {
      "columns": [
        {
          "ordinal": 0,
          "name": "id",
          "type_info": "Uuid"
        },
        {
          "ordinal": 1,
          "name": "created_at",
          "type_info": "Timestamptz"
        },
        {
          "ordinal": 2,
          "name": "updated_at",
          "type_info": "Timestamptz"
        },
        {
          "ordinal": 3,
          "name": "deleted_at",
          "type_info": "Timestamptz"
        },
        {
          "ordinal": 4,
          "name": "course_id",
          "type_info": "Uuid"
        },
        {
          "ordinal": 5,
          "name": "starts_at",
          "type_info": "Timestamptz"
        },
        {
          "ordinal": 6,
          "name": "ends_at",
          "type_info": "Timestamptz"
        },
        {
          "ordinal": 7,
          "name": "name",
          "type_info": "Varchar"
        },
        {
          "ordinal": 8,
          "name": "description",
          "type_info": "Varchar"
        },
        {
          "ordinal": 9,
          "name": "variant_status: VariantStatus",
          "type_info": {
            "Custom": {
              "name": "variant_status",
              "kind": {
                "Enum": ["draft", "upcoming", "active", "ended"]
              }
            }
          }
        },
        {
          "ordinal": 10,
          "name": "teacher_in_charge_name",
          "type_info": "Varchar"
        },
        {
          "ordinal": 11,
          "name": "teacher_in_charge_email",
          "type_info": "Varchar"
        },
        {
          "ordinal": 12,
          "name": "support_email",
          "type_info": "Varchar"
        }
      ],
      "parameters": {
        "Left": [
          "Uuid",
          "Uuid",
          "Varchar",
          {
            "Custom": {
              "name": "variant_status",
              "kind": {
                "Enum": ["draft", "upcoming", "active", "ended"]
              }
            }
          },
          "Varchar",
          "Varchar",
          "Varchar"
        ]
      },
      "nullable": [
        false,
        false,
        false,
        true,
        false,
        true,
        true,
        true,
        true,
        false,
        false,
        false,
        true
      ]
=======
  "8492979938e25727c88d0aa43f2def59b6d913247be736fd18d03ba7e9a7973a": {
    "query": "\nUPDATE exercise_slides\nSET deleted_at = now()\nWHERE exercise_id IN (\n    SELECT id\n    FROM exercises\n    WHERE page_id = $1\n  );\n        ",
    "describe": {
      "columns": [],
      "parameters": {
        "Left": ["Uuid"]
      },
      "nullable": []
>>>>>>> 20a23ac8
    }
  },
  "852a2e8b28b656b8e676b846827ea1244ca82ff1dfe59676b8933ed03022924f": {
    "query": "\nSELECT COUNT(*) AS count\nFROM page_history\nWHERE page_id = $1\n",
    "describe": {
      "columns": [
        {
          "ordinal": 0,
          "name": "count",
          "type_info": "Int8"
        }
      ],
      "parameters": {
        "Left": ["Uuid"]
      },
      "nullable": [null]
    }
  },
  "85627304819016a8f3adf783ef95c81a1e7ed1b362e12b9429f20598432ba7e4": {
    "query": "\nSELECT id,\n  created_at,\n  updated_at,\n  course_id,\n  chapter_id,\n  url_path,\n  title,\n  deleted_at,\n  content,\n  order_number,\n  copied_from\nFROM pages\nWHERE course_id = $1\n  AND deleted_at IS NULL;\n        ",
    "describe": {
      "columns": [
        {
          "ordinal": 0,
          "name": "id",
          "type_info": "Uuid"
        },
        {
          "ordinal": 1,
          "name": "created_at",
          "type_info": "Timestamptz"
        },
        {
          "ordinal": 2,
          "name": "updated_at",
          "type_info": "Timestamptz"
        },
        {
          "ordinal": 3,
          "name": "course_id",
          "type_info": "Uuid"
        },
        {
          "ordinal": 4,
          "name": "chapter_id",
          "type_info": "Uuid"
        },
        {
          "ordinal": 5,
          "name": "url_path",
          "type_info": "Varchar"
        },
        {
          "ordinal": 6,
          "name": "title",
          "type_info": "Varchar"
        },
        {
          "ordinal": 7,
          "name": "deleted_at",
          "type_info": "Timestamptz"
        },
        {
          "ordinal": 8,
          "name": "content",
          "type_info": "Jsonb"
        },
        {
          "ordinal": 9,
          "name": "order_number",
          "type_info": "Int4"
        },
        {
          "ordinal": 10,
          "name": "copied_from",
          "type_info": "Uuid"
        }
      ],
      "parameters": {
        "Left": ["Uuid"]
      },
      "nullable": [false, false, false, false, true, false, false, true, false, false, true]
    }
  },
  "85d460d9a14e12b66d387b3cdf0caf930e42725cd706c38a85d02613ae14130e": {
    "query": "\nSELECT *\nFROM exercise_slides\nWHERE deleted_at IS NULL;\n    ",
    "describe": {
      "columns": [
        {
          "ordinal": 0,
          "name": "id",
          "type_info": "Uuid"
        },
        {
          "ordinal": 1,
          "name": "created_at",
          "type_info": "Timestamptz"
        },
        {
          "ordinal": 2,
          "name": "updated_at",
          "type_info": "Timestamptz"
        },
        {
          "ordinal": 3,
          "name": "deleted_at",
          "type_info": "Timestamptz"
        },
        {
          "ordinal": 4,
          "name": "exercise_id",
          "type_info": "Uuid"
        },
        {
          "ordinal": 5,
          "name": "order_number",
          "type_info": "Int4"
        }
      ],
      "parameters": {
        "Left": []
      },
      "nullable": [false, false, false, true, false, false]
    }
  },
  "862f07aafadb5dd995ce1d74b63b30d83e2c109fb286641795a61726c009ff04": {
    "query": "\nINSERT INTO exercise_tasks (\n    exercise_slide_id,\n    exercise_type,\n    assignment,\n    private_spec,\n    public_spec,\n    model_solution_spec\n  )\nVALUES ($1, $2, $3, $4, $5, $6)\nRETURNING id\n",
    "describe": {
      "columns": [
        {
          "ordinal": 0,
          "name": "id",
          "type_info": "Uuid"
        }
      ],
      "parameters": {
        "Left": ["Uuid", "Varchar", "Jsonb", "Jsonb", "Jsonb", "Jsonb"]
      },
      "nullable": [false]
    }
  },
  "87848a65cafd33187ebbc6ed99b0a6eaaff44a09d3efb17759ee3604fc39f49c": {
    "query": "\n-- common table expression for the search term tsquery so that we don't have to repeat it many times\nWITH cte as (\n    -- Converts the search term to a word search with ands between the words with plainto_tsquery but appends ':*' to the\n    -- last word so that it  becomes a prefix match. This way the search will also contain results when the last word in\n    -- the search term is only partially typed. Note that if to_tsquery($4) decides to stem the word, the replacement\n    -- will be skipped.\n    SELECT ts_rewrite(\n        plainto_tsquery($2::regconfig, $3),\n        to_tsquery($4),\n        to_tsquery($4 || ':*')\n    ) as query\n)\nSELECT id,\n    ts_rank(\n    content_search,\n    (\n        SELECT query\n        from cte\n    )\n    ) as rank,\n    ts_headline(\n    $2::regconfig,\n    title,\n    (\n        SELECT query\n        from cte\n    )\n    ) as title_headline,\n    ts_headline(\n    $2::regconfig,\n    content_search_original_text,\n    (\n        SELECT query\n        from cte\n    )\n    ) as content_headline,\n    url_path\nFROM pages\nWHERE course_id = $1\n    AND deleted_at IS NULL\n    AND content_search @@ (\n    SELECT query\n    from cte\n    )\nORDER BY rank DESC\nLIMIT 50;\n        ",
    "describe": {
      "columns": [
        {
          "ordinal": 0,
          "name": "id",
          "type_info": "Uuid"
        },
        {
          "ordinal": 1,
          "name": "rank",
          "type_info": "Float4"
        },
        {
          "ordinal": 2,
          "name": "title_headline",
          "type_info": "Text"
        },
        {
          "ordinal": 3,
          "name": "content_headline",
          "type_info": "Text"
        },
        {
          "ordinal": 4,
          "name": "url_path",
          "type_info": "Varchar"
        }
      ],
      "parameters": {
        "Left": [
          "Uuid",
          {
            "Custom": {
              "name": "regconfig",
              "kind": "Simple"
            }
          },
          "Text",
          "Text"
        ]
      },
      "nullable": [false, null, null, null, false]
    }
  },
  "88890869dabe25130451185ec231260f8cdc6121649923e7209346dded7d0014": {
    "query": "SELECT organization_id FROM courses WHERE id = $1",
    "describe": {
      "columns": [
        {
          "ordinal": 0,
          "name": "organization_id",
          "type_info": "Uuid"
        }
      ],
      "parameters": {
        "Left": ["Uuid"]
      },
      "nullable": [false]
    }
  },
  "8996c28a928545504a3741a926ceb7831d752406f9f3c6871854343bb7b1aa4b": {
    "query": "\nINSERT INTO exercise_slides (exercise_id, order_number)\nVALUES ($1, $2)\nRETURNING *;\n    ",
    "describe": {
      "columns": [
        {
          "ordinal": 0,
          "name": "id",
          "type_info": "Uuid"
        },
        {
          "ordinal": 1,
          "name": "created_at",
          "type_info": "Timestamptz"
        },
        {
          "ordinal": 2,
          "name": "updated_at",
          "type_info": "Timestamptz"
        },
        {
          "ordinal": 3,
          "name": "deleted_at",
          "type_info": "Timestamptz"
        },
        {
          "ordinal": 4,
          "name": "exercise_id",
          "type_info": "Uuid"
        },
        {
          "ordinal": 5,
          "name": "order_number",
          "type_info": "Int4"
        }
      ],
      "parameters": {
        "Left": ["Uuid", "Int4"]
      },
      "nullable": [false, false, false, true, false, false]
    }
  },
  "8c5a2157f97a81b2ce7489c584aef3cc2c42a4aaedeadc828e0de7bf8afc8706": {
    "query": "\nSELECT COUNT(ues.exercise_id) as completed_exercises,\n  COALESCE(0, SUM(ues.score_given)) as score_given\nFROM user_exercise_states ues\nWHERE ues.course_instance_id = $1\n  AND ues.user_id = $2\n  AND ues.deleted_at IS NULL\n  AND ues.activity_progress IN ('submitted', 'completed');\n        ",
    "describe": {
      "columns": [
        {
          "ordinal": 0,
          "name": "completed_exercises",
          "type_info": "Int8"
        },
        {
          "ordinal": 1,
          "name": "score_given",
          "type_info": "Float4"
        }
      ],
      "parameters": {
        "Left": ["Uuid", "Uuid"]
      },
      "nullable": [null, null]
    }
  },
  "8c711ea858481edd56e9dc186e9c256e5109f373b8a8c602cecba26cf75740c7": {
    "query": "\nINSERT INTO users (id, email)\nVALUES ($1, $2)\nRETURNING id\n",
    "describe": {
      "columns": [
        {
          "ordinal": 0,
          "name": "id",
          "type_info": "Uuid"
        }
      ],
      "parameters": {
        "Left": ["Uuid", "Varchar"]
      },
      "nullable": [false]
    }
  },
  "8cc039e70b30221cc7c05ccac3d0db3c4b304ba90d3eea8be6c94666e9bd383b": {
    "query": "\nINSERT INTO user_course_settings (\n    user_id,\n    course_language_group_id,\n    current_course_id,\n    current_course_instance_id\n  )\nSELECT $1,\n  course_language_group_id,\n  $2,\n  $3\nFROM courses\nWHERE id = $2\n  AND deleted_at IS NULL ON CONFLICT (user_id, course_language_group_id) DO\nUPDATE\nSET current_course_id = $2,\n  current_course_instance_id = $3\nRETURNING *;\n        ",
    "describe": {
      "columns": [
        {
          "ordinal": 0,
          "name": "user_id",
          "type_info": "Uuid"
        },
        {
          "ordinal": 1,
          "name": "course_language_group_id",
          "type_info": "Uuid"
        },
        {
          "ordinal": 2,
          "name": "created_at",
          "type_info": "Timestamptz"
        },
        {
          "ordinal": 3,
          "name": "updated_at",
          "type_info": "Timestamptz"
        },
        {
          "ordinal": 4,
          "name": "deleted_at",
          "type_info": "Timestamptz"
        },
        {
          "ordinal": 5,
          "name": "current_course_id",
          "type_info": "Uuid"
        },
        {
          "ordinal": 6,
          "name": "current_course_instance_id",
          "type_info": "Uuid"
        }
      ],
      "parameters": {
        "Left": ["Uuid", "Uuid", "Uuid"]
      },
      "nullable": [false, false, false, false, true, false, false]
    }
  },
  "902398ca29a18eb7bce969348d7d90eb0b3cb8a95cbdd228f89df0eaa7cf5eff": {
    "query": "\nINSERT INTO regradings DEFAULT\nVALUES\nRETURNING id\n",
    "describe": {
      "columns": [
        {
          "ordinal": 0,
          "name": "id",
          "type_info": "Uuid"
        }
      ],
      "parameters": {
        "Left": []
      },
      "nullable": [false]
    }
  },
  "90a05af8117ab207b26061df619b9940f81d2c59d3de6a0b445ac0d878ff542a": {
    "query": "\nINSERT INTO pages(\n    course_id,\n    content,\n    url_path,\n    title,\n    order_number,\n    chapter_id,\n    content_search_language\n  )\nVALUES($1, $2, $3, $4, $5, $6, $7::regconfig)\nRETURNING id,\n  created_at,\n  updated_at,\n  course_id,\n  chapter_id,\n  url_path,\n  title,\n  deleted_at,\n  content,\n  order_number,\n  copied_from\n          ",
    "describe": {
      "columns": [
        {
          "ordinal": 0,
          "name": "id",
          "type_info": "Uuid"
        },
        {
          "ordinal": 1,
          "name": "created_at",
          "type_info": "Timestamptz"
        },
        {
          "ordinal": 2,
          "name": "updated_at",
          "type_info": "Timestamptz"
        },
        {
          "ordinal": 3,
          "name": "course_id",
          "type_info": "Uuid"
        },
        {
          "ordinal": 4,
          "name": "chapter_id",
          "type_info": "Uuid"
        },
        {
          "ordinal": 5,
          "name": "url_path",
          "type_info": "Varchar"
        },
        {
          "ordinal": 6,
          "name": "title",
          "type_info": "Varchar"
        },
        {
          "ordinal": 7,
          "name": "deleted_at",
          "type_info": "Timestamptz"
        },
        {
          "ordinal": 8,
          "name": "content",
          "type_info": "Jsonb"
        },
        {
          "ordinal": 9,
          "name": "order_number",
          "type_info": "Int4"
        },
        {
          "ordinal": 10,
          "name": "copied_from",
          "type_info": "Uuid"
        }
      ],
      "parameters": {
        "Left": [
          "Uuid",
          "Jsonb",
          "Varchar",
          "Varchar",
          "Int4",
          "Uuid",
          {
            "Custom": {
              "name": "regconfig",
              "kind": "Simple"
            }
          }
        ]
      },
      "nullable": [false, false, false, false, true, false, false, true, false, false, true]
    }
  },
  "90fa9968b7d756f053c018a87714ffe53999efba45477c01a5daf23404b64c06": {
    "query": "\nINSERT INTO submissions (\n    exercise_id,\n    course_id,\n    exercise_task_id,\n    user_id,\n    course_instance_id,\n    data_json\n  )\n  VALUES ($1, $2, $3, $4, $5, $6)\n  RETURNING id\n",
    "describe": {
      "columns": [
        {
          "ordinal": 0,
          "name": "id",
          "type_info": "Uuid"
        }
      ],
      "parameters": {
        "Left": ["Uuid", "Uuid", "Uuid", "Uuid", "Uuid", "Jsonb"]
      },
      "nullable": [false]
    }
  },
  "9213dee04b16c5afaec3da7b13f671376aaee9075686d07d52dcd5552044f247": {
    "query": "\nSELECT id,\n  created_at,\n  updated_at,\n  deleted_at,\n  course_id,\n  starts_at,\n  ends_at,\n  name,\n  description,\n  variant_status as \"variant_status: VariantStatus\",\n  teacher_in_charge_name,\n  teacher_in_charge_email,\n  support_email\nFROM course_instances\nWHERE deleted_at IS NULL\n",
    "describe": {
      "columns": [
        {
          "ordinal": 0,
          "name": "id",
          "type_info": "Uuid"
        },
        {
          "ordinal": 1,
          "name": "created_at",
          "type_info": "Timestamptz"
        },
        {
          "ordinal": 2,
          "name": "updated_at",
          "type_info": "Timestamptz"
        },
        {
          "ordinal": 3,
          "name": "deleted_at",
          "type_info": "Timestamptz"
        },
        {
          "ordinal": 4,
          "name": "course_id",
          "type_info": "Uuid"
        },
        {
          "ordinal": 5,
          "name": "starts_at",
          "type_info": "Timestamptz"
        },
        {
          "ordinal": 6,
          "name": "ends_at",
          "type_info": "Timestamptz"
        },
        {
          "ordinal": 7,
          "name": "name",
          "type_info": "Varchar"
        },
        {
          "ordinal": 8,
          "name": "description",
          "type_info": "Varchar"
        },
        {
          "ordinal": 9,
          "name": "variant_status: VariantStatus",
          "type_info": {
            "Custom": {
              "name": "variant_status",
              "kind": {
                "Enum": ["draft", "upcoming", "active", "ended"]
              }
            }
          }
        },
        {
          "ordinal": 10,
          "name": "teacher_in_charge_name",
          "type_info": "Varchar"
        },
        {
          "ordinal": 11,
          "name": "teacher_in_charge_email",
          "type_info": "Varchar"
        },
        {
          "ordinal": 12,
          "name": "support_email",
          "type_info": "Varchar"
        }
      ],
      "parameters": {
        "Left": []
      },
      "nullable": [
        false,
        false,
        false,
        true,
        false,
        true,
        true,
        true,
        true,
        false,
        false,
        false,
        true
      ]
    }
  },
  "923729ea7a2ab65e188244a178494d5311199d1be502c9ac5a6c30235b3ab446": {
    "query": "\nINSERT INTO courses (name, organization_id, slug, language_code, course_language_group_id)\nVALUES ($1, $2, $3, $4, $5)\nRETURNING id\n",
    "describe": {
      "columns": [
        {
          "ordinal": 0,
          "name": "id",
          "type_info": "Uuid"
        }
      ],
      "parameters": {
        "Left": ["Varchar", "Uuid", "Varchar", "Varchar", "Uuid"]
      },
      "nullable": [false]
    }
  },
  "94118043fe7516f89950ef623f3328c75cf4880893fd3fe7088f8da4d6a3b76e": {
    "query": "\nSELECT feedback.id,\n  feedback.user_id,\n  feedback.course_id,\n  feedback.feedback_given,\n  feedback.selected_text,\n  feedback.marked_as_read,\n  feedback.created_at,\n  array_agg(block_feedback.block_id) filter (\n    where block_feedback.block_id IS NOT NULL\n  ) AS \"block_ids: Vec<Uuid>\",\n  array_agg(block_feedback.block_text) filter (\n    where block_feedback.block_id IS NOT NULL\n  ) AS \"block_texts: Vec<Option<String>>\"\nFROM feedback\n  LEFT JOIN block_feedback ON block_feedback.feedback_id = feedback.id\nWHERE course_id = $1\n  AND feedback.marked_as_read = $2\n  AND feedback.deleted_at IS NULL\n  AND block_feedback.deleted_at IS NULL\nGROUP BY feedback.id,\n  feedback.user_id,\n  feedback.course_id,\n  feedback.feedback_given,\n  feedback.marked_as_read,\n  feedback.created_at\nORDER BY feedback.created_at DESC,\n  feedback.id\nLIMIT $3 OFFSET $4\n",
    "describe": {
      "columns": [
        {
          "ordinal": 0,
          "name": "id",
          "type_info": "Uuid"
        },
        {
          "ordinal": 1,
          "name": "user_id",
          "type_info": "Uuid"
        },
        {
          "ordinal": 2,
          "name": "course_id",
          "type_info": "Uuid"
        },
        {
          "ordinal": 3,
          "name": "feedback_given",
          "type_info": "Varchar"
        },
        {
          "ordinal": 4,
          "name": "selected_text",
          "type_info": "Text"
        },
        {
          "ordinal": 5,
          "name": "marked_as_read",
          "type_info": "Bool"
        },
        {
          "ordinal": 6,
          "name": "created_at",
          "type_info": "Timestamptz"
        },
        {
          "ordinal": 7,
          "name": "block_ids: Vec<Uuid>",
          "type_info": "UuidArray"
        },
        {
          "ordinal": 8,
          "name": "block_texts: Vec<Option<String>>",
          "type_info": "VarcharArray"
        }
      ],
      "parameters": {
        "Left": ["Uuid", "Bool", "Int8", "Int8"]
      },
      "nullable": [false, true, false, false, true, false, false, null, null]
    }
  },
  "94ded885c93e670d138c1774ec664d7d08779da4e61afa196858e3fb71864f47": {
    "query": "\nINSERT INTO exercise_service_info(\n    exercise_service_id,\n    editor_iframe_path,\n    exercise_iframe_path,\n    submission_iframe_path,\n    grade_endpoint_path,\n    public_spec_endpoint_path,\n    model_solution_path\n  )\nVALUES ($1, $2, $3, $4, $5, $6, $7)\nON CONFLICT(exercise_service_id) DO UPDATE\nSET editor_iframe_path = $2,\n  exercise_iframe_path = $3,\n  submission_iframe_path = $4,\n  grade_endpoint_path = $5,\n  public_spec_endpoint_path = $6,\n  model_solution_path = $7\nRETURNING *\n    ",
    "describe": {
      "columns": [
        {
          "ordinal": 0,
          "name": "exercise_service_id",
          "type_info": "Uuid"
        },
        {
          "ordinal": 1,
          "name": "created_at",
          "type_info": "Timestamptz"
        },
        {
          "ordinal": 2,
          "name": "updated_at",
          "type_info": "Timestamptz"
        },
        {
          "ordinal": 3,
          "name": "editor_iframe_path",
          "type_info": "Varchar"
        },
        {
          "ordinal": 4,
          "name": "exercise_iframe_path",
          "type_info": "Varchar"
        },
        {
          "ordinal": 5,
          "name": "grade_endpoint_path",
          "type_info": "Varchar"
        },
        {
          "ordinal": 6,
          "name": "submission_iframe_path",
          "type_info": "Varchar"
        },
        {
          "ordinal": 7,
          "name": "public_spec_endpoint_path",
          "type_info": "Varchar"
        },
        {
          "ordinal": 8,
          "name": "model_solution_path",
          "type_info": "Varchar"
        }
      ],
      "parameters": {
        "Left": ["Uuid", "Varchar", "Varchar", "Varchar", "Varchar", "Varchar", "Varchar"]
      },
      "nullable": [false, false, false, false, false, false, false, false, false]
    }
  },
  "95546a12f24b40783b49269d4e7565326c0ed49fe5c9720692fc41e052901d02": {
    "query": "\nSELECT proposed_page_edits.id AS \"page_proposal_id!\",\n  proposed_block_edits.id AS \"block_proposal_id!\",\n  page_id as \"page_id!\",\n  user_id,\n  block_id,\n  original_text,\n  changed_text,\n  proposed_page_edits.pending as \"pending!\",\n  block_attribute,\n  proposed_block_edits.status as \"block_proposal_status: ProposalStatus\",\n  proposed_page_edits.created_at as \"created_at!\"\nFROM (\n    SELECT id,\n      page_id,\n      user_id,\n      pending,\n      created_at\n    FROM proposed_page_edits\n    WHERE course_id = $1\n      AND pending = $2\n      AND deleted_at IS NULL\n    ORDER BY created_at DESC,\n      id\n    LIMIT $3 OFFSET $4\n  ) proposed_page_edits\n  LEFT JOIN proposed_block_edits ON proposed_page_edits.id = proposed_block_edits.proposal_id\nWHERE proposed_block_edits.deleted_at IS NULL\n",
    "describe": {
      "columns": [
        {
          "ordinal": 0,
          "name": "page_proposal_id!",
          "type_info": "Uuid"
        },
        {
          "ordinal": 1,
          "name": "block_proposal_id!",
          "type_info": "Uuid"
        },
        {
          "ordinal": 2,
          "name": "page_id!",
          "type_info": "Uuid"
        },
        {
          "ordinal": 3,
          "name": "user_id",
          "type_info": "Uuid"
        },
        {
          "ordinal": 4,
          "name": "block_id",
          "type_info": "Uuid"
        },
        {
          "ordinal": 5,
          "name": "original_text",
          "type_info": "Text"
        },
        {
          "ordinal": 6,
          "name": "changed_text",
          "type_info": "Text"
        },
        {
          "ordinal": 7,
          "name": "pending!",
          "type_info": "Bool"
        },
        {
          "ordinal": 8,
          "name": "block_attribute",
          "type_info": "Text"
        },
        {
          "ordinal": 9,
          "name": "block_proposal_status: ProposalStatus",
          "type_info": {
            "Custom": {
              "name": "proposal_status",
              "kind": {
                "Enum": ["pending", "accepted", "rejected"]
              }
            }
          }
        },
        {
          "ordinal": 10,
          "name": "created_at!",
          "type_info": "Timestamptz"
        }
      ],
      "parameters": {
        "Left": ["Uuid", "Bool", "Int8", "Int8"]
      },
      "nullable": [true, false, true, true, false, false, false, true, false, false, true]
    }
  },
  "974f0fff32d5d42aa0aa4d4f9e52ebe1b69c95cc677bdb0fce4f8bfd7b519639": {
    "query": "\nUPDATE regradings\nSET total_grading_progress = $1\nWHERE id = $2\n",
    "describe": {
      "columns": [],
      "parameters": {
        "Left": [
          {
            "Custom": {
              "name": "grading_progress",
              "kind": {
                "Enum": ["fully-graded", "pending", "pending-manual", "failed", "not-ready"]
              }
            }
          },
          "Uuid"
        ]
      },
      "nullable": []
    }
  },
  "97725b48f6343a99acc51e520470f6b76e84bd60b6c9444bf49005bcece5e97e": {
    "query": "\nUPDATE course_instances\nSET deleted_at = now()\nWHERE id = $1\n",
    "describe": {
      "columns": [],
      "parameters": {
        "Left": ["Uuid"]
      },
      "nullable": []
    }
  },
  "97863f3295349de9881d18e705ef461353c7bbca65e2f0c65c43c6a4bb1365ee": {
    "query": "\nSELECT *\nFROM exercise_services\nWHERE slug = ANY($1);",
    "describe": {
      "columns": [
        {
          "ordinal": 0,
          "name": "id",
          "type_info": "Uuid"
        },
        {
          "ordinal": 1,
          "name": "created_at",
          "type_info": "Timestamptz"
        },
        {
          "ordinal": 2,
          "name": "updated_at",
          "type_info": "Timestamptz"
        },
        {
          "ordinal": 3,
          "name": "deleted_at",
          "type_info": "Timestamptz"
        },
        {
          "ordinal": 4,
          "name": "name",
          "type_info": "Varchar"
        },
        {
          "ordinal": 5,
          "name": "slug",
          "type_info": "Varchar"
        },
        {
          "ordinal": 6,
          "name": "public_url",
          "type_info": "Varchar"
        },
        {
          "ordinal": 7,
          "name": "internal_url",
          "type_info": "Varchar"
        },
        {
          "ordinal": 8,
          "name": "max_reprocessing_submissions_at_once",
          "type_info": "Int4"
        }
      ],
      "parameters": {
        "Left": ["TextArray"]
      },
      "nullable": [false, false, false, true, false, false, false, true, false]
    }
  },
  "9b34d20c5dad89a18e57c263932092c250746dac2a45e1985853d16ed8344d13": {
    "query": "\nSELECT id,\n  created_at,\n  updated_at,\n  course_id,\n  chapter_id,\n  url_path,\n  title,\n  deleted_at,\n  content,\n  order_number,\n  copied_from\nFROM pages p\nWHERE p.chapter_id = $1\n  AND p.deleted_at IS NULL\n  AND p.id NOT IN (\n    SELECT front_page_id\n    FROM chapters c\n    WHERE c.front_page_id = p.id\n  );\n    ",
    "describe": {
      "columns": [
        {
          "ordinal": 0,
          "name": "id",
          "type_info": "Uuid"
        },
        {
          "ordinal": 1,
          "name": "created_at",
          "type_info": "Timestamptz"
        },
        {
          "ordinal": 2,
          "name": "updated_at",
          "type_info": "Timestamptz"
        },
        {
          "ordinal": 3,
          "name": "course_id",
          "type_info": "Uuid"
        },
        {
          "ordinal": 4,
          "name": "chapter_id",
          "type_info": "Uuid"
        },
        {
          "ordinal": 5,
          "name": "url_path",
          "type_info": "Varchar"
        },
        {
          "ordinal": 6,
          "name": "title",
          "type_info": "Varchar"
        },
        {
          "ordinal": 7,
          "name": "deleted_at",
          "type_info": "Timestamptz"
        },
        {
          "ordinal": 8,
          "name": "content",
          "type_info": "Jsonb"
        },
        {
          "ordinal": 9,
          "name": "order_number",
          "type_info": "Int4"
        },
        {
          "ordinal": 10,
          "name": "copied_from",
          "type_info": "Uuid"
        }
      ],
      "parameters": {
        "Left": ["Uuid"]
      },
      "nullable": [false, false, false, false, true, false, false, true, false, false, true]
    }
  },
  "9bd2d846e48026343f943674185a77f014043fa8bca6960f49ddde168e69b04e": {
    "query": "\nINSERT INTO exercise_slides (id, exercise_id, order_number)\nVALUES ($1, $2, $3)\nRETURNING id;\n",
    "describe": {
      "columns": [
        {
          "ordinal": 0,
          "name": "id",
          "type_info": "Uuid"
        }
      ],
      "parameters": {
        "Left": ["Uuid", "Uuid", "Int4"]
      },
      "nullable": [false]
    }
  },
  "9c6243474cc02c99f6974e143c88dde690c982125071ddc69df713350de1f875": {
    "query": "SELECT * FROM exercise_tasks WHERE id = $1;",
    "describe": {
      "columns": [
        {
          "ordinal": 0,
          "name": "id",
          "type_info": "Uuid"
        },
        {
          "ordinal": 1,
          "name": "created_at",
          "type_info": "Timestamptz"
        },
        {
          "ordinal": 2,
          "name": "updated_at",
          "type_info": "Timestamptz"
        },
        {
          "ordinal": 3,
          "name": "exercise_type",
          "type_info": "Varchar"
        },
        {
          "ordinal": 4,
          "name": "assignment",
          "type_info": "Jsonb"
        },
        {
          "ordinal": 5,
          "name": "deleted_at",
          "type_info": "Timestamptz"
        },
        {
          "ordinal": 6,
          "name": "private_spec",
          "type_info": "Jsonb"
        },
        {
          "ordinal": 7,
          "name": "spec_file_id",
          "type_info": "Uuid"
        },
        {
          "ordinal": 8,
          "name": "public_spec",
          "type_info": "Jsonb"
        },
        {
          "ordinal": 9,
          "name": "model_solution_spec",
          "type_info": "Jsonb"
        },
        {
          "ordinal": 10,
          "name": "copied_from",
          "type_info": "Uuid"
        },
        {
          "ordinal": 11,
          "name": "exercise_slide_id",
          "type_info": "Uuid"
        }
      ],
      "parameters": {
        "Left": ["Uuid"]
      },
      "nullable": [false, false, false, false, false, true, true, true, true, true, true, false]
    }
  },
  "9c85b99d223ec35dd6a3d00598117fba6db802ec315cd2d1c38012b577d270bb": {
    "query": "\nSELECT *\nFROM exercises\nWHERE page_id IN (\n    SELECT UNNEST($1::uuid [])\n  )\n  AND deleted_at IS NULL\n        ",
    "describe": {
      "columns": [
        {
          "ordinal": 0,
          "name": "id",
          "type_info": "Uuid"
        },
        {
          "ordinal": 1,
          "name": "created_at",
          "type_info": "Timestamptz"
        },
        {
          "ordinal": 2,
          "name": "updated_at",
          "type_info": "Timestamptz"
        },
        {
          "ordinal": 3,
          "name": "course_id",
          "type_info": "Uuid"
        },
        {
          "ordinal": 4,
          "name": "deleted_at",
          "type_info": "Timestamptz"
        },
        {
          "ordinal": 5,
          "name": "name",
          "type_info": "Varchar"
        },
        {
          "ordinal": 6,
          "name": "deadline",
          "type_info": "Timestamptz"
        },
        {
          "ordinal": 7,
          "name": "page_id",
          "type_info": "Uuid"
        },
        {
          "ordinal": 8,
          "name": "score_maximum",
          "type_info": "Int4"
        },
        {
          "ordinal": 9,
          "name": "order_number",
          "type_info": "Int4"
        },
        {
          "ordinal": 10,
          "name": "chapter_id",
          "type_info": "Uuid"
        },
        {
          "ordinal": 11,
          "name": "copied_from",
          "type_info": "Uuid"
        }
      ],
      "parameters": {
        "Left": ["UuidArray"]
      },
      "nullable": [false, false, false, false, true, false, true, false, false, false, false, true]
    }
  },
  "9c8fb5ab7c565479f38ffde751dee85049da24ee2de7f71f2690c4fe454e68e4": {
    "query": "\nINSERT INTO exercise_slides (\n    id, exercise_id, order_number\n)\nSELECT uuid_generate_v5($1, id::text),\n    uuid_generate_v5($1, exercise_id::text),\n    order_number\nFROM exercise_slides\nWHERE exercise_id IN (SELECT id FROM exercises WHERE course_id = $2);\n        ",
    "describe": {
      "columns": [],
      "parameters": {
        "Left": ["Uuid", "Uuid"]
      },
      "nullable": []
    }
  },
  "9e77b192694c3af4cf6ab696e5b43a1e1f28dab7af08beb2e38eccbe0282b01a": {
    "query": "\nSELECT *\nFROM exercise_services\nWHERE slug = $1\n  ",
    "describe": {
      "columns": [
        {
          "ordinal": 0,
          "name": "id",
          "type_info": "Uuid"
        },
        {
          "ordinal": 1,
          "name": "created_at",
          "type_info": "Timestamptz"
        },
        {
          "ordinal": 2,
          "name": "updated_at",
          "type_info": "Timestamptz"
        },
        {
          "ordinal": 3,
          "name": "deleted_at",
          "type_info": "Timestamptz"
        },
        {
          "ordinal": 4,
          "name": "name",
          "type_info": "Varchar"
        },
        {
          "ordinal": 5,
          "name": "slug",
          "type_info": "Varchar"
        },
        {
          "ordinal": 6,
          "name": "public_url",
          "type_info": "Varchar"
        },
        {
          "ordinal": 7,
          "name": "internal_url",
          "type_info": "Varchar"
        },
        {
          "ordinal": 8,
          "name": "max_reprocessing_submissions_at_once",
          "type_info": "Int4"
        }
      ],
      "parameters": {
        "Left": ["Text"]
      },
      "nullable": [false, false, false, true, false, false, false, true, false]
    }
  },
<<<<<<< HEAD
=======
  "a3752e5a87b4ce3da83996bee95c34a6addfed46a69b54112655e4e8d4734314": {
    "query": "\nINSERT INTO exercise_tasks (\n    id,\n    exercise_slide_id,\n    exercise_type,\n    assignment,\n    private_spec,\n    spec_file_id,\n    public_spec,\n    model_solution_spec,\n    copied_from\n  )\nSELECT uuid_generate_v5($1, id::text),\n  uuid_generate_v5($1, exercise_slide_id::text),\n  exercise_type,\n  assignment,\n  private_spec,\n  spec_file_id,\n  public_spec,\n  model_solution_spec,\n  id\nFROM exercise_tasks\nWHERE exercise_slide_id IN (\n    SELECT s.id\n    FROM exercise_slides s\n      JOIN exercises e ON (e.id = s.exercise_id)\n    WHERE e.course_id = $2\n  );\n    ",
    "describe": {
      "columns": [],
      "parameters": {
        "Left": ["Uuid", "Uuid"]
      },
      "nullable": []
    }
  },
  "a51766ca7b16105c7a592aceb358f4fcc2a3a332a97040daf464f03e9925d269": {
    "query": "\nSELECT i.id,\n  i.created_at,\n  i.updated_at,\n  i.deleted_at,\n  i.course_id,\n  i.starts_at,\n  i.ends_at,\n  i.name,\n  i.description,\n  i.variant_status AS \"variant_status: VariantStatus\"\nFROM course_instances i\n  JOIN course_instance_enrollments ie ON (i.id = ie.course_id)\nWHERE i.course_id = $1\n  AND i.deleted_at IS NULL\n  AND ie.user_id = $2\n  AND ie.deleted_at IS NULL\nORDER BY ie.created_at DESC;\n    ",
    "describe": {
      "columns": [
        {
          "ordinal": 0,
          "name": "id",
          "type_info": "Uuid"
        },
        {
          "ordinal": 1,
          "name": "created_at",
          "type_info": "Timestamptz"
        },
        {
          "ordinal": 2,
          "name": "updated_at",
          "type_info": "Timestamptz"
        },
        {
          "ordinal": 3,
          "name": "deleted_at",
          "type_info": "Timestamptz"
        },
        {
          "ordinal": 4,
          "name": "course_id",
          "type_info": "Uuid"
        },
        {
          "ordinal": 5,
          "name": "starts_at",
          "type_info": "Timestamptz"
        },
        {
          "ordinal": 6,
          "name": "ends_at",
          "type_info": "Timestamptz"
        },
        {
          "ordinal": 7,
          "name": "name",
          "type_info": "Varchar"
        },
        {
          "ordinal": 8,
          "name": "description",
          "type_info": "Varchar"
        },
        {
          "ordinal": 9,
          "name": "variant_status: VariantStatus",
          "type_info": {
            "Custom": {
              "name": "variant_status",
              "kind": {
                "Enum": ["draft", "upcoming", "active", "ended"]
              }
            }
          }
        }
      ],
      "parameters": {
        "Left": ["Uuid", "Uuid"]
      },
      "nullable": [false, false, false, true, false, true, true, true, true, false]
    }
  },
>>>>>>> 20a23ac8
  "a564b4d932be98839ba4902d318c21812fbf46b9e97c8e097a3a28fc4d10d682": {
    "query": "\nUPDATE chapters\nSET front_page_id = uuid_generate_v5(course_id, front_page_id::text)\nWHERE course_id = $1\n    AND front_page_id IS NOT NULL;\n        ",
    "describe": {
      "columns": [],
      "parameters": {
        "Left": ["Uuid"]
      },
      "nullable": []
    }
  },
  "a76579e426500a1f99f9e02cf2c523658f58d86dcb036aef2aa3bdf71d8a563e": {
    "query": "\nUPDATE regradings\nSET regrading_completed_at = now(),\n  total_grading_progress = 'fully-graded'\nWHERE id = $1\n",
    "describe": {
      "columns": [],
      "parameters": {
        "Left": ["Uuid"]
      },
      "nullable": []
    }
  },
  "a89142eebe3548b14c3a9f146864601f9ce78fa1d24dd5cf4958302343605b60": {
    "query": "\nSELECT title, content\nFROM page_history\nWHERE id = $1\n",
    "describe": {
      "columns": [
        {
          "ordinal": 0,
          "name": "title",
          "type_info": "Varchar"
        },
        {
          "ordinal": 1,
          "name": "content",
          "type_info": "Jsonb"
        }
      ],
      "parameters": {
        "Left": ["Uuid"]
      },
      "nullable": [false, false]
    }
  },
  "a89229206eb10f259c87f02d3ce26c615da3eaa56bcd1a5f5784e9c2eac57507": {
    "query": "\nINSERT INTO courses (\n    name,\n    organization_id,\n    slug,\n    content_search_language,\n    language_code,\n    copied_from,\n    course_language_group_id\n  )\nVALUES ($1, $2, $3, $4::regconfig, $5, $6, $7)\nRETURNING id,\n  name,\n  created_at,\n  updated_at,\n  organization_id,\n  deleted_at,\n  slug,\n  content_search_language::text,\n  language_code,\n  copied_from,\n  course_language_group_id;\n    ",
    "describe": {
      "columns": [
        {
          "ordinal": 0,
          "name": "id",
          "type_info": "Uuid"
        },
        {
          "ordinal": 1,
          "name": "name",
          "type_info": "Varchar"
        },
        {
          "ordinal": 2,
          "name": "created_at",
          "type_info": "Timestamptz"
        },
        {
          "ordinal": 3,
          "name": "updated_at",
          "type_info": "Timestamptz"
        },
        {
          "ordinal": 4,
          "name": "organization_id",
          "type_info": "Uuid"
        },
        {
          "ordinal": 5,
          "name": "deleted_at",
          "type_info": "Timestamptz"
        },
        {
          "ordinal": 6,
          "name": "slug",
          "type_info": "Varchar"
        },
        {
          "ordinal": 7,
          "name": "content_search_language",
          "type_info": "Text"
        },
        {
          "ordinal": 8,
          "name": "language_code",
          "type_info": "Varchar"
        },
        {
          "ordinal": 9,
          "name": "copied_from",
          "type_info": "Uuid"
        },
        {
          "ordinal": 10,
          "name": "course_language_group_id",
          "type_info": "Uuid"
        }
      ],
      "parameters": {
        "Left": [
          "Varchar",
          "Uuid",
          "Varchar",
          {
            "Custom": {
              "name": "regconfig",
              "kind": "Simple"
            }
          },
          "Varchar",
          "Uuid",
          "Uuid"
        ]
      },
      "nullable": [false, false, false, false, false, true, false, null, false, true, false]
    }
  },
  "a9978d50c6e87eb0cb02e4ba7841fbfc165db25ad0038bcb41cfd1d48f643e49": {
    "query": "\nSELECT id,\n  created_at,\n  updated_at,\n  deleted_at,\n  course_id,\n  starts_at,\n  ends_at,\n  name,\n  description,\n  variant_status AS \"variant_status: VariantStatus\",\n  teacher_in_charge_name,\n  teacher_in_charge_email,\n  support_email\nFROM course_instances\nWHERE id = $1\n  AND deleted_at IS NULL;\n    ",
    "describe": {
      "columns": [
        {
          "ordinal": 0,
          "name": "id",
          "type_info": "Uuid"
        },
        {
          "ordinal": 1,
          "name": "created_at",
          "type_info": "Timestamptz"
        },
        {
          "ordinal": 2,
          "name": "updated_at",
          "type_info": "Timestamptz"
        },
        {
          "ordinal": 3,
          "name": "deleted_at",
          "type_info": "Timestamptz"
        },
        {
          "ordinal": 4,
          "name": "course_id",
          "type_info": "Uuid"
        },
        {
          "ordinal": 5,
          "name": "starts_at",
          "type_info": "Timestamptz"
        },
        {
          "ordinal": 6,
          "name": "ends_at",
          "type_info": "Timestamptz"
        },
        {
          "ordinal": 7,
          "name": "name",
          "type_info": "Varchar"
        },
        {
          "ordinal": 8,
          "name": "description",
          "type_info": "Varchar"
        },
        {
          "ordinal": 9,
          "name": "variant_status: VariantStatus",
          "type_info": {
            "Custom": {
              "name": "variant_status",
              "kind": {
                "Enum": ["draft", "upcoming", "active", "ended"]
              }
            }
          }
        },
        {
          "ordinal": 10,
          "name": "teacher_in_charge_name",
          "type_info": "Varchar"
        },
        {
          "ordinal": 11,
          "name": "teacher_in_charge_email",
          "type_info": "Varchar"
        },
        {
          "ordinal": 12,
          "name": "support_email",
          "type_info": "Varchar"
        }
      ],
      "parameters": {
        "Left": ["Uuid"]
      },
<<<<<<< HEAD
      "nullable": [
        false,
        false,
        false,
        true,
        false,
        true,
        true,
        true,
        true,
        false,
        false,
        false,
        true
      ]
=======
      "nullable": [false, false, false, false, false, true, false, null, false, true, false]
    }
  },
  "a963c734bc1f9c48be192fa5c8537d461c9ded7412268b17b64085e4f44b174a": {
    "query": "\nSELECT *\nFROM exercise_slides\nWHERE id = $1\n  AND deleted_at IS NULL;\n    ",
    "describe": {
      "columns": [
        {
          "ordinal": 0,
          "name": "id",
          "type_info": "Uuid"
        },
        {
          "ordinal": 1,
          "name": "created_at",
          "type_info": "Timestamptz"
        },
        {
          "ordinal": 2,
          "name": "updated_at",
          "type_info": "Timestamptz"
        },
        {
          "ordinal": 3,
          "name": "deleted_at",
          "type_info": "Timestamptz"
        },
        {
          "ordinal": 4,
          "name": "exercise_id",
          "type_info": "Uuid"
        },
        {
          "ordinal": 5,
          "name": "order_number",
          "type_info": "Int4"
        }
      ],
      "parameters": {
        "Left": ["Uuid"]
      },
      "nullable": [false, false, false, true, false, false]
>>>>>>> 20a23ac8
    }
  },
  "a9e271cada9f2f343a30090ab395a3a921c69ae488694b9cf483dfffa9920d75": {
    "query": "\nSELECT *\nFROM submissions\nWHERE exercise_id = $1\n  AND deleted_at IS NULL\nLIMIT $2\nOFFSET $3;\n        ",
    "describe": {
      "columns": [
        {
          "ordinal": 0,
          "name": "id",
          "type_info": "Uuid"
        },
        {
          "ordinal": 1,
          "name": "created_at",
          "type_info": "Timestamptz"
        },
        {
          "ordinal": 2,
          "name": "updated_at",
          "type_info": "Timestamptz"
        },
        {
          "ordinal": 3,
          "name": "deleted_at",
          "type_info": "Timestamptz"
        },
        {
          "ordinal": 4,
          "name": "exercise_id",
          "type_info": "Uuid"
        },
        {
          "ordinal": 5,
          "name": "course_id",
          "type_info": "Uuid"
        },
        {
          "ordinal": 6,
          "name": "exercise_task_id",
          "type_info": "Uuid"
        },
        {
          "ordinal": 7,
          "name": "data_json",
          "type_info": "Jsonb"
        },
        {
          "ordinal": 8,
          "name": "grading_id",
          "type_info": "Uuid"
        },
        {
          "ordinal": 9,
          "name": "metadata",
          "type_info": "Jsonb"
        },
        {
          "ordinal": 10,
          "name": "user_id",
          "type_info": "Uuid"
        },
        {
          "ordinal": 11,
          "name": "course_instance_id",
          "type_info": "Uuid"
        }
      ],
      "parameters": {
        "Left": ["Uuid", "Int8", "Int8"]
      },
      "nullable": [false, false, false, true, false, false, false, true, true, true, false, false]
    }
  },
  "aabbcdc5984f0c7fc03acf0c2f53ebb8f0ff5f2b8993a81bd988be4bbf240a70": {
    "query": "\nINSERT INTO exercise_slides (id, exercise_id, order_number)\nVALUES ($1, $2, $3) ON CONFLICT (id) DO\nUPDATE\nSET exercise_id = $2,\n    order_number = $3,\n    deleted_at = NULL\nRETURNING id;\n    ",
    "describe": {
      "columns": [
        {
          "ordinal": 0,
          "name": "id",
          "type_info": "Uuid"
        }
      ],
      "parameters": {
        "Left": ["Uuid", "Uuid", "Int4"]
      },
      "nullable": [false]
    }
  },
  "af3cc7251e94a36c15dd0d43cdf914d6aab499480d6992ac001be602d4b06d73": {
    "query": "\nINSERT INTO course_instance_enrollments (user_id, course_id, course_instance_id)\nVALUES ($1, $2, $3)\nRETURNING *;\n",
    "describe": {
      "columns": [
        {
          "ordinal": 0,
          "name": "user_id",
          "type_info": "Uuid"
        },
        {
          "ordinal": 1,
          "name": "course_id",
          "type_info": "Uuid"
        },
        {
          "ordinal": 2,
          "name": "course_instance_id",
          "type_info": "Uuid"
        },
        {
          "ordinal": 3,
          "name": "created_at",
          "type_info": "Timestamptz"
        },
        {
          "ordinal": 4,
          "name": "updated_at",
          "type_info": "Timestamptz"
        },
        {
          "ordinal": 5,
          "name": "deleted_at",
          "type_info": "Timestamptz"
        }
      ],
      "parameters": {
        "Left": ["Uuid", "Uuid", "Uuid"]
      },
      "nullable": [false, false, false, false, false, true]
    }
  },
  "b0302cd73ce7a9f3d86d798a9a6c8ae768a0722bfeef08cd89c8716b36bce665": {
    "query": "SELECT course_id FROM submissions WHERE id = $1",
    "describe": {
      "columns": [
        {
          "ordinal": 0,
          "name": "course_id",
          "type_info": "Uuid"
        }
      ],
      "parameters": {
        "Left": ["Uuid"]
      },
      "nullable": [false]
    }
  },
  "b12354d2516fc4758fc4bd4f7c1824d1b1373e1292a50d7e184c7b9e26a1ee27": {
    "query": "\nSELECT id,\n  created_at,\n  updated_at,\n  course_id,\n  chapter_id,\n  url_path,\n  title,\n  deleted_at,\n  content,\n  order_number,\n  copied_from\nFROM pages\nWHERE id = $1;\n    ",
    "describe": {
      "columns": [
        {
          "ordinal": 0,
          "name": "id",
          "type_info": "Uuid"
        },
        {
          "ordinal": 1,
          "name": "created_at",
          "type_info": "Timestamptz"
        },
        {
          "ordinal": 2,
          "name": "updated_at",
          "type_info": "Timestamptz"
        },
        {
          "ordinal": 3,
          "name": "course_id",
          "type_info": "Uuid"
        },
        {
          "ordinal": 4,
          "name": "chapter_id",
          "type_info": "Uuid"
        },
        {
          "ordinal": 5,
          "name": "url_path",
          "type_info": "Varchar"
        },
        {
          "ordinal": 6,
          "name": "title",
          "type_info": "Varchar"
        },
        {
          "ordinal": 7,
          "name": "deleted_at",
          "type_info": "Timestamptz"
        },
        {
          "ordinal": 8,
          "name": "content",
          "type_info": "Jsonb"
        },
        {
          "ordinal": 9,
          "name": "order_number",
          "type_info": "Int4"
        },
        {
          "ordinal": 10,
          "name": "copied_from",
          "type_info": "Uuid"
        }
      ],
      "parameters": {
        "Left": ["Uuid"]
      },
      "nullable": [false, false, false, false, true, false, false, true, false, false, true]
    }
  },
  "b1e8e0700635cdf3494c979128e278da8efed325c20f311981c11a1f3ed59ccf": {
    "query": "\nSELECT t.id,\n  t.exercise_type,\n  t.assignment,\n  t.public_spec,\n  t.private_spec,\n  s.exercise_id\nFROM exercise_tasks t\n  JOIN exercise_slides s ON (t.exercise_slide_id = s.id)\nWHERE t.deleted_at IS NULL\n  AND s.deleted_at IS NULL\n  AND s.exercise_id IN (\n    SELECT id\n    FROM exercises\n    WHERE page_id = $1\n      AND deleted_at IS NULL\n  );\n",
    "describe": {
      "columns": [
        {
          "ordinal": 0,
          "name": "id",
          "type_info": "Uuid"
        },
        {
          "ordinal": 1,
          "name": "exercise_type",
          "type_info": "Varchar"
        },
        {
          "ordinal": 2,
          "name": "assignment",
          "type_info": "Jsonb"
        },
        {
          "ordinal": 3,
          "name": "public_spec",
          "type_info": "Jsonb"
        },
        {
          "ordinal": 4,
          "name": "private_spec",
          "type_info": "Jsonb"
        },
        {
          "ordinal": 5,
          "name": "exercise_id",
          "type_info": "Uuid"
        }
      ],
      "parameters": {
        "Left": ["Uuid"]
      },
      "nullable": [false, false, false, true, true, false]
    }
  },
  "b28ca6a2fc385642149d527deb0919464711ab57e4120078d6153ccbc08114d4": {
    "query": "\nUPDATE chapters\nSET name = $1,\n  chapter_number = $2\nWHERE id = $3\nRETURNING *;\n    ",
    "describe": {
      "columns": [
        {
          "ordinal": 0,
          "name": "id",
          "type_info": "Uuid"
        },
        {
          "ordinal": 1,
          "name": "name",
          "type_info": "Varchar"
        },
        {
          "ordinal": 2,
          "name": "course_id",
          "type_info": "Uuid"
        },
        {
          "ordinal": 3,
          "name": "chapter_number",
          "type_info": "Int4"
        },
        {
          "ordinal": 4,
          "name": "created_at",
          "type_info": "Timestamptz"
        },
        {
          "ordinal": 5,
          "name": "updated_at",
          "type_info": "Timestamptz"
        },
        {
          "ordinal": 6,
          "name": "deleted_at",
          "type_info": "Timestamptz"
        },
        {
          "ordinal": 7,
          "name": "front_page_id",
          "type_info": "Uuid"
        },
        {
          "ordinal": 8,
          "name": "opens_at",
          "type_info": "Timestamptz"
        },
        {
          "ordinal": 9,
          "name": "chapter_image_path",
          "type_info": "Varchar"
        },
        {
          "ordinal": 10,
          "name": "copied_from",
          "type_info": "Uuid"
        }
      ],
      "parameters": {
        "Left": ["Varchar", "Int4", "Uuid"]
      },
      "nullable": [false, false, false, false, false, false, true, true, true, true, true]
    }
  },
  "b39dda257f5f1f2db1905fdb6616a93c5d587d89c51ca1c1ca67152d7677de65": {
    "query": "\nUPDATE playground_examples\nSET deleted_at = now()\nWHERE id = $1\nRETURNING *;\n  ",
    "describe": {
      "columns": [
        {
          "ordinal": 0,
          "name": "id",
          "type_info": "Uuid"
        },
        {
          "ordinal": 1,
          "name": "created_at",
          "type_info": "Timestamptz"
        },
        {
          "ordinal": 2,
          "name": "updated_at",
          "type_info": "Timestamptz"
        },
        {
          "ordinal": 3,
          "name": "deleted_at",
          "type_info": "Timestamptz"
        },
        {
          "ordinal": 4,
          "name": "name",
          "type_info": "Varchar"
        },
        {
          "ordinal": 5,
          "name": "url",
          "type_info": "Varchar"
        },
        {
          "ordinal": 6,
          "name": "width",
          "type_info": "Int4"
        },
        {
          "ordinal": 7,
          "name": "data",
          "type_info": "Jsonb"
        }
      ],
      "parameters": {
        "Left": ["Uuid"]
      },
      "nullable": [false, false, false, true, false, false, false, false]
    }
  },
<<<<<<< HEAD
  "b9159ddd17dc391f0bd7b726633dff02d1530aa2b0b270b4947d749442850451": {
    "query": "UPDATE chapters SET front_page_id = $1 WHERE id = $2",
    "describe": {
      "columns": [],
      "parameters": {
        "Left": ["Uuid", "Uuid"]
      },
      "nullable": []
    }
  },
  "b988de59221dbe4350dcccadf9e80e782365d6526188dc5a6b14ed2581ca1314": {
    "query": "\nINSERT INTO users (email)\nVALUES ($1)\nRETURNING id\n",
=======
  "b434c9433f82406cd24196e0835b739256309e9da9a28dd99ae055693fbc0aa3": {
    "query": "\nSELECT t.id,\n  t.exercise_slide_id,\n  t.exercise_type,\n  t.assignment,\n  t.public_spec\nFROM exercise_tasks t\n  JOIN exercise_slides s ON (t.exercise_slide_id = s.id)\nWHERE s.exercise_id = $1\n  AND s.deleted_at IS NULL\n  AND t.deleted_at IS NULL\nORDER BY random();\n        ",
>>>>>>> 20a23ac8
    "describe": {
      "columns": [
        {
          "ordinal": 0,
          "name": "id",
          "type_info": "Uuid"
<<<<<<< HEAD
        }
      ],
      "parameters": {
        "Left": ["Varchar"]
      },
      "nullable": [false]
    }
  },
  "bb42fcccdd54977c0bfd6109c6ddf2218d274e79d925468036e219e6a10f3a57": {
    "query": "\nSELECT i.id,\n  i.created_at,\n  i.updated_at,\n  i.deleted_at,\n  i.course_id,\n  i.starts_at,\n  i.ends_at,\n  i.name,\n  i.description,\n  i.variant_status AS \"variant_status: VariantStatus\",\n  i.teacher_in_charge_name,\n  i.teacher_in_charge_email,\n  i.support_email\nFROM user_course_settings ucs\n  JOIN course_instances i ON (ucs.current_course_instance_id = i.id)\nWHERE ucs.user_id = $1\n  AND ucs.current_course_id = $2\n  AND ucs.deleted_at IS NULL;\n    ",
=======
        },
        {
          "ordinal": 1,
          "name": "exercise_slide_id",
          "type_info": "Uuid"
        },
        {
          "ordinal": 2,
          "name": "exercise_type",
          "type_info": "Varchar"
        },
        {
          "ordinal": 3,
          "name": "assignment",
          "type_info": "Jsonb"
        },
        {
          "ordinal": 4,
          "name": "public_spec",
          "type_info": "Jsonb"
        }
      ],
      "parameters": {
        "Left": ["Uuid"]
      },
      "nullable": [false, false, false, false, true]
    }
  },
  "b4f5a52e896eba983c4002aa6c4ad7b6560079a8b7573c43315562e8bd3fb03b": {
    "query": "\nSELECT id,\n  created_at,\n  updated_at,\n  deleted_at,\n  course_id,\n  starts_at,\n  ends_at,\n  name,\n  description,\n  variant_status AS \"variant_status: VariantStatus\"\nFROM course_instances\nWHERE id = $1\n  AND deleted_at IS NULL;\n    ",
>>>>>>> 20a23ac8
    "describe": {
      "columns": [
        {
          "ordinal": 0,
          "name": "id",
          "type_info": "Uuid"
        },
        {
          "ordinal": 1,
          "name": "created_at",
          "type_info": "Timestamptz"
        },
        {
          "ordinal": 2,
          "name": "updated_at",
          "type_info": "Timestamptz"
        },
        {
          "ordinal": 3,
          "name": "deleted_at",
          "type_info": "Timestamptz"
        },
        {
          "ordinal": 4,
          "name": "course_id",
          "type_info": "Uuid"
        },
        {
          "ordinal": 5,
          "name": "starts_at",
          "type_info": "Timestamptz"
        },
        {
          "ordinal": 6,
          "name": "ends_at",
          "type_info": "Timestamptz"
        },
        {
          "ordinal": 7,
          "name": "name",
          "type_info": "Varchar"
        },
        {
          "ordinal": 8,
          "name": "description",
          "type_info": "Varchar"
        },
        {
          "ordinal": 9,
          "name": "variant_status: VariantStatus",
          "type_info": {
            "Custom": {
              "name": "variant_status",
              "kind": {
                "Enum": ["draft", "upcoming", "active", "ended"]
              }
            }
          }
        },
        {
          "ordinal": 10,
          "name": "teacher_in_charge_name",
          "type_info": "Varchar"
        },
        {
          "ordinal": 11,
          "name": "teacher_in_charge_email",
          "type_info": "Varchar"
        },
        {
          "ordinal": 12,
          "name": "support_email",
          "type_info": "Varchar"
        }
      ],
      "parameters": {
        "Left": ["Uuid", "Uuid"]
      },
      "nullable": [
        false,
        false,
        false,
        true,
        false,
        true,
        true,
        true,
        true,
        false,
        false,
        false,
        true
      ]
    }
  },
  "c00028f92949b3e8d712a87d620c60b033e48b43583ed796d2e73d219df2931b": {
    "query": "\nSELECT COUNT(*) filter (\n  where proposed_page_edits.pending = true\n) AS pending,\nCOUNT(*) filter (\n  where proposed_page_edits.pending = false\n) AS handled\nFROM proposed_page_edits\nWHERE proposed_page_edits.course_id = $1\nAND proposed_page_edits.deleted_at IS NULL\n",
    "describe": {
      "columns": [
        {
          "ordinal": 0,
          "name": "pending",
          "type_info": "Int8"
        },
        {
          "ordinal": 1,
          "name": "handled",
          "type_info": "Int8"
        }
      ],
      "parameters": {
        "Left": ["Uuid"]
      },
      "nullable": [null, null]
    }
  },
  "c1077b721fbdb17d2e726008507f9ddb90eb026821339890bdda90e4de4f68d2": {
    "query": "\nUPDATE proposed_block_edits\nSET status = 'rejected'\nWHERE id = $1\n",
    "describe": {
      "columns": [],
      "parameters": {
        "Left": ["Uuid"]
      },
      "nullable": []
    }
  },
  "c2342a617190439d369a3ae3764d9941e40a7dd6f428fe5b49cd50fa33af471d": {
    "query": "\nSELECT *\nFROM exercises\nWHERE page_id = $1\n",
    "describe": {
      "columns": [
        {
          "ordinal": 0,
          "name": "id",
          "type_info": "Uuid"
        },
        {
          "ordinal": 1,
          "name": "created_at",
          "type_info": "Timestamptz"
        },
        {
          "ordinal": 2,
          "name": "updated_at",
          "type_info": "Timestamptz"
        },
        {
          "ordinal": 3,
          "name": "course_id",
          "type_info": "Uuid"
        },
        {
          "ordinal": 4,
          "name": "deleted_at",
          "type_info": "Timestamptz"
        },
        {
          "ordinal": 5,
          "name": "name",
          "type_info": "Varchar"
        },
        {
          "ordinal": 6,
          "name": "deadline",
          "type_info": "Timestamptz"
        },
        {
          "ordinal": 7,
          "name": "page_id",
          "type_info": "Uuid"
        },
        {
          "ordinal": 8,
          "name": "score_maximum",
          "type_info": "Int4"
        },
        {
          "ordinal": 9,
          "name": "order_number",
          "type_info": "Int4"
        },
        {
          "ordinal": 10,
          "name": "chapter_id",
          "type_info": "Uuid"
        },
        {
          "ordinal": 11,
          "name": "copied_from",
          "type_info": "Uuid"
        }
      ],
      "parameters": {
        "Left": ["Uuid"]
      },
      "nullable": [false, false, false, false, true, false, true, false, false, false, false, true]
    }
  },
  "c254df041126909f459c2117eac7dd7a85456bbc698956b67f0c0090eaf4b878": {
    "query": "\nUPDATE exercise_tasks\nSET deleted_at = now()\nWHERE exercise_slide_id IN (\n    SELECT s.id\n    FROM exercise_slides s\n      JOIN exercises e ON (s.exercise_id = e.id)\n    WHERE e.page_id = $1\n  );\n            ",
    "describe": {
      "columns": [],
      "parameters": {
        "Left": ["Uuid"]
      },
      "nullable": []
    }
  },
  "c41883ff57f67f01814525030af67d4a3bc472010ee6871a3191dcd0ee3e8f53": {
    "query": "\nUPDATE proposed_block_edits\nSET status = 'accepted'\nWHERE id = $1\nRETURNING block_id,\n    block_attribute,\n    original_text,\n    changed_text\n",
    "describe": {
      "columns": [
        {
          "ordinal": 0,
          "name": "block_id",
          "type_info": "Uuid"
        },
        {
          "ordinal": 1,
          "name": "block_attribute",
          "type_info": "Text"
        },
        {
          "ordinal": 2,
          "name": "original_text",
          "type_info": "Text"
        },
        {
          "ordinal": 3,
          "name": "changed_text",
          "type_info": "Text"
        }
      ],
      "parameters": {
        "Left": ["Uuid"]
      },
      "nullable": [false, false, false, false]
    }
  },
  "c4db451cf0d08b2fca14976798e0883a3961533b35d7dd4d5057e1662d482592": {
    "query": "SELECT *\nFROM email_templates\nWHERE course_instance_id = $1\n  AND deleted_at IS NULL",
    "describe": {
      "columns": [
        {
          "ordinal": 0,
          "name": "id",
          "type_info": "Uuid"
        },
        {
          "ordinal": 1,
          "name": "created_at",
          "type_info": "Timestamptz"
        },
        {
          "ordinal": 2,
          "name": "updated_at",
          "type_info": "Timestamptz"
        },
        {
          "ordinal": 3,
          "name": "deleted_at",
          "type_info": "Timestamptz"
        },
        {
          "ordinal": 4,
          "name": "content",
          "type_info": "Jsonb"
        },
        {
          "ordinal": 5,
          "name": "name",
          "type_info": "Varchar"
        },
        {
          "ordinal": 6,
          "name": "subject",
          "type_info": "Varchar"
        },
        {
          "ordinal": 7,
          "name": "exercise_completions_threshold",
          "type_info": "Int4"
        },
        {
          "ordinal": 8,
          "name": "points_threshold",
          "type_info": "Int4"
        },
        {
          "ordinal": 9,
          "name": "course_instance_id",
          "type_info": "Uuid"
        }
      ],
      "parameters": {
        "Left": ["Uuid"]
      },
      "nullable": [false, false, false, true, true, false, true, true, true, false]
    }
  },
  "c63ca33887bc73c797b68af5b66b248f0740a2678b86e4a3644b61804abdad17": {
    "query": "\nSELECT id,\n  submission_id,\n  grading_before_regrading,\n  grading_after_regrading\nFROM regrading_submissions\nWHERE regrading_id = $1\n",
    "describe": {
      "columns": [
        {
          "ordinal": 0,
          "name": "id",
          "type_info": "Uuid"
        },
        {
          "ordinal": 1,
          "name": "submission_id",
          "type_info": "Uuid"
        },
        {
          "ordinal": 2,
          "name": "grading_before_regrading",
          "type_info": "Uuid"
        },
        {
          "ordinal": 3,
          "name": "grading_after_regrading",
          "type_info": "Uuid"
        }
      ],
      "parameters": {
        "Left": ["Uuid"]
      },
      "nullable": [false, false, false, true]
    }
  },
  "c6d5ffed3573883c9e69529464b8f96325fbbf5c4ea893ae9e7352d3ce48a70d": {
    "query": "\nUPDATE regradings\nSET error_message = $1\nWHERE id = $2\n",
    "describe": {
      "columns": [],
      "parameters": {
        "Left": ["Text", "Uuid"]
      },
      "nullable": []
    }
  },
  "c8c5264811bce45733628caa8a1e90a07e2d16cbb5ad6ce0cd35f3e1e1921a4e": {
    "query": "\nSELECT date_part('isodow', created_at)::integer isodow, date_part('hour', created_at)::integer \"hour\", count(*)::integer\nFROM submissions\nWHERE course_id = $1\nGROUP BY isodow, \"hour\"\nORDER BY isodow, hour;\n          ",
    "describe": {
      "columns": [
        {
          "ordinal": 0,
          "name": "isodow",
          "type_info": "Int4"
        },
        {
          "ordinal": 1,
          "name": "hour",
          "type_info": "Int4"
        },
        {
          "ordinal": 2,
          "name": "count",
          "type_info": "Int4"
        }
      ],
      "parameters": {
        "Left": ["Uuid"]
      },
      "nullable": [null, null, null]
    }
  },
  "ccdcf7ce3537744686b4a00dc74692d8c5b333e058fcf54fed5891ec2c527d60": {
    "query": "\nUPDATE exercise_services\n    SET name=$1, slug=$2, public_url=$3, internal_url=$4, max_reprocessing_submissions_at_once=$5\nWHERE id=$6\n    RETURNING *\n        ",
    "describe": {
      "columns": [
        {
          "ordinal": 0,
          "name": "id",
          "type_info": "Uuid"
        },
        {
          "ordinal": 1,
          "name": "created_at",
          "type_info": "Timestamptz"
        },
        {
          "ordinal": 2,
          "name": "updated_at",
          "type_info": "Timestamptz"
        },
        {
          "ordinal": 3,
          "name": "deleted_at",
          "type_info": "Timestamptz"
        },
        {
          "ordinal": 4,
          "name": "name",
          "type_info": "Varchar"
        },
        {
          "ordinal": 5,
          "name": "slug",
          "type_info": "Varchar"
        },
        {
          "ordinal": 6,
          "name": "public_url",
          "type_info": "Varchar"
        },
        {
          "ordinal": 7,
          "name": "internal_url",
          "type_info": "Varchar"
        },
        {
          "ordinal": 8,
          "name": "max_reprocessing_submissions_at_once",
          "type_info": "Int4"
        }
      ],
      "parameters": {
        "Left": ["Varchar", "Varchar", "Varchar", "Varchar", "Int4", "Uuid"]
      },
      "nullable": [false, false, false, true, false, false, false, true, false]
    }
  },
  "cd8ab0fed33b729c69248aaeb2429fd609dfea407e5a802f59c3c5e085469baf": {
    "query": "\nINSERT INTO feedback(user_id, course_id, feedback_given, selected_text)\nVALUES ($1, $2, $3, $4)\nRETURNING id\n",
    "describe": {
      "columns": [
        {
          "ordinal": 0,
          "name": "id",
          "type_info": "Uuid"
        }
      ],
      "parameters": {
        "Left": ["Uuid", "Uuid", "Varchar", "Text"]
      },
      "nullable": [false]
    }
  },
  "cf1c81b073e3d9f2a1772e3ce72336ca4500ac2b059673ce1f062189e0bd4dee": {
    "query": "\nSELECT p.id as page_id,\n  p.order_number as order_number,\n  p.course_id as course_id,\n  c.id as \"chapter_id?\",\n  c.chapter_number as \"chapter_number?\"\nFROM pages p\n  LEFT JOIN chapters c ON p.chapter_id = c.id\nWHERE p.id = $1;\n",
    "describe": {
      "columns": [
        {
          "ordinal": 0,
          "name": "page_id",
          "type_info": "Uuid"
        },
        {
          "ordinal": 1,
          "name": "order_number",
          "type_info": "Int4"
        },
        {
          "ordinal": 2,
          "name": "course_id",
          "type_info": "Uuid"
        },
        {
          "ordinal": 3,
          "name": "chapter_id?",
          "type_info": "Uuid"
        },
        {
          "ordinal": 4,
          "name": "chapter_number?",
          "type_info": "Int4"
        }
      ],
      "parameters": {
        "Left": ["Uuid"]
      },
      "nullable": [false, false, false, false, false]
    }
  },
  "cf7a54102657110f8d384fb491163e9e2690c365bab861c2c68064ddc1ba0873": {
    "query": "\nINSERT INTO\n  users (email, upstream_id)\nVALUES ($1, $2)\nRETURNING *;\n          ",
    "describe": {
      "columns": [
        {
          "ordinal": 0,
          "name": "id",
          "type_info": "Uuid"
        },
        {
          "ordinal": 1,
          "name": "created_at",
          "type_info": "Timestamptz"
        },
        {
          "ordinal": 2,
          "name": "updated_at",
          "type_info": "Timestamptz"
        },
        {
          "ordinal": 3,
          "name": "deleted_at",
          "type_info": "Timestamptz"
        },
        {
          "ordinal": 4,
          "name": "upstream_id",
          "type_info": "Int4"
        },
        {
          "ordinal": 5,
          "name": "email",
          "type_info": "Varchar"
        }
      ],
      "parameters": {
        "Left": ["Varchar", "Int4"]
      },
      "nullable": [false, false, false, true, true, false]
    }
  },
  "cf923729f14d8b2a7a16161dc0d2b00e659ec18713dc16dc7875ad8dfe6b401f": {
    "query": "\nUPDATE pages\nSET content = $2,\n  url_path = $3,\n  title = $4,\n  chapter_id = $5\nWHERE id = $1\nRETURNING id,\n  created_at,\n  updated_at,\n  course_id,\n  chapter_id,\n  url_path,\n  title,\n  deleted_at,\n  content,\n  order_number,\n  copied_from\n            ",
    "describe": {
      "columns": [
        {
          "ordinal": 0,
          "name": "id",
          "type_info": "Uuid"
        },
        {
          "ordinal": 1,
          "name": "created_at",
          "type_info": "Timestamptz"
        },
        {
          "ordinal": 2,
          "name": "updated_at",
          "type_info": "Timestamptz"
        },
        {
          "ordinal": 3,
          "name": "course_id",
          "type_info": "Uuid"
        },
        {
          "ordinal": 4,
          "name": "chapter_id",
          "type_info": "Uuid"
        },
        {
          "ordinal": 5,
          "name": "url_path",
          "type_info": "Varchar"
        },
        {
          "ordinal": 6,
          "name": "title",
          "type_info": "Varchar"
        },
        {
          "ordinal": 7,
          "name": "deleted_at",
          "type_info": "Timestamptz"
        },
        {
          "ordinal": 8,
          "name": "content",
          "type_info": "Jsonb"
        },
        {
          "ordinal": 9,
          "name": "order_number",
          "type_info": "Int4"
        },
        {
          "ordinal": 10,
          "name": "copied_from",
          "type_info": "Uuid"
        }
      ],
      "parameters": {
        "Left": ["Uuid", "Jsonb", "Varchar", "Varchar", "Uuid"]
      },
      "nullable": [false, false, false, false, true, false, false, true, false, false, true]
    }
  },
  "d13e367302b3873770dbcd15736161dd89130c0d06620cb5d337b1f7c9f230e8": {
    "query": "UPDATE pages SET chapter_id = $1 WHERE id = $2",
    "describe": {
      "columns": [],
      "parameters": {
        "Left": ["Uuid", "Uuid"]
      },
      "nullable": []
    }
  },
  "d1b9e023f5c44a5e7d40094eabe5441cc88db7fb1fd77a72062f2884aab2ac6a": {
    "query": "\nSELECT COUNT(*) filter (\n    where marked_as_read\n  ) AS read,\n  COUNT(*) filter (\n    where not(marked_as_read)\n  ) AS unread\nFROM feedback\nWHERE course_id = $1\n  AND feedback.deleted_at IS NULL\n",
    "describe": {
      "columns": [
        {
          "ordinal": 0,
          "name": "read",
          "type_info": "Int8"
        },
        {
          "ordinal": 1,
          "name": "unread",
          "type_info": "Int8"
        }
      ],
      "parameters": {
        "Left": ["Uuid"]
      },
      "nullable": [null, null]
    }
  },
  "d1c39a54345a14fff414df6f7c0a133948a9fa57d59003811a775b0c4e6239e0": {
    "query": "\nINSERT INTO user_exercise_states (user_id, exercise_id, course_instance_id)\nVALUES ($1, $2, $3)\nON CONFLICT (user_id, exercise_id, course_instance_id) DO NOTHING\nRETURNING user_id,\n  exercise_id,\n  course_instance_id,\n  created_at,\n  updated_at,\n  deleted_at,\n  score_given,\n  grading_progress as \"grading_progress: _\",\n  activity_progress as \"activity_progress: _\",\n  selected_exercise_slide_id;\n  ",
    "describe": {
      "columns": [
        {
          "ordinal": 0,
          "name": "user_id",
          "type_info": "Uuid"
        },
        {
          "ordinal": 1,
          "name": "exercise_id",
          "type_info": "Uuid"
        },
        {
          "ordinal": 2,
          "name": "course_instance_id",
          "type_info": "Uuid"
        },
        {
          "ordinal": 3,
          "name": "created_at",
          "type_info": "Timestamptz"
        },
        {
          "ordinal": 4,
          "name": "updated_at",
          "type_info": "Timestamptz"
        },
        {
          "ordinal": 5,
          "name": "deleted_at",
          "type_info": "Timestamptz"
        },
        {
          "ordinal": 6,
          "name": "score_given",
          "type_info": "Float4"
        },
        {
          "ordinal": 7,
          "name": "grading_progress: _",
          "type_info": {
            "Custom": {
              "name": "grading_progress",
              "kind": {
                "Enum": ["fully-graded", "pending", "pending-manual", "failed", "not-ready"]
              }
            }
          }
        },
        {
          "ordinal": 8,
          "name": "activity_progress: _",
          "type_info": {
            "Custom": {
              "name": "activity_progress",
              "kind": {
                "Enum": ["initialized", "started", "in-progress", "submitted", "completed"]
              }
            }
          }
        },
        {
          "ordinal": 9,
          "name": "selected_exercise_slide_id",
          "type_info": "Uuid"
        }
      ],
      "parameters": {
        "Left": ["Uuid", "Uuid", "Uuid"]
      },
      "nullable": [false, false, false, false, false, true, true, false, false, true]
    }
  },
  "d309be59564d69ecad6e11cc6976649092966ea2236abd7c8ca72e64f78f8fcc": {
    "query": "\nupdate email_deliveries\nset sent = TRUE\nwhere id = $1;\n    ",
    "describe": {
      "columns": [],
      "parameters": {
        "Left": ["Uuid"]
      },
      "nullable": []
    }
  },
  "d575fe0c1c24abc4c6920f05c08ed2172819439de166e5e455e7e6a8c2bc37d7": {
    "query": "\nUPDATE submissions\nSET grading_id = $1\nWHERE id = $2\n",
    "describe": {
      "columns": [],
      "parameters": {
        "Left": ["Uuid", "Uuid"]
      },
      "nullable": []
    }
  },
  "d61f2a6b8fb2f4cfaf52c3c6d740d6fc8ff60cb2fe9528c318715c40e769471d": {
    "query": "UPDATE submissions SET grading_id = $1 WHERE id = $2 RETURNING *",
    "describe": {
      "columns": [
        {
          "ordinal": 0,
          "name": "id",
          "type_info": "Uuid"
        },
        {
          "ordinal": 1,
          "name": "created_at",
          "type_info": "Timestamptz"
        },
        {
          "ordinal": 2,
          "name": "updated_at",
          "type_info": "Timestamptz"
        },
        {
          "ordinal": 3,
          "name": "deleted_at",
          "type_info": "Timestamptz"
        },
        {
          "ordinal": 4,
          "name": "exercise_id",
          "type_info": "Uuid"
        },
        {
          "ordinal": 5,
          "name": "course_id",
          "type_info": "Uuid"
        },
        {
          "ordinal": 6,
          "name": "exercise_task_id",
          "type_info": "Uuid"
        },
        {
          "ordinal": 7,
          "name": "data_json",
          "type_info": "Jsonb"
        },
        {
          "ordinal": 8,
          "name": "grading_id",
          "type_info": "Uuid"
        },
        {
          "ordinal": 9,
          "name": "metadata",
          "type_info": "Jsonb"
        },
        {
          "ordinal": 10,
          "name": "user_id",
          "type_info": "Uuid"
        },
        {
          "ordinal": 11,
          "name": "course_instance_id",
          "type_info": "Uuid"
        }
      ],
      "parameters": {
        "Left": ["Uuid", "Uuid"]
      },
      "nullable": [false, false, false, true, false, false, false, true, true, true, false, false]
    }
  },
  "d67631e6ddcdf17214fc75f0c9f760507d1fdce3c948f1524b5668403e197de3": {
    "query": "\nINSERT INTO playground_examples (name, url, width, data)\nVALUES ($1, $2, $3, $4)\nRETURNING *;\n  ",
    "describe": {
      "columns": [
        {
          "ordinal": 0,
          "name": "id",
          "type_info": "Uuid"
        },
        {
          "ordinal": 1,
          "name": "created_at",
          "type_info": "Timestamptz"
        },
        {
          "ordinal": 2,
          "name": "updated_at",
          "type_info": "Timestamptz"
        },
        {
          "ordinal": 3,
          "name": "deleted_at",
          "type_info": "Timestamptz"
        },
        {
          "ordinal": 4,
          "name": "name",
          "type_info": "Varchar"
        },
        {
          "ordinal": 5,
          "name": "url",
          "type_info": "Varchar"
        },
        {
          "ordinal": 6,
          "name": "width",
          "type_info": "Int4"
        },
        {
          "ordinal": 7,
          "name": "data",
          "type_info": "Jsonb"
        }
      ],
      "parameters": {
        "Left": ["Varchar", "Varchar", "Int4", "Jsonb"]
      },
      "nullable": [false, false, false, true, false, false, false, false]
    }
  },
  "d741c2e76aa58f5fe945e4a96f0f598d29b7fd6e2552b3afdc183ec445938c40": {
    "query": "SELECT course_id from gradings where id = $1",
    "describe": {
      "columns": [
        {
          "ordinal": 0,
          "name": "course_id",
          "type_info": "Uuid"
        }
      ],
      "parameters": {
        "Left": ["Uuid"]
      },
      "nullable": [false]
    }
  },
  "d9d04909a35ed8edd343a0be75ee10041e50a42d8ca3547d001672a9557b6d9d": {
    "query": "\nUPDATE pages\nSET content = $1\nWHERE id = $2;\n                ",
    "describe": {
      "columns": [],
      "parameters": {
        "Left": ["Jsonb", "Uuid"]
      },
      "nullable": []
    }
  },
  "d9d230419fb264ebddeaa022bc8ac0061d8caa8bf83e3a5742a140bd056f3005": {
    "query": "\nupdate email_deliveries\nset sent = FALSE,\n  error = $1\nwhere id = $2;\n    ",
    "describe": {
      "columns": [],
      "parameters": {
        "Left": ["Varchar", "Uuid"]
      },
      "nullable": []
    }
  },
  "db64bea6f7dc10dd47f4c41c5efa78c95cf5b6d97fcfcefda66847c20861ac56": {
    "query": "\nINSERT INTO pages (\n    course_id,\n    content,\n    url_path,\n    title,\n    order_number\n  )\nVALUES ($1, $2, $3, $4, $5)\nRETURNING id\n",
    "describe": {
      "columns": [
        {
          "ordinal": 0,
          "name": "id",
          "type_info": "Uuid"
        }
      ],
      "parameters": {
        "Left": ["Uuid", "Jsonb", "Varchar", "Varchar", "Int4"]
      },
      "nullable": [false]
    }
  },
  "dc6a94949ce20d11fa55e247dc706fdc88018bf1ba528487fcd0ef02f5c40ca7": {
    "query": "\nUPDATE email_templates\nSET deleted_at = now()\nWHERE id = $1\nRETURNING *\n  ",
    "describe": {
      "columns": [
        {
          "ordinal": 0,
          "name": "id",
          "type_info": "Uuid"
        },
        {
          "ordinal": 1,
          "name": "created_at",
          "type_info": "Timestamptz"
        },
        {
          "ordinal": 2,
          "name": "updated_at",
          "type_info": "Timestamptz"
        },
        {
          "ordinal": 3,
          "name": "deleted_at",
          "type_info": "Timestamptz"
        },
        {
          "ordinal": 4,
          "name": "content",
          "type_info": "Jsonb"
        },
        {
          "ordinal": 5,
          "name": "name",
          "type_info": "Varchar"
        },
        {
          "ordinal": 6,
          "name": "subject",
          "type_info": "Varchar"
        },
        {
          "ordinal": 7,
          "name": "exercise_completions_threshold",
          "type_info": "Int4"
        },
        {
          "ordinal": 8,
          "name": "points_threshold",
          "type_info": "Int4"
        },
        {
          "ordinal": 9,
          "name": "course_instance_id",
          "type_info": "Uuid"
        }
      ],
      "parameters": {
        "Left": ["Uuid"]
      },
      "nullable": [false, false, false, true, true, false, true, true, true, false]
    }
  },
  "dd1ebfa575cf8fe38fd9cfbd70fccf86a5ea3ba398088977941d1c0fc5945cf5": {
    "query": "\nSELECT id,\n  submission_id,\n  grading_before_regrading,\n  grading_after_regrading\nFROM regrading_submissions\nWHERE id = $1\n",
    "describe": {
      "columns": [
        {
          "ordinal": 0,
          "name": "id",
          "type_info": "Uuid"
        },
        {
          "ordinal": 1,
          "name": "submission_id",
          "type_info": "Uuid"
        },
        {
          "ordinal": 2,
          "name": "grading_before_regrading",
          "type_info": "Uuid"
        },
        {
          "ordinal": 3,
          "name": "grading_after_regrading",
          "type_info": "Uuid"
        }
      ],
      "parameters": {
        "Left": ["Uuid"]
      },
      "nullable": [false, false, false, true]
    }
  },
  "ddf7fa1dca876b806f407c7bdd5b40d3318c7d01e3664399accedb2bd5856855": {
    "query": "\nSELECT s.*\nFROM exercise_slides s\n  JOIN exercise_tasks t ON (s.id = t.exercise_slide_id)\nWHERE t.id = $1\n  AND t.deleted_at IS NULL\n  AND s.deleted_at IS NULL;\n    ",
    "describe": {
      "columns": [
        {
          "ordinal": 0,
          "name": "id",
          "type_info": "Uuid"
        },
        {
          "ordinal": 1,
          "name": "created_at",
          "type_info": "Timestamptz"
        },
        {
          "ordinal": 2,
          "name": "updated_at",
          "type_info": "Timestamptz"
        },
        {
          "ordinal": 3,
          "name": "deleted_at",
          "type_info": "Timestamptz"
        },
        {
          "ordinal": 4,
          "name": "exercise_id",
          "type_info": "Uuid"
        },
        {
          "ordinal": 5,
          "name": "order_number",
          "type_info": "Int4"
        }
      ],
      "parameters": {
        "Left": ["Uuid"]
      },
      "nullable": [false, false, false, true, false, false]
    }
  },
  "de76984bac431ab8e341d3ffe8d0c90658c9950c0933d2632976a2c8567a620c": {
    "query": "\n        UPDATE exercises SET deleted_at = now() WHERE page_id = $1\n            ",
    "describe": {
      "columns": [],
      "parameters": {
        "Left": ["Uuid"]
      },
      "nullable": []
    }
  },
  "e2fe96906db5d05fa1a8b0aabc25e9027c386b349f11d4c26bcf7db1864af6cf": {
    "query": "\nselect max(p.order_number) as order_number\nfrom pages p\nwhere p.chapter_id = $1\n  and p.deleted_at is null;\n",
    "describe": {
      "columns": [
        {
          "ordinal": 0,
          "name": "order_number",
          "type_info": "Int4"
        }
      ],
      "parameters": {
        "Left": ["Uuid"]
      },
      "nullable": [null]
    }
  },
  "e3830011a3300188ea0d78ae8314ab328e25e91d1048c31ad1c76a75ca8fed10": {
    "query": "\nINSERT INTO exercise_tasks(id, exercise_slide_id, exercise_type, assignment, public_spec, private_spec, model_solution_spec)\nVALUES ($1, $2, $3, $4, $5, $6, $7)\nON CONFLICT (id) DO UPDATE\nSET exercise_slide_id=$2, exercise_type=$3, assignment=$4, public_spec=$5, private_spec=$6, deleted_at=NULL\nRETURNING id, exercise_type, assignment, private_spec;\n        ",
    "describe": {
      "columns": [
        {
          "ordinal": 0,
          "name": "id",
          "type_info": "Uuid"
        },
        {
          "ordinal": 1,
          "name": "exercise_type",
          "type_info": "Varchar"
        },
        {
          "ordinal": 2,
          "name": "assignment",
          "type_info": "Jsonb"
        },
        {
          "ordinal": 3,
          "name": "private_spec",
          "type_info": "Jsonb"
        }
      ],
      "parameters": {
        "Left": ["Uuid", "Uuid", "Varchar", "Jsonb", "Jsonb", "Jsonb", "Jsonb"]
      },
      "nullable": [false, false, false, true]
    }
  },
  "e4e5ef6ef0bbf4a234110b8dc2616b1a0483f511e0c6b9b04b9d7440486c3e07": {
    "query": "\nSELECT *\nFROM exercise_services\nWHERE deleted_at IS NULL\n",
    "describe": {
      "columns": [
        {
          "ordinal": 0,
          "name": "id",
          "type_info": "Uuid"
        },
        {
          "ordinal": 1,
          "name": "created_at",
          "type_info": "Timestamptz"
        },
        {
          "ordinal": 2,
          "name": "updated_at",
          "type_info": "Timestamptz"
        },
        {
          "ordinal": 3,
          "name": "deleted_at",
          "type_info": "Timestamptz"
        },
        {
          "ordinal": 4,
          "name": "name",
          "type_info": "Varchar"
        },
        {
          "ordinal": 5,
          "name": "slug",
          "type_info": "Varchar"
        },
        {
          "ordinal": 6,
          "name": "public_url",
          "type_info": "Varchar"
        },
        {
          "ordinal": 7,
          "name": "internal_url",
          "type_info": "Varchar"
        },
        {
          "ordinal": 8,
          "name": "max_reprocessing_submissions_at_once",
          "type_info": "Int4"
        }
      ],
      "parameters": {
        "Left": []
      },
      "nullable": [false, false, false, true, false, false, false, true, false]
    }
  },
  "e6f687f777bbf1f390fd79b39ebe2f71adc27844198a74a5370382ba150abb44": {
    "query": "\nUPDATE regradings\nSET regrading_started_at = CASE\n    WHEN regrading_started_at IS NULL THEN now()\n    ELSE regrading_started_at\n  END\nWHERE regrading_completed_at IS NULL\n  AND deleted_at IS NULL\nRETURNING id\n",
    "describe": {
      "columns": [
        {
          "ordinal": 0,
          "name": "id",
          "type_info": "Uuid"
        }
      ],
      "parameters": {
        "Left": []
      },
      "nullable": [false]
    }
  },
  "e966783963c11d6fa57df792d1bfff0dccf163f9cf5f474c1f3c724972229d4e": {
    "query": "\nSELECT *\nfrom chapters\nwhere id = $1;",
    "describe": {
      "columns": [
        {
          "ordinal": 0,
          "name": "id",
          "type_info": "Uuid"
        },
        {
          "ordinal": 1,
          "name": "name",
          "type_info": "Varchar"
        },
        {
          "ordinal": 2,
          "name": "course_id",
          "type_info": "Uuid"
        },
        {
          "ordinal": 3,
          "name": "chapter_number",
          "type_info": "Int4"
        },
        {
          "ordinal": 4,
          "name": "created_at",
          "type_info": "Timestamptz"
        },
        {
          "ordinal": 5,
          "name": "updated_at",
          "type_info": "Timestamptz"
        },
        {
          "ordinal": 6,
          "name": "deleted_at",
          "type_info": "Timestamptz"
        },
        {
          "ordinal": 7,
          "name": "front_page_id",
          "type_info": "Uuid"
        },
        {
          "ordinal": 8,
          "name": "opens_at",
          "type_info": "Timestamptz"
        },
        {
          "ordinal": 9,
          "name": "chapter_image_path",
          "type_info": "Varchar"
        },
        {
          "ordinal": 10,
          "name": "copied_from",
          "type_info": "Uuid"
        }
      ],
      "parameters": {
        "Left": ["Uuid"]
      },
      "nullable": [false, false, false, false, false, false, true, true, true, true, true]
    }
  },
  "eb1eeea17ea1b5dd169f8db54cd61c8e77627ffc4c82a40705e454c7148f54a3": {
    "query": "UPDATE pages SET content = $1 WHERE id = $2;",
    "describe": {
      "columns": [],
      "parameters": {
        "Left": ["Jsonb", "Uuid"]
      },
      "nullable": []
    }
  },
  "ec3d65896ad2eebc450b7e3fb5930fd49bcd8180ab388941c115ea4f951154b0": {
    "query": "\nINSERT INTO exercises(\n    id,\n    course_id,\n    name,\n    order_number,\n    page_id,\n    chapter_id\n  )\nVALUES ($1, $2, $3, $4, $5, $6) ON CONFLICT (id) DO\nUPDATE\nSET course_id = $2,\n  name = $3,\n  order_number = $4,\n  page_id = $5,\n  chapter_id = $6,\n  deleted_at = NULL\nRETURNING *;\n        ",
    "describe": {
      "columns": [
        {
          "ordinal": 0,
          "name": "id",
          "type_info": "Uuid"
        },
        {
          "ordinal": 1,
          "name": "created_at",
          "type_info": "Timestamptz"
        },
        {
          "ordinal": 2,
          "name": "updated_at",
          "type_info": "Timestamptz"
        },
        {
          "ordinal": 3,
          "name": "course_id",
          "type_info": "Uuid"
        },
        {
          "ordinal": 4,
          "name": "deleted_at",
          "type_info": "Timestamptz"
        },
        {
          "ordinal": 5,
          "name": "name",
          "type_info": "Varchar"
        },
        {
          "ordinal": 6,
          "name": "deadline",
          "type_info": "Timestamptz"
        },
        {
          "ordinal": 7,
          "name": "page_id",
          "type_info": "Uuid"
        },
        {
          "ordinal": 8,
          "name": "score_maximum",
          "type_info": "Int4"
        },
        {
          "ordinal": 9,
          "name": "order_number",
          "type_info": "Int4"
        },
        {
          "ordinal": 10,
          "name": "chapter_id",
          "type_info": "Uuid"
        },
        {
          "ordinal": 11,
          "name": "copied_from",
          "type_info": "Uuid"
        }
      ],
      "parameters": {
        "Left": ["Uuid", "Uuid", "Varchar", "Int4", "Uuid", "Uuid"]
      },
      "nullable": [false, false, false, false, true, false, true, false, false, false, false, true]
    }
  },
  "f0e5dafa6f335d3927f7e9170cb14ec0ea2ba3fedd34eaac3aaa39758473ceda": {
    "query": "\nINSERT INTO user_exercise_states (\n    user_id,\n    exercise_id,\n    course_instance_id,\n    selected_exercise_slide_id\n  )\nVALUES ($1, $2, $3, $4) ON CONFLICT (user_id, exercise_id, course_instance_id) DO\nUPDATE\nSET selected_exercise_slide_id = $4\n",
    "describe": {
      "columns": [],
      "parameters": {
        "Left": ["Uuid", "Uuid", "Uuid", "Uuid"]
      },
      "nullable": []
    }
  },
  "f2beb11b5e6318b712b0af9bd4fde454472ce8eda3612295b788958148a376b5": {
    "query": "SELECT *\nFROM email_templates\nWHERE id = $1\n  AND deleted_at IS NULL",
    "describe": {
      "columns": [
        {
          "ordinal": 0,
          "name": "id",
          "type_info": "Uuid"
        },
        {
          "ordinal": 1,
          "name": "created_at",
          "type_info": "Timestamptz"
        },
        {
          "ordinal": 2,
          "name": "updated_at",
          "type_info": "Timestamptz"
        },
        {
          "ordinal": 3,
          "name": "deleted_at",
          "type_info": "Timestamptz"
        },
        {
          "ordinal": 4,
          "name": "content",
          "type_info": "Jsonb"
        },
        {
          "ordinal": 5,
          "name": "name",
          "type_info": "Varchar"
        },
        {
          "ordinal": 6,
          "name": "subject",
          "type_info": "Varchar"
        },
        {
          "ordinal": 7,
          "name": "exercise_completions_threshold",
          "type_info": "Int4"
        },
        {
          "ordinal": 8,
          "name": "points_threshold",
          "type_info": "Int4"
        },
        {
          "ordinal": 9,
          "name": "course_instance_id",
          "type_info": "Uuid"
        }
      ],
      "parameters": {
        "Left": ["Uuid"]
      },
      "nullable": [false, false, false, true, true, false, true, true, true, false]
    }
  },
  "f344ce135ffc19dfbf4176348181e9a876c8ed92ec853f8c62d2350d80fa3e2f": {
    "query": "\nINSERT INTO roles (user_id, organization_id, course_id, role) VALUES ($1, $2, $3, $4) RETURNING id\n",
    "describe": {
      "columns": [
        {
          "ordinal": 0,
          "name": "id",
          "type_info": "Uuid"
        }
      ],
      "parameters": {
        "Left": [
          "Uuid",
          "Uuid",
          "Uuid",
          {
            "Custom": {
              "name": "user_role",
              "kind": {
                "Enum": ["admin", "assistant", "teacher", "reviewer"]
              }
            }
          }
        ]
      },
      "nullable": [false]
    }
  },
  "f4dfbd49766b87036e450b1ec67c42af7b0ddfd27420630d6d60a0284ffd5d82": {
    "query": "\nINSERT INTO exercise_slides (exercise_id, order_number)\nVALUES ($1, $2)\nRETURNING id;\n    ",
    "describe": {
      "columns": [
        {
          "ordinal": 0,
          "name": "id",
          "type_info": "Uuid"
        }
      ],
      "parameters": {
        "Left": ["Uuid", "Int4"]
      },
      "nullable": [false]
    }
  },
  "f782efea0a82ee30ae7f4f3df2af17005177e1ba08ebf88d8443e88afb97627a": {
    "query": "\nSELECT id,\n  created_at,\n  updated_at,\n  submission_id,\n  course_id,\n  exercise_id,\n  exercise_task_id,\n  grading_priority,\n  score_given,\n  grading_progress as \"grading_progress: _\",\n  user_points_update_strategy as \"user_points_update_strategy: _\",\n  unscaled_score_maximum,\n  unscaled_score_given,\n  grading_started_at,\n  grading_completed_at,\n  feedback_json,\n  feedback_text,\n  deleted_at\nFROM gradings\nWHERE id = $1\n",
    "describe": {
      "columns": [
        {
          "ordinal": 0,
          "name": "id",
          "type_info": "Uuid"
        },
        {
          "ordinal": 1,
          "name": "created_at",
          "type_info": "Timestamptz"
        },
        {
          "ordinal": 2,
          "name": "updated_at",
          "type_info": "Timestamptz"
        },
        {
          "ordinal": 3,
          "name": "submission_id",
          "type_info": "Uuid"
        },
        {
          "ordinal": 4,
          "name": "course_id",
          "type_info": "Uuid"
        },
        {
          "ordinal": 5,
          "name": "exercise_id",
          "type_info": "Uuid"
        },
        {
          "ordinal": 6,
          "name": "exercise_task_id",
          "type_info": "Uuid"
        },
        {
          "ordinal": 7,
          "name": "grading_priority",
          "type_info": "Int4"
        },
        {
          "ordinal": 8,
          "name": "score_given",
          "type_info": "Float4"
        },
        {
          "ordinal": 9,
          "name": "grading_progress: _",
          "type_info": {
            "Custom": {
              "name": "grading_progress",
              "kind": {
                "Enum": ["fully-graded", "pending", "pending-manual", "failed", "not-ready"]
              }
            }
          }
        },
        {
          "ordinal": 10,
          "name": "user_points_update_strategy: _",
          "type_info": {
            "Custom": {
              "name": "user_points_update_strategy",
              "kind": {
                "Enum": [
                  "can-add-points-but-cannot-remove-points",
                  "can-add-points-and-can-remove-points"
                ]
              }
            }
          }
        },
        {
          "ordinal": 11,
          "name": "unscaled_score_maximum",
          "type_info": "Int4"
        },
        {
          "ordinal": 12,
          "name": "unscaled_score_given",
          "type_info": "Float4"
        },
        {
          "ordinal": 13,
          "name": "grading_started_at",
          "type_info": "Timestamptz"
        },
        {
          "ordinal": 14,
          "name": "grading_completed_at",
          "type_info": "Timestamptz"
        },
        {
          "ordinal": 15,
          "name": "feedback_json",
          "type_info": "Jsonb"
        },
        {
          "ordinal": 16,
          "name": "feedback_text",
          "type_info": "Text"
        },
        {
          "ordinal": 17,
          "name": "deleted_at",
          "type_info": "Timestamptz"
        }
      ],
      "parameters": {
        "Left": ["Uuid"]
      },
      "nullable": [
        false,
        false,
        false,
        false,
        false,
        false,
        false,
        false,
        true,
        false,
        false,
        true,
        true,
        true,
        true,
        true,
        true,
        true
      ]
    }
  },
  "f7841567b90206f7d7aba83b520e1cb7933c33d203d9a1df88e3db961ab83681": {
    "query": "\nINSERT INTO email_templates (name, course_instance_id, subject)\nVALUES ($1, $2, $3)\nRETURNING *\n",
    "describe": {
      "columns": [
        {
          "ordinal": 0,
          "name": "id",
          "type_info": "Uuid"
        },
        {
          "ordinal": 1,
          "name": "created_at",
          "type_info": "Timestamptz"
        },
        {
          "ordinal": 2,
          "name": "updated_at",
          "type_info": "Timestamptz"
        },
        {
          "ordinal": 3,
          "name": "deleted_at",
          "type_info": "Timestamptz"
        },
        {
          "ordinal": 4,
          "name": "content",
          "type_info": "Jsonb"
        },
        {
          "ordinal": 5,
          "name": "name",
          "type_info": "Varchar"
        },
        {
          "ordinal": 6,
          "name": "subject",
          "type_info": "Varchar"
        },
        {
          "ordinal": 7,
          "name": "exercise_completions_threshold",
          "type_info": "Int4"
        },
        {
          "ordinal": 8,
          "name": "points_threshold",
          "type_info": "Int4"
        },
        {
          "ordinal": 9,
          "name": "course_instance_id",
          "type_info": "Uuid"
        }
      ],
      "parameters": {
        "Left": ["Varchar", "Uuid", "Varchar"]
      },
      "nullable": [false, false, false, true, true, false, true, true, true, false]
    }
  },
  "f8ef09f81ca6d7912306640c0789b9aa8eee7fcf682c433b782e42582c362f0b": {
    "query": "\nSELECT *\nFROM exercise_services\nWHERE id = $1\n  ",
    "describe": {
      "columns": [
        {
          "ordinal": 0,
          "name": "id",
          "type_info": "Uuid"
        },
        {
          "ordinal": 1,
          "name": "created_at",
          "type_info": "Timestamptz"
        },
        {
          "ordinal": 2,
          "name": "updated_at",
          "type_info": "Timestamptz"
        },
        {
          "ordinal": 3,
          "name": "deleted_at",
          "type_info": "Timestamptz"
        },
        {
          "ordinal": 4,
          "name": "name",
          "type_info": "Varchar"
        },
        {
          "ordinal": 5,
          "name": "slug",
          "type_info": "Varchar"
        },
        {
          "ordinal": 6,
          "name": "public_url",
          "type_info": "Varchar"
        },
        {
          "ordinal": 7,
          "name": "internal_url",
          "type_info": "Varchar"
        },
        {
          "ordinal": 8,
          "name": "max_reprocessing_submissions_at_once",
          "type_info": "Int4"
        }
      ],
      "parameters": {
        "Left": ["Uuid"]
      },
      "nullable": [false, false, false, true, false, false, false, true, false]
    }
  },
  "fca8672f757656db6332543f9d4351224a1218c4387310e9447e70dad48af7cf": {
    "query": "SELECT course_id from chapters where id = $1",
    "describe": {
      "columns": [
        {
          "ordinal": 0,
          "name": "course_id",
          "type_info": "Uuid"
        }
      ],
      "parameters": {
        "Left": ["Uuid"]
      },
      "nullable": [false]
    }
  },
  "fefaaa5c5e1de08eb78712713351fe1623b3a9b9a9e416bfd8135c4d571cb4fb": {
    "query": "\nselect max(p.order_number) as order_number\nfrom pages p\nwhere p.course_id = $1\n  and p.chapter_id is null\n  and p.deleted_at is null;\n",
    "describe": {
      "columns": [
        {
          "ordinal": 0,
          "name": "order_number",
          "type_info": "Int4"
        }
      ],
      "parameters": {
        "Left": ["Uuid"]
      },
      "nullable": [null]
    }
  },
  "ffceb3f0780f56e249bcc6983105d897534b65d8fc362fc56ea275d45661e617": {
    "query": "\nUPDATE playground_examples\nSET updated_at = now(),\n  name = $1,\n  url = $2,\n  width = $3,\n  data = $4\nWHERE id = $5\nRETURNING *;\n    ",
    "describe": {
      "columns": [
        {
          "ordinal": 0,
          "name": "id",
          "type_info": "Uuid"
        },
        {
          "ordinal": 1,
          "name": "created_at",
          "type_info": "Timestamptz"
        },
        {
          "ordinal": 2,
          "name": "updated_at",
          "type_info": "Timestamptz"
        },
        {
          "ordinal": 3,
          "name": "deleted_at",
          "type_info": "Timestamptz"
        },
        {
          "ordinal": 4,
          "name": "name",
          "type_info": "Varchar"
        },
        {
          "ordinal": 5,
          "name": "url",
          "type_info": "Varchar"
        },
        {
          "ordinal": 6,
          "name": "width",
          "type_info": "Int4"
        },
        {
          "ordinal": 7,
          "name": "data",
          "type_info": "Jsonb"
        }
      ],
      "parameters": {
        "Left": ["Varchar", "Varchar", "Int4", "Jsonb", "Uuid"]
      },
      "nullable": [false, false, false, true, false, false, false, false]
    }
  }
}<|MERGE_RESOLUTION|>--- conflicted
+++ resolved
@@ -1395,76 +1395,6 @@
       "nullable": [false, false, false, false, false, false, false, false, false]
     }
   },
-<<<<<<< HEAD
-=======
-  "2279c575464d39a9a4fa338b3d839de39e68c2453dd51b544f6459ab0f72b238": {
-    "query": "\nSELECT id,\n  created_at,\n  updated_at,\n  deleted_at,\n  course_id,\n  starts_at,\n  ends_at,\n  name,\n  description,\n  variant_status as \"variant_status: VariantStatus\"\nFROM course_instances\nWHERE course_id = $1\n  AND deleted_at IS NULL;\n        ",
-    "describe": {
-      "columns": [
-        {
-          "ordinal": 0,
-          "name": "id",
-          "type_info": "Uuid"
-        },
-        {
-          "ordinal": 1,
-          "name": "created_at",
-          "type_info": "Timestamptz"
-        },
-        {
-          "ordinal": 2,
-          "name": "updated_at",
-          "type_info": "Timestamptz"
-        },
-        {
-          "ordinal": 3,
-          "name": "deleted_at",
-          "type_info": "Timestamptz"
-        },
-        {
-          "ordinal": 4,
-          "name": "course_id",
-          "type_info": "Uuid"
-        },
-        {
-          "ordinal": 5,
-          "name": "starts_at",
-          "type_info": "Timestamptz"
-        },
-        {
-          "ordinal": 6,
-          "name": "ends_at",
-          "type_info": "Timestamptz"
-        },
-        {
-          "ordinal": 7,
-          "name": "name",
-          "type_info": "Varchar"
-        },
-        {
-          "ordinal": 8,
-          "name": "description",
-          "type_info": "Varchar"
-        },
-        {
-          "ordinal": 9,
-          "name": "variant_status: VariantStatus",
-          "type_info": {
-            "Custom": {
-              "name": "variant_status",
-              "kind": {
-                "Enum": ["draft", "upcoming", "active", "ended"]
-              }
-            }
-          }
-        }
-      ],
-      "parameters": {
-        "Left": ["Uuid"]
-      },
-      "nullable": [false, false, false, true, false, true, true, true, true, false]
-    }
-  },
   "233b408cdc9efaefd3544c542713caca932e91a94851f8556e1fca2cc4bd16c9": {
     "query": "\nSELECT et.id,\n  et.exercise_slide_id,\n  et.private_spec,\n  et.public_spec,\n  et.model_solution_spec\nfrom exercise_tasks et\n  JOIN exercise_slides es ON (es.id = et.exercise_slide_id)\n  JOIN exercises e ON (es.exercise_id = e.id)\nWHERE page_id = $1\n        ",
     "describe": {
@@ -1501,7 +1431,6 @@
       "nullable": [false, false, true, true, true]
     }
   },
->>>>>>> 20a23ac8
   "2395ca73bcdd330e31c0d42fdf6ec062602d06d67ce40ffcf1b71fd90982b2f7": {
     "query": "\n  INSERT INTO\n    submissions(exercise_task_id, data_json, exercise_id, course_id, user_id, course_instance_id)\n  VALUES($1, $2, $3, $4, $5, $6)\n  RETURNING *\n          ",
     "describe": {
@@ -4206,7 +4135,16 @@
       "nullable": [false, false, false, true, true, false, true, true, true, false]
     }
   },
-<<<<<<< HEAD
+  "8492979938e25727c88d0aa43f2def59b6d913247be736fd18d03ba7e9a7973a": {
+    "query": "\nUPDATE exercise_slides\nSET deleted_at = now()\nWHERE exercise_id IN (\n    SELECT id\n    FROM exercises\n    WHERE page_id = $1\n  );\n        ",
+    "describe": {
+      "columns": [],
+      "parameters": {
+        "Left": ["Uuid"]
+      },
+      "nullable": []
+    }
+  },
   "84c1d6a15440bbd0372556fc13c42779b5525614dbe3be79ca3cfd31acb4d039": {
     "query": "\nINSERT INTO course_instances (id, course_id, name, variant_status, teacher_in_charge_name, teacher_in_charge_email, support_email)\nVALUES ($1, $2, $3, $4, $5, $6, $7)\nRETURNING id,\n  created_at,\n  updated_at,\n  deleted_at,\n  course_id,\n  starts_at,\n  ends_at,\n  name,\n  description,\n  variant_status AS \"variant_status: VariantStatus\",\n  teacher_in_charge_name,\n  teacher_in_charge_email,\n  support_email\n",
     "describe": {
@@ -4317,16 +4255,6 @@
         false,
         true
       ]
-=======
-  "8492979938e25727c88d0aa43f2def59b6d913247be736fd18d03ba7e9a7973a": {
-    "query": "\nUPDATE exercise_slides\nSET deleted_at = now()\nWHERE exercise_id IN (\n    SELECT id\n    FROM exercises\n    WHERE page_id = $1\n  );\n        ",
-    "describe": {
-      "columns": [],
-      "parameters": {
-        "Left": ["Uuid"]
-      },
-      "nullable": []
->>>>>>> 20a23ac8
     }
   },
   "852a2e8b28b656b8e676b846827ea1244ca82ff1dfe59676b8933ed03022924f": {
@@ -5439,8 +5367,6 @@
       "nullable": [false, false, false, true, false, false, false, true, false]
     }
   },
-<<<<<<< HEAD
-=======
   "a3752e5a87b4ce3da83996bee95c34a6addfed46a69b54112655e4e8d4734314": {
     "query": "\nINSERT INTO exercise_tasks (\n    id,\n    exercise_slide_id,\n    exercise_type,\n    assignment,\n    private_spec,\n    spec_file_id,\n    public_spec,\n    model_solution_spec,\n    copied_from\n  )\nSELECT uuid_generate_v5($1, id::text),\n  uuid_generate_v5($1, exercise_slide_id::text),\n  exercise_type,\n  assignment,\n  private_spec,\n  spec_file_id,\n  public_spec,\n  model_solution_spec,\n  id\nFROM exercise_tasks\nWHERE exercise_slide_id IN (\n    SELECT s.id\n    FROM exercise_slides s\n      JOIN exercises e ON (e.id = s.exercise_id)\n    WHERE e.course_id = $2\n  );\n    ",
     "describe": {
@@ -5451,75 +5377,6 @@
       "nullable": []
     }
   },
-  "a51766ca7b16105c7a592aceb358f4fcc2a3a332a97040daf464f03e9925d269": {
-    "query": "\nSELECT i.id,\n  i.created_at,\n  i.updated_at,\n  i.deleted_at,\n  i.course_id,\n  i.starts_at,\n  i.ends_at,\n  i.name,\n  i.description,\n  i.variant_status AS \"variant_status: VariantStatus\"\nFROM course_instances i\n  JOIN course_instance_enrollments ie ON (i.id = ie.course_id)\nWHERE i.course_id = $1\n  AND i.deleted_at IS NULL\n  AND ie.user_id = $2\n  AND ie.deleted_at IS NULL\nORDER BY ie.created_at DESC;\n    ",
-    "describe": {
-      "columns": [
-        {
-          "ordinal": 0,
-          "name": "id",
-          "type_info": "Uuid"
-        },
-        {
-          "ordinal": 1,
-          "name": "created_at",
-          "type_info": "Timestamptz"
-        },
-        {
-          "ordinal": 2,
-          "name": "updated_at",
-          "type_info": "Timestamptz"
-        },
-        {
-          "ordinal": 3,
-          "name": "deleted_at",
-          "type_info": "Timestamptz"
-        },
-        {
-          "ordinal": 4,
-          "name": "course_id",
-          "type_info": "Uuid"
-        },
-        {
-          "ordinal": 5,
-          "name": "starts_at",
-          "type_info": "Timestamptz"
-        },
-        {
-          "ordinal": 6,
-          "name": "ends_at",
-          "type_info": "Timestamptz"
-        },
-        {
-          "ordinal": 7,
-          "name": "name",
-          "type_info": "Varchar"
-        },
-        {
-          "ordinal": 8,
-          "name": "description",
-          "type_info": "Varchar"
-        },
-        {
-          "ordinal": 9,
-          "name": "variant_status: VariantStatus",
-          "type_info": {
-            "Custom": {
-              "name": "variant_status",
-              "kind": {
-                "Enum": ["draft", "upcoming", "active", "ended"]
-              }
-            }
-          }
-        }
-      ],
-      "parameters": {
-        "Left": ["Uuid", "Uuid"]
-      },
-      "nullable": [false, false, false, true, false, true, true, true, true, false]
-    }
-  },
->>>>>>> 20a23ac8
   "a564b4d932be98839ba4902d318c21812fbf46b9e97c8e097a3a28fc4d10d682": {
     "query": "\nUPDATE chapters\nSET front_page_id = uuid_generate_v5(course_id, front_page_id::text)\nWHERE course_id = $1\n    AND front_page_id IS NOT NULL;\n        ",
     "describe": {
@@ -5640,6 +5497,47 @@
       "nullable": [false, false, false, false, false, true, false, null, false, true, false]
     }
   },
+  "a963c734bc1f9c48be192fa5c8537d461c9ded7412268b17b64085e4f44b174a": {
+    "query": "\nSELECT *\nFROM exercise_slides\nWHERE id = $1\n  AND deleted_at IS NULL;\n    ",
+    "describe": {
+      "columns": [
+        {
+          "ordinal": 0,
+          "name": "id",
+          "type_info": "Uuid"
+        },
+        {
+          "ordinal": 1,
+          "name": "created_at",
+          "type_info": "Timestamptz"
+        },
+        {
+          "ordinal": 2,
+          "name": "updated_at",
+          "type_info": "Timestamptz"
+        },
+        {
+          "ordinal": 3,
+          "name": "deleted_at",
+          "type_info": "Timestamptz"
+        },
+        {
+          "ordinal": 4,
+          "name": "exercise_id",
+          "type_info": "Uuid"
+        },
+        {
+          "ordinal": 5,
+          "name": "order_number",
+          "type_info": "Int4"
+        }
+      ],
+      "parameters": {
+        "Left": ["Uuid"]
+      },
+      "nullable": [false, false, false, true, false, false]
+    }
+  },
   "a9978d50c6e87eb0cb02e4ba7841fbfc165db25ad0038bcb41cfd1d48f643e49": {
     "query": "\nSELECT id,\n  created_at,\n  updated_at,\n  deleted_at,\n  course_id,\n  starts_at,\n  ends_at,\n  name,\n  description,\n  variant_status AS \"variant_status: VariantStatus\",\n  teacher_in_charge_name,\n  teacher_in_charge_email,\n  support_email\nFROM course_instances\nWHERE id = $1\n  AND deleted_at IS NULL;\n    ",
     "describe": {
@@ -5720,7 +5618,6 @@
       "parameters": {
         "Left": ["Uuid"]
       },
-<<<<<<< HEAD
       "nullable": [
         false,
         false,
@@ -5736,50 +5633,6 @@
         false,
         true
       ]
-=======
-      "nullable": [false, false, false, false, false, true, false, null, false, true, false]
-    }
-  },
-  "a963c734bc1f9c48be192fa5c8537d461c9ded7412268b17b64085e4f44b174a": {
-    "query": "\nSELECT *\nFROM exercise_slides\nWHERE id = $1\n  AND deleted_at IS NULL;\n    ",
-    "describe": {
-      "columns": [
-        {
-          "ordinal": 0,
-          "name": "id",
-          "type_info": "Uuid"
-        },
-        {
-          "ordinal": 1,
-          "name": "created_at",
-          "type_info": "Timestamptz"
-        },
-        {
-          "ordinal": 2,
-          "name": "updated_at",
-          "type_info": "Timestamptz"
-        },
-        {
-          "ordinal": 3,
-          "name": "deleted_at",
-          "type_info": "Timestamptz"
-        },
-        {
-          "ordinal": 4,
-          "name": "exercise_id",
-          "type_info": "Uuid"
-        },
-        {
-          "ordinal": 5,
-          "name": "order_number",
-          "type_info": "Int4"
-        }
-      ],
-      "parameters": {
-        "Left": ["Uuid"]
-      },
-      "nullable": [false, false, false, true, false, false]
->>>>>>> 20a23ac8
     }
   },
   "a9e271cada9f2f343a30090ab395a3a921c69ae488694b9cf483dfffa9920d75": {
@@ -6150,7 +6003,42 @@
       "nullable": [false, false, false, true, false, false, false, false]
     }
   },
-<<<<<<< HEAD
+  "b434c9433f82406cd24196e0835b739256309e9da9a28dd99ae055693fbc0aa3": {
+    "query": "\nSELECT t.id,\n  t.exercise_slide_id,\n  t.exercise_type,\n  t.assignment,\n  t.public_spec\nFROM exercise_tasks t\n  JOIN exercise_slides s ON (t.exercise_slide_id = s.id)\nWHERE s.exercise_id = $1\n  AND s.deleted_at IS NULL\n  AND t.deleted_at IS NULL\nORDER BY random();\n        ",
+    "describe": {
+      "columns": [
+        {
+          "ordinal": 0,
+          "name": "id",
+          "type_info": "Uuid"
+        },
+        {
+          "ordinal": 1,
+          "name": "exercise_slide_id",
+          "type_info": "Uuid"
+        },
+        {
+          "ordinal": 2,
+          "name": "exercise_type",
+          "type_info": "Varchar"
+        },
+        {
+          "ordinal": 3,
+          "name": "assignment",
+          "type_info": "Jsonb"
+        },
+        {
+          "ordinal": 4,
+          "name": "public_spec",
+          "type_info": "Jsonb"
+        }
+      ],
+      "parameters": {
+        "Left": ["Uuid"]
+      },
+      "nullable": [false, false, false, false, true]
+    }
+  },
   "b9159ddd17dc391f0bd7b726633dff02d1530aa2b0b270b4947d749442850451": {
     "query": "UPDATE chapters SET front_page_id = $1 WHERE id = $2",
     "describe": {
@@ -6163,17 +6051,12 @@
   },
   "b988de59221dbe4350dcccadf9e80e782365d6526188dc5a6b14ed2581ca1314": {
     "query": "\nINSERT INTO users (email)\nVALUES ($1)\nRETURNING id\n",
-=======
-  "b434c9433f82406cd24196e0835b739256309e9da9a28dd99ae055693fbc0aa3": {
-    "query": "\nSELECT t.id,\n  t.exercise_slide_id,\n  t.exercise_type,\n  t.assignment,\n  t.public_spec\nFROM exercise_tasks t\n  JOIN exercise_slides s ON (t.exercise_slide_id = s.id)\nWHERE s.exercise_id = $1\n  AND s.deleted_at IS NULL\n  AND t.deleted_at IS NULL\nORDER BY random();\n        ",
->>>>>>> 20a23ac8
-    "describe": {
-      "columns": [
-        {
-          "ordinal": 0,
-          "name": "id",
-          "type_info": "Uuid"
-<<<<<<< HEAD
+    "describe": {
+      "columns": [
+        {
+          "ordinal": 0,
+          "name": "id",
+          "type_info": "Uuid"
         }
       ],
       "parameters": {
@@ -6184,38 +6067,6 @@
   },
   "bb42fcccdd54977c0bfd6109c6ddf2218d274e79d925468036e219e6a10f3a57": {
     "query": "\nSELECT i.id,\n  i.created_at,\n  i.updated_at,\n  i.deleted_at,\n  i.course_id,\n  i.starts_at,\n  i.ends_at,\n  i.name,\n  i.description,\n  i.variant_status AS \"variant_status: VariantStatus\",\n  i.teacher_in_charge_name,\n  i.teacher_in_charge_email,\n  i.support_email\nFROM user_course_settings ucs\n  JOIN course_instances i ON (ucs.current_course_instance_id = i.id)\nWHERE ucs.user_id = $1\n  AND ucs.current_course_id = $2\n  AND ucs.deleted_at IS NULL;\n    ",
-=======
-        },
-        {
-          "ordinal": 1,
-          "name": "exercise_slide_id",
-          "type_info": "Uuid"
-        },
-        {
-          "ordinal": 2,
-          "name": "exercise_type",
-          "type_info": "Varchar"
-        },
-        {
-          "ordinal": 3,
-          "name": "assignment",
-          "type_info": "Jsonb"
-        },
-        {
-          "ordinal": 4,
-          "name": "public_spec",
-          "type_info": "Jsonb"
-        }
-      ],
-      "parameters": {
-        "Left": ["Uuid"]
-      },
-      "nullable": [false, false, false, false, true]
-    }
-  },
-  "b4f5a52e896eba983c4002aa6c4ad7b6560079a8b7573c43315562e8bd3fb03b": {
-    "query": "\nSELECT id,\n  created_at,\n  updated_at,\n  deleted_at,\n  course_id,\n  starts_at,\n  ends_at,\n  name,\n  description,\n  variant_status AS \"variant_status: VariantStatus\"\nFROM course_instances\nWHERE id = $1\n  AND deleted_at IS NULL;\n    ",
->>>>>>> 20a23ac8
     "describe": {
       "columns": [
         {
