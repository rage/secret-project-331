{
  "db": "PostgreSQL",
  "00f3f7096674aa5bc7faeebac5406f9259a72172cb63f1cd415da4519c783fe7": {
    "query": "\nUPDATE chapters SET front_page_id = $1 WHERE id = $2 RETURNING *\n        ",
    "describe": {
      "columns": [
        {
          "ordinal": 0,
          "name": "id",
          "type_info": "Uuid"
        },
        {
          "ordinal": 1,
          "name": "name",
          "type_info": "Varchar"
        },
        {
          "ordinal": 2,
          "name": "course_id",
          "type_info": "Uuid"
        },
        {
          "ordinal": 3,
          "name": "chapter_number",
          "type_info": "Int4"
        },
        {
          "ordinal": 4,
          "name": "created_at",
          "type_info": "Timestamptz"
        },
        {
          "ordinal": 5,
          "name": "updated_at",
          "type_info": "Timestamptz"
        },
        {
          "ordinal": 6,
          "name": "deleted_at",
          "type_info": "Timestamptz"
        },
        {
          "ordinal": 7,
          "name": "front_page_id",
          "type_info": "Uuid"
        }
      ],
      "parameters": {
        "Left": ["Uuid", "Uuid"]
      },
      "nullable": [false, false, false, false, false, false, true, true]
    }
  },
  "02ff83f40b183e7295450f84a7327cf545fa5f357451097c7afb35db5a4b6f2a": {
    "query": "\nSELECT counts.*, exercises.name exercise_name\n    FROM (\n        SELECT exercise_id, count(*)::integer count\n        FROM submissions\n        WHERE course_id = $1\n        GROUP BY exercise_id\n    ) counts\n    JOIN exercises ON (counts.exercise_id = exercises.id);\n          ",
    "describe": {
      "columns": [
        {
          "ordinal": 0,
          "name": "exercise_id",
          "type_info": "Uuid"
        },
        {
          "ordinal": 1,
          "name": "count",
          "type_info": "Int4"
        },
        {
          "ordinal": 2,
          "name": "exercise_name",
          "type_info": "Varchar"
        }
      ],
      "parameters": {
        "Left": ["Uuid"]
      },
      "nullable": [true, true, true]
    }
  },
  "031debbf29a4fcdab5b81276f6323a36382c51fe794009200af1f929d3874654": {
    "query": "\n    SELECT id from exercises WHERE page_id = $1\n        ",
    "describe": {
      "columns": [
        {
          "ordinal": 0,
          "name": "id",
          "type_info": "Uuid"
        }
      ],
      "parameters": {
        "Left": ["Uuid"]
      },
      "nullable": [false]
    }
  },
  "07ff6c440bb184c682c8095f73537a51399aff014e77485afa80dcde0268607f": {
    "query": "\nUPDATE chapters SET front_page_id = $1 WHERE id = $2\n        ",
    "describe": {
      "columns": [],
      "parameters": {
        "Left": ["Uuid", "Uuid"]
      },
      "nullable": []
    }
  },
  "17ac831ff424d02bd7609c76c190768ef00265bf144ab61459e11f1b7179b660": {
    "query": "SELECT * FROM organizations WHERE deleted_at IS NULL;",
    "describe": {
      "columns": [
        {
          "ordinal": 0,
          "name": "id",
          "type_info": "Uuid"
        },
        {
          "ordinal": 1,
          "name": "name",
          "type_info": "Varchar"
        },
        {
          "ordinal": 2,
          "name": "created_at",
          "type_info": "Timestamptz"
        },
        {
          "ordinal": 3,
          "name": "updated_at",
          "type_info": "Timestamptz"
        },
        {
          "ordinal": 4,
          "name": "deleted_at",
          "type_info": "Timestamptz"
        },
        {
          "ordinal": 5,
          "name": "slug",
          "type_info": "Varchar"
        }
      ],
      "parameters": {
        "Left": []
      },
      "nullable": [false, false, false, false, true, false]
    }
  },
  "1d480cfbf4a9dc142a798a9bacd391dd6c8c98df5c694697eee44162cbb2c95b": {
    "query": "SELECT COUNT(*) as count FROM submissions WHERE exercise_id = $1",
    "describe": {
      "columns": [
        {
          "ordinal": 0,
          "name": "count",
          "type_info": "Int8"
        }
      ],
      "parameters": {
        "Left": ["Uuid"]
      },
      "nullable": [null]
    }
  },
  "1daa6a64b96d07871fcd53657c9b31c9901c13391c1a83ad214e8365d8fcd00c": {
    "query": "SELECT course_id FROM exercises WHERE id = $1;",
    "describe": {
      "columns": [
        {
          "ordinal": 0,
          "name": "course_id",
          "type_info": "Uuid"
        }
      ],
      "parameters": {
        "Left": [
          "Uuid"
        ]
      },
      "nullable": [
        false
      ]
    }
  },
  "216274644eb91791c11037c6ce36bed38f64b1e3be53585ddce293db048a3513": {
    "query": "\nUPDATE pages\nSET\n    content = $2,\n    url_path = $3,\n    title = $4,\n    chapter_id = $5\nWHERE id = $1\nRETURNING *\n            ",
    "describe": {
      "columns": [
        {
          "ordinal": 0,
          "name": "id",
          "type_info": "Uuid"
        },
        {
          "ordinal": 1,
          "name": "created_at",
          "type_info": "Timestamptz"
        },
        {
          "ordinal": 2,
          "name": "updated_at",
          "type_info": "Timestamptz"
        },
        {
          "ordinal": 3,
          "name": "course_id",
          "type_info": "Uuid"
        },
        {
          "ordinal": 4,
          "name": "content",
          "type_info": "Jsonb"
        },
        {
          "ordinal": 5,
          "name": "url_path",
          "type_info": "Varchar"
        },
        {
          "ordinal": 6,
          "name": "title",
          "type_info": "Varchar"
        },
        {
          "ordinal": 7,
          "name": "deleted_at",
          "type_info": "Timestamptz"
        },
        {
          "ordinal": 8,
          "name": "chapter_id",
          "type_info": "Uuid"
        },
        {
          "ordinal": 9,
          "name": "order_number",
          "type_info": "Int4"
        }
      ],
      "parameters": {
        "Left": ["Uuid", "Jsonb", "Varchar", "Varchar", "Uuid"]
      },
<<<<<<< HEAD
      "nullable": [
        false,
        false,
        false,
        false,
        false,
        false,
        false,
        true,
        true,
        false
      ]
=======
      "nullable": [false, false, false, false, false, false, false, true, true]
>>>>>>> fa481452
    }
  },
  "2435b3f81b4db4a7dcc1a040f0f69d0e804f1ed1d5ef53b1306d64e40f23d019": {
    "query": "\nSELECT *\nFROM pages\nWHERE chapter_id = $1\n  AND deleted_at IS NULL\n        ",
    "describe": {
      "columns": [
        {
          "ordinal": 0,
          "name": "id",
          "type_info": "Uuid"
        },
        {
          "ordinal": 1,
          "name": "created_at",
          "type_info": "Timestamptz"
        },
        {
          "ordinal": 2,
          "name": "updated_at",
          "type_info": "Timestamptz"
        },
        {
          "ordinal": 3,
          "name": "course_id",
          "type_info": "Uuid"
        },
        {
          "ordinal": 4,
          "name": "content",
          "type_info": "Jsonb"
        },
        {
          "ordinal": 5,
          "name": "url_path",
          "type_info": "Varchar"
        },
        {
          "ordinal": 6,
          "name": "title",
          "type_info": "Varchar"
        },
        {
          "ordinal": 7,
          "name": "deleted_at",
          "type_info": "Timestamptz"
        },
        {
          "ordinal": 8,
          "name": "chapter_id",
          "type_info": "Uuid"
        },
        {
          "ordinal": 9,
          "name": "order_number",
          "type_info": "Int4"
        }
      ],
      "parameters": {
        "Left": ["Uuid"]
      },
<<<<<<< HEAD
      "nullable": [
        false,
        false,
        false,
        false,
        false,
        false,
        false,
        true,
        true,
        false
      ]
=======
      "nullable": [false, false, false, false, false, false, false, true, true]
>>>>>>> fa481452
    }
  },
  "28d85f709ff96819aec1e135cef78a3f2674c747c3b1140c7857c85f5facff56": {
    "query": "\n    INSERT INTO\n      chapters(name, course_id, chapter_number)\n    VALUES($1, $2, $3)\n    RETURNING *\n            ",
    "describe": {
      "columns": [
        {
          "ordinal": 0,
          "name": "id",
          "type_info": "Uuid"
        },
        {
          "ordinal": 1,
          "name": "name",
          "type_info": "Varchar"
        },
        {
          "ordinal": 2,
          "name": "course_id",
          "type_info": "Uuid"
        },
        {
          "ordinal": 3,
          "name": "chapter_number",
          "type_info": "Int4"
        },
        {
          "ordinal": 4,
          "name": "created_at",
          "type_info": "Timestamptz"
        },
        {
          "ordinal": 5,
          "name": "updated_at",
          "type_info": "Timestamptz"
        },
        {
          "ordinal": 6,
          "name": "deleted_at",
          "type_info": "Timestamptz"
        },
        {
          "ordinal": 7,
          "name": "front_page_id",
          "type_info": "Uuid"
        }
      ],
      "parameters": {
        "Left": ["Varchar", "Uuid", "Int4"]
      },
      "nullable": [false, false, false, false, false, false, true, true]
    }
  },
  "2edca259dbf1d56f1473cb0587b75dcd1888d4fe7c2599df3d69c5d394902001": {
    "query": "\n        UPDATE exercise_items SET deleted_at = now() WHERE exercise_id IN (SELECT id FROM exercises WHERE page_id = $1)\n            ",
    "describe": {
      "columns": [],
      "parameters": {
        "Left": ["Uuid"]
      },
      "nullable": []
    }
  },
  "36578c1a1be112ab9d9f49eea1c69240309c9bf83e6a4b98237e687d1fa04b92": {
    "query": "SELECT course_id FROM pages WHERE id = $1",
    "describe": {
      "columns": [
        {
          "ordinal": 0,
          "name": "course_id",
          "type_info": "Uuid"
        }
      ],
      "parameters": {
        "Left": [
          "Uuid"
        ]
      },
      "nullable": [
        false
      ]
    }
  },
  "3fe37166761219fc5d832aff78c2ae81f963c9b1fa42ac8519e80bc436c54200": {
    "query": "SELECT * FROM pages WHERE course_id = $1 AND deleted_at IS NULL;",
    "describe": {
      "columns": [
        {
          "ordinal": 0,
          "name": "id",
          "type_info": "Uuid"
        },
        {
          "ordinal": 1,
          "name": "created_at",
          "type_info": "Timestamptz"
        },
        {
          "ordinal": 2,
          "name": "updated_at",
          "type_info": "Timestamptz"
        },
        {
          "ordinal": 3,
          "name": "course_id",
          "type_info": "Uuid"
        },
        {
          "ordinal": 4,
          "name": "content",
          "type_info": "Jsonb"
        },
        {
          "ordinal": 5,
          "name": "url_path",
          "type_info": "Varchar"
        },
        {
          "ordinal": 6,
          "name": "title",
          "type_info": "Varchar"
        },
        {
          "ordinal": 7,
          "name": "deleted_at",
          "type_info": "Timestamptz"
        },
        {
          "ordinal": 8,
          "name": "chapter_id",
          "type_info": "Uuid"
        },
        {
          "ordinal": 9,
          "name": "order_number",
          "type_info": "Int4"
        }
      ],
      "parameters": {
        "Left": ["Uuid"]
      },
<<<<<<< HEAD
      "nullable": [
        false,
        false,
        false,
        false,
        false,
        false,
        false,
        true,
        true,
        false
      ]
=======
      "nullable": [false, false, false, false, false, false, false, true, true]
>>>>>>> fa481452
    }
  },
  "45a3380b45f6c12e86e8ed31d0e2c7490f2487c08d6cedc711cecabc0fbf6af7": {
    "query": "\nUPDATE courses\n    SET deleted_at = now()\nWHERE\n    id = $1\nRETURNING *\n    ",
    "describe": {
      "columns": [
        {
          "ordinal": 0,
          "name": "id",
          "type_info": "Uuid"
        },
        {
          "ordinal": 1,
          "name": "name",
          "type_info": "Varchar"
        },
        {
          "ordinal": 2,
          "name": "created_at",
          "type_info": "Timestamptz"
        },
        {
          "ordinal": 3,
          "name": "updated_at",
          "type_info": "Timestamptz"
        },
        {
          "ordinal": 4,
          "name": "organization_id",
          "type_info": "Uuid"
        },
        {
          "ordinal": 5,
          "name": "deleted_at",
          "type_info": "Timestamptz"
        },
        {
          "ordinal": 6,
          "name": "slug",
          "type_info": "Varchar"
        }
      ],
      "parameters": {
        "Left": ["Uuid"]
      },
      "nullable": [false, false, false, false, false, true, false]
    }
  },
  "4bcf93034b7f1e2a30d12f895c2e8c394094dd5b057cbbd89a5715ad9518ef9d": {
    "query": "\n  UPDATE exercises\n  SET deleted_at = now()\n  WHERE page_id = $1\n          ",
    "describe": {
      "columns": [],
      "parameters": {
        "Left": ["Uuid"]
      },
      "nullable": []
    }
  },
  "52ae03032dfd2643411bec959f888efa0abed9cc1046b603870c16adee2fc198": {
    "query": "SELECT id, exercise_id, exercise_type, assignment, public_spec FROM exercise_items WHERE exercise_id = $1 AND deleted_at IS NULL ORDER BY random();",
    "describe": {
      "columns": [
        {
          "ordinal": 0,
          "name": "id",
          "type_info": "Uuid"
        },
        {
          "ordinal": 1,
          "name": "exercise_id",
          "type_info": "Uuid"
        },
        {
          "ordinal": 2,
          "name": "exercise_type",
          "type_info": "Varchar"
        },
        {
          "ordinal": 3,
          "name": "assignment",
          "type_info": "Jsonb"
        },
        {
          "ordinal": 4,
          "name": "public_spec",
          "type_info": "Jsonb"
        }
      ],
      "parameters": {
        "Left": ["Uuid"]
      },
      "nullable": [false, false, false, false, true]
    }
  },
  "57ffb868215b4171d67c2328e13526b333f28227a25431752887c846398e5987": {
    "query": "\nINSERT INTO\n  users (id)\nVALUES($1)\nON CONFLICT(id) DO NOTHING;\n          ",
    "describe": {
      "columns": [],
      "parameters": {
        "Left": ["Uuid"]
      },
      "nullable": []
    }
  },
  "5b50658c54be97bcf0f0f82cbdc9488a7e7e7bcf1590be15076f2bf0c7ab2c0e": {
    "query": "\nINSERT INTO exercise_items(id, exercise_id, exercise_type, assignment, public_spec, private_spec)\nVALUES ($1, $2, $3, $4, $5, $6)\nON CONFLICT (id) DO UPDATE\nSET exercise_id=$2, exercise_type=$3, assignment=$4, public_spec=$5, private_spec=$6, deleted_at=NULL\nRETURNING id, exercise_type, assignment, public_spec, private_spec;\n        ",
    "describe": {
      "columns": [
        {
          "ordinal": 0,
          "name": "id",
          "type_info": "Uuid"
        },
        {
          "ordinal": 1,
          "name": "exercise_type",
          "type_info": "Varchar"
        },
        {
          "ordinal": 2,
          "name": "assignment",
          "type_info": "Jsonb"
        },
        {
          "ordinal": 3,
          "name": "public_spec",
          "type_info": "Jsonb"
        },
        {
          "ordinal": 4,
          "name": "private_spec",
          "type_info": "Jsonb"
        }
      ],
      "parameters": {
        "Left": ["Uuid", "Uuid", "Varchar", "Jsonb", "Jsonb", "Jsonb"]
      },
      "nullable": [false, false, false, true, true]
    }
  },
  "5c55b14104bfdc1b23bb335ce5a747f7d9bba291bfa8ffd6abf84decd936040b": {
    "query": "\n    INSERT INTO\n      courses(name, slug, organization_id)\n    VALUES($1, $2, $3)\n    RETURNING *\n            ",
    "describe": {
      "columns": [
        {
          "ordinal": 0,
          "name": "id",
          "type_info": "Uuid"
        },
        {
          "ordinal": 1,
          "name": "name",
          "type_info": "Varchar"
        },
        {
          "ordinal": 2,
          "name": "created_at",
          "type_info": "Timestamptz"
        },
        {
          "ordinal": 3,
          "name": "updated_at",
          "type_info": "Timestamptz"
        },
        {
          "ordinal": 4,
          "name": "organization_id",
          "type_info": "Uuid"
        },
        {
          "ordinal": 5,
          "name": "deleted_at",
          "type_info": "Timestamptz"
        },
        {
          "ordinal": 6,
          "name": "slug",
          "type_info": "Varchar"
        }
      ],
      "parameters": {
        "Left": ["Varchar", "Varchar", "Uuid"]
      },
      "nullable": [false, false, false, false, false, true, false]
    }
  },
  "5dab5d2b5b6c50c979d750577afcaad172f3292daeba48bfe0ac1c208351b414": {
    "query": "SELECT * FROM pages WHERE chapter_id = $1 AND deleted_at IS NULL;",
    "describe": {
      "columns": [
        {
          "ordinal": 0,
          "name": "id",
          "type_info": "Uuid"
        },
        {
          "ordinal": 1,
          "name": "created_at",
          "type_info": "Timestamptz"
        },
        {
          "ordinal": 2,
          "name": "updated_at",
          "type_info": "Timestamptz"
        },
        {
          "ordinal": 3,
          "name": "course_id",
          "type_info": "Uuid"
        },
        {
          "ordinal": 4,
          "name": "content",
          "type_info": "Jsonb"
        },
        {
          "ordinal": 5,
          "name": "url_path",
          "type_info": "Varchar"
        },
        {
          "ordinal": 6,
          "name": "title",
          "type_info": "Varchar"
        },
        {
          "ordinal": 7,
          "name": "deleted_at",
          "type_info": "Timestamptz"
        },
        {
          "ordinal": 8,
          "name": "chapter_id",
          "type_info": "Uuid"
        },
        {
          "ordinal": 9,
          "name": "order_number",
          "type_info": "Int4"
        }
      ],
      "parameters": {
        "Left": ["Uuid"]
      },
<<<<<<< HEAD
      "nullable": [
        false,
        false,
        false,
        false,
        false,
        false,
        false,
        true,
        true,
        false
      ]
=======
      "nullable": [false, false, false, false, false, false, false, true, true]
>>>>>>> fa481452
    }
  },
  "680c5eed3c49d67d404af7d0a2df7dc8f9391db14848e8aff877a8a117335be2": {
    "query": "SELECT * FROM exercises WHERE id = $1;",
    "describe": {
      "columns": [
        {
          "ordinal": 0,
          "name": "id",
          "type_info": "Uuid"
        },
        {
          "ordinal": 1,
          "name": "created_at",
          "type_info": "Timestamptz"
        },
        {
          "ordinal": 2,
          "name": "updated_at",
          "type_info": "Timestamptz"
        },
        {
          "ordinal": 3,
          "name": "course_id",
          "type_info": "Uuid"
        },
        {
          "ordinal": 4,
          "name": "deleted_at",
          "type_info": "Timestamptz"
        },
        {
          "ordinal": 5,
          "name": "name",
          "type_info": "Varchar"
        },
        {
          "ordinal": 6,
          "name": "deadline",
          "type_info": "Timestamptz"
        },
        {
          "ordinal": 7,
          "name": "page_id",
          "type_info": "Uuid"
        },
        {
          "ordinal": 8,
          "name": "score_maximum",
          "type_info": "Int4"
        }
      ],
      "parameters": {
        "Left": ["Uuid"]
      },
      "nullable": [false, false, false, false, true, false, true, false, false]
    }
  },
  "6bec859d2330e33c7ed7b764071bc302f2db2d97daca66cd27b90ac42beeb091": {
    "query": "\nINSERT INTO exercises(id, course_id, name, page_id)\nVALUES ($1, $2, $3, $4)\nON CONFLICT (id) DO UPDATE\nSET course_id=$2, name=$3, page_id=$4, deleted_at=NULL\nRETURNING *;\n        ",
    "describe": {
      "columns": [
        {
          "ordinal": 0,
          "name": "id",
          "type_info": "Uuid"
        },
        {
          "ordinal": 1,
          "name": "created_at",
          "type_info": "Timestamptz"
        },
        {
          "ordinal": 2,
          "name": "updated_at",
          "type_info": "Timestamptz"
        },
        {
          "ordinal": 3,
          "name": "course_id",
          "type_info": "Uuid"
        },
        {
          "ordinal": 4,
          "name": "deleted_at",
          "type_info": "Timestamptz"
        },
        {
          "ordinal": 5,
          "name": "name",
          "type_info": "Varchar"
        },
        {
          "ordinal": 6,
          "name": "deadline",
          "type_info": "Timestamptz"
        },
        {
          "ordinal": 7,
          "name": "page_id",
          "type_info": "Uuid"
        },
        {
          "ordinal": 8,
          "name": "score_maximum",
          "type_info": "Int4"
        }
      ],
      "parameters": {
        "Left": ["Uuid", "Uuid", "Varchar", "Uuid"]
      },
      "nullable": [false, false, false, false, true, false, true, false, false]
    }
  },
  "6f24e7835586e73005affad8d35b2163f6ba08dffac560810b91a53d4dcf2fff": {
    "query": "SELECT id, exercise_type, assignment, public_spec, private_spec, exercise_id FROM exercise_items WHERE exercise_id IN (SELECT id FROM exercises WHERE page_id = $1);",
    "describe": {
      "columns": [
        {
          "ordinal": 0,
          "name": "id",
          "type_info": "Uuid"
        },
        {
          "ordinal": 1,
          "name": "exercise_type",
          "type_info": "Varchar"
        },
        {
          "ordinal": 2,
          "name": "assignment",
          "type_info": "Jsonb"
        },
        {
          "ordinal": 3,
          "name": "public_spec",
          "type_info": "Jsonb"
        },
        {
          "ordinal": 4,
          "name": "private_spec",
          "type_info": "Jsonb"
        },
        {
          "ordinal": 5,
          "name": "exercise_id",
          "type_info": "Uuid"
        }
      ],
      "parameters": {
        "Left": ["Uuid"]
      },
      "nullable": [false, false, false, true, true, false]
    }
  },
  "77589f5977cb1abcf08674c88fcc060ccb0be732fde86e1fd3b4b21c6de86565": {
    "query": "SELECT organization_id, course_id, role AS \"role: UserRole\" FROM roles WHERE user_id = $1",
    "describe": {
      "columns": [
        {
          "ordinal": 0,
          "name": "organization_id",
          "type_info": "Uuid"
        },
        {
          "ordinal": 1,
          "name": "course_id",
          "type_info": "Uuid"
        },
        {
          "ordinal": 2,
          "name": "role: UserRole",
          "type_info": {
            "Custom": {
              "name": "user_role",
              "kind": {
                "Enum": [
                  "admin",
                  "assistant",
                  "teacher",
                  "reviewer"
                ]
              }
            }
          }
        }
      ],
      "parameters": {
        "Left": [
          "Uuid"
        ]
      },
      "nullable": [
        true,
        true,
        false
      ]
    }
  },
  "785c6a12aad375df96e3ce5dee4b20fde25e67ec826c645019a03222a07c2aa9": {
    "query": "\nSELECT DATE(created_at) date, count(*)::integer\nFROM submissions\nWHERE course_id = $1\nGROUP BY date\nORDER BY date;\n          ",
    "describe": {
      "columns": [
        {
          "ordinal": 0,
          "name": "date",
          "type_info": "Date"
        },
        {
          "ordinal": 1,
          "name": "count",
          "type_info": "Int4"
        }
      ],
      "parameters": {
        "Left": ["Uuid"]
      },
      "nullable": [null, null]
    }
  },
  "7ff870b93fabf32f5d3ef91c1d81f00b4e9872dab61d1bd9eec4934c8566dcdb": {
    "query": "\nINSERT INTO\n  gradings(submission_id, course_id, exercise_id, exercise_item_id, grading_started_at)\nVALUES($1, $2, $3, $4, now())\nRETURNING id, created_at, updated_at, submission_id, course_id, exercise_id, exercise_item_id, grading_priority, score_given, grading_progress as \"grading_progress: _\", user_points_update_strategy as \"user_points_update_strategy: _\", unscaled_score_maximum, unscaled_max_points, grading_started_at, grading_completed_at, feedback_json, feedback_text, deleted_at\n        ",
    "describe": {
      "columns": [
        {
          "ordinal": 0,
          "name": "id",
          "type_info": "Uuid"
        },
        {
          "ordinal": 1,
          "name": "created_at",
          "type_info": "Timestamptz"
        },
        {
          "ordinal": 2,
          "name": "updated_at",
          "type_info": "Timestamptz"
        },
        {
          "ordinal": 3,
          "name": "submission_id",
          "type_info": "Uuid"
        },
        {
          "ordinal": 4,
          "name": "course_id",
          "type_info": "Uuid"
        },
        {
          "ordinal": 5,
          "name": "exercise_id",
          "type_info": "Uuid"
        },
        {
          "ordinal": 6,
          "name": "exercise_item_id",
          "type_info": "Uuid"
        },
        {
          "ordinal": 7,
          "name": "grading_priority",
          "type_info": "Int4"
        },
        {
          "ordinal": 8,
          "name": "score_given",
          "type_info": "Float4"
        },
        {
          "ordinal": 9,
          "name": "grading_progress: _",
          "type_info": {
            "Custom": {
              "name": "grading_progress",
              "kind": {
                "Enum": ["fully-graded", "pending", "pending-manual", "failed", "not-ready"]
              }
            }
          }
        },
        {
          "ordinal": 10,
          "name": "user_points_update_strategy: _",
          "type_info": {
            "Custom": {
              "name": "user_points_update_strategy",
              "kind": {
                "Enum": [
                  "can-add-points-but-cannot-remove-points",
                  "can-add-points-and-can-remove-points"
                ]
              }
            }
          }
        },
        {
          "ordinal": 11,
          "name": "unscaled_score_maximum",
          "type_info": "Float4"
        },
        {
          "ordinal": 12,
          "name": "unscaled_max_points",
          "type_info": "Int4"
        },
        {
          "ordinal": 13,
          "name": "grading_started_at",
          "type_info": "Timestamptz"
        },
        {
          "ordinal": 14,
          "name": "grading_completed_at",
          "type_info": "Timestamptz"
        },
        {
          "ordinal": 15,
          "name": "feedback_json",
          "type_info": "Jsonb"
        },
        {
          "ordinal": 16,
          "name": "feedback_text",
          "type_info": "Text"
        },
        {
          "ordinal": 17,
          "name": "deleted_at",
          "type_info": "Timestamptz"
        }
      ],
      "parameters": {
        "Left": ["Uuid", "Uuid", "Uuid", "Uuid"]
      },
      "nullable": [
        false,
        false,
        false,
        false,
        false,
        false,
        false,
        false,
        true,
        false,
        false,
        true,
        true,
        true,
        true,
        true,
        true,
        true
      ]
    }
  },
  "80687e3c73c81c8048da59d2839fee7d0b79afe50d7289b4395cd8ec57c4c8d6": {
    "query": "SELECT * FROM pages WHERE id = $1;",
    "describe": {
      "columns": [
        {
          "ordinal": 0,
          "name": "id",
          "type_info": "Uuid"
        },
        {
          "ordinal": 1,
          "name": "created_at",
          "type_info": "Timestamptz"
        },
        {
          "ordinal": 2,
          "name": "updated_at",
          "type_info": "Timestamptz"
        },
        {
          "ordinal": 3,
          "name": "course_id",
          "type_info": "Uuid"
        },
        {
          "ordinal": 4,
          "name": "content",
          "type_info": "Jsonb"
        },
        {
          "ordinal": 5,
          "name": "url_path",
          "type_info": "Varchar"
        },
        {
          "ordinal": 6,
          "name": "title",
          "type_info": "Varchar"
        },
        {
          "ordinal": 7,
          "name": "deleted_at",
          "type_info": "Timestamptz"
        },
        {
          "ordinal": 8,
          "name": "chapter_id",
          "type_info": "Uuid"
        },
        {
          "ordinal": 9,
          "name": "order_number",
          "type_info": "Int4"
        }
      ],
      "parameters": {
        "Left": ["Uuid"]
      },
<<<<<<< HEAD
      "nullable": [
        false,
        false,
        false,
        false,
        false,
        false,
        false,
        true,
        true,
        false
      ]
=======
      "nullable": [false, false, false, false, false, false, false, true, true]
>>>>>>> fa481452
    }
  },
  "8325e1b18c07ff6234f3328ccdedce0f62d782501e98ee4598d473453836ff59": {
    "query": "SELECT * FROM courses WHERE id = $1;",
    "describe": {
      "columns": [
        {
          "ordinal": 0,
          "name": "id",
          "type_info": "Uuid"
        },
        {
          "ordinal": 1,
          "name": "name",
          "type_info": "Varchar"
        },
        {
          "ordinal": 2,
          "name": "created_at",
          "type_info": "Timestamptz"
        },
        {
          "ordinal": 3,
          "name": "updated_at",
          "type_info": "Timestamptz"
        },
        {
          "ordinal": 4,
          "name": "organization_id",
          "type_info": "Uuid"
        },
        {
          "ordinal": 5,
          "name": "deleted_at",
          "type_info": "Timestamptz"
        },
        {
          "ordinal": 6,
          "name": "slug",
          "type_info": "Varchar"
        }
      ],
      "parameters": {
        "Left": ["Uuid"]
      },
      "nullable": [false, false, false, false, false, true, false]
    }
  },
  "88890869dabe25130451185ec231260f8cdc6121649923e7209346dded7d0014": {
    "query": "SELECT organization_id FROM courses WHERE id = $1",
    "describe": {
      "columns": [
        {
          "ordinal": 0,
          "name": "organization_id",
          "type_info": "Uuid"
        }
      ],
      "parameters": {
        "Left": [
          "Uuid"
        ]
      },
      "nullable": [
        false
      ]
    }
  },
  "9057dd020d252d6f0c39e2214cc20e8280ae89061ce4b45fa5ec8facb961ed0e": {
    "query": "SELECT * FROM exercise_items WHERE id = $1;",
    "describe": {
      "columns": [
        {
          "ordinal": 0,
          "name": "id",
          "type_info": "Uuid"
        },
        {
          "ordinal": 1,
          "name": "created_at",
          "type_info": "Timestamptz"
        },
        {
          "ordinal": 2,
          "name": "updated_at",
          "type_info": "Timestamptz"
        },
        {
          "ordinal": 3,
          "name": "exercise_id",
          "type_info": "Uuid"
        },
        {
          "ordinal": 4,
          "name": "exercise_type",
          "type_info": "Varchar"
        },
        {
          "ordinal": 5,
          "name": "assignment",
          "type_info": "Jsonb"
        },
        {
          "ordinal": 6,
          "name": "deleted_at",
          "type_info": "Timestamptz"
        },
        {
          "ordinal": 7,
          "name": "private_spec",
          "type_info": "Jsonb"
        },
        {
          "ordinal": 8,
          "name": "spec_file_id",
          "type_info": "Uuid"
        },
        {
          "ordinal": 9,
          "name": "public_spec",
          "type_info": "Jsonb"
        }
      ],
      "parameters": {
        "Left": ["Uuid"]
      },
      "nullable": [false, false, false, false, false, false, true, true, true, true]
    }
  },
  "9aa4d4d1fd01a17c7ce4dbfb8eaab61ee5c88722cce1c9609d96863c1e0777f5": {
    "query": "SELECT course_id FROM exercises WHERE id = (SELECT exercise_id FROM exercise_items WHERE id = $1)",
    "describe": {
      "columns": [
        {
          "ordinal": 0,
          "name": "course_id",
          "type_info": "Uuid"
        }
      ],
      "parameters": {
        "Left": [
          "Uuid"
        ]
      },
      "nullable": [
        false
      ]
    }
  },
  "9c85b99d223ec35dd6a3d00598117fba6db802ec315cd2d1c38012b577d270bb": {
    "query": "\nSELECT *\nFROM exercises\nWHERE page_id IN (\n    SELECT UNNEST($1::uuid [])\n  )\n  AND deleted_at IS NULL\n        ",
    "describe": {
      "columns": [
        {
          "ordinal": 0,
          "name": "id",
          "type_info": "Uuid"
        },
        {
          "ordinal": 1,
          "name": "created_at",
          "type_info": "Timestamptz"
        },
        {
          "ordinal": 2,
          "name": "updated_at",
          "type_info": "Timestamptz"
        },
        {
          "ordinal": 3,
          "name": "course_id",
          "type_info": "Uuid"
        },
        {
          "ordinal": 4,
          "name": "deleted_at",
          "type_info": "Timestamptz"
        },
        {
          "ordinal": 5,
          "name": "name",
          "type_info": "Varchar"
        },
        {
          "ordinal": 6,
          "name": "deadline",
          "type_info": "Timestamptz"
        },
        {
          "ordinal": 7,
          "name": "page_id",
          "type_info": "Uuid"
        },
        {
          "ordinal": 8,
          "name": "score_maximum",
          "type_info": "Int4"
        }
      ],
      "parameters": {
        "Left": ["UuidArray"]
      },
      "nullable": [false, false, false, false, true, false, true, false, false]
    }
  },
  "a9e2fc40cc3a0a3e0bb5910ea9a354f91a3717e602eb8648fe8fd34a7da9bf44": {
    "query": "\nUPDATE chapters\n    SET name = $1,\n    chapter_number = $2\nWHERE\n    id = $3\n    RETURNING *\n    ",
    "describe": {
      "columns": [
        {
          "ordinal": 0,
          "name": "id",
          "type_info": "Uuid"
        },
        {
          "ordinal": 1,
          "name": "name",
          "type_info": "Varchar"
        },
        {
          "ordinal": 2,
          "name": "course_id",
          "type_info": "Uuid"
        },
        {
          "ordinal": 3,
          "name": "chapter_number",
          "type_info": "Int4"
        },
        {
          "ordinal": 4,
          "name": "created_at",
          "type_info": "Timestamptz"
        },
        {
          "ordinal": 5,
          "name": "updated_at",
          "type_info": "Timestamptz"
        },
        {
          "ordinal": 6,
          "name": "deleted_at",
          "type_info": "Timestamptz"
        },
        {
          "ordinal": 7,
          "name": "front_page_id",
          "type_info": "Uuid"
        }
      ],
      "parameters": {
        "Left": ["Varchar", "Int4", "Uuid"]
      },
      "nullable": [false, false, false, false, false, false, true, true]
    }
  },
  "aacdef2e863b8bccca736bbb23962375df020de373e83c5f907afd83e1167327": {
    "query": "SELECT * FROM submissions WHERE exercise_id = $1 LIMIT $2 OFFSET $3;",
    "describe": {
      "columns": [
        {
          "ordinal": 0,
          "name": "id",
          "type_info": "Uuid"
        },
        {
          "ordinal": 1,
          "name": "created_at",
          "type_info": "Timestamptz"
        },
        {
          "ordinal": 2,
          "name": "updated_at",
          "type_info": "Timestamptz"
        },
        {
          "ordinal": 3,
          "name": "deleted_at",
          "type_info": "Timestamptz"
        },
        {
          "ordinal": 4,
          "name": "exercise_id",
          "type_info": "Uuid"
        },
        {
          "ordinal": 5,
          "name": "course_id",
          "type_info": "Uuid"
        },
        {
          "ordinal": 6,
          "name": "exercise_item_id",
          "type_info": "Uuid"
        },
        {
          "ordinal": 7,
          "name": "data_json",
          "type_info": "Jsonb"
        },
        {
          "ordinal": 8,
          "name": "grading_id",
          "type_info": "Uuid"
        },
        {
          "ordinal": 9,
          "name": "metadata",
          "type_info": "Jsonb"
        },
        {
          "ordinal": 10,
          "name": "user_id",
          "type_info": "Uuid"
        }
      ],
      "parameters": {
        "Left": ["Uuid", "Int8", "Int8"]
      },
      "nullable": [false, false, false, true, false, false, false, true, true, true, false]
    }
  },
  "b0302cd73ce7a9f3d86d798a9a6c8ae768a0722bfeef08cd89c8716b36bce665": {
    "query": "SELECT course_id FROM submissions WHERE id = $1",
    "describe": {
      "columns": [
        {
          "ordinal": 0,
          "name": "course_id",
          "type_info": "Uuid"
        }
      ],
      "parameters": {
        "Left": [
          "Uuid"
        ]
      },
      "nullable": [
        false
      ]
    }
  },
  "b7c1d6419ba5258f9768f21c871f7e20ec929aeb83445e8a09a5cbd4e9425def": {
    "query": "SELECT * FROM courses WHERE deleted_at IS NULL;",
    "describe": {
      "columns": [
        {
          "ordinal": 0,
          "name": "id",
          "type_info": "Uuid"
        },
        {
          "ordinal": 1,
          "name": "name",
          "type_info": "Varchar"
        },
        {
          "ordinal": 2,
          "name": "created_at",
          "type_info": "Timestamptz"
        },
        {
          "ordinal": 3,
          "name": "updated_at",
          "type_info": "Timestamptz"
        },
        {
          "ordinal": 4,
          "name": "organization_id",
          "type_info": "Uuid"
        },
        {
          "ordinal": 5,
          "name": "deleted_at",
          "type_info": "Timestamptz"
        },
        {
          "ordinal": 6,
          "name": "slug",
          "type_info": "Varchar"
        }
      ],
      "parameters": {
        "Left": []
      },
      "nullable": [false, false, false, false, false, true, false]
    }
  },
  "c1908e69ccbe1ec11a22f88ec34da84b934b07915a2c659cdbf16a24d2c5f611": {
    "query": "SELECT * FROM chapters WHERE course_id = $1 AND deleted_at IS NULL;",
    "describe": {
      "columns": [
        {
          "ordinal": 0,
          "name": "id",
          "type_info": "Uuid"
        },
        {
          "ordinal": 1,
          "name": "name",
          "type_info": "Varchar"
        },
        {
          "ordinal": 2,
          "name": "course_id",
          "type_info": "Uuid"
        },
        {
          "ordinal": 3,
          "name": "chapter_number",
          "type_info": "Int4"
        },
        {
          "ordinal": 4,
          "name": "created_at",
          "type_info": "Timestamptz"
        },
        {
          "ordinal": 5,
          "name": "updated_at",
          "type_info": "Timestamptz"
        },
        {
          "ordinal": 6,
          "name": "deleted_at",
          "type_info": "Timestamptz"
        },
        {
          "ordinal": 7,
          "name": "front_page_id",
          "type_info": "Uuid"
        }
      ],
      "parameters": {
        "Left": ["Uuid"]
      },
      "nullable": [false, false, false, false, false, false, true, true]
    }
  },
  "c1a41f61331e83562da62a9ec828d2489eedd1f6e03b6fb8865faa71ddec8f27": {
    "query": "SELECT * FROM courses WHERE organization_id = $1 AND deleted_at IS NULL;",
    "describe": {
      "columns": [
        {
          "ordinal": 0,
          "name": "id",
          "type_info": "Uuid"
        },
        {
          "ordinal": 1,
          "name": "name",
          "type_info": "Varchar"
        },
        {
          "ordinal": 2,
          "name": "created_at",
          "type_info": "Timestamptz"
        },
        {
          "ordinal": 3,
          "name": "updated_at",
          "type_info": "Timestamptz"
        },
        {
          "ordinal": 4,
          "name": "organization_id",
          "type_info": "Uuid"
        },
        {
          "ordinal": 5,
          "name": "deleted_at",
          "type_info": "Timestamptz"
        },
        {
          "ordinal": 6,
          "name": "slug",
          "type_info": "Varchar"
        }
      ],
      "parameters": {
        "Left": ["Uuid"]
      },
      "nullable": [false, false, false, false, false, true, false]
    }
  },
  "c8c5264811bce45733628caa8a1e90a07e2d16cbb5ad6ce0cd35f3e1e1921a4e": {
    "query": "\nSELECT date_part('isodow', created_at)::integer isodow, date_part('hour', created_at)::integer \"hour\", count(*)::integer\nFROM submissions\nWHERE course_id = $1\nGROUP BY isodow, \"hour\"\nORDER BY isodow, hour;\n          ",
    "describe": {
      "columns": [
        {
          "ordinal": 0,
          "name": "isodow",
          "type_info": "Int4"
        },
        {
          "ordinal": 1,
          "name": "hour",
          "type_info": "Int4"
        },
        {
          "ordinal": 2,
          "name": "count",
          "type_info": "Int4"
        }
      ],
      "parameters": {
        "Left": ["Uuid"]
      },
      "nullable": [null, null, null]
    }
  },
  "cd77e9c666eedf778257a2adede300821c26ef4b6f8fb0011eea940fd3fe2a6b": {
    "query": "\n  UPDATE pages\n  SET\n    deleted_at = now()\n  WHERE id = $1\n  RETURNING *\n          ",
    "describe": {
      "columns": [
        {
          "ordinal": 0,
          "name": "id",
          "type_info": "Uuid"
        },
        {
          "ordinal": 1,
          "name": "created_at",
          "type_info": "Timestamptz"
        },
        {
          "ordinal": 2,
          "name": "updated_at",
          "type_info": "Timestamptz"
        },
        {
          "ordinal": 3,
          "name": "course_id",
          "type_info": "Uuid"
        },
        {
          "ordinal": 4,
          "name": "content",
          "type_info": "Jsonb"
        },
        {
          "ordinal": 5,
          "name": "url_path",
          "type_info": "Varchar"
        },
        {
          "ordinal": 6,
          "name": "title",
          "type_info": "Varchar"
        },
        {
          "ordinal": 7,
          "name": "deleted_at",
          "type_info": "Timestamptz"
        },
        {
          "ordinal": 8,
          "name": "chapter_id",
          "type_info": "Uuid"
        },
        {
          "ordinal": 9,
          "name": "order_number",
          "type_info": "Int4"
        }
      ],
      "parameters": {
        "Left": ["Uuid"]
      },
<<<<<<< HEAD
      "nullable": [
        false,
        false,
        false,
        false,
        false,
        false,
        false,
        true,
        true,
        false
      ]
=======
      "nullable": [false, false, false, false, false, false, false, true, true]
>>>>>>> fa481452
    }
  },
  "d051aa458a65a72e1f01fac5ae56bce865c4a353cbf2ecf932da859332e4d2ba": {
    "query": "\n  UPDATE exercise_items\n  SET deleted_at = now()\n  WHERE exercise_id IN (SELECT id FROM exercises WHERE page_id = $1)\n          ",
    "describe": {
      "columns": [],
      "parameters": {
        "Left": ["Uuid"]
      },
      "nullable": []
    }
  },
  "d61f2a6b8fb2f4cfaf52c3c6d740d6fc8ff60cb2fe9528c318715c40e769471d": {
    "query": "UPDATE submissions SET grading_id = $1 WHERE id = $2 RETURNING *",
    "describe": {
      "columns": [
        {
          "ordinal": 0,
          "name": "id",
          "type_info": "Uuid"
        },
        {
          "ordinal": 1,
          "name": "created_at",
          "type_info": "Timestamptz"
        },
        {
          "ordinal": 2,
          "name": "updated_at",
          "type_info": "Timestamptz"
        },
        {
          "ordinal": 3,
          "name": "deleted_at",
          "type_info": "Timestamptz"
        },
        {
          "ordinal": 4,
          "name": "exercise_id",
          "type_info": "Uuid"
        },
        {
          "ordinal": 5,
          "name": "course_id",
          "type_info": "Uuid"
        },
        {
          "ordinal": 6,
          "name": "exercise_item_id",
          "type_info": "Uuid"
        },
        {
          "ordinal": 7,
          "name": "data_json",
          "type_info": "Jsonb"
        },
        {
          "ordinal": 8,
          "name": "grading_id",
          "type_info": "Uuid"
        },
        {
          "ordinal": 9,
          "name": "metadata",
          "type_info": "Jsonb"
        },
        {
          "ordinal": 10,
          "name": "user_id",
          "type_info": "Uuid"
        }
      ],
      "parameters": {
        "Left": ["Uuid", "Uuid"]
      },
      "nullable": [false, false, false, true, false, false, false, true, true, true, false]
    }
  },
  "d741c2e76aa58f5fe945e4a96f0f598d29b7fd6e2552b3afdc183ec445938c40": {
    "query": "SELECT course_id from gradings where id = $1",
    "describe": {
      "columns": [
        {
          "ordinal": 0,
          "name": "course_id",
          "type_info": "Uuid"
        }
      ],
      "parameters": {
        "Left": [
          "Uuid"
        ]
      },
      "nullable": [
        false
      ]
    }
  },
  "da896f936aafd16dba8e38e8e97b7907310051fa453acf242dccab1776995e48": {
    "query": "SELECT pages.* FROM pages\n        JOIN courses ON (pages.course_id = courses.id)\n        WHERE courses.slug = $1\n        AND url_path = $2\n        AND courses.deleted_at IS NULL\n        AND pages.deleted_at IS NULL;",
    "describe": {
      "columns": [
        {
          "ordinal": 0,
          "name": "id",
          "type_info": "Uuid"
        },
        {
          "ordinal": 1,
          "name": "created_at",
          "type_info": "Timestamptz"
        },
        {
          "ordinal": 2,
          "name": "updated_at",
          "type_info": "Timestamptz"
        },
        {
          "ordinal": 3,
          "name": "course_id",
          "type_info": "Uuid"
        },
        {
          "ordinal": 4,
          "name": "content",
          "type_info": "Jsonb"
        },
        {
          "ordinal": 5,
          "name": "url_path",
          "type_info": "Varchar"
        },
        {
          "ordinal": 6,
          "name": "title",
          "type_info": "Varchar"
        },
        {
          "ordinal": 7,
          "name": "deleted_at",
          "type_info": "Timestamptz"
        },
        {
          "ordinal": 8,
          "name": "chapter_id",
          "type_info": "Uuid"
        },
        {
          "ordinal": 9,
          "name": "order_number",
          "type_info": "Int4"
        }
      ],
      "parameters": {
        "Left": ["Text", "Text"]
      },
<<<<<<< HEAD
      "nullable": [
        false,
        false,
        false,
        false,
        false,
        false,
        false,
        true,
        true,
        false
      ]
=======
      "nullable": [false, false, false, false, false, false, false, true, true]
>>>>>>> fa481452
    }
  },
  "de76984bac431ab8e341d3ffe8d0c90658c9950c0933d2632976a2c8567a620c": {
    "query": "\n        UPDATE exercises SET deleted_at = now() WHERE page_id = $1\n            ",
    "describe": {
      "columns": [],
      "parameters": {
        "Left": ["Uuid"]
      },
      "nullable": []
    }
  },
  "e7a109e7681d15ca3414e94e7a5c2691dc20f6eb7a8ee1c8ffa9b181591f7756": {
    "query": "\nSELECT p.url_path,\n  p.title,\n  c.chapter_number\nFROM chapters c\n  LEFT JOIN pages p on c.id = p.chapter_id\nWHERE chapter_number = (\n    SELECT MIN(chapter_number)\n    FROM chapters\n    WHERE chapter_number > $1\n      AND deleted_at IS NULL\n  );\n        ",
    "describe": {
      "columns": [
        {
          "ordinal": 0,
          "name": "url_path",
          "type_info": "Varchar"
        },
        {
          "ordinal": 1,
          "name": "title",
          "type_info": "Varchar"
        },
        {
          "ordinal": 2,
          "name": "chapter_number",
          "type_info": "Int4"
        }
      ],
      "parameters": {
        "Left": [
          "Int4"
        ]
      },
      "nullable": [
        false,
        false,
        true
      ]
    }
  },
  "eac8dc243eab5523b735c1760b19645ac836e6afe07ca5cda115989031c02d36": {
    "query": "\nSELECT p.id as page_id,\n  p.order_number as order_number,\n  c.id as chapter_id,\n  c.chapter_number as chapter_number\nFROM pages p\n  LEFT JOIN chapters c ON p.chapter_id = c.id\nWHERE p.id = $1;\n        ",
    "describe": {
      "columns": [
        {
          "ordinal": 0,
          "name": "page_id",
          "type_info": "Uuid"
        },
        {
          "ordinal": 1,
          "name": "order_number",
          "type_info": "Int4"
        },
        {
          "ordinal": 2,
          "name": "chapter_id",
          "type_info": "Uuid"
        },
        {
          "ordinal": 3,
          "name": "chapter_number",
          "type_info": "Int4"
        }
      ],
      "parameters": {
        "Left": [
          "Uuid"
        ]
      },
      "nullable": [
        false,
        false,
        false,
        false
      ]
    }
  },
  "eafba529f9f59d8e18f5202cf980792f7242e8e46682e4191e0dc632cf656ed9": {
    "query": "\n  INSERT INTO\n    pages(course_id, content, url_path, title, chapter_id)\n  VALUES($1, $2, $3, $4, $5)\n  RETURNING *\n          ",
    "describe": {
      "columns": [
        {
          "ordinal": 0,
          "name": "id",
          "type_info": "Uuid"
        },
        {
          "ordinal": 1,
          "name": "created_at",
          "type_info": "Timestamptz"
        },
        {
          "ordinal": 2,
          "name": "updated_at",
          "type_info": "Timestamptz"
        },
        {
          "ordinal": 3,
          "name": "course_id",
          "type_info": "Uuid"
        },
        {
          "ordinal": 4,
          "name": "content",
          "type_info": "Jsonb"
        },
        {
          "ordinal": 5,
          "name": "url_path",
          "type_info": "Varchar"
        },
        {
          "ordinal": 6,
          "name": "title",
          "type_info": "Varchar"
        },
        {
          "ordinal": 7,
          "name": "deleted_at",
          "type_info": "Timestamptz"
        },
        {
          "ordinal": 8,
          "name": "chapter_id",
          "type_info": "Uuid"
        },
        {
          "ordinal": 9,
          "name": "order_number",
          "type_info": "Int4"
        }
      ],
      "parameters": {
        "Left": ["Uuid", "Jsonb", "Varchar", "Varchar", "Uuid"]
      },
<<<<<<< HEAD
      "nullable": [
        false,
        false,
        false,
        false,
        false,
        false,
        false,
        true,
        true,
        false
      ]
=======
      "nullable": [false, false, false, false, false, false, false, true, true]
>>>>>>> fa481452
    }
  },
  "eb1eeea17ea1b5dd169f8db54cd61c8e77627ffc4c82a40705e454c7148f54a3": {
    "query": "UPDATE pages SET content = $1 WHERE id = $2;",
    "describe": {
      "columns": [],
      "parameters": {
        "Left": ["Jsonb", "Uuid"]
      },
      "nullable": []
    }
  },
  "eb8cedf0248a04702568662d8431f882ba5378ceef8d3e636670e80929ec95c5": {
    "query": "\n    SELECT exercise_items.id from exercise_items JOIN exercises e ON (e.id = exercise_items.exercise_id) WHERE page_id = $1\n        ",
    "describe": {
      "columns": [
        {
          "ordinal": 0,
          "name": "id",
          "type_info": "Uuid"
        }
      ],
      "parameters": {
        "Left": ["Uuid"]
      },
      "nullable": [false]
    }
  },
  "f26386fe4c578312fa3488b5c71e8cfa365b5fd87b2de9a9bd3df29de24f216a": {
    "query": "\nUPDATE gradings\n  SET\n    grading_progress = $2,\n    unscaled_score_maximum = $3,\n    unscaled_max_points = $4,\n    feedback_text = $5,\n    feedback_json = $6,\n    grading_completed_at = $7,\n    score_given = $8\nWHERE id = $1\nRETURNING id, created_at, updated_at, submission_id, course_id, exercise_id, exercise_item_id, grading_priority, score_given, grading_progress as \"grading_progress: _\", user_points_update_strategy as \"user_points_update_strategy: _\", unscaled_score_maximum, unscaled_max_points, grading_started_at, grading_completed_at, feedback_json, feedback_text, deleted_at\n        ",
    "describe": {
      "columns": [
        {
          "ordinal": 0,
          "name": "id",
          "type_info": "Uuid"
        },
        {
          "ordinal": 1,
          "name": "created_at",
          "type_info": "Timestamptz"
        },
        {
          "ordinal": 2,
          "name": "updated_at",
          "type_info": "Timestamptz"
        },
        {
          "ordinal": 3,
          "name": "submission_id",
          "type_info": "Uuid"
        },
        {
          "ordinal": 4,
          "name": "course_id",
          "type_info": "Uuid"
        },
        {
          "ordinal": 5,
          "name": "exercise_id",
          "type_info": "Uuid"
        },
        {
          "ordinal": 6,
          "name": "exercise_item_id",
          "type_info": "Uuid"
        },
        {
          "ordinal": 7,
          "name": "grading_priority",
          "type_info": "Int4"
        },
        {
          "ordinal": 8,
          "name": "score_given",
          "type_info": "Float4"
        },
        {
          "ordinal": 9,
          "name": "grading_progress: _",
          "type_info": {
            "Custom": {
              "name": "grading_progress",
              "kind": {
                "Enum": ["fully-graded", "pending", "pending-manual", "failed", "not-ready"]
              }
            }
          }
        },
        {
          "ordinal": 10,
          "name": "user_points_update_strategy: _",
          "type_info": {
            "Custom": {
              "name": "user_points_update_strategy",
              "kind": {
                "Enum": [
                  "can-add-points-but-cannot-remove-points",
                  "can-add-points-and-can-remove-points"
                ]
              }
            }
          }
        },
        {
          "ordinal": 11,
          "name": "unscaled_score_maximum",
          "type_info": "Float4"
        },
        {
          "ordinal": 12,
          "name": "unscaled_max_points",
          "type_info": "Int4"
        },
        {
          "ordinal": 13,
          "name": "grading_started_at",
          "type_info": "Timestamptz"
        },
        {
          "ordinal": 14,
          "name": "grading_completed_at",
          "type_info": "Timestamptz"
        },
        {
          "ordinal": 15,
          "name": "feedback_json",
          "type_info": "Jsonb"
        },
        {
          "ordinal": 16,
          "name": "feedback_text",
          "type_info": "Text"
        },
        {
          "ordinal": 17,
          "name": "deleted_at",
          "type_info": "Timestamptz"
        }
      ],
      "parameters": {
        "Left": [
          "Uuid",
          {
            "Custom": {
              "name": "grading_progress",
              "kind": {
                "Enum": ["fully-graded", "pending", "pending-manual", "failed", "not-ready"]
              }
            }
          },
          "Float4",
          "Int4",
          "Text",
          "Jsonb",
          "Timestamptz",
          "Float4"
        ]
      },
      "nullable": [
        false,
        false,
        false,
        false,
        false,
        false,
        false,
        false,
        true,
        false,
        false,
        true,
        true,
        true,
        true,
        true,
        true,
        true
      ]
    }
  },
  "f3f1159398504ef221c840898a788f385016d15f3e9aa661468776314f3bbd46": {
    "query": "\nUPDATE chapters\n    SET deleted_at = now()\nWHERE\n    id = $1\nRETURNING *\n    ",
    "describe": {
      "columns": [
        {
          "ordinal": 0,
          "name": "id",
          "type_info": "Uuid"
        },
        {
          "ordinal": 1,
          "name": "name",
          "type_info": "Varchar"
        },
        {
          "ordinal": 2,
          "name": "course_id",
          "type_info": "Uuid"
        },
        {
          "ordinal": 3,
          "name": "chapter_number",
          "type_info": "Int4"
        },
        {
          "ordinal": 4,
          "name": "created_at",
          "type_info": "Timestamptz"
        },
        {
          "ordinal": 5,
          "name": "updated_at",
          "type_info": "Timestamptz"
        },
        {
          "ordinal": 6,
          "name": "deleted_at",
          "type_info": "Timestamptz"
        },
        {
          "ordinal": 7,
          "name": "front_page_id",
          "type_info": "Uuid"
        }
      ],
      "parameters": {
        "Left": ["Uuid"]
      },
      "nullable": [false, false, false, false, false, false, true, true]
    }
  },
  "f5021b2234666978c47226d099346da7f0eaaa920874cbccff14bfd79c2282a9": {
    "query": "\nUPDATE courses\n    SET name = $1\nWHERE\n    id = $2\n    RETURNING *\n    ",
    "describe": {
      "columns": [
        {
          "ordinal": 0,
          "name": "id",
          "type_info": "Uuid"
        },
        {
          "ordinal": 1,
          "name": "name",
          "type_info": "Varchar"
        },
        {
          "ordinal": 2,
          "name": "created_at",
          "type_info": "Timestamptz"
        },
        {
          "ordinal": 3,
          "name": "updated_at",
          "type_info": "Timestamptz"
        },
        {
          "ordinal": 4,
          "name": "organization_id",
          "type_info": "Uuid"
        },
        {
          "ordinal": 5,
          "name": "deleted_at",
          "type_info": "Timestamptz"
        },
        {
          "ordinal": 6,
          "name": "slug",
          "type_info": "Varchar"
        }
      ],
      "parameters": {
        "Left": ["Varchar", "Uuid"]
      },
      "nullable": [false, false, false, false, false, true, false]
    }
  },
  "f7f9acdfb97e837862058c691ab4042f10d5509f2515bd9d3ebb551cbc054e21": {
    "query": "\n  INSERT INTO\n    submissions(exercise_item_id, data_json, exercise_id, course_id, user_id)\n  VALUES($1, $2, $3, $4, $5)\n  RETURNING *\n          ",
    "describe": {
      "columns": [
        {
          "ordinal": 0,
          "name": "id",
          "type_info": "Uuid"
        },
        {
          "ordinal": 1,
          "name": "created_at",
          "type_info": "Timestamptz"
        },
        {
          "ordinal": 2,
          "name": "updated_at",
          "type_info": "Timestamptz"
        },
        {
          "ordinal": 3,
          "name": "deleted_at",
          "type_info": "Timestamptz"
        },
        {
          "ordinal": 4,
          "name": "exercise_id",
          "type_info": "Uuid"
        },
        {
          "ordinal": 5,
          "name": "course_id",
          "type_info": "Uuid"
        },
        {
          "ordinal": 6,
          "name": "exercise_item_id",
          "type_info": "Uuid"
        },
        {
          "ordinal": 7,
          "name": "data_json",
          "type_info": "Jsonb"
        },
        {
          "ordinal": 8,
          "name": "grading_id",
          "type_info": "Uuid"
        },
        {
          "ordinal": 9,
          "name": "metadata",
          "type_info": "Jsonb"
        },
        {
          "ordinal": 10,
          "name": "user_id",
          "type_info": "Uuid"
        }
      ],
      "parameters": {
        "Left": ["Uuid", "Jsonb", "Uuid", "Uuid", "Uuid"]
      },
      "nullable": [false, false, false, true, false, false, false, true, true, true, false]
    }
  },
  "fca8672f757656db6332543f9d4351224a1218c4387310e9447e70dad48af7cf": {
    "query": "SELECT course_id from chapters where id = $1",
    "describe": {
      "columns": [
        {
          "ordinal": 0,
          "name": "course_id",
          "type_info": "Uuid"
        }
      ],
      "parameters": {
        "Left": [
          "Uuid"
        ]
      },
      "nullable": [
        false
      ]
    }
  },
  "fb2aa2eb0888bc902a8136081cbcc293641f2fddd4f796addbbf89f834b452e8": {
    "query": "\nSELECT p.url_path,\n  p.title,\n  c.chapter_number\nFROM pages p\n  LEFT JOIN chapters c ON p.chapter_id = c.id\nWHERE order_number = (\n    SELECT MIN(order_number)\n    FROM pages\n    WHERE order_number > $1\n      AND deleted_at IS NULL\n  );\n        ",
    "describe": {
      "columns": [
        {
          "ordinal": 0,
          "name": "url_path",
          "type_info": "Varchar"
        },
        {
          "ordinal": 1,
          "name": "title",
          "type_info": "Varchar"
        },
        {
          "ordinal": 2,
          "name": "chapter_number",
          "type_info": "Int4"
        }
      ],
      "parameters": {
        "Left": [
          "Int4"
        ]
      },
      "nullable": [
        false,
        false,
        true
      ]
    }
  },
  "fedf6f6fd2c1c81adf93753386ca0313066e6045f5dfd0cd55eeaf7e59866fad": {
    "query": "SELECT * FROM exercises WHERE page_id = $1;",
    "describe": {
      "columns": [
        {
          "ordinal": 0,
          "name": "id",
          "type_info": "Uuid"
        },
        {
          "ordinal": 1,
          "name": "created_at",
          "type_info": "Timestamptz"
        },
        {
          "ordinal": 2,
          "name": "updated_at",
          "type_info": "Timestamptz"
        },
        {
          "ordinal": 3,
          "name": "course_id",
          "type_info": "Uuid"
        },
        {
          "ordinal": 4,
          "name": "deleted_at",
          "type_info": "Timestamptz"
        },
        {
          "ordinal": 5,
          "name": "name",
          "type_info": "Varchar"
        },
        {
          "ordinal": 6,
          "name": "deadline",
          "type_info": "Timestamptz"
        },
        {
          "ordinal": 7,
          "name": "page_id",
          "type_info": "Uuid"
        },
        {
          "ordinal": 8,
          "name": "score_maximum",
          "type_info": "Int4"
        }
      ],
      "parameters": {
        "Left": ["Uuid"]
      },
      "nullable": [false, false, false, false, true, false, true, false, false]
    }
  }
}<|MERGE_RESOLUTION|>--- conflicted
+++ resolved
@@ -171,13 +171,9 @@
         }
       ],
       "parameters": {
-        "Left": [
-          "Uuid"
-        ]
-      },
-      "nullable": [
-        false
-      ]
+        "Left": ["Uuid"]
+      },
+      "nullable": [false]
     }
   },
   "216274644eb91791c11037c6ce36bed38f64b1e3be53585ddce293db048a3513": {
@@ -238,22 +234,7 @@
       "parameters": {
         "Left": ["Uuid", "Jsonb", "Varchar", "Varchar", "Uuid"]
       },
-<<<<<<< HEAD
-      "nullable": [
-        false,
-        false,
-        false,
-        false,
-        false,
-        false,
-        false,
-        true,
-        true,
-        false
-      ]
-=======
-      "nullable": [false, false, false, false, false, false, false, true, true]
->>>>>>> fa481452
+      "nullable": [false, false, false, false, false, false, false, true, true, false]
     }
   },
   "2435b3f81b4db4a7dcc1a040f0f69d0e804f1ed1d5ef53b1306d64e40f23d019": {
@@ -314,22 +295,7 @@
       "parameters": {
         "Left": ["Uuid"]
       },
-<<<<<<< HEAD
-      "nullable": [
-        false,
-        false,
-        false,
-        false,
-        false,
-        false,
-        false,
-        true,
-        true,
-        false
-      ]
-=======
-      "nullable": [false, false, false, false, false, false, false, true, true]
->>>>>>> fa481452
+      "nullable": [false, false, false, false, false, false, false, true, true, false]
     }
   },
   "28d85f709ff96819aec1e135cef78a3f2674c747c3b1140c7857c85f5facff56": {
@@ -404,13 +370,9 @@
         }
       ],
       "parameters": {
-        "Left": [
-          "Uuid"
-        ]
-      },
-      "nullable": [
-        false
-      ]
+        "Left": ["Uuid"]
+      },
+      "nullable": [false]
     }
   },
   "3fe37166761219fc5d832aff78c2ae81f963c9b1fa42ac8519e80bc436c54200": {
@@ -471,22 +433,7 @@
       "parameters": {
         "Left": ["Uuid"]
       },
-<<<<<<< HEAD
-      "nullable": [
-        false,
-        false,
-        false,
-        false,
-        false,
-        false,
-        false,
-        true,
-        true,
-        false
-      ]
-=======
-      "nullable": [false, false, false, false, false, false, false, true, true]
->>>>>>> fa481452
+      "nullable": [false, false, false, false, false, false, false, true, true, false]
     }
   },
   "45a3380b45f6c12e86e8ed31d0e2c7490f2487c08d6cedc711cecabc0fbf6af7": {
@@ -731,22 +678,7 @@
       "parameters": {
         "Left": ["Uuid"]
       },
-<<<<<<< HEAD
-      "nullable": [
-        false,
-        false,
-        false,
-        false,
-        false,
-        false,
-        false,
-        true,
-        true,
-        false
-      ]
-=======
-      "nullable": [false, false, false, false, false, false, false, true, true]
->>>>>>> fa481452
+      "nullable": [false, false, false, false, false, false, false, true, true, false]
     }
   },
   "680c5eed3c49d67d404af7d0a2df7dc8f9391db14848e8aff877a8a117335be2": {
@@ -923,27 +855,16 @@
             "Custom": {
               "name": "user_role",
               "kind": {
-                "Enum": [
-                  "admin",
-                  "assistant",
-                  "teacher",
-                  "reviewer"
-                ]
+                "Enum": ["admin", "assistant", "teacher", "reviewer"]
               }
             }
           }
         }
       ],
       "parameters": {
-        "Left": [
-          "Uuid"
-        ]
-      },
-      "nullable": [
-        true,
-        true,
-        false
-      ]
+        "Left": ["Uuid"]
+      },
+      "nullable": [true, true, false]
     }
   },
   "785c6a12aad375df96e3ce5dee4b20fde25e67ec826c645019a03222a07c2aa9": {
@@ -1162,22 +1083,7 @@
       "parameters": {
         "Left": ["Uuid"]
       },
-<<<<<<< HEAD
-      "nullable": [
-        false,
-        false,
-        false,
-        false,
-        false,
-        false,
-        false,
-        true,
-        true,
-        false
-      ]
-=======
-      "nullable": [false, false, false, false, false, false, false, true, true]
->>>>>>> fa481452
+      "nullable": [false, false, false, false, false, false, false, true, true, false]
     }
   },
   "8325e1b18c07ff6234f3328ccdedce0f62d782501e98ee4598d473453836ff59": {
@@ -1237,13 +1143,9 @@
         }
       ],
       "parameters": {
-        "Left": [
-          "Uuid"
-        ]
-      },
-      "nullable": [
-        false
-      ]
+        "Left": ["Uuid"]
+      },
+      "nullable": [false]
     }
   },
   "9057dd020d252d6f0c39e2214cc20e8280ae89061ce4b45fa5ec8facb961ed0e": {
@@ -1318,13 +1220,9 @@
         }
       ],
       "parameters": {
-        "Left": [
-          "Uuid"
-        ]
-      },
-      "nullable": [
-        false
-      ]
+        "Left": ["Uuid"]
+      },
+      "nullable": [false]
     }
   },
   "9c85b99d223ec35dd6a3d00598117fba6db802ec315cd2d1c38012b577d270bb": {
@@ -1511,13 +1409,9 @@
         }
       ],
       "parameters": {
-        "Left": [
-          "Uuid"
-        ]
-      },
-      "nullable": [
-        false
-      ]
+        "Left": ["Uuid"]
+      },
+      "nullable": [false]
     }
   },
   "b7c1d6419ba5258f9768f21c871f7e20ec929aeb83445e8a09a5cbd4e9425def": {
@@ -1747,22 +1641,7 @@
       "parameters": {
         "Left": ["Uuid"]
       },
-<<<<<<< HEAD
-      "nullable": [
-        false,
-        false,
-        false,
-        false,
-        false,
-        false,
-        false,
-        true,
-        true,
-        false
-      ]
-=======
-      "nullable": [false, false, false, false, false, false, false, true, true]
->>>>>>> fa481452
+      "nullable": [false, false, false, false, false, false, false, true, true, false]
     }
   },
   "d051aa458a65a72e1f01fac5ae56bce865c4a353cbf2ecf932da859332e4d2ba": {
@@ -1852,13 +1731,9 @@
         }
       ],
       "parameters": {
-        "Left": [
-          "Uuid"
-        ]
-      },
-      "nullable": [
-        false
-      ]
+        "Left": ["Uuid"]
+      },
+      "nullable": [false]
     }
   },
   "da896f936aafd16dba8e38e8e97b7907310051fa453acf242dccab1776995e48": {
@@ -1919,22 +1794,7 @@
       "parameters": {
         "Left": ["Text", "Text"]
       },
-<<<<<<< HEAD
-      "nullable": [
-        false,
-        false,
-        false,
-        false,
-        false,
-        false,
-        false,
-        true,
-        true,
-        false
-      ]
-=======
-      "nullable": [false, false, false, false, false, false, false, true, true]
->>>>>>> fa481452
+      "nullable": [false, false, false, false, false, false, false, true, true, false]
     }
   },
   "de76984bac431ab8e341d3ffe8d0c90658c9950c0933d2632976a2c8567a620c": {
@@ -1968,15 +1828,9 @@
         }
       ],
       "parameters": {
-        "Left": [
-          "Int4"
-        ]
-      },
-      "nullable": [
-        false,
-        false,
-        true
-      ]
+        "Left": ["Int4"]
+      },
+      "nullable": [false, false, true]
     }
   },
   "eac8dc243eab5523b735c1760b19645ac836e6afe07ca5cda115989031c02d36": {
@@ -2005,16 +1859,9 @@
         }
       ],
       "parameters": {
-        "Left": [
-          "Uuid"
-        ]
-      },
-      "nullable": [
-        false,
-        false,
-        false,
-        false
-      ]
+        "Left": ["Uuid"]
+      },
+      "nullable": [false, false, false, false]
     }
   },
   "eafba529f9f59d8e18f5202cf980792f7242e8e46682e4191e0dc632cf656ed9": {
@@ -2075,22 +1922,7 @@
       "parameters": {
         "Left": ["Uuid", "Jsonb", "Varchar", "Varchar", "Uuid"]
       },
-<<<<<<< HEAD
-      "nullable": [
-        false,
-        false,
-        false,
-        false,
-        false,
-        false,
-        false,
-        true,
-        true,
-        false
-      ]
-=======
-      "nullable": [false, false, false, false, false, false, false, true, true]
->>>>>>> fa481452
+      "nullable": [false, false, false, false, false, false, false, true, true, false]
     }
   },
   "eb1eeea17ea1b5dd169f8db54cd61c8e77627ffc4c82a40705e454c7148f54a3": {
@@ -2435,6 +2267,32 @@
       "nullable": [false, false, false, true, false, false, false, true, true, true, false]
     }
   },
+  "fb2aa2eb0888bc902a8136081cbcc293641f2fddd4f796addbbf89f834b452e8": {
+    "query": "\nSELECT p.url_path,\n  p.title,\n  c.chapter_number\nFROM pages p\n  LEFT JOIN chapters c ON p.chapter_id = c.id\nWHERE order_number = (\n    SELECT MIN(order_number)\n    FROM pages\n    WHERE order_number > $1\n      AND deleted_at IS NULL\n  );\n        ",
+    "describe": {
+      "columns": [
+        {
+          "ordinal": 0,
+          "name": "url_path",
+          "type_info": "Varchar"
+        },
+        {
+          "ordinal": 1,
+          "name": "title",
+          "type_info": "Varchar"
+        },
+        {
+          "ordinal": 2,
+          "name": "chapter_number",
+          "type_info": "Int4"
+        }
+      ],
+      "parameters": {
+        "Left": ["Int4"]
+      },
+      "nullable": [false, false, true]
+    }
+  },
   "fca8672f757656db6332543f9d4351224a1218c4387310e9447e70dad48af7cf": {
     "query": "SELECT course_id from chapters where id = $1",
     "describe": {
@@ -2446,45 +2304,9 @@
         }
       ],
       "parameters": {
-        "Left": [
-          "Uuid"
-        ]
-      },
-      "nullable": [
-        false
-      ]
-    }
-  },
-  "fb2aa2eb0888bc902a8136081cbcc293641f2fddd4f796addbbf89f834b452e8": {
-    "query": "\nSELECT p.url_path,\n  p.title,\n  c.chapter_number\nFROM pages p\n  LEFT JOIN chapters c ON p.chapter_id = c.id\nWHERE order_number = (\n    SELECT MIN(order_number)\n    FROM pages\n    WHERE order_number > $1\n      AND deleted_at IS NULL\n  );\n        ",
-    "describe": {
-      "columns": [
-        {
-          "ordinal": 0,
-          "name": "url_path",
-          "type_info": "Varchar"
-        },
-        {
-          "ordinal": 1,
-          "name": "title",
-          "type_info": "Varchar"
-        },
-        {
-          "ordinal": 2,
-          "name": "chapter_number",
-          "type_info": "Int4"
-        }
-      ],
-      "parameters": {
-        "Left": [
-          "Int4"
-        ]
-      },
-      "nullable": [
-        false,
-        false,
-        true
-      ]
+        "Left": ["Uuid"]
+      },
+      "nullable": [false]
     }
   },
   "fedf6f6fd2c1c81adf93753386ca0313066e6045f5dfd0cd55eeaf7e59866fad": {
