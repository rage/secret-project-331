{
  "db": "PostgreSQL",
  "02ff83f40b183e7295450f84a7327cf545fa5f357451097c7afb35db5a4b6f2a": {
    "query": "\nSELECT counts.*, exercises.name exercise_name\n    FROM (\n        SELECT exercise_id, count(*)::integer count\n        FROM submissions\n        WHERE course_id = $1\n        GROUP BY exercise_id\n    ) counts\n    JOIN exercises ON (counts.exercise_id = exercises.id);\n          ",
    "describe": {
      "columns": [
        {
          "ordinal": 0,
          "name": "exercise_id",
          "type_info": "Uuid"
        },
        {
          "ordinal": 1,
          "name": "count",
          "type_info": "Int4"
        },
        {
          "ordinal": 2,
          "name": "exercise_name",
          "type_info": "Varchar"
        }
      ],
      "parameters": {
        "Left": ["Uuid"]
      },
      "nullable": [true, true, true]
    }
  },
  "031debbf29a4fcdab5b81276f6323a36382c51fe794009200af1f929d3874654": {
    "query": "\n    SELECT id from exercises WHERE page_id = $1\n        ",
    "describe": {
      "columns": [
        {
          "ordinal": 0,
          "name": "id",
          "type_info": "Uuid"
        }
      ],
      "parameters": {
        "Left": ["Uuid"]
      },
      "nullable": [false]
    }
  },
<<<<<<< HEAD
  "04645a53e341f79dfc672f29d9478696a68544d6a81c7dc8d95be4f62e2658b8": {
    "query": "\nSELECT id,\n  created_at,\n  updated_at,\n  course_id,\n  chapter_id,\n  url_path,\n  title,\n  deleted_at,\n  content,\n  order_number\nFROM pages\nWHERE chapter_id = $1\n  AND deleted_at IS NULL;\n        ",
=======
  "054314b5158a6e88f7dd504aad96ca35c0efd3f4bca8d874071bd40415927b8e": {
    "query": "\nSELECT user_id,\n  to_jsonb(array_agg(to_jsonb(uue) - 'email' - 'user_id')) AS points_for_each_chapter\nFROM (\n    SELECT u.email,\n      u.id AS user_id,\n      c.chapter_number,\n      SUM(ues.score_given) AS points_for_chapter\n    FROM user_exercise_states ues\n      JOIN users u ON u.id = ues.user_id\n      JOIN exercises e ON e.id = ues.exercise_id\n      JOIN chapters c on e.chapter_id = c.id\n    WHERE ues.course_instance_id = $1\n      AND ues.deleted_at IS NULL\n      AND c.deleted_at IS NULL\n      AND u.deleted_at IS NULL\n      AND e.deleted_at IS NULL\n    GROUP BY u.email,\n      u.id,\n      c.chapter_number\n  ) as uue\nGROUP BY user_id\n\n",
>>>>>>> 6efadc2d
    "describe": {
      "columns": [
        {
          "ordinal": 0,
<<<<<<< HEAD
          "name": "id",
=======
          "name": "user_id",
>>>>>>> 6efadc2d
          "type_info": "Uuid"
        },
        {
          "ordinal": 1,
<<<<<<< HEAD
          "name": "created_at",
          "type_info": "Timestamptz"
        },
        {
          "ordinal": 2,
          "name": "updated_at",
          "type_info": "Timestamptz"
        },
        {
          "ordinal": 3,
          "name": "course_id",
          "type_info": "Uuid"
        },
        {
          "ordinal": 4,
          "name": "chapter_id",
          "type_info": "Uuid"
        },
        {
          "ordinal": 5,
          "name": "url_path",
          "type_info": "Varchar"
        },
        {
          "ordinal": 6,
          "name": "title",
          "type_info": "Varchar"
        },
        {
          "ordinal": 7,
          "name": "deleted_at",
          "type_info": "Timestamptz"
        },
        {
          "ordinal": 8,
          "name": "content",
          "type_info": "Jsonb"
        },
        {
          "ordinal": 9,
          "name": "order_number",
          "type_info": "Int4"
=======
          "name": "points_for_each_chapter",
          "type_info": "Jsonb"
>>>>>>> 6efadc2d
        }
      ],
      "parameters": {
        "Left": ["Uuid"]
      },
<<<<<<< HEAD
      "nullable": [false, false, false, false, true, false, false, true, false, false]
=======
      "nullable": [false, null]
>>>>>>> 6efadc2d
    }
  },
  "072ecb29b589e56f6fc04bb0787efd82beab771ae9d87752f80b0734b16c56e4": {
    "query": "\nINSERT INTO exercise_services (\n    name,\n    slug,\n    public_url,\n    internal_url,\n    max_reprocessing_submissions_at_once\n  )\nVALUES ($1, $2, $3, $4, $5)\nRETURNING *\n  ",
    "describe": {
      "columns": [
        {
          "ordinal": 0,
          "name": "id",
          "type_info": "Uuid"
        },
        {
          "ordinal": 1,
          "name": "created_at",
          "type_info": "Timestamptz"
        },
        {
          "ordinal": 2,
          "name": "updated_at",
          "type_info": "Timestamptz"
        },
        {
          "ordinal": 3,
          "name": "deleted_at",
          "type_info": "Timestamptz"
        },
        {
          "ordinal": 4,
          "name": "name",
          "type_info": "Varchar"
        },
        {
          "ordinal": 5,
          "name": "slug",
          "type_info": "Varchar"
        },
        {
          "ordinal": 6,
          "name": "public_url",
          "type_info": "Varchar"
        },
        {
          "ordinal": 7,
          "name": "internal_url",
          "type_info": "Varchar"
        },
        {
          "ordinal": 8,
          "name": "max_reprocessing_submissions_at_once",
          "type_info": "Int4"
        }
      ],
      "parameters": {
        "Left": ["Varchar", "Varchar", "Varchar", "Varchar", "Int4"]
      },
      "nullable": [false, false, false, true, false, false, false, true, false]
    }
  },
  "07ff6c440bb184c682c8095f73537a51399aff014e77485afa80dcde0268607f": {
    "query": "\nUPDATE chapters SET front_page_id = $1 WHERE id = $2\n        ",
    "describe": {
      "columns": [],
      "parameters": {
        "Left": ["Uuid", "Uuid"]
      },
      "nullable": []
    }
  },
  "0866e89150cf61daef56466a2ad5ef08605158ccdc83a310e4c4bd45c5c343a2": {
    "query": "\nSELECT user_id,\n  exercise_id,\n  course_instance_id,\n  created_at,\n  updated_at,\n  deleted_at,\n  score_given,\n  grading_progress as \"grading_progress: _\",\n  activity_progress as \"activity_progress: _\"\nFROM user_exercise_states\nWHERE user_id = $1\n  AND exercise_id = $2\n  AND course_instance_id = $3\n      ",
    "describe": {
      "columns": [
        {
          "ordinal": 0,
          "name": "user_id",
          "type_info": "Uuid"
        },
        {
          "ordinal": 1,
          "name": "exercise_id",
          "type_info": "Uuid"
        },
        {
          "ordinal": 2,
          "name": "course_instance_id",
          "type_info": "Uuid"
        },
        {
          "ordinal": 3,
          "name": "created_at",
          "type_info": "Timestamptz"
        },
        {
          "ordinal": 4,
          "name": "updated_at",
          "type_info": "Timestamptz"
        },
        {
          "ordinal": 5,
          "name": "deleted_at",
          "type_info": "Timestamptz"
        },
        {
          "ordinal": 6,
          "name": "score_given",
          "type_info": "Float4"
        },
        {
          "ordinal": 7,
          "name": "grading_progress: _",
          "type_info": {
            "Custom": {
              "name": "grading_progress",
              "kind": {
                "Enum": ["fully-graded", "pending", "pending-manual", "failed", "not-ready"]
              }
            }
          }
        },
        {
          "ordinal": 8,
          "name": "activity_progress: _",
          "type_info": {
            "Custom": {
              "name": "activity_progress",
              "kind": {
                "Enum": ["initialized", "started", "in-progress", "submitted", "completed"]
              }
            }
          }
        }
      ],
      "parameters": {
        "Left": ["Uuid", "Uuid", "Uuid"]
      },
      "nullable": [false, false, false, false, false, true, true, false, false]
    }
  },
  "0b0fa131d6c80a574ffef7b180d6e3eb695611446b3abf82398739bf693b5ecc": {
    "query": "\nUPDATE pages\nSET content = $2,\n  url_path = $3,\n  title = $4,\n  chapter_id = $5\nWHERE id = $1\nRETURNING id,\n  created_at,\n  updated_at,\n  course_id,\n  chapter_id,\n  url_path,\n  title,\n  deleted_at,\n  content,\n  order_number\n            ",
    "describe": {
      "columns": [
        {
          "ordinal": 0,
          "name": "id",
          "type_info": "Uuid"
        },
        {
          "ordinal": 1,
          "name": "created_at",
          "type_info": "Timestamptz"
        },
        {
          "ordinal": 2,
          "name": "updated_at",
          "type_info": "Timestamptz"
        },
        {
          "ordinal": 3,
          "name": "course_id",
          "type_info": "Uuid"
        },
        {
          "ordinal": 4,
          "name": "chapter_id",
          "type_info": "Uuid"
        },
        {
          "ordinal": 5,
          "name": "url_path",
          "type_info": "Varchar"
        },
        {
          "ordinal": 6,
          "name": "title",
          "type_info": "Varchar"
        },
        {
          "ordinal": 7,
          "name": "deleted_at",
          "type_info": "Timestamptz"
        },
        {
          "ordinal": 8,
          "name": "content",
          "type_info": "Jsonb"
        },
        {
          "ordinal": 9,
          "name": "order_number",
          "type_info": "Int4"
        }
      ],
      "parameters": {
        "Left": ["Uuid", "Jsonb", "Varchar", "Varchar", "Uuid"]
      },
      "nullable": [false, false, false, false, true, false, false, true, false, false]
    }
  },
  "1045751c6cd07ace2bfd5ce224d9f841ce8f9995d15b21b2068bede8b52d4df4": {
    "query": "\nINSERT INTO gradings (\n    submission_id,\n    course_id,\n    exercise_id,\n    exercise_task_id\n  )\nVALUES ($1, $2, $3, $4)\nRETURNING id\n",
    "describe": {
      "columns": [
        {
          "ordinal": 0,
          "name": "id",
          "type_info": "Uuid"
        }
      ],
      "parameters": {
        "Left": ["Uuid", "Uuid", "Uuid", "Uuid"]
      },
      "nullable": [false]
    }
  },
  "11bdd7c111ff7fca68cbf6fffe1079e69283545b8146c3fc6ec9acc1997ccb1e": {
    "query": "\nUPDATE gradings\nSET grading_progress = $1\nWHERE id = $2\n",
    "describe": {
      "columns": [],
      "parameters": {
        "Left": [
          {
            "Custom": {
              "name": "grading_progress",
              "kind": {
                "Enum": ["fully-graded", "pending", "pending-manual", "failed", "not-ready"]
              }
            }
          },
          "Uuid"
        ]
      },
      "nullable": []
    }
  },
  "1207e96fad04695069497927dd9dc626f9d88c3c646a3c5ce6b3b30227e20308": {
    "query": "\nINSERT INTO organizations (id, name, slug)\nVALUES ($1, $2, $3)\nRETURNING id\n",
    "describe": {
      "columns": [
        {
          "ordinal": 0,
          "name": "id",
          "type_info": "Uuid"
        }
      ],
      "parameters": {
        "Left": ["Uuid", "Varchar", "Varchar"]
      },
      "nullable": [false]
    }
  },
  "12678b433a9c84513a0c100571b2d82db27fbc569e2b9c79b23e31906be0f559": {
    "query": "\nSELECT ed.id AS id,\n  u.id AS to,\n  et.subject AS subject,\n  et.content AS body\nFROM email_deliveries ed\n  JOIN email_templates et ON et.id = ed.email_template_id\n  JOIN users u ON u.id = ed.user_id\nWHERE ed.deleted_at IS NULL\n  AND ed.sent = FALSE\n  AND ed.error IS NULL\nLIMIT 10000;\n  ",
    "describe": {
      "columns": [
        {
          "ordinal": 0,
          "name": "id",
          "type_info": "Uuid"
        },
        {
          "ordinal": 1,
          "name": "to",
          "type_info": "Uuid"
        },
        {
          "ordinal": 2,
          "name": "subject",
          "type_info": "Varchar"
        },
        {
          "ordinal": 3,
          "name": "body",
          "type_info": "Jsonb"
        }
      ],
      "parameters": {
        "Left": []
      },
      "nullable": [false, false, true, true]
    }
  },
  "1354fbf47a4a0f22b9b9f30143dd425b05aef41d55a178bc39eb1eb4140a6e0c": {
    "query": "\nUPDATE course_instances\nSET variant_status = $1\nWHERE id = $2;\n",
    "describe": {
      "columns": [],
      "parameters": {
        "Left": [
          {
            "Custom": {
              "name": "variant_status",
              "kind": {
                "Enum": ["draft", "upcoming", "active", "ended"]
              }
            }
          },
          "Uuid"
        ]
      },
      "nullable": []
    }
  },
  "136f369cc798e92b4620cee20013ec066455939fc7d47f8db1a107317753d4a1": {
    "query": "\nSELECT COUNT(e.id) as total_exercises,\n  COALESCE(0, SUM(e.score_maximum)) as score_maximum\nFROM course_instances ci\n  LEFT JOIN exercises e on ci.course_id = e.course_id\nWHERE e.deleted_at IS NULL\n  AND ci.id = $1;\n        ",
    "describe": {
      "columns": [
        {
          "ordinal": 0,
          "name": "total_exercises",
          "type_info": "Int8"
        },
        {
          "ordinal": 1,
          "name": "score_maximum",
          "type_info": "Int8"
        }
      ],
      "parameters": {
        "Left": ["Uuid"]
      },
      "nullable": [null, null]
    }
  },
  "13baaaa4365e9ec8bfafe2504080eafdc369bd22e4444cd8035647fcd31d0fe5": {
    "query": "\nSELECT id,\n  exercise_id,\n  exercise_type,\n  assignment,\n  public_spec\nFROM exercise_tasks\nWHERE id = $1\n                ",
    "describe": {
      "columns": [
        {
          "ordinal": 0,
          "name": "id",
          "type_info": "Uuid"
        },
        {
          "ordinal": 1,
          "name": "exercise_id",
          "type_info": "Uuid"
        },
        {
          "ordinal": 2,
          "name": "exercise_type",
          "type_info": "Varchar"
        },
        {
          "ordinal": 3,
          "name": "assignment",
          "type_info": "Jsonb"
        },
        {
          "ordinal": 4,
          "name": "public_spec",
          "type_info": "Jsonb"
        }
      ],
      "parameters": {
        "Left": ["Uuid"]
      },
      "nullable": [false, false, false, false, true]
    }
  },
  "154577d6eb687de28cba5811dbfeb0660cfc10e838577fe8a94c3b7dc6cc41e9": {
    "query": "SELECT course_id FROM exercises WHERE id = (SELECT exercise_id FROM exercise_tasks WHERE id = $1)",
    "describe": {
      "columns": [
        {
          "ordinal": 0,
          "name": "course_id",
          "type_info": "Uuid"
        }
      ],
      "parameters": {
        "Left": ["Uuid"]
      },
      "nullable": [false]
    }
  },
  "17ac831ff424d02bd7609c76c190768ef00265bf144ab61459e11f1b7179b660": {
    "query": "SELECT * FROM organizations WHERE deleted_at IS NULL;",
    "describe": {
      "columns": [
        {
          "ordinal": 0,
          "name": "id",
          "type_info": "Uuid"
        },
        {
          "ordinal": 1,
          "name": "name",
          "type_info": "Varchar"
        },
        {
          "ordinal": 2,
          "name": "created_at",
          "type_info": "Timestamptz"
        },
        {
          "ordinal": 3,
          "name": "updated_at",
          "type_info": "Timestamptz"
        },
        {
          "ordinal": 4,
          "name": "deleted_at",
          "type_info": "Timestamptz"
        },
        {
          "ordinal": 5,
          "name": "slug",
          "type_info": "Varchar"
        }
      ],
      "parameters": {
        "Left": []
      },
      "nullable": [false, false, false, false, true, false]
    }
  },
  "18cad5d0cf2a854a36655738b9a05c4fe5376c77174239b17cdf7e21bc739b1f": {
    "query": "\nSELECT *\nFROM exercises\nWHERE id = $1\n",
    "describe": {
      "columns": [
        {
          "ordinal": 0,
          "name": "id",
          "type_info": "Uuid"
        },
        {
          "ordinal": 1,
          "name": "created_at",
          "type_info": "Timestamptz"
        },
        {
          "ordinal": 2,
          "name": "updated_at",
          "type_info": "Timestamptz"
        },
        {
          "ordinal": 3,
          "name": "course_id",
          "type_info": "Uuid"
        },
        {
          "ordinal": 4,
          "name": "deleted_at",
          "type_info": "Timestamptz"
        },
        {
          "ordinal": 5,
          "name": "name",
          "type_info": "Varchar"
        },
        {
          "ordinal": 6,
          "name": "deadline",
          "type_info": "Timestamptz"
        },
        {
          "ordinal": 7,
          "name": "page_id",
          "type_info": "Uuid"
        },
        {
          "ordinal": 8,
          "name": "score_maximum",
          "type_info": "Int4"
        },
        {
          "ordinal": 9,
          "name": "order_number",
          "type_info": "Int4"
        },
        {
          "ordinal": 10,
          "name": "chapter_id",
          "type_info": "Uuid"
        }
      ],
      "parameters": {
        "Left": ["Uuid"]
      },
      "nullable": [false, false, false, false, true, false, true, false, false, false, false]
    }
  },
  "19a6e3aaaddd659eb5cee0d7361c6ce7b72a8f77a14561cb51427fb4490fa36b": {
    "query": "\nINSERT INTO chapters (name, course_id, chapter_number)\nVALUES ($1, $2, $3)\nRETURNING id\n",
    "describe": {
      "columns": [
        {
          "ordinal": 0,
          "name": "id",
          "type_info": "Uuid"
        }
      ],
      "parameters": {
        "Left": ["Varchar", "Uuid", "Int4"]
      },
      "nullable": [false]
    }
  },
  "1cabcb883f5fbf43f12a8ce0e79f7137d51f29388fdc3f4993575f7bf8298070": {
    "query": "\nUPDATE gradings\n  SET\n    grading_progress = $2,\n    unscaled_score_given = $3,\n    unscaled_score_maximum = $4,\n    feedback_text = $5,\n    feedback_json = $6,\n    grading_completed_at = $7,\n    score_given = $8\nWHERE id = $1\nRETURNING id, created_at, updated_at, submission_id, course_id, exercise_id, exercise_task_id, grading_priority, score_given, grading_progress as \"grading_progress: _\", user_points_update_strategy as \"user_points_update_strategy: _\", unscaled_score_given, unscaled_score_maximum, grading_started_at, grading_completed_at, feedback_json, feedback_text, deleted_at\n        ",
    "describe": {
      "columns": [
        {
          "ordinal": 0,
          "name": "id",
          "type_info": "Uuid"
        },
        {
          "ordinal": 1,
          "name": "created_at",
          "type_info": "Timestamptz"
        },
        {
          "ordinal": 2,
          "name": "updated_at",
          "type_info": "Timestamptz"
        },
        {
          "ordinal": 3,
          "name": "submission_id",
          "type_info": "Uuid"
        },
        {
          "ordinal": 4,
          "name": "course_id",
          "type_info": "Uuid"
        },
        {
          "ordinal": 5,
          "name": "exercise_id",
          "type_info": "Uuid"
        },
        {
          "ordinal": 6,
          "name": "exercise_task_id",
          "type_info": "Uuid"
        },
        {
          "ordinal": 7,
          "name": "grading_priority",
          "type_info": "Int4"
        },
        {
          "ordinal": 8,
          "name": "score_given",
          "type_info": "Float4"
        },
        {
          "ordinal": 9,
          "name": "grading_progress: _",
          "type_info": {
            "Custom": {
              "name": "grading_progress",
              "kind": {
                "Enum": ["fully-graded", "pending", "pending-manual", "failed", "not-ready"]
              }
            }
          }
        },
        {
          "ordinal": 10,
          "name": "user_points_update_strategy: _",
          "type_info": {
            "Custom": {
              "name": "user_points_update_strategy",
              "kind": {
                "Enum": [
                  "can-add-points-but-cannot-remove-points",
                  "can-add-points-and-can-remove-points"
                ]
              }
            }
          }
        },
        {
          "ordinal": 11,
          "name": "unscaled_score_given",
          "type_info": "Float4"
        },
        {
          "ordinal": 12,
          "name": "unscaled_score_maximum",
          "type_info": "Int4"
        },
        {
          "ordinal": 13,
          "name": "grading_started_at",
          "type_info": "Timestamptz"
        },
        {
          "ordinal": 14,
          "name": "grading_completed_at",
          "type_info": "Timestamptz"
        },
        {
          "ordinal": 15,
          "name": "feedback_json",
          "type_info": "Jsonb"
        },
        {
          "ordinal": 16,
          "name": "feedback_text",
          "type_info": "Text"
        },
        {
          "ordinal": 17,
          "name": "deleted_at",
          "type_info": "Timestamptz"
        }
      ],
      "parameters": {
        "Left": [
          "Uuid",
          {
            "Custom": {
              "name": "grading_progress",
              "kind": {
                "Enum": ["fully-graded", "pending", "pending-manual", "failed", "not-ready"]
              }
            }
          },
          "Float4",
          "Int4",
          "Text",
          "Jsonb",
          "Timestamptz",
          "Float4"
        ]
      },
      "nullable": [
        false,
        false,
        false,
        false,
        false,
        false,
        false,
        false,
        true,
        false,
        false,
        true,
        true,
        true,
        true,
        true,
        true,
        true
      ]
    }
  },
  "1d480cfbf4a9dc142a798a9bacd391dd6c8c98df5c694697eee44162cbb2c95b": {
    "query": "SELECT COUNT(*) as count FROM submissions WHERE exercise_id = $1",
    "describe": {
      "columns": [
        {
          "ordinal": 0,
          "name": "count",
          "type_info": "Int8"
        }
      ],
      "parameters": {
        "Left": ["Uuid"]
      },
      "nullable": [null]
    }
  },
  "1daa6a64b96d07871fcd53657c9b31c9901c13391c1a83ad214e8365d8fcd00c": {
    "query": "SELECT course_id FROM exercises WHERE id = $1;",
    "describe": {
      "columns": [
        {
          "ordinal": 0,
          "name": "course_id",
          "type_info": "Uuid"
        }
      ],
      "parameters": {
        "Left": ["Uuid"]
      },
      "nullable": [false]
    }
  },
  "2279c575464d39a9a4fa338b3d839de39e68c2453dd51b544f6459ab0f72b238": {
    "query": "\nSELECT id,\n  created_at,\n  updated_at,\n  deleted_at,\n  course_id,\n  starts_at,\n  ends_at,\n  name,\n  description,\n  variant_status as \"variant_status: VariantStatus\"\nFROM course_instances\nWHERE course_id = $1\n  AND deleted_at IS NULL;\n        ",
    "describe": {
      "columns": [
        {
          "ordinal": 0,
          "name": "id",
          "type_info": "Uuid"
        },
        {
          "ordinal": 1,
          "name": "created_at",
          "type_info": "Timestamptz"
        },
        {
          "ordinal": 2,
          "name": "updated_at",
          "type_info": "Timestamptz"
        },
        {
          "ordinal": 3,
          "name": "deleted_at",
          "type_info": "Timestamptz"
        },
        {
          "ordinal": 4,
          "name": "course_id",
          "type_info": "Uuid"
        },
        {
          "ordinal": 5,
          "name": "starts_at",
          "type_info": "Timestamptz"
        },
        {
          "ordinal": 6,
          "name": "ends_at",
          "type_info": "Timestamptz"
        },
        {
          "ordinal": 7,
          "name": "name",
          "type_info": "Varchar"
        },
        {
          "ordinal": 8,
          "name": "description",
          "type_info": "Varchar"
        },
        {
          "ordinal": 9,
          "name": "variant_status: VariantStatus",
          "type_info": {
            "Custom": {
              "name": "variant_status",
              "kind": {
                "Enum": ["draft", "upcoming", "active", "ended"]
              }
            }
          }
        }
      ],
      "parameters": {
        "Left": ["Uuid"]
      },
      "nullable": [false, false, false, true, false, true, true, true, true, false]
    }
  },
  "2395ca73bcdd330e31c0d42fdf6ec062602d06d67ce40ffcf1b71fd90982b2f7": {
    "query": "\n  INSERT INTO\n    submissions(exercise_task_id, data_json, exercise_id, course_id, user_id, course_instance_id)\n  VALUES($1, $2, $3, $4, $5, $6)\n  RETURNING *\n          ",
    "describe": {
      "columns": [
        {
          "ordinal": 0,
          "name": "id",
          "type_info": "Uuid"
        },
        {
          "ordinal": 1,
          "name": "created_at",
          "type_info": "Timestamptz"
        },
        {
          "ordinal": 2,
          "name": "updated_at",
          "type_info": "Timestamptz"
        },
        {
          "ordinal": 3,
          "name": "deleted_at",
          "type_info": "Timestamptz"
        },
        {
          "ordinal": 4,
          "name": "exercise_id",
          "type_info": "Uuid"
        },
        {
          "ordinal": 5,
          "name": "course_id",
          "type_info": "Uuid"
        },
        {
          "ordinal": 6,
          "name": "exercise_task_id",
          "type_info": "Uuid"
        },
        {
          "ordinal": 7,
          "name": "data_json",
          "type_info": "Jsonb"
        },
        {
          "ordinal": 8,
          "name": "grading_id",
          "type_info": "Uuid"
        },
        {
          "ordinal": 9,
          "name": "metadata",
          "type_info": "Jsonb"
        },
        {
          "ordinal": 10,
          "name": "user_id",
          "type_info": "Uuid"
        },
        {
          "ordinal": 11,
          "name": "course_instance_id",
          "type_info": "Uuid"
        }
      ],
      "parameters": {
        "Left": ["Uuid", "Jsonb", "Uuid", "Uuid", "Uuid", "Uuid"]
      },
      "nullable": [false, false, false, true, false, false, false, true, true, true, false, false]
    }
  },
  "2641e1e17a3e402f0b0a92af0a97c6d01ce383fcee40120a64867aebdc0d64f2": {
    "query": "\nINSERT INTO\n  gradings(submission_id, course_id, exercise_id, exercise_task_id, grading_started_at)\nVALUES($1, $2, $3, $4, now())\nRETURNING id, created_at, updated_at, submission_id, course_id, exercise_id, exercise_task_id, grading_priority, score_given, grading_progress as \"grading_progress: _\", user_points_update_strategy as \"user_points_update_strategy: _\", unscaled_score_given, unscaled_score_maximum, grading_started_at, grading_completed_at, feedback_json, feedback_text, deleted_at\n        ",
    "describe": {
      "columns": [
        {
          "ordinal": 0,
          "name": "id",
          "type_info": "Uuid"
        },
        {
          "ordinal": 1,
          "name": "created_at",
          "type_info": "Timestamptz"
        },
        {
          "ordinal": 2,
          "name": "updated_at",
          "type_info": "Timestamptz"
        },
        {
          "ordinal": 3,
          "name": "submission_id",
          "type_info": "Uuid"
        },
        {
          "ordinal": 4,
          "name": "course_id",
          "type_info": "Uuid"
        },
        {
          "ordinal": 5,
          "name": "exercise_id",
          "type_info": "Uuid"
        },
        {
          "ordinal": 6,
          "name": "exercise_task_id",
          "type_info": "Uuid"
        },
        {
          "ordinal": 7,
          "name": "grading_priority",
          "type_info": "Int4"
        },
        {
          "ordinal": 8,
          "name": "score_given",
          "type_info": "Float4"
        },
        {
          "ordinal": 9,
          "name": "grading_progress: _",
          "type_info": {
            "Custom": {
              "name": "grading_progress",
              "kind": {
                "Enum": ["fully-graded", "pending", "pending-manual", "failed", "not-ready"]
              }
            }
          }
        },
        {
          "ordinal": 10,
          "name": "user_points_update_strategy: _",
          "type_info": {
            "Custom": {
              "name": "user_points_update_strategy",
              "kind": {
                "Enum": [
                  "can-add-points-but-cannot-remove-points",
                  "can-add-points-and-can-remove-points"
                ]
              }
            }
          }
        },
        {
          "ordinal": 11,
          "name": "unscaled_score_given",
          "type_info": "Float4"
        },
        {
          "ordinal": 12,
          "name": "unscaled_score_maximum",
          "type_info": "Int4"
        },
        {
          "ordinal": 13,
          "name": "grading_started_at",
          "type_info": "Timestamptz"
        },
        {
          "ordinal": 14,
          "name": "grading_completed_at",
          "type_info": "Timestamptz"
        },
        {
          "ordinal": 15,
          "name": "feedback_json",
          "type_info": "Jsonb"
        },
        {
          "ordinal": 16,
          "name": "feedback_text",
          "type_info": "Text"
        },
        {
          "ordinal": 17,
          "name": "deleted_at",
          "type_info": "Timestamptz"
        }
      ],
      "parameters": {
        "Left": ["Uuid", "Uuid", "Uuid", "Uuid"]
      },
      "nullable": [
        false,
        false,
        false,
        false,
        false,
        false,
        false,
        false,
        true,
        false,
        false,
        true,
        true,
        true,
        true,
        true,
        true,
        true
      ]
    }
  },
  "2711d322b3321b8956fe256642fb1d2c259d339752d854cd58383a26889e1cbf": {
    "query": "\nUPDATE regrading_submissions\nSET grading_after_regrading = $1\nWHERE id = $2\n",
    "describe": {
      "columns": [],
      "parameters": {
        "Left": ["Uuid", "Uuid"]
      },
      "nullable": []
    }
  },
  "275d3f93d584c5c015d7bb090e12ee2891e1257c28a1049a5a741389c695c602": {
    "query": "\nSELECT id,\n  created_at,\n  updated_at,\n  course_id,\n  chapter_id,\n  url_path,\n  title,\n  deleted_at,\n  content,\n  order_number\nFROM pages\nWHERE id = $1;\n    ",
    "describe": {
      "columns": [
        {
          "ordinal": 0,
          "name": "id",
          "type_info": "Uuid"
        },
        {
          "ordinal": 1,
          "name": "created_at",
          "type_info": "Timestamptz"
        },
        {
          "ordinal": 2,
          "name": "updated_at",
          "type_info": "Timestamptz"
        },
        {
          "ordinal": 3,
          "name": "course_id",
          "type_info": "Uuid"
        },
        {
          "ordinal": 4,
          "name": "chapter_id",
          "type_info": "Uuid"
        },
        {
          "ordinal": 5,
          "name": "url_path",
          "type_info": "Varchar"
        },
        {
          "ordinal": 6,
          "name": "title",
          "type_info": "Varchar"
        },
        {
          "ordinal": 7,
          "name": "deleted_at",
          "type_info": "Timestamptz"
        },
        {
          "ordinal": 8,
          "name": "content",
          "type_info": "Jsonb"
        },
        {
          "ordinal": 9,
          "name": "order_number",
          "type_info": "Int4"
        }
      ],
      "parameters": {
        "Left": ["Uuid"]
      },
      "nullable": [false, false, false, false, true, false, false, true, false, false]
    }
  },
  "290a32e151212d4e1056fb341ea5f8e9b03451b68ea6478f9685315bc713aea7": {
    "query": "\nINSERT INTO pages(\n    course_id,\n    content,\n    url_path,\n    title,\n    order_number,\n    chapter_id\n  )\nVALUES($1, $2, $3, $4, $5, $6)\nRETURNING id,\n  created_at,\n  updated_at,\n  course_id,\n  chapter_id,\n  url_path,\n  title,\n  deleted_at,\n  content,\n  order_number\n          ",
    "describe": {
      "columns": [
        {
          "ordinal": 0,
          "name": "id",
          "type_info": "Uuid"
        },
        {
          "ordinal": 1,
          "name": "created_at",
          "type_info": "Timestamptz"
        },
        {
          "ordinal": 2,
          "name": "updated_at",
          "type_info": "Timestamptz"
        },
        {
          "ordinal": 3,
          "name": "course_id",
          "type_info": "Uuid"
        },
        {
          "ordinal": 4,
          "name": "chapter_id",
          "type_info": "Uuid"
        },
        {
          "ordinal": 5,
          "name": "url_path",
          "type_info": "Varchar"
        },
        {
          "ordinal": 6,
          "name": "title",
          "type_info": "Varchar"
        },
        {
          "ordinal": 7,
          "name": "deleted_at",
          "type_info": "Timestamptz"
        },
        {
          "ordinal": 8,
          "name": "content",
          "type_info": "Jsonb"
        },
        {
          "ordinal": 9,
          "name": "order_number",
          "type_info": "Int4"
        }
      ],
      "parameters": {
        "Left": ["Uuid", "Jsonb", "Varchar", "Varchar", "Int4", "Uuid"]
      },
      "nullable": [false, false, false, false, true, false, false, true, false, false]
    }
  },
  "306820247b9533af5d464aa15a58f9fcde6a59b1666a3709b32bc1823ad2e970": {
    "query": "\nSELECT *\nFROM exercises\nWHERE course_id = $1\n  AND deleted_at IS NULL\n",
    "describe": {
      "columns": [
        {
          "ordinal": 0,
          "name": "id",
          "type_info": "Uuid"
        },
        {
          "ordinal": 1,
          "name": "created_at",
          "type_info": "Timestamptz"
        },
        {
          "ordinal": 2,
          "name": "updated_at",
          "type_info": "Timestamptz"
        },
        {
          "ordinal": 3,
          "name": "course_id",
          "type_info": "Uuid"
        },
        {
          "ordinal": 4,
          "name": "deleted_at",
          "type_info": "Timestamptz"
        },
        {
          "ordinal": 5,
          "name": "name",
          "type_info": "Varchar"
        },
        {
          "ordinal": 6,
          "name": "deadline",
          "type_info": "Timestamptz"
        },
        {
          "ordinal": 7,
          "name": "page_id",
          "type_info": "Uuid"
        },
        {
          "ordinal": 8,
          "name": "score_maximum",
          "type_info": "Int4"
        },
        {
          "ordinal": 9,
          "name": "order_number",
          "type_info": "Int4"
        },
        {
          "ordinal": 10,
          "name": "chapter_id",
          "type_info": "Uuid"
        }
      ],
      "parameters": {
        "Left": ["Uuid"]
      },
      "nullable": [false, false, false, false, true, false, true, false, false, false, false]
    }
  },
  "36578c1a1be112ab9d9f49eea1c69240309c9bf83e6a4b98237e687d1fa04b92": {
    "query": "SELECT course_id FROM pages WHERE id = $1",
    "describe": {
      "columns": [
        {
          "ordinal": 0,
          "name": "course_id",
          "type_info": "Uuid"
        }
      ],
      "parameters": {
        "Left": ["Uuid"]
      },
      "nullable": [false]
    }
  },
  "375b467ba026680d07ba6fa844de91afd942e86b2715431e41b6788df0d2b3c0": {
    "query": "SELECT * FROM users WHERE upstream_id = $1",
    "describe": {
      "columns": [
        {
          "ordinal": 0,
          "name": "id",
          "type_info": "Uuid"
        },
        {
          "ordinal": 1,
          "name": "created_at",
          "type_info": "Timestamptz"
        },
        {
          "ordinal": 2,
          "name": "updated_at",
          "type_info": "Timestamptz"
        },
        {
          "ordinal": 3,
          "name": "deleted_at",
          "type_info": "Timestamptz"
        },
        {
          "ordinal": 4,
          "name": "upstream_id",
          "type_info": "Int4"
        },
        {
          "ordinal": 5,
          "name": "email",
          "type_info": "Varchar"
        }
      ],
      "parameters": {
        "Left": ["Int4"]
      },
      "nullable": [false, false, false, true, true, false]
    }
  },
  "37dfaa87dd74a4c1f409cd120e6997847616214878ae8a66b326699fa8633ad3": {
    "query": "\nUPDATE chapters\nSET deleted_at = now()\nWHERE id = $1\nRETURNING *;\n",
    "describe": {
      "columns": [
        {
          "ordinal": 0,
          "name": "id",
          "type_info": "Uuid"
        },
        {
          "ordinal": 1,
          "name": "name",
          "type_info": "Varchar"
        },
        {
          "ordinal": 2,
          "name": "course_id",
          "type_info": "Uuid"
        },
        {
          "ordinal": 3,
          "name": "chapter_number",
          "type_info": "Int4"
        },
        {
          "ordinal": 4,
          "name": "created_at",
          "type_info": "Timestamptz"
        },
        {
          "ordinal": 5,
          "name": "updated_at",
          "type_info": "Timestamptz"
        },
        {
          "ordinal": 6,
          "name": "deleted_at",
          "type_info": "Timestamptz"
        },
        {
          "ordinal": 7,
          "name": "front_page_id",
          "type_info": "Uuid"
        },
        {
          "ordinal": 8,
          "name": "opens_at",
          "type_info": "Timestamptz"
        },
        {
          "ordinal": 9,
          "name": "chapter_image",
          "type_info": "Varchar"
        }
      ],
      "parameters": {
        "Left": ["Uuid"]
      },
      "nullable": [false, false, false, false, false, false, true, true, true, true]
    }
  },
  "3c5b30ac7bad3459a0102d31d75bc0c7b6f8b9d62db3ce39be9c26cb318af8a9": {
    "query": "\nSELECT *\nFROM submissions\nWHERE id = $1\n",
    "describe": {
      "columns": [
        {
          "ordinal": 0,
          "name": "id",
          "type_info": "Uuid"
        },
        {
          "ordinal": 1,
          "name": "created_at",
          "type_info": "Timestamptz"
        },
        {
          "ordinal": 2,
          "name": "updated_at",
          "type_info": "Timestamptz"
        },
        {
          "ordinal": 3,
          "name": "deleted_at",
          "type_info": "Timestamptz"
        },
        {
          "ordinal": 4,
          "name": "exercise_id",
          "type_info": "Uuid"
        },
        {
          "ordinal": 5,
          "name": "course_id",
          "type_info": "Uuid"
        },
        {
          "ordinal": 6,
          "name": "exercise_task_id",
          "type_info": "Uuid"
        },
        {
          "ordinal": 7,
          "name": "data_json",
          "type_info": "Jsonb"
        },
        {
          "ordinal": 8,
          "name": "grading_id",
          "type_info": "Uuid"
        },
        {
          "ordinal": 9,
          "name": "metadata",
          "type_info": "Jsonb"
        },
        {
          "ordinal": 10,
          "name": "user_id",
          "type_info": "Uuid"
        },
        {
          "ordinal": 11,
          "name": "course_instance_id",
          "type_info": "Uuid"
        }
      ],
      "parameters": {
        "Left": ["Uuid"]
      },
      "nullable": [false, false, false, true, false, false, false, true, true, true, false, false]
    }
  },
  "3e925fb3e5a135d876037e1424238f4c88a4d9a76a739e16c2c6d8d17151cd06": {
    "query": "\nSELECT selected_exercise_task_id AS \"id!\"\nFROM user_exercise_states\nWHERE user_id = $1\n  AND selected_exercise_task_id IS NOT NULL\n  AND exercise_id = $2\n  AND course_instance_id = $3\n  AND deleted_at IS NULL\n            ",
    "describe": {
      "columns": [
        {
          "ordinal": 0,
          "name": "id!",
          "type_info": "Uuid"
        }
      ],
      "parameters": {
        "Left": ["Uuid", "Uuid", "Uuid"]
      },
      "nullable": [true]
    }
  },
  "3f7c2d7e6f6088d3847b90e12b811f827a17d0d31ff27f96f97689503a4909e7": {
    "query": "\nINSERT INTO submissions (\n    exercise_id,\n    course_id,\n    exercise_task_id,\n    user_id,\n    course_instance_id,\n    data_json\n  )\nVALUES ($1, $2, $3, $4, $5, $6)\nRETURNING id\n",
    "describe": {
      "columns": [
        {
          "ordinal": 0,
          "name": "id",
          "type_info": "Uuid"
        }
      ],
      "parameters": {
        "Left": ["Uuid", "Uuid", "Uuid", "Uuid", "Uuid", "Jsonb"]
      },
      "nullable": [false]
    }
  },
  "436a4b6e66a08b6449ee12211e083a2291b3665a8b580e585fb211f451bd3a15": {
    "query": "\nUPDATE chapters\nSET front_page_id = $1\nWHERE id = $2\nRETURNING *;\n        ",
    "describe": {
      "columns": [
        {
          "ordinal": 0,
          "name": "id",
          "type_info": "Uuid"
        },
        {
          "ordinal": 1,
          "name": "name",
          "type_info": "Varchar"
        },
        {
          "ordinal": 2,
          "name": "course_id",
          "type_info": "Uuid"
        },
        {
          "ordinal": 3,
          "name": "chapter_number",
          "type_info": "Int4"
        },
        {
          "ordinal": 4,
          "name": "created_at",
          "type_info": "Timestamptz"
        },
        {
          "ordinal": 5,
          "name": "updated_at",
          "type_info": "Timestamptz"
        },
        {
          "ordinal": 6,
          "name": "deleted_at",
          "type_info": "Timestamptz"
        },
        {
          "ordinal": 7,
          "name": "front_page_id",
          "type_info": "Uuid"
        },
        {
          "ordinal": 8,
          "name": "opens_at",
          "type_info": "Timestamptz"
        },
        {
          "ordinal": 9,
          "name": "chapter_image",
          "type_info": "Varchar"
        }
      ],
      "parameters": {
        "Left": ["Uuid", "Uuid"]
      },
      "nullable": [false, false, false, false, false, false, true, true, true, true]
    }
  },
  "43ae3ea1dba7ba3ebfe0108cd568fa4a7215260a0e1ecf4f9fe4b09490055d4b": {
    "query": "\nUPDATE pages\nSET deleted_at = now()\nWHERE id = $1\nRETURNING id,\n  created_at,\n  updated_at,\n  course_id,\n  chapter_id,\n  url_path,\n  title,\n  deleted_at,\n  content,\n  order_number\n          ",
    "describe": {
      "columns": [
        {
          "ordinal": 0,
          "name": "id",
          "type_info": "Uuid"
        },
        {
          "ordinal": 1,
          "name": "created_at",
          "type_info": "Timestamptz"
        },
        {
          "ordinal": 2,
          "name": "updated_at",
          "type_info": "Timestamptz"
        },
        {
          "ordinal": 3,
          "name": "course_id",
          "type_info": "Uuid"
        },
        {
          "ordinal": 4,
          "name": "chapter_id",
          "type_info": "Uuid"
        },
        {
          "ordinal": 5,
          "name": "url_path",
          "type_info": "Varchar"
        },
        {
          "ordinal": 6,
          "name": "title",
          "type_info": "Varchar"
        },
        {
          "ordinal": 7,
          "name": "deleted_at",
          "type_info": "Timestamptz"
        },
        {
          "ordinal": 8,
          "name": "content",
          "type_info": "Jsonb"
        },
        {
          "ordinal": 9,
          "name": "order_number",
          "type_info": "Int4"
        }
      ],
      "parameters": {
        "Left": ["Uuid"]
      },
      "nullable": [false, false, false, false, true, false, false, true, false, false]
    }
  },
  "45a3380b45f6c12e86e8ed31d0e2c7490f2487c08d6cedc711cecabc0fbf6af7": {
    "query": "\nUPDATE courses\n    SET deleted_at = now()\nWHERE\n    id = $1\nRETURNING *\n    ",
    "describe": {
      "columns": [
        {
          "ordinal": 0,
          "name": "id",
          "type_info": "Uuid"
        },
        {
          "ordinal": 1,
          "name": "name",
          "type_info": "Varchar"
        },
        {
          "ordinal": 2,
          "name": "created_at",
          "type_info": "Timestamptz"
        },
        {
          "ordinal": 3,
          "name": "updated_at",
          "type_info": "Timestamptz"
        },
        {
          "ordinal": 4,
          "name": "organization_id",
          "type_info": "Uuid"
        },
        {
          "ordinal": 5,
          "name": "deleted_at",
          "type_info": "Timestamptz"
        },
        {
          "ordinal": 6,
          "name": "slug",
          "type_info": "Varchar"
        }
      ],
      "parameters": {
        "Left": ["Uuid"]
      },
      "nullable": [false, false, false, false, false, true, false]
    }
  },
  "4b1ff5bd633537d7159368dc3d07a0cdedaffffe39bddca03731fd3c6f04687b": {
    "query": "\nSELECT id,\n  exercise_id,\n  exercise_type,\n  assignment,\n  public_spec\nFROM exercise_tasks\nWHERE exercise_id = $1\n  AND deleted_at IS NULL\nORDER BY random();\n        ",
    "describe": {
      "columns": [
        {
          "ordinal": 0,
          "name": "id",
          "type_info": "Uuid"
        },
        {
          "ordinal": 1,
          "name": "exercise_id",
          "type_info": "Uuid"
        },
        {
          "ordinal": 2,
          "name": "exercise_type",
          "type_info": "Varchar"
        },
        {
          "ordinal": 3,
          "name": "assignment",
          "type_info": "Jsonb"
        },
        {
          "ordinal": 4,
          "name": "public_spec",
          "type_info": "Jsonb"
        }
      ],
      "parameters": {
        "Left": ["Uuid"]
      },
      "nullable": [false, false, false, false, true]
    }
  },
  "4b44f66b9c8470eb1cdc5fad9ccdd2522da49ac943fb43f02a35adddad2c884e": {
    "query": "\nINSERT INTO course_instance_enrollments (user_id, course_id, course_instance_id, current)\nVALUES ($1, $2, $3, $4)\nRETURNING *;\n",
    "describe": {
      "columns": [
        {
          "ordinal": 0,
          "name": "user_id",
          "type_info": "Uuid"
        },
        {
          "ordinal": 1,
          "name": "course_id",
          "type_info": "Uuid"
        },
        {
          "ordinal": 2,
          "name": "course_instance_id",
          "type_info": "Uuid"
        },
        {
          "ordinal": 3,
          "name": "current",
          "type_info": "Bool"
        },
        {
          "ordinal": 4,
          "name": "created_at",
          "type_info": "Timestamptz"
        },
        {
          "ordinal": 5,
          "name": "updated_at",
          "type_info": "Timestamptz"
        },
        {
          "ordinal": 6,
          "name": "deleted_at",
          "type_info": "Timestamptz"
        }
      ],
      "parameters": {
        "Left": ["Uuid", "Uuid", "Uuid", "Bool"]
      },
      "nullable": [false, false, false, false, false, false, true]
    }
  },
  "4bcf93034b7f1e2a30d12f895c2e8c394094dd5b057cbbd89a5715ad9518ef9d": {
    "query": "\n  UPDATE exercises\n  SET deleted_at = now()\n  WHERE page_id = $1\n          ",
    "describe": {
      "columns": [],
      "parameters": {
        "Left": ["Uuid"]
      },
      "nullable": []
    }
  },
  "502d624be97efadd5fea8635bd71d85dd770df10088f3d1fe5ff749dd0e9bd7f": {
    "query": "\nUPDATE pages\nSET content = $1\nWHERE id = $2\n",
    "describe": {
      "columns": [],
      "parameters": {
        "Left": ["Jsonb", "Uuid"]
      },
      "nullable": []
    }
  },
  "53e47e56c97789a1f57b1faf4d610830f24779c26721e7b4ab96e41bd5653bda": {
    "query": "\nSELECT pages.id,\n  pages.created_at,\n  pages.updated_at,\n  pages.course_id,\n  pages.chapter_id,\n  pages.url_path,\n  pages.title,\n  pages.deleted_at,\n  pages.content,\n  pages.order_number\nFROM pages\n  JOIN courses ON (pages.course_id = courses.id)\nWHERE courses.slug = $1\n  AND url_path = $2\n  AND courses.deleted_at IS NULL\n  AND pages.deleted_at IS NULL;\n        ",
    "describe": {
      "columns": [
        {
          "ordinal": 0,
          "name": "id",
          "type_info": "Uuid"
        },
        {
          "ordinal": 1,
          "name": "created_at",
          "type_info": "Timestamptz"
        },
        {
          "ordinal": 2,
          "name": "updated_at",
          "type_info": "Timestamptz"
        },
        {
          "ordinal": 3,
          "name": "course_id",
          "type_info": "Uuid"
        },
        {
          "ordinal": 4,
          "name": "chapter_id",
          "type_info": "Uuid"
        },
        {
          "ordinal": 5,
          "name": "url_path",
          "type_info": "Varchar"
        },
        {
          "ordinal": 6,
          "name": "title",
          "type_info": "Varchar"
        },
        {
          "ordinal": 7,
          "name": "deleted_at",
          "type_info": "Timestamptz"
        },
        {
          "ordinal": 8,
          "name": "content",
          "type_info": "Jsonb"
        },
        {
          "ordinal": 9,
          "name": "order_number",
          "type_info": "Int4"
        }
      ],
      "parameters": {
        "Left": ["Text", "Text"]
      },
      "nullable": [false, false, false, false, true, false, false, true, false, false]
    }
  },
  "576035aeb9e877869815eabed2f331073438c344f65a06022c74c23592c51dd6": {
    "query": "\nSELECT opens_at\nFROM chapters\nWHERE id = $1\n",
    "describe": {
      "columns": [
        {
          "ordinal": 0,
          "name": "opens_at",
          "type_info": "Timestamptz"
        }
      ],
      "parameters": {
        "Left": ["Uuid"]
      },
      "nullable": [true]
    }
  },
  "5ac084d6c54680ae0bacb041ff166f222ca586e413e332b1f20bfe85ea5fc2fc": {
    "query": "\nSELECT et.id,\n  et.private_spec,\n  et.public_spec\nfrom exercise_tasks et\n  JOIN exercises e ON (e.id = et.exercise_id)\nWHERE page_id = $1\n        ",
    "describe": {
      "columns": [
        {
          "ordinal": 0,
          "name": "id",
          "type_info": "Uuid"
        },
        {
          "ordinal": 1,
          "name": "private_spec",
          "type_info": "Jsonb"
        },
        {
          "ordinal": 2,
          "name": "public_spec",
          "type_info": "Jsonb"
        }
      ],
      "parameters": {
        "Left": ["Uuid"]
      },
      "nullable": [false, true, true]
    }
  },
  "5c55b14104bfdc1b23bb335ce5a747f7d9bba291bfa8ffd6abf84decd936040b": {
    "query": "\n    INSERT INTO\n      courses(name, slug, organization_id)\n    VALUES($1, $2, $3)\n    RETURNING *\n            ",
    "describe": {
      "columns": [
        {
          "ordinal": 0,
          "name": "id",
          "type_info": "Uuid"
        },
        {
          "ordinal": 1,
          "name": "name",
          "type_info": "Varchar"
        },
        {
          "ordinal": 2,
          "name": "created_at",
          "type_info": "Timestamptz"
        },
        {
          "ordinal": 3,
          "name": "updated_at",
          "type_info": "Timestamptz"
        },
        {
          "ordinal": 4,
          "name": "organization_id",
          "type_info": "Uuid"
        },
        {
          "ordinal": 5,
          "name": "deleted_at",
          "type_info": "Timestamptz"
        },
        {
          "ordinal": 6,
          "name": "slug",
          "type_info": "Varchar"
        }
      ],
      "parameters": {
        "Left": ["Varchar", "Varchar", "Uuid"]
      },
      "nullable": [false, false, false, false, false, true, false]
    }
  },
  "5ea8da4e3eda78a497074f73167d994b0e9791d7d9eb21ab7cfd07b8a7262c64": {
    "query": "\nSELECT course_instance_id AS id\nFROM course_instance_enrollments\nWHERE course_id = $1\n  AND user_id = $2\n  AND current = TRUE\n  AND deleted_at IS NULL\n",
    "describe": {
      "columns": [
        {
          "ordinal": 0,
          "name": "id",
          "type_info": "Uuid"
        }
      ],
      "parameters": {
        "Left": ["Uuid", "Uuid"]
      },
      "nullable": [false]
    }
  },
  "60fed3e48c5452f1f0d9aa6c6775f382456469221d08d6d2d450fd5c24648d31": {
    "query": "\nINSERT INTO chapters(name, course_id, chapter_number)\nVALUES($1, $2, $3)\nRETURNING *;\n",
    "describe": {
      "columns": [
        {
          "ordinal": 0,
          "name": "id",
          "type_info": "Uuid"
        },
        {
          "ordinal": 1,
          "name": "name",
          "type_info": "Varchar"
        },
        {
          "ordinal": 2,
          "name": "course_id",
          "type_info": "Uuid"
        },
        {
          "ordinal": 3,
          "name": "chapter_number",
          "type_info": "Int4"
        },
        {
          "ordinal": 4,
          "name": "created_at",
          "type_info": "Timestamptz"
        },
        {
          "ordinal": 5,
          "name": "updated_at",
          "type_info": "Timestamptz"
        },
        {
          "ordinal": 6,
          "name": "deleted_at",
          "type_info": "Timestamptz"
        },
        {
          "ordinal": 7,
          "name": "front_page_id",
          "type_info": "Uuid"
        },
        {
          "ordinal": 8,
          "name": "opens_at",
          "type_info": "Timestamptz"
        },
        {
          "ordinal": 9,
          "name": "chapter_image",
          "type_info": "Varchar"
        }
      ],
      "parameters": {
        "Left": ["Varchar", "Uuid", "Int4"]
      },
      "nullable": [false, false, false, false, false, false, true, true, true, true]
    }
  },
  "6452399d7421bdd1ea2cc99b432783f3aa24444c1e1dfbd51d76d33869584073": {
    "query": "\n  UPDATE exercise_tasks\n  SET deleted_at = now()\n  WHERE exercise_id IN (SELECT id FROM exercises WHERE page_id = $1)\n          ",
    "describe": {
      "columns": [],
      "parameters": {
        "Left": ["Uuid"]
      },
      "nullable": []
    }
  },
  "67d0be787ff89d04b6475523af6fb9af6573250632bced976bc5e025d146d2f3": {
    "query": "\nINSERT INTO exercise_service_info (\n    exercise_service_id,\n    editor_iframe_path,\n    exercise_iframe_path,\n    submission_iframe_path,\n    grade_endpoint_path,\n    public_spec_endpoint_path\n  )\nVALUES ($1, $2, $3, $4, $5, $6)\nRETURNING *\n",
    "describe": {
      "columns": [
        {
          "ordinal": 0,
          "name": "exercise_service_id",
          "type_info": "Uuid"
        },
        {
          "ordinal": 1,
          "name": "created_at",
          "type_info": "Timestamptz"
        },
        {
          "ordinal": 2,
          "name": "updated_at",
          "type_info": "Timestamptz"
        },
        {
          "ordinal": 3,
          "name": "editor_iframe_path",
          "type_info": "Varchar"
        },
        {
          "ordinal": 4,
          "name": "exercise_iframe_path",
          "type_info": "Varchar"
        },
        {
          "ordinal": 5,
          "name": "grade_endpoint_path",
          "type_info": "Varchar"
        },
        {
          "ordinal": 6,
          "name": "submission_iframe_path",
          "type_info": "Varchar"
        },
        {
          "ordinal": 7,
          "name": "public_spec_endpoint_path",
          "type_info": "Varchar"
        }
      ],
      "parameters": {
        "Left": ["Uuid", "Varchar", "Varchar", "Varchar", "Varchar", "Varchar"]
      },
      "nullable": [false, false, false, false, false, false, false, false]
    }
  },
  "680c5eed3c49d67d404af7d0a2df7dc8f9391db14848e8aff877a8a117335be2": {
    "query": "SELECT * FROM exercises WHERE id = $1;",
    "describe": {
      "columns": [
        {
          "ordinal": 0,
          "name": "id",
          "type_info": "Uuid"
        },
        {
          "ordinal": 1,
          "name": "created_at",
          "type_info": "Timestamptz"
        },
        {
          "ordinal": 2,
          "name": "updated_at",
          "type_info": "Timestamptz"
        },
        {
          "ordinal": 3,
          "name": "course_id",
          "type_info": "Uuid"
        },
        {
          "ordinal": 4,
          "name": "deleted_at",
          "type_info": "Timestamptz"
        },
        {
          "ordinal": 5,
          "name": "name",
          "type_info": "Varchar"
        },
        {
          "ordinal": 6,
          "name": "deadline",
          "type_info": "Timestamptz"
        },
        {
          "ordinal": 7,
          "name": "page_id",
          "type_info": "Uuid"
        },
        {
          "ordinal": 8,
          "name": "score_maximum",
          "type_info": "Int4"
        },
        {
          "ordinal": 9,
          "name": "order_number",
          "type_info": "Int4"
        },
        {
          "ordinal": 10,
          "name": "chapter_id",
          "type_info": "Uuid"
        }
      ],
      "parameters": {
        "Left": ["Uuid"]
      },
      "nullable": [false, false, false, false, true, false, true, false, false, false, false]
    }
  },
  "6bd95f1c7298f117e046d351cf2326c37ff3347283997ca98ba97aa8c70bb450": {
    "query": "\nINSERT INTO user_exercise_states (\n    user_id,\n    exercise_id,\n    course_instance_id,\n    selected_exercise_task_id\n  )\nVALUES ($1, $2, $3, $4) ON CONFLICT (user_id, exercise_id, course_instance_id) DO\nUPDATE\nSET selected_exercise_task_id = $4\n",
    "describe": {
      "columns": [],
      "parameters": {
        "Left": ["Uuid", "Uuid", "Uuid", "Uuid"]
      },
      "nullable": []
    }
  },
  "710ccb21f84c2c1777024e07f260afd8d6e826c2e48de101ec721f2f58d2ea12": {
    "query": "\nINSERT INTO regrading_submissions (\n    regrading_id,\n    submission_id,\n    grading_before_regrading\n  )\nVALUES ($1, $2, $3)\nRETURNING id\n",
    "describe": {
      "columns": [
        {
          "ordinal": 0,
          "name": "id",
          "type_info": "Uuid"
        }
      ],
      "parameters": {
        "Left": ["Uuid", "Uuid", "Uuid"]
      },
      "nullable": [false]
    }
  },
  "71f9467d40d0ee2622be59ab98d4ee051afdd323ea5e65c25108404a5d262731": {
    "query": "\nINSERT INTO course_instances (course_id, name, variant_status)\nVALUES ($1, $2, $3)\nRETURNING id,\n  created_at,\n  updated_at,\n  deleted_at,\n  course_id,\n  starts_at,\n  ends_at,\n  name,\n  description,\n  variant_status AS \"variant_status: VariantStatus\"\n",
    "describe": {
      "columns": [
        {
          "ordinal": 0,
          "name": "id",
          "type_info": "Uuid"
        },
        {
          "ordinal": 1,
          "name": "created_at",
          "type_info": "Timestamptz"
        },
        {
          "ordinal": 2,
          "name": "updated_at",
          "type_info": "Timestamptz"
        },
        {
          "ordinal": 3,
          "name": "deleted_at",
          "type_info": "Timestamptz"
        },
        {
          "ordinal": 4,
          "name": "course_id",
          "type_info": "Uuid"
        },
        {
          "ordinal": 5,
          "name": "starts_at",
          "type_info": "Timestamptz"
        },
        {
          "ordinal": 6,
          "name": "ends_at",
          "type_info": "Timestamptz"
        },
        {
          "ordinal": 7,
          "name": "name",
          "type_info": "Varchar"
        },
        {
          "ordinal": 8,
          "name": "description",
          "type_info": "Varchar"
        },
        {
          "ordinal": 9,
          "name": "variant_status: VariantStatus",
          "type_info": {
            "Custom": {
              "name": "variant_status",
              "kind": {
                "Enum": ["draft", "upcoming", "active", "ended"]
              }
            }
          }
        }
      ],
      "parameters": {
        "Left": [
          "Uuid",
          "Varchar",
          {
            "Custom": {
              "name": "variant_status",
              "kind": {
                "Enum": ["draft", "upcoming", "active", "ended"]
              }
            }
          }
        ]
      },
      "nullable": [false, false, false, true, false, true, true, true, true, false]
    }
  },
  "72aab7e3e94ccdcf7bbf2dedd608d1366c600d74ebcd86f472f2eba5449963dd": {
    "query": "\nSELECT p.url_path as url_path,\n  p.title as title,\n  c.chapter_number as chapter_number,\n  c.id as chapter_id\nFROM chapters c\n  INNER JOIN pages p on c.id = p.chapter_id\nWHERE c.chapter_number = (\n    SELECT MIN(ca.chapter_number)\n    FROM chapters ca\n    WHERE ca.chapter_number > $1\n      AND ca.deleted_at IS NULL\n  )\n  AND c.course_id = $2\nORDER BY p.order_number\nLIMIT 1;\n        ",
    "describe": {
      "columns": [
        {
          "ordinal": 0,
          "name": "url_path",
          "type_info": "Varchar"
        },
        {
          "ordinal": 1,
          "name": "title",
          "type_info": "Varchar"
        },
        {
          "ordinal": 2,
          "name": "chapter_number",
          "type_info": "Int4"
        },
        {
          "ordinal": 3,
          "name": "chapter_id",
          "type_info": "Uuid"
        }
      ],
      "parameters": {
        "Left": ["Int4", "Uuid"]
      },
      "nullable": [false, false, false, false]
    }
  },
  "744d6db0137323cc6398d3dacc9a6a59866b6e23798c33e118a0683f6a58cd36": {
    "query": "\nSELECT *\nFROM exercise_service_info\nWHERE exercise_service_id = $1\n    ",
    "describe": {
      "columns": [
        {
          "ordinal": 0,
          "name": "exercise_service_id",
          "type_info": "Uuid"
        },
        {
          "ordinal": 1,
          "name": "created_at",
          "type_info": "Timestamptz"
        },
        {
          "ordinal": 2,
          "name": "updated_at",
          "type_info": "Timestamptz"
        },
        {
          "ordinal": 3,
          "name": "editor_iframe_path",
          "type_info": "Varchar"
        },
        {
          "ordinal": 4,
          "name": "exercise_iframe_path",
          "type_info": "Varchar"
        },
        {
          "ordinal": 5,
          "name": "grade_endpoint_path",
          "type_info": "Varchar"
        },
        {
          "ordinal": 6,
          "name": "submission_iframe_path",
          "type_info": "Varchar"
        },
        {
          "ordinal": 7,
          "name": "public_spec_endpoint_path",
          "type_info": "Varchar"
        }
      ],
      "parameters": {
        "Left": ["Uuid"]
      },
      "nullable": [false, false, false, false, false, false, false, false]
    }
  },
  "76ce92c1173e95b850a803ae754c1a94af1c02eb4e5e553df48901d90eb6e923": {
    "query": "\nSELECT *\nFROM users\nWHERE id = $1\n        ",
    "describe": {
      "columns": [
        {
          "ordinal": 0,
          "name": "id",
          "type_info": "Uuid"
        },
        {
          "ordinal": 1,
          "name": "created_at",
          "type_info": "Timestamptz"
        },
        {
          "ordinal": 2,
          "name": "updated_at",
          "type_info": "Timestamptz"
        },
        {
          "ordinal": 3,
          "name": "deleted_at",
          "type_info": "Timestamptz"
        },
        {
          "ordinal": 4,
          "name": "upstream_id",
          "type_info": "Int4"
        },
        {
          "ordinal": 5,
          "name": "email",
          "type_info": "Varchar"
        }
      ],
      "parameters": {
        "Left": ["Uuid"]
      },
      "nullable": [false, false, false, true, true, false]
    }
  },
  "77589f5977cb1abcf08674c88fcc060ccb0be732fde86e1fd3b4b21c6de86565": {
    "query": "SELECT organization_id, course_id, role AS \"role: UserRole\" FROM roles WHERE user_id = $1",
    "describe": {
      "columns": [
        {
          "ordinal": 0,
          "name": "organization_id",
          "type_info": "Uuid"
        },
        {
          "ordinal": 1,
          "name": "course_id",
          "type_info": "Uuid"
        },
        {
          "ordinal": 2,
          "name": "role: UserRole",
          "type_info": {
            "Custom": {
              "name": "user_role",
              "kind": {
                "Enum": ["admin", "assistant", "teacher", "reviewer"]
              }
            }
          }
        }
      ],
      "parameters": {
        "Left": ["Uuid"]
      },
      "nullable": [true, true, false]
    }
  },
  "785c6a12aad375df96e3ce5dee4b20fde25e67ec826c645019a03222a07c2aa9": {
    "query": "\nSELECT DATE(created_at) date, count(*)::integer\nFROM submissions\nWHERE course_id = $1\nGROUP BY date\nORDER BY date;\n          ",
    "describe": {
      "columns": [
        {
          "ordinal": 0,
          "name": "date",
          "type_info": "Date"
        },
        {
          "ordinal": 1,
          "name": "count",
          "type_info": "Int4"
        }
      ],
      "parameters": {
        "Left": ["Uuid"]
      },
      "nullable": [null, null]
    }
  },
  "79d611ab409e1fbe46dbccf7e84f714de76138f0c71d2f43b59da2a6a98f2d88": {
    "query": "\nINSERT INTO exercises (course_id, name, page_id, chapter_id, order_number)\nVALUES ($1, $2, $3, $4, $5)\nRETURNING id\n",
    "describe": {
      "columns": [
        {
          "ordinal": 0,
          "name": "id",
          "type_info": "Uuid"
        }
      ],
      "parameters": {
        "Left": ["Uuid", "Varchar", "Uuid", "Uuid", "Int4"]
      },
      "nullable": [false]
    }
  },
  "7f1cb8b1bbc4ed001fa4fc6dcbbc90e30e0d509e64de0d75461ae1c82a285268": {
    "query": "UPDATE chapters SET opens_at = $1 WHERE id = $2",
    "describe": {
      "columns": [],
      "parameters": {
        "Left": ["Timestamptz", "Uuid"]
      },
      "nullable": []
    }
  },
  "7f43d56e66c30ca5be63f788d4bb4862522dbc7da171dc2da30240f764124074": {
    "query": "\nSELECT p.url_path as url_path,\n  p.title as title,\n  c.chapter_number as chapter_number,\n  c.id as chapter_id\nFROM pages p\n  LEFT JOIN chapters c ON p.chapter_id = c.id\nWHERE p.order_number = (\n    SELECT MIN(pa.order_number)\n    FROM pages pa\n    WHERE pa.order_number > $1\n      AND pa.deleted_at IS NULL\n  )\n  AND p.course_id = $2\n  AND c.chapter_number = $3;\n        ",
    "describe": {
      "columns": [
        {
          "ordinal": 0,
          "name": "url_path",
          "type_info": "Varchar"
        },
        {
          "ordinal": 1,
          "name": "title",
          "type_info": "Varchar"
        },
        {
          "ordinal": 2,
          "name": "chapter_number",
          "type_info": "Int4"
        },
        {
          "ordinal": 3,
          "name": "chapter_id",
          "type_info": "Uuid"
        }
      ],
      "parameters": {
        "Left": ["Int4", "Uuid", "Int4"]
      },
      "nullable": [false, false, false, false]
    }
  },
  "8325e1b18c07ff6234f3328ccdedce0f62d782501e98ee4598d473453836ff59": {
    "query": "SELECT * FROM courses WHERE id = $1;",
    "describe": {
      "columns": [
        {
          "ordinal": 0,
          "name": "id",
          "type_info": "Uuid"
        },
        {
          "ordinal": 1,
          "name": "name",
          "type_info": "Varchar"
        },
        {
          "ordinal": 2,
          "name": "created_at",
          "type_info": "Timestamptz"
        },
        {
          "ordinal": 3,
          "name": "updated_at",
          "type_info": "Timestamptz"
        },
        {
          "ordinal": 4,
          "name": "organization_id",
          "type_info": "Uuid"
        },
        {
          "ordinal": 5,
          "name": "deleted_at",
          "type_info": "Timestamptz"
        },
        {
          "ordinal": 6,
          "name": "slug",
          "type_info": "Varchar"
        }
      ],
      "parameters": {
        "Left": ["Uuid"]
      },
      "nullable": [false, false, false, false, false, true, false]
    }
  },
  "8355f2e2500598d1b6fb129f1c7876b2415df0f4235a164a98b0414f8445c84b": {
    "query": "\nSELECT id,\n  regrading_started_at,\n  regrading_completed_at,\n  total_grading_progress AS \"total_grading_progress: _\"\nFROM regradings\nWHERE id = $1\n",
    "describe": {
      "columns": [
        {
          "ordinal": 0,
          "name": "id",
          "type_info": "Uuid"
        },
        {
          "ordinal": 1,
          "name": "regrading_started_at",
          "type_info": "Timestamptz"
        },
        {
          "ordinal": 2,
          "name": "regrading_completed_at",
          "type_info": "Timestamptz"
        },
        {
          "ordinal": 3,
          "name": "total_grading_progress: _",
          "type_info": {
            "Custom": {
              "name": "grading_progress",
              "kind": {
                "Enum": ["fully-graded", "pending", "pending-manual", "failed", "not-ready"]
              }
            }
          }
        }
      ],
      "parameters": {
        "Left": ["Uuid"]
      },
      "nullable": [false, true, true, false]
    }
  },
  "8418000fb3d50f52e42766c3884416520d434ea9588248e26c3b4fbfb1abae90": {
    "query": "\nUPDATE email_templates\nSET name = $1,\n  subject = $2,\n  content = $3,\n  exercise_completions_threshold = $4,\n  points_threshold = $5\nWHERE id = $6\nRETURNING *\n  ",
    "describe": {
      "columns": [
        {
          "ordinal": 0,
          "name": "id",
          "type_info": "Uuid"
        },
        {
          "ordinal": 1,
          "name": "created_at",
          "type_info": "Timestamptz"
        },
        {
          "ordinal": 2,
          "name": "updated_at",
          "type_info": "Timestamptz"
        },
        {
          "ordinal": 3,
          "name": "deleted_at",
          "type_info": "Timestamptz"
        },
        {
          "ordinal": 4,
          "name": "content",
          "type_info": "Jsonb"
        },
        {
          "ordinal": 5,
          "name": "name",
          "type_info": "Varchar"
        },
        {
          "ordinal": 6,
          "name": "subject",
          "type_info": "Varchar"
        },
        {
          "ordinal": 7,
          "name": "exercise_completions_threshold",
          "type_info": "Int4"
        },
        {
          "ordinal": 8,
          "name": "points_threshold",
          "type_info": "Int4"
        },
        {
          "ordinal": 9,
          "name": "course_instance_id",
          "type_info": "Uuid"
        }
      ],
      "parameters": {
        "Left": ["Varchar", "Varchar", "Jsonb", "Int4", "Int4", "Uuid"]
      },
      "nullable": [false, false, false, true, true, false, true, true, true, false]
    }
  },
  "8618ce42d70d235789ef5dc2bf23051fa7964b770cbd4cfa95022fa219f5dddf": {
    "query": "\nINSERT INTO courses (name, organization_id, slug)\nVALUES ($1, $2, $3)\nRETURNING id\n",
    "describe": {
      "columns": [
        {
          "ordinal": 0,
          "name": "id",
          "type_info": "Uuid"
        }
      ],
      "parameters": {
        "Left": ["Varchar", "Uuid", "Varchar"]
      },
      "nullable": [false]
    }
  },
  "86a8fa9857c9a237b24dc8385ff04f259a1ee04fe343b0dd0072946a3340762f": {
    "query": "\nINSERT INTO user_exercise_states (user_id, exercise_id, course_instance_id)\nVALUES ($1, $2, $3)\nON CONFLICT (user_id, exercise_id, course_instance_id) DO NOTHING\nRETURNING user_id,\n  exercise_id,\n  course_instance_id,\n  created_at,\n  updated_at,\n  deleted_at,\n  score_given,\n  grading_progress as \"grading_progress: _\",\n  activity_progress as \"activity_progress: _\";\n  ",
    "describe": {
      "columns": [
        {
          "ordinal": 0,
          "name": "user_id",
          "type_info": "Uuid"
        },
        {
          "ordinal": 1,
          "name": "exercise_id",
          "type_info": "Uuid"
        },
        {
          "ordinal": 2,
          "name": "course_instance_id",
          "type_info": "Uuid"
        },
        {
          "ordinal": 3,
          "name": "created_at",
          "type_info": "Timestamptz"
        },
        {
          "ordinal": 4,
          "name": "updated_at",
          "type_info": "Timestamptz"
        },
        {
          "ordinal": 5,
          "name": "deleted_at",
          "type_info": "Timestamptz"
        },
        {
          "ordinal": 6,
          "name": "score_given",
          "type_info": "Float4"
        },
        {
          "ordinal": 7,
          "name": "grading_progress: _",
          "type_info": {
            "Custom": {
              "name": "grading_progress",
              "kind": {
                "Enum": ["fully-graded", "pending", "pending-manual", "failed", "not-ready"]
              }
            }
          }
        },
        {
          "ordinal": 8,
          "name": "activity_progress: _",
          "type_info": {
            "Custom": {
              "name": "activity_progress",
              "kind": {
                "Enum": ["initialized", "started", "in-progress", "submitted", "completed"]
              }
            }
          }
        }
      ],
      "parameters": {
        "Left": ["Uuid", "Uuid", "Uuid"]
      },
      "nullable": [false, false, false, false, false, true, true, false, false]
    }
  },
  "88890869dabe25130451185ec231260f8cdc6121649923e7209346dded7d0014": {
    "query": "SELECT organization_id FROM courses WHERE id = $1",
    "describe": {
      "columns": [
        {
          "ordinal": 0,
          "name": "organization_id",
          "type_info": "Uuid"
        }
      ],
      "parameters": {
        "Left": ["Uuid"]
      },
      "nullable": [false]
    }
  },
  "8892d2a44c0fcb1258a4afef5ebbce282af2a301a0299834347dc4e5af56e3a1": {
    "query": "\nSELECT id,\n  created_at,\n  updated_at,\n  name,\n  course_id,\n  deleted_at,\n  chapter_image,\n  chapter_number,\n  front_page_id,\n  opens_at\nFROM chapters\nWHERE course_id = $1\n  AND deleted_at IS NULL;\n",
    "describe": {
      "columns": [
        {
          "ordinal": 0,
          "name": "id",
          "type_info": "Uuid"
        },
        {
          "ordinal": 1,
          "name": "created_at",
          "type_info": "Timestamptz"
        },
        {
          "ordinal": 2,
          "name": "updated_at",
          "type_info": "Timestamptz"
        },
        {
          "ordinal": 3,
          "name": "name",
          "type_info": "Varchar"
        },
        {
          "ordinal": 4,
          "name": "course_id",
          "type_info": "Uuid"
        },
        {
          "ordinal": 5,
          "name": "deleted_at",
          "type_info": "Timestamptz"
        },
        {
          "ordinal": 6,
          "name": "chapter_image",
          "type_info": "Varchar"
        },
        {
          "ordinal": 7,
          "name": "chapter_number",
          "type_info": "Int4"
        },
        {
          "ordinal": 8,
          "name": "front_page_id",
          "type_info": "Uuid"
        },
        {
          "ordinal": 9,
          "name": "opens_at",
          "type_info": "Timestamptz"
        }
      ],
      "parameters": {
        "Left": ["Uuid"]
      },
      "nullable": [false, false, false, false, false, true, true, false, true, true]
    }
  },
  "8c5a2157f97a81b2ce7489c584aef3cc2c42a4aaedeadc828e0de7bf8afc8706": {
    "query": "\nSELECT COUNT(ues.exercise_id) as completed_exercises,\n  COALESCE(0, SUM(ues.score_given)) as score_given\nFROM user_exercise_states ues\nWHERE ues.course_instance_id = $1\n  AND ues.user_id = $2\n  AND ues.deleted_at IS NULL\n  AND ues.activity_progress IN ('submitted', 'completed');\n        ",
    "describe": {
      "columns": [
        {
          "ordinal": 0,
          "name": "completed_exercises",
          "type_info": "Int8"
        },
        {
          "ordinal": 1,
          "name": "score_given",
          "type_info": "Float4"
        }
      ],
      "parameters": {
        "Left": ["Uuid", "Uuid"]
      },
      "nullable": [null, null]
    }
  },
  "8c711ea858481edd56e9dc186e9c256e5109f373b8a8c602cecba26cf75740c7": {
    "query": "\nINSERT INTO users (id, email)\nVALUES ($1, $2)\nRETURNING id\n",
    "describe": {
      "columns": [
        {
          "ordinal": 0,
          "name": "id",
          "type_info": "Uuid"
        }
      ],
      "parameters": {
        "Left": ["Uuid", "Varchar"]
      },
      "nullable": [false]
    }
  },
  "8e2bba0afa206e70e5203c0736688fc4fc5beda06886c1d1c555f1fe39224051": {
    "query": "\nSELECT id,\n  created_at,\n  updated_at,\n  course_id,\n  chapter_id,\n  url_path,\n  title,\n  deleted_at,\n  content,\n  order_number\nFROM pages\nWHERE id = $1;\n",
    "describe": {
      "columns": [
        {
          "ordinal": 0,
          "name": "id",
          "type_info": "Uuid"
        },
        {
          "ordinal": 1,
          "name": "created_at",
          "type_info": "Timestamptz"
        },
        {
          "ordinal": 2,
          "name": "updated_at",
          "type_info": "Timestamptz"
        },
        {
          "ordinal": 3,
          "name": "course_id",
          "type_info": "Uuid"
        },
        {
          "ordinal": 4,
          "name": "chapter_id",
          "type_info": "Uuid"
        },
        {
          "ordinal": 5,
          "name": "url_path",
          "type_info": "Varchar"
        },
        {
          "ordinal": 6,
          "name": "title",
          "type_info": "Varchar"
        },
        {
          "ordinal": 7,
          "name": "deleted_at",
          "type_info": "Timestamptz"
        },
        {
          "ordinal": 8,
          "name": "content",
          "type_info": "Jsonb"
        },
        {
          "ordinal": 9,
          "name": "order_number",
          "type_info": "Int4"
        }
      ],
      "parameters": {
        "Left": ["Uuid"]
      },
      "nullable": [false, false, false, false, true, false, false, true, false, false]
    }
  },
  "902398ca29a18eb7bce969348d7d90eb0b3cb8a95cbdd228f89df0eaa7cf5eff": {
    "query": "\nINSERT INTO regradings DEFAULT\nVALUES\nRETURNING id\n",
    "describe": {
      "columns": [
        {
          "ordinal": 0,
          "name": "id",
          "type_info": "Uuid"
        }
      ],
      "parameters": {
        "Left": []
      },
      "nullable": [false]
    }
  },
  "95dd409bd722442fe75d3b3aba428f811687752e1df10dc30ad7a1ce0250e76d": {
    "query": "\nUPDATE user_exercise_states\nSET score_given = $4, grading_progress = $5, activity_progress = $6\nWHERE user_id = $1\nAND exercise_id = $2\nAND course_instance_id = $3\nRETURNING user_id,\n  exercise_id,\n  course_instance_id,\n  created_at,\n  updated_at,\n  deleted_at,\n  score_given,\n  grading_progress as \"grading_progress: _\",\n  activity_progress as \"activity_progress: _\"\n    ",
    "describe": {
      "columns": [
        {
          "ordinal": 0,
          "name": "user_id",
          "type_info": "Uuid"
        },
        {
          "ordinal": 1,
          "name": "exercise_id",
          "type_info": "Uuid"
        },
        {
          "ordinal": 2,
          "name": "course_instance_id",
          "type_info": "Uuid"
        },
        {
          "ordinal": 3,
          "name": "created_at",
          "type_info": "Timestamptz"
        },
        {
          "ordinal": 4,
          "name": "updated_at",
          "type_info": "Timestamptz"
        },
        {
          "ordinal": 5,
          "name": "deleted_at",
          "type_info": "Timestamptz"
        },
        {
          "ordinal": 6,
          "name": "score_given",
          "type_info": "Float4"
        },
        {
          "ordinal": 7,
          "name": "grading_progress: _",
          "type_info": {
            "Custom": {
              "name": "grading_progress",
              "kind": {
                "Enum": ["fully-graded", "pending", "pending-manual", "failed", "not-ready"]
              }
            }
          }
        },
        {
          "ordinal": 8,
          "name": "activity_progress: _",
          "type_info": {
            "Custom": {
              "name": "activity_progress",
              "kind": {
                "Enum": ["initialized", "started", "in-progress", "submitted", "completed"]
              }
            }
          }
        }
      ],
      "parameters": {
        "Left": [
          "Uuid",
          "Uuid",
          "Uuid",
          "Float4",
          {
            "Custom": {
              "name": "grading_progress",
              "kind": {
                "Enum": ["fully-graded", "pending", "pending-manual", "failed", "not-ready"]
              }
            }
          },
          {
            "Custom": {
              "name": "activity_progress",
              "kind": {
                "Enum": ["initialized", "started", "in-progress", "submitted", "completed"]
              }
            }
          }
        ]
      },
      "nullable": [false, false, false, false, false, true, true, false, false]
    }
  },
  "974f0fff32d5d42aa0aa4d4f9e52ebe1b69c95cc677bdb0fce4f8bfd7b519639": {
    "query": "\nUPDATE regradings\nSET total_grading_progress = $1\nWHERE id = $2\n",
    "describe": {
      "columns": [],
      "parameters": {
        "Left": [
          {
            "Custom": {
              "name": "grading_progress",
              "kind": {
                "Enum": ["fully-graded", "pending", "pending-manual", "failed", "not-ready"]
              }
            }
          },
          "Uuid"
        ]
      },
      "nullable": []
    }
  },
  "97863f3295349de9881d18e705ef461353c7bbca65e2f0c65c43c6a4bb1365ee": {
    "query": "\nSELECT *\nFROM exercise_services\nWHERE slug = ANY($1);",
    "describe": {
      "columns": [
        {
          "ordinal": 0,
          "name": "id",
          "type_info": "Uuid"
        },
        {
          "ordinal": 1,
          "name": "created_at",
          "type_info": "Timestamptz"
        },
        {
          "ordinal": 2,
          "name": "updated_at",
          "type_info": "Timestamptz"
        },
        {
          "ordinal": 3,
          "name": "deleted_at",
          "type_info": "Timestamptz"
        },
        {
          "ordinal": 4,
          "name": "name",
          "type_info": "Varchar"
        },
        {
          "ordinal": 5,
          "name": "slug",
          "type_info": "Varchar"
        },
        {
          "ordinal": 6,
          "name": "public_url",
          "type_info": "Varchar"
        },
        {
          "ordinal": 7,
          "name": "internal_url",
          "type_info": "Varchar"
        },
        {
          "ordinal": 8,
          "name": "max_reprocessing_submissions_at_once",
          "type_info": "Int4"
        }
      ],
      "parameters": {
        "Left": ["TextArray"]
      },
      "nullable": [false, false, false, true, false, false, false, true, false]
    }
  },
  "9c6243474cc02c99f6974e143c88dde690c982125071ddc69df713350de1f875": {
    "query": "SELECT * FROM exercise_tasks WHERE id = $1;",
    "describe": {
      "columns": [
        {
          "ordinal": 0,
          "name": "id",
          "type_info": "Uuid"
        },
        {
          "ordinal": 1,
          "name": "created_at",
          "type_info": "Timestamptz"
        },
        {
          "ordinal": 2,
          "name": "updated_at",
          "type_info": "Timestamptz"
        },
        {
          "ordinal": 3,
          "name": "exercise_id",
          "type_info": "Uuid"
        },
        {
          "ordinal": 4,
          "name": "exercise_type",
          "type_info": "Varchar"
        },
        {
          "ordinal": 5,
          "name": "assignment",
          "type_info": "Jsonb"
        },
        {
          "ordinal": 6,
          "name": "deleted_at",
          "type_info": "Timestamptz"
        },
        {
          "ordinal": 7,
          "name": "private_spec",
          "type_info": "Jsonb"
        },
        {
          "ordinal": 8,
          "name": "spec_file_id",
          "type_info": "Uuid"
        },
        {
          "ordinal": 9,
          "name": "public_spec",
          "type_info": "Jsonb"
        }
      ],
      "parameters": {
        "Left": ["Uuid"]
      },
      "nullable": [false, false, false, false, false, false, true, true, true, true]
    }
  },
  "9c85b99d223ec35dd6a3d00598117fba6db802ec315cd2d1c38012b577d270bb": {
    "query": "\nSELECT *\nFROM exercises\nWHERE page_id IN (\n    SELECT UNNEST($1::uuid [])\n  )\n  AND deleted_at IS NULL\n        ",
    "describe": {
      "columns": [
        {
          "ordinal": 0,
          "name": "id",
          "type_info": "Uuid"
        },
        {
          "ordinal": 1,
          "name": "created_at",
          "type_info": "Timestamptz"
        },
        {
          "ordinal": 2,
          "name": "updated_at",
          "type_info": "Timestamptz"
        },
        {
          "ordinal": 3,
          "name": "course_id",
          "type_info": "Uuid"
        },
        {
          "ordinal": 4,
          "name": "deleted_at",
          "type_info": "Timestamptz"
        },
        {
          "ordinal": 5,
          "name": "name",
          "type_info": "Varchar"
        },
        {
          "ordinal": 6,
          "name": "deadline",
          "type_info": "Timestamptz"
        },
        {
          "ordinal": 7,
          "name": "page_id",
          "type_info": "Uuid"
        },
        {
          "ordinal": 8,
          "name": "score_maximum",
          "type_info": "Int4"
        },
        {
          "ordinal": 9,
          "name": "order_number",
          "type_info": "Int4"
        },
        {
          "ordinal": 10,
          "name": "chapter_id",
          "type_info": "Uuid"
        }
      ],
      "parameters": {
        "Left": ["UuidArray"]
      },
      "nullable": [false, false, false, false, true, false, true, false, false, false, false]
    }
  },
  "9e77b192694c3af4cf6ab696e5b43a1e1f28dab7af08beb2e38eccbe0282b01a": {
    "query": "\nSELECT *\nFROM exercise_services\nWHERE slug = $1\n  ",
    "describe": {
      "columns": [
        {
          "ordinal": 0,
          "name": "id",
          "type_info": "Uuid"
        },
        {
          "ordinal": 1,
          "name": "created_at",
          "type_info": "Timestamptz"
        },
        {
          "ordinal": 2,
          "name": "updated_at",
          "type_info": "Timestamptz"
        },
        {
          "ordinal": 3,
          "name": "deleted_at",
          "type_info": "Timestamptz"
        },
        {
          "ordinal": 4,
          "name": "name",
          "type_info": "Varchar"
        },
        {
          "ordinal": 5,
          "name": "slug",
          "type_info": "Varchar"
        },
        {
          "ordinal": 6,
          "name": "public_url",
          "type_info": "Varchar"
        },
        {
          "ordinal": 7,
          "name": "internal_url",
          "type_info": "Varchar"
        },
        {
          "ordinal": 8,
          "name": "max_reprocessing_submissions_at_once",
          "type_info": "Int4"
        }
      ],
      "parameters": {
        "Left": ["Text"]
      },
      "nullable": [false, false, false, true, false, false, false, true, false]
    }
  },
  "a63a933b50589d7ad1978288ac0be6ffb04c6293d360219b31cf012fa43e95ee": {
    "query": "\nINSERT INTO exercise_tasks (\n    exercise_id,\n    exercise_type,\n    assignment,\n    private_spec,\n    public_spec\n  )\nVALUES ($1, $2, $3, $4, $5)\nRETURNING id\n",
    "describe": {
      "columns": [
        {
          "ordinal": 0,
          "name": "id",
          "type_info": "Uuid"
        }
      ],
      "parameters": {
        "Left": ["Uuid", "Varchar", "Jsonb", "Jsonb", "Jsonb"]
      },
      "nullable": [false]
    }
  },
  "a76579e426500a1f99f9e02cf2c523658f58d86dcb036aef2aa3bdf71d8a563e": {
    "query": "\nUPDATE regradings\nSET regrading_completed_at = now(),\n  total_grading_progress = 'fully-graded'\nWHERE id = $1\n",
    "describe": {
      "columns": [],
      "parameters": {
        "Left": ["Uuid"]
      },
      "nullable": []
    }
  },
  "a9e271cada9f2f343a30090ab395a3a921c69ae488694b9cf483dfffa9920d75": {
    "query": "\nSELECT *\nFROM submissions\nWHERE exercise_id = $1\n  AND deleted_at IS NULL\nLIMIT $2\nOFFSET $3;\n        ",
    "describe": {
      "columns": [
        {
          "ordinal": 0,
          "name": "id",
          "type_info": "Uuid"
        },
        {
          "ordinal": 1,
          "name": "created_at",
          "type_info": "Timestamptz"
        },
        {
          "ordinal": 2,
          "name": "updated_at",
          "type_info": "Timestamptz"
        },
        {
          "ordinal": 3,
          "name": "deleted_at",
          "type_info": "Timestamptz"
        },
        {
          "ordinal": 4,
          "name": "exercise_id",
          "type_info": "Uuid"
        },
        {
          "ordinal": 5,
          "name": "course_id",
          "type_info": "Uuid"
        },
        {
          "ordinal": 6,
          "name": "exercise_task_id",
          "type_info": "Uuid"
        },
        {
          "ordinal": 7,
          "name": "data_json",
          "type_info": "Jsonb"
        },
        {
          "ordinal": 8,
          "name": "grading_id",
          "type_info": "Uuid"
        },
        {
          "ordinal": 9,
          "name": "metadata",
          "type_info": "Jsonb"
        },
        {
          "ordinal": 10,
          "name": "user_id",
          "type_info": "Uuid"
        },
        {
          "ordinal": 11,
          "name": "course_instance_id",
          "type_info": "Uuid"
        }
      ],
      "parameters": {
        "Left": ["Uuid", "Int8", "Int8"]
      },
      "nullable": [false, false, false, true, false, false, false, true, true, true, false, false]
    }
  },
  "b0302cd73ce7a9f3d86d798a9a6c8ae768a0722bfeef08cd89c8716b36bce665": {
    "query": "SELECT course_id FROM submissions WHERE id = $1",
    "describe": {
      "columns": [
        {
          "ordinal": 0,
          "name": "course_id",
          "type_info": "Uuid"
        }
      ],
      "parameters": {
        "Left": ["Uuid"]
      },
      "nullable": [false]
    }
  },
  "b28ca6a2fc385642149d527deb0919464711ab57e4120078d6153ccbc08114d4": {
    "query": "\nUPDATE chapters\nSET name = $1,\n  chapter_number = $2\nWHERE id = $3\nRETURNING *;\n    ",
    "describe": {
      "columns": [
        {
          "ordinal": 0,
          "name": "id",
          "type_info": "Uuid"
        },
        {
          "ordinal": 1,
          "name": "name",
          "type_info": "Varchar"
        },
        {
          "ordinal": 2,
          "name": "course_id",
          "type_info": "Uuid"
        },
        {
          "ordinal": 3,
          "name": "chapter_number",
          "type_info": "Int4"
        },
        {
          "ordinal": 4,
          "name": "created_at",
          "type_info": "Timestamptz"
        },
        {
          "ordinal": 5,
          "name": "updated_at",
          "type_info": "Timestamptz"
        },
        {
          "ordinal": 6,
          "name": "deleted_at",
          "type_info": "Timestamptz"
        },
        {
          "ordinal": 7,
          "name": "front_page_id",
          "type_info": "Uuid"
        },
        {
          "ordinal": 8,
          "name": "opens_at",
          "type_info": "Timestamptz"
        },
        {
          "ordinal": 9,
          "name": "chapter_image",
          "type_info": "Varchar"
        }
      ],
      "parameters": {
        "Left": ["Varchar", "Int4", "Uuid"]
      },
      "nullable": [false, false, false, false, false, false, true, true, true, true]
    }
  },
  "b4f5a52e896eba983c4002aa6c4ad7b6560079a8b7573c43315562e8bd3fb03b": {
    "query": "\nSELECT id,\n  created_at,\n  updated_at,\n  deleted_at,\n  course_id,\n  starts_at,\n  ends_at,\n  name,\n  description,\n  variant_status AS \"variant_status: VariantStatus\"\nFROM course_instances\nWHERE id = $1\n  AND deleted_at IS NULL;\n    ",
    "describe": {
      "columns": [
        {
          "ordinal": 0,
          "name": "id",
          "type_info": "Uuid"
        },
        {
          "ordinal": 1,
          "name": "created_at",
          "type_info": "Timestamptz"
        },
        {
          "ordinal": 2,
          "name": "updated_at",
          "type_info": "Timestamptz"
        },
        {
          "ordinal": 3,
          "name": "deleted_at",
          "type_info": "Timestamptz"
        },
        {
          "ordinal": 4,
          "name": "course_id",
          "type_info": "Uuid"
        },
        {
          "ordinal": 5,
          "name": "starts_at",
          "type_info": "Timestamptz"
        },
        {
          "ordinal": 6,
          "name": "ends_at",
          "type_info": "Timestamptz"
        },
        {
          "ordinal": 7,
          "name": "name",
          "type_info": "Varchar"
        },
        {
          "ordinal": 8,
          "name": "description",
          "type_info": "Varchar"
        },
        {
          "ordinal": 9,
          "name": "variant_status: VariantStatus",
          "type_info": {
            "Custom": {
              "name": "variant_status",
              "kind": {
                "Enum": ["draft", "upcoming", "active", "ended"]
              }
            }
          }
        }
      ],
      "parameters": {
        "Left": ["Uuid"]
      },
      "nullable": [false, false, false, true, false, true, true, true, true, false]
    }
  },
  "b7c1d6419ba5258f9768f21c871f7e20ec929aeb83445e8a09a5cbd4e9425def": {
    "query": "SELECT * FROM courses WHERE deleted_at IS NULL;",
    "describe": {
      "columns": [
        {
          "ordinal": 0,
          "name": "id",
          "type_info": "Uuid"
        },
        {
          "ordinal": 1,
          "name": "name",
          "type_info": "Varchar"
        },
        {
          "ordinal": 2,
          "name": "created_at",
          "type_info": "Timestamptz"
        },
        {
          "ordinal": 3,
          "name": "updated_at",
          "type_info": "Timestamptz"
        },
        {
          "ordinal": 4,
          "name": "organization_id",
          "type_info": "Uuid"
        },
        {
          "ordinal": 5,
          "name": "deleted_at",
          "type_info": "Timestamptz"
        },
        {
          "ordinal": 6,
          "name": "slug",
          "type_info": "Varchar"
        }
      ],
      "parameters": {
        "Left": []
      },
      "nullable": [false, false, false, false, false, true, false]
    }
  },
  "b9159ddd17dc391f0bd7b726633dff02d1530aa2b0b270b4947d749442850451": {
    "query": "UPDATE chapters SET front_page_id = $1 WHERE id = $2",
    "describe": {
      "columns": [],
      "parameters": {
        "Left": ["Uuid", "Uuid"]
      },
      "nullable": []
    }
  },
  "b988de59221dbe4350dcccadf9e80e782365d6526188dc5a6b14ed2581ca1314": {
    "query": "\nINSERT INTO users (email)\nVALUES ($1)\nRETURNING id\n",
    "describe": {
      "columns": [
        {
          "ordinal": 0,
          "name": "id",
          "type_info": "Uuid"
        }
      ],
      "parameters": {
        "Left": ["Varchar"]
      },
      "nullable": [false]
    }
  },
  "c1a41f61331e83562da62a9ec828d2489eedd1f6e03b6fb8865faa71ddec8f27": {
    "query": "SELECT * FROM courses WHERE organization_id = $1 AND deleted_at IS NULL;",
    "describe": {
      "columns": [
        {
          "ordinal": 0,
          "name": "id",
          "type_info": "Uuid"
        },
        {
          "ordinal": 1,
          "name": "name",
          "type_info": "Varchar"
        },
        {
          "ordinal": 2,
          "name": "created_at",
          "type_info": "Timestamptz"
        },
        {
          "ordinal": 3,
          "name": "updated_at",
          "type_info": "Timestamptz"
        },
        {
          "ordinal": 4,
          "name": "organization_id",
          "type_info": "Uuid"
        },
        {
          "ordinal": 5,
          "name": "deleted_at",
          "type_info": "Timestamptz"
        },
        {
          "ordinal": 6,
          "name": "slug",
          "type_info": "Varchar"
        }
      ],
      "parameters": {
        "Left": ["Uuid"]
      },
      "nullable": [false, false, false, false, false, true, false]
    }
  },
  "c4db451cf0d08b2fca14976798e0883a3961533b35d7dd4d5057e1662d482592": {
    "query": "SELECT *\nFROM email_templates\nWHERE course_instance_id = $1\n  AND deleted_at IS NULL",
    "describe": {
      "columns": [
        {
          "ordinal": 0,
          "name": "id",
          "type_info": "Uuid"
        },
        {
          "ordinal": 1,
          "name": "created_at",
          "type_info": "Timestamptz"
        },
        {
          "ordinal": 2,
          "name": "updated_at",
          "type_info": "Timestamptz"
        },
        {
          "ordinal": 3,
          "name": "deleted_at",
          "type_info": "Timestamptz"
        },
        {
          "ordinal": 4,
          "name": "content",
          "type_info": "Jsonb"
        },
        {
          "ordinal": 5,
          "name": "name",
          "type_info": "Varchar"
        },
        {
          "ordinal": 6,
          "name": "subject",
          "type_info": "Varchar"
        },
        {
          "ordinal": 7,
          "name": "exercise_completions_threshold",
          "type_info": "Int4"
        },
        {
          "ordinal": 8,
          "name": "points_threshold",
          "type_info": "Int4"
        },
        {
          "ordinal": 9,
          "name": "course_instance_id",
          "type_info": "Uuid"
        }
      ],
      "parameters": {
        "Left": ["Uuid"]
      },
      "nullable": [false, false, false, true, true, false, true, true, true, false]
    }
  },
  "c63ca33887bc73c797b68af5b66b248f0740a2678b86e4a3644b61804abdad17": {
    "query": "\nSELECT id,\n  submission_id,\n  grading_before_regrading,\n  grading_after_regrading\nFROM regrading_submissions\nWHERE regrading_id = $1\n",
    "describe": {
      "columns": [
        {
          "ordinal": 0,
          "name": "id",
          "type_info": "Uuid"
        },
        {
          "ordinal": 1,
          "name": "submission_id",
          "type_info": "Uuid"
        },
        {
          "ordinal": 2,
          "name": "grading_before_regrading",
          "type_info": "Uuid"
        },
        {
          "ordinal": 3,
          "name": "grading_after_regrading",
          "type_info": "Uuid"
        }
      ],
      "parameters": {
        "Left": ["Uuid"]
      },
      "nullable": [false, false, false, true]
    }
  },
  "c6d5ffed3573883c9e69529464b8f96325fbbf5c4ea893ae9e7352d3ce48a70d": {
    "query": "\nUPDATE regradings\nSET error_message = $1\nWHERE id = $2\n",
    "describe": {
      "columns": [],
      "parameters": {
        "Left": ["Text", "Uuid"]
      },
      "nullable": []
    }
  },
  "c8c5264811bce45733628caa8a1e90a07e2d16cbb5ad6ce0cd35f3e1e1921a4e": {
    "query": "\nSELECT date_part('isodow', created_at)::integer isodow, date_part('hour', created_at)::integer \"hour\", count(*)::integer\nFROM submissions\nWHERE course_id = $1\nGROUP BY isodow, \"hour\"\nORDER BY isodow, hour;\n          ",
    "describe": {
      "columns": [
        {
          "ordinal": 0,
          "name": "isodow",
          "type_info": "Int4"
        },
        {
          "ordinal": 1,
          "name": "hour",
          "type_info": "Int4"
        },
        {
          "ordinal": 2,
          "name": "count",
          "type_info": "Int4"
        }
      ],
      "parameters": {
        "Left": ["Uuid"]
      },
      "nullable": [null, null, null]
    }
  },
  "c8cba49645299bcfd09dc59aa60fbb482559697dbab470a301eb66a68d85e8ed": {
    "query": "\nSELECT id,\n  created_at,\n  updated_at,\n  course_id,\n  chapter_id,\n  url_path,\n  title,\n  deleted_at,\n  content,\n  order_number\nFROM pages\nWHERE chapter_id = $1\n  AND deleted_at IS NULL\n        ",
    "describe": {
      "columns": [
        {
          "ordinal": 0,
          "name": "id",
          "type_info": "Uuid"
        },
        {
          "ordinal": 1,
          "name": "created_at",
          "type_info": "Timestamptz"
        },
        {
          "ordinal": 2,
          "name": "updated_at",
          "type_info": "Timestamptz"
        },
        {
          "ordinal": 3,
          "name": "course_id",
          "type_info": "Uuid"
        },
        {
          "ordinal": 4,
          "name": "chapter_id",
          "type_info": "Uuid"
        },
        {
          "ordinal": 5,
          "name": "url_path",
          "type_info": "Varchar"
        },
        {
          "ordinal": 6,
          "name": "title",
          "type_info": "Varchar"
        },
        {
          "ordinal": 7,
          "name": "deleted_at",
          "type_info": "Timestamptz"
        },
        {
          "ordinal": 8,
          "name": "content",
          "type_info": "Jsonb"
        },
        {
          "ordinal": 9,
          "name": "order_number",
          "type_info": "Int4"
        }
      ],
      "parameters": {
        "Left": ["Uuid"]
      },
      "nullable": [false, false, false, false, true, false, false, true, false, false]
    }
  },
  "cb2a81d4655c9e1bf28f7e77fecb0c0f1fac0373cf4ad3a2477db2f3f43af253": {
    "query": "\nINSERT INTO exercise_service_info(\n    exercise_service_id,\n    editor_iframe_path,\n    exercise_iframe_path,\n    submission_iframe_path,\n    grade_endpoint_path,\n    public_spec_endpoint_path\n  )\nVALUES ($1, $2, $3, $4, $5, $6)\nON CONFLICT(exercise_service_id) DO UPDATE\nSET editor_iframe_path = $2,\n  exercise_iframe_path = $3,\n  submission_iframe_path = $4,\n  grade_endpoint_path = $5,\n  public_spec_endpoint_path = $6\nRETURNING *\n    ",
    "describe": {
      "columns": [
        {
          "ordinal": 0,
          "name": "exercise_service_id",
          "type_info": "Uuid"
        },
        {
          "ordinal": 1,
          "name": "created_at",
          "type_info": "Timestamptz"
        },
        {
          "ordinal": 2,
          "name": "updated_at",
          "type_info": "Timestamptz"
        },
        {
          "ordinal": 3,
          "name": "editor_iframe_path",
          "type_info": "Varchar"
        },
        {
          "ordinal": 4,
          "name": "exercise_iframe_path",
          "type_info": "Varchar"
        },
        {
          "ordinal": 5,
          "name": "grade_endpoint_path",
          "type_info": "Varchar"
        },
        {
          "ordinal": 6,
          "name": "submission_iframe_path",
          "type_info": "Varchar"
        },
        {
          "ordinal": 7,
          "name": "public_spec_endpoint_path",
          "type_info": "Varchar"
        }
      ],
      "parameters": {
        "Left": ["Uuid", "Varchar", "Varchar", "Varchar", "Varchar", "Varchar"]
      },
      "nullable": [false, false, false, false, false, false, false, false]
    }
  },
  "cd4fd4ff79fca928cf094d7d18a24b3ee31a39d0289cf5832112fc8673042326": {
    "query": "\nINSERT INTO exercise_tasks(id, exercise_id, exercise_type, assignment, public_spec, private_spec)\nVALUES ($1, $2, $3, $4, $5, $6)\nON CONFLICT (id) DO UPDATE\nSET exercise_id=$2, exercise_type=$3, assignment=$4, public_spec=$5, private_spec=$6, deleted_at=NULL\nRETURNING id, exercise_type, assignment, private_spec;\n        ",
    "describe": {
      "columns": [
        {
          "ordinal": 0,
          "name": "id",
          "type_info": "Uuid"
        },
        {
          "ordinal": 1,
          "name": "exercise_type",
          "type_info": "Varchar"
        },
        {
          "ordinal": 2,
          "name": "assignment",
          "type_info": "Jsonb"
        },
        {
          "ordinal": 3,
          "name": "private_spec",
          "type_info": "Jsonb"
        }
      ],
      "parameters": {
        "Left": ["Uuid", "Uuid", "Varchar", "Jsonb", "Jsonb", "Jsonb"]
      },
      "nullable": [false, false, false, true]
    }
  },
  "cf1c81b073e3d9f2a1772e3ce72336ca4500ac2b059673ce1f062189e0bd4dee": {
    "query": "\nSELECT p.id as page_id,\n  p.order_number as order_number,\n  p.course_id as course_id,\n  c.id as \"chapter_id?\",\n  c.chapter_number as \"chapter_number?\"\nFROM pages p\n  LEFT JOIN chapters c ON p.chapter_id = c.id\nWHERE p.id = $1;\n",
    "describe": {
      "columns": [
        {
          "ordinal": 0,
          "name": "page_id",
          "type_info": "Uuid"
        },
        {
          "ordinal": 1,
          "name": "order_number",
          "type_info": "Int4"
        },
        {
          "ordinal": 2,
          "name": "course_id",
          "type_info": "Uuid"
        },
        {
          "ordinal": 3,
          "name": "chapter_id?",
          "type_info": "Uuid"
        },
        {
          "ordinal": 4,
          "name": "chapter_number?",
          "type_info": "Int4"
        }
      ],
      "parameters": {
        "Left": ["Uuid"]
      },
      "nullable": [false, false, false, false, false]
    }
  },
  "cf7a54102657110f8d384fb491163e9e2690c365bab861c2c68064ddc1ba0873": {
    "query": "\nINSERT INTO\n  users (email, upstream_id)\nVALUES ($1, $2)\nRETURNING *;\n          ",
    "describe": {
      "columns": [
        {
          "ordinal": 0,
          "name": "id",
          "type_info": "Uuid"
        },
        {
          "ordinal": 1,
          "name": "created_at",
          "type_info": "Timestamptz"
        },
        {
          "ordinal": 2,
          "name": "updated_at",
          "type_info": "Timestamptz"
        },
        {
          "ordinal": 3,
          "name": "deleted_at",
          "type_info": "Timestamptz"
        },
        {
          "ordinal": 4,
          "name": "upstream_id",
          "type_info": "Int4"
        },
        {
          "ordinal": 5,
          "name": "email",
          "type_info": "Varchar"
        }
      ],
      "parameters": {
        "Left": ["Varchar", "Int4"]
      },
      "nullable": [false, false, false, true, true, false]
    }
  },
  "d13e367302b3873770dbcd15736161dd89130c0d06620cb5d337b1f7c9f230e8": {
    "query": "UPDATE pages SET chapter_id = $1 WHERE id = $2",
    "describe": {
      "columns": [],
      "parameters": {
        "Left": ["Uuid", "Uuid"]
      },
      "nullable": []
    }
  },
  "d309be59564d69ecad6e11cc6976649092966ea2236abd7c8ca72e64f78f8fcc": {
    "query": "\nupdate email_deliveries\nset sent = TRUE\nwhere id = $1;\n    ",
    "describe": {
      "columns": [],
      "parameters": {
        "Left": ["Uuid"]
      },
      "nullable": []
    }
  },
  "d575fe0c1c24abc4c6920f05c08ed2172819439de166e5e455e7e6a8c2bc37d7": {
    "query": "\nUPDATE submissions\nSET grading_id = $1\nWHERE id = $2\n",
    "describe": {
      "columns": [],
      "parameters": {
        "Left": ["Uuid", "Uuid"]
      },
      "nullable": []
    }
  },
  "d61f2a6b8fb2f4cfaf52c3c6d740d6fc8ff60cb2fe9528c318715c40e769471d": {
    "query": "UPDATE submissions SET grading_id = $1 WHERE id = $2 RETURNING *",
    "describe": {
      "columns": [
        {
          "ordinal": 0,
          "name": "id",
          "type_info": "Uuid"
        },
        {
          "ordinal": 1,
          "name": "created_at",
          "type_info": "Timestamptz"
        },
        {
          "ordinal": 2,
          "name": "updated_at",
          "type_info": "Timestamptz"
        },
        {
          "ordinal": 3,
          "name": "deleted_at",
          "type_info": "Timestamptz"
        },
        {
          "ordinal": 4,
          "name": "exercise_id",
          "type_info": "Uuid"
        },
        {
          "ordinal": 5,
          "name": "course_id",
          "type_info": "Uuid"
        },
        {
          "ordinal": 6,
          "name": "exercise_task_id",
          "type_info": "Uuid"
        },
        {
          "ordinal": 7,
          "name": "data_json",
          "type_info": "Jsonb"
        },
        {
          "ordinal": 8,
          "name": "grading_id",
          "type_info": "Uuid"
        },
        {
          "ordinal": 9,
          "name": "metadata",
          "type_info": "Jsonb"
        },
        {
          "ordinal": 10,
          "name": "user_id",
          "type_info": "Uuid"
        },
        {
          "ordinal": 11,
          "name": "course_instance_id",
          "type_info": "Uuid"
        }
      ],
      "parameters": {
        "Left": ["Uuid", "Uuid"]
      },
      "nullable": [false, false, false, true, false, false, false, true, true, true, false, false]
    }
  },
  "d741c2e76aa58f5fe945e4a96f0f598d29b7fd6e2552b3afdc183ec445938c40": {
    "query": "SELECT course_id from gradings where id = $1",
    "describe": {
      "columns": [
        {
          "ordinal": 0,
          "name": "course_id",
          "type_info": "Uuid"
        }
      ],
      "parameters": {
        "Left": ["Uuid"]
      },
      "nullable": [false]
    }
  },
  "d9038990f8ce9517b957e6a9a1e347142a2c899026003390f50383be1690e2a1": {
    "query": "\nSELECT\n    id, created_at, updated_at, deleted_at, course_id, starts_at, ends_at, name, description, variant_status as \"variant_status: VariantStatus\"\nFROM course_instances\nWHERE deleted_at IS NULL;\n",
    "describe": {
      "columns": [
        {
          "ordinal": 0,
          "name": "id",
          "type_info": "Uuid"
        },
        {
          "ordinal": 1,
          "name": "created_at",
          "type_info": "Timestamptz"
        },
        {
          "ordinal": 2,
          "name": "updated_at",
          "type_info": "Timestamptz"
        },
        {
          "ordinal": 3,
          "name": "deleted_at",
          "type_info": "Timestamptz"
        },
        {
          "ordinal": 4,
          "name": "course_id",
          "type_info": "Uuid"
        },
        {
          "ordinal": 5,
          "name": "starts_at",
          "type_info": "Timestamptz"
        },
        {
          "ordinal": 6,
          "name": "ends_at",
          "type_info": "Timestamptz"
        },
        {
          "ordinal": 7,
          "name": "name",
          "type_info": "Varchar"
        },
        {
          "ordinal": 8,
          "name": "description",
          "type_info": "Varchar"
        },
        {
          "ordinal": 9,
          "name": "variant_status: VariantStatus",
          "type_info": {
            "Custom": {
              "name": "variant_status",
              "kind": {
                "Enum": ["draft", "upcoming", "active", "ended"]
              }
            }
          }
        }
      ],
      "parameters": {
        "Left": []
      },
      "nullable": [false, false, false, true, false, true, true, true, true, false]
    }
  },
  "d9d230419fb264ebddeaa022bc8ac0061d8caa8bf83e3a5742a140bd056f3005": {
    "query": "\nupdate email_deliveries\nset sent = FALSE,\n  error = $1\nwhere id = $2;\n    ",
    "describe": {
      "columns": [],
      "parameters": {
        "Left": ["Varchar", "Uuid"]
      },
      "nullable": []
    }
  },
  "daf0fcf55ba01cbadc64eb1bdf32641707cffabe7e500cfbf10058e67463ecb5": {
    "query": "\nSELECT id,\n  created_at,\n  updated_at,\n  course_id,\n  chapter_id,\n  url_path,\n  title,\n  deleted_at,\n  content,\n  order_number\nFROM pages\nWHERE course_id = $1\n  AND deleted_at IS NULL;\n        ",
    "describe": {
      "columns": [
        {
          "ordinal": 0,
          "name": "id",
          "type_info": "Uuid"
        },
        {
          "ordinal": 1,
          "name": "created_at",
          "type_info": "Timestamptz"
        },
        {
          "ordinal": 2,
          "name": "updated_at",
          "type_info": "Timestamptz"
        },
        {
          "ordinal": 3,
          "name": "course_id",
          "type_info": "Uuid"
        },
        {
          "ordinal": 4,
          "name": "chapter_id",
          "type_info": "Uuid"
        },
        {
          "ordinal": 5,
          "name": "url_path",
          "type_info": "Varchar"
        },
        {
          "ordinal": 6,
          "name": "title",
          "type_info": "Varchar"
        },
        {
          "ordinal": 7,
          "name": "deleted_at",
          "type_info": "Timestamptz"
        },
        {
          "ordinal": 8,
          "name": "content",
          "type_info": "Jsonb"
        },
        {
          "ordinal": 9,
          "name": "order_number",
          "type_info": "Int4"
        }
      ],
      "parameters": {
        "Left": ["Uuid"]
      },
      "nullable": [false, false, false, false, true, false, false, true, false, false]
    }
  },
  "db64bea6f7dc10dd47f4c41c5efa78c95cf5b6d97fcfcefda66847c20861ac56": {
    "query": "\nINSERT INTO pages (\n    course_id,\n    content,\n    url_path,\n    title,\n    order_number\n  )\nVALUES ($1, $2, $3, $4, $5)\nRETURNING id\n",
    "describe": {
      "columns": [
        {
          "ordinal": 0,
          "name": "id",
          "type_info": "Uuid"
        }
      ],
      "parameters": {
        "Left": ["Uuid", "Jsonb", "Varchar", "Varchar", "Int4"]
      },
      "nullable": [false]
    }
  },
  "dc6a94949ce20d11fa55e247dc706fdc88018bf1ba528487fcd0ef02f5c40ca7": {
    "query": "\nUPDATE email_templates\nSET deleted_at = now()\nWHERE id = $1\nRETURNING *\n  ",
    "describe": {
      "columns": [
        {
          "ordinal": 0,
          "name": "id",
          "type_info": "Uuid"
        },
        {
          "ordinal": 1,
          "name": "created_at",
          "type_info": "Timestamptz"
        },
        {
          "ordinal": 2,
          "name": "updated_at",
          "type_info": "Timestamptz"
        },
        {
          "ordinal": 3,
          "name": "deleted_at",
          "type_info": "Timestamptz"
        },
        {
          "ordinal": 4,
          "name": "content",
          "type_info": "Jsonb"
        },
        {
          "ordinal": 5,
          "name": "name",
          "type_info": "Varchar"
        },
        {
          "ordinal": 6,
          "name": "subject",
          "type_info": "Varchar"
        },
        {
          "ordinal": 7,
          "name": "exercise_completions_threshold",
          "type_info": "Int4"
        },
        {
          "ordinal": 8,
          "name": "points_threshold",
          "type_info": "Int4"
        },
        {
          "ordinal": 9,
          "name": "course_instance_id",
          "type_info": "Uuid"
        }
      ],
      "parameters": {
        "Left": ["Uuid"]
      },
      "nullable": [false, false, false, true, true, false, true, true, true, false]
    }
  },
  "dd1ebfa575cf8fe38fd9cfbd70fccf86a5ea3ba398088977941d1c0fc5945cf5": {
    "query": "\nSELECT id,\n  submission_id,\n  grading_before_regrading,\n  grading_after_regrading\nFROM regrading_submissions\nWHERE id = $1\n",
    "describe": {
      "columns": [
        {
          "ordinal": 0,
          "name": "id",
          "type_info": "Uuid"
        },
        {
          "ordinal": 1,
          "name": "submission_id",
          "type_info": "Uuid"
        },
        {
          "ordinal": 2,
          "name": "grading_before_regrading",
          "type_info": "Uuid"
        },
        {
          "ordinal": 3,
          "name": "grading_after_regrading",
          "type_info": "Uuid"
        }
      ],
      "parameters": {
        "Left": ["Uuid"]
      },
      "nullable": [false, false, false, true]
    }
  },
  "ddc62ff5809a951ea9904da0f19e585ee6dd78efa938ca36aa58f22fd8036797": {
    "query": "\nINSERT INTO course_instance_enrollments (user_id, course_id, course_instance_id, current)\nVALUES ($1, $2, $3, $4)\n",
    "describe": {
      "columns": [],
      "parameters": {
        "Left": ["Uuid", "Uuid", "Uuid", "Bool"]
      },
      "nullable": []
    }
  },
  "de76984bac431ab8e341d3ffe8d0c90658c9950c0933d2632976a2c8567a620c": {
    "query": "\n        UPDATE exercises SET deleted_at = now() WHERE page_id = $1\n            ",
    "describe": {
      "columns": [],
      "parameters": {
        "Left": ["Uuid"]
      },
      "nullable": []
    }
  },
  "e2fe96906db5d05fa1a8b0aabc25e9027c386b349f11d4c26bcf7db1864af6cf": {
    "query": "\nselect max(p.order_number) as order_number\nfrom pages p\nwhere p.chapter_id = $1\n  and p.deleted_at is null;\n",
    "describe": {
      "columns": [
        {
          "ordinal": 0,
          "name": "order_number",
          "type_info": "Int4"
        }
      ],
      "parameters": {
        "Left": ["Uuid"]
      },
      "nullable": [null]
    }
  },
  "e4e5ef6ef0bbf4a234110b8dc2616b1a0483f511e0c6b9b04b9d7440486c3e07": {
    "query": "\nSELECT *\nFROM exercise_services\nWHERE deleted_at IS NULL\n",
    "describe": {
      "columns": [
        {
          "ordinal": 0,
          "name": "id",
          "type_info": "Uuid"
        },
        {
          "ordinal": 1,
          "name": "created_at",
          "type_info": "Timestamptz"
        },
        {
          "ordinal": 2,
          "name": "updated_at",
          "type_info": "Timestamptz"
        },
        {
          "ordinal": 3,
          "name": "deleted_at",
          "type_info": "Timestamptz"
        },
        {
          "ordinal": 4,
          "name": "name",
          "type_info": "Varchar"
        },
        {
          "ordinal": 5,
          "name": "slug",
          "type_info": "Varchar"
        },
        {
          "ordinal": 6,
          "name": "public_url",
          "type_info": "Varchar"
        },
        {
          "ordinal": 7,
          "name": "internal_url",
          "type_info": "Varchar"
        },
        {
          "ordinal": 8,
          "name": "max_reprocessing_submissions_at_once",
          "type_info": "Int4"
        }
      ],
      "parameters": {
        "Left": []
      },
      "nullable": [false, false, false, true, false, false, false, true, false]
    }
  },
  "e6dc4facf6980c079d98aab9b3ad254fb254ce844c1acf886be77bb62bfe7953": {
    "query": "\nUPDATE chapters\nSET chapter_image = $1\nWHERE id = $2\nRETURNING *;",
    "describe": {
      "columns": [
        {
          "ordinal": 0,
          "name": "id",
          "type_info": "Uuid"
        },
        {
          "ordinal": 1,
          "name": "name",
          "type_info": "Varchar"
        },
        {
          "ordinal": 2,
          "name": "course_id",
          "type_info": "Uuid"
        },
        {
          "ordinal": 3,
          "name": "chapter_number",
          "type_info": "Int4"
        },
        {
          "ordinal": 4,
          "name": "created_at",
          "type_info": "Timestamptz"
        },
        {
          "ordinal": 5,
          "name": "updated_at",
          "type_info": "Timestamptz"
        },
        {
          "ordinal": 6,
          "name": "deleted_at",
          "type_info": "Timestamptz"
        },
        {
          "ordinal": 7,
          "name": "front_page_id",
          "type_info": "Uuid"
        },
        {
          "ordinal": 8,
          "name": "opens_at",
          "type_info": "Timestamptz"
        },
        {
          "ordinal": 9,
          "name": "chapter_image",
          "type_info": "Varchar"
        }
      ],
      "parameters": {
        "Left": ["Varchar", "Uuid"]
      },
      "nullable": [false, false, false, false, false, false, true, true, true, true]
    }
  },
  "e6f687f777bbf1f390fd79b39ebe2f71adc27844198a74a5370382ba150abb44": {
    "query": "\nUPDATE regradings\nSET regrading_started_at = CASE\n    WHEN regrading_started_at IS NULL THEN now()\n    ELSE regrading_started_at\n  END\nWHERE regrading_completed_at IS NULL\n  AND deleted_at IS NULL\nRETURNING id\n",
    "describe": {
      "columns": [
        {
          "ordinal": 0,
          "name": "id",
          "type_info": "Uuid"
        }
      ],
      "parameters": {
        "Left": []
      },
      "nullable": [false]
    }
  },
  "e966783963c11d6fa57df792d1bfff0dccf163f9cf5f474c1f3c724972229d4e": {
    "query": "\nSELECT *\nfrom chapters\nwhere id = $1;",
    "describe": {
      "columns": [
        {
          "ordinal": 0,
          "name": "id",
          "type_info": "Uuid"
        },
        {
          "ordinal": 1,
          "name": "name",
          "type_info": "Varchar"
        },
        {
          "ordinal": 2,
          "name": "course_id",
          "type_info": "Uuid"
        },
        {
          "ordinal": 3,
          "name": "chapter_number",
          "type_info": "Int4"
        },
        {
          "ordinal": 4,
          "name": "created_at",
          "type_info": "Timestamptz"
        },
        {
          "ordinal": 5,
          "name": "updated_at",
          "type_info": "Timestamptz"
        },
        {
          "ordinal": 6,
          "name": "deleted_at",
          "type_info": "Timestamptz"
        },
        {
          "ordinal": 7,
          "name": "front_page_id",
          "type_info": "Uuid"
        },
        {
          "ordinal": 8,
          "name": "opens_at",
          "type_info": "Timestamptz"
        },
        {
          "ordinal": 9,
          "name": "chapter_image",
          "type_info": "Varchar"
        }
      ],
      "parameters": {
        "Left": ["Uuid"]
      },
      "nullable": [false, false, false, false, false, false, true, true, true, true]
    }
  },
  "eb1eeea17ea1b5dd169f8db54cd61c8e77627ffc4c82a40705e454c7148f54a3": {
    "query": "UPDATE pages SET content = $1 WHERE id = $2;",
    "describe": {
      "columns": [],
      "parameters": {
        "Left": ["Jsonb", "Uuid"]
      },
      "nullable": []
    }
  },
  "ec15fdd7bb434136549917987c09b4c856ef755fc49a3af4ee19bd81bd705f11": {
    "query": "SELECT id, exercise_type, assignment, public_spec, private_spec, exercise_id FROM exercise_tasks WHERE exercise_id IN (SELECT id FROM exercises WHERE page_id = $1);",
    "describe": {
      "columns": [
        {
          "ordinal": 0,
          "name": "id",
          "type_info": "Uuid"
        },
        {
          "ordinal": 1,
          "name": "exercise_type",
          "type_info": "Varchar"
        },
        {
          "ordinal": 2,
          "name": "assignment",
          "type_info": "Jsonb"
        },
        {
          "ordinal": 3,
          "name": "public_spec",
          "type_info": "Jsonb"
        },
        {
          "ordinal": 4,
          "name": "private_spec",
          "type_info": "Jsonb"
        },
        {
          "ordinal": 5,
          "name": "exercise_id",
          "type_info": "Uuid"
        }
      ],
      "parameters": {
        "Left": ["Uuid"]
      },
      "nullable": [false, false, false, true, true, false]
    }
  },
  "ec3d65896ad2eebc450b7e3fb5930fd49bcd8180ab388941c115ea4f951154b0": {
    "query": "\nINSERT INTO exercises(\n    id,\n    course_id,\n    name,\n    order_number,\n    page_id,\n    chapter_id\n  )\nVALUES ($1, $2, $3, $4, $5, $6) ON CONFLICT (id) DO\nUPDATE\nSET course_id = $2,\n  name = $3,\n  order_number = $4,\n  page_id = $5,\n  chapter_id = $6,\n  deleted_at = NULL\nRETURNING *;\n        ",
    "describe": {
      "columns": [
        {
          "ordinal": 0,
          "name": "id",
          "type_info": "Uuid"
        },
        {
          "ordinal": 1,
          "name": "created_at",
          "type_info": "Timestamptz"
        },
        {
          "ordinal": 2,
          "name": "updated_at",
          "type_info": "Timestamptz"
        },
        {
          "ordinal": 3,
          "name": "course_id",
          "type_info": "Uuid"
        },
        {
          "ordinal": 4,
          "name": "deleted_at",
          "type_info": "Timestamptz"
        },
        {
          "ordinal": 5,
          "name": "name",
          "type_info": "Varchar"
        },
        {
          "ordinal": 6,
          "name": "deadline",
          "type_info": "Timestamptz"
        },
        {
          "ordinal": 7,
          "name": "page_id",
          "type_info": "Uuid"
        },
        {
          "ordinal": 8,
          "name": "score_maximum",
          "type_info": "Int4"
        },
        {
          "ordinal": 9,
          "name": "order_number",
          "type_info": "Int4"
        },
        {
          "ordinal": 10,
          "name": "chapter_id",
          "type_info": "Uuid"
        }
      ],
      "parameters": {
        "Left": ["Uuid", "Uuid", "Varchar", "Int4", "Uuid", "Uuid"]
      },
      "nullable": [false, false, false, false, true, false, true, false, false, false, false]
    }
  },
  "f2beb11b5e6318b712b0af9bd4fde454472ce8eda3612295b788958148a376b5": {
    "query": "SELECT *\nFROM email_templates\nWHERE id = $1\n  AND deleted_at IS NULL",
    "describe": {
      "columns": [
        {
          "ordinal": 0,
          "name": "id",
          "type_info": "Uuid"
        },
        {
          "ordinal": 1,
          "name": "created_at",
          "type_info": "Timestamptz"
        },
        {
          "ordinal": 2,
          "name": "updated_at",
          "type_info": "Timestamptz"
        },
        {
          "ordinal": 3,
          "name": "deleted_at",
          "type_info": "Timestamptz"
        },
        {
          "ordinal": 4,
          "name": "content",
          "type_info": "Jsonb"
        },
        {
          "ordinal": 5,
          "name": "name",
          "type_info": "Varchar"
        },
        {
          "ordinal": 6,
          "name": "subject",
          "type_info": "Varchar"
        },
        {
          "ordinal": 7,
          "name": "exercise_completions_threshold",
          "type_info": "Int4"
        },
        {
          "ordinal": 8,
          "name": "points_threshold",
          "type_info": "Int4"
        },
        {
          "ordinal": 9,
          "name": "course_instance_id",
          "type_info": "Uuid"
        }
      ],
      "parameters": {
        "Left": ["Uuid"]
      },
      "nullable": [false, false, false, true, true, false, true, true, true, false]
    }
  },
  "f344ce135ffc19dfbf4176348181e9a876c8ed92ec853f8c62d2350d80fa3e2f": {
    "query": "\nINSERT INTO roles (user_id, organization_id, course_id, role) VALUES ($1, $2, $3, $4) RETURNING id\n",
    "describe": {
      "columns": [
        {
          "ordinal": 0,
          "name": "id",
          "type_info": "Uuid"
        }
      ],
      "parameters": {
        "Left": [
          "Uuid",
          "Uuid",
          "Uuid",
          {
            "Custom": {
              "name": "user_role",
              "kind": {
                "Enum": ["admin", "assistant", "teacher", "reviewer"]
              }
            }
          }
        ]
      },
      "nullable": [false]
    }
  },
  "f4dc55693585b0450722de1f2948f8344e179c36fa32f26e545f3e9090a54d99": {
    "query": "\nSELECT id,\n  title,\n  ts_rank(\n    content_search,\n    to_tsquery('english', $2)\n  ) as rank,\n  ts_headline(\n    'english',\n    content_search_original_text,\n    to_tsquery('english', $2)\n  ),\n  url_path\nFROM pages\nWHERE course_id = $1\n  AND deleted_at IS NULL\n  AND content_search @@ to_tsquery('english', $2)\nORDER BY rank DESC\nLIMIT 50;\n    ",
    "describe": {
      "columns": [
        {
          "ordinal": 0,
          "name": "id",
          "type_info": "Uuid"
        },
        {
          "ordinal": 1,
          "name": "title",
          "type_info": "Varchar"
        },
        {
          "ordinal": 2,
          "name": "rank",
          "type_info": "Float4"
        },
        {
          "ordinal": 3,
          "name": "ts_headline",
          "type_info": "Text"
        },
        {
          "ordinal": 4,
          "name": "url_path",
          "type_info": "Varchar"
        }
      ],
      "parameters": {
        "Left": ["Uuid", "Text"]
      },
      "nullable": [false, false, null, null, false]
    }
  },
  "f5021b2234666978c47226d099346da7f0eaaa920874cbccff14bfd79c2282a9": {
    "query": "\nUPDATE courses\n    SET name = $1\nWHERE\n    id = $2\n    RETURNING *\n    ",
    "describe": {
      "columns": [
        {
          "ordinal": 0,
          "name": "id",
          "type_info": "Uuid"
        },
        {
          "ordinal": 1,
          "name": "name",
          "type_info": "Varchar"
        },
        {
          "ordinal": 2,
          "name": "created_at",
          "type_info": "Timestamptz"
        },
        {
          "ordinal": 3,
          "name": "updated_at",
          "type_info": "Timestamptz"
        },
        {
          "ordinal": 4,
          "name": "organization_id",
          "type_info": "Uuid"
        },
        {
          "ordinal": 5,
          "name": "deleted_at",
          "type_info": "Timestamptz"
        },
        {
          "ordinal": 6,
          "name": "slug",
          "type_info": "Varchar"
        }
      ],
      "parameters": {
        "Left": ["Varchar", "Uuid"]
      },
      "nullable": [false, false, false, false, false, true, false]
    }
  },
  "f782efea0a82ee30ae7f4f3df2af17005177e1ba08ebf88d8443e88afb97627a": {
    "query": "\nSELECT id,\n  created_at,\n  updated_at,\n  submission_id,\n  course_id,\n  exercise_id,\n  exercise_task_id,\n  grading_priority,\n  score_given,\n  grading_progress as \"grading_progress: _\",\n  user_points_update_strategy as \"user_points_update_strategy: _\",\n  unscaled_score_maximum,\n  unscaled_score_given,\n  grading_started_at,\n  grading_completed_at,\n  feedback_json,\n  feedback_text,\n  deleted_at\nFROM gradings\nWHERE id = $1\n",
    "describe": {
      "columns": [
        {
          "ordinal": 0,
          "name": "id",
          "type_info": "Uuid"
        },
        {
          "ordinal": 1,
          "name": "created_at",
          "type_info": "Timestamptz"
        },
        {
          "ordinal": 2,
          "name": "updated_at",
          "type_info": "Timestamptz"
        },
        {
          "ordinal": 3,
          "name": "submission_id",
          "type_info": "Uuid"
        },
        {
          "ordinal": 4,
          "name": "course_id",
          "type_info": "Uuid"
        },
        {
          "ordinal": 5,
          "name": "exercise_id",
          "type_info": "Uuid"
        },
        {
          "ordinal": 6,
          "name": "exercise_task_id",
          "type_info": "Uuid"
        },
        {
          "ordinal": 7,
          "name": "grading_priority",
          "type_info": "Int4"
        },
        {
          "ordinal": 8,
          "name": "score_given",
          "type_info": "Float4"
        },
        {
          "ordinal": 9,
          "name": "grading_progress: _",
          "type_info": {
            "Custom": {
              "name": "grading_progress",
              "kind": {
                "Enum": ["fully-graded", "pending", "pending-manual", "failed", "not-ready"]
              }
            }
          }
        },
        {
          "ordinal": 10,
          "name": "user_points_update_strategy: _",
          "type_info": {
            "Custom": {
              "name": "user_points_update_strategy",
              "kind": {
                "Enum": [
                  "can-add-points-but-cannot-remove-points",
                  "can-add-points-and-can-remove-points"
                ]
              }
            }
          }
        },
        {
          "ordinal": 11,
          "name": "unscaled_score_maximum",
          "type_info": "Int4"
        },
        {
          "ordinal": 12,
          "name": "unscaled_score_given",
          "type_info": "Float4"
        },
        {
          "ordinal": 13,
          "name": "grading_started_at",
          "type_info": "Timestamptz"
        },
        {
          "ordinal": 14,
          "name": "grading_completed_at",
          "type_info": "Timestamptz"
        },
        {
          "ordinal": 15,
          "name": "feedback_json",
          "type_info": "Jsonb"
        },
        {
          "ordinal": 16,
          "name": "feedback_text",
          "type_info": "Text"
        },
        {
          "ordinal": 17,
          "name": "deleted_at",
          "type_info": "Timestamptz"
        }
      ],
      "parameters": {
        "Left": ["Uuid"]
      },
      "nullable": [
        false,
        false,
        false,
        false,
        false,
        false,
        false,
        false,
        true,
        false,
        false,
        true,
        true,
        true,
        true,
        true,
        true,
        true
      ]
    }
  },
  "f7841567b90206f7d7aba83b520e1cb7933c33d203d9a1df88e3db961ab83681": {
    "query": "\nINSERT INTO email_templates (name, course_instance_id, subject)\nVALUES ($1, $2, $3)\nRETURNING *\n",
    "describe": {
      "columns": [
        {
          "ordinal": 0,
          "name": "id",
          "type_info": "Uuid"
        },
        {
          "ordinal": 1,
          "name": "created_at",
          "type_info": "Timestamptz"
        },
        {
          "ordinal": 2,
          "name": "updated_at",
          "type_info": "Timestamptz"
        },
        {
          "ordinal": 3,
          "name": "deleted_at",
          "type_info": "Timestamptz"
        },
        {
          "ordinal": 4,
          "name": "content",
          "type_info": "Jsonb"
        },
        {
          "ordinal": 5,
          "name": "name",
          "type_info": "Varchar"
        },
        {
          "ordinal": 6,
          "name": "subject",
          "type_info": "Varchar"
        },
        {
          "ordinal": 7,
          "name": "exercise_completions_threshold",
          "type_info": "Int4"
        },
        {
          "ordinal": 8,
          "name": "points_threshold",
          "type_info": "Int4"
        },
        {
          "ordinal": 9,
          "name": "course_instance_id",
          "type_info": "Uuid"
        }
      ],
      "parameters": {
        "Left": ["Varchar", "Uuid", "Varchar"]
      },
      "nullable": [false, false, false, true, true, false, true, true, true, false]
    }
  },
  "f8ef09f81ca6d7912306640c0789b9aa8eee7fcf682c433b782e42582c362f0b": {
    "query": "\nSELECT *\nFROM exercise_services\nWHERE id = $1\n  ",
    "describe": {
      "columns": [
        {
          "ordinal": 0,
          "name": "id",
          "type_info": "Uuid"
        },
        {
          "ordinal": 1,
          "name": "created_at",
          "type_info": "Timestamptz"
        },
        {
          "ordinal": 2,
          "name": "updated_at",
          "type_info": "Timestamptz"
        },
        {
          "ordinal": 3,
          "name": "deleted_at",
          "type_info": "Timestamptz"
        },
        {
          "ordinal": 4,
          "name": "name",
          "type_info": "Varchar"
        },
        {
          "ordinal": 5,
          "name": "slug",
          "type_info": "Varchar"
        },
        {
          "ordinal": 6,
          "name": "public_url",
          "type_info": "Varchar"
        },
        {
          "ordinal": 7,
          "name": "internal_url",
          "type_info": "Varchar"
        },
        {
          "ordinal": 8,
          "name": "max_reprocessing_submissions_at_once",
          "type_info": "Int4"
        }
      ],
      "parameters": {
        "Left": ["Uuid"]
      },
      "nullable": [false, false, false, true, false, false, false, true, false]
    }
  },
  "fca8672f757656db6332543f9d4351224a1218c4387310e9447e70dad48af7cf": {
    "query": "SELECT course_id from chapters where id = $1",
    "describe": {
      "columns": [
        {
          "ordinal": 0,
          "name": "course_id",
          "type_info": "Uuid"
        }
      ],
      "parameters": {
        "Left": ["Uuid"]
      },
      "nullable": [false]
    }
  },
  "fdb7167ff9364a9fa55aea366558d9ba97e93e41bc35023560869bd79ddc632f": {
    "query": "\nSELECT i.id,\n  i.created_at,\n  i.updated_at,\n  i.deleted_at,\n  i.course_id,\n  i.starts_at,\n  i.ends_at,\n  i.name,\n  i.description,\n  i.variant_status AS \"variant_status: VariantStatus\"\nFROM course_instances i\n  JOIN course_instance_enrollments e ON i.id = e.course_instance_id\nWHERE e.user_id = $1\n  AND e.course_id = $2\n  AND e.current = 't'\n  AND e.deleted_at IS NULL\n  AND i.deleted_at IS NULL;\n    ",
    "describe": {
      "columns": [
        {
          "ordinal": 0,
          "name": "id",
          "type_info": "Uuid"
        },
        {
          "ordinal": 1,
          "name": "created_at",
          "type_info": "Timestamptz"
        },
        {
          "ordinal": 2,
          "name": "updated_at",
          "type_info": "Timestamptz"
        },
        {
          "ordinal": 3,
          "name": "deleted_at",
          "type_info": "Timestamptz"
        },
        {
          "ordinal": 4,
          "name": "course_id",
          "type_info": "Uuid"
        },
        {
          "ordinal": 5,
          "name": "starts_at",
          "type_info": "Timestamptz"
        },
        {
          "ordinal": 6,
          "name": "ends_at",
          "type_info": "Timestamptz"
        },
        {
          "ordinal": 7,
          "name": "name",
          "type_info": "Varchar"
        },
        {
          "ordinal": 8,
          "name": "description",
          "type_info": "Varchar"
        },
        {
          "ordinal": 9,
          "name": "variant_status: VariantStatus",
          "type_info": {
            "Custom": {
              "name": "variant_status",
              "kind": {
                "Enum": ["draft", "upcoming", "active", "ended"]
              }
            }
          }
        }
      ],
      "parameters": {
        "Left": ["Uuid", "Uuid"]
      },
      "nullable": [false, false, false, true, false, true, true, true, true, false]
    }
  },
  "fedf6f6fd2c1c81adf93753386ca0313066e6045f5dfd0cd55eeaf7e59866fad": {
    "query": "SELECT * FROM exercises WHERE page_id = $1;",
    "describe": {
      "columns": [
        {
          "ordinal": 0,
          "name": "id",
          "type_info": "Uuid"
        },
        {
          "ordinal": 1,
          "name": "created_at",
          "type_info": "Timestamptz"
        },
        {
          "ordinal": 2,
          "name": "updated_at",
          "type_info": "Timestamptz"
        },
        {
          "ordinal": 3,
          "name": "course_id",
          "type_info": "Uuid"
        },
        {
          "ordinal": 4,
          "name": "deleted_at",
          "type_info": "Timestamptz"
        },
        {
          "ordinal": 5,
          "name": "name",
          "type_info": "Varchar"
        },
        {
          "ordinal": 6,
          "name": "deadline",
          "type_info": "Timestamptz"
        },
        {
          "ordinal": 7,
          "name": "page_id",
          "type_info": "Uuid"
        },
        {
          "ordinal": 8,
          "name": "score_maximum",
          "type_info": "Int4"
        },
        {
          "ordinal": 9,
          "name": "order_number",
          "type_info": "Int4"
        },
        {
          "ordinal": 10,
          "name": "chapter_id",
          "type_info": "Uuid"
        }
      ],
      "parameters": {
        "Left": ["Uuid"]
      },
      "nullable": [false, false, false, false, true, false, true, false, false, false, false]
    }
  },
  "fefaaa5c5e1de08eb78712713351fe1623b3a9b9a9e416bfd8135c4d571cb4fb": {
    "query": "\nselect max(p.order_number) as order_number\nfrom pages p\nwhere p.course_id = $1\n  and p.chapter_id is null\n  and p.deleted_at is null;\n",
    "describe": {
      "columns": [
        {
          "ordinal": 0,
          "name": "order_number",
          "type_info": "Int4"
        }
      ],
      "parameters": {
        "Left": ["Uuid"]
      },
      "nullable": [null]
    }
  },
  "ff39bc12de82fe0cc229f9ca8fc7d7fbd67fdbe3e5a28346b5a0cca311d86900": {
    "query": "\n        UPDATE exercise_tasks SET deleted_at = now() WHERE exercise_id IN (SELECT id FROM exercises WHERE page_id = $1)\n            ",
    "describe": {
      "columns": [],
      "parameters": {
        "Left": ["Uuid"]
      },
      "nullable": []
    }
  },
  "ff4503933c433160b5a5eaab5275a8e7a442bb50b27521b8b1387ad05989be9b": {
    "query": "\nSELECT id,\n  created_at,\n  updated_at,\n  course_id,\n  chapter_id,\n  url_path,\n  title,\n  deleted_at,\n  content,\n  order_number\nFROM pages p\nWHERE p.chapter_id = $1\n  AND p.deleted_at IS NULL\n  AND p.id NOT IN (\n    SELECT front_page_id\n    FROM chapters c\n    WHERE c.front_page_id = p.id\n  );\n    ",
    "describe": {
      "columns": [
        {
          "ordinal": 0,
          "name": "id",
          "type_info": "Uuid"
        },
        {
          "ordinal": 1,
          "name": "created_at",
          "type_info": "Timestamptz"
        },
        {
          "ordinal": 2,
          "name": "updated_at",
          "type_info": "Timestamptz"
        },
        {
          "ordinal": 3,
          "name": "course_id",
          "type_info": "Uuid"
        },
        {
          "ordinal": 4,
          "name": "chapter_id",
          "type_info": "Uuid"
        },
        {
          "ordinal": 5,
          "name": "url_path",
          "type_info": "Varchar"
        },
        {
          "ordinal": 6,
          "name": "title",
          "type_info": "Varchar"
        },
        {
          "ordinal": 7,
          "name": "deleted_at",
          "type_info": "Timestamptz"
        },
        {
          "ordinal": 8,
          "name": "content",
          "type_info": "Jsonb"
        },
        {
          "ordinal": 9,
          "name": "order_number",
          "type_info": "Int4"
        }
      ],
      "parameters": {
        "Left": ["Uuid"]
      },
      "nullable": [false, false, false, false, true, false, false, true, false, false]
    }
  }
}<|MERGE_RESOLUTION|>--- conflicted
+++ resolved
@@ -42,27 +42,17 @@
       "nullable": [false]
     }
   },
-<<<<<<< HEAD
   "04645a53e341f79dfc672f29d9478696a68544d6a81c7dc8d95be4f62e2658b8": {
     "query": "\nSELECT id,\n  created_at,\n  updated_at,\n  course_id,\n  chapter_id,\n  url_path,\n  title,\n  deleted_at,\n  content,\n  order_number\nFROM pages\nWHERE chapter_id = $1\n  AND deleted_at IS NULL;\n        ",
-=======
-  "054314b5158a6e88f7dd504aad96ca35c0efd3f4bca8d874071bd40415927b8e": {
-    "query": "\nSELECT user_id,\n  to_jsonb(array_agg(to_jsonb(uue) - 'email' - 'user_id')) AS points_for_each_chapter\nFROM (\n    SELECT u.email,\n      u.id AS user_id,\n      c.chapter_number,\n      SUM(ues.score_given) AS points_for_chapter\n    FROM user_exercise_states ues\n      JOIN users u ON u.id = ues.user_id\n      JOIN exercises e ON e.id = ues.exercise_id\n      JOIN chapters c on e.chapter_id = c.id\n    WHERE ues.course_instance_id = $1\n      AND ues.deleted_at IS NULL\n      AND c.deleted_at IS NULL\n      AND u.deleted_at IS NULL\n      AND e.deleted_at IS NULL\n    GROUP BY u.email,\n      u.id,\n      c.chapter_number\n  ) as uue\nGROUP BY user_id\n\n",
->>>>>>> 6efadc2d
-    "describe": {
-      "columns": [
-        {
-          "ordinal": 0,
-<<<<<<< HEAD
-          "name": "id",
-=======
-          "name": "user_id",
->>>>>>> 6efadc2d
-          "type_info": "Uuid"
-        },
-        {
-          "ordinal": 1,
-<<<<<<< HEAD
+    "describe": {
+      "columns": [
+        {
+          "ordinal": 0,
+          "name": "id",
+          "type_info": "Uuid"
+        },
+        {
+          "ordinal": 1,
           "name": "created_at",
           "type_info": "Timestamptz"
         },
@@ -105,20 +95,33 @@
           "ordinal": 9,
           "name": "order_number",
           "type_info": "Int4"
-=======
+        }
+      ],
+      "parameters": {
+        "Left": ["Uuid"]
+      },
+      "nullable": [false, false, false, false, true, false, false, true, false, false]
+    }
+  },
+  "054314b5158a6e88f7dd504aad96ca35c0efd3f4bca8d874071bd40415927b8e": {
+    "query": "\nSELECT user_id,\n  to_jsonb(array_agg(to_jsonb(uue) - 'email' - 'user_id')) AS points_for_each_chapter\nFROM (\n    SELECT u.email,\n      u.id AS user_id,\n      c.chapter_number,\n      SUM(ues.score_given) AS points_for_chapter\n    FROM user_exercise_states ues\n      JOIN users u ON u.id = ues.user_id\n      JOIN exercises e ON e.id = ues.exercise_id\n      JOIN chapters c on e.chapter_id = c.id\n    WHERE ues.course_instance_id = $1\n      AND ues.deleted_at IS NULL\n      AND c.deleted_at IS NULL\n      AND u.deleted_at IS NULL\n      AND e.deleted_at IS NULL\n    GROUP BY u.email,\n      u.id,\n      c.chapter_number\n  ) as uue\nGROUP BY user_id\n\n",
+    "describe": {
+      "columns": [
+        {
+          "ordinal": 0,
+          "name": "user_id",
+          "type_info": "Uuid"
+        },
+        {
+          "ordinal": 1,
           "name": "points_for_each_chapter",
           "type_info": "Jsonb"
->>>>>>> 6efadc2d
-        }
-      ],
-      "parameters": {
-        "Left": ["Uuid"]
-      },
-<<<<<<< HEAD
-      "nullable": [false, false, false, false, true, false, false, true, false, false]
-=======
+        }
+      ],
+      "parameters": {
+        "Left": ["Uuid"]
+      },
       "nullable": [false, null]
->>>>>>> 6efadc2d
     }
   },
   "072ecb29b589e56f6fc04bb0787efd82beab771ae9d87752f80b0734b16c56e4": {
