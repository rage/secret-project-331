{
  "db": "PostgreSQL",
  "02ff83f40b183e7295450f84a7327cf545fa5f357451097c7afb35db5a4b6f2a": {
    "query": "\nSELECT counts.*, exercises.name exercise_name\n    FROM (\n        SELECT exercise_id, count(*)::integer count\n        FROM submissions\n        WHERE course_id = $1\n        GROUP BY exercise_id\n    ) counts\n    JOIN exercises ON (counts.exercise_id = exercises.id);\n          ",
    "describe": {
      "columns": [
        {
          "ordinal": 0,
          "name": "exercise_id",
          "type_info": "Uuid"
        },
        {
          "ordinal": 1,
          "name": "count",
          "type_info": "Int4"
        },
        {
          "ordinal": 2,
          "name": "exercise_name",
          "type_info": "Varchar"
        }
      ],
      "parameters": {
        "Left": ["Uuid"]
      },
      "nullable": [true, true, true]
    }
  },
  "031debbf29a4fcdab5b81276f6323a36382c51fe794009200af1f929d3874654": {
    "query": "\n    SELECT id from exercises WHERE page_id = $1\n        ",
    "describe": {
      "columns": [
        {
          "ordinal": 0,
          "name": "id",
          "type_info": "Uuid"
        }
      ],
      "parameters": {
        "Left": ["Uuid"]
      },
      "nullable": [false]
    }
  },
  "072ecb29b589e56f6fc04bb0787efd82beab771ae9d87752f80b0734b16c56e4": {
    "query": "\nINSERT INTO exercise_services (\n    name,\n    slug,\n    public_url,\n    internal_url,\n    max_reprocessing_submissions_at_once\n  )\nVALUES ($1, $2, $3, $4, $5)\nRETURNING *\n  ",
    "describe": {
      "columns": [
        {
          "ordinal": 0,
          "name": "id",
          "type_info": "Uuid"
        },
        {
          "ordinal": 1,
          "name": "created_at",
          "type_info": "Timestamptz"
        },
        {
          "ordinal": 2,
          "name": "updated_at",
          "type_info": "Timestamptz"
        },
        {
          "ordinal": 3,
          "name": "deleted_at",
          "type_info": "Timestamptz"
        },
        {
          "ordinal": 4,
          "name": "name",
          "type_info": "Varchar"
        },
        {
          "ordinal": 5,
          "name": "slug",
          "type_info": "Varchar"
        },
        {
          "ordinal": 6,
          "name": "public_url",
          "type_info": "Varchar"
        },
        {
          "ordinal": 7,
          "name": "internal_url",
          "type_info": "Varchar"
        },
        {
          "ordinal": 8,
          "name": "max_reprocessing_submissions_at_once",
          "type_info": "Int4"
        }
      ],
      "parameters": {
        "Left": ["Varchar", "Varchar", "Varchar", "Varchar", "Int4"]
      },
      "nullable": [false, false, false, true, false, false, false, true, false]
    }
  },
  "07ff6c440bb184c682c8095f73537a51399aff014e77485afa80dcde0268607f": {
    "query": "\nUPDATE chapters SET front_page_id = $1 WHERE id = $2\n        ",
    "describe": {
      "columns": [],
      "parameters": {
        "Left": ["Uuid", "Uuid"]
      },
      "nullable": []
    }
  },
  "0866e89150cf61daef56466a2ad5ef08605158ccdc83a310e4c4bd45c5c343a2": {
    "query": "\nSELECT user_id,\n  exercise_id,\n  course_instance_id,\n  created_at,\n  updated_at,\n  deleted_at,\n  score_given,\n  grading_progress as \"grading_progress: _\",\n  activity_progress as \"activity_progress: _\"\nFROM user_exercise_states\nWHERE user_id = $1\n  AND exercise_id = $2\n  AND course_instance_id = $3\n      ",
    "describe": {
      "columns": [
        {
          "ordinal": 0,
          "name": "user_id",
          "type_info": "Uuid"
        },
        {
          "ordinal": 1,
          "name": "exercise_id",
          "type_info": "Uuid"
        },
        {
          "ordinal": 2,
          "name": "course_instance_id",
          "type_info": "Uuid"
        },
        {
          "ordinal": 3,
          "name": "created_at",
          "type_info": "Timestamptz"
        },
        {
          "ordinal": 4,
          "name": "updated_at",
          "type_info": "Timestamptz"
        },
        {
          "ordinal": 5,
          "name": "deleted_at",
          "type_info": "Timestamptz"
        },
        {
          "ordinal": 6,
          "name": "score_given",
          "type_info": "Float4"
        },
        {
          "ordinal": 7,
          "name": "grading_progress: _",
          "type_info": {
            "Custom": {
              "name": "grading_progress",
              "kind": {
                "Enum": ["fully-graded", "pending", "pending-manual", "failed", "not-ready"]
              }
            }
          }
        },
        {
          "ordinal": 8,
          "name": "activity_progress: _",
          "type_info": {
            "Custom": {
              "name": "activity_progress",
              "kind": {
                "Enum": ["initialized", "started", "in-progress", "submitted", "completed"]
              }
            }
          }
        }
      ],
      "parameters": {
        "Left": ["Uuid", "Uuid", "Uuid"]
      },
      "nullable": [false, false, false, false, false, true, true, false, false]
    }
  },
  "1045751c6cd07ace2bfd5ce224d9f841ce8f9995d15b21b2068bede8b52d4df4": {
    "query": "\nINSERT INTO gradings (\n    submission_id,\n    course_id,\n    exercise_id,\n    exercise_task_id\n  )\nVALUES ($1, $2, $3, $4)\nRETURNING id\n",
    "describe": {
      "columns": [
        {
          "ordinal": 0,
          "name": "id",
          "type_info": "Uuid"
        }
      ],
      "parameters": {
        "Left": ["Uuid", "Uuid", "Uuid", "Uuid"]
      },
      "nullable": [false]
    }
  },
  "11bdd7c111ff7fca68cbf6fffe1079e69283545b8146c3fc6ec9acc1997ccb1e": {
    "query": "\nUPDATE gradings\nSET grading_progress = $1\nWHERE id = $2\n",
    "describe": {
      "columns": [],
      "parameters": {
        "Left": [
          {
            "Custom": {
              "name": "grading_progress",
              "kind": {
                "Enum": ["fully-graded", "pending", "pending-manual", "failed", "not-ready"]
              }
            }
          },
          "Uuid"
        ]
      },
      "nullable": []
    }
  },
  "1207e96fad04695069497927dd9dc626f9d88c3c646a3c5ce6b3b30227e20308": {
    "query": "\nINSERT INTO organizations (id, name, slug)\nVALUES ($1, $2, $3)\nRETURNING id\n",
    "describe": {
      "columns": [
        {
          "ordinal": 0,
          "name": "id",
          "type_info": "Uuid"
        }
      ],
      "parameters": {
        "Left": ["Uuid", "Varchar", "Varchar"]
      },
      "nullable": [false]
    }
  },
  "12678b433a9c84513a0c100571b2d82db27fbc569e2b9c79b23e31906be0f559": {
    "query": "\nSELECT ed.id AS id,\n  u.id AS to,\n  et.subject AS subject,\n  et.content AS body\nFROM email_deliveries ed\n  JOIN email_templates et ON et.id = ed.email_template_id\n  JOIN users u ON u.id = ed.user_id\nWHERE ed.deleted_at IS NULL\n  AND ed.sent = FALSE\n  AND ed.error IS NULL\nLIMIT 10000;\n  ",
    "describe": {
      "columns": [
        {
          "ordinal": 0,
          "name": "id",
          "type_info": "Uuid"
        },
        {
          "ordinal": 1,
          "name": "to",
          "type_info": "Uuid"
        },
        {
          "ordinal": 2,
          "name": "subject",
          "type_info": "Varchar"
        },
        {
          "ordinal": 3,
          "name": "body",
          "type_info": "Jsonb"
        }
      ],
      "parameters": {
        "Left": []
      },
      "nullable": [false, false, true, true]
    }
  },
  "1354fbf47a4a0f22b9b9f30143dd425b05aef41d55a178bc39eb1eb4140a6e0c": {
    "query": "\nUPDATE course_instances\nSET variant_status = $1\nWHERE id = $2;\n",
    "describe": {
      "columns": [],
      "parameters": {
        "Left": [
          {
            "Custom": {
              "name": "variant_status",
              "kind": {
                "Enum": ["draft", "upcoming", "active", "ended"]
              }
            }
          },
          "Uuid"
        ]
      },
      "nullable": []
    }
  },
  "136f369cc798e92b4620cee20013ec066455939fc7d47f8db1a107317753d4a1": {
    "query": "\nSELECT COUNT(e.id) as total_exercises,\n  COALESCE(0, SUM(e.score_maximum)) as score_maximum\nFROM course_instances ci\n  LEFT JOIN exercises e on ci.course_id = e.course_id\nWHERE e.deleted_at IS NULL\n  AND ci.id = $1;\n        ",
    "describe": {
      "columns": [
        {
          "ordinal": 0,
          "name": "total_exercises",
          "type_info": "Int8"
        },
        {
          "ordinal": 1,
          "name": "score_maximum",
          "type_info": "Int8"
        }
      ],
      "parameters": {
        "Left": ["Uuid"]
      },
      "nullable": [null, null]
    }
  },
  "13baaaa4365e9ec8bfafe2504080eafdc369bd22e4444cd8035647fcd31d0fe5": {
    "query": "\nSELECT id,\n  exercise_id,\n  exercise_type,\n  assignment,\n  public_spec\nFROM exercise_tasks\nWHERE id = $1\n                ",
    "describe": {
      "columns": [
        {
          "ordinal": 0,
          "name": "id",
          "type_info": "Uuid"
        },
        {
          "ordinal": 1,
          "name": "exercise_id",
          "type_info": "Uuid"
        },
        {
          "ordinal": 2,
          "name": "exercise_type",
          "type_info": "Varchar"
        },
        {
          "ordinal": 3,
          "name": "assignment",
          "type_info": "Jsonb"
        },
        {
          "ordinal": 4,
          "name": "public_spec",
          "type_info": "Jsonb"
        }
      ],
      "parameters": {
        "Left": ["Uuid"]
      },
      "nullable": [false, false, false, false, true]
    }
  },
  "154577d6eb687de28cba5811dbfeb0660cfc10e838577fe8a94c3b7dc6cc41e9": {
    "query": "SELECT course_id FROM exercises WHERE id = (SELECT exercise_id FROM exercise_tasks WHERE id = $1)",
    "describe": {
      "columns": [
        {
          "ordinal": 0,
          "name": "course_id",
          "type_info": "Uuid"
        }
      ],
      "parameters": {
        "Left": ["Uuid"]
      },
      "nullable": [false]
    }
  },
  "17ac831ff424d02bd7609c76c190768ef00265bf144ab61459e11f1b7179b660": {
    "query": "SELECT * FROM organizations WHERE deleted_at IS NULL;",
    "describe": {
      "columns": [
        {
          "ordinal": 0,
          "name": "id",
          "type_info": "Uuid"
        },
        {
          "ordinal": 1,
          "name": "name",
          "type_info": "Varchar"
        },
        {
          "ordinal": 2,
          "name": "created_at",
          "type_info": "Timestamptz"
        },
        {
          "ordinal": 3,
          "name": "updated_at",
          "type_info": "Timestamptz"
        },
        {
          "ordinal": 4,
          "name": "deleted_at",
          "type_info": "Timestamptz"
        },
        {
          "ordinal": 5,
          "name": "slug",
          "type_info": "Varchar"
        }
      ],
      "parameters": {
        "Left": []
      },
      "nullable": [false, false, false, false, true, false]
    }
  },
  "18cad5d0cf2a854a36655738b9a05c4fe5376c77174239b17cdf7e21bc739b1f": {
    "query": "\nSELECT *\nFROM exercises\nWHERE id = $1\n",
    "describe": {
      "columns": [
        {
          "ordinal": 0,
          "name": "id",
          "type_info": "Uuid"
        },
        {
          "ordinal": 1,
          "name": "created_at",
          "type_info": "Timestamptz"
        },
        {
          "ordinal": 2,
          "name": "updated_at",
          "type_info": "Timestamptz"
        },
        {
          "ordinal": 3,
          "name": "course_id",
          "type_info": "Uuid"
        },
        {
          "ordinal": 4,
          "name": "deleted_at",
          "type_info": "Timestamptz"
        },
        {
          "ordinal": 5,
          "name": "name",
          "type_info": "Varchar"
        },
        {
          "ordinal": 6,
          "name": "deadline",
          "type_info": "Timestamptz"
        },
        {
          "ordinal": 7,
          "name": "page_id",
          "type_info": "Uuid"
        },
        {
          "ordinal": 8,
          "name": "score_maximum",
          "type_info": "Int4"
        },
        {
          "ordinal": 9,
          "name": "order_number",
          "type_info": "Int4"
        }
      ],
      "parameters": {
        "Left": ["Uuid"]
      },
      "nullable": [false, false, false, false, true, false, true, false, false, false]
    }
  },
  "19a6e3aaaddd659eb5cee0d7361c6ce7b72a8f77a14561cb51427fb4490fa36b": {
    "query": "\nINSERT INTO chapters (name, course_id, chapter_number)\nVALUES ($1, $2, $3)\nRETURNING id\n",
    "describe": {
      "columns": [
        {
          "ordinal": 0,
          "name": "id",
          "type_info": "Uuid"
        }
      ],
      "parameters": {
        "Left": ["Varchar", "Uuid", "Int4"]
      },
      "nullable": [false]
    }
  },
  "1cabcb883f5fbf43f12a8ce0e79f7137d51f29388fdc3f4993575f7bf8298070": {
    "query": "\nUPDATE gradings\n  SET\n    grading_progress = $2,\n    unscaled_score_given = $3,\n    unscaled_score_maximum = $4,\n    feedback_text = $5,\n    feedback_json = $6,\n    grading_completed_at = $7,\n    score_given = $8\nWHERE id = $1\nRETURNING id, created_at, updated_at, submission_id, course_id, exercise_id, exercise_task_id, grading_priority, score_given, grading_progress as \"grading_progress: _\", user_points_update_strategy as \"user_points_update_strategy: _\", unscaled_score_given, unscaled_score_maximum, grading_started_at, grading_completed_at, feedback_json, feedback_text, deleted_at\n        ",
    "describe": {
      "columns": [
        {
          "ordinal": 0,
          "name": "id",
          "type_info": "Uuid"
        },
        {
          "ordinal": 1,
          "name": "created_at",
          "type_info": "Timestamptz"
        },
        {
          "ordinal": 2,
          "name": "updated_at",
          "type_info": "Timestamptz"
        },
        {
          "ordinal": 3,
          "name": "submission_id",
          "type_info": "Uuid"
        },
        {
          "ordinal": 4,
          "name": "course_id",
          "type_info": "Uuid"
        },
        {
          "ordinal": 5,
          "name": "exercise_id",
          "type_info": "Uuid"
        },
        {
          "ordinal": 6,
          "name": "exercise_task_id",
          "type_info": "Uuid"
        },
        {
          "ordinal": 7,
          "name": "grading_priority",
          "type_info": "Int4"
        },
        {
          "ordinal": 8,
          "name": "score_given",
          "type_info": "Float4"
        },
        {
          "ordinal": 9,
          "name": "grading_progress: _",
          "type_info": {
            "Custom": {
              "name": "grading_progress",
              "kind": {
                "Enum": ["fully-graded", "pending", "pending-manual", "failed", "not-ready"]
              }
            }
          }
        },
        {
          "ordinal": 10,
          "name": "user_points_update_strategy: _",
          "type_info": {
            "Custom": {
              "name": "user_points_update_strategy",
              "kind": {
                "Enum": [
                  "can-add-points-but-cannot-remove-points",
                  "can-add-points-and-can-remove-points"
                ]
              }
            }
          }
        },
        {
          "ordinal": 11,
          "name": "unscaled_score_given",
          "type_info": "Float4"
        },
        {
          "ordinal": 12,
          "name": "unscaled_score_maximum",
          "type_info": "Int4"
        },
        {
          "ordinal": 13,
          "name": "grading_started_at",
          "type_info": "Timestamptz"
        },
        {
          "ordinal": 14,
          "name": "grading_completed_at",
          "type_info": "Timestamptz"
        },
        {
          "ordinal": 15,
          "name": "feedback_json",
          "type_info": "Jsonb"
        },
        {
          "ordinal": 16,
          "name": "feedback_text",
          "type_info": "Text"
        },
        {
          "ordinal": 17,
          "name": "deleted_at",
          "type_info": "Timestamptz"
        }
      ],
      "parameters": {
        "Left": [
          "Uuid",
          {
            "Custom": {
              "name": "grading_progress",
              "kind": {
                "Enum": ["fully-graded", "pending", "pending-manual", "failed", "not-ready"]
              }
            }
          },
          "Float4",
          "Int4",
          "Text",
          "Jsonb",
          "Timestamptz",
          "Float4"
        ]
      },
      "nullable": [
        false,
        false,
        false,
        false,
        false,
        false,
        false,
        false,
        true,
        false,
        false,
        true,
        true,
        true,
        true,
        true,
        true,
        true
      ]
    }
  },
  "1d480cfbf4a9dc142a798a9bacd391dd6c8c98df5c694697eee44162cbb2c95b": {
    "query": "SELECT COUNT(*) as count FROM submissions WHERE exercise_id = $1",
    "describe": {
      "columns": [
        {
          "ordinal": 0,
          "name": "count",
          "type_info": "Int8"
        }
      ],
      "parameters": {
        "Left": ["Uuid"]
      },
      "nullable": [null]
    }
  },
  "1daa6a64b96d07871fcd53657c9b31c9901c13391c1a83ad214e8365d8fcd00c": {
    "query": "SELECT course_id FROM exercises WHERE id = $1;",
    "describe": {
      "columns": [
        {
          "ordinal": 0,
          "name": "course_id",
          "type_info": "Uuid"
        }
      ],
      "parameters": {
        "Left": ["Uuid"]
      },
      "nullable": [false]
    }
  },
  "216274644eb91791c11037c6ce36bed38f64b1e3be53585ddce293db048a3513": {
    "query": "\nUPDATE pages\nSET\n    content = $2,\n    url_path = $3,\n    title = $4,\n    chapter_id = $5\nWHERE id = $1\nRETURNING *\n            ",
    "describe": {
      "columns": [
        {
          "ordinal": 0,
          "name": "id",
          "type_info": "Uuid"
        },
        {
          "ordinal": 1,
          "name": "created_at",
          "type_info": "Timestamptz"
        },
        {
          "ordinal": 2,
          "name": "updated_at",
          "type_info": "Timestamptz"
        },
        {
          "ordinal": 3,
          "name": "course_id",
          "type_info": "Uuid"
        },
        {
          "ordinal": 4,
          "name": "content",
          "type_info": "Jsonb"
        },
        {
          "ordinal": 5,
          "name": "url_path",
          "type_info": "Varchar"
        },
        {
          "ordinal": 6,
          "name": "title",
          "type_info": "Varchar"
        },
        {
          "ordinal": 7,
          "name": "deleted_at",
          "type_info": "Timestamptz"
        },
        {
          "ordinal": 8,
          "name": "chapter_id",
          "type_info": "Uuid"
        },
        {
          "ordinal": 9,
          "name": "order_number",
          "type_info": "Int4"
        }
      ],
      "parameters": {
        "Left": ["Uuid", "Jsonb", "Varchar", "Varchar", "Uuid"]
      },
      "nullable": [false, false, false, false, false, false, false, true, true, false]
    }
  },
  "2279c575464d39a9a4fa338b3d839de39e68c2453dd51b544f6459ab0f72b238": {
    "query": "\nSELECT id,\n  created_at,\n  updated_at,\n  deleted_at,\n  course_id,\n  starts_at,\n  ends_at,\n  name,\n  description,\n  variant_status as \"variant_status: VariantStatus\"\nFROM course_instances\nWHERE course_id = $1\n  AND deleted_at IS NULL;\n        ",
    "describe": {
      "columns": [
        {
          "ordinal": 0,
          "name": "id",
          "type_info": "Uuid"
        },
        {
          "ordinal": 1,
          "name": "created_at",
          "type_info": "Timestamptz"
        },
        {
          "ordinal": 2,
          "name": "updated_at",
          "type_info": "Timestamptz"
        },
        {
          "ordinal": 3,
          "name": "deleted_at",
          "type_info": "Timestamptz"
        },
        {
          "ordinal": 4,
          "name": "course_id",
          "type_info": "Uuid"
        },
        {
          "ordinal": 5,
          "name": "starts_at",
          "type_info": "Timestamptz"
        },
        {
          "ordinal": 6,
          "name": "ends_at",
          "type_info": "Timestamptz"
        },
        {
          "ordinal": 7,
          "name": "name",
          "type_info": "Varchar"
        },
        {
          "ordinal": 8,
          "name": "description",
          "type_info": "Varchar"
        },
        {
          "ordinal": 9,
          "name": "variant_status: VariantStatus",
          "type_info": {
            "Custom": {
              "name": "variant_status",
              "kind": {
                "Enum": ["draft", "upcoming", "active", "ended"]
              }
            }
          }
        }
      ],
      "parameters": {
        "Left": ["Uuid"]
      },
      "nullable": [false, false, false, true, false, true, true, true, true, false]
    }
  },
  "2395ca73bcdd330e31c0d42fdf6ec062602d06d67ce40ffcf1b71fd90982b2f7": {
    "query": "\n  INSERT INTO\n    submissions(exercise_task_id, data_json, exercise_id, course_id, user_id, course_instance_id)\n  VALUES($1, $2, $3, $4, $5, $6)\n  RETURNING *\n          ",
    "describe": {
      "columns": [
        {
          "ordinal": 0,
          "name": "id",
          "type_info": "Uuid"
        },
        {
          "ordinal": 1,
          "name": "created_at",
          "type_info": "Timestamptz"
        },
        {
          "ordinal": 2,
          "name": "updated_at",
          "type_info": "Timestamptz"
        },
        {
          "ordinal": 3,
          "name": "deleted_at",
          "type_info": "Timestamptz"
        },
        {
          "ordinal": 4,
          "name": "exercise_id",
          "type_info": "Uuid"
        },
        {
          "ordinal": 5,
          "name": "course_id",
          "type_info": "Uuid"
        },
        {
          "ordinal": 6,
          "name": "exercise_task_id",
          "type_info": "Uuid"
        },
        {
          "ordinal": 7,
          "name": "data_json",
          "type_info": "Jsonb"
        },
        {
          "ordinal": 8,
          "name": "grading_id",
          "type_info": "Uuid"
        },
        {
          "ordinal": 9,
          "name": "metadata",
          "type_info": "Jsonb"
        },
        {
          "ordinal": 10,
          "name": "user_id",
          "type_info": "Uuid"
        },
        {
          "ordinal": 11,
          "name": "course_instance_id",
          "type_info": "Uuid"
        }
      ],
      "parameters": {
        "Left": ["Uuid", "Jsonb", "Uuid", "Uuid", "Uuid", "Uuid"]
      },
      "nullable": [false, false, false, true, false, false, false, true, true, true, false, false]
    }
  },
  "2435b3f81b4db4a7dcc1a040f0f69d0e804f1ed1d5ef53b1306d64e40f23d019": {
    "query": "\nSELECT *\nFROM pages\nWHERE chapter_id = $1\n  AND deleted_at IS NULL\n        ",
    "describe": {
      "columns": [
        {
          "ordinal": 0,
          "name": "id",
          "type_info": "Uuid"
        },
        {
          "ordinal": 1,
          "name": "created_at",
          "type_info": "Timestamptz"
        },
        {
          "ordinal": 2,
          "name": "updated_at",
          "type_info": "Timestamptz"
        },
        {
          "ordinal": 3,
          "name": "course_id",
          "type_info": "Uuid"
        },
        {
          "ordinal": 4,
          "name": "content",
          "type_info": "Jsonb"
        },
        {
          "ordinal": 5,
          "name": "url_path",
          "type_info": "Varchar"
        },
        {
          "ordinal": 6,
          "name": "title",
          "type_info": "Varchar"
        },
        {
          "ordinal": 7,
          "name": "deleted_at",
          "type_info": "Timestamptz"
        },
        {
          "ordinal": 8,
          "name": "chapter_id",
          "type_info": "Uuid"
        },
        {
          "ordinal": 9,
          "name": "order_number",
          "type_info": "Int4"
        }
      ],
      "parameters": {
        "Left": ["Uuid"]
      },
      "nullable": [false, false, false, false, false, false, false, true, true, false]
    }
  },
  "2641e1e17a3e402f0b0a92af0a97c6d01ce383fcee40120a64867aebdc0d64f2": {
    "query": "\nINSERT INTO\n  gradings(submission_id, course_id, exercise_id, exercise_task_id, grading_started_at)\nVALUES($1, $2, $3, $4, now())\nRETURNING id, created_at, updated_at, submission_id, course_id, exercise_id, exercise_task_id, grading_priority, score_given, grading_progress as \"grading_progress: _\", user_points_update_strategy as \"user_points_update_strategy: _\", unscaled_score_given, unscaled_score_maximum, grading_started_at, grading_completed_at, feedback_json, feedback_text, deleted_at\n        ",
    "describe": {
      "columns": [
        {
          "ordinal": 0,
          "name": "id",
          "type_info": "Uuid"
        },
        {
          "ordinal": 1,
          "name": "created_at",
          "type_info": "Timestamptz"
        },
        {
          "ordinal": 2,
          "name": "updated_at",
          "type_info": "Timestamptz"
        },
        {
          "ordinal": 3,
          "name": "submission_id",
          "type_info": "Uuid"
        },
        {
          "ordinal": 4,
          "name": "course_id",
          "type_info": "Uuid"
        },
        {
          "ordinal": 5,
          "name": "exercise_id",
          "type_info": "Uuid"
        },
        {
          "ordinal": 6,
          "name": "exercise_task_id",
          "type_info": "Uuid"
        },
        {
          "ordinal": 7,
          "name": "grading_priority",
          "type_info": "Int4"
        },
        {
          "ordinal": 8,
          "name": "score_given",
          "type_info": "Float4"
        },
        {
          "ordinal": 9,
          "name": "grading_progress: _",
          "type_info": {
            "Custom": {
              "name": "grading_progress",
              "kind": {
                "Enum": ["fully-graded", "pending", "pending-manual", "failed", "not-ready"]
              }
            }
          }
        },
        {
          "ordinal": 10,
          "name": "user_points_update_strategy: _",
          "type_info": {
            "Custom": {
              "name": "user_points_update_strategy",
              "kind": {
                "Enum": [
                  "can-add-points-but-cannot-remove-points",
                  "can-add-points-and-can-remove-points"
                ]
              }
            }
          }
        },
        {
          "ordinal": 11,
          "name": "unscaled_score_given",
          "type_info": "Float4"
        },
        {
          "ordinal": 12,
          "name": "unscaled_score_maximum",
          "type_info": "Int4"
        },
        {
          "ordinal": 13,
          "name": "grading_started_at",
          "type_info": "Timestamptz"
        },
        {
          "ordinal": 14,
          "name": "grading_completed_at",
          "type_info": "Timestamptz"
        },
        {
          "ordinal": 15,
          "name": "feedback_json",
          "type_info": "Jsonb"
        },
        {
          "ordinal": 16,
          "name": "feedback_text",
          "type_info": "Text"
        },
        {
          "ordinal": 17,
          "name": "deleted_at",
          "type_info": "Timestamptz"
        }
      ],
      "parameters": {
        "Left": ["Uuid", "Uuid", "Uuid", "Uuid"]
      },
      "nullable": [
        false,
        false,
        false,
        false,
        false,
        false,
        false,
        false,
        true,
        false,
        false,
        true,
        true,
        true,
        true,
        true,
        true,
        true
      ]
    }
  },
  "2711d322b3321b8956fe256642fb1d2c259d339752d854cd58383a26889e1cbf": {
    "query": "\nUPDATE regrading_submissions\nSET grading_after_regrading = $1\nWHERE id = $2\n",
    "describe": {
      "columns": [],
      "parameters": {
        "Left": ["Uuid", "Uuid"]
      },
      "nullable": []
    }
  },
  "306820247b9533af5d464aa15a58f9fcde6a59b1666a3709b32bc1823ad2e970": {
    "query": "\nSELECT *\nFROM exercises\nWHERE course_id = $1\n  AND deleted_at IS NULL\n",
    "describe": {
      "columns": [
        {
          "ordinal": 0,
          "name": "id",
          "type_info": "Uuid"
        },
        {
          "ordinal": 1,
          "name": "created_at",
          "type_info": "Timestamptz"
        },
        {
          "ordinal": 2,
          "name": "updated_at",
          "type_info": "Timestamptz"
        },
        {
          "ordinal": 3,
          "name": "course_id",
          "type_info": "Uuid"
        },
        {
          "ordinal": 4,
          "name": "deleted_at",
          "type_info": "Timestamptz"
        },
        {
          "ordinal": 5,
          "name": "name",
          "type_info": "Varchar"
        },
        {
          "ordinal": 6,
          "name": "deadline",
          "type_info": "Timestamptz"
        },
        {
          "ordinal": 7,
          "name": "page_id",
          "type_info": "Uuid"
        },
        {
          "ordinal": 8,
          "name": "score_maximum",
          "type_info": "Int4"
        },
        {
          "ordinal": 9,
          "name": "order_number",
          "type_info": "Int4"
        }
      ],
      "parameters": {
        "Left": ["Uuid"]
      },
      "nullable": [false, false, false, false, true, false, true, false, false, false]
    }
  },
  "3112b033a77d157f59f47880f2e44143c4cf49017c96939a4b1b01622b8ae788": {
    "query": "\n  INSERT INTO\n    pages(course_id, content, url_path, title, order_number, chapter_id)\n  VALUES($1, $2, $3, $4, $5, $6)\n  RETURNING *\n          ",
    "describe": {
      "columns": [
        {
          "ordinal": 0,
          "name": "id",
          "type_info": "Uuid"
        },
        {
          "ordinal": 1,
          "name": "created_at",
          "type_info": "Timestamptz"
        },
        {
          "ordinal": 2,
          "name": "updated_at",
          "type_info": "Timestamptz"
        },
        {
          "ordinal": 3,
          "name": "course_id",
          "type_info": "Uuid"
        },
        {
          "ordinal": 4,
          "name": "content",
          "type_info": "Jsonb"
        },
        {
          "ordinal": 5,
          "name": "url_path",
          "type_info": "Varchar"
        },
        {
          "ordinal": 6,
          "name": "title",
          "type_info": "Varchar"
        },
        {
          "ordinal": 7,
          "name": "deleted_at",
          "type_info": "Timestamptz"
        },
        {
          "ordinal": 8,
          "name": "chapter_id",
          "type_info": "Uuid"
        },
        {
          "ordinal": 9,
          "name": "order_number",
          "type_info": "Int4"
        }
      ],
      "parameters": {
        "Left": ["Uuid", "Jsonb", "Varchar", "Varchar", "Int4", "Uuid"]
      },
      "nullable": [false, false, false, false, false, false, false, true, true, false]
    }
  },
  "36578c1a1be112ab9d9f49eea1c69240309c9bf83e6a4b98237e687d1fa04b92": {
    "query": "SELECT course_id FROM pages WHERE id = $1",
    "describe": {
      "columns": [
        {
          "ordinal": 0,
          "name": "course_id",
          "type_info": "Uuid"
        }
      ],
      "parameters": {
        "Left": ["Uuid"]
      },
      "nullable": [false]
    }
  },
  "375b467ba026680d07ba6fa844de91afd942e86b2715431e41b6788df0d2b3c0": {
    "query": "SELECT * FROM users WHERE upstream_id = $1",
    "describe": {
      "columns": [
        {
          "ordinal": 0,
          "name": "id",
          "type_info": "Uuid"
        },
        {
          "ordinal": 1,
          "name": "created_at",
          "type_info": "Timestamptz"
        },
        {
          "ordinal": 2,
          "name": "updated_at",
          "type_info": "Timestamptz"
        },
        {
          "ordinal": 3,
          "name": "deleted_at",
          "type_info": "Timestamptz"
        },
        {
          "ordinal": 4,
          "name": "upstream_id",
          "type_info": "Int4"
        },
        {
          "ordinal": 5,
          "name": "email",
          "type_info": "Varchar"
        }
      ],
      "parameters": {
        "Left": ["Int4"]
      },
      "nullable": [false, false, false, true, true, false]
    }
  },
  "37dfaa87dd74a4c1f409cd120e6997847616214878ae8a66b326699fa8633ad3": {
    "query": "\nUPDATE chapters\nSET deleted_at = now()\nWHERE id = $1\nRETURNING *;\n",
    "describe": {
      "columns": [
        {
          "ordinal": 0,
          "name": "id",
          "type_info": "Uuid"
        },
        {
          "ordinal": 1,
          "name": "name",
          "type_info": "Varchar"
        },
        {
          "ordinal": 2,
          "name": "course_id",
          "type_info": "Uuid"
        },
        {
          "ordinal": 3,
          "name": "chapter_number",
          "type_info": "Int4"
        },
        {
          "ordinal": 4,
          "name": "created_at",
          "type_info": "Timestamptz"
        },
        {
          "ordinal": 5,
          "name": "updated_at",
          "type_info": "Timestamptz"
        },
        {
          "ordinal": 6,
          "name": "deleted_at",
          "type_info": "Timestamptz"
        },
        {
          "ordinal": 7,
          "name": "front_page_id",
          "type_info": "Uuid"
        },
        {
          "ordinal": 8,
          "name": "opens_at",
          "type_info": "Timestamptz"
        },
        {
          "ordinal": 9,
          "name": "chapter_image",
          "type_info": "Varchar"
        }
      ],
      "parameters": {
        "Left": ["Uuid"]
      },
      "nullable": [false, false, false, false, false, false, true, true, true, true]
    }
  },
  "3c5b30ac7bad3459a0102d31d75bc0c7b6f8b9d62db3ce39be9c26cb318af8a9": {
    "query": "\nSELECT *\nFROM submissions\nWHERE id = $1\n",
    "describe": {
      "columns": [
        {
          "ordinal": 0,
          "name": "id",
          "type_info": "Uuid"
        },
        {
          "ordinal": 1,
          "name": "created_at",
          "type_info": "Timestamptz"
        },
        {
          "ordinal": 2,
          "name": "updated_at",
          "type_info": "Timestamptz"
        },
        {
          "ordinal": 3,
          "name": "deleted_at",
          "type_info": "Timestamptz"
        },
        {
          "ordinal": 4,
          "name": "exercise_id",
          "type_info": "Uuid"
        },
        {
          "ordinal": 5,
          "name": "course_id",
          "type_info": "Uuid"
        },
        {
          "ordinal": 6,
          "name": "exercise_task_id",
          "type_info": "Uuid"
        },
        {
          "ordinal": 7,
          "name": "data_json",
          "type_info": "Jsonb"
        },
        {
          "ordinal": 8,
          "name": "grading_id",
          "type_info": "Uuid"
        },
        {
          "ordinal": 9,
          "name": "metadata",
          "type_info": "Jsonb"
        },
        {
          "ordinal": 10,
          "name": "user_id",
          "type_info": "Uuid"
        },
        {
          "ordinal": 11,
          "name": "course_instance_id",
          "type_info": "Uuid"
        }
      ],
      "parameters": {
        "Left": ["Uuid"]
      },
      "nullable": [false, false, false, true, false, false, false, true, true, true, false, false]
    }
  },
  "3e925fb3e5a135d876037e1424238f4c88a4d9a76a739e16c2c6d8d17151cd06": {
    "query": "\nSELECT selected_exercise_task_id AS \"id!\"\nFROM user_exercise_states\nWHERE user_id = $1\n  AND selected_exercise_task_id IS NOT NULL\n  AND exercise_id = $2\n  AND course_instance_id = $3\n  AND deleted_at IS NULL\n            ",
    "describe": {
      "columns": [
        {
          "ordinal": 0,
          "name": "id!",
          "type_info": "Uuid"
        }
      ],
      "parameters": {
        "Left": ["Uuid", "Uuid", "Uuid"]
      },
      "nullable": [true]
    }
  },
  "3f7c2d7e6f6088d3847b90e12b811f827a17d0d31ff27f96f97689503a4909e7": {
    "query": "\nINSERT INTO submissions (\n    exercise_id,\n    course_id,\n    exercise_task_id,\n    user_id,\n    course_instance_id,\n    data_json\n  )\nVALUES ($1, $2, $3, $4, $5, $6)\nRETURNING id\n",
    "describe": {
      "columns": [
        {
          "ordinal": 0,
          "name": "id",
          "type_info": "Uuid"
        }
      ],
      "parameters": {
        "Left": ["Uuid", "Uuid", "Uuid", "Uuid", "Uuid", "Jsonb"]
      },
      "nullable": [false]
    }
  },
  "3fe37166761219fc5d832aff78c2ae81f963c9b1fa42ac8519e80bc436c54200": {
    "query": "SELECT * FROM pages WHERE course_id = $1 AND deleted_at IS NULL;",
    "describe": {
      "columns": [
        {
          "ordinal": 0,
          "name": "id",
          "type_info": "Uuid"
        },
        {
          "ordinal": 1,
          "name": "created_at",
          "type_info": "Timestamptz"
        },
        {
          "ordinal": 2,
          "name": "updated_at",
          "type_info": "Timestamptz"
        },
        {
          "ordinal": 3,
          "name": "course_id",
          "type_info": "Uuid"
        },
        {
          "ordinal": 4,
          "name": "content",
          "type_info": "Jsonb"
        },
        {
          "ordinal": 5,
          "name": "url_path",
          "type_info": "Varchar"
        },
        {
          "ordinal": 6,
          "name": "title",
          "type_info": "Varchar"
        },
        {
          "ordinal": 7,
          "name": "deleted_at",
          "type_info": "Timestamptz"
        },
        {
          "ordinal": 8,
          "name": "chapter_id",
          "type_info": "Uuid"
        },
        {
          "ordinal": 9,
          "name": "order_number",
          "type_info": "Int4"
        }
      ],
      "parameters": {
        "Left": ["Uuid"]
      },
      "nullable": [false, false, false, false, false, false, false, true, true, false]
    }
  },
  "436a4b6e66a08b6449ee12211e083a2291b3665a8b580e585fb211f451bd3a15": {
    "query": "\nUPDATE chapters\nSET front_page_id = $1\nWHERE id = $2\nRETURNING *;\n        ",
    "describe": {
      "columns": [
        {
          "ordinal": 0,
          "name": "id",
          "type_info": "Uuid"
        },
        {
          "ordinal": 1,
          "name": "name",
          "type_info": "Varchar"
        },
        {
          "ordinal": 2,
          "name": "course_id",
          "type_info": "Uuid"
        },
        {
          "ordinal": 3,
          "name": "chapter_number",
          "type_info": "Int4"
        },
        {
          "ordinal": 4,
          "name": "created_at",
          "type_info": "Timestamptz"
        },
        {
          "ordinal": 5,
          "name": "updated_at",
          "type_info": "Timestamptz"
        },
        {
          "ordinal": 6,
          "name": "deleted_at",
          "type_info": "Timestamptz"
        },
        {
          "ordinal": 7,
          "name": "front_page_id",
          "type_info": "Uuid"
        },
        {
          "ordinal": 8,
          "name": "opens_at",
          "type_info": "Timestamptz"
        },
        {
          "ordinal": 9,
          "name": "chapter_image",
          "type_info": "Varchar"
        }
      ],
      "parameters": {
        "Left": ["Uuid", "Uuid"]
      },
      "nullable": [false, false, false, false, false, false, true, true, true, true]
    }
  },
  "45a3380b45f6c12e86e8ed31d0e2c7490f2487c08d6cedc711cecabc0fbf6af7": {
    "query": "\nUPDATE courses\n    SET deleted_at = now()\nWHERE\n    id = $1\nRETURNING *\n    ",
    "describe": {
      "columns": [
        {
          "ordinal": 0,
          "name": "id",
          "type_info": "Uuid"
        },
        {
          "ordinal": 1,
          "name": "name",
          "type_info": "Varchar"
        },
        {
          "ordinal": 2,
          "name": "created_at",
          "type_info": "Timestamptz"
        },
        {
          "ordinal": 3,
          "name": "updated_at",
          "type_info": "Timestamptz"
        },
        {
          "ordinal": 4,
          "name": "organization_id",
          "type_info": "Uuid"
        },
        {
          "ordinal": 5,
          "name": "deleted_at",
          "type_info": "Timestamptz"
        },
        {
          "ordinal": 6,
          "name": "slug",
          "type_info": "Varchar"
        }
      ],
      "parameters": {
        "Left": ["Uuid"]
      },
      "nullable": [false, false, false, false, false, true, false]
    }
  },
  "4b1ff5bd633537d7159368dc3d07a0cdedaffffe39bddca03731fd3c6f04687b": {
    "query": "\nSELECT id,\n  exercise_id,\n  exercise_type,\n  assignment,\n  public_spec\nFROM exercise_tasks\nWHERE exercise_id = $1\n  AND deleted_at IS NULL\nORDER BY random();\n        ",
    "describe": {
      "columns": [
        {
          "ordinal": 0,
          "name": "id",
          "type_info": "Uuid"
        },
        {
          "ordinal": 1,
          "name": "exercise_id",
          "type_info": "Uuid"
        },
        {
          "ordinal": 2,
          "name": "exercise_type",
          "type_info": "Varchar"
        },
        {
          "ordinal": 3,
          "name": "assignment",
          "type_info": "Jsonb"
        },
        {
          "ordinal": 4,
          "name": "public_spec",
          "type_info": "Jsonb"
        }
      ],
      "parameters": {
        "Left": ["Uuid"]
      },
      "nullable": [false, false, false, false, true]
    }
  },
  "4b44f66b9c8470eb1cdc5fad9ccdd2522da49ac943fb43f02a35adddad2c884e": {
    "query": "\nINSERT INTO course_instance_enrollments (user_id, course_id, course_instance_id, current)\nVALUES ($1, $2, $3, $4)\nRETURNING *;\n",
    "describe": {
      "columns": [
        {
          "ordinal": 0,
          "name": "user_id",
          "type_info": "Uuid"
        },
        {
          "ordinal": 1,
          "name": "course_id",
          "type_info": "Uuid"
        },
        {
          "ordinal": 2,
          "name": "course_instance_id",
          "type_info": "Uuid"
        },
        {
          "ordinal": 3,
          "name": "current",
          "type_info": "Bool"
        },
        {
          "ordinal": 4,
          "name": "created_at",
          "type_info": "Timestamptz"
        },
        {
          "ordinal": 5,
          "name": "updated_at",
          "type_info": "Timestamptz"
        },
        {
          "ordinal": 6,
          "name": "deleted_at",
          "type_info": "Timestamptz"
        }
      ],
      "parameters": {
        "Left": ["Uuid", "Uuid", "Uuid", "Bool"]
      },
      "nullable": [false, false, false, false, false, false, true]
    }
  },
  "4bcf93034b7f1e2a30d12f895c2e8c394094dd5b057cbbd89a5715ad9518ef9d": {
    "query": "\n  UPDATE exercises\n  SET deleted_at = now()\n  WHERE page_id = $1\n          ",
    "describe": {
      "columns": [],
      "parameters": {
        "Left": ["Uuid"]
      },
      "nullable": []
    }
  },
  "502d624be97efadd5fea8635bd71d85dd770df10088f3d1fe5ff749dd0e9bd7f": {
    "query": "\nUPDATE pages\nSET content = $1\nWHERE id = $2\n",
    "describe": {
      "columns": [],
      "parameters": {
        "Left": ["Jsonb", "Uuid"]
      },
      "nullable": []
    }
  },
  "576035aeb9e877869815eabed2f331073438c344f65a06022c74c23592c51dd6": {
    "query": "\nSELECT opens_at\nFROM chapters\nWHERE id = $1\n",
    "describe": {
      "columns": [
        {
          "ordinal": 0,
          "name": "opens_at",
          "type_info": "Timestamptz"
        }
      ],
      "parameters": {
        "Left": ["Uuid"]
      },
      "nullable": [true]
    }
  },
  "5c55b14104bfdc1b23bb335ce5a747f7d9bba291bfa8ffd6abf84decd936040b": {
    "query": "\n    INSERT INTO\n      courses(name, slug, organization_id)\n    VALUES($1, $2, $3)\n    RETURNING *\n            ",
    "describe": {
      "columns": [
        {
          "ordinal": 0,
          "name": "id",
          "type_info": "Uuid"
        },
        {
          "ordinal": 1,
          "name": "name",
          "type_info": "Varchar"
        },
        {
          "ordinal": 2,
          "name": "created_at",
          "type_info": "Timestamptz"
        },
        {
          "ordinal": 3,
          "name": "updated_at",
          "type_info": "Timestamptz"
        },
        {
          "ordinal": 4,
          "name": "organization_id",
          "type_info": "Uuid"
        },
        {
          "ordinal": 5,
          "name": "deleted_at",
          "type_info": "Timestamptz"
        },
        {
          "ordinal": 6,
          "name": "slug",
          "type_info": "Varchar"
        }
      ],
      "parameters": {
        "Left": ["Varchar", "Varchar", "Uuid"]
      },
      "nullable": [false, false, false, false, false, true, false]
    }
  },
  "5dab5d2b5b6c50c979d750577afcaad172f3292daeba48bfe0ac1c208351b414": {
    "query": "SELECT * FROM pages WHERE chapter_id = $1 AND deleted_at IS NULL;",
    "describe": {
      "columns": [
        {
          "ordinal": 0,
          "name": "id",
          "type_info": "Uuid"
        },
        {
          "ordinal": 1,
          "name": "created_at",
          "type_info": "Timestamptz"
        },
        {
          "ordinal": 2,
          "name": "updated_at",
          "type_info": "Timestamptz"
        },
        {
          "ordinal": 3,
          "name": "course_id",
          "type_info": "Uuid"
        },
        {
          "ordinal": 4,
          "name": "content",
          "type_info": "Jsonb"
        },
        {
          "ordinal": 5,
          "name": "url_path",
          "type_info": "Varchar"
        },
        {
          "ordinal": 6,
          "name": "title",
          "type_info": "Varchar"
        },
        {
          "ordinal": 7,
          "name": "deleted_at",
          "type_info": "Timestamptz"
        },
        {
          "ordinal": 8,
          "name": "chapter_id",
          "type_info": "Uuid"
        },
        {
          "ordinal": 9,
          "name": "order_number",
          "type_info": "Int4"
        }
      ],
      "parameters": {
        "Left": ["Uuid"]
      },
      "nullable": [false, false, false, false, false, false, false, true, true, false]
    }
  },
  "5ea8da4e3eda78a497074f73167d994b0e9791d7d9eb21ab7cfd07b8a7262c64": {
    "query": "\nSELECT course_instance_id AS id\nFROM course_instance_enrollments\nWHERE course_id = $1\n  AND user_id = $2\n  AND current = TRUE\n  AND deleted_at IS NULL\n",
    "describe": {
      "columns": [
        {
          "ordinal": 0,
          "name": "id",
          "type_info": "Uuid"
        }
      ],
      "parameters": {
        "Left": ["Uuid", "Uuid"]
      },
      "nullable": [false]
    }
  },
  "60fed3e48c5452f1f0d9aa6c6775f382456469221d08d6d2d450fd5c24648d31": {
    "query": "\nINSERT INTO chapters(name, course_id, chapter_number)\nVALUES($1, $2, $3)\nRETURNING *;\n",
    "describe": {
      "columns": [
        {
          "ordinal": 0,
          "name": "id",
          "type_info": "Uuid"
        },
        {
          "ordinal": 1,
          "name": "name",
          "type_info": "Varchar"
        },
        {
          "ordinal": 2,
          "name": "course_id",
          "type_info": "Uuid"
        },
        {
          "ordinal": 3,
          "name": "chapter_number",
          "type_info": "Int4"
        },
        {
          "ordinal": 4,
          "name": "created_at",
          "type_info": "Timestamptz"
        },
        {
          "ordinal": 5,
          "name": "updated_at",
          "type_info": "Timestamptz"
        },
        {
          "ordinal": 6,
          "name": "deleted_at",
          "type_info": "Timestamptz"
        },
        {
          "ordinal": 7,
          "name": "front_page_id",
          "type_info": "Uuid"
        },
        {
          "ordinal": 8,
          "name": "opens_at",
          "type_info": "Timestamptz"
        },
        {
          "ordinal": 9,
          "name": "chapter_image",
          "type_info": "Varchar"
        }
      ],
      "parameters": {
        "Left": ["Varchar", "Uuid", "Int4"]
      },
      "nullable": [false, false, false, false, false, false, true, true, true, true]
    }
  },
  "6452399d7421bdd1ea2cc99b432783f3aa24444c1e1dfbd51d76d33869584073": {
    "query": "\n  UPDATE exercise_tasks\n  SET deleted_at = now()\n  WHERE exercise_id IN (SELECT id FROM exercises WHERE page_id = $1)\n          ",
    "describe": {
      "columns": [],
      "parameters": {
        "Left": ["Uuid"]
      },
      "nullable": []
    }
  },
  "680c5eed3c49d67d404af7d0a2df7dc8f9391db14848e8aff877a8a117335be2": {
    "query": "SELECT * FROM exercises WHERE id = $1;",
    "describe": {
      "columns": [
        {
          "ordinal": 0,
          "name": "id",
          "type_info": "Uuid"
        },
        {
          "ordinal": 1,
          "name": "created_at",
          "type_info": "Timestamptz"
        },
        {
          "ordinal": 2,
          "name": "updated_at",
          "type_info": "Timestamptz"
        },
        {
          "ordinal": 3,
          "name": "course_id",
          "type_info": "Uuid"
        },
        {
          "ordinal": 4,
          "name": "deleted_at",
          "type_info": "Timestamptz"
        },
        {
          "ordinal": 5,
          "name": "name",
          "type_info": "Varchar"
        },
        {
          "ordinal": 6,
          "name": "deadline",
          "type_info": "Timestamptz"
        },
        {
          "ordinal": 7,
          "name": "page_id",
          "type_info": "Uuid"
        },
        {
          "ordinal": 8,
          "name": "score_maximum",
          "type_info": "Int4"
        },
        {
          "ordinal": 9,
          "name": "order_number",
          "type_info": "Int4"
        }
      ],
      "parameters": {
        "Left": ["Uuid"]
      },
      "nullable": [false, false, false, false, true, false, true, false, false, false]
    }
  },
  "6bd95f1c7298f117e046d351cf2326c37ff3347283997ca98ba97aa8c70bb450": {
    "query": "\nINSERT INTO user_exercise_states (\n    user_id,\n    exercise_id,\n    course_instance_id,\n    selected_exercise_task_id\n  )\nVALUES ($1, $2, $3, $4) ON CONFLICT (user_id, exercise_id, course_instance_id) DO\nUPDATE\nSET selected_exercise_task_id = $4\n",
    "describe": {
      "columns": [],
      "parameters": {
        "Left": ["Uuid", "Uuid", "Uuid", "Uuid"]
      },
      "nullable": []
    }
  },
  "710ccb21f84c2c1777024e07f260afd8d6e826c2e48de101ec721f2f58d2ea12": {
    "query": "\nINSERT INTO regrading_submissions (\n    regrading_id,\n    submission_id,\n    grading_before_regrading\n  )\nVALUES ($1, $2, $3)\nRETURNING id\n",
    "describe": {
      "columns": [
        {
          "ordinal": 0,
          "name": "id",
          "type_info": "Uuid"
        }
      ],
      "parameters": {
        "Left": ["Uuid", "Uuid", "Uuid"]
      },
      "nullable": [false]
    }
  },
  "71f9467d40d0ee2622be59ab98d4ee051afdd323ea5e65c25108404a5d262731": {
    "query": "\nINSERT INTO course_instances (course_id, name, variant_status)\nVALUES ($1, $2, $3)\nRETURNING id,\n  created_at,\n  updated_at,\n  deleted_at,\n  course_id,\n  starts_at,\n  ends_at,\n  name,\n  description,\n  variant_status AS \"variant_status: VariantStatus\"\n",
    "describe": {
      "columns": [
        {
          "ordinal": 0,
          "name": "id",
          "type_info": "Uuid"
        },
        {
          "ordinal": 1,
          "name": "created_at",
          "type_info": "Timestamptz"
        },
        {
          "ordinal": 2,
          "name": "updated_at",
          "type_info": "Timestamptz"
        },
        {
          "ordinal": 3,
          "name": "deleted_at",
          "type_info": "Timestamptz"
        },
        {
          "ordinal": 4,
          "name": "course_id",
          "type_info": "Uuid"
        },
        {
          "ordinal": 5,
          "name": "starts_at",
          "type_info": "Timestamptz"
        },
        {
          "ordinal": 6,
          "name": "ends_at",
          "type_info": "Timestamptz"
        },
        {
          "ordinal": 7,
          "name": "name",
          "type_info": "Varchar"
        },
        {
          "ordinal": 8,
          "name": "description",
          "type_info": "Varchar"
        },
        {
          "ordinal": 9,
          "name": "variant_status: VariantStatus",
          "type_info": {
            "Custom": {
              "name": "variant_status",
              "kind": {
                "Enum": ["draft", "upcoming", "active", "ended"]
              }
            }
          }
        }
      ],
      "parameters": {
        "Left": [
          "Uuid",
          "Varchar",
          {
            "Custom": {
              "name": "variant_status",
              "kind": {
                "Enum": ["draft", "upcoming", "active", "ended"]
              }
            }
          }
        ]
      },
      "nullable": [false, false, false, true, false, true, true, true, true, false]
    }
  },
  "72aab7e3e94ccdcf7bbf2dedd608d1366c600d74ebcd86f472f2eba5449963dd": {
    "query": "\nSELECT p.url_path as url_path,\n  p.title as title,\n  c.chapter_number as chapter_number,\n  c.id as chapter_id\nFROM chapters c\n  INNER JOIN pages p on c.id = p.chapter_id\nWHERE c.chapter_number = (\n    SELECT MIN(ca.chapter_number)\n    FROM chapters ca\n    WHERE ca.chapter_number > $1\n      AND ca.deleted_at IS NULL\n  )\n  AND c.course_id = $2\nORDER BY p.order_number\nLIMIT 1;\n        ",
    "describe": {
      "columns": [
        {
          "ordinal": 0,
          "name": "url_path",
          "type_info": "Varchar"
        },
        {
          "ordinal": 1,
          "name": "title",
          "type_info": "Varchar"
        },
        {
          "ordinal": 2,
          "name": "chapter_number",
          "type_info": "Int4"
        },
        {
          "ordinal": 3,
          "name": "chapter_id",
          "type_info": "Uuid"
        }
      ],
      "parameters": {
        "Left": ["Int4", "Uuid"]
      },
      "nullable": [false, false, false, false]
    }
  },
  "744d6db0137323cc6398d3dacc9a6a59866b6e23798c33e118a0683f6a58cd36": {
    "query": "\nSELECT *\nFROM exercise_service_info\nWHERE exercise_service_id = $1\n    ",
    "describe": {
      "columns": [
        {
          "ordinal": 0,
          "name": "exercise_service_id",
          "type_info": "Uuid"
        },
        {
          "ordinal": 1,
          "name": "created_at",
          "type_info": "Timestamptz"
        },
        {
          "ordinal": 2,
          "name": "updated_at",
          "type_info": "Timestamptz"
        },
        {
          "ordinal": 3,
          "name": "editor_iframe_path",
          "type_info": "Varchar"
        },
        {
          "ordinal": 4,
          "name": "exercise_iframe_path",
          "type_info": "Varchar"
        },
        {
          "ordinal": 5,
          "name": "grade_endpoint_path",
          "type_info": "Varchar"
        },
        {
          "ordinal": 6,
          "name": "submission_iframe_path",
          "type_info": "Varchar"
        }
      ],
      "parameters": {
        "Left": ["Uuid"]
      },
<<<<<<< HEAD
      "nullable": [false, false, false, false, false, false]
=======
      "nullable": [false, false, false, false, false, false, false]
>>>>>>> b9601477
    }
  },
  "76ce92c1173e95b850a803ae754c1a94af1c02eb4e5e553df48901d90eb6e923": {
    "query": "\nSELECT *\nFROM users\nWHERE id = $1\n        ",
    "describe": {
      "columns": [
<<<<<<< HEAD
=======
        {
          "ordinal": 0,
          "name": "id",
          "type_info": "Uuid"
        },
        {
          "ordinal": 1,
          "name": "created_at",
          "type_info": "Timestamptz"
        },
        {
          "ordinal": 2,
          "name": "updated_at",
          "type_info": "Timestamptz"
        },
        {
          "ordinal": 3,
          "name": "deleted_at",
          "type_info": "Timestamptz"
        },
        {
          "ordinal": 4,
          "name": "upstream_id",
          "type_info": "Int4"
        },
        {
          "ordinal": 5,
          "name": "email",
          "type_info": "Varchar"
        }
      ],
      "parameters": {
        "Left": ["Uuid"]
      },
      "nullable": [false, false, false, true, true, false]
    }
  },
  "77589f5977cb1abcf08674c88fcc060ccb0be732fde86e1fd3b4b21c6de86565": {
    "query": "SELECT organization_id, course_id, role AS \"role: UserRole\" FROM roles WHERE user_id = $1",
    "describe": {
      "columns": [
        {
          "ordinal": 0,
          "name": "organization_id",
          "type_info": "Uuid"
        },
        {
          "ordinal": 1,
          "name": "course_id",
          "type_info": "Uuid"
        },
        {
          "ordinal": 2,
          "name": "role: UserRole",
          "type_info": {
            "Custom": {
              "name": "user_role",
              "kind": {
                "Enum": ["admin", "assistant", "teacher", "reviewer"]
              }
            }
          }
        }
      ],
      "parameters": {
        "Left": ["Uuid"]
      },
      "nullable": [true, true, false]
    }
  },
  "7817b5b13bb992048e3dd8e3cf60c201a061745f308a76b4482213426274a4eb": {
    "query": "\nSELECT id,\n  created_at,\n  updated_at,\n  submission_id,\n  course_id,\n  exercise_id,\n  exercise_task_id,\n  grading_priority,\n  score_given,\n  grading_progress as \"grading_progress: _\",\n  user_points_update_strategy as \"user_points_update_strategy: _\",\n  unscaled_score_maximum,\n  unscaled_max_points,\n  grading_started_at,\n  grading_completed_at,\n  feedback_json,\n  feedback_text,\n  deleted_at\nFROM gradings\nWHERE id = $1\n",
    "describe": {
      "columns": [
        {
          "ordinal": 0,
          "name": "id",
          "type_info": "Uuid"
        },
        {
          "ordinal": 1,
          "name": "created_at",
          "type_info": "Timestamptz"
        },
        {
          "ordinal": 2,
          "name": "updated_at",
          "type_info": "Timestamptz"
        },
        {
          "ordinal": 3,
          "name": "submission_id",
          "type_info": "Uuid"
        },
        {
          "ordinal": 4,
          "name": "course_id",
          "type_info": "Uuid"
        },
        {
          "ordinal": 5,
          "name": "exercise_id",
          "type_info": "Uuid"
        },
        {
          "ordinal": 6,
          "name": "exercise_task_id",
          "type_info": "Uuid"
        },
        {
          "ordinal": 7,
          "name": "grading_priority",
          "type_info": "Int4"
        },
        {
          "ordinal": 8,
          "name": "score_given",
          "type_info": "Float4"
        },
        {
          "ordinal": 9,
          "name": "grading_progress: _",
          "type_info": {
            "Custom": {
              "name": "grading_progress",
              "kind": {
                "Enum": ["fully-graded", "pending", "pending-manual", "failed", "not-ready"]
              }
            }
          }
        },
        {
          "ordinal": 10,
          "name": "user_points_update_strategy: _",
          "type_info": {
            "Custom": {
              "name": "user_points_update_strategy",
              "kind": {
                "Enum": [
                  "can-add-points-but-cannot-remove-points",
                  "can-add-points-and-can-remove-points"
                ]
              }
            }
          }
        },
>>>>>>> b9601477
        {
          "ordinal": 0,
          "name": "id",
          "type_info": "Uuid"
        },
        {
          "ordinal": 1,
          "name": "created_at",
          "type_info": "Timestamptz"
        },
        {
          "ordinal": 2,
          "name": "updated_at",
          "type_info": "Timestamptz"
        },
        {
          "ordinal": 3,
          "name": "deleted_at",
          "type_info": "Timestamptz"
        },
        {
          "ordinal": 4,
          "name": "upstream_id",
          "type_info": "Int4"
        },
        {
          "ordinal": 5,
          "name": "email",
          "type_info": "Varchar"
        }
      ],
      "parameters": {
        "Left": ["Uuid"]
      },
      "nullable": [false, false, false, true, true, false]
    }
  },
  "77589f5977cb1abcf08674c88fcc060ccb0be732fde86e1fd3b4b21c6de86565": {
    "query": "SELECT organization_id, course_id, role AS \"role: UserRole\" FROM roles WHERE user_id = $1",
    "describe": {
      "columns": [
        {
          "ordinal": 0,
          "name": "organization_id",
          "type_info": "Uuid"
        },
        {
          "ordinal": 1,
          "name": "course_id",
          "type_info": "Uuid"
        },
        {
          "ordinal": 2,
          "name": "role: UserRole",
          "type_info": {
            "Custom": {
              "name": "user_role",
              "kind": {
                "Enum": ["admin", "assistant", "teacher", "reviewer"]
              }
            }
          }
        }
      ],
      "parameters": {
        "Left": ["Uuid"]
      },
      "nullable": [true, true, false]
    }
  },
  "785c6a12aad375df96e3ce5dee4b20fde25e67ec826c645019a03222a07c2aa9": {
    "query": "\nSELECT DATE(created_at) date, count(*)::integer\nFROM submissions\nWHERE course_id = $1\nGROUP BY date\nORDER BY date;\n          ",
    "describe": {
      "columns": [
        {
          "ordinal": 0,
          "name": "date",
          "type_info": "Date"
        },
        {
          "ordinal": 1,
          "name": "count",
          "type_info": "Int4"
        }
      ],
      "parameters": {
        "Left": ["Uuid"]
      },
      "nullable": [null, null]
    }
  },
  "7f1cb8b1bbc4ed001fa4fc6dcbbc90e30e0d509e64de0d75461ae1c82a285268": {
    "query": "UPDATE chapters SET opens_at = $1 WHERE id = $2",
    "describe": {
      "columns": [],
      "parameters": {
        "Left": ["Timestamptz", "Uuid"]
      },
      "nullable": []
    }
  },
  "7f43d56e66c30ca5be63f788d4bb4862522dbc7da171dc2da30240f764124074": {
    "query": "\nSELECT p.url_path as url_path,\n  p.title as title,\n  c.chapter_number as chapter_number,\n  c.id as chapter_id\nFROM pages p\n  LEFT JOIN chapters c ON p.chapter_id = c.id\nWHERE p.order_number = (\n    SELECT MIN(pa.order_number)\n    FROM pages pa\n    WHERE pa.order_number > $1\n      AND pa.deleted_at IS NULL\n  )\n  AND p.course_id = $2\n  AND c.chapter_number = $3;\n        ",
    "describe": {
      "columns": [
        {
          "ordinal": 0,
          "name": "url_path",
          "type_info": "Varchar"
        },
        {
          "ordinal": 1,
          "name": "title",
          "type_info": "Varchar"
        },
        {
          "ordinal": 2,
          "name": "chapter_number",
          "type_info": "Int4"
        },
        {
          "ordinal": 3,
          "name": "chapter_id",
          "type_info": "Uuid"
        }
      ],
      "parameters": {
        "Left": ["Int4", "Uuid", "Int4"]
      },
      "nullable": [false, false, false, false]
    }
  },
  "80687e3c73c81c8048da59d2839fee7d0b79afe50d7289b4395cd8ec57c4c8d6": {
    "query": "SELECT * FROM pages WHERE id = $1;",
    "describe": {
      "columns": [
        {
          "ordinal": 0,
          "name": "id",
          "type_info": "Uuid"
        },
        {
          "ordinal": 1,
          "name": "created_at",
          "type_info": "Timestamptz"
        },
        {
          "ordinal": 2,
          "name": "updated_at",
          "type_info": "Timestamptz"
        },
        {
          "ordinal": 3,
          "name": "course_id",
          "type_info": "Uuid"
        },
        {
          "ordinal": 4,
          "name": "content",
          "type_info": "Jsonb"
        },
        {
          "ordinal": 5,
          "name": "url_path",
          "type_info": "Varchar"
        },
        {
          "ordinal": 6,
          "name": "title",
          "type_info": "Varchar"
        },
        {
          "ordinal": 7,
          "name": "deleted_at",
          "type_info": "Timestamptz"
        },
        {
          "ordinal": 8,
          "name": "chapter_id",
          "type_info": "Uuid"
        },
        {
          "ordinal": 9,
          "name": "order_number",
          "type_info": "Int4"
        }
      ],
      "parameters": {
        "Left": ["Uuid"]
      },
      "nullable": [false, false, false, false, false, false, false, true, true, false]
    }
  },
  "8325e1b18c07ff6234f3328ccdedce0f62d782501e98ee4598d473453836ff59": {
    "query": "SELECT * FROM courses WHERE id = $1;",
    "describe": {
      "columns": [
        {
          "ordinal": 0,
          "name": "id",
          "type_info": "Uuid"
        },
        {
          "ordinal": 1,
          "name": "name",
          "type_info": "Varchar"
        },
        {
          "ordinal": 2,
          "name": "created_at",
          "type_info": "Timestamptz"
        },
        {
          "ordinal": 3,
          "name": "updated_at",
          "type_info": "Timestamptz"
        },
        {
          "ordinal": 4,
          "name": "organization_id",
          "type_info": "Uuid"
        },
        {
          "ordinal": 5,
          "name": "deleted_at",
          "type_info": "Timestamptz"
        },
        {
          "ordinal": 6,
          "name": "slug",
          "type_info": "Varchar"
        }
      ],
      "parameters": {
        "Left": ["Uuid"]
      },
      "nullable": [false, false, false, false, false, true, false]
    }
  },
  "8355f2e2500598d1b6fb129f1c7876b2415df0f4235a164a98b0414f8445c84b": {
    "query": "\nSELECT id,\n  regrading_started_at,\n  regrading_completed_at,\n  total_grading_progress AS \"total_grading_progress: _\"\nFROM regradings\nWHERE id = $1\n",
    "describe": {
      "columns": [
        {
          "ordinal": 0,
          "name": "id",
          "type_info": "Uuid"
        },
        {
          "ordinal": 1,
          "name": "regrading_started_at",
          "type_info": "Timestamptz"
        },
        {
          "ordinal": 2,
          "name": "regrading_completed_at",
          "type_info": "Timestamptz"
        },
        {
          "ordinal": 3,
          "name": "total_grading_progress: _",
          "type_info": {
            "Custom": {
              "name": "grading_progress",
              "kind": {
                "Enum": ["fully-graded", "pending", "pending-manual", "failed", "not-ready"]
              }
            }
          }
        }
      ],
      "parameters": {
        "Left": ["Uuid"]
      },
      "nullable": [false, true, true, false]
    }
  },
  "8418000fb3d50f52e42766c3884416520d434ea9588248e26c3b4fbfb1abae90": {
    "query": "\nUPDATE email_templates\nSET name = $1,\n  subject = $2,\n  content = $3,\n  exercise_completions_threshold = $4,\n  points_threshold = $5\nWHERE id = $6\nRETURNING *\n  ",
    "describe": {
      "columns": [
        {
          "ordinal": 0,
          "name": "id",
          "type_info": "Uuid"
        },
        {
          "ordinal": 1,
          "name": "created_at",
          "type_info": "Timestamptz"
        },
        {
          "ordinal": 2,
          "name": "updated_at",
          "type_info": "Timestamptz"
        },
        {
          "ordinal": 3,
          "name": "deleted_at",
          "type_info": "Timestamptz"
        },
        {
          "ordinal": 4,
          "name": "content",
          "type_info": "Jsonb"
        },
        {
          "ordinal": 5,
          "name": "name",
          "type_info": "Varchar"
        },
        {
          "ordinal": 6,
          "name": "subject",
          "type_info": "Varchar"
        },
        {
          "ordinal": 7,
          "name": "exercise_completions_threshold",
          "type_info": "Int4"
        },
        {
          "ordinal": 8,
          "name": "points_threshold",
          "type_info": "Int4"
        },
        {
          "ordinal": 9,
          "name": "course_instance_id",
          "type_info": "Uuid"
        }
      ],
      "parameters": {
        "Left": ["Varchar", "Varchar", "Jsonb", "Int4", "Int4", "Uuid"]
      },
      "nullable": [false, false, false, true, true, false, true, true, true, false]
    }
  },
  "8618ce42d70d235789ef5dc2bf23051fa7964b770cbd4cfa95022fa219f5dddf": {
    "query": "\nINSERT INTO courses (name, organization_id, slug)\nVALUES ($1, $2, $3)\nRETURNING id\n",
    "describe": {
      "columns": [
        {
          "ordinal": 0,
          "name": "id",
          "type_info": "Uuid"
        }
      ],
      "parameters": {
        "Left": ["Varchar", "Uuid", "Varchar"]
      },
      "nullable": [false]
    }
  },
  "86a8fa9857c9a237b24dc8385ff04f259a1ee04fe343b0dd0072946a3340762f": {
    "query": "\nINSERT INTO user_exercise_states (user_id, exercise_id, course_instance_id)\nVALUES ($1, $2, $3)\nON CONFLICT (user_id, exercise_id, course_instance_id) DO NOTHING\nRETURNING user_id,\n  exercise_id,\n  course_instance_id,\n  created_at,\n  updated_at,\n  deleted_at,\n  score_given,\n  grading_progress as \"grading_progress: _\",\n  activity_progress as \"activity_progress: _\";\n  ",
    "describe": {
      "columns": [
        {
          "ordinal": 0,
          "name": "user_id",
          "type_info": "Uuid"
        },
        {
          "ordinal": 1,
          "name": "exercise_id",
          "type_info": "Uuid"
        },
        {
          "ordinal": 2,
          "name": "course_instance_id",
          "type_info": "Uuid"
        },
        {
          "ordinal": 3,
          "name": "created_at",
          "type_info": "Timestamptz"
        },
        {
          "ordinal": 4,
          "name": "updated_at",
          "type_info": "Timestamptz"
        },
        {
          "ordinal": 5,
          "name": "deleted_at",
          "type_info": "Timestamptz"
        },
        {
          "ordinal": 6,
          "name": "score_given",
          "type_info": "Float4"
        },
        {
          "ordinal": 7,
          "name": "grading_progress: _",
          "type_info": {
            "Custom": {
              "name": "grading_progress",
              "kind": {
                "Enum": ["fully-graded", "pending", "pending-manual", "failed", "not-ready"]
              }
            }
          }
        },
        {
          "ordinal": 8,
          "name": "activity_progress: _",
          "type_info": {
            "Custom": {
              "name": "activity_progress",
              "kind": {
                "Enum": ["initialized", "started", "in-progress", "submitted", "completed"]
              }
            }
          }
        }
      ],
      "parameters": {
        "Left": ["Uuid", "Uuid", "Uuid"]
      },
      "nullable": [false, false, false, false, false, true, true, false, false]
    }
  },
  "88890869dabe25130451185ec231260f8cdc6121649923e7209346dded7d0014": {
    "query": "SELECT organization_id FROM courses WHERE id = $1",
    "describe": {
      "columns": [
        {
          "ordinal": 0,
          "name": "organization_id",
          "type_info": "Uuid"
        }
      ],
      "parameters": {
        "Left": ["Uuid"]
      },
      "nullable": [false]
    }
  },
  "8892d2a44c0fcb1258a4afef5ebbce282af2a301a0299834347dc4e5af56e3a1": {
    "query": "\nSELECT id,\n  created_at,\n  updated_at,\n  name,\n  course_id,\n  deleted_at,\n  chapter_image,\n  chapter_number,\n  front_page_id,\n  opens_at\nFROM chapters\nWHERE course_id = $1\n  AND deleted_at IS NULL;\n",
    "describe": {
      "columns": [
        {
          "ordinal": 0,
          "name": "id",
          "type_info": "Uuid"
        },
        {
          "ordinal": 1,
          "name": "created_at",
          "type_info": "Timestamptz"
        },
        {
          "ordinal": 2,
          "name": "updated_at",
          "type_info": "Timestamptz"
        },
        {
          "ordinal": 3,
          "name": "name",
          "type_info": "Varchar"
        },
        {
          "ordinal": 4,
          "name": "course_id",
          "type_info": "Uuid"
        },
        {
          "ordinal": 5,
          "name": "deleted_at",
          "type_info": "Timestamptz"
        },
        {
          "ordinal": 6,
          "name": "chapter_image",
          "type_info": "Varchar"
        },
        {
          "ordinal": 7,
          "name": "chapter_number",
          "type_info": "Int4"
        },
        {
          "ordinal": 8,
          "name": "front_page_id",
          "type_info": "Uuid"
        },
        {
          "ordinal": 9,
          "name": "opens_at",
          "type_info": "Timestamptz"
        }
      ],
      "parameters": {
        "Left": ["Uuid"]
      },
      "nullable": [false, false, false, false, false, true, true, false, true, true]
    }
  },
  "8c5a2157f97a81b2ce7489c584aef3cc2c42a4aaedeadc828e0de7bf8afc8706": {
    "query": "\nSELECT COUNT(ues.exercise_id) as completed_exercises,\n  COALESCE(0, SUM(ues.score_given)) as score_given\nFROM user_exercise_states ues\nWHERE ues.course_instance_id = $1\n  AND ues.user_id = $2\n  AND ues.deleted_at IS NULL\n  AND ues.activity_progress IN ('submitted', 'completed');\n        ",
    "describe": {
      "columns": [
        {
          "ordinal": 0,
          "name": "completed_exercises",
          "type_info": "Int8"
        },
        {
          "ordinal": 1,
          "name": "score_given",
          "type_info": "Float4"
        }
      ],
      "parameters": {
        "Left": ["Uuid", "Uuid"]
      },
      "nullable": [null, null]
    }
  },
  "8c711ea858481edd56e9dc186e9c256e5109f373b8a8c602cecba26cf75740c7": {
    "query": "\nINSERT INTO users (id, email)\nVALUES ($1, $2)\nRETURNING id\n",
    "describe": {
      "columns": [
        {
          "ordinal": 0,
          "name": "id",
          "type_info": "Uuid"
        }
      ],
      "parameters": {
        "Left": ["Uuid", "Varchar"]
      },
      "nullable": [false]
    }
  },
  "902398ca29a18eb7bce969348d7d90eb0b3cb8a95cbdd228f89df0eaa7cf5eff": {
    "query": "\nINSERT INTO regradings DEFAULT\nVALUES\nRETURNING id\n",
    "describe": {
      "columns": [
        {
          "ordinal": 0,
          "name": "id",
          "type_info": "Uuid"
        }
      ],
      "parameters": {
        "Left": []
      },
      "nullable": [false]
    }
  },
  "95dd409bd722442fe75d3b3aba428f811687752e1df10dc30ad7a1ce0250e76d": {
    "query": "\nUPDATE user_exercise_states\nSET score_given = $4, grading_progress = $5, activity_progress = $6\nWHERE user_id = $1\nAND exercise_id = $2\nAND course_instance_id = $3\nRETURNING user_id,\n  exercise_id,\n  course_instance_id,\n  created_at,\n  updated_at,\n  deleted_at,\n  score_given,\n  grading_progress as \"grading_progress: _\",\n  activity_progress as \"activity_progress: _\"\n    ",
    "describe": {
      "columns": [
        {
          "ordinal": 0,
          "name": "user_id",
          "type_info": "Uuid"
        },
        {
          "ordinal": 1,
          "name": "exercise_id",
          "type_info": "Uuid"
        },
        {
          "ordinal": 2,
          "name": "course_instance_id",
          "type_info": "Uuid"
        },
        {
          "ordinal": 3,
          "name": "created_at",
          "type_info": "Timestamptz"
        },
        {
          "ordinal": 4,
          "name": "updated_at",
          "type_info": "Timestamptz"
        },
        {
          "ordinal": 5,
          "name": "deleted_at",
          "type_info": "Timestamptz"
        },
        {
          "ordinal": 6,
          "name": "score_given",
          "type_info": "Float4"
        },
        {
          "ordinal": 7,
          "name": "grading_progress: _",
          "type_info": {
            "Custom": {
              "name": "grading_progress",
              "kind": {
                "Enum": ["fully-graded", "pending", "pending-manual", "failed", "not-ready"]
              }
            }
          }
        },
        {
          "ordinal": 8,
          "name": "activity_progress: _",
          "type_info": {
            "Custom": {
              "name": "activity_progress",
              "kind": {
                "Enum": ["initialized", "started", "in-progress", "submitted", "completed"]
              }
            }
          }
        }
      ],
      "parameters": {
        "Left": [
          "Uuid",
          "Uuid",
          "Uuid",
          "Float4",
          {
            "Custom": {
              "name": "grading_progress",
              "kind": {
                "Enum": ["fully-graded", "pending", "pending-manual", "failed", "not-ready"]
              }
            }
          },
          {
            "Custom": {
              "name": "activity_progress",
              "kind": {
                "Enum": ["initialized", "started", "in-progress", "submitted", "completed"]
              }
            }
          }
        ]
      },
      "nullable": [false, false, false, false, false, true, true, false, false]
    }
  },
  "960f93488004293f383ba8fbe5eeb5ce5a53dfdbd9f99de9b3f466ff50bd82bf": {
    "query": "\nINSERT INTO exercise_service_info(\n    exercise_service_id,\n    editor_iframe_path,\n    exercise_iframe_path,\n    submission_iframe_path,\n    grade_endpoint_path\n  )\nVALUES ($1, $2, $3, $4, $5)\nON CONFLICT(exercise_service_id) DO UPDATE\nSET editor_iframe_path = $2,\n  exercise_iframe_path = $3,\n  submission_iframe_path = $4,\n  grade_endpoint_path = $5\nRETURNING *\n    ",
    "describe": {
      "columns": [
        {
          "ordinal": 0,
          "name": "exercise_service_id",
          "type_info": "Uuid"
        },
        {
          "ordinal": 1,
          "name": "created_at",
          "type_info": "Timestamptz"
        },
        {
          "ordinal": 2,
          "name": "updated_at",
          "type_info": "Timestamptz"
        },
        {
          "ordinal": 3,
          "name": "editor_iframe_path",
          "type_info": "Varchar"
        },
        {
          "ordinal": 4,
          "name": "exercise_iframe_path",
          "type_info": "Varchar"
        },
        {
          "ordinal": 5,
          "name": "grade_endpoint_path",
          "type_info": "Varchar"
        },
        {
          "ordinal": 6,
          "name": "submission_iframe_path",
          "type_info": "Varchar"
        }
      ],
      "parameters": {
        "Left": ["Uuid", "Varchar", "Varchar", "Varchar", "Varchar"]
      },
      "nullable": [false, false, false, false, false, false, false]
    }
  },
  "974f0fff32d5d42aa0aa4d4f9e52ebe1b69c95cc677bdb0fce4f8bfd7b519639": {
    "query": "\nUPDATE regradings\nSET total_grading_progress = $1\nWHERE id = $2\n",
    "describe": {
      "columns": [],
      "parameters": {
        "Left": [
          {
            "Custom": {
              "name": "grading_progress",
              "kind": {
                "Enum": ["fully-graded", "pending", "pending-manual", "failed", "not-ready"]
              }
            }
          },
          "Uuid"
        ]
      },
      "nullable": []
    }
  },
  "9c6243474cc02c99f6974e143c88dde690c982125071ddc69df713350de1f875": {
    "query": "SELECT * FROM exercise_tasks WHERE id = $1;",
    "describe": {
      "columns": [
        {
          "ordinal": 0,
          "name": "id",
          "type_info": "Uuid"
        },
        {
          "ordinal": 1,
          "name": "created_at",
          "type_info": "Timestamptz"
        },
        {
          "ordinal": 2,
          "name": "updated_at",
          "type_info": "Timestamptz"
        },
        {
          "ordinal": 3,
          "name": "exercise_id",
          "type_info": "Uuid"
        },
        {
          "ordinal": 4,
          "name": "exercise_type",
          "type_info": "Varchar"
        },
        {
          "ordinal": 5,
          "name": "assignment",
          "type_info": "Jsonb"
        },
        {
          "ordinal": 6,
          "name": "deleted_at",
          "type_info": "Timestamptz"
        },
        {
          "ordinal": 7,
          "name": "private_spec",
          "type_info": "Jsonb"
        },
        {
          "ordinal": 8,
          "name": "spec_file_id",
          "type_info": "Uuid"
        },
        {
          "ordinal": 9,
          "name": "public_spec",
          "type_info": "Jsonb"
        }
      ],
      "parameters": {
        "Left": ["Uuid"]
      },
      "nullable": [false, false, false, false, false, false, true, true, true, true]
    }
  },
  "9c85b99d223ec35dd6a3d00598117fba6db802ec315cd2d1c38012b577d270bb": {
    "query": "\nSELECT *\nFROM exercises\nWHERE page_id IN (\n    SELECT UNNEST($1::uuid [])\n  )\n  AND deleted_at IS NULL\n        ",
    "describe": {
      "columns": [
        {
          "ordinal": 0,
          "name": "id",
          "type_info": "Uuid"
        },
        {
          "ordinal": 1,
          "name": "created_at",
          "type_info": "Timestamptz"
        },
        {
          "ordinal": 2,
          "name": "updated_at",
          "type_info": "Timestamptz"
        },
        {
          "ordinal": 3,
          "name": "course_id",
          "type_info": "Uuid"
        },
        {
          "ordinal": 4,
          "name": "deleted_at",
          "type_info": "Timestamptz"
        },
        {
          "ordinal": 5,
          "name": "name",
          "type_info": "Varchar"
        },
        {
          "ordinal": 6,
          "name": "deadline",
          "type_info": "Timestamptz"
        },
        {
          "ordinal": 7,
          "name": "page_id",
          "type_info": "Uuid"
        },
        {
          "ordinal": 8,
          "name": "score_maximum",
          "type_info": "Int4"
        },
        {
          "ordinal": 9,
          "name": "order_number",
          "type_info": "Int4"
        }
      ],
      "parameters": {
        "Left": ["UuidArray"]
      },
      "nullable": [false, false, false, false, true, false, true, false, false, false]
    }
  },
  "9e77b192694c3af4cf6ab696e5b43a1e1f28dab7af08beb2e38eccbe0282b01a": {
    "query": "\nSELECT *\nFROM exercise_services\nWHERE slug = $1\n  ",
    "describe": {
      "columns": [
        {
          "ordinal": 0,
          "name": "id",
          "type_info": "Uuid"
        },
        {
          "ordinal": 1,
          "name": "created_at",
          "type_info": "Timestamptz"
        },
        {
          "ordinal": 2,
          "name": "updated_at",
          "type_info": "Timestamptz"
        },
        {
          "ordinal": 3,
          "name": "deleted_at",
          "type_info": "Timestamptz"
        },
        {
          "ordinal": 4,
          "name": "name",
          "type_info": "Varchar"
        },
        {
          "ordinal": 5,
          "name": "slug",
          "type_info": "Varchar"
        },
        {
          "ordinal": 6,
          "name": "public_url",
          "type_info": "Varchar"
        },
        {
          "ordinal": 7,
          "name": "internal_url",
          "type_info": "Varchar"
        },
        {
          "ordinal": 8,
          "name": "max_reprocessing_submissions_at_once",
          "type_info": "Int4"
        }
      ],
      "parameters": {
        "Left": ["Text"]
      },
      "nullable": [false, false, false, true, false, false, false, true, false]
    }
  },
  "a63a933b50589d7ad1978288ac0be6ffb04c6293d360219b31cf012fa43e95ee": {
    "query": "\nINSERT INTO exercise_tasks (\n    exercise_id,\n    exercise_type,\n    assignment,\n    private_spec,\n    public_spec\n  )\nVALUES ($1, $2, $3, $4, $5)\nRETURNING id\n",
    "describe": {
      "columns": [
        {
          "ordinal": 0,
          "name": "id",
          "type_info": "Uuid"
        }
      ],
      "parameters": {
        "Left": ["Uuid", "Varchar", "Jsonb", "Jsonb", "Jsonb"]
      },
      "nullable": [false]
    }
  },
  "a76579e426500a1f99f9e02cf2c523658f58d86dcb036aef2aa3bdf71d8a563e": {
    "query": "\nUPDATE regradings\nSET regrading_completed_at = now(),\n  total_grading_progress = 'fully-graded'\nWHERE id = $1\n",
    "describe": {
      "columns": [],
      "parameters": {
        "Left": ["Uuid"]
      },
      "nullable": []
    }
  },
  "a9e271cada9f2f343a30090ab395a3a921c69ae488694b9cf483dfffa9920d75": {
    "query": "\nSELECT *\nFROM submissions\nWHERE exercise_id = $1\n  AND deleted_at IS NULL\nLIMIT $2\nOFFSET $3;\n        ",
    "describe": {
      "columns": [
        {
          "ordinal": 0,
          "name": "id",
          "type_info": "Uuid"
        },
        {
          "ordinal": 1,
          "name": "created_at",
          "type_info": "Timestamptz"
        },
        {
          "ordinal": 2,
          "name": "updated_at",
          "type_info": "Timestamptz"
        },
        {
          "ordinal": 3,
          "name": "deleted_at",
          "type_info": "Timestamptz"
        },
        {
          "ordinal": 4,
          "name": "exercise_id",
          "type_info": "Uuid"
        },
        {
          "ordinal": 5,
          "name": "course_id",
          "type_info": "Uuid"
        },
        {
          "ordinal": 6,
          "name": "exercise_task_id",
          "type_info": "Uuid"
        },
        {
          "ordinal": 7,
          "name": "data_json",
          "type_info": "Jsonb"
        },
        {
          "ordinal": 8,
          "name": "grading_id",
          "type_info": "Uuid"
        },
        {
          "ordinal": 9,
          "name": "metadata",
          "type_info": "Jsonb"
        },
        {
          "ordinal": 10,
          "name": "user_id",
          "type_info": "Uuid"
        },
        {
          "ordinal": 11,
          "name": "course_instance_id",
          "type_info": "Uuid"
        }
      ],
      "parameters": {
        "Left": ["Uuid", "Int8", "Int8"]
      },
      "nullable": [false, false, false, true, false, false, false, true, true, true, false, false]
    }
  },
  "aa01a70a115278d29a492d5ea157236d54c06bbae3124930efa4ccb9deac4f10": {
    "query": "\nINSERT INTO exercises (course_id, name, page_id, order_number)\nVALUES ($1, $2, $3, $4)\nRETURNING id\n",
    "describe": {
      "columns": [
        {
          "ordinal": 0,
          "name": "id",
          "type_info": "Uuid"
        }
      ],
      "parameters": {
        "Left": ["Uuid", "Varchar", "Uuid", "Int4"]
      },
      "nullable": [false]
    }
  },
  "aa8073a0f2788eba303868988a8f5e04f6b15f456d0e13d640e2e365c2f3fc5e": {
    "query": "\n    SELECT exercise_tasks.id from exercise_tasks JOIN exercises e ON (e.id = exercise_tasks.exercise_id) WHERE page_id = $1\n        ",
    "describe": {
      "columns": [
        {
          "ordinal": 0,
          "name": "id",
          "type_info": "Uuid"
        }
      ],
      "parameters": {
        "Left": ["Uuid"]
      },
      "nullable": [false]
    }
  },
  "b0302cd73ce7a9f3d86d798a9a6c8ae768a0722bfeef08cd89c8716b36bce665": {
    "query": "SELECT course_id FROM submissions WHERE id = $1",
    "describe": {
      "columns": [
        {
          "ordinal": 0,
          "name": "course_id",
          "type_info": "Uuid"
        }
      ],
      "parameters": {
        "Left": ["Uuid"]
      },
      "nullable": [false]
    }
  },
  "b28ca6a2fc385642149d527deb0919464711ab57e4120078d6153ccbc08114d4": {
    "query": "\nUPDATE chapters\nSET name = $1,\n  chapter_number = $2\nWHERE id = $3\nRETURNING *;\n    ",
    "describe": {
      "columns": [
        {
          "ordinal": 0,
          "name": "id",
          "type_info": "Uuid"
        },
        {
          "ordinal": 1,
          "name": "name",
          "type_info": "Varchar"
        },
        {
          "ordinal": 2,
          "name": "course_id",
          "type_info": "Uuid"
        },
        {
          "ordinal": 3,
          "name": "chapter_number",
          "type_info": "Int4"
        },
        {
          "ordinal": 4,
          "name": "created_at",
          "type_info": "Timestamptz"
        },
        {
          "ordinal": 5,
          "name": "updated_at",
          "type_info": "Timestamptz"
        },
        {
          "ordinal": 6,
          "name": "deleted_at",
          "type_info": "Timestamptz"
        },
        {
          "ordinal": 7,
          "name": "front_page_id",
          "type_info": "Uuid"
        },
        {
          "ordinal": 8,
          "name": "opens_at",
          "type_info": "Timestamptz"
        },
        {
          "ordinal": 9,
          "name": "chapter_image",
          "type_info": "Varchar"
        }
      ],
      "parameters": {
        "Left": ["Varchar", "Int4", "Uuid"]
      },
      "nullable": [false, false, false, false, false, false, true, true, true, true]
    }
  },
  "b4f5a52e896eba983c4002aa6c4ad7b6560079a8b7573c43315562e8bd3fb03b": {
    "query": "\nSELECT id,\n  created_at,\n  updated_at,\n  deleted_at,\n  course_id,\n  starts_at,\n  ends_at,\n  name,\n  description,\n  variant_status AS \"variant_status: VariantStatus\"\nFROM course_instances\nWHERE id = $1\n  AND deleted_at IS NULL;\n    ",
    "describe": {
      "columns": [
        {
          "ordinal": 0,
          "name": "id",
          "type_info": "Uuid"
        },
        {
          "ordinal": 1,
          "name": "created_at",
          "type_info": "Timestamptz"
        },
        {
          "ordinal": 2,
          "name": "updated_at",
          "type_info": "Timestamptz"
        },
        {
          "ordinal": 3,
          "name": "deleted_at",
          "type_info": "Timestamptz"
        },
        {
          "ordinal": 4,
          "name": "course_id",
          "type_info": "Uuid"
        },
        {
          "ordinal": 5,
          "name": "starts_at",
          "type_info": "Timestamptz"
        },
        {
          "ordinal": 6,
          "name": "ends_at",
          "type_info": "Timestamptz"
        },
        {
          "ordinal": 7,
          "name": "name",
          "type_info": "Varchar"
        },
        {
          "ordinal": 8,
          "name": "description",
          "type_info": "Varchar"
        },
        {
          "ordinal": 9,
          "name": "variant_status: VariantStatus",
          "type_info": {
            "Custom": {
              "name": "variant_status",
              "kind": {
                "Enum": ["draft", "upcoming", "active", "ended"]
              }
            }
          }
        }
      ],
      "parameters": {
        "Left": ["Uuid"]
      },
      "nullable": [false, false, false, true, false, true, true, true, true, false]
    }
  },
  "b7c1d6419ba5258f9768f21c871f7e20ec929aeb83445e8a09a5cbd4e9425def": {
    "query": "SELECT * FROM courses WHERE deleted_at IS NULL;",
    "describe": {
      "columns": [
        {
          "ordinal": 0,
          "name": "id",
          "type_info": "Uuid"
        },
        {
          "ordinal": 1,
          "name": "name",
          "type_info": "Varchar"
        },
        {
          "ordinal": 2,
          "name": "created_at",
          "type_info": "Timestamptz"
        },
        {
          "ordinal": 3,
          "name": "updated_at",
          "type_info": "Timestamptz"
        },
        {
          "ordinal": 4,
          "name": "organization_id",
          "type_info": "Uuid"
        },
        {
          "ordinal": 5,
          "name": "deleted_at",
          "type_info": "Timestamptz"
        },
        {
          "ordinal": 6,
          "name": "slug",
          "type_info": "Varchar"
        }
      ],
      "parameters": {
        "Left": []
      },
      "nullable": [false, false, false, false, false, true, false]
    }
  },
  "b82cda6067380bd962723fadccb8f0e89e14738af59c2ee4972e7e0d900d96c2": {
    "query": "\nINSERT INTO exercise_tasks(id, exercise_id, exercise_type, assignment, public_spec, private_spec)\nVALUES ($1, $2, $3, $4, $5, $6)\nON CONFLICT (id) DO UPDATE\nSET exercise_id=$2, exercise_type=$3, assignment=$4, public_spec=$5, private_spec=$6, deleted_at=NULL\nRETURNING id, exercise_type, assignment, public_spec, private_spec;\n        ",
    "describe": {
      "columns": [
        {
          "ordinal": 0,
          "name": "id",
          "type_info": "Uuid"
        },
        {
          "ordinal": 1,
          "name": "exercise_type",
          "type_info": "Varchar"
        },
        {
          "ordinal": 2,
          "name": "assignment",
          "type_info": "Jsonb"
        },
        {
          "ordinal": 3,
          "name": "public_spec",
          "type_info": "Jsonb"
        },
        {
          "ordinal": 4,
          "name": "private_spec",
          "type_info": "Jsonb"
        }
      ],
      "parameters": {
        "Left": ["Uuid", "Uuid", "Varchar", "Jsonb", "Jsonb", "Jsonb"]
      },
      "nullable": [false, false, false, true, true]
    }
  },
  "b8cdb2fc25ff78ee7451bbf3cceccf813a14c14a9360f5c6c255aa2f2d67ff68": {
    "query": "\nINSERT INTO exercise_service_info (\n    exercise_service_id,\n    editor_iframe_path,\n    exercise_iframe_path,\n    grade_endpoint_path,\n    submission_iframe_path\n  )\nVALUES ($1, $2, $3, $4, $5)\nRETURNING *\n",
    "describe": {
      "columns": [
        {
          "ordinal": 0,
          "name": "exercise_service_id",
          "type_info": "Uuid"
        },
        {
          "ordinal": 1,
          "name": "created_at",
          "type_info": "Timestamptz"
        },
        {
          "ordinal": 2,
          "name": "updated_at",
          "type_info": "Timestamptz"
        },
        {
          "ordinal": 3,
          "name": "editor_iframe_path",
          "type_info": "Varchar"
        },
        {
          "ordinal": 4,
          "name": "exercise_iframe_path",
          "type_info": "Varchar"
        },
        {
          "ordinal": 5,
          "name": "grade_endpoint_path",
          "type_info": "Varchar"
        },
        {
          "ordinal": 6,
          "name": "submission_iframe_path",
          "type_info": "Varchar"
        }
      ],
      "parameters": {
        "Left": ["Uuid", "Varchar", "Varchar", "Varchar", "Varchar"]
      },
      "nullable": [false, false, false, false, false, false, false]
    }
  },
  "b9159ddd17dc391f0bd7b726633dff02d1530aa2b0b270b4947d749442850451": {
    "query": "UPDATE chapters SET front_page_id = $1 WHERE id = $2",
    "describe": {
      "columns": [],
      "parameters": {
        "Left": ["Uuid", "Uuid"]
      },
      "nullable": []
    }
  },
  "c1a41f61331e83562da62a9ec828d2489eedd1f6e03b6fb8865faa71ddec8f27": {
    "query": "SELECT * FROM courses WHERE organization_id = $1 AND deleted_at IS NULL;",
    "describe": {
      "columns": [
        {
          "ordinal": 0,
          "name": "id",
          "type_info": "Uuid"
        },
        {
          "ordinal": 1,
          "name": "name",
          "type_info": "Varchar"
        },
        {
          "ordinal": 2,
          "name": "created_at",
          "type_info": "Timestamptz"
        },
        {
          "ordinal": 3,
          "name": "updated_at",
          "type_info": "Timestamptz"
        },
        {
          "ordinal": 4,
          "name": "organization_id",
          "type_info": "Uuid"
        },
        {
          "ordinal": 5,
          "name": "deleted_at",
          "type_info": "Timestamptz"
        },
        {
          "ordinal": 6,
          "name": "slug",
          "type_info": "Varchar"
        }
      ],
      "parameters": {
        "Left": ["Uuid"]
      },
      "nullable": [false, false, false, false, false, true, false]
    }
  },
  "c4db451cf0d08b2fca14976798e0883a3961533b35d7dd4d5057e1662d482592": {
    "query": "SELECT *\nFROM email_templates\nWHERE course_instance_id = $1\n  AND deleted_at IS NULL",
    "describe": {
      "columns": [
        {
          "ordinal": 0,
          "name": "id",
          "type_info": "Uuid"
        },
        {
          "ordinal": 1,
          "name": "created_at",
          "type_info": "Timestamptz"
        },
        {
          "ordinal": 2,
          "name": "updated_at",
          "type_info": "Timestamptz"
        },
        {
          "ordinal": 3,
          "name": "deleted_at",
          "type_info": "Timestamptz"
        },
        {
          "ordinal": 4,
          "name": "content",
          "type_info": "Jsonb"
        },
        {
          "ordinal": 5,
          "name": "name",
          "type_info": "Varchar"
        },
        {
          "ordinal": 6,
          "name": "subject",
          "type_info": "Varchar"
        },
        {
          "ordinal": 7,
          "name": "exercise_completions_threshold",
          "type_info": "Int4"
        },
        {
          "ordinal": 8,
          "name": "points_threshold",
          "type_info": "Int4"
        },
        {
          "ordinal": 9,
          "name": "course_instance_id",
          "type_info": "Uuid"
        }
      ],
      "parameters": {
        "Left": ["Uuid"]
      },
      "nullable": [false, false, false, true, true, false, true, true, true, false]
    }
  },
  "c63ca33887bc73c797b68af5b66b248f0740a2678b86e4a3644b61804abdad17": {
    "query": "\nSELECT id,\n  submission_id,\n  grading_before_regrading,\n  grading_after_regrading\nFROM regrading_submissions\nWHERE regrading_id = $1\n",
    "describe": {
      "columns": [
        {
          "ordinal": 0,
          "name": "id",
          "type_info": "Uuid"
        },
        {
          "ordinal": 1,
          "name": "submission_id",
          "type_info": "Uuid"
        },
        {
          "ordinal": 2,
          "name": "grading_before_regrading",
          "type_info": "Uuid"
        },
        {
          "ordinal": 3,
          "name": "grading_after_regrading",
          "type_info": "Uuid"
        }
      ],
      "parameters": {
        "Left": ["Uuid"]
      },
      "nullable": [false, false, false, true]
    }
  },
  "c8c5264811bce45733628caa8a1e90a07e2d16cbb5ad6ce0cd35f3e1e1921a4e": {
    "query": "\nSELECT date_part('isodow', created_at)::integer isodow, date_part('hour', created_at)::integer \"hour\", count(*)::integer\nFROM submissions\nWHERE course_id = $1\nGROUP BY isodow, \"hour\"\nORDER BY isodow, hour;\n          ",
    "describe": {
      "columns": [
        {
          "ordinal": 0,
          "name": "isodow",
          "type_info": "Int4"
        },
        {
          "ordinal": 1,
          "name": "hour",
          "type_info": "Int4"
        },
        {
          "ordinal": 2,
          "name": "count",
          "type_info": "Int4"
        }
      ],
      "parameters": {
        "Left": ["Uuid"]
      },
      "nullable": [null, null, null]
    }
  },
  "cd77e9c666eedf778257a2adede300821c26ef4b6f8fb0011eea940fd3fe2a6b": {
    "query": "\n  UPDATE pages\n  SET\n    deleted_at = now()\n  WHERE id = $1\n  RETURNING *\n          ",
    "describe": {
      "columns": [
        {
          "ordinal": 0,
          "name": "id",
          "type_info": "Uuid"
        },
        {
          "ordinal": 1,
          "name": "created_at",
          "type_info": "Timestamptz"
        },
        {
          "ordinal": 2,
          "name": "updated_at",
          "type_info": "Timestamptz"
        },
        {
          "ordinal": 3,
          "name": "course_id",
          "type_info": "Uuid"
        },
        {
          "ordinal": 4,
          "name": "content",
          "type_info": "Jsonb"
        },
        {
          "ordinal": 5,
          "name": "url_path",
          "type_info": "Varchar"
        },
        {
          "ordinal": 6,
          "name": "title",
          "type_info": "Varchar"
        },
        {
          "ordinal": 7,
          "name": "deleted_at",
          "type_info": "Timestamptz"
        },
        {
          "ordinal": 8,
          "name": "chapter_id",
          "type_info": "Uuid"
        },
        {
          "ordinal": 9,
          "name": "order_number",
          "type_info": "Int4"
        }
      ],
      "parameters": {
        "Left": ["Uuid"]
      },
      "nullable": [false, false, false, false, false, false, false, true, true, false]
    }
  },
  "cf1c81b073e3d9f2a1772e3ce72336ca4500ac2b059673ce1f062189e0bd4dee": {
    "query": "\nSELECT p.id as page_id,\n  p.order_number as order_number,\n  p.course_id as course_id,\n  c.id as \"chapter_id?\",\n  c.chapter_number as \"chapter_number?\"\nFROM pages p\n  LEFT JOIN chapters c ON p.chapter_id = c.id\nWHERE p.id = $1;\n",
    "describe": {
      "columns": [
        {
          "ordinal": 0,
          "name": "page_id",
          "type_info": "Uuid"
        },
        {
          "ordinal": 1,
          "name": "order_number",
          "type_info": "Int4"
        },
        {
          "ordinal": 2,
          "name": "course_id",
          "type_info": "Uuid"
        },
        {
          "ordinal": 3,
          "name": "chapter_id?",
          "type_info": "Uuid"
        },
        {
          "ordinal": 4,
          "name": "chapter_number?",
          "type_info": "Int4"
        }
      ],
      "parameters": {
        "Left": ["Uuid"]
      },
      "nullable": [false, false, false, false, false]
    }
  },
  "cf7a54102657110f8d384fb491163e9e2690c365bab861c2c68064ddc1ba0873": {
    "query": "\nINSERT INTO\n  users (email, upstream_id)\nVALUES ($1, $2)\nRETURNING *;\n          ",
    "describe": {
      "columns": [
        {
          "ordinal": 0,
          "name": "id",
          "type_info": "Uuid"
        },
        {
          "ordinal": 1,
          "name": "created_at",
          "type_info": "Timestamptz"
        },
        {
          "ordinal": 2,
          "name": "updated_at",
          "type_info": "Timestamptz"
        },
        {
          "ordinal": 3,
          "name": "deleted_at",
          "type_info": "Timestamptz"
        },
        {
          "ordinal": 4,
          "name": "upstream_id",
          "type_info": "Int4"
        },
        {
          "ordinal": 5,
          "name": "email",
          "type_info": "Varchar"
        }
      ],
      "parameters": {
        "Left": ["Varchar", "Int4"]
      },
      "nullable": [false, false, false, true, true, false]
    }
  },
  "d13e367302b3873770dbcd15736161dd89130c0d06620cb5d337b1f7c9f230e8": {
    "query": "UPDATE pages SET chapter_id = $1 WHERE id = $2",
    "describe": {
      "columns": [],
      "parameters": {
        "Left": ["Uuid", "Uuid"]
      },
      "nullable": []
    }
  },
  "d309be59564d69ecad6e11cc6976649092966ea2236abd7c8ca72e64f78f8fcc": {
    "query": "\nupdate email_deliveries\nset sent = TRUE\nwhere id = $1;\n    ",
    "describe": {
      "columns": [],
      "parameters": {
        "Left": ["Uuid"]
      },
      "nullable": []
    }
  },
  "d575fe0c1c24abc4c6920f05c08ed2172819439de166e5e455e7e6a8c2bc37d7": {
    "query": "\nUPDATE submissions\nSET grading_id = $1\nWHERE id = $2\n",
    "describe": {
      "columns": [],
      "parameters": {
        "Left": ["Uuid", "Uuid"]
      },
      "nullable": []
    }
  },
  "d61f2a6b8fb2f4cfaf52c3c6d740d6fc8ff60cb2fe9528c318715c40e769471d": {
    "query": "UPDATE submissions SET grading_id = $1 WHERE id = $2 RETURNING *",
    "describe": {
      "columns": [
        {
          "ordinal": 0,
          "name": "id",
          "type_info": "Uuid"
        },
        {
          "ordinal": 1,
          "name": "created_at",
          "type_info": "Timestamptz"
        },
        {
          "ordinal": 2,
          "name": "updated_at",
          "type_info": "Timestamptz"
        },
        {
          "ordinal": 3,
          "name": "deleted_at",
          "type_info": "Timestamptz"
        },
        {
          "ordinal": 4,
          "name": "exercise_id",
          "type_info": "Uuid"
        },
        {
          "ordinal": 5,
          "name": "course_id",
          "type_info": "Uuid"
        },
        {
          "ordinal": 6,
          "name": "exercise_task_id",
          "type_info": "Uuid"
        },
        {
          "ordinal": 7,
          "name": "data_json",
          "type_info": "Jsonb"
        },
        {
          "ordinal": 8,
          "name": "grading_id",
          "type_info": "Uuid"
        },
        {
          "ordinal": 9,
          "name": "metadata",
          "type_info": "Jsonb"
        },
        {
          "ordinal": 10,
          "name": "user_id",
          "type_info": "Uuid"
        },
        {
          "ordinal": 11,
          "name": "course_instance_id",
          "type_info": "Uuid"
        }
      ],
      "parameters": {
        "Left": ["Uuid", "Uuid"]
      },
      "nullable": [false, false, false, true, false, false, false, true, true, true, false, false]
    }
  },
  "d741c2e76aa58f5fe945e4a96f0f598d29b7fd6e2552b3afdc183ec445938c40": {
    "query": "SELECT course_id from gradings where id = $1",
    "describe": {
      "columns": [
        {
          "ordinal": 0,
          "name": "course_id",
          "type_info": "Uuid"
        }
      ],
      "parameters": {
        "Left": ["Uuid"]
      },
      "nullable": [false]
    }
  },
  "d9038990f8ce9517b957e6a9a1e347142a2c899026003390f50383be1690e2a1": {
    "query": "\nSELECT\n    id, created_at, updated_at, deleted_at, course_id, starts_at, ends_at, name, description, variant_status as \"variant_status: VariantStatus\"\nFROM course_instances\nWHERE deleted_at IS NULL;\n",
    "describe": {
      "columns": [
        {
          "ordinal": 0,
          "name": "id",
          "type_info": "Uuid"
        },
        {
          "ordinal": 1,
          "name": "created_at",
          "type_info": "Timestamptz"
        },
        {
          "ordinal": 2,
          "name": "updated_at",
          "type_info": "Timestamptz"
        },
        {
          "ordinal": 3,
          "name": "deleted_at",
          "type_info": "Timestamptz"
        },
        {
          "ordinal": 4,
          "name": "course_id",
          "type_info": "Uuid"
        },
        {
          "ordinal": 5,
          "name": "starts_at",
          "type_info": "Timestamptz"
        },
        {
          "ordinal": 6,
          "name": "ends_at",
          "type_info": "Timestamptz"
        },
        {
          "ordinal": 7,
          "name": "name",
          "type_info": "Varchar"
        },
        {
          "ordinal": 8,
          "name": "description",
          "type_info": "Varchar"
        },
        {
          "ordinal": 9,
          "name": "variant_status: VariantStatus",
          "type_info": {
            "Custom": {
              "name": "variant_status",
              "kind": {
                "Enum": ["draft", "upcoming", "active", "ended"]
              }
            }
          }
        }
      ],
      "parameters": {
        "Left": []
      },
      "nullable": [false, false, false, true, false, true, true, true, true, false]
    }
  },
  "d9d230419fb264ebddeaa022bc8ac0061d8caa8bf83e3a5742a140bd056f3005": {
    "query": "\nupdate email_deliveries\nset sent = FALSE,\n  error = $1\nwhere id = $2;\n    ",
    "describe": {
      "columns": [],
      "parameters": {
        "Left": ["Varchar", "Uuid"]
      },
      "nullable": []
    }
  },
  "da896f936aafd16dba8e38e8e97b7907310051fa453acf242dccab1776995e48": {
    "query": "SELECT pages.* FROM pages\n        JOIN courses ON (pages.course_id = courses.id)\n        WHERE courses.slug = $1\n        AND url_path = $2\n        AND courses.deleted_at IS NULL\n        AND pages.deleted_at IS NULL;",
    "describe": {
      "columns": [
        {
          "ordinal": 0,
          "name": "id",
          "type_info": "Uuid"
        },
        {
          "ordinal": 1,
          "name": "created_at",
          "type_info": "Timestamptz"
        },
        {
          "ordinal": 2,
          "name": "updated_at",
          "type_info": "Timestamptz"
        },
        {
          "ordinal": 3,
          "name": "course_id",
          "type_info": "Uuid"
        },
        {
          "ordinal": 4,
          "name": "content",
          "type_info": "Jsonb"
        },
        {
          "ordinal": 5,
          "name": "url_path",
          "type_info": "Varchar"
        },
        {
          "ordinal": 6,
          "name": "title",
          "type_info": "Varchar"
        },
        {
          "ordinal": 7,
          "name": "deleted_at",
          "type_info": "Timestamptz"
        },
        {
          "ordinal": 8,
          "name": "chapter_id",
          "type_info": "Uuid"
        },
        {
          "ordinal": 9,
          "name": "order_number",
          "type_info": "Int4"
        }
      ],
      "parameters": {
        "Left": ["Text", "Text"]
      },
      "nullable": [false, false, false, false, false, false, false, true, true, false]
    }
  },
  "db64bea6f7dc10dd47f4c41c5efa78c95cf5b6d97fcfcefda66847c20861ac56": {
    "query": "\nINSERT INTO pages (\n    course_id,\n    content,\n    url_path,\n    title,\n    order_number\n  )\nVALUES ($1, $2, $3, $4, $5)\nRETURNING id\n",
    "describe": {
      "columns": [
        {
          "ordinal": 0,
          "name": "id",
          "type_info": "Uuid"
        }
      ],
      "parameters": {
        "Left": ["Uuid", "Jsonb", "Varchar", "Varchar", "Int4"]
      },
      "nullable": [false]
    }
  },
  "dc6a94949ce20d11fa55e247dc706fdc88018bf1ba528487fcd0ef02f5c40ca7": {
    "query": "\nUPDATE email_templates\nSET deleted_at = now()\nWHERE id = $1\nRETURNING *\n  ",
    "describe": {
      "columns": [
        {
          "ordinal": 0,
          "name": "id",
          "type_info": "Uuid"
        },
        {
          "ordinal": 1,
          "name": "created_at",
          "type_info": "Timestamptz"
        },
        {
          "ordinal": 2,
          "name": "updated_at",
          "type_info": "Timestamptz"
        },
        {
          "ordinal": 3,
          "name": "deleted_at",
          "type_info": "Timestamptz"
        },
        {
          "ordinal": 4,
          "name": "content",
          "type_info": "Jsonb"
        },
        {
          "ordinal": 5,
          "name": "name",
          "type_info": "Varchar"
        },
        {
          "ordinal": 6,
          "name": "subject",
          "type_info": "Varchar"
        },
        {
          "ordinal": 7,
          "name": "exercise_completions_threshold",
          "type_info": "Int4"
        },
        {
          "ordinal": 8,
          "name": "points_threshold",
          "type_info": "Int4"
        },
        {
          "ordinal": 9,
          "name": "course_instance_id",
          "type_info": "Uuid"
        }
      ],
      "parameters": {
        "Left": ["Uuid"]
      },
      "nullable": [false, false, false, true, true, false, true, true, true, false]
    }
  },
  "dd1ebfa575cf8fe38fd9cfbd70fccf86a5ea3ba398088977941d1c0fc5945cf5": {
    "query": "\nSELECT id,\n  submission_id,\n  grading_before_regrading,\n  grading_after_regrading\nFROM regrading_submissions\nWHERE id = $1\n",
    "describe": {
      "columns": [
        {
          "ordinal": 0,
          "name": "id",
          "type_info": "Uuid"
        },
        {
          "ordinal": 1,
          "name": "submission_id",
          "type_info": "Uuid"
        },
        {
          "ordinal": 2,
          "name": "grading_before_regrading",
          "type_info": "Uuid"
        },
        {
          "ordinal": 3,
          "name": "grading_after_regrading",
          "type_info": "Uuid"
        }
      ],
      "parameters": {
        "Left": ["Uuid"]
      },
      "nullable": [false, false, false, true]
    }
  },
  "ddc62ff5809a951ea9904da0f19e585ee6dd78efa938ca36aa58f22fd8036797": {
    "query": "\nINSERT INTO course_instance_enrollments (user_id, course_id, course_instance_id, current)\nVALUES ($1, $2, $3, $4)\n",
    "describe": {
      "columns": [],
      "parameters": {
        "Left": ["Uuid", "Uuid", "Uuid", "Bool"]
      },
      "nullable": []
    }
  },
  "de76984bac431ab8e341d3ffe8d0c90658c9950c0933d2632976a2c8567a620c": {
    "query": "\n        UPDATE exercises SET deleted_at = now() WHERE page_id = $1\n            ",
    "describe": {
      "columns": [],
      "parameters": {
        "Left": ["Uuid"]
      },
      "nullable": []
    }
  },
  "e16e22ef55075527f4ade3f3aed1f0f43df016e3dcf58cda91cbee270d7ae0cf": {
    "query": "\nSELECT p.*\nFROM pages p\nWHERE p.chapter_id = $1\n  AND p.deleted_at IS NULL\n  AND p.id NOT IN (\n    SELECT front_page_id\n    FROM chapters c\n    WHERE c.front_page_id = p.id\n  );\n    ",
    "describe": {
      "columns": [
        {
          "ordinal": 0,
          "name": "id",
          "type_info": "Uuid"
        },
        {
          "ordinal": 1,
          "name": "created_at",
          "type_info": "Timestamptz"
        },
        {
          "ordinal": 2,
          "name": "updated_at",
          "type_info": "Timestamptz"
        },
        {
          "ordinal": 3,
          "name": "course_id",
          "type_info": "Uuid"
        },
        {
          "ordinal": 4,
          "name": "content",
          "type_info": "Jsonb"
        },
        {
          "ordinal": 5,
          "name": "url_path",
          "type_info": "Varchar"
        },
        {
          "ordinal": 6,
          "name": "title",
          "type_info": "Varchar"
        },
        {
          "ordinal": 7,
          "name": "deleted_at",
          "type_info": "Timestamptz"
        },
        {
          "ordinal": 8,
          "name": "chapter_id",
          "type_info": "Uuid"
        },
        {
          "ordinal": 9,
          "name": "order_number",
          "type_info": "Int4"
        }
      ],
      "parameters": {
        "Left": ["Uuid"]
      },
      "nullable": [false, false, false, false, false, false, false, true, true, false]
    }
  },
  "e2fe96906db5d05fa1a8b0aabc25e9027c386b349f11d4c26bcf7db1864af6cf": {
    "query": "\nselect max(p.order_number) as order_number\nfrom pages p\nwhere p.chapter_id = $1\n  and p.deleted_at is null;\n",
    "describe": {
      "columns": [
        {
          "ordinal": 0,
          "name": "order_number",
          "type_info": "Int4"
        }
      ],
      "parameters": {
        "Left": ["Uuid"]
      },
      "nullable": [null]
    }
  },
  "e4e5ef6ef0bbf4a234110b8dc2616b1a0483f511e0c6b9b04b9d7440486c3e07": {
    "query": "\nSELECT *\nFROM exercise_services\nWHERE deleted_at IS NULL\n",
    "describe": {
      "columns": [
        {
          "ordinal": 0,
          "name": "id",
          "type_info": "Uuid"
        },
        {
          "ordinal": 1,
          "name": "created_at",
          "type_info": "Timestamptz"
        },
        {
          "ordinal": 2,
          "name": "updated_at",
          "type_info": "Timestamptz"
        },
        {
          "ordinal": 3,
          "name": "deleted_at",
          "type_info": "Timestamptz"
        },
        {
          "ordinal": 4,
          "name": "name",
          "type_info": "Varchar"
        },
        {
          "ordinal": 5,
          "name": "slug",
          "type_info": "Varchar"
        },
        {
          "ordinal": 6,
          "name": "public_url",
          "type_info": "Varchar"
        },
        {
          "ordinal": 7,
          "name": "internal_url",
          "type_info": "Varchar"
        },
        {
          "ordinal": 8,
          "name": "max_reprocessing_submissions_at_once",
          "type_info": "Int4"
        }
      ],
      "parameters": {
        "Left": []
      },
      "nullable": [false, false, false, true, false, false, false, true, false]
    }
  },
  "e6dc4facf6980c079d98aab9b3ad254fb254ce844c1acf886be77bb62bfe7953": {
    "query": "\nUPDATE chapters\nSET chapter_image = $1\nWHERE id = $2\nRETURNING *;",
    "describe": {
      "columns": [
        {
          "ordinal": 0,
          "name": "id",
          "type_info": "Uuid"
        },
        {
          "ordinal": 1,
          "name": "name",
          "type_info": "Varchar"
        },
        {
          "ordinal": 2,
          "name": "course_id",
          "type_info": "Uuid"
        },
        {
          "ordinal": 3,
          "name": "chapter_number",
          "type_info": "Int4"
        },
        {
          "ordinal": 4,
          "name": "created_at",
          "type_info": "Timestamptz"
        },
        {
          "ordinal": 5,
          "name": "updated_at",
          "type_info": "Timestamptz"
        },
        {
          "ordinal": 6,
          "name": "deleted_at",
          "type_info": "Timestamptz"
        },
        {
          "ordinal": 7,
          "name": "front_page_id",
          "type_info": "Uuid"
        },
        {
          "ordinal": 8,
          "name": "opens_at",
          "type_info": "Timestamptz"
        },
        {
          "ordinal": 9,
          "name": "chapter_image",
          "type_info": "Varchar"
        }
      ],
      "parameters": {
        "Left": ["Varchar", "Uuid"]
      },
      "nullable": [false, false, false, false, false, false, true, true, true, true]
    }
  },
  "e6f687f777bbf1f390fd79b39ebe2f71adc27844198a74a5370382ba150abb44": {
    "query": "\nUPDATE regradings\nSET regrading_started_at = CASE\n    WHEN regrading_started_at IS NULL THEN now()\n    ELSE regrading_started_at\n  END\nWHERE regrading_completed_at IS NULL\n  AND deleted_at IS NULL\nRETURNING id\n",
    "describe": {
      "columns": [
        {
          "ordinal": 0,
          "name": "id",
          "type_info": "Uuid"
        }
      ],
      "parameters": {
        "Left": []
      },
      "nullable": [false]
    }
  },
  "e966783963c11d6fa57df792d1bfff0dccf163f9cf5f474c1f3c724972229d4e": {
    "query": "\nSELECT *\nfrom chapters\nwhere id = $1;",
    "describe": {
      "columns": [
        {
          "ordinal": 0,
          "name": "id",
          "type_info": "Uuid"
        },
        {
          "ordinal": 1,
          "name": "name",
          "type_info": "Varchar"
        },
        {
          "ordinal": 2,
          "name": "course_id",
          "type_info": "Uuid"
        },
        {
          "ordinal": 3,
          "name": "chapter_number",
          "type_info": "Int4"
        },
        {
          "ordinal": 4,
          "name": "created_at",
          "type_info": "Timestamptz"
        },
        {
          "ordinal": 5,
          "name": "updated_at",
          "type_info": "Timestamptz"
        },
        {
          "ordinal": 6,
          "name": "deleted_at",
          "type_info": "Timestamptz"
        },
        {
          "ordinal": 7,
          "name": "front_page_id",
          "type_info": "Uuid"
        },
        {
          "ordinal": 8,
          "name": "opens_at",
          "type_info": "Timestamptz"
        },
        {
          "ordinal": 9,
          "name": "chapter_image",
          "type_info": "Varchar"
        }
      ],
      "parameters": {
        "Left": ["Uuid"]
      },
      "nullable": [false, false, false, false, false, false, true, true, true, true]
    }
  },
  "eb1eeea17ea1b5dd169f8db54cd61c8e77627ffc4c82a40705e454c7148f54a3": {
    "query": "UPDATE pages SET content = $1 WHERE id = $2;",
    "describe": {
      "columns": [],
      "parameters": {
        "Left": ["Jsonb", "Uuid"]
      },
      "nullable": []
    }
  },
  "ec15fdd7bb434136549917987c09b4c856ef755fc49a3af4ee19bd81bd705f11": {
    "query": "SELECT id, exercise_type, assignment, public_spec, private_spec, exercise_id FROM exercise_tasks WHERE exercise_id IN (SELECT id FROM exercises WHERE page_id = $1);",
    "describe": {
      "columns": [
        {
          "ordinal": 0,
          "name": "id",
          "type_info": "Uuid"
        },
        {
          "ordinal": 1,
          "name": "exercise_type",
          "type_info": "Varchar"
        },
        {
          "ordinal": 2,
          "name": "assignment",
          "type_info": "Jsonb"
        },
        {
          "ordinal": 3,
          "name": "public_spec",
          "type_info": "Jsonb"
        },
        {
          "ordinal": 4,
          "name": "private_spec",
          "type_info": "Jsonb"
        },
        {
          "ordinal": 5,
          "name": "exercise_id",
          "type_info": "Uuid"
        }
      ],
      "parameters": {
        "Left": ["Uuid"]
      },
      "nullable": [false, false, false, true, true, false]
    }
  },
  "f2beb11b5e6318b712b0af9bd4fde454472ce8eda3612295b788958148a376b5": {
    "query": "SELECT *\nFROM email_templates\nWHERE id = $1\n  AND deleted_at IS NULL",
    "describe": {
      "columns": [
        {
          "ordinal": 0,
          "name": "id",
          "type_info": "Uuid"
        },
        {
          "ordinal": 1,
          "name": "created_at",
          "type_info": "Timestamptz"
        },
        {
          "ordinal": 2,
          "name": "updated_at",
          "type_info": "Timestamptz"
        },
        {
          "ordinal": 3,
          "name": "deleted_at",
          "type_info": "Timestamptz"
        },
        {
          "ordinal": 4,
          "name": "content",
          "type_info": "Jsonb"
        },
        {
          "ordinal": 5,
          "name": "name",
          "type_info": "Varchar"
        },
        {
          "ordinal": 6,
          "name": "subject",
          "type_info": "Varchar"
        },
        {
          "ordinal": 7,
          "name": "exercise_completions_threshold",
          "type_info": "Int4"
        },
        {
          "ordinal": 8,
          "name": "points_threshold",
          "type_info": "Int4"
        },
        {
          "ordinal": 9,
          "name": "course_instance_id",
          "type_info": "Uuid"
        }
      ],
      "parameters": {
        "Left": ["Uuid"]
      },
      "nullable": [false, false, false, true, true, false, true, true, true, false]
    }
  },
  "f344ce135ffc19dfbf4176348181e9a876c8ed92ec853f8c62d2350d80fa3e2f": {
    "query": "\nINSERT INTO roles (user_id, organization_id, course_id, role) VALUES ($1, $2, $3, $4) RETURNING id\n",
    "describe": {
      "columns": [
        {
          "ordinal": 0,
          "name": "id",
          "type_info": "Uuid"
        }
      ],
      "parameters": {
        "Left": [
          "Uuid",
          "Uuid",
          "Uuid",
          {
            "Custom": {
              "name": "user_role",
              "kind": {
                "Enum": ["admin", "assistant", "teacher", "reviewer"]
              }
            }
          }
        ]
      },
      "nullable": [false]
    }
  },
  "f5021b2234666978c47226d099346da7f0eaaa920874cbccff14bfd79c2282a9": {
    "query": "\nUPDATE courses\n    SET name = $1\nWHERE\n    id = $2\n    RETURNING *\n    ",
    "describe": {
      "columns": [
        {
          "ordinal": 0,
          "name": "id",
          "type_info": "Uuid"
        },
        {
          "ordinal": 1,
          "name": "name",
          "type_info": "Varchar"
        },
        {
          "ordinal": 2,
          "name": "created_at",
          "type_info": "Timestamptz"
        },
        {
          "ordinal": 3,
          "name": "updated_at",
          "type_info": "Timestamptz"
        },
        {
          "ordinal": 4,
          "name": "organization_id",
          "type_info": "Uuid"
        },
        {
          "ordinal": 5,
          "name": "deleted_at",
          "type_info": "Timestamptz"
        },
        {
          "ordinal": 6,
          "name": "slug",
          "type_info": "Varchar"
        }
      ],
      "parameters": {
        "Left": ["Varchar", "Uuid"]
      },
      "nullable": [false, false, false, false, false, true, false]
    }
  },
<<<<<<< HEAD
  "f782efea0a82ee30ae7f4f3df2af17005177e1ba08ebf88d8443e88afb97627a": {
    "query": "\nSELECT id,\n  created_at,\n  updated_at,\n  submission_id,\n  course_id,\n  exercise_id,\n  exercise_task_id,\n  grading_priority,\n  score_given,\n  grading_progress as \"grading_progress: _\",\n  user_points_update_strategy as \"user_points_update_strategy: _\",\n  unscaled_score_maximum,\n  unscaled_score_given,\n  grading_started_at,\n  grading_completed_at,\n  feedback_json,\n  feedback_text,\n  deleted_at\nFROM gradings\nWHERE id = $1\n",
=======
  "f7841567b90206f7d7aba83b520e1cb7933c33d203d9a1df88e3db961ab83681": {
    "query": "\nINSERT INTO email_templates (name, course_instance_id, subject)\nVALUES ($1, $2, $3)\nRETURNING *\n",
>>>>>>> b9601477
    "describe": {
      "columns": [
        {
          "ordinal": 0,
          "name": "id",
          "type_info": "Uuid"
        },
        {
          "ordinal": 1,
          "name": "created_at",
          "type_info": "Timestamptz"
        },
        {
          "ordinal": 2,
          "name": "updated_at",
          "type_info": "Timestamptz"
        },
        {
          "ordinal": 3,
<<<<<<< HEAD
          "name": "submission_id",
          "type_info": "Uuid"
        },
        {
          "ordinal": 4,
          "name": "course_id",
          "type_info": "Uuid"
        },
        {
          "ordinal": 5,
          "name": "exercise_id",
          "type_info": "Uuid"
        },
        {
          "ordinal": 6,
          "name": "exercise_task_id",
          "type_info": "Uuid"
        },
        {
          "ordinal": 7,
          "name": "grading_priority",
=======
          "name": "deleted_at",
          "type_info": "Timestamptz"
        },
        {
          "ordinal": 4,
          "name": "content",
          "type_info": "Jsonb"
        },
        {
          "ordinal": 5,
          "name": "name",
          "type_info": "Varchar"
        },
        {
          "ordinal": 6,
          "name": "subject",
          "type_info": "Varchar"
        },
        {
          "ordinal": 7,
          "name": "exercise_completions_threshold",
>>>>>>> b9601477
          "type_info": "Int4"
        },
        {
          "ordinal": 8,
<<<<<<< HEAD
          "name": "score_given",
          "type_info": "Float4"
        },
        {
          "ordinal": 9,
          "name": "grading_progress: _",
          "type_info": {
            "Custom": {
              "name": "grading_progress",
              "kind": {
                "Enum": ["fully-graded", "pending", "pending-manual", "failed", "not-ready"]
              }
            }
          }
        },
        {
          "ordinal": 10,
          "name": "user_points_update_strategy: _",
          "type_info": {
            "Custom": {
              "name": "user_points_update_strategy",
              "kind": {
                "Enum": [
                  "can-add-points-but-cannot-remove-points",
                  "can-add-points-and-can-remove-points"
                ]
              }
            }
          }
        },
        {
          "ordinal": 11,
          "name": "unscaled_score_maximum",
          "type_info": "Int4"
        },
        {
          "ordinal": 12,
          "name": "unscaled_score_given",
          "type_info": "Float4"
        },
        {
          "ordinal": 13,
          "name": "grading_started_at",
          "type_info": "Timestamptz"
        },
        {
          "ordinal": 14,
          "name": "grading_completed_at",
          "type_info": "Timestamptz"
        },
        {
          "ordinal": 15,
          "name": "feedback_json",
          "type_info": "Jsonb"
        },
        {
          "ordinal": 16,
          "name": "feedback_text",
          "type_info": "Text"
        },
        {
          "ordinal": 17,
          "name": "deleted_at",
          "type_info": "Timestamptz"
        }
      ],
      "parameters": {
        "Left": ["Uuid"]
      },
      "nullable": [
        false,
        false,
        false,
        false,
        false,
        false,
        false,
        false,
        true,
        false,
        false,
        true,
        true,
        true,
        true,
        true,
        true,
        true
      ]
=======
          "name": "points_threshold",
          "type_info": "Int4"
        },
        {
          "ordinal": 9,
          "name": "course_instance_id",
          "type_info": "Uuid"
        }
      ],
      "parameters": {
        "Left": ["Varchar", "Uuid", "Varchar"]
      },
      "nullable": [false, false, false, true, true, false, true, true, true, false]
>>>>>>> b9601477
    }
  },
  "f8ef09f81ca6d7912306640c0789b9aa8eee7fcf682c433b782e42582c362f0b": {
    "query": "\nSELECT *\nFROM exercise_services\nWHERE id = $1\n  ",
    "describe": {
      "columns": [
        {
          "ordinal": 0,
          "name": "id",
          "type_info": "Uuid"
        },
        {
          "ordinal": 1,
          "name": "created_at",
          "type_info": "Timestamptz"
        },
        {
          "ordinal": 2,
          "name": "updated_at",
          "type_info": "Timestamptz"
        },
        {
          "ordinal": 3,
          "name": "deleted_at",
          "type_info": "Timestamptz"
        },
        {
          "ordinal": 4,
          "name": "name",
          "type_info": "Varchar"
        },
        {
          "ordinal": 5,
          "name": "slug",
          "type_info": "Varchar"
        },
        {
          "ordinal": 6,
          "name": "public_url",
          "type_info": "Varchar"
        },
        {
          "ordinal": 7,
          "name": "internal_url",
          "type_info": "Varchar"
        },
        {
          "ordinal": 8,
          "name": "max_reprocessing_submissions_at_once",
          "type_info": "Int4"
        }
      ],
      "parameters": {
        "Left": ["Uuid"]
      },
      "nullable": [false, false, false, true, false, false, false, true, false]
    }
  },
  "fca8672f757656db6332543f9d4351224a1218c4387310e9447e70dad48af7cf": {
    "query": "SELECT course_id from chapters where id = $1",
    "describe": {
      "columns": [
        {
          "ordinal": 0,
          "name": "course_id",
          "type_info": "Uuid"
        }
      ],
      "parameters": {
        "Left": ["Uuid"]
      },
      "nullable": [false]
    }
  },
  "fdb7167ff9364a9fa55aea366558d9ba97e93e41bc35023560869bd79ddc632f": {
    "query": "\nSELECT i.id,\n  i.created_at,\n  i.updated_at,\n  i.deleted_at,\n  i.course_id,\n  i.starts_at,\n  i.ends_at,\n  i.name,\n  i.description,\n  i.variant_status AS \"variant_status: VariantStatus\"\nFROM course_instances i\n  JOIN course_instance_enrollments e ON i.id = e.course_instance_id\nWHERE e.user_id = $1\n  AND e.course_id = $2\n  AND e.current = 't'\n  AND e.deleted_at IS NULL\n  AND i.deleted_at IS NULL;\n    ",
    "describe": {
      "columns": [
        {
          "ordinal": 0,
          "name": "id",
          "type_info": "Uuid"
        },
        {
          "ordinal": 1,
          "name": "created_at",
          "type_info": "Timestamptz"
        },
        {
          "ordinal": 2,
          "name": "updated_at",
          "type_info": "Timestamptz"
        },
        {
          "ordinal": 3,
          "name": "deleted_at",
          "type_info": "Timestamptz"
        },
        {
          "ordinal": 4,
          "name": "course_id",
          "type_info": "Uuid"
        },
        {
          "ordinal": 5,
          "name": "starts_at",
          "type_info": "Timestamptz"
        },
        {
          "ordinal": 6,
          "name": "ends_at",
          "type_info": "Timestamptz"
        },
        {
          "ordinal": 7,
          "name": "name",
          "type_info": "Varchar"
        },
        {
          "ordinal": 8,
          "name": "description",
          "type_info": "Varchar"
        },
        {
          "ordinal": 9,
          "name": "variant_status: VariantStatus",
          "type_info": {
            "Custom": {
              "name": "variant_status",
              "kind": {
                "Enum": ["draft", "upcoming", "active", "ended"]
              }
            }
          }
        }
      ],
      "parameters": {
        "Left": ["Uuid", "Uuid"]
      },
      "nullable": [false, false, false, true, false, true, true, true, true, false]
    }
  },
  "fde68d37ec6b000cb2da9e48d9f256bcef7917c61a441b470af988fed87ba5a8": {
    "query": "\nINSERT INTO exercises(id, course_id, name, order_number, page_id)\nVALUES ($1, $2, $3, $4, $5)\nON CONFLICT (id) DO UPDATE\nSET course_id=$2, name=$3, order_number=$4, page_id=$5, deleted_at=NULL\nRETURNING *;\n        ",
    "describe": {
      "columns": [
        {
          "ordinal": 0,
          "name": "id",
          "type_info": "Uuid"
        },
        {
          "ordinal": 1,
          "name": "created_at",
          "type_info": "Timestamptz"
        },
        {
          "ordinal": 2,
          "name": "updated_at",
          "type_info": "Timestamptz"
        },
        {
          "ordinal": 3,
          "name": "course_id",
          "type_info": "Uuid"
        },
        {
          "ordinal": 4,
          "name": "deleted_at",
          "type_info": "Timestamptz"
        },
        {
          "ordinal": 5,
          "name": "name",
          "type_info": "Varchar"
        },
        {
          "ordinal": 6,
          "name": "deadline",
          "type_info": "Timestamptz"
        },
        {
          "ordinal": 7,
          "name": "page_id",
          "type_info": "Uuid"
        },
        {
          "ordinal": 8,
          "name": "score_maximum",
          "type_info": "Int4"
        },
        {
          "ordinal": 9,
          "name": "order_number",
          "type_info": "Int4"
        }
      ],
      "parameters": {
        "Left": ["Uuid", "Uuid", "Varchar", "Int4", "Uuid"]
      },
      "nullable": [false, false, false, false, true, false, true, false, false, false]
    }
  },
  "fedf6f6fd2c1c81adf93753386ca0313066e6045f5dfd0cd55eeaf7e59866fad": {
    "query": "SELECT * FROM exercises WHERE page_id = $1;",
    "describe": {
      "columns": [
        {
          "ordinal": 0,
          "name": "id",
          "type_info": "Uuid"
        },
        {
          "ordinal": 1,
          "name": "created_at",
          "type_info": "Timestamptz"
        },
        {
          "ordinal": 2,
          "name": "updated_at",
          "type_info": "Timestamptz"
        },
        {
          "ordinal": 3,
          "name": "course_id",
          "type_info": "Uuid"
        },
        {
          "ordinal": 4,
          "name": "deleted_at",
          "type_info": "Timestamptz"
        },
        {
          "ordinal": 5,
          "name": "name",
          "type_info": "Varchar"
        },
        {
          "ordinal": 6,
          "name": "deadline",
          "type_info": "Timestamptz"
        },
        {
          "ordinal": 7,
          "name": "page_id",
          "type_info": "Uuid"
        },
        {
          "ordinal": 8,
          "name": "score_maximum",
          "type_info": "Int4"
        },
        {
          "ordinal": 9,
          "name": "order_number",
          "type_info": "Int4"
        }
      ],
      "parameters": {
        "Left": ["Uuid"]
      },
      "nullable": [false, false, false, false, true, false, true, false, false, false]
    }
  },
  "fefaaa5c5e1de08eb78712713351fe1623b3a9b9a9e416bfd8135c4d571cb4fb": {
    "query": "\nselect max(p.order_number) as order_number\nfrom pages p\nwhere p.course_id = $1\n  and p.chapter_id is null\n  and p.deleted_at is null;\n",
    "describe": {
      "columns": [
        {
          "ordinal": 0,
          "name": "order_number",
          "type_info": "Int4"
        }
      ],
      "parameters": {
        "Left": ["Uuid"]
      },
      "nullable": [null]
    }
  },
  "ff39bc12de82fe0cc229f9ca8fc7d7fbd67fdbe3e5a28346b5a0cca311d86900": {
    "query": "\n        UPDATE exercise_tasks SET deleted_at = now() WHERE exercise_id IN (SELECT id FROM exercises WHERE page_id = $1)\n            ",
    "describe": {
      "columns": [],
      "parameters": {
        "Left": ["Uuid"]
      },
      "nullable": []
    }
  }
}<|MERGE_RESOLUTION|>--- conflicted
+++ resolved
@@ -2128,166 +2128,13 @@
       "parameters": {
         "Left": ["Uuid"]
       },
-<<<<<<< HEAD
-      "nullable": [false, false, false, false, false, false]
-=======
       "nullable": [false, false, false, false, false, false, false]
->>>>>>> b9601477
     }
   },
   "76ce92c1173e95b850a803ae754c1a94af1c02eb4e5e553df48901d90eb6e923": {
     "query": "\nSELECT *\nFROM users\nWHERE id = $1\n        ",
     "describe": {
       "columns": [
-<<<<<<< HEAD
-=======
-        {
-          "ordinal": 0,
-          "name": "id",
-          "type_info": "Uuid"
-        },
-        {
-          "ordinal": 1,
-          "name": "created_at",
-          "type_info": "Timestamptz"
-        },
-        {
-          "ordinal": 2,
-          "name": "updated_at",
-          "type_info": "Timestamptz"
-        },
-        {
-          "ordinal": 3,
-          "name": "deleted_at",
-          "type_info": "Timestamptz"
-        },
-        {
-          "ordinal": 4,
-          "name": "upstream_id",
-          "type_info": "Int4"
-        },
-        {
-          "ordinal": 5,
-          "name": "email",
-          "type_info": "Varchar"
-        }
-      ],
-      "parameters": {
-        "Left": ["Uuid"]
-      },
-      "nullable": [false, false, false, true, true, false]
-    }
-  },
-  "77589f5977cb1abcf08674c88fcc060ccb0be732fde86e1fd3b4b21c6de86565": {
-    "query": "SELECT organization_id, course_id, role AS \"role: UserRole\" FROM roles WHERE user_id = $1",
-    "describe": {
-      "columns": [
-        {
-          "ordinal": 0,
-          "name": "organization_id",
-          "type_info": "Uuid"
-        },
-        {
-          "ordinal": 1,
-          "name": "course_id",
-          "type_info": "Uuid"
-        },
-        {
-          "ordinal": 2,
-          "name": "role: UserRole",
-          "type_info": {
-            "Custom": {
-              "name": "user_role",
-              "kind": {
-                "Enum": ["admin", "assistant", "teacher", "reviewer"]
-              }
-            }
-          }
-        }
-      ],
-      "parameters": {
-        "Left": ["Uuid"]
-      },
-      "nullable": [true, true, false]
-    }
-  },
-  "7817b5b13bb992048e3dd8e3cf60c201a061745f308a76b4482213426274a4eb": {
-    "query": "\nSELECT id,\n  created_at,\n  updated_at,\n  submission_id,\n  course_id,\n  exercise_id,\n  exercise_task_id,\n  grading_priority,\n  score_given,\n  grading_progress as \"grading_progress: _\",\n  user_points_update_strategy as \"user_points_update_strategy: _\",\n  unscaled_score_maximum,\n  unscaled_max_points,\n  grading_started_at,\n  grading_completed_at,\n  feedback_json,\n  feedback_text,\n  deleted_at\nFROM gradings\nWHERE id = $1\n",
-    "describe": {
-      "columns": [
-        {
-          "ordinal": 0,
-          "name": "id",
-          "type_info": "Uuid"
-        },
-        {
-          "ordinal": 1,
-          "name": "created_at",
-          "type_info": "Timestamptz"
-        },
-        {
-          "ordinal": 2,
-          "name": "updated_at",
-          "type_info": "Timestamptz"
-        },
-        {
-          "ordinal": 3,
-          "name": "submission_id",
-          "type_info": "Uuid"
-        },
-        {
-          "ordinal": 4,
-          "name": "course_id",
-          "type_info": "Uuid"
-        },
-        {
-          "ordinal": 5,
-          "name": "exercise_id",
-          "type_info": "Uuid"
-        },
-        {
-          "ordinal": 6,
-          "name": "exercise_task_id",
-          "type_info": "Uuid"
-        },
-        {
-          "ordinal": 7,
-          "name": "grading_priority",
-          "type_info": "Int4"
-        },
-        {
-          "ordinal": 8,
-          "name": "score_given",
-          "type_info": "Float4"
-        },
-        {
-          "ordinal": 9,
-          "name": "grading_progress: _",
-          "type_info": {
-            "Custom": {
-              "name": "grading_progress",
-              "kind": {
-                "Enum": ["fully-graded", "pending", "pending-manual", "failed", "not-ready"]
-              }
-            }
-          }
-        },
-        {
-          "ordinal": 10,
-          "name": "user_points_update_strategy: _",
-          "type_info": {
-            "Custom": {
-              "name": "user_points_update_strategy",
-              "kind": {
-                "Enum": [
-                  "can-add-points-but-cannot-remove-points",
-                  "can-add-points-and-can-remove-points"
-                ]
-              }
-            }
-          }
-        },
->>>>>>> b9601477
         {
           "ordinal": 0,
           "name": "id",
@@ -4732,33 +4579,27 @@
       "nullable": [false, false, false, false, false, true, false]
     }
   },
-<<<<<<< HEAD
   "f782efea0a82ee30ae7f4f3df2af17005177e1ba08ebf88d8443e88afb97627a": {
     "query": "\nSELECT id,\n  created_at,\n  updated_at,\n  submission_id,\n  course_id,\n  exercise_id,\n  exercise_task_id,\n  grading_priority,\n  score_given,\n  grading_progress as \"grading_progress: _\",\n  user_points_update_strategy as \"user_points_update_strategy: _\",\n  unscaled_score_maximum,\n  unscaled_score_given,\n  grading_started_at,\n  grading_completed_at,\n  feedback_json,\n  feedback_text,\n  deleted_at\nFROM gradings\nWHERE id = $1\n",
-=======
-  "f7841567b90206f7d7aba83b520e1cb7933c33d203d9a1df88e3db961ab83681": {
-    "query": "\nINSERT INTO email_templates (name, course_instance_id, subject)\nVALUES ($1, $2, $3)\nRETURNING *\n",
->>>>>>> b9601477
-    "describe": {
-      "columns": [
-        {
-          "ordinal": 0,
-          "name": "id",
-          "type_info": "Uuid"
-        },
-        {
-          "ordinal": 1,
-          "name": "created_at",
-          "type_info": "Timestamptz"
-        },
-        {
-          "ordinal": 2,
-          "name": "updated_at",
-          "type_info": "Timestamptz"
-        },
-        {
-          "ordinal": 3,
-<<<<<<< HEAD
+    "describe": {
+      "columns": [
+        {
+          "ordinal": 0,
+          "name": "id",
+          "type_info": "Uuid"
+        },
+        {
+          "ordinal": 1,
+          "name": "created_at",
+          "type_info": "Timestamptz"
+        },
+        {
+          "ordinal": 2,
+          "name": "updated_at",
+          "type_info": "Timestamptz"
+        },
+        {
+          "ordinal": 3,
           "name": "submission_id",
           "type_info": "Uuid"
         },
@@ -4780,34 +4621,10 @@
         {
           "ordinal": 7,
           "name": "grading_priority",
-=======
-          "name": "deleted_at",
-          "type_info": "Timestamptz"
-        },
-        {
-          "ordinal": 4,
-          "name": "content",
-          "type_info": "Jsonb"
-        },
-        {
-          "ordinal": 5,
-          "name": "name",
-          "type_info": "Varchar"
-        },
-        {
-          "ordinal": 6,
-          "name": "subject",
-          "type_info": "Varchar"
-        },
-        {
-          "ordinal": 7,
-          "name": "exercise_completions_threshold",
->>>>>>> b9601477
           "type_info": "Int4"
         },
         {
           "ordinal": 8,
-<<<<<<< HEAD
           "name": "score_given",
           "type_info": "Float4"
         },
@@ -4897,7 +4714,54 @@
         true,
         true
       ]
-=======
+    }
+  },
+  "f7841567b90206f7d7aba83b520e1cb7933c33d203d9a1df88e3db961ab83681": {
+    "query": "\nINSERT INTO email_templates (name, course_instance_id, subject)\nVALUES ($1, $2, $3)\nRETURNING *\n",
+    "describe": {
+      "columns": [
+        {
+          "ordinal": 0,
+          "name": "id",
+          "type_info": "Uuid"
+        },
+        {
+          "ordinal": 1,
+          "name": "created_at",
+          "type_info": "Timestamptz"
+        },
+        {
+          "ordinal": 2,
+          "name": "updated_at",
+          "type_info": "Timestamptz"
+        },
+        {
+          "ordinal": 3,
+          "name": "deleted_at",
+          "type_info": "Timestamptz"
+        },
+        {
+          "ordinal": 4,
+          "name": "content",
+          "type_info": "Jsonb"
+        },
+        {
+          "ordinal": 5,
+          "name": "name",
+          "type_info": "Varchar"
+        },
+        {
+          "ordinal": 6,
+          "name": "subject",
+          "type_info": "Varchar"
+        },
+        {
+          "ordinal": 7,
+          "name": "exercise_completions_threshold",
+          "type_info": "Int4"
+        },
+        {
+          "ordinal": 8,
           "name": "points_threshold",
           "type_info": "Int4"
         },
@@ -4911,7 +4775,6 @@
         "Left": ["Varchar", "Uuid", "Varchar"]
       },
       "nullable": [false, false, false, true, true, false, true, true, true, false]
->>>>>>> b9601477
     }
   },
   "f8ef09f81ca6d7912306640c0789b9aa8eee7fcf682c433b782e42582c362f0b": {
