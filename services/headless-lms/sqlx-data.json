{
  "db": "PostgreSQL",
  "02ff83f40b183e7295450f84a7327cf545fa5f357451097c7afb35db5a4b6f2a": {
    "query": "\nSELECT counts.*, exercises.name exercise_name\n    FROM (\n        SELECT exercise_id, count(*)::integer count\n        FROM submissions\n        WHERE course_id = $1\n        GROUP BY exercise_id\n    ) counts\n    JOIN exercises ON (counts.exercise_id = exercises.id);\n          ",
    "describe": {
      "columns": [
        {
          "ordinal": 0,
          "name": "exercise_id",
          "type_info": "Uuid"
        },
        {
          "ordinal": 1,
          "name": "count",
          "type_info": "Int4"
        },
        {
          "ordinal": 2,
          "name": "exercise_name",
          "type_info": "Varchar"
        }
      ],
      "parameters": {
        "Left": ["Uuid"]
      },
      "nullable": [true, true, true]
    }
  },
  "031debbf29a4fcdab5b81276f6323a36382c51fe794009200af1f929d3874654": {
    "query": "\n    SELECT id from exercises WHERE page_id = $1\n        ",
    "describe": {
      "columns": [
        {
          "ordinal": 0,
          "name": "id",
          "type_info": "Uuid"
        }
      ],
      "parameters": {
        "Left": ["Uuid"]
      },
      "nullable": [false]
    }
  },
  "03b1b9cd46057ed073b25d372ed817f1c3314d421c102367b83904ecbba93712": {
    "query": "\nSELECT id,\n  created_at,\n  updated_at,\n  course_id,\n  chapter_id,\n  url_path,\n  title,\n  deleted_at,\n  content,\n  order_number,\n  copied_from\nFROM pages\nWHERE chapter_id = $1\n  AND deleted_at IS NULL\n        ",
    "describe": {
      "columns": [
        {
          "ordinal": 0,
          "name": "id",
          "type_info": "Uuid"
        },
        {
          "ordinal": 1,
          "name": "created_at",
          "type_info": "Timestamptz"
        },
        {
          "ordinal": 2,
          "name": "updated_at",
          "type_info": "Timestamptz"
        },
        {
          "ordinal": 3,
          "name": "course_id",
          "type_info": "Uuid"
        },
        {
          "ordinal": 4,
          "name": "chapter_id",
          "type_info": "Uuid"
        },
        {
          "ordinal": 5,
          "name": "url_path",
          "type_info": "Varchar"
        },
        {
          "ordinal": 6,
          "name": "title",
          "type_info": "Varchar"
        },
        {
          "ordinal": 7,
          "name": "deleted_at",
          "type_info": "Timestamptz"
        },
        {
          "ordinal": 8,
          "name": "content",
          "type_info": "Jsonb"
        },
        {
          "ordinal": 9,
          "name": "order_number",
          "type_info": "Int4"
        },
        {
          "ordinal": 10,
          "name": "copied_from",
          "type_info": "Uuid"
        }
      ],
      "parameters": {
        "Left": ["Uuid"]
      },
      "nullable": [false, false, false, false, true, false, false, true, false, false, true]
    }
  },
  "054314b5158a6e88f7dd504aad96ca35c0efd3f4bca8d874071bd40415927b8e": {
    "query": "\nSELECT user_id,\n  to_jsonb(array_agg(to_jsonb(uue) - 'email' - 'user_id')) AS points_for_each_chapter\nFROM (\n    SELECT u.email,\n      u.id AS user_id,\n      c.chapter_number,\n      SUM(ues.score_given) AS points_for_chapter\n    FROM user_exercise_states ues\n      JOIN users u ON u.id = ues.user_id\n      JOIN exercises e ON e.id = ues.exercise_id\n      JOIN chapters c on e.chapter_id = c.id\n    WHERE ues.course_instance_id = $1\n      AND ues.deleted_at IS NULL\n      AND c.deleted_at IS NULL\n      AND u.deleted_at IS NULL\n      AND e.deleted_at IS NULL\n    GROUP BY u.email,\n      u.id,\n      c.chapter_number\n  ) as uue\nGROUP BY user_id\n\n",
    "describe": {
      "columns": [
        {
          "ordinal": 0,
          "name": "user_id",
          "type_info": "Uuid"
        },
        {
          "ordinal": 1,
          "name": "points_for_each_chapter",
          "type_info": "Jsonb"
        }
      ],
      "parameters": {
        "Left": ["Uuid"]
      },
      "nullable": [false, null]
    }
  },
  "072ecb29b589e56f6fc04bb0787efd82beab771ae9d87752f80b0734b16c56e4": {
    "query": "\nINSERT INTO exercise_services (\n    name,\n    slug,\n    public_url,\n    internal_url,\n    max_reprocessing_submissions_at_once\n  )\nVALUES ($1, $2, $3, $4, $5)\nRETURNING *\n  ",
    "describe": {
      "columns": [
        {
          "ordinal": 0,
          "name": "id",
          "type_info": "Uuid"
        },
        {
          "ordinal": 1,
          "name": "created_at",
          "type_info": "Timestamptz"
        },
        {
          "ordinal": 2,
          "name": "updated_at",
          "type_info": "Timestamptz"
        },
        {
          "ordinal": 3,
          "name": "deleted_at",
          "type_info": "Timestamptz"
        },
        {
          "ordinal": 4,
          "name": "name",
          "type_info": "Varchar"
        },
        {
          "ordinal": 5,
          "name": "slug",
          "type_info": "Varchar"
        },
        {
          "ordinal": 6,
          "name": "public_url",
          "type_info": "Varchar"
        },
        {
          "ordinal": 7,
          "name": "internal_url",
          "type_info": "Varchar"
        },
        {
          "ordinal": 8,
          "name": "max_reprocessing_submissions_at_once",
          "type_info": "Int4"
        }
      ],
      "parameters": {
        "Left": ["Varchar", "Varchar", "Varchar", "Varchar", "Int4"]
      },
      "nullable": [false, false, false, true, false, false, false, true, false]
    }
  },
  "0866e89150cf61daef56466a2ad5ef08605158ccdc83a310e4c4bd45c5c343a2": {
    "query": "\nSELECT user_id,\n  exercise_id,\n  course_instance_id,\n  created_at,\n  updated_at,\n  deleted_at,\n  score_given,\n  grading_progress as \"grading_progress: _\",\n  activity_progress as \"activity_progress: _\"\nFROM user_exercise_states\nWHERE user_id = $1\n  AND exercise_id = $2\n  AND course_instance_id = $3\n      ",
    "describe": {
      "columns": [
        {
          "ordinal": 0,
          "name": "user_id",
          "type_info": "Uuid"
        },
        {
          "ordinal": 1,
          "name": "exercise_id",
          "type_info": "Uuid"
        },
        {
          "ordinal": 2,
          "name": "course_instance_id",
          "type_info": "Uuid"
        },
        {
          "ordinal": 3,
          "name": "created_at",
          "type_info": "Timestamptz"
        },
        {
          "ordinal": 4,
          "name": "updated_at",
          "type_info": "Timestamptz"
        },
        {
          "ordinal": 5,
          "name": "deleted_at",
          "type_info": "Timestamptz"
        },
        {
          "ordinal": 6,
          "name": "score_given",
          "type_info": "Float4"
        },
        {
          "ordinal": 7,
          "name": "grading_progress: _",
          "type_info": {
            "Custom": {
              "name": "grading_progress",
              "kind": {
                "Enum": ["fully-graded", "pending", "pending-manual", "failed", "not-ready"]
              }
            }
          }
        },
        {
          "ordinal": 8,
          "name": "activity_progress: _",
          "type_info": {
            "Custom": {
              "name": "activity_progress",
              "kind": {
                "Enum": ["initialized", "started", "in-progress", "submitted", "completed"]
              }
            }
          }
        }
      ],
      "parameters": {
        "Left": ["Uuid", "Uuid", "Uuid"]
      },
      "nullable": [false, false, false, false, false, true, true, false, false]
    }
  },
  "0aa90bad79fc4d263e02e15994f2d8048714db6ef0e1a0c603b0a8426db95c8e": {
    "query": "\nSELECT pages.id,\n  pages.created_at,\n  pages.updated_at,\n  pages.course_id,\n  pages.chapter_id,\n  pages.url_path,\n  pages.title,\n  pages.deleted_at,\n  pages.content,\n  pages.order_number,\n  pages.copied_from\nFROM pages\n  JOIN courses ON (pages.course_id = courses.id)\nWHERE courses.slug = $1\n  AND url_path = $2\n  AND courses.deleted_at IS NULL\n  AND pages.deleted_at IS NULL;\n        ",
    "describe": {
      "columns": [
        {
          "ordinal": 0,
          "name": "id",
          "type_info": "Uuid"
        },
        {
          "ordinal": 1,
          "name": "created_at",
          "type_info": "Timestamptz"
        },
        {
          "ordinal": 2,
          "name": "updated_at",
          "type_info": "Timestamptz"
        },
        {
          "ordinal": 3,
          "name": "course_id",
          "type_info": "Uuid"
        },
        {
          "ordinal": 4,
          "name": "chapter_id",
          "type_info": "Uuid"
        },
        {
          "ordinal": 5,
          "name": "url_path",
          "type_info": "Varchar"
        },
        {
          "ordinal": 6,
          "name": "title",
          "type_info": "Varchar"
        },
        {
          "ordinal": 7,
          "name": "deleted_at",
          "type_info": "Timestamptz"
        },
        {
          "ordinal": 8,
          "name": "content",
          "type_info": "Jsonb"
        },
        {
          "ordinal": 9,
          "name": "order_number",
          "type_info": "Int4"
        },
        {
          "ordinal": 10,
          "name": "copied_from",
          "type_info": "Uuid"
        }
      ],
      "parameters": {
        "Left": ["Text", "Text"]
      },
      "nullable": [false, false, false, false, true, false, false, true, false, false, true]
    }
  },
  "0b8c4705a77d9ac8cca192ce62f98cddf054bcb9b067715f25ded813bddaf3c9": {
    "query": "\nINSERT INTO chapters (\n    id,\n    name,\n    course_id,\n    chapter_number,\n    front_page_id,\n    opens_at,\n    chapter_image_path,\n    copied_from\n  )\nSELECT uuid_generate_v5($1, id::text),\n  name,\n  $1,\n  chapter_number,\n  front_page_id,\n  opens_at,\n  chapter_image_path,\n  id\nFROM chapters\nWHERE (course_id = $2);\n    ",
    "describe": {
      "columns": [],
      "parameters": {
        "Left": ["Uuid", "Uuid"]
      },
      "nullable": []
    }
  },
  "0eb1973f9ce1c28fdf44969a8691da1e88b58501a1eff1e236eed1310dfe2464": {
    "query": "\n-- common table expression for the search term tsquery so that we don't have to repeat it many times\nWITH cte as (\n    -- Converts the search term to a phrase search with phraseto_tsquery but appends ':*' to the last word so that it\n    -- becomes a prefix match. This way the search will also contain results when the last word in the search term\n    -- is only partially typed. Note that if to_tsquery($4) decides to stem the word, the replacement will be skipped.\n    SELECT ts_rewrite(\n        phraseto_tsquery($2::regconfig, $3),\n        to_tsquery($4),\n        to_tsquery($4 || ':*')\n    ) as query\n)\nSELECT id,\n    ts_rank(\n    content_search,\n    (\n        SELECT query\n        from cte\n    )\n    ) as rank,\n    ts_headline(\n    $2::regconfig,\n    title,\n    (\n        SELECT query\n        from cte\n    )\n    ) as title_headline,\n    ts_headline(\n    $2::regconfig,\n    content_search_original_text,\n    (\n        SELECT query\n        from cte\n    )\n    ) as content_headline,\n    url_path\nFROM pages\nWHERE course_id = $1\n    AND deleted_at IS NULL\n    AND content_search @@ (\n    SELECT query\n    from cte\n    )\nORDER BY rank DESC\nLIMIT 50;\n        ",
    "describe": {
      "columns": [
        {
          "ordinal": 0,
          "name": "id",
          "type_info": "Uuid"
        },
        {
          "ordinal": 1,
          "name": "rank",
          "type_info": "Float4"
        },
        {
          "ordinal": 2,
          "name": "title_headline",
          "type_info": "Text"
        },
        {
          "ordinal": 3,
          "name": "content_headline",
          "type_info": "Text"
        },
        {
          "ordinal": 4,
          "name": "url_path",
          "type_info": "Varchar"
        }
      ],
      "parameters": {
        "Left": [
          "Uuid",
          {
            "Custom": {
              "name": "regconfig",
              "kind": "Simple"
            }
          },
          "Text",
          "Text"
        ]
      },
      "nullable": [false, null, null, null, false]
    }
  },
  "0f8ebb278dc89487e24c2b9729baa1c012e2242bfa7b984ec77b1df0a84a6a7a": {
    "query": "\nUPDATE feedback\nSET marked_as_read = $1\nWHERE id = $2\n",
    "describe": {
      "columns": [],
      "parameters": {
        "Left": ["Bool", "Uuid"]
      },
      "nullable": []
    }
  },
  "1045751c6cd07ace2bfd5ce224d9f841ce8f9995d15b21b2068bede8b52d4df4": {
    "query": "\nINSERT INTO gradings (\n    submission_id,\n    course_id,\n    exercise_id,\n    exercise_task_id\n  )\nVALUES ($1, $2, $3, $4)\nRETURNING id\n",
    "describe": {
      "columns": [
        {
          "ordinal": 0,
          "name": "id",
          "type_info": "Uuid"
        }
      ],
      "parameters": {
        "Left": ["Uuid", "Uuid", "Uuid", "Uuid"]
      },
      "nullable": [false]
    }
  },
  "10ceea827957a96a236ffa206a9f5086021c1bfb17656db822f66a193eb3157f": {
    "query": "\nSELECT id,\n  created_at,\n  updated_at,\n  course_id,\n  chapter_id,\n  url_path,\n  title,\n  deleted_at,\n  content,\n  order_number,\n  copied_from\nFROM pages\nWHERE id = $1;\n",
    "describe": {
      "columns": [
        {
          "ordinal": 0,
          "name": "id",
          "type_info": "Uuid"
        },
        {
          "ordinal": 1,
          "name": "created_at",
          "type_info": "Timestamptz"
        },
        {
          "ordinal": 2,
          "name": "updated_at",
          "type_info": "Timestamptz"
        },
        {
          "ordinal": 3,
          "name": "course_id",
          "type_info": "Uuid"
        },
        {
          "ordinal": 4,
          "name": "chapter_id",
          "type_info": "Uuid"
        },
        {
          "ordinal": 5,
          "name": "url_path",
          "type_info": "Varchar"
        },
        {
          "ordinal": 6,
          "name": "title",
          "type_info": "Varchar"
        },
        {
          "ordinal": 7,
          "name": "deleted_at",
          "type_info": "Timestamptz"
        },
        {
          "ordinal": 8,
          "name": "content",
          "type_info": "Jsonb"
        },
        {
          "ordinal": 9,
          "name": "order_number",
          "type_info": "Int4"
        },
        {
          "ordinal": 10,
          "name": "copied_from",
          "type_info": "Uuid"
        }
      ],
      "parameters": {
        "Left": ["Uuid"]
      },
      "nullable": [false, false, false, false, true, false, false, true, false, false, true]
    }
  },
  "11bdd7c111ff7fca68cbf6fffe1079e69283545b8146c3fc6ec9acc1997ccb1e": {
    "query": "\nUPDATE gradings\nSET grading_progress = $1\nWHERE id = $2\n",
    "describe": {
      "columns": [],
      "parameters": {
        "Left": [
          {
            "Custom": {
              "name": "grading_progress",
              "kind": {
                "Enum": ["fully-graded", "pending", "pending-manual", "failed", "not-ready"]
              }
            }
          },
          "Uuid"
        ]
      },
      "nullable": []
    }
  },
  "12678b433a9c84513a0c100571b2d82db27fbc569e2b9c79b23e31906be0f559": {
    "query": "\nSELECT ed.id AS id,\n  u.id AS to,\n  et.subject AS subject,\n  et.content AS body\nFROM email_deliveries ed\n  JOIN email_templates et ON et.id = ed.email_template_id\n  JOIN users u ON u.id = ed.user_id\nWHERE ed.deleted_at IS NULL\n  AND ed.sent = FALSE\n  AND ed.error IS NULL\nLIMIT 10000;\n  ",
    "describe": {
      "columns": [
        {
          "ordinal": 0,
          "name": "id",
          "type_info": "Uuid"
        },
        {
          "ordinal": 1,
          "name": "to",
          "type_info": "Uuid"
        },
        {
          "ordinal": 2,
          "name": "subject",
          "type_info": "Varchar"
        },
        {
          "ordinal": 3,
          "name": "body",
          "type_info": "Jsonb"
        }
      ],
      "parameters": {
        "Left": []
      },
      "nullable": [false, false, true, true]
    }
  },
  "12ca747f44759f66feeb79358eafa59184d090a9a37fefcc951eb221e4cebe9f": {
    "query": "\nSELECT id,\n  title,\n  content,\n  created_at,\n  history_change_reason as \"history_change_reason: HistoryChangeReason\",\n  restored_from_id,\n  author_user_id\nFROM page_history\nWHERE page_id = $1\nORDER BY created_at DESC, id\nLIMIT $2\nOFFSET $3\n",
    "describe": {
      "columns": [
        {
          "ordinal": 0,
          "name": "id",
          "type_info": "Uuid"
        },
        {
          "ordinal": 1,
          "name": "title",
          "type_info": "Varchar"
        },
        {
          "ordinal": 2,
          "name": "content",
          "type_info": "Jsonb"
        },
        {
          "ordinal": 3,
          "name": "created_at",
          "type_info": "Timestamptz"
        },
        {
          "ordinal": 4,
          "name": "history_change_reason: HistoryChangeReason",
          "type_info": {
            "Custom": {
              "name": "history_change_reason",
              "kind": {
                "Enum": ["page-saved", "history-restored"]
              }
            }
          }
        },
        {
          "ordinal": 5,
          "name": "restored_from_id",
          "type_info": "Uuid"
        },
        {
          "ordinal": 6,
          "name": "author_user_id",
          "type_info": "Uuid"
        }
      ],
      "parameters": {
        "Left": ["Uuid", "Int8", "Int8"]
      },
      "nullable": [false, false, false, false, false, true, false]
    }
  },
  "1354fbf47a4a0f22b9b9f30143dd425b05aef41d55a178bc39eb1eb4140a6e0c": {
    "query": "\nUPDATE course_instances\nSET variant_status = $1\nWHERE id = $2;\n",
    "describe": {
      "columns": [],
      "parameters": {
        "Left": [
          {
            "Custom": {
              "name": "variant_status",
              "kind": {
                "Enum": ["draft", "upcoming", "active", "ended"]
              }
            }
          },
          "Uuid"
        ]
      },
      "nullable": []
    }
  },
  "136f369cc798e92b4620cee20013ec066455939fc7d47f8db1a107317753d4a1": {
    "query": "\nSELECT COUNT(e.id) as total_exercises,\n  COALESCE(0, SUM(e.score_maximum)) as score_maximum\nFROM course_instances ci\n  LEFT JOIN exercises e on ci.course_id = e.course_id\nWHERE e.deleted_at IS NULL\n  AND ci.id = $1;\n        ",
    "describe": {
      "columns": [
        {
          "ordinal": 0,
          "name": "total_exercises",
          "type_info": "Int8"
        },
        {
          "ordinal": 1,
          "name": "score_maximum",
          "type_info": "Int8"
        }
      ],
      "parameters": {
        "Left": ["Uuid"]
      },
      "nullable": [null, null]
    }
  },
  "13baaaa4365e9ec8bfafe2504080eafdc369bd22e4444cd8035647fcd31d0fe5": {
    "query": "\nSELECT id,\n  exercise_id,\n  exercise_type,\n  assignment,\n  public_spec\nFROM exercise_tasks\nWHERE id = $1\n                ",
    "describe": {
      "columns": [
        {
          "ordinal": 0,
          "name": "id",
          "type_info": "Uuid"
        },
        {
          "ordinal": 1,
          "name": "exercise_id",
          "type_info": "Uuid"
        },
        {
          "ordinal": 2,
          "name": "exercise_type",
          "type_info": "Varchar"
        },
        {
          "ordinal": 3,
          "name": "assignment",
          "type_info": "Jsonb"
        },
        {
          "ordinal": 4,
          "name": "public_spec",
          "type_info": "Jsonb"
        }
      ],
      "parameters": {
        "Left": ["Uuid"]
      },
      "nullable": [false, false, false, false, true]
    }
  },
  "154577d6eb687de28cba5811dbfeb0660cfc10e838577fe8a94c3b7dc6cc41e9": {
    "query": "SELECT course_id FROM exercises WHERE id = (SELECT exercise_id FROM exercise_tasks WHERE id = $1)",
    "describe": {
      "columns": [
        {
          "ordinal": 0,
          "name": "course_id",
          "type_info": "Uuid"
        }
      ],
      "parameters": {
        "Left": ["Uuid"]
      },
      "nullable": [false]
    }
  },
  "17ac831ff424d02bd7609c76c190768ef00265bf144ab61459e11f1b7179b660": {
    "query": "SELECT * FROM organizations WHERE deleted_at IS NULL;",
    "describe": {
      "columns": [
        {
          "ordinal": 0,
          "name": "id",
          "type_info": "Uuid"
        },
        {
          "ordinal": 1,
          "name": "name",
          "type_info": "Varchar"
        },
        {
          "ordinal": 2,
          "name": "created_at",
          "type_info": "Timestamptz"
        },
        {
          "ordinal": 3,
          "name": "updated_at",
          "type_info": "Timestamptz"
        },
        {
          "ordinal": 4,
          "name": "deleted_at",
          "type_info": "Timestamptz"
        },
        {
          "ordinal": 5,
          "name": "slug",
          "type_info": "Varchar"
        },
        {
          "ordinal": 6,
          "name": "organization_image_path",
          "type_info": "Varchar"
        },
        {
          "ordinal": 7,
          "name": "description",
          "type_info": "Varchar"
        }
      ],
      "parameters": {
        "Left": []
      },
      "nullable": [false, false, false, false, true, false, true, true]
    }
  },
  "18cad5d0cf2a854a36655738b9a05c4fe5376c77174239b17cdf7e21bc739b1f": {
    "query": "\nSELECT *\nFROM exercises\nWHERE id = $1\n",
    "describe": {
      "columns": [
        {
          "ordinal": 0,
          "name": "id",
          "type_info": "Uuid"
        },
        {
          "ordinal": 1,
          "name": "created_at",
          "type_info": "Timestamptz"
        },
        {
          "ordinal": 2,
          "name": "updated_at",
          "type_info": "Timestamptz"
        },
        {
          "ordinal": 3,
          "name": "course_id",
          "type_info": "Uuid"
        },
        {
          "ordinal": 4,
          "name": "deleted_at",
          "type_info": "Timestamptz"
        },
        {
          "ordinal": 5,
          "name": "name",
          "type_info": "Varchar"
        },
        {
          "ordinal": 6,
          "name": "deadline",
          "type_info": "Timestamptz"
        },
        {
          "ordinal": 7,
          "name": "page_id",
          "type_info": "Uuid"
        },
        {
          "ordinal": 8,
          "name": "score_maximum",
          "type_info": "Int4"
        },
        {
          "ordinal": 9,
          "name": "order_number",
          "type_info": "Int4"
        },
        {
          "ordinal": 10,
          "name": "chapter_id",
          "type_info": "Uuid"
        },
        {
          "ordinal": 11,
          "name": "copied_from",
          "type_info": "Uuid"
        }
      ],
      "parameters": {
        "Left": ["Uuid"]
      },
      "nullable": [false, false, false, false, true, false, true, false, false, false, false, true]
    }
  },
  "19a6e3aaaddd659eb5cee0d7361c6ce7b72a8f77a14561cb51427fb4490fa36b": {
    "query": "\nINSERT INTO chapters (name, course_id, chapter_number)\nVALUES ($1, $2, $3)\nRETURNING id\n",
    "describe": {
      "columns": [
        {
          "ordinal": 0,
          "name": "id",
          "type_info": "Uuid"
        }
      ],
      "parameters": {
        "Left": ["Varchar", "Uuid", "Int4"]
      },
      "nullable": [false]
    }
  },
  "1cabcb883f5fbf43f12a8ce0e79f7137d51f29388fdc3f4993575f7bf8298070": {
    "query": "\nUPDATE gradings\n  SET\n    grading_progress = $2,\n    unscaled_score_given = $3,\n    unscaled_score_maximum = $4,\n    feedback_text = $5,\n    feedback_json = $6,\n    grading_completed_at = $7,\n    score_given = $8\nWHERE id = $1\nRETURNING id, created_at, updated_at, submission_id, course_id, exercise_id, exercise_task_id, grading_priority, score_given, grading_progress as \"grading_progress: _\", user_points_update_strategy as \"user_points_update_strategy: _\", unscaled_score_given, unscaled_score_maximum, grading_started_at, grading_completed_at, feedback_json, feedback_text, deleted_at\n        ",
    "describe": {
      "columns": [
        {
          "ordinal": 0,
          "name": "id",
          "type_info": "Uuid"
        },
        {
          "ordinal": 1,
          "name": "created_at",
          "type_info": "Timestamptz"
        },
        {
          "ordinal": 2,
          "name": "updated_at",
          "type_info": "Timestamptz"
        },
        {
          "ordinal": 3,
          "name": "submission_id",
          "type_info": "Uuid"
        },
        {
          "ordinal": 4,
          "name": "course_id",
          "type_info": "Uuid"
        },
        {
          "ordinal": 5,
          "name": "exercise_id",
          "type_info": "Uuid"
        },
        {
          "ordinal": 6,
          "name": "exercise_task_id",
          "type_info": "Uuid"
        },
        {
          "ordinal": 7,
          "name": "grading_priority",
          "type_info": "Int4"
        },
        {
          "ordinal": 8,
          "name": "score_given",
          "type_info": "Float4"
        },
        {
          "ordinal": 9,
          "name": "grading_progress: _",
          "type_info": {
            "Custom": {
              "name": "grading_progress",
              "kind": {
                "Enum": ["fully-graded", "pending", "pending-manual", "failed", "not-ready"]
              }
            }
          }
        },
        {
          "ordinal": 10,
          "name": "user_points_update_strategy: _",
          "type_info": {
            "Custom": {
              "name": "user_points_update_strategy",
              "kind": {
                "Enum": [
                  "can-add-points-but-cannot-remove-points",
                  "can-add-points-and-can-remove-points"
                ]
              }
            }
          }
        },
        {
          "ordinal": 11,
          "name": "unscaled_score_given",
          "type_info": "Float4"
        },
        {
          "ordinal": 12,
          "name": "unscaled_score_maximum",
          "type_info": "Int4"
        },
        {
          "ordinal": 13,
          "name": "grading_started_at",
          "type_info": "Timestamptz"
        },
        {
          "ordinal": 14,
          "name": "grading_completed_at",
          "type_info": "Timestamptz"
        },
        {
          "ordinal": 15,
          "name": "feedback_json",
          "type_info": "Jsonb"
        },
        {
          "ordinal": 16,
          "name": "feedback_text",
          "type_info": "Text"
        },
        {
          "ordinal": 17,
          "name": "deleted_at",
          "type_info": "Timestamptz"
        }
      ],
      "parameters": {
        "Left": [
          "Uuid",
          {
            "Custom": {
              "name": "grading_progress",
              "kind": {
                "Enum": ["fully-graded", "pending", "pending-manual", "failed", "not-ready"]
              }
            }
          },
          "Float4",
          "Int4",
          "Text",
          "Jsonb",
          "Timestamptz",
          "Float4"
        ]
      },
      "nullable": [
        false,
        false,
        false,
        false,
        false,
        false,
        false,
        false,
        true,
        false,
        false,
        true,
        true,
        true,
        true,
        true,
        true,
        true
      ]
    }
  },
  "1d480cfbf4a9dc142a798a9bacd391dd6c8c98df5c694697eee44162cbb2c95b": {
    "query": "SELECT COUNT(*) as count FROM submissions WHERE exercise_id = $1",
    "describe": {
      "columns": [
        {
          "ordinal": 0,
          "name": "count",
          "type_info": "Int8"
        }
      ],
      "parameters": {
        "Left": ["Uuid"]
      },
      "nullable": [null]
    }
  },
  "1daa6a64b96d07871fcd53657c9b31c9901c13391c1a83ad214e8365d8fcd00c": {
    "query": "SELECT course_id FROM exercises WHERE id = $1;",
    "describe": {
      "columns": [
        {
          "ordinal": 0,
          "name": "course_id",
          "type_info": "Uuid"
        }
      ],
      "parameters": {
        "Left": ["Uuid"]
      },
      "nullable": [false]
    }
  },
  "2090215d692ad3325b635bad802744f8f3caf416b4354a5a6791c5ef1ed05c4d": {
    "query": "\nINSERT INTO exercise_tasks (\n    id,\n    exercise_id,\n    exercise_type,\n    assignment,\n    private_spec,\n    spec_file_id,\n    public_spec,\n    model_solution_spec,\n    copied_from\n  )\nSELECT uuid_generate_v5($1, id::text),\n  uuid_generate_v5($1, exercise_id::text),\n  exercise_type,\n  assignment,\n  private_spec,\n  spec_file_id,\n  public_spec,\n  model_solution_spec,\n  id\nFROM exercise_tasks\nWHERE exercise_id IN (\n    SELECT id\n    FROM exercises\n    WHERE course_id = $2\n  );\n    ",
    "describe": {
      "columns": [],
      "parameters": {
        "Left": ["Uuid", "Uuid"]
      },
      "nullable": []
    }
  },
  "209e86c27b0de935b1b9038358577b8624d596bdc715f341b360d1cf31eb9470": {
    "query": "\nINSERT INTO exercise_service_info (\n    exercise_service_id,\n    editor_iframe_path,\n    exercise_iframe_path,\n    submission_iframe_path,\n    grade_endpoint_path,\n    public_spec_endpoint_path,\n    model_solution_path\n  )\nVALUES ($1, $2, $3, $4, $5, $6, $7)\nRETURNING *\n",
    "describe": {
      "columns": [
        {
          "ordinal": 0,
          "name": "exercise_service_id",
          "type_info": "Uuid"
        },
        {
          "ordinal": 1,
          "name": "created_at",
          "type_info": "Timestamptz"
        },
        {
          "ordinal": 2,
          "name": "updated_at",
          "type_info": "Timestamptz"
        },
        {
          "ordinal": 3,
          "name": "editor_iframe_path",
          "type_info": "Varchar"
        },
        {
          "ordinal": 4,
          "name": "exercise_iframe_path",
          "type_info": "Varchar"
        },
        {
          "ordinal": 5,
          "name": "grade_endpoint_path",
          "type_info": "Varchar"
        },
        {
          "ordinal": 6,
          "name": "submission_iframe_path",
          "type_info": "Varchar"
        },
        {
          "ordinal": 7,
          "name": "public_spec_endpoint_path",
          "type_info": "Varchar"
        },
        {
          "ordinal": 8,
          "name": "model_solution_path",
          "type_info": "Varchar"
        }
      ],
      "parameters": {
        "Left": ["Uuid", "Varchar", "Varchar", "Varchar", "Varchar", "Varchar", "Varchar"]
      },
      "nullable": [false, false, false, false, false, false, false, false, false]
    }
  },
  "2279c575464d39a9a4fa338b3d839de39e68c2453dd51b544f6459ab0f72b238": {
    "query": "\nSELECT id,\n  created_at,\n  updated_at,\n  deleted_at,\n  course_id,\n  starts_at,\n  ends_at,\n  name,\n  description,\n  variant_status as \"variant_status: VariantStatus\"\nFROM course_instances\nWHERE course_id = $1\n  AND deleted_at IS NULL;\n        ",
    "describe": {
      "columns": [
        {
          "ordinal": 0,
          "name": "id",
          "type_info": "Uuid"
        },
        {
          "ordinal": 1,
          "name": "created_at",
          "type_info": "Timestamptz"
        },
        {
          "ordinal": 2,
          "name": "updated_at",
          "type_info": "Timestamptz"
        },
        {
          "ordinal": 3,
          "name": "deleted_at",
          "type_info": "Timestamptz"
        },
        {
          "ordinal": 4,
          "name": "course_id",
          "type_info": "Uuid"
        },
        {
          "ordinal": 5,
          "name": "starts_at",
          "type_info": "Timestamptz"
        },
        {
          "ordinal": 6,
          "name": "ends_at",
          "type_info": "Timestamptz"
        },
        {
          "ordinal": 7,
          "name": "name",
          "type_info": "Varchar"
        },
        {
          "ordinal": 8,
          "name": "description",
          "type_info": "Varchar"
        },
        {
          "ordinal": 9,
          "name": "variant_status: VariantStatus",
          "type_info": {
            "Custom": {
              "name": "variant_status",
              "kind": {
                "Enum": ["draft", "upcoming", "active", "ended"]
              }
            }
          }
        }
      ],
      "parameters": {
        "Left": ["Uuid"]
      },
      "nullable": [false, false, false, true, false, true, true, true, true, false]
    }
  },
  "2395ca73bcdd330e31c0d42fdf6ec062602d06d67ce40ffcf1b71fd90982b2f7": {
    "query": "\n  INSERT INTO\n    submissions(exercise_task_id, data_json, exercise_id, course_id, user_id, course_instance_id)\n  VALUES($1, $2, $3, $4, $5, $6)\n  RETURNING *\n          ",
    "describe": {
      "columns": [
        {
          "ordinal": 0,
          "name": "id",
          "type_info": "Uuid"
        },
        {
          "ordinal": 1,
          "name": "created_at",
          "type_info": "Timestamptz"
        },
        {
          "ordinal": 2,
          "name": "updated_at",
          "type_info": "Timestamptz"
        },
        {
          "ordinal": 3,
          "name": "deleted_at",
          "type_info": "Timestamptz"
        },
        {
          "ordinal": 4,
          "name": "exercise_id",
          "type_info": "Uuid"
        },
        {
          "ordinal": 5,
          "name": "course_id",
          "type_info": "Uuid"
        },
        {
          "ordinal": 6,
          "name": "exercise_task_id",
          "type_info": "Uuid"
        },
        {
          "ordinal": 7,
          "name": "data_json",
          "type_info": "Jsonb"
        },
        {
          "ordinal": 8,
          "name": "grading_id",
          "type_info": "Uuid"
        },
        {
          "ordinal": 9,
          "name": "metadata",
          "type_info": "Jsonb"
        },
        {
          "ordinal": 10,
          "name": "user_id",
          "type_info": "Uuid"
        },
        {
          "ordinal": 11,
          "name": "course_instance_id",
          "type_info": "Uuid"
        }
      ],
      "parameters": {
        "Left": ["Uuid", "Jsonb", "Uuid", "Uuid", "Uuid", "Uuid"]
      },
      "nullable": [false, false, false, true, false, false, false, true, true, true, false, false]
    }
  },
  "241d3dc5cad1e9b9f73fc6731066a9c2779626a3bcb7a40bc7c4694a136ef008": {
    "query": "\nSELECT id,\n  created_at,\n  updated_at,\n  name,\n  course_id,\n  deleted_at,\n  chapter_image_path,\n  chapter_number,\n  front_page_id,\n  opens_at,\n  copied_from\nFROM chapters\nWHERE course_id = $1\n  AND deleted_at IS NULL;\n",
    "describe": {
      "columns": [
        {
          "ordinal": 0,
          "name": "id",
          "type_info": "Uuid"
        },
        {
          "ordinal": 1,
          "name": "created_at",
          "type_info": "Timestamptz"
        },
        {
          "ordinal": 2,
          "name": "updated_at",
          "type_info": "Timestamptz"
        },
        {
          "ordinal": 3,
          "name": "name",
          "type_info": "Varchar"
        },
        {
          "ordinal": 4,
          "name": "course_id",
          "type_info": "Uuid"
        },
        {
          "ordinal": 5,
          "name": "deleted_at",
          "type_info": "Timestamptz"
        },
        {
          "ordinal": 6,
          "name": "chapter_image_path",
          "type_info": "Varchar"
        },
        {
          "ordinal": 7,
          "name": "chapter_number",
          "type_info": "Int4"
        },
        {
          "ordinal": 8,
          "name": "front_page_id",
          "type_info": "Uuid"
        },
        {
          "ordinal": 9,
          "name": "opens_at",
          "type_info": "Timestamptz"
        },
        {
          "ordinal": 10,
          "name": "copied_from",
          "type_info": "Uuid"
        }
      ],
      "parameters": {
        "Left": ["Uuid"]
      },
      "nullable": [false, false, false, false, false, true, true, false, true, true, true]
    }
  },
  "24ddc7ca96ee217a658068a76c26fbf24a3c89ecf4f6bba29b498fb959c95779": {
    "query": "\nSELECT et.id,\n  et.private_spec,\n  et.public_spec,\n  et.model_solution_spec\nfrom exercise_tasks et\n  JOIN exercises e ON (e.id = et.exercise_id)\nWHERE page_id = $1\n        ",
    "describe": {
      "columns": [
        {
          "ordinal": 0,
          "name": "id",
          "type_info": "Uuid"
        },
        {
          "ordinal": 1,
          "name": "private_spec",
          "type_info": "Jsonb"
        },
        {
          "ordinal": 2,
          "name": "public_spec",
          "type_info": "Jsonb"
        },
        {
          "ordinal": 3,
          "name": "model_solution_spec",
          "type_info": "Jsonb"
        }
      ],
      "parameters": {
        "Left": ["Uuid"]
      },
      "nullable": [false, true, true, true]
    }
  },
  "2641e1e17a3e402f0b0a92af0a97c6d01ce383fcee40120a64867aebdc0d64f2": {
    "query": "\nINSERT INTO\n  gradings(submission_id, course_id, exercise_id, exercise_task_id, grading_started_at)\nVALUES($1, $2, $3, $4, now())\nRETURNING id, created_at, updated_at, submission_id, course_id, exercise_id, exercise_task_id, grading_priority, score_given, grading_progress as \"grading_progress: _\", user_points_update_strategy as \"user_points_update_strategy: _\", unscaled_score_given, unscaled_score_maximum, grading_started_at, grading_completed_at, feedback_json, feedback_text, deleted_at\n        ",
    "describe": {
      "columns": [
        {
          "ordinal": 0,
          "name": "id",
          "type_info": "Uuid"
        },
        {
          "ordinal": 1,
          "name": "created_at",
          "type_info": "Timestamptz"
        },
        {
          "ordinal": 2,
          "name": "updated_at",
          "type_info": "Timestamptz"
        },
        {
          "ordinal": 3,
          "name": "submission_id",
          "type_info": "Uuid"
        },
        {
          "ordinal": 4,
          "name": "course_id",
          "type_info": "Uuid"
        },
        {
          "ordinal": 5,
          "name": "exercise_id",
          "type_info": "Uuid"
        },
        {
          "ordinal": 6,
          "name": "exercise_task_id",
          "type_info": "Uuid"
        },
        {
          "ordinal": 7,
          "name": "grading_priority",
          "type_info": "Int4"
        },
        {
          "ordinal": 8,
          "name": "score_given",
          "type_info": "Float4"
        },
        {
          "ordinal": 9,
          "name": "grading_progress: _",
          "type_info": {
            "Custom": {
              "name": "grading_progress",
              "kind": {
                "Enum": ["fully-graded", "pending", "pending-manual", "failed", "not-ready"]
              }
            }
          }
        },
        {
          "ordinal": 10,
          "name": "user_points_update_strategy: _",
          "type_info": {
            "Custom": {
              "name": "user_points_update_strategy",
              "kind": {
                "Enum": [
                  "can-add-points-but-cannot-remove-points",
                  "can-add-points-and-can-remove-points"
                ]
              }
            }
          }
        },
        {
          "ordinal": 11,
          "name": "unscaled_score_given",
          "type_info": "Float4"
        },
        {
          "ordinal": 12,
          "name": "unscaled_score_maximum",
          "type_info": "Int4"
        },
        {
          "ordinal": 13,
          "name": "grading_started_at",
          "type_info": "Timestamptz"
        },
        {
          "ordinal": 14,
          "name": "grading_completed_at",
          "type_info": "Timestamptz"
        },
        {
          "ordinal": 15,
          "name": "feedback_json",
          "type_info": "Jsonb"
        },
        {
          "ordinal": 16,
          "name": "feedback_text",
          "type_info": "Text"
        },
        {
          "ordinal": 17,
          "name": "deleted_at",
          "type_info": "Timestamptz"
        }
      ],
      "parameters": {
        "Left": ["Uuid", "Uuid", "Uuid", "Uuid"]
      },
      "nullable": [
        false,
        false,
        false,
        false,
        false,
        false,
        false,
        false,
        true,
        false,
        false,
        true,
        true,
        true,
        true,
        true,
        true,
        true
      ]
    }
  },
  "2711d322b3321b8956fe256642fb1d2c259d339752d854cd58383a26889e1cbf": {
    "query": "\nUPDATE regrading_submissions\nSET grading_after_regrading = $1\nWHERE id = $2\n",
    "describe": {
      "columns": [],
      "parameters": {
        "Left": ["Uuid", "Uuid"]
      },
      "nullable": []
    }
  },
  "2914fd83a367775225cda3d01701eb6144e8df102ff6ccf6f6c886696fdc8fee": {
    "query": "\nSELECT id,\n  name,\n  created_at,\n  updated_at,\n  organization_id,\n  deleted_at,\n  slug,\n  content_search_language::text,\n  language_code,\n  copied_from,\n  language_version_of_course_id\nFROM courses\nWHERE id = $1\n  OR language_version_of_course_id = $1;\n        ",
    "describe": {
      "columns": [
        {
          "ordinal": 0,
          "name": "id",
          "type_info": "Uuid"
        },
        {
          "ordinal": 1,
          "name": "name",
          "type_info": "Varchar"
        },
        {
          "ordinal": 2,
          "name": "created_at",
          "type_info": "Timestamptz"
        },
        {
          "ordinal": 3,
          "name": "updated_at",
          "type_info": "Timestamptz"
        },
        {
          "ordinal": 4,
          "name": "organization_id",
          "type_info": "Uuid"
        },
        {
          "ordinal": 5,
          "name": "deleted_at",
          "type_info": "Timestamptz"
        },
        {
          "ordinal": 6,
          "name": "slug",
          "type_info": "Varchar"
        },
        {
          "ordinal": 7,
          "name": "content_search_language",
          "type_info": "Text"
        },
        {
          "ordinal": 8,
          "name": "language_code",
          "type_info": "Varchar"
        },
        {
          "ordinal": 9,
          "name": "copied_from",
          "type_info": "Uuid"
        },
        {
          "ordinal": 10,
          "name": "language_version_of_course_id",
          "type_info": "Uuid"
        }
      ],
      "parameters": {
        "Left": ["Uuid"]
      },
      "nullable": [false, false, false, false, false, true, false, null, false, true, true]
    }
  },
  "2abaee65f94d36fb9360d9eb3232dcb45b7aa9badbc06563c2e9fc1e2c53e357": {
    "query": "\n  INSERT INTO page_history (\n    page_id,\n    title,\n    content,\n    history_change_reason,\n    author_user_id,\n    restored_from_id\n  )\nVALUES ($1, $2, $3, $4, $5, $6)\nRETURNING id\n",
    "describe": {
      "columns": [
        {
          "ordinal": 0,
          "name": "id",
          "type_info": "Uuid"
        }
      ],
      "parameters": {
        "Left": [
          "Uuid",
          "Varchar",
          "Jsonb",
          {
            "Custom": {
              "name": "history_change_reason",
              "kind": {
                "Enum": ["page-saved", "history-restored"]
              }
            }
          },
          "Uuid",
          "Uuid"
        ]
      },
      "nullable": [false]
    }
  },
  "306820247b9533af5d464aa15a58f9fcde6a59b1666a3709b32bc1823ad2e970": {
    "query": "\nSELECT *\nFROM exercises\nWHERE course_id = $1\n  AND deleted_at IS NULL\n",
    "describe": {
      "columns": [
        {
          "ordinal": 0,
          "name": "id",
          "type_info": "Uuid"
        },
        {
          "ordinal": 1,
          "name": "created_at",
          "type_info": "Timestamptz"
        },
        {
          "ordinal": 2,
          "name": "updated_at",
          "type_info": "Timestamptz"
        },
        {
          "ordinal": 3,
          "name": "course_id",
          "type_info": "Uuid"
        },
        {
          "ordinal": 4,
          "name": "deleted_at",
          "type_info": "Timestamptz"
        },
        {
          "ordinal": 5,
          "name": "name",
          "type_info": "Varchar"
        },
        {
          "ordinal": 6,
          "name": "deadline",
          "type_info": "Timestamptz"
        },
        {
          "ordinal": 7,
          "name": "page_id",
          "type_info": "Uuid"
        },
        {
          "ordinal": 8,
          "name": "score_maximum",
          "type_info": "Int4"
        },
        {
          "ordinal": 9,
          "name": "order_number",
          "type_info": "Int4"
        },
        {
          "ordinal": 10,
          "name": "chapter_id",
          "type_info": "Uuid"
        },
        {
          "ordinal": 11,
          "name": "copied_from",
          "type_info": "Uuid"
        }
      ],
      "parameters": {
        "Left": ["Uuid"]
      },
      "nullable": [false, false, false, false, true, false, true, false, false, false, false, true]
    }
  },
  "350d3d019cdabf32d9a3a8dbe862beff94d30edfbb31e5831072bb5d01997520": {
    "query": "\nINSERT INTO submissions (\n    exercise_id,\n    course_id,\n    exercise_task_id,\n    user_id,\n    course_instance_id,\n    data_json,\n    id\n  )\nVALUES ($1, $2, $3, $4, $5, $6, $7)\nRETURNING id\n",
    "describe": {
      "columns": [
        {
          "ordinal": 0,
          "name": "id",
          "type_info": "Uuid"
        }
      ],
      "parameters": {
        "Left": ["Uuid", "Uuid", "Uuid", "Uuid", "Uuid", "Jsonb", "Uuid"]
      },
      "nullable": [false]
    }
  },
  "36578c1a1be112ab9d9f49eea1c69240309c9bf83e6a4b98237e687d1fa04b92": {
    "query": "SELECT course_id FROM pages WHERE id = $1",
    "describe": {
      "columns": [
        {
          "ordinal": 0,
          "name": "course_id",
          "type_info": "Uuid"
        }
      ],
      "parameters": {
        "Left": ["Uuid"]
      },
      "nullable": [false]
    }
  },
  "375b467ba026680d07ba6fa844de91afd942e86b2715431e41b6788df0d2b3c0": {
    "query": "SELECT * FROM users WHERE upstream_id = $1",
    "describe": {
      "columns": [
        {
          "ordinal": 0,
          "name": "id",
          "type_info": "Uuid"
        },
        {
          "ordinal": 1,
          "name": "created_at",
          "type_info": "Timestamptz"
        },
        {
          "ordinal": 2,
          "name": "updated_at",
          "type_info": "Timestamptz"
        },
        {
          "ordinal": 3,
          "name": "deleted_at",
          "type_info": "Timestamptz"
        },
        {
          "ordinal": 4,
          "name": "upstream_id",
          "type_info": "Int4"
        },
        {
          "ordinal": 5,
          "name": "email",
          "type_info": "Varchar"
        }
      ],
      "parameters": {
        "Left": ["Int4"]
      },
      "nullable": [false, false, false, true, true, false]
    }
  },
  "37dfaa87dd74a4c1f409cd120e6997847616214878ae8a66b326699fa8633ad3": {
    "query": "\nUPDATE chapters\nSET deleted_at = now()\nWHERE id = $1\nRETURNING *;\n",
    "describe": {
      "columns": [
        {
          "ordinal": 0,
          "name": "id",
          "type_info": "Uuid"
        },
        {
          "ordinal": 1,
          "name": "name",
          "type_info": "Varchar"
        },
        {
          "ordinal": 2,
          "name": "course_id",
          "type_info": "Uuid"
        },
        {
          "ordinal": 3,
          "name": "chapter_number",
          "type_info": "Int4"
        },
        {
          "ordinal": 4,
          "name": "created_at",
          "type_info": "Timestamptz"
        },
        {
          "ordinal": 5,
          "name": "updated_at",
          "type_info": "Timestamptz"
        },
        {
          "ordinal": 6,
          "name": "deleted_at",
          "type_info": "Timestamptz"
        },
        {
          "ordinal": 7,
          "name": "front_page_id",
          "type_info": "Uuid"
        },
        {
          "ordinal": 8,
          "name": "opens_at",
          "type_info": "Timestamptz"
        },
        {
          "ordinal": 9,
          "name": "chapter_image_path",
          "type_info": "Varchar"
        },
        {
          "ordinal": 10,
          "name": "copied_from",
          "type_info": "Uuid"
        }
      ],
      "parameters": {
        "Left": ["Uuid"]
      },
      "nullable": [false, false, false, false, false, false, true, true, true, true, true]
    }
  },
  "3c5b30ac7bad3459a0102d31d75bc0c7b6f8b9d62db3ce39be9c26cb318af8a9": {
    "query": "\nSELECT *\nFROM submissions\nWHERE id = $1\n",
    "describe": {
      "columns": [
        {
          "ordinal": 0,
          "name": "id",
          "type_info": "Uuid"
        },
        {
          "ordinal": 1,
          "name": "created_at",
          "type_info": "Timestamptz"
        },
        {
          "ordinal": 2,
          "name": "updated_at",
          "type_info": "Timestamptz"
        },
        {
          "ordinal": 3,
          "name": "deleted_at",
          "type_info": "Timestamptz"
        },
        {
          "ordinal": 4,
          "name": "exercise_id",
          "type_info": "Uuid"
        },
        {
          "ordinal": 5,
          "name": "course_id",
          "type_info": "Uuid"
        },
        {
          "ordinal": 6,
          "name": "exercise_task_id",
          "type_info": "Uuid"
        },
        {
          "ordinal": 7,
          "name": "data_json",
          "type_info": "Jsonb"
        },
        {
          "ordinal": 8,
          "name": "grading_id",
          "type_info": "Uuid"
        },
        {
          "ordinal": 9,
          "name": "metadata",
          "type_info": "Jsonb"
        },
        {
          "ordinal": 10,
          "name": "user_id",
          "type_info": "Uuid"
        },
        {
          "ordinal": 11,
          "name": "course_instance_id",
          "type_info": "Uuid"
        }
      ],
      "parameters": {
        "Left": ["Uuid"]
      },
      "nullable": [false, false, false, true, false, false, false, true, true, true, false, false]
    }
  },
  "3e7d7aa7e1dabf0832fdbb3f56bce7f6f239113c31524d490df0e6f3dc7145ac": {
    "query": "\nUPDATE courses\nSET deleted_at = now()\nWHERE id = $1\nRETURNING id,\n  name,\n  created_at,\n  updated_at,\n  organization_id,\n  deleted_at,\n  slug,\n  content_search_language::text,\n  language_code,\n  copied_from,\n  language_version_of_course_id\n    ",
    "describe": {
      "columns": [
        {
          "ordinal": 0,
          "name": "id",
          "type_info": "Uuid"
        },
        {
          "ordinal": 1,
          "name": "name",
          "type_info": "Varchar"
        },
        {
          "ordinal": 2,
          "name": "created_at",
          "type_info": "Timestamptz"
        },
        {
          "ordinal": 3,
          "name": "updated_at",
          "type_info": "Timestamptz"
        },
        {
          "ordinal": 4,
          "name": "organization_id",
          "type_info": "Uuid"
        },
        {
          "ordinal": 5,
          "name": "deleted_at",
          "type_info": "Timestamptz"
        },
        {
          "ordinal": 6,
          "name": "slug",
          "type_info": "Varchar"
        },
        {
          "ordinal": 7,
          "name": "content_search_language",
          "type_info": "Text"
        },
        {
          "ordinal": 8,
          "name": "language_code",
          "type_info": "Varchar"
        },
        {
          "ordinal": 9,
          "name": "copied_from",
          "type_info": "Uuid"
        },
        {
          "ordinal": 10,
          "name": "language_version_of_course_id",
          "type_info": "Uuid"
        }
      ],
      "parameters": {
        "Left": ["Uuid"]
      },
      "nullable": [false, false, false, false, false, true, false, null, false, true, true]
    }
  },
  "3e925fb3e5a135d876037e1424238f4c88a4d9a76a739e16c2c6d8d17151cd06": {
    "query": "\nSELECT selected_exercise_task_id AS \"id!\"\nFROM user_exercise_states\nWHERE user_id = $1\n  AND selected_exercise_task_id IS NOT NULL\n  AND exercise_id = $2\n  AND course_instance_id = $3\n  AND deleted_at IS NULL\n            ",
    "describe": {
      "columns": [
        {
          "ordinal": 0,
          "name": "id!",
          "type_info": "Uuid"
        }
      ],
      "parameters": {
        "Left": ["Uuid", "Uuid", "Uuid"]
      },
      "nullable": [true]
    }
  },
  "40ee92fefa0c26c98e690f9a50b69cae49ae3ec5577ca4fb497816b875e4f921": {
    "query": "\nINSERT INTO block_feedback(feedback_id, block_id, block_text)\nVALUES ($1, $2, $3)\n",
    "describe": {
      "columns": [],
      "parameters": {
        "Left": ["Uuid", "Uuid", "Varchar"]
      },
      "nullable": []
    }
  },
  "436a4b6e66a08b6449ee12211e083a2291b3665a8b580e585fb211f451bd3a15": {
    "query": "\nUPDATE chapters\nSET front_page_id = $1\nWHERE id = $2\nRETURNING *;\n        ",
    "describe": {
      "columns": [
        {
          "ordinal": 0,
          "name": "id",
          "type_info": "Uuid"
        },
        {
          "ordinal": 1,
          "name": "name",
          "type_info": "Varchar"
        },
        {
          "ordinal": 2,
          "name": "course_id",
          "type_info": "Uuid"
        },
        {
          "ordinal": 3,
          "name": "chapter_number",
          "type_info": "Int4"
        },
        {
          "ordinal": 4,
          "name": "created_at",
          "type_info": "Timestamptz"
        },
        {
          "ordinal": 5,
          "name": "updated_at",
          "type_info": "Timestamptz"
        },
        {
          "ordinal": 6,
          "name": "deleted_at",
          "type_info": "Timestamptz"
        },
        {
          "ordinal": 7,
          "name": "front_page_id",
          "type_info": "Uuid"
        },
        {
          "ordinal": 8,
          "name": "opens_at",
          "type_info": "Timestamptz"
        },
        {
          "ordinal": 9,
          "name": "chapter_image_path",
          "type_info": "Varchar"
        },
        {
          "ordinal": 10,
          "name": "copied_from",
          "type_info": "Uuid"
        }
      ],
      "parameters": {
        "Left": ["Uuid", "Uuid"]
      },
      "nullable": [false, false, false, false, false, false, true, true, true, true, true]
    }
  },
  "43bd86b52b6834f11c68bbe73feef8a34f444934be89ac77bdf9bfe6d3f0f910": {
    "query": "\nUPDATE chapters\nSET chapter_image_path = $1\nWHERE id = $2\nRETURNING *;",
    "describe": {
      "columns": [
        {
          "ordinal": 0,
          "name": "id",
          "type_info": "Uuid"
        },
        {
          "ordinal": 1,
          "name": "name",
          "type_info": "Varchar"
        },
        {
          "ordinal": 2,
          "name": "course_id",
          "type_info": "Uuid"
        },
        {
          "ordinal": 3,
          "name": "chapter_number",
          "type_info": "Int4"
        },
        {
          "ordinal": 4,
          "name": "created_at",
          "type_info": "Timestamptz"
        },
        {
          "ordinal": 5,
          "name": "updated_at",
          "type_info": "Timestamptz"
        },
        {
          "ordinal": 6,
          "name": "deleted_at",
          "type_info": "Timestamptz"
        },
        {
          "ordinal": 7,
          "name": "front_page_id",
          "type_info": "Uuid"
        },
        {
          "ordinal": 8,
          "name": "opens_at",
          "type_info": "Timestamptz"
        },
        {
          "ordinal": 9,
          "name": "chapter_image_path",
          "type_info": "Varchar"
        },
        {
          "ordinal": 10,
          "name": "copied_from",
          "type_info": "Uuid"
        }
      ],
      "parameters": {
        "Left": ["Varchar", "Uuid"]
      },
      "nullable": [false, false, false, false, false, false, true, true, true, true, true]
    }
  },
  "4b1ff5bd633537d7159368dc3d07a0cdedaffffe39bddca03731fd3c6f04687b": {
    "query": "\nSELECT id,\n  exercise_id,\n  exercise_type,\n  assignment,\n  public_spec\nFROM exercise_tasks\nWHERE exercise_id = $1\n  AND deleted_at IS NULL\nORDER BY random();\n        ",
    "describe": {
      "columns": [
        {
          "ordinal": 0,
          "name": "id",
          "type_info": "Uuid"
        },
        {
          "ordinal": 1,
          "name": "exercise_id",
          "type_info": "Uuid"
        },
        {
          "ordinal": 2,
          "name": "exercise_type",
          "type_info": "Varchar"
        },
        {
          "ordinal": 3,
          "name": "assignment",
          "type_info": "Jsonb"
        },
        {
          "ordinal": 4,
          "name": "public_spec",
          "type_info": "Jsonb"
        }
      ],
      "parameters": {
        "Left": ["Uuid"]
      },
      "nullable": [false, false, false, false, true]
    }
  },
  "4b44f66b9c8470eb1cdc5fad9ccdd2522da49ac943fb43f02a35adddad2c884e": {
    "query": "\nINSERT INTO course_instance_enrollments (user_id, course_id, course_instance_id, current)\nVALUES ($1, $2, $3, $4)\nRETURNING *;\n",
    "describe": {
      "columns": [
        {
          "ordinal": 0,
          "name": "user_id",
          "type_info": "Uuid"
        },
        {
          "ordinal": 1,
          "name": "course_id",
          "type_info": "Uuid"
        },
        {
          "ordinal": 2,
          "name": "course_instance_id",
          "type_info": "Uuid"
        },
        {
          "ordinal": 3,
          "name": "current",
          "type_info": "Bool"
        },
        {
          "ordinal": 4,
          "name": "created_at",
          "type_info": "Timestamptz"
        },
        {
          "ordinal": 5,
          "name": "updated_at",
          "type_info": "Timestamptz"
        },
        {
          "ordinal": 6,
          "name": "deleted_at",
          "type_info": "Timestamptz"
        }
      ],
      "parameters": {
        "Left": ["Uuid", "Uuid", "Uuid", "Bool"]
      },
      "nullable": [false, false, false, false, false, false, true]
    }
  },
  "4bcf93034b7f1e2a30d12f895c2e8c394094dd5b057cbbd89a5715ad9518ef9d": {
    "query": "\n  UPDATE exercises\n  SET deleted_at = now()\n  WHERE page_id = $1\n          ",
    "describe": {
      "columns": [],
      "parameters": {
        "Left": ["Uuid"]
      },
      "nullable": []
    }
  },
  "4ce0473bffd95a6bbf4c2395cf6a458254c07d13bd2e585965fd64114074a1d9": {
    "query": "\nINSERT INTO feedback(user_id, course_id, feedback_given)\nVALUES ($1, $2, $3)\nRETURNING id\n",
    "describe": {
      "columns": [
        {
          "ordinal": 0,
          "name": "id",
          "type_info": "Uuid"
        }
      ],
      "parameters": {
        "Left": ["Uuid", "Uuid", "Varchar"]
      },
      "nullable": [false]
    }
  },
  "5004c63f75c37cb4ab27b5faca223fbb7564b80057ed58626676a4c02697ae5c": {
    "query": "\nSELECT id,\n  created_at,\n  updated_at,\n  course_id,\n  chapter_id,\n  url_path,\n  title,\n  deleted_at,\n  content,\n  order_number,\n  copied_from\nFROM pages\nWHERE chapter_id = $1\n  AND deleted_at IS NULL;\n        ",
    "describe": {
      "columns": [
        {
          "ordinal": 0,
          "name": "id",
          "type_info": "Uuid"
        },
        {
          "ordinal": 1,
          "name": "created_at",
          "type_info": "Timestamptz"
        },
        {
          "ordinal": 2,
          "name": "updated_at",
          "type_info": "Timestamptz"
        },
        {
          "ordinal": 3,
          "name": "course_id",
          "type_info": "Uuid"
        },
        {
          "ordinal": 4,
          "name": "chapter_id",
          "type_info": "Uuid"
        },
        {
          "ordinal": 5,
          "name": "url_path",
          "type_info": "Varchar"
        },
        {
          "ordinal": 6,
          "name": "title",
          "type_info": "Varchar"
        },
        {
          "ordinal": 7,
          "name": "deleted_at",
          "type_info": "Timestamptz"
        },
        {
          "ordinal": 8,
          "name": "content",
          "type_info": "Jsonb"
        },
        {
          "ordinal": 9,
          "name": "order_number",
          "type_info": "Int4"
        },
        {
          "ordinal": 10,
          "name": "copied_from",
          "type_info": "Uuid"
        }
      ],
      "parameters": {
        "Left": ["Uuid"]
      },
      "nullable": [false, false, false, false, true, false, false, true, false, false, true]
    }
  },
  "502d624be97efadd5fea8635bd71d85dd770df10088f3d1fe5ff749dd0e9bd7f": {
    "query": "\nUPDATE pages\nSET content = $1\nWHERE id = $2\n",
    "describe": {
      "columns": [],
      "parameters": {
        "Left": ["Jsonb", "Uuid"]
      },
      "nullable": []
    }
  },
  "50c7658198134c056401d2c36d3ea7e97ffbeb3584f549c5b8448c391ab9ca77": {
    "query": "\nSELECT id,\n  name,\n  created_at,\n  updated_at,\n  organization_id,\n  deleted_at,\n  slug,\n  content_search_language::text,\n  language_code,\n  copied_from,\n  language_version_of_course_id\nFROM courses\nWHERE id = $1;\n    ",
    "describe": {
      "columns": [
        {
          "ordinal": 0,
          "name": "id",
          "type_info": "Uuid"
        },
        {
          "ordinal": 1,
          "name": "name",
          "type_info": "Varchar"
        },
        {
          "ordinal": 2,
          "name": "created_at",
          "type_info": "Timestamptz"
        },
        {
          "ordinal": 3,
          "name": "updated_at",
          "type_info": "Timestamptz"
        },
        {
          "ordinal": 4,
          "name": "organization_id",
          "type_info": "Uuid"
        },
        {
          "ordinal": 5,
          "name": "deleted_at",
          "type_info": "Timestamptz"
        },
        {
          "ordinal": 6,
          "name": "slug",
          "type_info": "Varchar"
        },
        {
          "ordinal": 7,
          "name": "content_search_language",
          "type_info": "Text"
        },
        {
          "ordinal": 8,
          "name": "language_code",
          "type_info": "Varchar"
        },
        {
          "ordinal": 9,
          "name": "copied_from",
          "type_info": "Uuid"
        },
        {
          "ordinal": 10,
          "name": "language_version_of_course_id",
          "type_info": "Uuid"
        }
      ],
      "parameters": {
        "Left": ["Uuid"]
      },
      "nullable": [false, false, false, false, false, true, false, null, false, true, true]
    }
  },
  "53689fa260293e77ba82c680882d301a5f9695e76e0c7223762f5f21351b70cf": {
    "query": "\nINSERT INTO courses (name, organization_id, slug, language_code)\nVALUES ($1, $2, $3, $4)\nRETURNING id\n",
    "describe": {
      "columns": [
        {
          "ordinal": 0,
          "name": "id",
          "type_info": "Uuid"
        }
      ],
      "parameters": {
        "Left": ["Varchar", "Uuid", "Varchar", "Varchar"]
      },
      "nullable": [false]
    }
  },
  "53e26910f60193f83389cea5ba2197fb520a0733034ed9fb423dd1f1edccdc90": {
    "query": "\nINSERT INTO exercises (\n    id,\n    course_id,\n    name,\n    deadline,\n    page_id,\n    score_maximum,\n    order_number,\n    chapter_id,\n    copied_from\n  )\nSELECT uuid_generate_v5($1, id::text),\n  $1,\n  name,\n  deadline,\n  uuid_generate_v5($1, page_id::text),\n  score_maximum,\n  order_number,\n  chapter_id,\n  id\nFROM exercises\nWHERE course_id = $2\nRETURNING id,\n  copied_from;\n    ",
    "describe": {
      "columns": [
        {
          "ordinal": 0,
          "name": "id",
          "type_info": "Uuid"
        },
        {
          "ordinal": 1,
          "name": "copied_from",
          "type_info": "Uuid"
        }
      ],
      "parameters": {
        "Left": ["Uuid", "Uuid"]
      },
      "nullable": [false, true]
    }
  },
  "54df10270ae0d5c5424365f550574f36a6b2e9e732a5746120bd419a45ecb4a9": {
    "query": "\nUPDATE pages\nSET deleted_at = now()\nWHERE id = $1\nRETURNING id,\n  created_at,\n  updated_at,\n  course_id,\n  chapter_id,\n  url_path,\n  title,\n  deleted_at,\n  content,\n  order_number,\n  copied_from\n          ",
    "describe": {
      "columns": [
        {
          "ordinal": 0,
          "name": "id",
          "type_info": "Uuid"
        },
        {
          "ordinal": 1,
          "name": "created_at",
          "type_info": "Timestamptz"
        },
        {
          "ordinal": 2,
          "name": "updated_at",
          "type_info": "Timestamptz"
        },
        {
          "ordinal": 3,
          "name": "course_id",
          "type_info": "Uuid"
        },
        {
          "ordinal": 4,
          "name": "chapter_id",
          "type_info": "Uuid"
        },
        {
          "ordinal": 5,
          "name": "url_path",
          "type_info": "Varchar"
        },
        {
          "ordinal": 6,
          "name": "title",
          "type_info": "Varchar"
        },
        {
          "ordinal": 7,
          "name": "deleted_at",
          "type_info": "Timestamptz"
        },
        {
          "ordinal": 8,
          "name": "content",
          "type_info": "Jsonb"
        },
        {
          "ordinal": 9,
          "name": "order_number",
          "type_info": "Int4"
        },
        {
          "ordinal": 10,
          "name": "copied_from",
          "type_info": "Uuid"
        }
      ],
      "parameters": {
        "Left": ["Uuid"]
      },
      "nullable": [false, false, false, false, true, false, false, true, false, false, true]
    }
  },
  "576035aeb9e877869815eabed2f331073438c344f65a06022c74c23592c51dd6": {
    "query": "\nSELECT opens_at\nFROM chapters\nWHERE id = $1\n",
    "describe": {
      "columns": [
        {
          "ordinal": 0,
          "name": "opens_at",
          "type_info": "Timestamptz"
        }
      ],
      "parameters": {
        "Left": ["Uuid"]
      },
      "nullable": [true]
    }
  },
  "5994334eba8b775d80a31603a63fe24599b25205a00cc5de720edc14d2fd1058": {
    "query": "\nSELECT *\nFROM exercises\nWHERE page_id = $1\n  AND deleted_at IS NULL\n",
    "describe": {
      "columns": [
        {
          "ordinal": 0,
          "name": "id",
          "type_info": "Uuid"
        },
        {
          "ordinal": 1,
          "name": "created_at",
          "type_info": "Timestamptz"
        },
        {
          "ordinal": 2,
          "name": "updated_at",
          "type_info": "Timestamptz"
        },
        {
          "ordinal": 3,
          "name": "course_id",
          "type_info": "Uuid"
        },
        {
          "ordinal": 4,
          "name": "deleted_at",
          "type_info": "Timestamptz"
        },
        {
          "ordinal": 5,
          "name": "name",
          "type_info": "Varchar"
        },
        {
          "ordinal": 6,
          "name": "deadline",
          "type_info": "Timestamptz"
        },
        {
          "ordinal": 7,
          "name": "page_id",
          "type_info": "Uuid"
        },
        {
          "ordinal": 8,
          "name": "score_maximum",
          "type_info": "Int4"
        },
        {
          "ordinal": 9,
          "name": "order_number",
          "type_info": "Int4"
        },
        {
          "ordinal": 10,
          "name": "chapter_id",
          "type_info": "Uuid"
        },
        {
          "ordinal": 11,
          "name": "copied_from",
          "type_info": "Uuid"
        }
      ],
      "parameters": {
        "Left": ["Uuid"]
      },
      "nullable": [false, false, false, false, true, false, true, false, false, false, false, true]
    }
  },
  "5e92276cd35f5b56591706b2e6b9e5229aba70df37b21a2654298bf9a0caf783": {
    "query": "\nINSERT INTO organizations (id, name, slug, description)\nVALUES ($1, $2, $3, $4)\nRETURNING id\n",
    "describe": {
      "columns": [
        {
          "ordinal": 0,
          "name": "id",
          "type_info": "Uuid"
        }
      ],
      "parameters": {
        "Left": ["Uuid", "Varchar", "Varchar", "Varchar"]
      },
      "nullable": [false]
    }
  },
  "5ea8da4e3eda78a497074f73167d994b0e9791d7d9eb21ab7cfd07b8a7262c64": {
    "query": "\nSELECT course_instance_id AS id\nFROM course_instance_enrollments\nWHERE course_id = $1\n  AND user_id = $2\n  AND current = TRUE\n  AND deleted_at IS NULL\n",
    "describe": {
      "columns": [
        {
          "ordinal": 0,
          "name": "id",
          "type_info": "Uuid"
        }
      ],
      "parameters": {
        "Left": ["Uuid", "Uuid"]
      },
      "nullable": [false]
    }
  },
  "60fed3e48c5452f1f0d9aa6c6775f382456469221d08d6d2d450fd5c24648d31": {
    "query": "\nINSERT INTO chapters(name, course_id, chapter_number)\nVALUES($1, $2, $3)\nRETURNING *;\n",
    "describe": {
      "columns": [
        {
          "ordinal": 0,
          "name": "id",
          "type_info": "Uuid"
        },
        {
          "ordinal": 1,
          "name": "name",
          "type_info": "Varchar"
        },
        {
          "ordinal": 2,
          "name": "course_id",
          "type_info": "Uuid"
        },
        {
          "ordinal": 3,
          "name": "chapter_number",
          "type_info": "Int4"
        },
        {
          "ordinal": 4,
          "name": "created_at",
          "type_info": "Timestamptz"
        },
        {
          "ordinal": 5,
          "name": "updated_at",
          "type_info": "Timestamptz"
        },
        {
          "ordinal": 6,
          "name": "deleted_at",
          "type_info": "Timestamptz"
        },
        {
          "ordinal": 7,
          "name": "front_page_id",
          "type_info": "Uuid"
        },
        {
          "ordinal": 8,
          "name": "opens_at",
          "type_info": "Timestamptz"
        },
        {
          "ordinal": 9,
          "name": "chapter_image_path",
          "type_info": "Varchar"
        },
        {
          "ordinal": 10,
          "name": "copied_from",
          "type_info": "Uuid"
        }
      ],
      "parameters": {
        "Left": ["Varchar", "Uuid", "Int4"]
      },
      "nullable": [false, false, false, false, false, false, true, true, true, true, true]
    }
  },
  "622d48bb4059134b3f8f954471b619a499c3396e8c42d5401210576aab29974b": {
    "query": "\nSELECT p.url_path as url_path,\n  p.title as title,\n  c.chapter_number as chapter_number,\n  c.id as chapter_id,\n  c.opens_at as chapter_opens_at,\n  c.front_page_id as chapter_front_page_id\nFROM pages p\n  LEFT JOIN chapters c ON p.chapter_id = c.id\nWHERE p.order_number = (\n    SELECT MIN(pa.order_number)\n    FROM pages pa\n    WHERE pa.order_number > $1\n      AND pa.deleted_at IS NULL\n  )\n  AND p.course_id = $2\n  AND c.chapter_number = $3;\n        ",
    "describe": {
      "columns": [
        {
          "ordinal": 0,
          "name": "url_path",
          "type_info": "Varchar"
        },
        {
          "ordinal": 1,
          "name": "title",
          "type_info": "Varchar"
        },
        {
          "ordinal": 2,
          "name": "chapter_number",
          "type_info": "Int4"
        },
        {
          "ordinal": 3,
          "name": "chapter_id",
          "type_info": "Uuid"
        },
        {
          "ordinal": 4,
          "name": "chapter_opens_at",
          "type_info": "Timestamptz"
        },
        {
          "ordinal": 5,
          "name": "chapter_front_page_id",
          "type_info": "Uuid"
        }
      ],
      "parameters": {
        "Left": ["Int4", "Uuid", "Int4"]
      },
      "nullable": [false, false, false, false, true, true]
    }
  },
  "62d1171522813cb5f7e7d31e26ba9f8ed5172c6fa21a803cc40c819d03ddad8e": {
    "query": "\nSELECT id,\n  name,\n  created_at,\n  updated_at,\n  organization_id,\n  deleted_at,\n  slug,\n  content_search_language::text,\n  language_code,\n  copied_from,\n  language_version_of_course_id\nFROM courses\nWHERE organization_id = $1\n  AND deleted_at IS NULL;\n        ",
    "describe": {
      "columns": [
        {
          "ordinal": 0,
          "name": "id",
          "type_info": "Uuid"
        },
        {
          "ordinal": 1,
          "name": "name",
          "type_info": "Varchar"
        },
        {
          "ordinal": 2,
          "name": "created_at",
          "type_info": "Timestamptz"
        },
        {
          "ordinal": 3,
          "name": "updated_at",
          "type_info": "Timestamptz"
        },
        {
          "ordinal": 4,
          "name": "organization_id",
          "type_info": "Uuid"
        },
        {
          "ordinal": 5,
          "name": "deleted_at",
          "type_info": "Timestamptz"
        },
        {
          "ordinal": 6,
          "name": "slug",
          "type_info": "Varchar"
        },
        {
          "ordinal": 7,
          "name": "content_search_language",
          "type_info": "Text"
        },
        {
          "ordinal": 8,
          "name": "language_code",
          "type_info": "Varchar"
        },
        {
          "ordinal": 9,
          "name": "copied_from",
          "type_info": "Uuid"
        },
        {
          "ordinal": 10,
          "name": "language_version_of_course_id",
          "type_info": "Uuid"
        }
      ],
      "parameters": {
        "Left": ["Uuid"]
      },
      "nullable": [false, false, false, false, false, true, false, null, false, true, true]
    }
  },
  "6452399d7421bdd1ea2cc99b432783f3aa24444c1e1dfbd51d76d33869584073": {
    "query": "\n  UPDATE exercise_tasks\n  SET deleted_at = now()\n  WHERE exercise_id IN (SELECT id FROM exercises WHERE page_id = $1)\n          ",
    "describe": {
      "columns": [],
      "parameters": {
        "Left": ["Uuid"]
      },
      "nullable": []
    }
  },
  "678a1a79a8b5767c8d622268b1b0a06e92e8bc61124e367e83752b9064e82cac": {
    "query": "\nSELECT p.url_path as url_path,\n  p.title as title,\n  c.chapter_number as chapter_number,\n  c.id as chapter_id,\n  c.opens_at as chapter_opens_at,\n  c.front_page_id as chapter_front_page_id\nFROM chapters c\n  INNER JOIN pages p on c.id = p.chapter_id\nWHERE c.chapter_number = (\n    SELECT MIN(ca.chapter_number)\n    FROM chapters ca\n    WHERE ca.chapter_number > $1\n      AND ca.deleted_at IS NULL\n  )\n  AND c.course_id = $2\nORDER BY p.order_number\nLIMIT 1;\n        ",
    "describe": {
      "columns": [
        {
          "ordinal": 0,
          "name": "url_path",
          "type_info": "Varchar"
        },
        {
          "ordinal": 1,
          "name": "title",
          "type_info": "Varchar"
        },
        {
          "ordinal": 2,
          "name": "chapter_number",
          "type_info": "Int4"
        },
        {
          "ordinal": 3,
          "name": "chapter_id",
          "type_info": "Uuid"
        },
        {
          "ordinal": 4,
          "name": "chapter_opens_at",
          "type_info": "Timestamptz"
        },
        {
          "ordinal": 5,
          "name": "chapter_front_page_id",
          "type_info": "Uuid"
        }
      ],
      "parameters": {
        "Left": ["Int4", "Uuid"]
      },
      "nullable": [false, false, false, false, true, true]
    }
  },
  "680c5eed3c49d67d404af7d0a2df7dc8f9391db14848e8aff877a8a117335be2": {
    "query": "SELECT * FROM exercises WHERE id = $1;",
    "describe": {
      "columns": [
        {
          "ordinal": 0,
          "name": "id",
          "type_info": "Uuid"
        },
        {
          "ordinal": 1,
          "name": "created_at",
          "type_info": "Timestamptz"
        },
        {
          "ordinal": 2,
          "name": "updated_at",
          "type_info": "Timestamptz"
        },
        {
          "ordinal": 3,
          "name": "course_id",
          "type_info": "Uuid"
        },
        {
          "ordinal": 4,
          "name": "deleted_at",
          "type_info": "Timestamptz"
        },
        {
          "ordinal": 5,
          "name": "name",
          "type_info": "Varchar"
        },
        {
          "ordinal": 6,
          "name": "deadline",
          "type_info": "Timestamptz"
        },
        {
          "ordinal": 7,
          "name": "page_id",
          "type_info": "Uuid"
        },
        {
          "ordinal": 8,
          "name": "score_maximum",
          "type_info": "Int4"
        },
        {
          "ordinal": 9,
          "name": "order_number",
          "type_info": "Int4"
        },
        {
          "ordinal": 10,
          "name": "chapter_id",
          "type_info": "Uuid"
        },
        {
          "ordinal": 11,
          "name": "copied_from",
          "type_info": "Uuid"
        }
      ],
      "parameters": {
        "Left": ["Uuid"]
      },
      "nullable": [false, false, false, false, true, false, true, false, false, false, false, true]
    }
  },
  "6bd95f1c7298f117e046d351cf2326c37ff3347283997ca98ba97aa8c70bb450": {
    "query": "\nINSERT INTO user_exercise_states (\n    user_id,\n    exercise_id,\n    course_instance_id,\n    selected_exercise_task_id\n  )\nVALUES ($1, $2, $3, $4) ON CONFLICT (user_id, exercise_id, course_instance_id) DO\nUPDATE\nSET selected_exercise_task_id = $4\n",
    "describe": {
      "columns": [],
      "parameters": {
        "Left": ["Uuid", "Uuid", "Uuid", "Uuid"]
      },
      "nullable": []
    }
  },
  "710ccb21f84c2c1777024e07f260afd8d6e826c2e48de101ec721f2f58d2ea12": {
    "query": "\nINSERT INTO regrading_submissions (\n    regrading_id,\n    submission_id,\n    grading_before_regrading\n  )\nVALUES ($1, $2, $3)\nRETURNING id\n",
    "describe": {
      "columns": [
        {
          "ordinal": 0,
          "name": "id",
          "type_info": "Uuid"
        }
      ],
      "parameters": {
        "Left": ["Uuid", "Uuid", "Uuid"]
      },
      "nullable": [false]
    }
  },
  "71f9467d40d0ee2622be59ab98d4ee051afdd323ea5e65c25108404a5d262731": {
    "query": "\nINSERT INTO course_instances (course_id, name, variant_status)\nVALUES ($1, $2, $3)\nRETURNING id,\n  created_at,\n  updated_at,\n  deleted_at,\n  course_id,\n  starts_at,\n  ends_at,\n  name,\n  description,\n  variant_status AS \"variant_status: VariantStatus\"\n",
    "describe": {
      "columns": [
        {
          "ordinal": 0,
          "name": "id",
          "type_info": "Uuid"
        },
        {
          "ordinal": 1,
          "name": "created_at",
          "type_info": "Timestamptz"
        },
        {
          "ordinal": 2,
          "name": "updated_at",
          "type_info": "Timestamptz"
        },
        {
          "ordinal": 3,
          "name": "deleted_at",
          "type_info": "Timestamptz"
        },
        {
          "ordinal": 4,
          "name": "course_id",
          "type_info": "Uuid"
        },
        {
          "ordinal": 5,
          "name": "starts_at",
          "type_info": "Timestamptz"
        },
        {
          "ordinal": 6,
          "name": "ends_at",
          "type_info": "Timestamptz"
        },
        {
          "ordinal": 7,
          "name": "name",
          "type_info": "Varchar"
        },
        {
          "ordinal": 8,
          "name": "description",
          "type_info": "Varchar"
        },
        {
          "ordinal": 9,
          "name": "variant_status: VariantStatus",
          "type_info": {
            "Custom": {
              "name": "variant_status",
              "kind": {
                "Enum": ["draft", "upcoming", "active", "ended"]
              }
            }
          }
        }
      ],
      "parameters": {
        "Left": [
          "Uuid",
          "Varchar",
          {
            "Custom": {
              "name": "variant_status",
              "kind": {
                "Enum": ["draft", "upcoming", "active", "ended"]
              }
            }
          }
        ]
      },
      "nullable": [false, false, false, true, false, true, true, true, true, false]
    }
  },
  "744d6db0137323cc6398d3dacc9a6a59866b6e23798c33e118a0683f6a58cd36": {
    "query": "\nSELECT *\nFROM exercise_service_info\nWHERE exercise_service_id = $1\n    ",
    "describe": {
      "columns": [
        {
          "ordinal": 0,
          "name": "exercise_service_id",
          "type_info": "Uuid"
        },
        {
          "ordinal": 1,
          "name": "created_at",
          "type_info": "Timestamptz"
        },
        {
          "ordinal": 2,
          "name": "updated_at",
          "type_info": "Timestamptz"
        },
        {
          "ordinal": 3,
          "name": "editor_iframe_path",
          "type_info": "Varchar"
        },
        {
          "ordinal": 4,
          "name": "exercise_iframe_path",
          "type_info": "Varchar"
        },
        {
          "ordinal": 5,
          "name": "grade_endpoint_path",
          "type_info": "Varchar"
        },
        {
          "ordinal": 6,
          "name": "submission_iframe_path",
          "type_info": "Varchar"
        },
        {
          "ordinal": 7,
          "name": "public_spec_endpoint_path",
          "type_info": "Varchar"
        },
        {
          "ordinal": 8,
          "name": "model_solution_path",
          "type_info": "Varchar"
        }
      ],
      "parameters": {
        "Left": ["Uuid"]
      },
      "nullable": [false, false, false, false, false, false, false, false, false]
    }
  },
  "76ce92c1173e95b850a803ae754c1a94af1c02eb4e5e553df48901d90eb6e923": {
    "query": "\nSELECT *\nFROM users\nWHERE id = $1\n        ",
    "describe": {
      "columns": [
        {
          "ordinal": 0,
          "name": "id",
          "type_info": "Uuid"
        },
        {
          "ordinal": 1,
          "name": "created_at",
          "type_info": "Timestamptz"
        },
        {
          "ordinal": 2,
          "name": "updated_at",
          "type_info": "Timestamptz"
        },
        {
          "ordinal": 3,
          "name": "deleted_at",
          "type_info": "Timestamptz"
        },
        {
          "ordinal": 4,
          "name": "upstream_id",
          "type_info": "Int4"
        },
        {
          "ordinal": 5,
          "name": "email",
          "type_info": "Varchar"
        }
      ],
      "parameters": {
        "Left": ["Uuid"]
      },
      "nullable": [false, false, false, true, true, false]
    }
  },
  "77589f5977cb1abcf08674c88fcc060ccb0be732fde86e1fd3b4b21c6de86565": {
    "query": "SELECT organization_id, course_id, role AS \"role: UserRole\" FROM roles WHERE user_id = $1",
    "describe": {
      "columns": [
        {
          "ordinal": 0,
          "name": "organization_id",
          "type_info": "Uuid"
        },
        {
          "ordinal": 1,
          "name": "course_id",
          "type_info": "Uuid"
        },
        {
          "ordinal": 2,
          "name": "role: UserRole",
          "type_info": {
            "Custom": {
              "name": "user_role",
              "kind": {
                "Enum": ["admin", "assistant", "teacher", "reviewer"]
              }
            }
          }
        }
      ],
      "parameters": {
        "Left": ["Uuid"]
      },
      "nullable": [true, true, false]
    }
  },
  "785c6a12aad375df96e3ce5dee4b20fde25e67ec826c645019a03222a07c2aa9": {
    "query": "\nSELECT DATE(created_at) date, count(*)::integer\nFROM submissions\nWHERE course_id = $1\nGROUP BY date\nORDER BY date;\n          ",
    "describe": {
      "columns": [
        {
          "ordinal": 0,
          "name": "date",
          "type_info": "Date"
        },
        {
          "ordinal": 1,
          "name": "count",
          "type_info": "Int4"
        }
      ],
      "parameters": {
        "Left": ["Uuid"]
      },
      "nullable": [null, null]
    }
  },
  "79d611ab409e1fbe46dbccf7e84f714de76138f0c71d2f43b59da2a6a98f2d88": {
    "query": "\nINSERT INTO exercises (course_id, name, page_id, chapter_id, order_number)\nVALUES ($1, $2, $3, $4, $5)\nRETURNING id\n",
    "describe": {
      "columns": [
        {
          "ordinal": 0,
          "name": "id",
          "type_info": "Uuid"
        }
      ],
      "parameters": {
        "Left": ["Uuid", "Varchar", "Uuid", "Uuid", "Int4"]
      },
      "nullable": [false]
    }
  },
  "7f1cb8b1bbc4ed001fa4fc6dcbbc90e30e0d509e64de0d75461ae1c82a285268": {
    "query": "UPDATE chapters SET opens_at = $1 WHERE id = $2",
    "describe": {
      "columns": [],
      "parameters": {
        "Left": ["Timestamptz", "Uuid"]
      },
      "nullable": []
    }
  },
  "80e3a4c941c63178fdaead8c722861bc347edfd225b71c28bdebbe64efbb42f8": {
    "query": "\nINSERT INTO exercise_tasks(id, exercise_id, exercise_type, assignment, public_spec, private_spec, model_solution_spec)\nVALUES ($1, $2, $3, $4, $5, $6, $7)\nON CONFLICT (id) DO UPDATE\nSET exercise_id=$2, exercise_type=$3, assignment=$4, public_spec=$5, private_spec=$6, deleted_at=NULL\nRETURNING id, exercise_type, assignment, private_spec;\n        ",
    "describe": {
      "columns": [
        {
          "ordinal": 0,
          "name": "id",
          "type_info": "Uuid"
        },
        {
          "ordinal": 1,
          "name": "exercise_type",
          "type_info": "Varchar"
        },
        {
          "ordinal": 2,
          "name": "assignment",
          "type_info": "Jsonb"
        },
        {
          "ordinal": 3,
          "name": "private_spec",
          "type_info": "Jsonb"
        }
      ],
      "parameters": {
        "Left": ["Uuid", "Uuid", "Varchar", "Jsonb", "Jsonb", "Jsonb", "Jsonb"]
      },
      "nullable": [false, false, false, true]
    }
  },
  "80f7868413d8874e45915bf980f553f4e9e09b8a17f9043bbdbe7d81f85c817c": {
    "query": "\nINSERT INTO pages (\n    id,\n    course_id,\n    content,\n    url_path,\n    title,\n    chapter_id,\n    order_number,\n    copied_from,\n    content_search_language\n  )\nSELECT uuid_generate_v5($1, id::text),\n  $1,\n  content,\n  url_path,\n  title,\n  uuid_generate_v5($1, chapter_id::text),\n  order_number,\n  id,\n  content_search_language\nFROM pages\nWHERE (course_id = $2)\nRETURNING id,\n  content;\n    ",
    "describe": {
      "columns": [
        {
          "ordinal": 0,
          "name": "id",
          "type_info": "Uuid"
        },
        {
          "ordinal": 1,
          "name": "content",
          "type_info": "Jsonb"
        }
      ],
      "parameters": {
        "Left": ["Uuid", "Uuid"]
      },
      "nullable": [false, false]
    }
  },
  "8355f2e2500598d1b6fb129f1c7876b2415df0f4235a164a98b0414f8445c84b": {
    "query": "\nSELECT id,\n  regrading_started_at,\n  regrading_completed_at,\n  total_grading_progress AS \"total_grading_progress: _\"\nFROM regradings\nWHERE id = $1\n",
    "describe": {
      "columns": [
        {
          "ordinal": 0,
          "name": "id",
          "type_info": "Uuid"
        },
        {
          "ordinal": 1,
          "name": "regrading_started_at",
          "type_info": "Timestamptz"
        },
        {
          "ordinal": 2,
          "name": "regrading_completed_at",
          "type_info": "Timestamptz"
        },
        {
          "ordinal": 3,
          "name": "total_grading_progress: _",
          "type_info": {
            "Custom": {
              "name": "grading_progress",
              "kind": {
                "Enum": ["fully-graded", "pending", "pending-manual", "failed", "not-ready"]
              }
            }
          }
        }
      ],
      "parameters": {
        "Left": ["Uuid"]
      },
      "nullable": [false, true, true, false]
    }
  },
  "8418000fb3d50f52e42766c3884416520d434ea9588248e26c3b4fbfb1abae90": {
    "query": "\nUPDATE email_templates\nSET name = $1,\n  subject = $2,\n  content = $3,\n  exercise_completions_threshold = $4,\n  points_threshold = $5\nWHERE id = $6\nRETURNING *\n  ",
    "describe": {
      "columns": [
        {
          "ordinal": 0,
          "name": "id",
          "type_info": "Uuid"
        },
        {
          "ordinal": 1,
          "name": "created_at",
          "type_info": "Timestamptz"
        },
        {
          "ordinal": 2,
          "name": "updated_at",
          "type_info": "Timestamptz"
        },
        {
          "ordinal": 3,
          "name": "deleted_at",
          "type_info": "Timestamptz"
        },
        {
          "ordinal": 4,
          "name": "content",
          "type_info": "Jsonb"
        },
        {
          "ordinal": 5,
          "name": "name",
          "type_info": "Varchar"
        },
        {
          "ordinal": 6,
          "name": "subject",
          "type_info": "Varchar"
        },
        {
          "ordinal": 7,
          "name": "exercise_completions_threshold",
          "type_info": "Int4"
        },
        {
          "ordinal": 8,
          "name": "points_threshold",
          "type_info": "Int4"
        },
        {
          "ordinal": 9,
          "name": "course_instance_id",
          "type_info": "Uuid"
        }
      ],
      "parameters": {
        "Left": ["Varchar", "Varchar", "Jsonb", "Int4", "Int4", "Uuid"]
      },
      "nullable": [false, false, false, true, true, false, true, true, true, false]
    }
  },
  "852a2e8b28b656b8e676b846827ea1244ca82ff1dfe59676b8933ed03022924f": {
    "query": "\nSELECT COUNT(*) AS count\nFROM page_history\nWHERE page_id = $1\n",
    "describe": {
      "columns": [
        {
          "ordinal": 0,
          "name": "count",
          "type_info": "Int8"
        }
      ],
      "parameters": {
        "Left": ["Uuid"]
      },
      "nullable": [null]
    }
  },
  "85627304819016a8f3adf783ef95c81a1e7ed1b362e12b9429f20598432ba7e4": {
    "query": "\nSELECT id,\n  created_at,\n  updated_at,\n  course_id,\n  chapter_id,\n  url_path,\n  title,\n  deleted_at,\n  content,\n  order_number,\n  copied_from\nFROM pages\nWHERE course_id = $1\n  AND deleted_at IS NULL;\n        ",
    "describe": {
      "columns": [
        {
          "ordinal": 0,
          "name": "id",
          "type_info": "Uuid"
        },
        {
          "ordinal": 1,
          "name": "created_at",
          "type_info": "Timestamptz"
        },
        {
          "ordinal": 2,
          "name": "updated_at",
          "type_info": "Timestamptz"
        },
        {
          "ordinal": 3,
          "name": "course_id",
          "type_info": "Uuid"
        },
        {
          "ordinal": 4,
          "name": "chapter_id",
          "type_info": "Uuid"
        },
        {
          "ordinal": 5,
          "name": "url_path",
          "type_info": "Varchar"
        },
        {
          "ordinal": 6,
          "name": "title",
          "type_info": "Varchar"
        },
        {
          "ordinal": 7,
          "name": "deleted_at",
          "type_info": "Timestamptz"
        },
        {
          "ordinal": 8,
          "name": "content",
          "type_info": "Jsonb"
        },
        {
          "ordinal": 9,
          "name": "order_number",
          "type_info": "Int4"
        },
        {
          "ordinal": 10,
          "name": "copied_from",
          "type_info": "Uuid"
        }
      ],
      "parameters": {
        "Left": ["Uuid"]
      },
      "nullable": [false, false, false, false, true, false, false, true, false, false, true]
    }
  },
  "86a8fa9857c9a237b24dc8385ff04f259a1ee04fe343b0dd0072946a3340762f": {
    "query": "\nINSERT INTO user_exercise_states (user_id, exercise_id, course_instance_id)\nVALUES ($1, $2, $3)\nON CONFLICT (user_id, exercise_id, course_instance_id) DO NOTHING\nRETURNING user_id,\n  exercise_id,\n  course_instance_id,\n  created_at,\n  updated_at,\n  deleted_at,\n  score_given,\n  grading_progress as \"grading_progress: _\",\n  activity_progress as \"activity_progress: _\";\n  ",
    "describe": {
      "columns": [
        {
          "ordinal": 0,
          "name": "user_id",
          "type_info": "Uuid"
        },
        {
          "ordinal": 1,
          "name": "exercise_id",
          "type_info": "Uuid"
        },
        {
          "ordinal": 2,
          "name": "course_instance_id",
          "type_info": "Uuid"
        },
        {
          "ordinal": 3,
          "name": "created_at",
          "type_info": "Timestamptz"
        },
        {
          "ordinal": 4,
          "name": "updated_at",
          "type_info": "Timestamptz"
        },
        {
          "ordinal": 5,
          "name": "deleted_at",
          "type_info": "Timestamptz"
        },
        {
          "ordinal": 6,
          "name": "score_given",
          "type_info": "Float4"
        },
        {
          "ordinal": 7,
          "name": "grading_progress: _",
          "type_info": {
            "Custom": {
              "name": "grading_progress",
              "kind": {
                "Enum": ["fully-graded", "pending", "pending-manual", "failed", "not-ready"]
              }
            }
          }
        },
        {
          "ordinal": 8,
          "name": "activity_progress: _",
          "type_info": {
            "Custom": {
              "name": "activity_progress",
              "kind": {
                "Enum": ["initialized", "started", "in-progress", "submitted", "completed"]
              }
            }
          }
        }
      ],
      "parameters": {
        "Left": ["Uuid", "Uuid", "Uuid"]
      },
      "nullable": [false, false, false, false, false, true, true, false, false]
    }
  },
  "87848a65cafd33187ebbc6ed99b0a6eaaff44a09d3efb17759ee3604fc39f49c": {
    "query": "\n-- common table expression for the search term tsquery so that we don't have to repeat it many times\nWITH cte as (\n    -- Converts the search term to a word search with ands between the words with plainto_tsquery but appends ':*' to the\n    -- last word so that it  becomes a prefix match. This way the search will also contain results when the last word in\n    -- the search term is only partially typed. Note that if to_tsquery($4) decides to stem the word, the replacement\n    -- will be skipped.\n    SELECT ts_rewrite(\n        plainto_tsquery($2::regconfig, $3),\n        to_tsquery($4),\n        to_tsquery($4 || ':*')\n    ) as query\n)\nSELECT id,\n    ts_rank(\n    content_search,\n    (\n        SELECT query\n        from cte\n    )\n    ) as rank,\n    ts_headline(\n    $2::regconfig,\n    title,\n    (\n        SELECT query\n        from cte\n    )\n    ) as title_headline,\n    ts_headline(\n    $2::regconfig,\n    content_search_original_text,\n    (\n        SELECT query\n        from cte\n    )\n    ) as content_headline,\n    url_path\nFROM pages\nWHERE course_id = $1\n    AND deleted_at IS NULL\n    AND content_search @@ (\n    SELECT query\n    from cte\n    )\nORDER BY rank DESC\nLIMIT 50;\n        ",
    "describe": {
      "columns": [
        {
          "ordinal": 0,
          "name": "id",
          "type_info": "Uuid"
        },
        {
          "ordinal": 1,
          "name": "rank",
          "type_info": "Float4"
        },
        {
          "ordinal": 2,
          "name": "title_headline",
          "type_info": "Text"
        },
        {
          "ordinal": 3,
          "name": "content_headline",
          "type_info": "Text"
        },
        {
          "ordinal": 4,
          "name": "url_path",
          "type_info": "Varchar"
        }
      ],
      "parameters": {
        "Left": [
          "Uuid",
          {
            "Custom": {
              "name": "regconfig",
              "kind": "Simple"
            }
          },
          "Text",
          "Text"
        ]
      },
      "nullable": [false, null, null, null, false]
    }
  },
  "88890869dabe25130451185ec231260f8cdc6121649923e7209346dded7d0014": {
    "query": "SELECT organization_id FROM courses WHERE id = $1",
    "describe": {
      "columns": [
        {
          "ordinal": 0,
          "name": "organization_id",
          "type_info": "Uuid"
        }
      ],
      "parameters": {
        "Left": ["Uuid"]
      },
      "nullable": [false]
    }
  },
  "8c5a2157f97a81b2ce7489c584aef3cc2c42a4aaedeadc828e0de7bf8afc8706": {
    "query": "\nSELECT COUNT(ues.exercise_id) as completed_exercises,\n  COALESCE(0, SUM(ues.score_given)) as score_given\nFROM user_exercise_states ues\nWHERE ues.course_instance_id = $1\n  AND ues.user_id = $2\n  AND ues.deleted_at IS NULL\n  AND ues.activity_progress IN ('submitted', 'completed');\n        ",
    "describe": {
      "columns": [
        {
          "ordinal": 0,
          "name": "completed_exercises",
          "type_info": "Int8"
        },
        {
          "ordinal": 1,
          "name": "score_given",
          "type_info": "Float4"
        }
      ],
      "parameters": {
        "Left": ["Uuid", "Uuid"]
      },
      "nullable": [null, null]
    }
  },
  "8c711ea858481edd56e9dc186e9c256e5109f373b8a8c602cecba26cf75740c7": {
    "query": "\nINSERT INTO users (id, email)\nVALUES ($1, $2)\nRETURNING id\n",
    "describe": {
      "columns": [
        {
          "ordinal": 0,
          "name": "id",
          "type_info": "Uuid"
        }
      ],
      "parameters": {
        "Left": ["Uuid", "Varchar"]
      },
      "nullable": [false]
    }
  },
  "8f18467b6d9f52b24fe11848a5e12e819bd2b2fab42b3c0169c7d3e3146c6fd1": {
    "query": "\nSELECT *\nFROM exercise_tasks\nWHERE exercise_id = $1\n  AND deleted_at IS NULL;",
    "describe": {
      "columns": [
        {
          "ordinal": 0,
          "name": "id",
          "type_info": "Uuid"
        },
        {
          "ordinal": 1,
          "name": "created_at",
          "type_info": "Timestamptz"
        },
        {
          "ordinal": 2,
          "name": "updated_at",
          "type_info": "Timestamptz"
        },
        {
          "ordinal": 3,
          "name": "exercise_id",
          "type_info": "Uuid"
        },
        {
          "ordinal": 4,
          "name": "exercise_type",
          "type_info": "Varchar"
        },
        {
          "ordinal": 5,
          "name": "assignment",
          "type_info": "Jsonb"
        },
        {
          "ordinal": 6,
          "name": "deleted_at",
          "type_info": "Timestamptz"
        },
        {
          "ordinal": 7,
          "name": "private_spec",
          "type_info": "Jsonb"
        },
        {
          "ordinal": 8,
          "name": "spec_file_id",
          "type_info": "Uuid"
        },
        {
          "ordinal": 9,
          "name": "public_spec",
          "type_info": "Jsonb"
        },
        {
          "ordinal": 10,
          "name": "model_solution_spec",
          "type_info": "Jsonb"
        },
        {
          "ordinal": 11,
          "name": "copied_from",
          "type_info": "Uuid"
        }
      ],
      "parameters": {
        "Left": ["Uuid"]
      },
      "nullable": [false, false, false, false, false, false, true, true, true, true, true, true]
    }
  },
<<<<<<< HEAD
  "852c661dc5d790fe5e36b64b99e111792f2986f9aab321006ad8c8841757e243": {
    "query": "\nUPDATE playground_examples\nSET deleted_at = now()\nWHERE id = $1\nRETURNING *;\n    ",
    "describe": {
      "columns": [
        {
          "ordinal": 0,
          "name": "id",
          "type_info": "Uuid"
        },
        {
          "ordinal": 1,
          "name": "created_at",
          "type_info": "Timestamptz"
        },
        {
          "ordinal": 2,
          "name": "updated_at",
          "type_info": "Timestamptz"
        },
        {
          "ordinal": 3,
          "name": "deleted_at",
          "type_info": "Timestamptz"
        },
        {
          "ordinal": 4,
          "name": "name",
          "type_info": "Varchar"
        },
        {
          "ordinal": 5,
          "name": "url",
          "type_info": "Varchar"
        },
        {
          "ordinal": 6,
          "name": "width",
          "type_info": "Int4"
        },
        {
          "ordinal": 7,
          "name": "data",
          "type_info": "Jsonb"
        }
      ],
      "parameters": {
        "Left": ["Uuid"]
      },
      "nullable": [false, false, false, true, false, false, false, false]
    }
  },
  "8618ce42d70d235789ef5dc2bf23051fa7964b770cbd4cfa95022fa219f5dddf": {
    "query": "\nINSERT INTO courses (name, organization_id, slug)\nVALUES ($1, $2, $3)\nRETURNING id\n",
=======
  "902398ca29a18eb7bce969348d7d90eb0b3cb8a95cbdd228f89df0eaa7cf5eff": {
    "query": "\nINSERT INTO regradings DEFAULT\nVALUES\nRETURNING id\n",
>>>>>>> ed22ab24
    "describe": {
      "columns": [
        {
          "ordinal": 0,
          "name": "id",
          "type_info": "Uuid"
        }
      ],
      "parameters": {
        "Left": []
      },
      "nullable": [false]
    }
  },
  "90a05af8117ab207b26061df619b9940f81d2c59d3de6a0b445ac0d878ff542a": {
    "query": "\nINSERT INTO pages(\n    course_id,\n    content,\n    url_path,\n    title,\n    order_number,\n    chapter_id,\n    content_search_language\n  )\nVALUES($1, $2, $3, $4, $5, $6, $7::regconfig)\nRETURNING id,\n  created_at,\n  updated_at,\n  course_id,\n  chapter_id,\n  url_path,\n  title,\n  deleted_at,\n  content,\n  order_number,\n  copied_from\n          ",
    "describe": {
      "columns": [
        {
          "ordinal": 0,
          "name": "id",
          "type_info": "Uuid"
        },
        {
          "ordinal": 1,
          "name": "created_at",
          "type_info": "Timestamptz"
        },
        {
          "ordinal": 2,
          "name": "updated_at",
          "type_info": "Timestamptz"
        },
        {
          "ordinal": 3,
          "name": "course_id",
          "type_info": "Uuid"
        },
        {
          "ordinal": 4,
          "name": "chapter_id",
          "type_info": "Uuid"
        },
        {
          "ordinal": 5,
          "name": "url_path",
          "type_info": "Varchar"
        },
        {
          "ordinal": 6,
          "name": "title",
          "type_info": "Varchar"
        },
        {
          "ordinal": 7,
          "name": "deleted_at",
          "type_info": "Timestamptz"
        },
        {
          "ordinal": 8,
          "name": "content",
          "type_info": "Jsonb"
        },
        {
          "ordinal": 9,
          "name": "order_number",
          "type_info": "Int4"
        },
        {
          "ordinal": 10,
          "name": "copied_from",
          "type_info": "Uuid"
        }
      ],
      "parameters": {
        "Left": [
          "Uuid",
          "Jsonb",
          "Varchar",
          "Varchar",
          "Int4",
          "Uuid",
          {
            "Custom": {
              "name": "regconfig",
              "kind": "Simple"
            }
          }
        ]
      },
      "nullable": [false, false, false, false, true, false, false, true, false, false, true]
    }
  },
  "90fa9968b7d756f053c018a87714ffe53999efba45477c01a5daf23404b64c06": {
    "query": "\nINSERT INTO submissions (\n    exercise_id,\n    course_id,\n    exercise_task_id,\n    user_id,\n    course_instance_id,\n    data_json\n  )\n  VALUES ($1, $2, $3, $4, $5, $6)\n  RETURNING id\n",
    "describe": {
      "columns": [
        {
          "ordinal": 0,
          "name": "id",
          "type_info": "Uuid"
        }
      ],
      "parameters": {
        "Left": ["Uuid", "Uuid", "Uuid", "Uuid", "Uuid", "Jsonb"]
      },
      "nullable": [false]
    }
  },
  "914ca1ab46575a13aadde519c9242420872388c5c0b8a46b9c2d6c67fd553b63": {
    "query": "\nINSERT INTO courses (\n    name,\n    organization_id,\n    slug,\n    content_search_language,\n    language_code,\n    copied_from,\n    language_version_of_course_id\n  )\nVALUES ($1, $2, $3, $4::regconfig, $5, $6, $7)\nRETURNING id,\n  name,\n  created_at,\n  updated_at,\n  organization_id,\n  deleted_at,\n  slug,\n  content_search_language::text,\n  language_code,\n  copied_from,\n  language_version_of_course_id;\n    ",
    "describe": {
      "columns": [
        {
          "ordinal": 0,
          "name": "id",
          "type_info": "Uuid"
        },
        {
          "ordinal": 1,
          "name": "name",
          "type_info": "Varchar"
        },
        {
          "ordinal": 2,
          "name": "created_at",
          "type_info": "Timestamptz"
        },
        {
          "ordinal": 3,
          "name": "updated_at",
          "type_info": "Timestamptz"
        },
        {
          "ordinal": 4,
          "name": "organization_id",
          "type_info": "Uuid"
        },
        {
          "ordinal": 5,
          "name": "deleted_at",
          "type_info": "Timestamptz"
        },
        {
          "ordinal": 6,
          "name": "slug",
          "type_info": "Varchar"
        },
        {
          "ordinal": 7,
          "name": "content_search_language",
          "type_info": "Text"
        },
        {
          "ordinal": 8,
          "name": "language_code",
          "type_info": "Varchar"
        },
        {
          "ordinal": 9,
          "name": "copied_from",
          "type_info": "Uuid"
        },
        {
          "ordinal": 10,
          "name": "language_version_of_course_id",
          "type_info": "Uuid"
        }
      ],
      "parameters": {
        "Left": [
          "Varchar",
          "Uuid",
          "Varchar",
          {
            "Custom": {
              "name": "regconfig",
              "kind": "Simple"
            }
          },
          "Varchar",
          "Uuid",
          "Uuid"
        ]
      },
      "nullable": [false, false, false, false, false, true, false, null, false, true, true]
    }
  },
  "94ded885c93e670d138c1774ec664d7d08779da4e61afa196858e3fb71864f47": {
    "query": "\nINSERT INTO exercise_service_info(\n    exercise_service_id,\n    editor_iframe_path,\n    exercise_iframe_path,\n    submission_iframe_path,\n    grade_endpoint_path,\n    public_spec_endpoint_path,\n    model_solution_path\n  )\nVALUES ($1, $2, $3, $4, $5, $6, $7)\nON CONFLICT(exercise_service_id) DO UPDATE\nSET editor_iframe_path = $2,\n  exercise_iframe_path = $3,\n  submission_iframe_path = $4,\n  grade_endpoint_path = $5,\n  public_spec_endpoint_path = $6,\n  model_solution_path = $7\nRETURNING *\n    ",
    "describe": {
      "columns": [
        {
          "ordinal": 0,
          "name": "exercise_service_id",
          "type_info": "Uuid"
        },
        {
          "ordinal": 1,
          "name": "created_at",
          "type_info": "Timestamptz"
        },
        {
          "ordinal": 2,
          "name": "updated_at",
          "type_info": "Timestamptz"
        },
        {
          "ordinal": 3,
          "name": "editor_iframe_path",
          "type_info": "Varchar"
        },
        {
          "ordinal": 4,
          "name": "exercise_iframe_path",
          "type_info": "Varchar"
        },
        {
          "ordinal": 5,
          "name": "grade_endpoint_path",
          "type_info": "Varchar"
        },
        {
          "ordinal": 6,
          "name": "submission_iframe_path",
          "type_info": "Varchar"
        },
        {
          "ordinal": 7,
          "name": "public_spec_endpoint_path",
          "type_info": "Varchar"
        },
        {
          "ordinal": 8,
          "name": "model_solution_path",
          "type_info": "Varchar"
        }
      ],
      "parameters": {
        "Left": ["Uuid", "Varchar", "Varchar", "Varchar", "Varchar", "Varchar", "Varchar"]
      },
      "nullable": [false, false, false, false, false, false, false, false, false]
    }
  },
  "95dd409bd722442fe75d3b3aba428f811687752e1df10dc30ad7a1ce0250e76d": {
    "query": "\nUPDATE user_exercise_states\nSET score_given = $4, grading_progress = $5, activity_progress = $6\nWHERE user_id = $1\nAND exercise_id = $2\nAND course_instance_id = $3\nRETURNING user_id,\n  exercise_id,\n  course_instance_id,\n  created_at,\n  updated_at,\n  deleted_at,\n  score_given,\n  grading_progress as \"grading_progress: _\",\n  activity_progress as \"activity_progress: _\"\n    ",
    "describe": {
      "columns": [
        {
          "ordinal": 0,
          "name": "user_id",
          "type_info": "Uuid"
        },
        {
          "ordinal": 1,
          "name": "exercise_id",
          "type_info": "Uuid"
        },
        {
          "ordinal": 2,
          "name": "course_instance_id",
          "type_info": "Uuid"
        },
        {
          "ordinal": 3,
          "name": "created_at",
          "type_info": "Timestamptz"
        },
        {
          "ordinal": 4,
          "name": "updated_at",
          "type_info": "Timestamptz"
        },
        {
          "ordinal": 5,
          "name": "deleted_at",
          "type_info": "Timestamptz"
        },
        {
          "ordinal": 6,
          "name": "score_given",
          "type_info": "Float4"
        },
        {
          "ordinal": 7,
          "name": "grading_progress: _",
          "type_info": {
            "Custom": {
              "name": "grading_progress",
              "kind": {
                "Enum": ["fully-graded", "pending", "pending-manual", "failed", "not-ready"]
              }
            }
          }
        },
        {
          "ordinal": 8,
          "name": "activity_progress: _",
          "type_info": {
            "Custom": {
              "name": "activity_progress",
              "kind": {
                "Enum": ["initialized", "started", "in-progress", "submitted", "completed"]
              }
            }
          }
        }
      ],
      "parameters": {
        "Left": [
          "Uuid",
          "Uuid",
          "Uuid",
          "Float4",
          {
            "Custom": {
              "name": "grading_progress",
              "kind": {
                "Enum": ["fully-graded", "pending", "pending-manual", "failed", "not-ready"]
              }
            }
          },
          {
            "Custom": {
              "name": "activity_progress",
              "kind": {
                "Enum": ["initialized", "started", "in-progress", "submitted", "completed"]
              }
            }
          }
        ]
      },
      "nullable": [false, false, false, false, false, true, true, false, false]
    }
  },
  "974f0fff32d5d42aa0aa4d4f9e52ebe1b69c95cc677bdb0fce4f8bfd7b519639": {
    "query": "\nUPDATE regradings\nSET total_grading_progress = $1\nWHERE id = $2\n",
    "describe": {
      "columns": [],
      "parameters": {
        "Left": [
          {
            "Custom": {
              "name": "grading_progress",
              "kind": {
                "Enum": ["fully-graded", "pending", "pending-manual", "failed", "not-ready"]
              }
            }
          },
          "Uuid"
        ]
      },
      "nullable": []
    }
  },
  "97863f3295349de9881d18e705ef461353c7bbca65e2f0c65c43c6a4bb1365ee": {
    "query": "\nSELECT *\nFROM exercise_services\nWHERE slug = ANY($1);",
    "describe": {
      "columns": [
        {
          "ordinal": 0,
          "name": "id",
          "type_info": "Uuid"
        },
        {
          "ordinal": 1,
          "name": "created_at",
          "type_info": "Timestamptz"
        },
        {
          "ordinal": 2,
          "name": "updated_at",
          "type_info": "Timestamptz"
        },
        {
          "ordinal": 3,
          "name": "deleted_at",
          "type_info": "Timestamptz"
        },
        {
          "ordinal": 4,
          "name": "name",
          "type_info": "Varchar"
        },
        {
          "ordinal": 5,
          "name": "slug",
          "type_info": "Varchar"
        },
        {
          "ordinal": 6,
          "name": "public_url",
          "type_info": "Varchar"
        },
        {
          "ordinal": 7,
          "name": "internal_url",
          "type_info": "Varchar"
        },
        {
          "ordinal": 8,
          "name": "max_reprocessing_submissions_at_once",
          "type_info": "Int4"
        }
      ],
      "parameters": {
        "Left": ["TextArray"]
      },
      "nullable": [false, false, false, true, false, false, false, true, false]
    }
  },
  "9b34d20c5dad89a18e57c263932092c250746dac2a45e1985853d16ed8344d13": {
    "query": "\nSELECT id,\n  created_at,\n  updated_at,\n  course_id,\n  chapter_id,\n  url_path,\n  title,\n  deleted_at,\n  content,\n  order_number,\n  copied_from\nFROM pages p\nWHERE p.chapter_id = $1\n  AND p.deleted_at IS NULL\n  AND p.id NOT IN (\n    SELECT front_page_id\n    FROM chapters c\n    WHERE c.front_page_id = p.id\n  );\n    ",
    "describe": {
      "columns": [
        {
          "ordinal": 0,
          "name": "id",
          "type_info": "Uuid"
        },
        {
          "ordinal": 1,
          "name": "created_at",
          "type_info": "Timestamptz"
        },
        {
          "ordinal": 2,
          "name": "updated_at",
          "type_info": "Timestamptz"
        },
        {
          "ordinal": 3,
          "name": "course_id",
          "type_info": "Uuid"
        },
        {
          "ordinal": 4,
          "name": "chapter_id",
          "type_info": "Uuid"
        },
        {
          "ordinal": 5,
          "name": "url_path",
          "type_info": "Varchar"
        },
        {
          "ordinal": 6,
          "name": "title",
          "type_info": "Varchar"
        },
        {
          "ordinal": 7,
          "name": "deleted_at",
          "type_info": "Timestamptz"
        },
        {
          "ordinal": 8,
          "name": "content",
          "type_info": "Jsonb"
        },
        {
          "ordinal": 9,
          "name": "order_number",
          "type_info": "Int4"
        },
        {
          "ordinal": 10,
          "name": "copied_from",
          "type_info": "Uuid"
        }
      ],
      "parameters": {
        "Left": ["Uuid"]
      },
      "nullable": [false, false, false, false, true, false, false, true, false, false, true]
    }
  },
  "9c6243474cc02c99f6974e143c88dde690c982125071ddc69df713350de1f875": {
    "query": "SELECT * FROM exercise_tasks WHERE id = $1;",
    "describe": {
      "columns": [
        {
          "ordinal": 0,
          "name": "id",
          "type_info": "Uuid"
        },
        {
          "ordinal": 1,
          "name": "created_at",
          "type_info": "Timestamptz"
        },
        {
          "ordinal": 2,
          "name": "updated_at",
          "type_info": "Timestamptz"
        },
        {
          "ordinal": 3,
          "name": "exercise_id",
          "type_info": "Uuid"
        },
        {
          "ordinal": 4,
          "name": "exercise_type",
          "type_info": "Varchar"
        },
        {
          "ordinal": 5,
          "name": "assignment",
          "type_info": "Jsonb"
        },
        {
          "ordinal": 6,
          "name": "deleted_at",
          "type_info": "Timestamptz"
        },
        {
          "ordinal": 7,
          "name": "private_spec",
          "type_info": "Jsonb"
        },
        {
          "ordinal": 8,
          "name": "spec_file_id",
          "type_info": "Uuid"
        },
        {
          "ordinal": 9,
          "name": "public_spec",
          "type_info": "Jsonb"
        },
        {
          "ordinal": 10,
          "name": "model_solution_spec",
          "type_info": "Jsonb"
        },
        {
          "ordinal": 11,
          "name": "copied_from",
          "type_info": "Uuid"
        }
      ],
      "parameters": {
        "Left": ["Uuid"]
      },
      "nullable": [false, false, false, false, false, false, true, true, true, true, true, true]
    }
  },
  "9c85b99d223ec35dd6a3d00598117fba6db802ec315cd2d1c38012b577d270bb": {
    "query": "\nSELECT *\nFROM exercises\nWHERE page_id IN (\n    SELECT UNNEST($1::uuid [])\n  )\n  AND deleted_at IS NULL\n        ",
    "describe": {
      "columns": [
        {
          "ordinal": 0,
          "name": "id",
          "type_info": "Uuid"
        },
        {
          "ordinal": 1,
          "name": "created_at",
          "type_info": "Timestamptz"
        },
        {
          "ordinal": 2,
          "name": "updated_at",
          "type_info": "Timestamptz"
        },
        {
          "ordinal": 3,
          "name": "course_id",
          "type_info": "Uuid"
        },
        {
          "ordinal": 4,
          "name": "deleted_at",
          "type_info": "Timestamptz"
        },
        {
          "ordinal": 5,
          "name": "name",
          "type_info": "Varchar"
        },
        {
          "ordinal": 6,
          "name": "deadline",
          "type_info": "Timestamptz"
        },
        {
          "ordinal": 7,
          "name": "page_id",
          "type_info": "Uuid"
        },
        {
          "ordinal": 8,
          "name": "score_maximum",
          "type_info": "Int4"
        },
        {
          "ordinal": 9,
          "name": "order_number",
          "type_info": "Int4"
        },
        {
          "ordinal": 10,
          "name": "chapter_id",
          "type_info": "Uuid"
        },
        {
          "ordinal": 11,
          "name": "copied_from",
          "type_info": "Uuid"
        }
      ],
      "parameters": {
        "Left": ["UuidArray"]
      },
      "nullable": [false, false, false, false, true, false, true, false, false, false, false, true]
    }
  },
  "9e77b192694c3af4cf6ab696e5b43a1e1f28dab7af08beb2e38eccbe0282b01a": {
    "query": "\nSELECT *\nFROM exercise_services\nWHERE slug = $1\n  ",
    "describe": {
      "columns": [
        {
          "ordinal": 0,
          "name": "id",
          "type_info": "Uuid"
        },
        {
          "ordinal": 1,
          "name": "created_at",
          "type_info": "Timestamptz"
        },
        {
          "ordinal": 2,
          "name": "updated_at",
          "type_info": "Timestamptz"
        },
        {
          "ordinal": 3,
          "name": "deleted_at",
          "type_info": "Timestamptz"
        },
        {
          "ordinal": 4,
          "name": "name",
          "type_info": "Varchar"
        },
        {
          "ordinal": 5,
          "name": "slug",
          "type_info": "Varchar"
        },
        {
          "ordinal": 6,
          "name": "public_url",
          "type_info": "Varchar"
        },
        {
          "ordinal": 7,
          "name": "internal_url",
          "type_info": "Varchar"
        },
        {
          "ordinal": 8,
          "name": "max_reprocessing_submissions_at_once",
          "type_info": "Int4"
        }
      ],
      "parameters": {
        "Left": ["Text"]
      },
      "nullable": [false, false, false, true, false, false, false, true, false]
    }
  },
  "a38b60c43b04863b453f553d4a06a07b16357c1a1bf3cba0fa1b2e08a94b0d41": {
    "query": "\nINSERT INTO courses(id, name, slug, organization_id, language_code)\nVALUES($1, $2, $3, $4, $5)\nRETURNING id,\n  name,\n  created_at,\n  updated_at,\n  organization_id,\n  deleted_at,\n  slug,\n  content_search_language::text,\n  language_code,\n  copied_from,\n  language_version_of_course_id;\n            ",
    "describe": {
      "columns": [
        {
          "ordinal": 0,
          "name": "id",
          "type_info": "Uuid"
        },
        {
          "ordinal": 1,
          "name": "name",
          "type_info": "Varchar"
        },
        {
          "ordinal": 2,
          "name": "created_at",
          "type_info": "Timestamptz"
        },
        {
          "ordinal": 3,
          "name": "updated_at",
          "type_info": "Timestamptz"
        },
        {
          "ordinal": 4,
          "name": "organization_id",
          "type_info": "Uuid"
        },
        {
          "ordinal": 5,
          "name": "deleted_at",
          "type_info": "Timestamptz"
        },
        {
          "ordinal": 6,
          "name": "slug",
          "type_info": "Varchar"
        },
        {
          "ordinal": 7,
          "name": "content_search_language",
          "type_info": "Text"
        },
        {
          "ordinal": 8,
          "name": "language_code",
          "type_info": "Varchar"
        },
        {
          "ordinal": 9,
          "name": "copied_from",
          "type_info": "Uuid"
        },
        {
          "ordinal": 10,
          "name": "language_version_of_course_id",
          "type_info": "Uuid"
        }
      ],
      "parameters": {
        "Left": ["Uuid", "Varchar", "Varchar", "Uuid", "Varchar"]
      },
      "nullable": [false, false, false, false, false, true, false, null, false, true, true]
    }
  },
  "a564b4d932be98839ba4902d318c21812fbf46b9e97c8e097a3a28fc4d10d682": {
    "query": "\nUPDATE chapters\nSET front_page_id = uuid_generate_v5(course_id, front_page_id::text)\nWHERE course_id = $1\n    AND front_page_id IS NOT NULL;\n        ",
    "describe": {
      "columns": [],
      "parameters": {
        "Left": ["Uuid"]
      },
      "nullable": []
    }
  },
  "a76579e426500a1f99f9e02cf2c523658f58d86dcb036aef2aa3bdf71d8a563e": {
    "query": "\nUPDATE regradings\nSET regrading_completed_at = now(),\n  total_grading_progress = 'fully-graded'\nWHERE id = $1\n",
    "describe": {
      "columns": [],
      "parameters": {
        "Left": ["Uuid"]
      },
      "nullable": []
    }
  },
  "a8898fa49012e0559379cee341366ae0a1baaaefab5af6d3d6db003b013d7839": {
    "query": "\nSELECT *\nfrom playground_examples\nWHERE deleted_at IS NULL;\n    ",
    "describe": {
      "columns": [
        {
          "ordinal": 0,
          "name": "id",
          "type_info": "Uuid"
        },
        {
          "ordinal": 1,
          "name": "created_at",
          "type_info": "Timestamptz"
        },
        {
          "ordinal": 2,
          "name": "updated_at",
          "type_info": "Timestamptz"
        },
        {
          "ordinal": 3,
          "name": "deleted_at",
          "type_info": "Timestamptz"
        },
        {
          "ordinal": 4,
          "name": "name",
          "type_info": "Varchar"
        },
        {
          "ordinal": 5,
          "name": "url",
          "type_info": "Varchar"
        },
        {
          "ordinal": 6,
          "name": "width",
          "type_info": "Int4"
        },
        {
          "ordinal": 7,
          "name": "data",
          "type_info": "Jsonb"
        }
      ],
      "parameters": {
        "Left": []
      },
      "nullable": [false, false, false, true, false, false, false, false]
    }
  },
  "a89142eebe3548b14c3a9f146864601f9ce78fa1d24dd5cf4958302343605b60": {
    "query": "\nSELECT title, content\nFROM page_history\nWHERE id = $1\n",
    "describe": {
      "columns": [
        {
          "ordinal": 0,
          "name": "title",
          "type_info": "Varchar"
        },
        {
          "ordinal": 1,
          "name": "content",
          "type_info": "Jsonb"
        }
      ],
      "parameters": {
        "Left": ["Uuid"]
      },
      "nullable": [false, false]
    }
  },
  "a9e271cada9f2f343a30090ab395a3a921c69ae488694b9cf483dfffa9920d75": {
    "query": "\nSELECT *\nFROM submissions\nWHERE exercise_id = $1\n  AND deleted_at IS NULL\nLIMIT $2\nOFFSET $3;\n        ",
    "describe": {
      "columns": [
        {
          "ordinal": 0,
          "name": "id",
          "type_info": "Uuid"
        },
        {
          "ordinal": 1,
          "name": "created_at",
          "type_info": "Timestamptz"
        },
        {
          "ordinal": 2,
          "name": "updated_at",
          "type_info": "Timestamptz"
        },
        {
          "ordinal": 3,
          "name": "deleted_at",
          "type_info": "Timestamptz"
        },
        {
          "ordinal": 4,
          "name": "exercise_id",
          "type_info": "Uuid"
        },
        {
          "ordinal": 5,
          "name": "course_id",
          "type_info": "Uuid"
        },
        {
          "ordinal": 6,
          "name": "exercise_task_id",
          "type_info": "Uuid"
        },
        {
          "ordinal": 7,
          "name": "data_json",
          "type_info": "Jsonb"
        },
        {
          "ordinal": 8,
          "name": "grading_id",
          "type_info": "Uuid"
        },
        {
          "ordinal": 9,
          "name": "metadata",
          "type_info": "Jsonb"
        },
        {
          "ordinal": 10,
          "name": "user_id",
          "type_info": "Uuid"
        },
        {
          "ordinal": 11,
          "name": "course_instance_id",
          "type_info": "Uuid"
        }
      ],
      "parameters": {
        "Left": ["Uuid", "Int8", "Int8"]
      },
      "nullable": [false, false, false, true, false, false, false, true, true, true, false, false]
    }
  },
  "b0302cd73ce7a9f3d86d798a9a6c8ae768a0722bfeef08cd89c8716b36bce665": {
    "query": "SELECT course_id FROM submissions WHERE id = $1",
    "describe": {
      "columns": [
        {
          "ordinal": 0,
          "name": "course_id",
          "type_info": "Uuid"
        }
      ],
      "parameters": {
        "Left": ["Uuid"]
      },
      "nullable": [false]
    }
  },
  "b12354d2516fc4758fc4bd4f7c1824d1b1373e1292a50d7e184c7b9e26a1ee27": {
    "query": "\nSELECT id,\n  created_at,\n  updated_at,\n  course_id,\n  chapter_id,\n  url_path,\n  title,\n  deleted_at,\n  content,\n  order_number,\n  copied_from\nFROM pages\nWHERE id = $1;\n    ",
    "describe": {
      "columns": [
        {
          "ordinal": 0,
          "name": "id",
          "type_info": "Uuid"
        },
        {
          "ordinal": 1,
          "name": "created_at",
          "type_info": "Timestamptz"
        },
        {
          "ordinal": 2,
          "name": "updated_at",
          "type_info": "Timestamptz"
        },
        {
          "ordinal": 3,
          "name": "course_id",
          "type_info": "Uuid"
        },
        {
          "ordinal": 4,
          "name": "chapter_id",
          "type_info": "Uuid"
        },
        {
          "ordinal": 5,
          "name": "url_path",
          "type_info": "Varchar"
        },
        {
          "ordinal": 6,
          "name": "title",
          "type_info": "Varchar"
        },
        {
          "ordinal": 7,
          "name": "deleted_at",
          "type_info": "Timestamptz"
        },
        {
          "ordinal": 8,
          "name": "content",
          "type_info": "Jsonb"
        },
        {
          "ordinal": 9,
          "name": "order_number",
          "type_info": "Int4"
        },
        {
          "ordinal": 10,
          "name": "copied_from",
          "type_info": "Uuid"
        }
      ],
      "parameters": {
        "Left": ["Uuid"]
      },
      "nullable": [false, false, false, false, true, false, false, true, false, false, true]
    }
  },
  "b1afc7d92d8220c27dc2896d93f5c6e5693bbec075011ad43b25cc4fa14be408": {
    "query": "\nSELECT id,\n  name,\n  created_at,\n  updated_at,\n  organization_id,\n  deleted_at,\n  slug,\n  content_search_language::text,\n  language_code,\n  copied_from,\n  language_version_of_course_id\nFROM courses\nWHERE slug = $1\n  AND deleted_at IS NULL\n",
    "describe": {
      "columns": [
        {
          "ordinal": 0,
          "name": "id",
          "type_info": "Uuid"
        },
        {
          "ordinal": 1,
          "name": "name",
          "type_info": "Varchar"
        },
        {
          "ordinal": 2,
          "name": "created_at",
          "type_info": "Timestamptz"
        },
        {
          "ordinal": 3,
          "name": "updated_at",
          "type_info": "Timestamptz"
        },
        {
          "ordinal": 4,
          "name": "organization_id",
          "type_info": "Uuid"
        },
        {
          "ordinal": 5,
          "name": "deleted_at",
          "type_info": "Timestamptz"
        },
        {
          "ordinal": 6,
          "name": "slug",
          "type_info": "Varchar"
        },
        {
          "ordinal": 7,
          "name": "content_search_language",
          "type_info": "Text"
        },
        {
          "ordinal": 8,
          "name": "language_code",
          "type_info": "Varchar"
        },
        {
          "ordinal": 9,
          "name": "copied_from",
          "type_info": "Uuid"
        },
        {
          "ordinal": 10,
          "name": "language_version_of_course_id",
          "type_info": "Uuid"
        }
      ],
      "parameters": {
        "Left": ["Text"]
      },
      "nullable": [false, false, false, false, false, true, false, null, false, true, true]
    }
  },
  "b28ca6a2fc385642149d527deb0919464711ab57e4120078d6153ccbc08114d4": {
    "query": "\nUPDATE chapters\nSET name = $1,\n  chapter_number = $2\nWHERE id = $3\nRETURNING *;\n    ",
    "describe": {
      "columns": [
        {
          "ordinal": 0,
          "name": "id",
          "type_info": "Uuid"
        },
        {
          "ordinal": 1,
          "name": "name",
          "type_info": "Varchar"
        },
        {
          "ordinal": 2,
          "name": "course_id",
          "type_info": "Uuid"
        },
        {
          "ordinal": 3,
          "name": "chapter_number",
          "type_info": "Int4"
        },
        {
          "ordinal": 4,
          "name": "created_at",
          "type_info": "Timestamptz"
        },
        {
          "ordinal": 5,
          "name": "updated_at",
          "type_info": "Timestamptz"
        },
        {
          "ordinal": 6,
          "name": "deleted_at",
          "type_info": "Timestamptz"
        },
        {
          "ordinal": 7,
          "name": "front_page_id",
          "type_info": "Uuid"
        },
        {
          "ordinal": 8,
          "name": "opens_at",
          "type_info": "Timestamptz"
        },
        {
          "ordinal": 9,
          "name": "chapter_image_path",
          "type_info": "Varchar"
        },
        {
          "ordinal": 10,
          "name": "copied_from",
          "type_info": "Uuid"
        }
      ],
      "parameters": {
        "Left": ["Varchar", "Int4", "Uuid"]
      },
      "nullable": [false, false, false, false, false, false, true, true, true, true, true]
    }
  },
  "b4f5a52e896eba983c4002aa6c4ad7b6560079a8b7573c43315562e8bd3fb03b": {
    "query": "\nSELECT id,\n  created_at,\n  updated_at,\n  deleted_at,\n  course_id,\n  starts_at,\n  ends_at,\n  name,\n  description,\n  variant_status AS \"variant_status: VariantStatus\"\nFROM course_instances\nWHERE id = $1\n  AND deleted_at IS NULL;\n    ",
    "describe": {
      "columns": [
        {
          "ordinal": 0,
          "name": "id",
          "type_info": "Uuid"
        },
        {
          "ordinal": 1,
          "name": "created_at",
          "type_info": "Timestamptz"
        },
        {
          "ordinal": 2,
          "name": "updated_at",
          "type_info": "Timestamptz"
        },
        {
          "ordinal": 3,
          "name": "deleted_at",
          "type_info": "Timestamptz"
        },
        {
          "ordinal": 4,
          "name": "course_id",
          "type_info": "Uuid"
        },
        {
          "ordinal": 5,
          "name": "starts_at",
          "type_info": "Timestamptz"
        },
        {
          "ordinal": 6,
          "name": "ends_at",
          "type_info": "Timestamptz"
        },
        {
          "ordinal": 7,
          "name": "name",
          "type_info": "Varchar"
        },
        {
          "ordinal": 8,
          "name": "description",
          "type_info": "Varchar"
        },
        {
          "ordinal": 9,
          "name": "variant_status: VariantStatus",
          "type_info": {
            "Custom": {
              "name": "variant_status",
              "kind": {
                "Enum": ["draft", "upcoming", "active", "ended"]
              }
            }
          }
        }
      ],
      "parameters": {
        "Left": ["Uuid"]
      },
      "nullable": [false, false, false, true, false, true, true, true, true, false]
    }
  },
  "b9159ddd17dc391f0bd7b726633dff02d1530aa2b0b270b4947d749442850451": {
    "query": "UPDATE chapters SET front_page_id = $1 WHERE id = $2",
    "describe": {
      "columns": [],
      "parameters": {
        "Left": ["Uuid", "Uuid"]
      },
      "nullable": []
    }
  },
  "b988de59221dbe4350dcccadf9e80e782365d6526188dc5a6b14ed2581ca1314": {
    "query": "\nINSERT INTO users (email)\nVALUES ($1)\nRETURNING id\n",
    "describe": {
      "columns": [
        {
          "ordinal": 0,
          "name": "id",
          "type_info": "Uuid"
        }
      ],
      "parameters": {
        "Left": ["Varchar"]
      },
      "nullable": [false]
    }
  },
  "c2342a617190439d369a3ae3764d9941e40a7dd6f428fe5b49cd50fa33af471d": {
    "query": "\nSELECT *\nFROM exercises\nWHERE page_id = $1\n",
    "describe": {
      "columns": [
        {
          "ordinal": 0,
          "name": "id",
          "type_info": "Uuid"
        },
        {
          "ordinal": 1,
          "name": "created_at",
          "type_info": "Timestamptz"
        },
        {
          "ordinal": 2,
          "name": "updated_at",
          "type_info": "Timestamptz"
        },
        {
          "ordinal": 3,
          "name": "course_id",
          "type_info": "Uuid"
        },
        {
          "ordinal": 4,
          "name": "deleted_at",
          "type_info": "Timestamptz"
        },
        {
          "ordinal": 5,
          "name": "name",
          "type_info": "Varchar"
        },
        {
          "ordinal": 6,
          "name": "deadline",
          "type_info": "Timestamptz"
        },
        {
          "ordinal": 7,
          "name": "page_id",
          "type_info": "Uuid"
        },
        {
          "ordinal": 8,
          "name": "score_maximum",
          "type_info": "Int4"
        },
        {
          "ordinal": 9,
          "name": "order_number",
          "type_info": "Int4"
        },
        {
          "ordinal": 10,
          "name": "chapter_id",
          "type_info": "Uuid"
        },
        {
          "ordinal": 11,
          "name": "copied_from",
          "type_info": "Uuid"
        }
      ],
      "parameters": {
        "Left": ["Uuid"]
      },
      "nullable": [false, false, false, false, true, false, true, false, false, false, false, true]
    }
  },
  "c4cc64598e5a84202efcccf1c0761c3bc50fa520815eac274d840b957e94418b": {
    "query": "\nUPDATE courses\nSET name = $1\nWHERE id = $2\nRETURNING id,\n  name,\n  created_at,\n  updated_at,\n  organization_id,\n  deleted_at,\n  slug,\n  content_search_language::text,\n  language_code,\n  copied_from,\n  language_version_of_course_id\n    ",
    "describe": {
      "columns": [
        {
          "ordinal": 0,
          "name": "id",
          "type_info": "Uuid"
        },
        {
          "ordinal": 1,
          "name": "name",
          "type_info": "Varchar"
        },
        {
          "ordinal": 2,
          "name": "created_at",
          "type_info": "Timestamptz"
        },
        {
          "ordinal": 3,
          "name": "updated_at",
          "type_info": "Timestamptz"
        },
        {
          "ordinal": 4,
          "name": "organization_id",
          "type_info": "Uuid"
        },
        {
          "ordinal": 5,
          "name": "deleted_at",
          "type_info": "Timestamptz"
        },
        {
          "ordinal": 6,
          "name": "slug",
          "type_info": "Varchar"
        },
        {
          "ordinal": 7,
          "name": "content_search_language",
          "type_info": "Text"
        },
        {
          "ordinal": 8,
          "name": "language_code",
          "type_info": "Varchar"
        },
        {
          "ordinal": 9,
          "name": "copied_from",
          "type_info": "Uuid"
        },
        {
          "ordinal": 10,
          "name": "language_version_of_course_id",
          "type_info": "Uuid"
        }
      ],
      "parameters": {
        "Left": ["Varchar", "Uuid"]
      },
      "nullable": [false, false, false, false, false, true, false, null, false, true, true]
    }
  },
  "c4db451cf0d08b2fca14976798e0883a3961533b35d7dd4d5057e1662d482592": {
    "query": "SELECT *\nFROM email_templates\nWHERE course_instance_id = $1\n  AND deleted_at IS NULL",
    "describe": {
      "columns": [
        {
          "ordinal": 0,
          "name": "id",
          "type_info": "Uuid"
        },
        {
          "ordinal": 1,
          "name": "created_at",
          "type_info": "Timestamptz"
        },
        {
          "ordinal": 2,
          "name": "updated_at",
          "type_info": "Timestamptz"
        },
        {
          "ordinal": 3,
          "name": "deleted_at",
          "type_info": "Timestamptz"
        },
        {
          "ordinal": 4,
          "name": "content",
          "type_info": "Jsonb"
        },
        {
          "ordinal": 5,
          "name": "name",
          "type_info": "Varchar"
        },
        {
          "ordinal": 6,
          "name": "subject",
          "type_info": "Varchar"
        },
        {
          "ordinal": 7,
          "name": "exercise_completions_threshold",
          "type_info": "Int4"
        },
        {
          "ordinal": 8,
          "name": "points_threshold",
          "type_info": "Int4"
        },
        {
          "ordinal": 9,
          "name": "course_instance_id",
          "type_info": "Uuid"
        }
      ],
      "parameters": {
        "Left": ["Uuid"]
      },
      "nullable": [false, false, false, true, true, false, true, true, true, false]
    }
  },
  "c63ca33887bc73c797b68af5b66b248f0740a2678b86e4a3644b61804abdad17": {
    "query": "\nSELECT id,\n  submission_id,\n  grading_before_regrading,\n  grading_after_regrading\nFROM regrading_submissions\nWHERE regrading_id = $1\n",
    "describe": {
      "columns": [
        {
          "ordinal": 0,
          "name": "id",
          "type_info": "Uuid"
        },
        {
          "ordinal": 1,
          "name": "submission_id",
          "type_info": "Uuid"
        },
        {
          "ordinal": 2,
          "name": "grading_before_regrading",
          "type_info": "Uuid"
        },
        {
          "ordinal": 3,
          "name": "grading_after_regrading",
          "type_info": "Uuid"
        }
      ],
      "parameters": {
        "Left": ["Uuid"]
      },
      "nullable": [false, false, false, true]
    }
  },
  "c6d5ffed3573883c9e69529464b8f96325fbbf5c4ea893ae9e7352d3ce48a70d": {
    "query": "\nUPDATE regradings\nSET error_message = $1\nWHERE id = $2\n",
    "describe": {
      "columns": [],
      "parameters": {
        "Left": ["Text", "Uuid"]
      },
      "nullable": []
    }
  },
  "c8c5264811bce45733628caa8a1e90a07e2d16cbb5ad6ce0cd35f3e1e1921a4e": {
    "query": "\nSELECT date_part('isodow', created_at)::integer isodow, date_part('hour', created_at)::integer \"hour\", count(*)::integer\nFROM submissions\nWHERE course_id = $1\nGROUP BY isodow, \"hour\"\nORDER BY isodow, hour;\n          ",
    "describe": {
      "columns": [
        {
          "ordinal": 0,
          "name": "isodow",
          "type_info": "Int4"
        },
        {
          "ordinal": 1,
          "name": "hour",
          "type_info": "Int4"
        },
        {
          "ordinal": 2,
          "name": "count",
          "type_info": "Int4"
        }
      ],
      "parameters": {
        "Left": ["Uuid"]
      },
      "nullable": [null, null, null]
    }
  },
  "cf131a7d7d503b62ff64dee20becfe2d237381dc90158c1b411f6107823c0d9e": {
    "query": "\nSELECT id,\n  name,\n  created_at,\n  updated_at,\n  organization_id,\n  deleted_at,\n  slug,\n  content_search_language::text,\n  language_code,\n  copied_from,\n  language_version_of_course_id\nFROM courses\nWHERE deleted_at IS NULL;\n",
    "describe": {
      "columns": [
        {
          "ordinal": 0,
          "name": "id",
          "type_info": "Uuid"
        },
        {
          "ordinal": 1,
          "name": "name",
          "type_info": "Varchar"
        },
        {
          "ordinal": 2,
          "name": "created_at",
          "type_info": "Timestamptz"
        },
        {
          "ordinal": 3,
          "name": "updated_at",
          "type_info": "Timestamptz"
        },
        {
          "ordinal": 4,
          "name": "organization_id",
          "type_info": "Uuid"
        },
        {
          "ordinal": 5,
          "name": "deleted_at",
          "type_info": "Timestamptz"
        },
        {
          "ordinal": 6,
          "name": "slug",
          "type_info": "Varchar"
        },
        {
          "ordinal": 7,
          "name": "content_search_language",
          "type_info": "Text"
        },
        {
          "ordinal": 8,
          "name": "language_code",
          "type_info": "Varchar"
        },
        {
          "ordinal": 9,
          "name": "copied_from",
          "type_info": "Uuid"
        },
        {
          "ordinal": 10,
          "name": "language_version_of_course_id",
          "type_info": "Uuid"
        }
      ],
      "parameters": {
        "Left": []
      },
      "nullable": [false, false, false, false, false, true, false, null, false, true, true]
    }
  },
  "cf1c81b073e3d9f2a1772e3ce72336ca4500ac2b059673ce1f062189e0bd4dee": {
    "query": "\nSELECT p.id as page_id,\n  p.order_number as order_number,\n  p.course_id as course_id,\n  c.id as \"chapter_id?\",\n  c.chapter_number as \"chapter_number?\"\nFROM pages p\n  LEFT JOIN chapters c ON p.chapter_id = c.id\nWHERE p.id = $1;\n",
    "describe": {
      "columns": [
        {
          "ordinal": 0,
          "name": "page_id",
          "type_info": "Uuid"
        },
        {
          "ordinal": 1,
          "name": "order_number",
          "type_info": "Int4"
        },
        {
          "ordinal": 2,
          "name": "course_id",
          "type_info": "Uuid"
        },
        {
          "ordinal": 3,
          "name": "chapter_id?",
          "type_info": "Uuid"
        },
        {
          "ordinal": 4,
          "name": "chapter_number?",
          "type_info": "Int4"
        }
      ],
      "parameters": {
        "Left": ["Uuid"]
      },
      "nullable": [false, false, false, false, false]
    }
  },
  "cf7a54102657110f8d384fb491163e9e2690c365bab861c2c68064ddc1ba0873": {
    "query": "\nINSERT INTO\n  users (email, upstream_id)\nVALUES ($1, $2)\nRETURNING *;\n          ",
    "describe": {
      "columns": [
        {
          "ordinal": 0,
          "name": "id",
          "type_info": "Uuid"
        },
        {
          "ordinal": 1,
          "name": "created_at",
          "type_info": "Timestamptz"
        },
        {
          "ordinal": 2,
          "name": "updated_at",
          "type_info": "Timestamptz"
        },
        {
          "ordinal": 3,
          "name": "deleted_at",
          "type_info": "Timestamptz"
        },
        {
          "ordinal": 4,
          "name": "upstream_id",
          "type_info": "Int4"
        },
        {
          "ordinal": 5,
          "name": "email",
          "type_info": "Varchar"
        }
      ],
      "parameters": {
        "Left": ["Varchar", "Int4"]
      },
      "nullable": [false, false, false, true, true, false]
    }
  },
<<<<<<< HEAD
  "d101cc0886070c6860311a987612cdd615eea9f3b02fdcf50711ed4e1b2b44bc": {
    "query": "\nINSERT INTO playground_examples (name, url, width, data)\nVALUES ($1, $2, $3, $4)\nRETURNING *;\n    ",
=======
  "cf923729f14d8b2a7a16161dc0d2b00e659ec18713dc16dc7875ad8dfe6b401f": {
    "query": "\nUPDATE pages\nSET content = $2,\n  url_path = $3,\n  title = $4,\n  chapter_id = $5\nWHERE id = $1\nRETURNING id,\n  created_at,\n  updated_at,\n  course_id,\n  chapter_id,\n  url_path,\n  title,\n  deleted_at,\n  content,\n  order_number,\n  copied_from\n            ",
>>>>>>> ed22ab24
    "describe": {
      "columns": [
        {
          "ordinal": 0,
          "name": "id",
          "type_info": "Uuid"
        },
        {
          "ordinal": 1,
          "name": "created_at",
          "type_info": "Timestamptz"
        },
        {
          "ordinal": 2,
          "name": "updated_at",
          "type_info": "Timestamptz"
        },
        {
          "ordinal": 3,
<<<<<<< HEAD
          "name": "deleted_at",
          "type_info": "Timestamptz"
        },
        {
          "ordinal": 4,
          "name": "name",
          "type_info": "Varchar"
        },
        {
          "ordinal": 5,
          "name": "url",
=======
          "name": "course_id",
          "type_info": "Uuid"
        },
        {
          "ordinal": 4,
          "name": "chapter_id",
          "type_info": "Uuid"
        },
        {
          "ordinal": 5,
          "name": "url_path",
>>>>>>> ed22ab24
          "type_info": "Varchar"
        },
        {
          "ordinal": 6,
<<<<<<< HEAD
          "name": "width",
          "type_info": "Int4"
        },
        {
          "ordinal": 7,
          "name": "data",
          "type_info": "Jsonb"
        }
      ],
      "parameters": {
        "Left": ["Varchar", "Varchar", "Int4", "Jsonb"]
      },
      "nullable": [false, false, false, true, false, false, false, false]
=======
          "name": "title",
          "type_info": "Varchar"
        },
        {
          "ordinal": 7,
          "name": "deleted_at",
          "type_info": "Timestamptz"
        },
        {
          "ordinal": 8,
          "name": "content",
          "type_info": "Jsonb"
        },
        {
          "ordinal": 9,
          "name": "order_number",
          "type_info": "Int4"
        },
        {
          "ordinal": 10,
          "name": "copied_from",
          "type_info": "Uuid"
        }
      ],
      "parameters": {
        "Left": ["Uuid", "Jsonb", "Varchar", "Varchar", "Uuid"]
      },
      "nullable": [false, false, false, false, true, false, false, true, false, false, true]
>>>>>>> ed22ab24
    }
  },
  "d13e367302b3873770dbcd15736161dd89130c0d06620cb5d337b1f7c9f230e8": {
    "query": "UPDATE pages SET chapter_id = $1 WHERE id = $2",
    "describe": {
      "columns": [],
      "parameters": {
        "Left": ["Uuid", "Uuid"]
      },
      "nullable": []
    }
  },
  "d1b9e023f5c44a5e7d40094eabe5441cc88db7fb1fd77a72062f2884aab2ac6a": {
    "query": "\nSELECT COUNT(*) filter (\n    where marked_as_read\n  ) AS read,\n  COUNT(*) filter (\n    where not(marked_as_read)\n  ) AS unread\nFROM feedback\nWHERE course_id = $1\n  AND feedback.deleted_at IS NULL\n",
    "describe": {
      "columns": [
        {
          "ordinal": 0,
          "name": "read",
          "type_info": "Int8"
        },
        {
          "ordinal": 1,
          "name": "unread",
          "type_info": "Int8"
        }
      ],
      "parameters": {
        "Left": ["Uuid"]
      },
      "nullable": [null, null]
    }
  },
  "d309be59564d69ecad6e11cc6976649092966ea2236abd7c8ca72e64f78f8fcc": {
    "query": "\nupdate email_deliveries\nset sent = TRUE\nwhere id = $1;\n    ",
    "describe": {
      "columns": [],
      "parameters": {
        "Left": ["Uuid"]
      },
      "nullable": []
    }
  },
  "d575fe0c1c24abc4c6920f05c08ed2172819439de166e5e455e7e6a8c2bc37d7": {
    "query": "\nUPDATE submissions\nSET grading_id = $1\nWHERE id = $2\n",
    "describe": {
      "columns": [],
      "parameters": {
        "Left": ["Uuid", "Uuid"]
      },
      "nullable": []
    }
  },
  "d61f2a6b8fb2f4cfaf52c3c6d740d6fc8ff60cb2fe9528c318715c40e769471d": {
    "query": "UPDATE submissions SET grading_id = $1 WHERE id = $2 RETURNING *",
    "describe": {
      "columns": [
        {
          "ordinal": 0,
          "name": "id",
          "type_info": "Uuid"
        },
        {
          "ordinal": 1,
          "name": "created_at",
          "type_info": "Timestamptz"
        },
        {
          "ordinal": 2,
          "name": "updated_at",
          "type_info": "Timestamptz"
        },
        {
          "ordinal": 3,
          "name": "deleted_at",
          "type_info": "Timestamptz"
        },
        {
          "ordinal": 4,
          "name": "exercise_id",
          "type_info": "Uuid"
        },
        {
          "ordinal": 5,
          "name": "course_id",
          "type_info": "Uuid"
        },
        {
          "ordinal": 6,
          "name": "exercise_task_id",
          "type_info": "Uuid"
        },
        {
          "ordinal": 7,
          "name": "data_json",
          "type_info": "Jsonb"
        },
        {
          "ordinal": 8,
          "name": "grading_id",
          "type_info": "Uuid"
        },
        {
          "ordinal": 9,
          "name": "metadata",
          "type_info": "Jsonb"
        },
        {
          "ordinal": 10,
          "name": "user_id",
          "type_info": "Uuid"
        },
        {
          "ordinal": 11,
          "name": "course_instance_id",
          "type_info": "Uuid"
        }
      ],
      "parameters": {
        "Left": ["Uuid", "Uuid"]
      },
      "nullable": [false, false, false, true, false, false, false, true, true, true, false, false]
    }
  },
  "d741c2e76aa58f5fe945e4a96f0f598d29b7fd6e2552b3afdc183ec445938c40": {
    "query": "SELECT course_id from gradings where id = $1",
    "describe": {
      "columns": [
        {
          "ordinal": 0,
          "name": "course_id",
          "type_info": "Uuid"
        }
      ],
      "parameters": {
        "Left": ["Uuid"]
      },
      "nullable": [false]
    }
  },
  "d9038990f8ce9517b957e6a9a1e347142a2c899026003390f50383be1690e2a1": {
    "query": "\nSELECT\n    id, created_at, updated_at, deleted_at, course_id, starts_at, ends_at, name, description, variant_status as \"variant_status: VariantStatus\"\nFROM course_instances\nWHERE deleted_at IS NULL;\n",
    "describe": {
      "columns": [
        {
          "ordinal": 0,
          "name": "id",
          "type_info": "Uuid"
        },
        {
          "ordinal": 1,
          "name": "created_at",
          "type_info": "Timestamptz"
        },
        {
          "ordinal": 2,
          "name": "updated_at",
          "type_info": "Timestamptz"
        },
        {
          "ordinal": 3,
          "name": "deleted_at",
          "type_info": "Timestamptz"
        },
        {
          "ordinal": 4,
          "name": "course_id",
          "type_info": "Uuid"
        },
        {
          "ordinal": 5,
          "name": "starts_at",
          "type_info": "Timestamptz"
        },
        {
          "ordinal": 6,
          "name": "ends_at",
          "type_info": "Timestamptz"
        },
        {
          "ordinal": 7,
          "name": "name",
          "type_info": "Varchar"
        },
        {
          "ordinal": 8,
          "name": "description",
          "type_info": "Varchar"
        },
        {
          "ordinal": 9,
          "name": "variant_status: VariantStatus",
          "type_info": {
            "Custom": {
              "name": "variant_status",
              "kind": {
                "Enum": ["draft", "upcoming", "active", "ended"]
              }
            }
          }
        }
      ],
      "parameters": {
        "Left": []
      },
      "nullable": [false, false, false, true, false, true, true, true, true, false]
    }
  },
  "d9d04909a35ed8edd343a0be75ee10041e50a42d8ca3547d001672a9557b6d9d": {
    "query": "\nUPDATE pages\nSET content = $1\nWHERE id = $2;\n                ",
    "describe": {
      "columns": [],
      "parameters": {
        "Left": ["Jsonb", "Uuid"]
      },
      "nullable": []
    }
  },
  "d9d230419fb264ebddeaa022bc8ac0061d8caa8bf83e3a5742a140bd056f3005": {
    "query": "\nupdate email_deliveries\nset sent = FALSE,\n  error = $1\nwhere id = $2;\n    ",
    "describe": {
      "columns": [],
      "parameters": {
        "Left": ["Varchar", "Uuid"]
      },
      "nullable": []
    }
  },
  "db64bea6f7dc10dd47f4c41c5efa78c95cf5b6d97fcfcefda66847c20861ac56": {
    "query": "\nINSERT INTO pages (\n    course_id,\n    content,\n    url_path,\n    title,\n    order_number\n  )\nVALUES ($1, $2, $3, $4, $5)\nRETURNING id\n",
    "describe": {
      "columns": [
        {
          "ordinal": 0,
          "name": "id",
          "type_info": "Uuid"
        }
      ],
      "parameters": {
        "Left": ["Uuid", "Jsonb", "Varchar", "Varchar", "Int4"]
      },
      "nullable": [false]
    }
  },
  "dc2aea738a267c9966da28a7e090dbdeb985103af52a27db6cb89a98d78dc044": {
    "query": "\nSELECT id,\n  exercise_type,\n  assignment,\n  public_spec,\n  private_spec,\n  exercise_id\nFROM exercise_tasks\nWHERE exercise_id IN (\n    SELECT id\n    FROM exercises\n    WHERE page_id = $1\n  )\n",
    "describe": {
      "columns": [
        {
          "ordinal": 0,
          "name": "id",
          "type_info": "Uuid"
        },
        {
          "ordinal": 1,
          "name": "exercise_type",
          "type_info": "Varchar"
        },
        {
          "ordinal": 2,
          "name": "assignment",
          "type_info": "Jsonb"
        },
        {
          "ordinal": 3,
          "name": "public_spec",
          "type_info": "Jsonb"
        },
        {
          "ordinal": 4,
          "name": "private_spec",
          "type_info": "Jsonb"
        },
        {
          "ordinal": 5,
          "name": "exercise_id",
          "type_info": "Uuid"
        }
      ],
      "parameters": {
        "Left": ["Uuid"]
      },
      "nullable": [false, false, false, true, true, false]
    }
  },
  "dc6a94949ce20d11fa55e247dc706fdc88018bf1ba528487fcd0ef02f5c40ca7": {
    "query": "\nUPDATE email_templates\nSET deleted_at = now()\nWHERE id = $1\nRETURNING *\n  ",
    "describe": {
      "columns": [
        {
          "ordinal": 0,
          "name": "id",
          "type_info": "Uuid"
        },
        {
          "ordinal": 1,
          "name": "created_at",
          "type_info": "Timestamptz"
        },
        {
          "ordinal": 2,
          "name": "updated_at",
          "type_info": "Timestamptz"
        },
        {
          "ordinal": 3,
          "name": "deleted_at",
          "type_info": "Timestamptz"
        },
        {
          "ordinal": 4,
          "name": "content",
          "type_info": "Jsonb"
        },
        {
          "ordinal": 5,
          "name": "name",
          "type_info": "Varchar"
        },
        {
          "ordinal": 6,
          "name": "subject",
          "type_info": "Varchar"
        },
        {
          "ordinal": 7,
          "name": "exercise_completions_threshold",
          "type_info": "Int4"
        },
        {
          "ordinal": 8,
          "name": "points_threshold",
          "type_info": "Int4"
        },
        {
          "ordinal": 9,
          "name": "course_instance_id",
          "type_info": "Uuid"
        }
      ],
      "parameters": {
        "Left": ["Uuid"]
      },
      "nullable": [false, false, false, true, true, false, true, true, true, false]
    }
  },
  "dd1ebfa575cf8fe38fd9cfbd70fccf86a5ea3ba398088977941d1c0fc5945cf5": {
    "query": "\nSELECT id,\n  submission_id,\n  grading_before_regrading,\n  grading_after_regrading\nFROM regrading_submissions\nWHERE id = $1\n",
    "describe": {
      "columns": [
        {
          "ordinal": 0,
          "name": "id",
          "type_info": "Uuid"
        },
        {
          "ordinal": 1,
          "name": "submission_id",
          "type_info": "Uuid"
        },
        {
          "ordinal": 2,
          "name": "grading_before_regrading",
          "type_info": "Uuid"
        },
        {
          "ordinal": 3,
          "name": "grading_after_regrading",
          "type_info": "Uuid"
        }
      ],
      "parameters": {
        "Left": ["Uuid"]
      },
      "nullable": [false, false, false, true]
    }
  },
  "ddc62ff5809a951ea9904da0f19e585ee6dd78efa938ca36aa58f22fd8036797": {
    "query": "\nINSERT INTO course_instance_enrollments (user_id, course_id, course_instance_id, current)\nVALUES ($1, $2, $3, $4)\n",
    "describe": {
      "columns": [],
      "parameters": {
        "Left": ["Uuid", "Uuid", "Uuid", "Bool"]
      },
      "nullable": []
    }
  },
  "de76984bac431ab8e341d3ffe8d0c90658c9950c0933d2632976a2c8567a620c": {
    "query": "\n        UPDATE exercises SET deleted_at = now() WHERE page_id = $1\n            ",
    "describe": {
      "columns": [],
      "parameters": {
        "Left": ["Uuid"]
      },
      "nullable": []
    }
  },
  "e2fe96906db5d05fa1a8b0aabc25e9027c386b349f11d4c26bcf7db1864af6cf": {
    "query": "\nselect max(p.order_number) as order_number\nfrom pages p\nwhere p.chapter_id = $1\n  and p.deleted_at is null;\n",
    "describe": {
      "columns": [
        {
          "ordinal": 0,
          "name": "order_number",
          "type_info": "Int4"
        }
      ],
      "parameters": {
        "Left": ["Uuid"]
      },
      "nullable": [null]
    }
  },
  "e4e5ef6ef0bbf4a234110b8dc2616b1a0483f511e0c6b9b04b9d7440486c3e07": {
    "query": "\nSELECT *\nFROM exercise_services\nWHERE deleted_at IS NULL\n",
    "describe": {
      "columns": [
        {
          "ordinal": 0,
          "name": "id",
          "type_info": "Uuid"
        },
        {
          "ordinal": 1,
          "name": "created_at",
          "type_info": "Timestamptz"
        },
        {
          "ordinal": 2,
          "name": "updated_at",
          "type_info": "Timestamptz"
        },
        {
          "ordinal": 3,
          "name": "deleted_at",
          "type_info": "Timestamptz"
        },
        {
          "ordinal": 4,
          "name": "name",
          "type_info": "Varchar"
        },
        {
          "ordinal": 5,
          "name": "slug",
          "type_info": "Varchar"
        },
        {
          "ordinal": 6,
          "name": "public_url",
          "type_info": "Varchar"
        },
        {
          "ordinal": 7,
          "name": "internal_url",
          "type_info": "Varchar"
        },
        {
          "ordinal": 8,
          "name": "max_reprocessing_submissions_at_once",
          "type_info": "Int4"
        }
      ],
      "parameters": {
        "Left": []
      },
      "nullable": [false, false, false, true, false, false, false, true, false]
    }
  },
  "e6f687f777bbf1f390fd79b39ebe2f71adc27844198a74a5370382ba150abb44": {
    "query": "\nUPDATE regradings\nSET regrading_started_at = CASE\n    WHEN regrading_started_at IS NULL THEN now()\n    ELSE regrading_started_at\n  END\nWHERE regrading_completed_at IS NULL\n  AND deleted_at IS NULL\nRETURNING id\n",
    "describe": {
      "columns": [
        {
          "ordinal": 0,
          "name": "id",
          "type_info": "Uuid"
        }
      ],
      "parameters": {
        "Left": []
      },
      "nullable": [false]
    }
  },
  "e966783963c11d6fa57df792d1bfff0dccf163f9cf5f474c1f3c724972229d4e": {
    "query": "\nSELECT *\nfrom chapters\nwhere id = $1;",
    "describe": {
      "columns": [
        {
          "ordinal": 0,
          "name": "id",
          "type_info": "Uuid"
        },
        {
          "ordinal": 1,
          "name": "name",
          "type_info": "Varchar"
        },
        {
          "ordinal": 2,
          "name": "course_id",
          "type_info": "Uuid"
        },
        {
          "ordinal": 3,
          "name": "chapter_number",
          "type_info": "Int4"
        },
        {
          "ordinal": 4,
          "name": "created_at",
          "type_info": "Timestamptz"
        },
        {
          "ordinal": 5,
          "name": "updated_at",
          "type_info": "Timestamptz"
        },
        {
          "ordinal": 6,
          "name": "deleted_at",
          "type_info": "Timestamptz"
        },
        {
          "ordinal": 7,
          "name": "front_page_id",
          "type_info": "Uuid"
        },
        {
          "ordinal": 8,
          "name": "opens_at",
          "type_info": "Timestamptz"
        },
        {
          "ordinal": 9,
          "name": "chapter_image_path",
          "type_info": "Varchar"
        },
        {
          "ordinal": 10,
          "name": "copied_from",
          "type_info": "Uuid"
        }
      ],
      "parameters": {
        "Left": ["Uuid"]
      },
      "nullable": [false, false, false, false, false, false, true, true, true, true, true]
    }
  },
  "eb1eeea17ea1b5dd169f8db54cd61c8e77627ffc4c82a40705e454c7148f54a3": {
    "query": "UPDATE pages SET content = $1 WHERE id = $2;",
    "describe": {
      "columns": [],
      "parameters": {
        "Left": ["Jsonb", "Uuid"]
      },
      "nullable": []
    }
  },
  "ec3d65896ad2eebc450b7e3fb5930fd49bcd8180ab388941c115ea4f951154b0": {
    "query": "\nINSERT INTO exercises(\n    id,\n    course_id,\n    name,\n    order_number,\n    page_id,\n    chapter_id\n  )\nVALUES ($1, $2, $3, $4, $5, $6) ON CONFLICT (id) DO\nUPDATE\nSET course_id = $2,\n  name = $3,\n  order_number = $4,\n  page_id = $5,\n  chapter_id = $6,\n  deleted_at = NULL\nRETURNING *;\n        ",
    "describe": {
      "columns": [
        {
          "ordinal": 0,
          "name": "id",
          "type_info": "Uuid"
        },
        {
          "ordinal": 1,
          "name": "created_at",
          "type_info": "Timestamptz"
        },
        {
          "ordinal": 2,
          "name": "updated_at",
          "type_info": "Timestamptz"
        },
        {
          "ordinal": 3,
          "name": "course_id",
          "type_info": "Uuid"
        },
        {
          "ordinal": 4,
          "name": "deleted_at",
          "type_info": "Timestamptz"
        },
        {
          "ordinal": 5,
          "name": "name",
          "type_info": "Varchar"
        },
        {
          "ordinal": 6,
          "name": "deadline",
          "type_info": "Timestamptz"
        },
        {
          "ordinal": 7,
          "name": "page_id",
          "type_info": "Uuid"
        },
        {
          "ordinal": 8,
          "name": "score_maximum",
          "type_info": "Int4"
        },
        {
          "ordinal": 9,
          "name": "order_number",
          "type_info": "Int4"
        },
        {
          "ordinal": 10,
          "name": "chapter_id",
          "type_info": "Uuid"
        },
        {
          "ordinal": 11,
          "name": "copied_from",
          "type_info": "Uuid"
        }
      ],
      "parameters": {
        "Left": ["Uuid", "Uuid", "Varchar", "Int4", "Uuid", "Uuid"]
      },
      "nullable": [false, false, false, false, true, false, true, false, false, false, false, true]
    }
  },
  "f2a546b8283eeeca75a1ff205d1a2e836b1c40dff0b0ac8bb47e1639138484e7": {
    "query": "\nSELECT feedback.id,\n  feedback.user_id,\n  feedback.course_id,\n  feedback.feedback_given,\n  feedback.marked_as_read,\n  feedback.created_at,\n  array_agg(block_feedback.block_id) filter (where block_feedback.block_id IS NOT NULL) AS \"block_ids: Vec<Uuid>\",\n  array_agg(block_feedback.block_text) filter (where block_feedback.block_id IS NOT NULL) AS \"block_texts: Vec<Option<String>>\"\nFROM feedback\n  LEFT JOIN block_feedback ON block_feedback.feedback_id = feedback.id\nWHERE course_id = $1\n  AND feedback.marked_as_read = $2\n  AND feedback.deleted_at IS NULL\n  AND block_feedback.deleted_at IS NULL\nGROUP BY feedback.id,\n  feedback.user_id,\n  feedback.course_id,\n  feedback.feedback_given,\n  feedback.marked_as_read,\n  feedback.created_at\nLIMIT $3\nOFFSET $4\n",
    "describe": {
      "columns": [
        {
          "ordinal": 0,
          "name": "id",
          "type_info": "Uuid"
        },
        {
          "ordinal": 1,
          "name": "user_id",
          "type_info": "Uuid"
        },
        {
          "ordinal": 2,
          "name": "course_id",
          "type_info": "Uuid"
        },
        {
          "ordinal": 3,
          "name": "feedback_given",
          "type_info": "Varchar"
        },
        {
          "ordinal": 4,
          "name": "marked_as_read",
          "type_info": "Bool"
        },
        {
          "ordinal": 5,
          "name": "created_at",
          "type_info": "Timestamptz"
        },
        {
          "ordinal": 6,
          "name": "block_ids: Vec<Uuid>",
          "type_info": "UuidArray"
        },
        {
          "ordinal": 7,
          "name": "block_texts: Vec<Option<String>>",
          "type_info": "VarcharArray"
        }
      ],
      "parameters": {
        "Left": ["Uuid", "Bool", "Int8", "Int8"]
      },
      "nullable": [false, true, false, false, false, false, null, null]
    }
  },
  "f2beb11b5e6318b712b0af9bd4fde454472ce8eda3612295b788958148a376b5": {
    "query": "SELECT *\nFROM email_templates\nWHERE id = $1\n  AND deleted_at IS NULL",
    "describe": {
      "columns": [
        {
          "ordinal": 0,
          "name": "id",
          "type_info": "Uuid"
        },
        {
          "ordinal": 1,
          "name": "created_at",
          "type_info": "Timestamptz"
        },
        {
          "ordinal": 2,
          "name": "updated_at",
          "type_info": "Timestamptz"
        },
        {
          "ordinal": 3,
          "name": "deleted_at",
          "type_info": "Timestamptz"
        },
        {
          "ordinal": 4,
          "name": "content",
          "type_info": "Jsonb"
        },
        {
          "ordinal": 5,
          "name": "name",
          "type_info": "Varchar"
        },
        {
          "ordinal": 6,
          "name": "subject",
          "type_info": "Varchar"
        },
        {
          "ordinal": 7,
          "name": "exercise_completions_threshold",
          "type_info": "Int4"
        },
        {
          "ordinal": 8,
          "name": "points_threshold",
          "type_info": "Int4"
        },
        {
          "ordinal": 9,
          "name": "course_instance_id",
          "type_info": "Uuid"
        }
      ],
      "parameters": {
        "Left": ["Uuid"]
      },
      "nullable": [false, false, false, true, true, false, true, true, true, false]
    }
  },
  "f344ce135ffc19dfbf4176348181e9a876c8ed92ec853f8c62d2350d80fa3e2f": {
    "query": "\nINSERT INTO roles (user_id, organization_id, course_id, role) VALUES ($1, $2, $3, $4) RETURNING id\n",
    "describe": {
      "columns": [
        {
          "ordinal": 0,
          "name": "id",
          "type_info": "Uuid"
        }
      ],
      "parameters": {
        "Left": [
          "Uuid",
          "Uuid",
          "Uuid",
          {
            "Custom": {
              "name": "user_role",
              "kind": {
                "Enum": ["admin", "assistant", "teacher", "reviewer"]
              }
            }
          }
        ]
      },
      "nullable": [false]
    }
  },
  "f782efea0a82ee30ae7f4f3df2af17005177e1ba08ebf88d8443e88afb97627a": {
    "query": "\nSELECT id,\n  created_at,\n  updated_at,\n  submission_id,\n  course_id,\n  exercise_id,\n  exercise_task_id,\n  grading_priority,\n  score_given,\n  grading_progress as \"grading_progress: _\",\n  user_points_update_strategy as \"user_points_update_strategy: _\",\n  unscaled_score_maximum,\n  unscaled_score_given,\n  grading_started_at,\n  grading_completed_at,\n  feedback_json,\n  feedback_text,\n  deleted_at\nFROM gradings\nWHERE id = $1\n",
    "describe": {
      "columns": [
        {
          "ordinal": 0,
          "name": "id",
          "type_info": "Uuid"
        },
        {
          "ordinal": 1,
          "name": "created_at",
          "type_info": "Timestamptz"
        },
        {
          "ordinal": 2,
          "name": "updated_at",
          "type_info": "Timestamptz"
        },
        {
          "ordinal": 3,
          "name": "submission_id",
          "type_info": "Uuid"
        },
        {
          "ordinal": 4,
          "name": "course_id",
          "type_info": "Uuid"
        },
        {
          "ordinal": 5,
          "name": "exercise_id",
          "type_info": "Uuid"
        },
        {
          "ordinal": 6,
          "name": "exercise_task_id",
          "type_info": "Uuid"
        },
        {
          "ordinal": 7,
          "name": "grading_priority",
          "type_info": "Int4"
        },
        {
          "ordinal": 8,
          "name": "score_given",
          "type_info": "Float4"
        },
        {
          "ordinal": 9,
          "name": "grading_progress: _",
          "type_info": {
            "Custom": {
              "name": "grading_progress",
              "kind": {
                "Enum": ["fully-graded", "pending", "pending-manual", "failed", "not-ready"]
              }
            }
          }
        },
        {
          "ordinal": 10,
          "name": "user_points_update_strategy: _",
          "type_info": {
            "Custom": {
              "name": "user_points_update_strategy",
              "kind": {
                "Enum": [
                  "can-add-points-but-cannot-remove-points",
                  "can-add-points-and-can-remove-points"
                ]
              }
            }
          }
        },
        {
          "ordinal": 11,
          "name": "unscaled_score_maximum",
          "type_info": "Int4"
        },
        {
          "ordinal": 12,
          "name": "unscaled_score_given",
          "type_info": "Float4"
        },
        {
          "ordinal": 13,
          "name": "grading_started_at",
          "type_info": "Timestamptz"
        },
        {
          "ordinal": 14,
          "name": "grading_completed_at",
          "type_info": "Timestamptz"
        },
        {
          "ordinal": 15,
          "name": "feedback_json",
          "type_info": "Jsonb"
        },
        {
          "ordinal": 16,
          "name": "feedback_text",
          "type_info": "Text"
        },
        {
          "ordinal": 17,
          "name": "deleted_at",
          "type_info": "Timestamptz"
        }
      ],
      "parameters": {
        "Left": ["Uuid"]
      },
      "nullable": [
        false,
        false,
        false,
        false,
        false,
        false,
        false,
        false,
        true,
        false,
        false,
        true,
        true,
        true,
        true,
        true,
        true,
        true
      ]
    }
  },
  "f7841567b90206f7d7aba83b520e1cb7933c33d203d9a1df88e3db961ab83681": {
    "query": "\nINSERT INTO email_templates (name, course_instance_id, subject)\nVALUES ($1, $2, $3)\nRETURNING *\n",
    "describe": {
      "columns": [
        {
          "ordinal": 0,
          "name": "id",
          "type_info": "Uuid"
        },
        {
          "ordinal": 1,
          "name": "created_at",
          "type_info": "Timestamptz"
        },
        {
          "ordinal": 2,
          "name": "updated_at",
          "type_info": "Timestamptz"
        },
        {
          "ordinal": 3,
          "name": "deleted_at",
          "type_info": "Timestamptz"
        },
        {
          "ordinal": 4,
          "name": "content",
          "type_info": "Jsonb"
        },
        {
          "ordinal": 5,
          "name": "name",
          "type_info": "Varchar"
        },
        {
          "ordinal": 6,
          "name": "subject",
          "type_info": "Varchar"
        },
        {
          "ordinal": 7,
          "name": "exercise_completions_threshold",
          "type_info": "Int4"
        },
        {
          "ordinal": 8,
          "name": "points_threshold",
          "type_info": "Int4"
        },
        {
          "ordinal": 9,
          "name": "course_instance_id",
          "type_info": "Uuid"
        }
      ],
      "parameters": {
        "Left": ["Varchar", "Uuid", "Varchar"]
      },
      "nullable": [false, false, false, true, true, false, true, true, true, false]
    }
  },
  "f8ef09f81ca6d7912306640c0789b9aa8eee7fcf682c433b782e42582c362f0b": {
    "query": "\nSELECT *\nFROM exercise_services\nWHERE id = $1\n  ",
    "describe": {
      "columns": [
        {
          "ordinal": 0,
          "name": "id",
          "type_info": "Uuid"
        },
        {
          "ordinal": 1,
          "name": "created_at",
          "type_info": "Timestamptz"
        },
        {
          "ordinal": 2,
          "name": "updated_at",
          "type_info": "Timestamptz"
        },
        {
          "ordinal": 3,
          "name": "deleted_at",
          "type_info": "Timestamptz"
        },
        {
          "ordinal": 4,
          "name": "name",
          "type_info": "Varchar"
        },
        {
          "ordinal": 5,
          "name": "slug",
          "type_info": "Varchar"
        },
        {
          "ordinal": 6,
          "name": "public_url",
          "type_info": "Varchar"
        },
        {
          "ordinal": 7,
          "name": "internal_url",
          "type_info": "Varchar"
        },
        {
          "ordinal": 8,
          "name": "max_reprocessing_submissions_at_once",
          "type_info": "Int4"
        }
      ],
      "parameters": {
        "Left": ["Uuid"]
      },
      "nullable": [false, false, false, true, false, false, false, true, false]
    }
  },
  "f92aff82223bbd3f79f931f9ab69d64698afbd257162f7dfec6bf8e257bd354d": {
    "query": "\nINSERT INTO exercise_tasks (\n    exercise_id,\n    exercise_type,\n    assignment,\n    private_spec,\n    public_spec,\n    model_solution_spec\n  )\nVALUES ($1, $2, $3, $4, $5, $6)\nRETURNING id\n",
    "describe": {
      "columns": [
        {
          "ordinal": 0,
          "name": "id",
          "type_info": "Uuid"
        }
      ],
      "parameters": {
        "Left": ["Uuid", "Varchar", "Jsonb", "Jsonb", "Jsonb", "Jsonb"]
      },
      "nullable": [false]
    }
  },
  "fca8672f757656db6332543f9d4351224a1218c4387310e9447e70dad48af7cf": {
    "query": "SELECT course_id from chapters where id = $1",
    "describe": {
      "columns": [
        {
          "ordinal": 0,
          "name": "course_id",
          "type_info": "Uuid"
        }
      ],
      "parameters": {
        "Left": ["Uuid"]
      },
      "nullable": [false]
    }
  },
  "fdb7167ff9364a9fa55aea366558d9ba97e93e41bc35023560869bd79ddc632f": {
    "query": "\nSELECT i.id,\n  i.created_at,\n  i.updated_at,\n  i.deleted_at,\n  i.course_id,\n  i.starts_at,\n  i.ends_at,\n  i.name,\n  i.description,\n  i.variant_status AS \"variant_status: VariantStatus\"\nFROM course_instances i\n  JOIN course_instance_enrollments e ON i.id = e.course_instance_id\nWHERE e.user_id = $1\n  AND e.course_id = $2\n  AND e.current = 't'\n  AND e.deleted_at IS NULL\n  AND i.deleted_at IS NULL;\n    ",
    "describe": {
      "columns": [
        {
          "ordinal": 0,
          "name": "id",
          "type_info": "Uuid"
        },
        {
          "ordinal": 1,
          "name": "created_at",
          "type_info": "Timestamptz"
        },
        {
          "ordinal": 2,
          "name": "updated_at",
          "type_info": "Timestamptz"
        },
        {
          "ordinal": 3,
          "name": "deleted_at",
          "type_info": "Timestamptz"
        },
        {
          "ordinal": 4,
          "name": "course_id",
          "type_info": "Uuid"
        },
        {
          "ordinal": 5,
          "name": "starts_at",
          "type_info": "Timestamptz"
        },
        {
          "ordinal": 6,
          "name": "ends_at",
          "type_info": "Timestamptz"
        },
        {
          "ordinal": 7,
          "name": "name",
          "type_info": "Varchar"
        },
        {
          "ordinal": 8,
          "name": "description",
          "type_info": "Varchar"
        },
        {
          "ordinal": 9,
          "name": "variant_status: VariantStatus",
          "type_info": {
            "Custom": {
              "name": "variant_status",
              "kind": {
                "Enum": ["draft", "upcoming", "active", "ended"]
              }
            }
          }
        }
      ],
      "parameters": {
        "Left": ["Uuid", "Uuid"]
      },
      "nullable": [false, false, false, true, false, true, true, true, true, false]
    }
  },
  "fefaaa5c5e1de08eb78712713351fe1623b3a9b9a9e416bfd8135c4d571cb4fb": {
    "query": "\nselect max(p.order_number) as order_number\nfrom pages p\nwhere p.course_id = $1\n  and p.chapter_id is null\n  and p.deleted_at is null;\n",
    "describe": {
      "columns": [
        {
          "ordinal": 0,
          "name": "order_number",
          "type_info": "Int4"
        }
      ],
      "parameters": {
        "Left": ["Uuid"]
      },
      "nullable": [null]
    }
  },
  "ff39bc12de82fe0cc229f9ca8fc7d7fbd67fdbe3e5a28346b5a0cca311d86900": {
    "query": "\n        UPDATE exercise_tasks SET deleted_at = now() WHERE exercise_id IN (SELECT id FROM exercises WHERE page_id = $1)\n            ",
    "describe": {
      "columns": [],
      "parameters": {
        "Left": ["Uuid"]
      },
      "nullable": []
    }
  }
}<|MERGE_RESOLUTION|>--- conflicted
+++ resolved
@@ -3255,6 +3255,57 @@
       "nullable": [null]
     }
   },
+  "852c661dc5d790fe5e36b64b99e111792f2986f9aab321006ad8c8841757e243": {
+    "query": "\nUPDATE playground_examples\nSET deleted_at = now()\nWHERE id = $1\nRETURNING *;\n    ",
+    "describe": {
+      "columns": [
+        {
+          "ordinal": 0,
+          "name": "id",
+          "type_info": "Uuid"
+        },
+        {
+          "ordinal": 1,
+          "name": "created_at",
+          "type_info": "Timestamptz"
+        },
+        {
+          "ordinal": 2,
+          "name": "updated_at",
+          "type_info": "Timestamptz"
+        },
+        {
+          "ordinal": 3,
+          "name": "deleted_at",
+          "type_info": "Timestamptz"
+        },
+        {
+          "ordinal": 4,
+          "name": "name",
+          "type_info": "Varchar"
+        },
+        {
+          "ordinal": 5,
+          "name": "url",
+          "type_info": "Varchar"
+        },
+        {
+          "ordinal": 6,
+          "name": "width",
+          "type_info": "Int4"
+        },
+        {
+          "ordinal": 7,
+          "name": "data",
+          "type_info": "Jsonb"
+        }
+      ],
+      "parameters": {
+        "Left": ["Uuid"]
+      },
+      "nullable": [false, false, false, true, false, false, false, false]
+    }
+  },
   "85627304819016a8f3adf783ef95c81a1e7ed1b362e12b9429f20598432ba7e4": {
     "query": "\nSELECT id,\n  created_at,\n  updated_at,\n  course_id,\n  chapter_id,\n  url_path,\n  title,\n  deleted_at,\n  content,\n  order_number,\n  copied_from\nFROM pages\nWHERE course_id = $1\n  AND deleted_at IS NULL;\n        ",
     "describe": {
@@ -3561,64 +3612,8 @@
       "nullable": [false, false, false, false, false, false, true, true, true, true, true, true]
     }
   },
-<<<<<<< HEAD
-  "852c661dc5d790fe5e36b64b99e111792f2986f9aab321006ad8c8841757e243": {
-    "query": "\nUPDATE playground_examples\nSET deleted_at = now()\nWHERE id = $1\nRETURNING *;\n    ",
-    "describe": {
-      "columns": [
-        {
-          "ordinal": 0,
-          "name": "id",
-          "type_info": "Uuid"
-        },
-        {
-          "ordinal": 1,
-          "name": "created_at",
-          "type_info": "Timestamptz"
-        },
-        {
-          "ordinal": 2,
-          "name": "updated_at",
-          "type_info": "Timestamptz"
-        },
-        {
-          "ordinal": 3,
-          "name": "deleted_at",
-          "type_info": "Timestamptz"
-        },
-        {
-          "ordinal": 4,
-          "name": "name",
-          "type_info": "Varchar"
-        },
-        {
-          "ordinal": 5,
-          "name": "url",
-          "type_info": "Varchar"
-        },
-        {
-          "ordinal": 6,
-          "name": "width",
-          "type_info": "Int4"
-        },
-        {
-          "ordinal": 7,
-          "name": "data",
-          "type_info": "Jsonb"
-        }
-      ],
-      "parameters": {
-        "Left": ["Uuid"]
-      },
-      "nullable": [false, false, false, true, false, false, false, false]
-    }
-  },
-  "8618ce42d70d235789ef5dc2bf23051fa7964b770cbd4cfa95022fa219f5dddf": {
-    "query": "\nINSERT INTO courses (name, organization_id, slug)\nVALUES ($1, $2, $3)\nRETURNING id\n",
-=======
   "902398ca29a18eb7bce969348d7d90eb0b3cb8a95cbdd228f89df0eaa7cf5eff": {
     "query": "\nINSERT INTO regradings DEFAULT\nVALUES\nRETURNING id\n",
->>>>>>> ed22ab24
     "describe": {
       "columns": [
         {
@@ -5239,45 +5234,27 @@
       "nullable": [false, false, false, true, true, false]
     }
   },
-<<<<<<< HEAD
-  "d101cc0886070c6860311a987612cdd615eea9f3b02fdcf50711ed4e1b2b44bc": {
-    "query": "\nINSERT INTO playground_examples (name, url, width, data)\nVALUES ($1, $2, $3, $4)\nRETURNING *;\n    ",
-=======
   "cf923729f14d8b2a7a16161dc0d2b00e659ec18713dc16dc7875ad8dfe6b401f": {
     "query": "\nUPDATE pages\nSET content = $2,\n  url_path = $3,\n  title = $4,\n  chapter_id = $5\nWHERE id = $1\nRETURNING id,\n  created_at,\n  updated_at,\n  course_id,\n  chapter_id,\n  url_path,\n  title,\n  deleted_at,\n  content,\n  order_number,\n  copied_from\n            ",
->>>>>>> ed22ab24
-    "describe": {
-      "columns": [
-        {
-          "ordinal": 0,
-          "name": "id",
-          "type_info": "Uuid"
-        },
-        {
-          "ordinal": 1,
-          "name": "created_at",
-          "type_info": "Timestamptz"
-        },
-        {
-          "ordinal": 2,
-          "name": "updated_at",
-          "type_info": "Timestamptz"
-        },
-        {
-          "ordinal": 3,
-<<<<<<< HEAD
-          "name": "deleted_at",
-          "type_info": "Timestamptz"
-        },
-        {
-          "ordinal": 4,
-          "name": "name",
-          "type_info": "Varchar"
-        },
-        {
-          "ordinal": 5,
-          "name": "url",
-=======
+    "describe": {
+      "columns": [
+        {
+          "ordinal": 0,
+          "name": "id",
+          "type_info": "Uuid"
+        },
+        {
+          "ordinal": 1,
+          "name": "created_at",
+          "type_info": "Timestamptz"
+        },
+        {
+          "ordinal": 2,
+          "name": "updated_at",
+          "type_info": "Timestamptz"
+        },
+        {
+          "ordinal": 3,
           "name": "course_id",
           "type_info": "Uuid"
         },
@@ -5289,26 +5266,10 @@
         {
           "ordinal": 5,
           "name": "url_path",
->>>>>>> ed22ab24
-          "type_info": "Varchar"
-        },
-        {
-          "ordinal": 6,
-<<<<<<< HEAD
-          "name": "width",
-          "type_info": "Int4"
-        },
-        {
-          "ordinal": 7,
-          "name": "data",
-          "type_info": "Jsonb"
-        }
-      ],
-      "parameters": {
-        "Left": ["Varchar", "Varchar", "Int4", "Jsonb"]
-      },
-      "nullable": [false, false, false, true, false, false, false, false]
-=======
+          "type_info": "Varchar"
+        },
+        {
+          "ordinal": 6,
           "name": "title",
           "type_info": "Varchar"
         },
@@ -5337,7 +5298,57 @@
         "Left": ["Uuid", "Jsonb", "Varchar", "Varchar", "Uuid"]
       },
       "nullable": [false, false, false, false, true, false, false, true, false, false, true]
->>>>>>> ed22ab24
+    }
+  },
+  "d101cc0886070c6860311a987612cdd615eea9f3b02fdcf50711ed4e1b2b44bc": {
+    "query": "\nINSERT INTO playground_examples (name, url, width, data)\nVALUES ($1, $2, $3, $4)\nRETURNING *;\n    ",
+    "describe": {
+      "columns": [
+        {
+          "ordinal": 0,
+          "name": "id",
+          "type_info": "Uuid"
+        },
+        {
+          "ordinal": 1,
+          "name": "created_at",
+          "type_info": "Timestamptz"
+        },
+        {
+          "ordinal": 2,
+          "name": "updated_at",
+          "type_info": "Timestamptz"
+        },
+        {
+          "ordinal": 3,
+          "name": "deleted_at",
+          "type_info": "Timestamptz"
+        },
+        {
+          "ordinal": 4,
+          "name": "name",
+          "type_info": "Varchar"
+        },
+        {
+          "ordinal": 5,
+          "name": "url",
+          "type_info": "Varchar"
+        },
+        {
+          "ordinal": 6,
+          "name": "width",
+          "type_info": "Int4"
+        },
+        {
+          "ordinal": 7,
+          "name": "data",
+          "type_info": "Jsonb"
+        }
+      ],
+      "parameters": {
+        "Left": ["Varchar", "Varchar", "Int4", "Jsonb"]
+      },
+      "nullable": [false, false, false, true, false, false, false, false]
     }
   },
   "d13e367302b3873770dbcd15736161dd89130c0d06620cb5d337b1f7c9f230e8": {
