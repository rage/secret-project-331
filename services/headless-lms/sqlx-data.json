{
  "db": "PostgreSQL",
  "003aaa33eabe8108221375d0a45b87f1e908134d5a2a011623383fb8c8b3a90a": {
    "query": "\nSELECT COALESCE(SUM(ues.score_given), 0) AS score_given\nFROM user_exercise_states AS ues\nWHERE ues.exercise_id IN (\n    SELECT UNNEST($1::uuid [])\n  )\n  AND ues.deleted_at IS NULL\n  AND ues.user_id = $2\n  AND ues.course_instance_id = $3;\n                ",
    "describe": {
      "columns": [
        {
          "ordinal": 0,
          "name": "score_given",
          "type_info": "Float4"
        }
      ],
      "parameters": {
        "Left": ["UuidArray", "Uuid", "Uuid"]
      },
      "nullable": [null]
    }
  },
  "0126aff55bba1d467391b9f51bd71afaaee6de715d563aa5a7cc6fe2d250e346": {
    "query": "\nSELECT *\nFROM submissions\nWHERE exercise_id = $1\n  AND user_id = $2\n  AND deleted_at IS NULL\nLIMIT $3\nOFFSET $4;\n        ",
    "describe": {
      "columns": [
        {
          "ordinal": 0,
          "name": "id",
          "type_info": "Uuid"
        },
        {
          "ordinal": 1,
          "name": "created_at",
          "type_info": "Timestamptz"
        },
        {
          "ordinal": 2,
          "name": "updated_at",
          "type_info": "Timestamptz"
        },
        {
          "ordinal": 3,
          "name": "deleted_at",
          "type_info": "Timestamptz"
        },
        {
          "ordinal": 4,
          "name": "exercise_id",
          "type_info": "Uuid"
        },
        {
          "ordinal": 5,
          "name": "course_id",
          "type_info": "Uuid"
        },
        {
          "ordinal": 6,
          "name": "exercise_task_id",
          "type_info": "Uuid"
        },
        {
          "ordinal": 7,
          "name": "data_json",
          "type_info": "Jsonb"
        },
        {
          "ordinal": 8,
          "name": "grading_id",
          "type_info": "Uuid"
        },
        {
          "ordinal": 9,
          "name": "metadata",
          "type_info": "Jsonb"
        },
        {
          "ordinal": 10,
          "name": "user_id",
          "type_info": "Uuid"
        },
        {
          "ordinal": 11,
          "name": "course_instance_id",
          "type_info": "Uuid"
        },
        {
          "ordinal": 12,
          "name": "exam_id",
          "type_info": "Uuid"
        }
      ],
      "parameters": {
        "Left": ["Uuid", "Uuid", "Int8", "Int8"]
      },
      "nullable": [
        false,
        false,
        false,
        true,
        false,
        true,
        false,
        true,
        true,
        true,
        false,
        true,
        true
      ]
    }
  },
  "02338a196bb57a6142b16723681fba35a8369b3487ed2464480540471c0eb9b5": {
    "query": "\nSELECT *\nFROM exercises\nWHERE course_id = (\n    SELECT course_id\n    FROM course_instances\n    WHERE id = $1\n  )\n  AND deleted_at IS NULL\nORDER BY order_number ASC\n",
    "describe": {
      "columns": [
        {
          "ordinal": 0,
          "name": "id",
          "type_info": "Uuid"
        },
        {
          "ordinal": 1,
          "name": "created_at",
          "type_info": "Timestamptz"
        },
        {
          "ordinal": 2,
          "name": "updated_at",
          "type_info": "Timestamptz"
        },
        {
          "ordinal": 3,
          "name": "course_id",
          "type_info": "Uuid"
        },
        {
          "ordinal": 4,
          "name": "deleted_at",
          "type_info": "Timestamptz"
        },
        {
          "ordinal": 5,
          "name": "name",
          "type_info": "Varchar"
        },
        {
          "ordinal": 6,
          "name": "deadline",
          "type_info": "Timestamptz"
        },
        {
          "ordinal": 7,
          "name": "page_id",
          "type_info": "Uuid"
        },
        {
          "ordinal": 8,
          "name": "score_maximum",
          "type_info": "Int4"
        },
        {
          "ordinal": 9,
          "name": "order_number",
          "type_info": "Int4"
        },
        {
          "ordinal": 10,
          "name": "chapter_id",
          "type_info": "Uuid"
        },
        {
          "ordinal": 11,
          "name": "copied_from",
          "type_info": "Uuid"
        },
        {
          "ordinal": 12,
          "name": "exam_id",
          "type_info": "Uuid"
        }
      ],
      "parameters": {
        "Left": ["Uuid"]
      },
      "nullable": [
        false,
        false,
        false,
        true,
        true,
        false,
        true,
        false,
        false,
        false,
        false,
        true,
        true
      ]
    }
  },
  "02ff83f40b183e7295450f84a7327cf545fa5f357451097c7afb35db5a4b6f2a": {
    "query": "\nSELECT counts.*, exercises.name exercise_name\n    FROM (\n        SELECT exercise_id, count(*)::integer count\n        FROM submissions\n        WHERE course_id = $1\n        GROUP BY exercise_id\n    ) counts\n    JOIN exercises ON (counts.exercise_id = exercises.id);\n          ",
    "describe": {
      "columns": [
        {
          "ordinal": 0,
          "name": "exercise_id",
          "type_info": "Uuid"
        },
        {
          "ordinal": 1,
          "name": "count",
          "type_info": "Int4"
        },
        {
          "ordinal": 2,
          "name": "exercise_name",
          "type_info": "Varchar"
        }
      ],
      "parameters": {
        "Left": ["Uuid"]
      },
      "nullable": [true, true, true]
    }
  },
  "03595bec90a8dbdc483f87cfd24779991dd94f07d43c0a5fe51c8ce4972516a2": {
    "query": "\nINSERT INTO proposed_page_edits (course_id, page_id, user_id)\nVALUES ($1, $2, $3)\nRETURNING id\n",
    "describe": {
      "columns": [
        {
          "ordinal": 0,
          "name": "id",
          "type_info": "Uuid"
        }
      ],
      "parameters": {
        "Left": ["Uuid", "Uuid", "Uuid"]
      },
      "nullable": [false]
    }
  },
  "036ca022aaa61a639202afffa66f21d3ca72ad8413d1ac55fc476050c89a3dcc": {
    "query": "\nSELECT *\nFROM users\nWHERE id IN (\n    SELECT user_id\n    FROM course_instance_enrollments\n    WHERE course_instance_id = $1\n      AND deleted_at IS NULL\n  )\n",
    "describe": {
      "columns": [
        {
          "ordinal": 0,
          "name": "id",
          "type_info": "Uuid"
        },
        {
          "ordinal": 1,
          "name": "created_at",
          "type_info": "Timestamptz"
        },
        {
          "ordinal": 2,
          "name": "updated_at",
          "type_info": "Timestamptz"
        },
        {
          "ordinal": 3,
          "name": "deleted_at",
          "type_info": "Timestamptz"
        },
        {
          "ordinal": 4,
          "name": "upstream_id",
          "type_info": "Int4"
        },
        {
          "ordinal": 5,
          "name": "email",
          "type_info": "Varchar"
        }
      ],
      "parameters": {
        "Left": ["Uuid"]
      },
      "nullable": [false, false, false, true, true, false]
    }
  },
  "0394be9f394a19ed8c6deba2429f8e24f582498eb4efca135bd4dbcd6f2bca12": {
    "query": "\nSELECT\nFROM user_exercise_states\nWHERE user_id = $1\n  AND exercise_id = $2\n  AND course_instance_id = $3\n",
    "describe": {
      "columns": [],
      "parameters": {
        "Left": ["Uuid", "Uuid", "Uuid"]
      },
      "nullable": []
    }
  },
  "054314b5158a6e88f7dd504aad96ca35c0efd3f4bca8d874071bd40415927b8e": {
    "query": "\nSELECT user_id,\n  to_jsonb(array_agg(to_jsonb(uue) - 'email' - 'user_id')) AS points_for_each_chapter\nFROM (\n    SELECT u.email,\n      u.id AS user_id,\n      c.chapter_number,\n      SUM(ues.score_given) AS points_for_chapter\n    FROM user_exercise_states ues\n      JOIN users u ON u.id = ues.user_id\n      JOIN exercises e ON e.id = ues.exercise_id\n      JOIN chapters c on e.chapter_id = c.id\n    WHERE ues.course_instance_id = $1\n      AND ues.deleted_at IS NULL\n      AND c.deleted_at IS NULL\n      AND u.deleted_at IS NULL\n      AND e.deleted_at IS NULL\n    GROUP BY u.email,\n      u.id,\n      c.chapter_number\n  ) as uue\nGROUP BY user_id\n\n",
    "describe": {
      "columns": [
        {
          "ordinal": 0,
          "name": "user_id",
          "type_info": "Uuid"
        },
        {
          "ordinal": 1,
          "name": "points_for_each_chapter",
          "type_info": "Jsonb"
        }
      ],
      "parameters": {
        "Left": ["Uuid"]
      },
      "nullable": [false, null]
    }
  },
  "05e50555c17d165bafb82465302b66aa05daba6ac760db60387a4f7a87ae496b": {
    "query": "\nINSERT INTO courses(id, name, slug, organization_id, language_code, course_language_group_id)\nVALUES($1, $2, $3, $4, $5, $6)\nRETURNING id,\n  name,\n  created_at,\n  updated_at,\n  organization_id,\n  deleted_at,\n  slug,\n  content_search_language::text,\n  language_code,\n  copied_from,\n  course_language_group_id;\n            ",
    "describe": {
      "columns": [
        {
          "ordinal": 0,
          "name": "id",
          "type_info": "Uuid"
        },
        {
          "ordinal": 1,
          "name": "name",
          "type_info": "Varchar"
        },
        {
          "ordinal": 2,
          "name": "created_at",
          "type_info": "Timestamptz"
        },
        {
          "ordinal": 3,
          "name": "updated_at",
          "type_info": "Timestamptz"
        },
        {
          "ordinal": 4,
          "name": "organization_id",
          "type_info": "Uuid"
        },
        {
          "ordinal": 5,
          "name": "deleted_at",
          "type_info": "Timestamptz"
        },
        {
          "ordinal": 6,
          "name": "slug",
          "type_info": "Varchar"
        },
        {
          "ordinal": 7,
          "name": "content_search_language",
          "type_info": "Text"
        },
        {
          "ordinal": 8,
          "name": "language_code",
          "type_info": "Varchar"
        },
        {
          "ordinal": 9,
          "name": "copied_from",
          "type_info": "Uuid"
        },
        {
          "ordinal": 10,
          "name": "course_language_group_id",
          "type_info": "Uuid"
        }
      ],
      "parameters": {
        "Left": ["Uuid", "Varchar", "Varchar", "Uuid", "Varchar", "Uuid"]
      },
      "nullable": [false, false, false, false, false, true, false, null, false, true, false]
    }
  },
  "072ecb29b589e56f6fc04bb0787efd82beab771ae9d87752f80b0734b16c56e4": {
    "query": "\nINSERT INTO exercise_services (\n    name,\n    slug,\n    public_url,\n    internal_url,\n    max_reprocessing_submissions_at_once\n  )\nVALUES ($1, $2, $3, $4, $5)\nRETURNING *\n  ",
    "describe": {
      "columns": [
        {
          "ordinal": 0,
          "name": "id",
          "type_info": "Uuid"
        },
        {
          "ordinal": 1,
          "name": "created_at",
          "type_info": "Timestamptz"
        },
        {
          "ordinal": 2,
          "name": "updated_at",
          "type_info": "Timestamptz"
        },
        {
          "ordinal": 3,
          "name": "deleted_at",
          "type_info": "Timestamptz"
        },
        {
          "ordinal": 4,
          "name": "name",
          "type_info": "Varchar"
        },
        {
          "ordinal": 5,
          "name": "slug",
          "type_info": "Varchar"
        },
        {
          "ordinal": 6,
          "name": "public_url",
          "type_info": "Varchar"
        },
        {
          "ordinal": 7,
          "name": "internal_url",
          "type_info": "Varchar"
        },
        {
          "ordinal": 8,
          "name": "max_reprocessing_submissions_at_once",
          "type_info": "Int4"
        }
      ],
      "parameters": {
        "Left": ["Varchar", "Varchar", "Varchar", "Varchar", "Int4"]
      },
      "nullable": [false, false, false, true, false, false, false, true, false]
    }
  },
  "0abb5b4eb5524497c8727f23e3b43527d4c158a09d9b4bb3f463d0fece259743": {
    "query": "\nSELECT user_id,\n  exercise_id,\n  course_instance_id,\n  exam_id,\n  created_at,\n  updated_at,\n  deleted_at,\n  score_given,\n  grading_progress as \"grading_progress: _\",\n  activity_progress as \"activity_progress: _\",\n  selected_exercise_slide_id\nFROM user_exercise_states\nWHERE user_id = $1\n  AND exercise_id = $2\n  AND course_instance_id = $3\n      ",
    "describe": {
      "columns": [
        {
          "ordinal": 0,
          "name": "user_id",
          "type_info": "Uuid"
        },
        {
          "ordinal": 1,
          "name": "exercise_id",
          "type_info": "Uuid"
        },
        {
          "ordinal": 2,
          "name": "course_instance_id",
          "type_info": "Uuid"
        },
        {
          "ordinal": 3,
          "name": "exam_id",
          "type_info": "Uuid"
        },
        {
          "ordinal": 4,
          "name": "created_at",
          "type_info": "Timestamptz"
        },
        {
          "ordinal": 5,
          "name": "updated_at",
          "type_info": "Timestamptz"
        },
        {
          "ordinal": 6,
          "name": "deleted_at",
          "type_info": "Timestamptz"
        },
        {
          "ordinal": 7,
          "name": "score_given",
          "type_info": "Float4"
        },
        {
          "ordinal": 8,
          "name": "grading_progress: _",
          "type_info": {
            "Custom": {
              "name": "grading_progress",
              "kind": {
                "Enum": ["fully-graded", "pending", "pending-manual", "failed", "not-ready"]
              }
            }
          }
        },
        {
          "ordinal": 9,
          "name": "activity_progress: _",
          "type_info": {
            "Custom": {
              "name": "activity_progress",
              "kind": {
                "Enum": ["initialized", "started", "in-progress", "submitted", "completed"]
              }
            }
          }
        },
        {
          "ordinal": 10,
          "name": "selected_exercise_slide_id",
          "type_info": "Uuid"
        }
      ],
      "parameters": {
        "Left": ["Uuid", "Uuid", "Uuid"]
      },
      "nullable": [false, false, true, true, false, false, true, true, false, false, true]
    }
  },
  "0b8c4705a77d9ac8cca192ce62f98cddf054bcb9b067715f25ded813bddaf3c9": {
    "query": "\nINSERT INTO chapters (\n    id,\n    name,\n    course_id,\n    chapter_number,\n    front_page_id,\n    opens_at,\n    chapter_image_path,\n    copied_from\n  )\nSELECT uuid_generate_v5($1, id::text),\n  name,\n  $1,\n  chapter_number,\n  front_page_id,\n  opens_at,\n  chapter_image_path,\n  id\nFROM chapters\nWHERE (course_id = $2);\n    ",
    "describe": {
      "columns": [],
      "parameters": {
        "Left": ["Uuid", "Uuid"]
      },
      "nullable": []
    }
  },
  "0c395da11ae62743051ec6f45ac48e2a1a450c36bd37fbecf8ccb71a9fefdd7b": {
    "query": "\nSELECT *\nFROM user_course_settings\nWHERE user_id = $1\n  AND course_language_group_id = $2\n  AND deleted_at IS NULL;\n        ",
    "describe": {
      "columns": [
        {
          "ordinal": 0,
          "name": "user_id",
          "type_info": "Uuid"
        },
        {
          "ordinal": 1,
          "name": "course_language_group_id",
          "type_info": "Uuid"
        },
        {
          "ordinal": 2,
          "name": "created_at",
          "type_info": "Timestamptz"
        },
        {
          "ordinal": 3,
          "name": "updated_at",
          "type_info": "Timestamptz"
        },
        {
          "ordinal": 4,
          "name": "deleted_at",
          "type_info": "Timestamptz"
        },
        {
          "ordinal": 5,
          "name": "current_course_id",
          "type_info": "Uuid"
        },
        {
          "ordinal": 6,
          "name": "current_course_instance_id",
          "type_info": "Uuid"
        }
      ],
      "parameters": {
        "Left": ["Uuid", "Uuid"]
      },
      "nullable": [false, false, false, false, true, false, false]
    }
  },
  "0eb1973f9ce1c28fdf44969a8691da1e88b58501a1eff1e236eed1310dfe2464": {
    "query": "\n-- common table expression for the search term tsquery so that we don't have to repeat it many times\nWITH cte as (\n    -- Converts the search term to a phrase search with phraseto_tsquery but appends ':*' to the last word so that it\n    -- becomes a prefix match. This way the search will also contain results when the last word in the search term\n    -- is only partially typed. Note that if to_tsquery($4) decides to stem the word, the replacement will be skipped.\n    SELECT ts_rewrite(\n        phraseto_tsquery($2::regconfig, $3),\n        to_tsquery($4),\n        to_tsquery($4 || ':*')\n    ) as query\n)\nSELECT id,\n    ts_rank(\n    content_search,\n    (\n        SELECT query\n        from cte\n    )\n    ) as rank,\n    ts_headline(\n    $2::regconfig,\n    title,\n    (\n        SELECT query\n        from cte\n    )\n    ) as title_headline,\n    ts_headline(\n    $2::regconfig,\n    content_search_original_text,\n    (\n        SELECT query\n        from cte\n    )\n    ) as content_headline,\n    url_path\nFROM pages\nWHERE course_id = $1\n    AND deleted_at IS NULL\n    AND content_search @@ (\n    SELECT query\n    from cte\n    )\nORDER BY rank DESC\nLIMIT 50;\n        ",
    "describe": {
      "columns": [
        {
          "ordinal": 0,
          "name": "id",
          "type_info": "Uuid"
        },
        {
          "ordinal": 1,
          "name": "rank",
          "type_info": "Float4"
        },
        {
          "ordinal": 2,
          "name": "title_headline",
          "type_info": "Text"
        },
        {
          "ordinal": 3,
          "name": "content_headline",
          "type_info": "Text"
        },
        {
          "ordinal": 4,
          "name": "url_path",
          "type_info": "Varchar"
        }
      ],
      "parameters": {
        "Left": [
          "Uuid",
          {
            "Custom": {
              "name": "regconfig",
              "kind": "Simple"
            }
          },
          "Text",
          "Text"
        ]
      },
      "nullable": [false, null, null, null, false]
    }
  },
  "0f8ebb278dc89487e24c2b9729baa1c012e2242bfa7b984ec77b1df0a84a6a7a": {
    "query": "\nUPDATE feedback\nSET marked_as_read = $1\nWHERE id = $2\n",
    "describe": {
      "columns": [],
      "parameters": {
        "Left": ["Bool", "Uuid"]
      },
      "nullable": []
    }
  },
  "1045751c6cd07ace2bfd5ce224d9f841ce8f9995d15b21b2068bede8b52d4df4": {
    "query": "\nINSERT INTO gradings (\n    submission_id,\n    course_id,\n    exercise_id,\n    exercise_task_id\n  )\nVALUES ($1, $2, $3, $4)\nRETURNING id\n",
    "describe": {
      "columns": [
        {
          "ordinal": 0,
          "name": "id",
          "type_info": "Uuid"
        }
      ],
      "parameters": {
        "Left": ["Uuid", "Uuid", "Uuid", "Uuid"]
      },
      "nullable": [false]
    }
  },
  "11bdd7c111ff7fca68cbf6fffe1079e69283545b8146c3fc6ec9acc1997ccb1e": {
    "query": "\nUPDATE gradings\nSET grading_progress = $1\nWHERE id = $2\n",
    "describe": {
      "columns": [],
      "parameters": {
        "Left": [
          {
            "Custom": {
              "name": "grading_progress",
              "kind": {
                "Enum": ["fully-graded", "pending", "pending-manual", "failed", "not-ready"]
              }
            }
          },
          "Uuid"
        ]
      },
      "nullable": []
    }
  },
  "12678b433a9c84513a0c100571b2d82db27fbc569e2b9c79b23e31906be0f559": {
    "query": "\nSELECT ed.id AS id,\n  u.id AS to,\n  et.subject AS subject,\n  et.content AS body\nFROM email_deliveries ed\n  JOIN email_templates et ON et.id = ed.email_template_id\n  JOIN users u ON u.id = ed.user_id\nWHERE ed.deleted_at IS NULL\n  AND ed.sent = FALSE\n  AND ed.error IS NULL\nLIMIT 10000;\n  ",
    "describe": {
      "columns": [
        {
          "ordinal": 0,
          "name": "id",
          "type_info": "Uuid"
        },
        {
          "ordinal": 1,
          "name": "to",
          "type_info": "Uuid"
        },
        {
          "ordinal": 2,
          "name": "subject",
          "type_info": "Varchar"
        },
        {
          "ordinal": 3,
          "name": "body",
          "type_info": "Jsonb"
        }
      ],
      "parameters": {
        "Left": []
      },
      "nullable": [false, false, true, true]
    }
  },
  "12ca747f44759f66feeb79358eafa59184d090a9a37fefcc951eb221e4cebe9f": {
    "query": "\nSELECT id,\n  title,\n  content,\n  created_at,\n  history_change_reason as \"history_change_reason: HistoryChangeReason\",\n  restored_from_id,\n  author_user_id\nFROM page_history\nWHERE page_id = $1\nORDER BY created_at DESC, id\nLIMIT $2\nOFFSET $3\n",
    "describe": {
      "columns": [
        {
          "ordinal": 0,
          "name": "id",
          "type_info": "Uuid"
        },
        {
          "ordinal": 1,
          "name": "title",
          "type_info": "Varchar"
        },
        {
          "ordinal": 2,
          "name": "content",
          "type_info": "Jsonb"
        },
        {
          "ordinal": 3,
          "name": "created_at",
          "type_info": "Timestamptz"
        },
        {
          "ordinal": 4,
          "name": "history_change_reason: HistoryChangeReason",
          "type_info": {
            "Custom": {
              "name": "history_change_reason",
              "kind": {
                "Enum": ["page-saved", "history-restored"]
              }
            }
          }
        },
        {
          "ordinal": 5,
          "name": "restored_from_id",
          "type_info": "Uuid"
        },
        {
          "ordinal": 6,
          "name": "author_user_id",
          "type_info": "Uuid"
        }
      ],
      "parameters": {
        "Left": ["Uuid", "Int8", "Int8"]
      },
      "nullable": [false, false, false, false, false, true, false]
    }
  },
  "1354fbf47a4a0f22b9b9f30143dd425b05aef41d55a178bc39eb1eb4140a6e0c": {
    "query": "\nUPDATE course_instances\nSET variant_status = $1\nWHERE id = $2;\n",
    "describe": {
      "columns": [],
      "parameters": {
        "Left": [
          {
            "Custom": {
              "name": "variant_status",
              "kind": {
                "Enum": ["draft", "upcoming", "active", "ended"]
              }
            }
          },
          "Uuid"
        ]
      },
      "nullable": []
    }
  },
  "13b0e10930d6dfb86d0ca5bf493c6741ec5faa14fd199a7c407197568f40f3f3": {
    "query": "\nSELECT t.*\nFROM exercise_tasks t\n  JOIN exercise_slides s ON (t.exercise_slide_id = s.id)\nWHERE s.exercise_id = $1\n  AND s.deleted_at IS NULL\n  AND t.deleted_at IS NULL;\n        ",
    "describe": {
      "columns": [
        {
          "ordinal": 0,
          "name": "id",
          "type_info": "Uuid"
        },
        {
          "ordinal": 1,
          "name": "created_at",
          "type_info": "Timestamptz"
        },
        {
          "ordinal": 2,
          "name": "updated_at",
          "type_info": "Timestamptz"
        },
        {
          "ordinal": 3,
          "name": "exercise_type",
          "type_info": "Varchar"
        },
        {
          "ordinal": 4,
          "name": "assignment",
          "type_info": "Jsonb"
        },
        {
          "ordinal": 5,
          "name": "deleted_at",
          "type_info": "Timestamptz"
        },
        {
          "ordinal": 6,
          "name": "private_spec",
          "type_info": "Jsonb"
        },
        {
          "ordinal": 7,
          "name": "spec_file_id",
          "type_info": "Uuid"
        },
        {
          "ordinal": 8,
          "name": "public_spec",
          "type_info": "Jsonb"
        },
        {
          "ordinal": 9,
          "name": "model_solution_spec",
          "type_info": "Jsonb"
        },
        {
          "ordinal": 10,
          "name": "copied_from",
          "type_info": "Uuid"
        },
        {
          "ordinal": 11,
          "name": "exercise_slide_id",
          "type_info": "Uuid"
        }
      ],
      "parameters": {
        "Left": ["Uuid"]
      },
      "nullable": [false, false, false, false, false, true, true, true, true, true, true, false]
    }
  },
  "14dc35fa341ba8f03c4c5ba7bf6b92f5e5135ad81b73466e061ef4307ab08340": {
    "query": "\nSELECT id,\n  created_at,\n  updated_at,\n  course_id,\n  exam_id,\n  chapter_id,\n  url_path,\n  title,\n  deleted_at,\n  content,\n  order_number,\n  copied_from\nFROM pages\nWHERE chapter_id = $1\n  AND deleted_at IS NULL\n        ",
    "describe": {
      "columns": [
        {
          "ordinal": 0,
          "name": "id",
          "type_info": "Uuid"
        },
        {
          "ordinal": 1,
          "name": "created_at",
          "type_info": "Timestamptz"
        },
        {
          "ordinal": 2,
          "name": "updated_at",
          "type_info": "Timestamptz"
        },
        {
          "ordinal": 3,
          "name": "course_id",
          "type_info": "Uuid"
        },
        {
          "ordinal": 4,
          "name": "exam_id",
          "type_info": "Uuid"
        },
        {
          "ordinal": 5,
          "name": "chapter_id",
          "type_info": "Uuid"
        },
        {
          "ordinal": 6,
          "name": "url_path",
          "type_info": "Varchar"
        },
        {
          "ordinal": 7,
          "name": "title",
          "type_info": "Varchar"
        },
        {
          "ordinal": 8,
          "name": "deleted_at",
          "type_info": "Timestamptz"
        },
        {
          "ordinal": 9,
          "name": "content",
          "type_info": "Jsonb"
        },
        {
          "ordinal": 10,
          "name": "order_number",
          "type_info": "Int4"
        },
        {
          "ordinal": 11,
          "name": "copied_from",
          "type_info": "Uuid"
        }
      ],
      "parameters": {
        "Left": ["Uuid"]
      },
      "nullable": [false, false, false, true, true, true, false, false, true, false, false, true]
    }
  },
  "15a11ba6125a09bf31705b19618ab342b0a435f51736be52d3c67a25040f6298": {
    "query": "\nUPDATE courses\nSET name = $1\nWHERE id = $2\nRETURNING id,\n  name,\n  created_at,\n  updated_at,\n  organization_id,\n  deleted_at,\n  slug,\n  content_search_language::text,\n  language_code,\n  copied_from,\n  course_language_group_id\n    ",
    "describe": {
      "columns": [
        {
          "ordinal": 0,
          "name": "id",
          "type_info": "Uuid"
        },
        {
          "ordinal": 1,
          "name": "name",
          "type_info": "Varchar"
        },
        {
          "ordinal": 2,
          "name": "created_at",
          "type_info": "Timestamptz"
        },
        {
          "ordinal": 3,
          "name": "updated_at",
          "type_info": "Timestamptz"
        },
        {
          "ordinal": 4,
          "name": "organization_id",
          "type_info": "Uuid"
        },
        {
          "ordinal": 5,
          "name": "deleted_at",
          "type_info": "Timestamptz"
        },
        {
          "ordinal": 6,
          "name": "slug",
          "type_info": "Varchar"
        },
        {
          "ordinal": 7,
          "name": "content_search_language",
          "type_info": "Text"
        },
        {
          "ordinal": 8,
          "name": "language_code",
          "type_info": "Varchar"
        },
        {
          "ordinal": 9,
          "name": "copied_from",
          "type_info": "Uuid"
        },
        {
          "ordinal": 10,
          "name": "course_language_group_id",
          "type_info": "Uuid"
        }
      ],
      "parameters": {
        "Left": ["Varchar", "Uuid"]
      },
      "nullable": [false, false, false, false, false, true, false, null, false, true, false]
    }
  },
  "17ac831ff424d02bd7609c76c190768ef00265bf144ab61459e11f1b7179b660": {
    "query": "SELECT * FROM organizations WHERE deleted_at IS NULL;",
    "describe": {
      "columns": [
        {
          "ordinal": 0,
          "name": "id",
          "type_info": "Uuid"
        },
        {
          "ordinal": 1,
          "name": "name",
          "type_info": "Varchar"
        },
        {
          "ordinal": 2,
          "name": "created_at",
          "type_info": "Timestamptz"
        },
        {
          "ordinal": 3,
          "name": "updated_at",
          "type_info": "Timestamptz"
        },
        {
          "ordinal": 4,
          "name": "deleted_at",
          "type_info": "Timestamptz"
        },
        {
          "ordinal": 5,
          "name": "slug",
          "type_info": "Varchar"
        },
        {
          "ordinal": 6,
          "name": "organization_image_path",
          "type_info": "Varchar"
        },
        {
          "ordinal": 7,
          "name": "description",
          "type_info": "Varchar"
        }
      ],
      "parameters": {
        "Left": []
      },
      "nullable": [false, false, false, false, true, false, true, true]
    }
  },
  "188aa23c96370d5e30740a2a8631c78cb0283c1f4e71ef275583e3ae5895fa8b": {
    "query": "\nSELECT id,\n  created_at,\n  updated_at,\n  deleted_at,\n  course_id,\n  starts_at,\n  ends_at,\n  name,\n  description,\n  variant_status as \"variant_status: VariantStatus\",\n  teacher_in_charge_name,\n  teacher_in_charge_email,\n  support_email\nFROM course_instances\nWHERE course_id = $1\n  AND deleted_at IS NULL;\n        ",
    "describe": {
      "columns": [
        {
          "ordinal": 0,
          "name": "id",
          "type_info": "Uuid"
        },
        {
          "ordinal": 1,
          "name": "created_at",
          "type_info": "Timestamptz"
        },
        {
          "ordinal": 2,
          "name": "updated_at",
          "type_info": "Timestamptz"
        },
        {
          "ordinal": 3,
          "name": "deleted_at",
          "type_info": "Timestamptz"
        },
        {
          "ordinal": 4,
          "name": "course_id",
          "type_info": "Uuid"
        },
        {
          "ordinal": 5,
          "name": "starts_at",
          "type_info": "Timestamptz"
        },
        {
          "ordinal": 6,
          "name": "ends_at",
          "type_info": "Timestamptz"
        },
        {
          "ordinal": 7,
          "name": "name",
          "type_info": "Varchar"
        },
        {
          "ordinal": 8,
          "name": "description",
          "type_info": "Varchar"
        },
        {
          "ordinal": 9,
          "name": "variant_status: VariantStatus",
          "type_info": {
            "Custom": {
              "name": "variant_status",
              "kind": {
                "Enum": ["draft", "upcoming", "active", "ended"]
              }
            }
          }
        },
        {
          "ordinal": 10,
          "name": "teacher_in_charge_name",
          "type_info": "Varchar"
        },
        {
          "ordinal": 11,
          "name": "teacher_in_charge_email",
          "type_info": "Varchar"
        },
        {
          "ordinal": 12,
          "name": "support_email",
          "type_info": "Varchar"
        }
      ],
      "parameters": {
        "Left": ["Uuid"]
      },
      "nullable": [
        false,
        false,
        false,
        true,
        false,
        true,
        true,
        true,
        true,
        false,
        false,
        false,
        true
      ]
    }
  },
  "18cad5d0cf2a854a36655738b9a05c4fe5376c77174239b17cdf7e21bc739b1f": {
    "query": "\nSELECT *\nFROM exercises\nWHERE id = $1\n",
    "describe": {
      "columns": [
        {
          "ordinal": 0,
          "name": "id",
          "type_info": "Uuid"
        },
        {
          "ordinal": 1,
          "name": "created_at",
          "type_info": "Timestamptz"
        },
        {
          "ordinal": 2,
          "name": "updated_at",
          "type_info": "Timestamptz"
        },
        {
          "ordinal": 3,
          "name": "course_id",
          "type_info": "Uuid"
        },
        {
          "ordinal": 4,
          "name": "deleted_at",
          "type_info": "Timestamptz"
        },
        {
          "ordinal": 5,
          "name": "name",
          "type_info": "Varchar"
        },
        {
          "ordinal": 6,
          "name": "deadline",
          "type_info": "Timestamptz"
        },
        {
          "ordinal": 7,
          "name": "page_id",
          "type_info": "Uuid"
        },
        {
          "ordinal": 8,
          "name": "score_maximum",
          "type_info": "Int4"
        },
        {
          "ordinal": 9,
          "name": "order_number",
          "type_info": "Int4"
        },
        {
          "ordinal": 10,
          "name": "chapter_id",
          "type_info": "Uuid"
        },
        {
          "ordinal": 11,
          "name": "copied_from",
          "type_info": "Uuid"
        },
        {
          "ordinal": 12,
          "name": "exam_id",
          "type_info": "Uuid"
        }
      ],
      "parameters": {
        "Left": ["Uuid"]
      },
      "nullable": [
        false,
        false,
        false,
        true,
        true,
        false,
        true,
        false,
        false,
        false,
        false,
        true,
        true
      ]
    }
  },
  "19a6e3aaaddd659eb5cee0d7361c6ce7b72a8f77a14561cb51427fb4490fa36b": {
    "query": "\nINSERT INTO chapters (name, course_id, chapter_number)\nVALUES ($1, $2, $3)\nRETURNING id\n",
    "describe": {
      "columns": [
        {
          "ordinal": 0,
          "name": "id",
          "type_info": "Uuid"
        }
      ],
      "parameters": {
        "Left": ["Varchar", "Uuid", "Int4"]
      },
      "nullable": [false]
    }
  },
  "1a466519782c720ea49eb0fc4fb4986acd32e545f81103d39dd9d1e3e682af02": {
    "query": "\nSELECT id,\n  created_at,\n  updated_at,\n  course_id,\n  exam_id,\n  chapter_id,\n  url_path,\n  title,\n  deleted_at,\n  content,\n  order_number,\n  copied_from\nFROM pages\nWHERE chapter_id = $1\n  AND deleted_at IS NULL;\n        ",
    "describe": {
      "columns": [
        {
          "ordinal": 0,
          "name": "id",
          "type_info": "Uuid"
        },
        {
          "ordinal": 1,
          "name": "created_at",
          "type_info": "Timestamptz"
        },
        {
          "ordinal": 2,
          "name": "updated_at",
          "type_info": "Timestamptz"
        },
        {
          "ordinal": 3,
          "name": "course_id",
          "type_info": "Uuid"
        },
        {
          "ordinal": 4,
          "name": "exam_id",
          "type_info": "Uuid"
        },
        {
          "ordinal": 5,
          "name": "chapter_id",
          "type_info": "Uuid"
        },
        {
          "ordinal": 6,
          "name": "url_path",
          "type_info": "Varchar"
        },
        {
          "ordinal": 7,
          "name": "title",
          "type_info": "Varchar"
        },
        {
          "ordinal": 8,
          "name": "deleted_at",
          "type_info": "Timestamptz"
        },
        {
          "ordinal": 9,
          "name": "content",
          "type_info": "Jsonb"
        },
        {
          "ordinal": 10,
          "name": "order_number",
          "type_info": "Int4"
        },
        {
          "ordinal": 11,
          "name": "copied_from",
          "type_info": "Uuid"
        }
      ],
      "parameters": {
        "Left": ["Uuid"]
      },
      "nullable": [false, false, false, true, true, true, false, false, true, false, false, true]
    }
  },
  "1aafb5cc9aca5edc7cbe9d5018abd31d4bc7c3ff89448f1231a07de3072c3011": {
    "query": "\nSELECT status AS \"status: ProposalStatus\"\nFROM proposed_block_edits\nWHERE proposal_id = $1\nAND deleted_at IS NULL\n",
    "describe": {
      "columns": [
        {
          "ordinal": 0,
          "name": "status: ProposalStatus",
          "type_info": {
            "Custom": {
              "name": "proposal_status",
              "kind": {
                "Enum": ["pending", "accepted", "rejected"]
              }
            }
          }
        }
      ],
      "parameters": {
        "Left": ["Uuid"]
      },
      "nullable": [false]
    }
  },
  "1d480cfbf4a9dc142a798a9bacd391dd6c8c98df5c694697eee44162cbb2c95b": {
    "query": "SELECT COUNT(*) as count FROM submissions WHERE exercise_id = $1",
    "describe": {
      "columns": [
        {
          "ordinal": 0,
          "name": "count",
          "type_info": "Int8"
        }
      ],
      "parameters": {
        "Left": ["Uuid"]
      },
      "nullable": [null]
    }
  },
  "209e86c27b0de935b1b9038358577b8624d596bdc715f341b360d1cf31eb9470": {
    "query": "\nINSERT INTO exercise_service_info (\n    exercise_service_id,\n    editor_iframe_path,\n    exercise_iframe_path,\n    submission_iframe_path,\n    grade_endpoint_path,\n    public_spec_endpoint_path,\n    model_solution_path\n  )\nVALUES ($1, $2, $3, $4, $5, $6, $7)\nRETURNING *\n",
    "describe": {
      "columns": [
        {
          "ordinal": 0,
          "name": "exercise_service_id",
          "type_info": "Uuid"
        },
        {
          "ordinal": 1,
          "name": "created_at",
          "type_info": "Timestamptz"
        },
        {
          "ordinal": 2,
          "name": "updated_at",
          "type_info": "Timestamptz"
        },
        {
          "ordinal": 3,
          "name": "editor_iframe_path",
          "type_info": "Varchar"
        },
        {
          "ordinal": 4,
          "name": "exercise_iframe_path",
          "type_info": "Varchar"
        },
        {
          "ordinal": 5,
          "name": "grade_endpoint_path",
          "type_info": "Varchar"
        },
        {
          "ordinal": 6,
          "name": "submission_iframe_path",
          "type_info": "Varchar"
        },
        {
          "ordinal": 7,
          "name": "public_spec_endpoint_path",
          "type_info": "Varchar"
        },
        {
          "ordinal": 8,
          "name": "model_solution_path",
          "type_info": "Varchar"
        }
      ],
      "parameters": {
        "Left": ["Uuid", "Varchar", "Varchar", "Varchar", "Varchar", "Varchar", "Varchar"]
      },
      "nullable": [false, false, false, false, false, false, false, false, false]
    }
  },
  "21877a242bc25c4da0f60a5c4d3d0a3d225be46b074815734c90a70fb8173f9b": {
    "query": "\nSELECT exams.id,\n  exams.name,\n  pages.id AS page_id\nFROM exams\n  JOIN pages ON pages.exam_id = exams.id\nWHERE exams.id = $1\n",
    "describe": {
      "columns": [
        {
          "ordinal": 0,
          "name": "id",
          "type_info": "Uuid"
        },
        {
          "ordinal": 1,
          "name": "name",
          "type_info": "Varchar"
        },
        {
          "ordinal": 2,
          "name": "page_id",
          "type_info": "Uuid"
        }
      ],
      "parameters": {
        "Left": ["Uuid"]
      },
      "nullable": [false, false, false]
    }
  },
  "2395ca73bcdd330e31c0d42fdf6ec062602d06d67ce40ffcf1b71fd90982b2f7": {
    "query": "\n  INSERT INTO\n    submissions(exercise_task_id, data_json, exercise_id, course_id, user_id, course_instance_id)\n  VALUES($1, $2, $3, $4, $5, $6)\n  RETURNING *\n          ",
    "describe": {
      "columns": [
        {
          "ordinal": 0,
          "name": "id",
          "type_info": "Uuid"
        },
        {
          "ordinal": 1,
          "name": "created_at",
          "type_info": "Timestamptz"
        },
        {
          "ordinal": 2,
          "name": "updated_at",
          "type_info": "Timestamptz"
        },
        {
          "ordinal": 3,
          "name": "deleted_at",
          "type_info": "Timestamptz"
        },
        {
          "ordinal": 4,
          "name": "exercise_id",
          "type_info": "Uuid"
        },
        {
          "ordinal": 5,
          "name": "course_id",
          "type_info": "Uuid"
        },
        {
          "ordinal": 6,
          "name": "exercise_task_id",
          "type_info": "Uuid"
        },
        {
          "ordinal": 7,
          "name": "data_json",
          "type_info": "Jsonb"
        },
        {
          "ordinal": 8,
          "name": "grading_id",
          "type_info": "Uuid"
        },
        {
          "ordinal": 9,
          "name": "metadata",
          "type_info": "Jsonb"
        },
        {
          "ordinal": 10,
          "name": "user_id",
          "type_info": "Uuid"
        },
        {
          "ordinal": 11,
          "name": "course_instance_id",
          "type_info": "Uuid"
        },
        {
          "ordinal": 12,
          "name": "exam_id",
          "type_info": "Uuid"
        }
      ],
      "parameters": {
        "Left": ["Uuid", "Jsonb", "Uuid", "Uuid", "Uuid", "Uuid"]
      },
      "nullable": [
        false,
        false,
        false,
        true,
        false,
        true,
        false,
        true,
        true,
        true,
        false,
        true,
        true
      ]
    }
  },
  "241d3dc5cad1e9b9f73fc6731066a9c2779626a3bcb7a40bc7c4694a136ef008": {
    "query": "\nSELECT id,\n  created_at,\n  updated_at,\n  name,\n  course_id,\n  deleted_at,\n  chapter_image_path,\n  chapter_number,\n  front_page_id,\n  opens_at,\n  copied_from\nFROM chapters\nWHERE course_id = $1\n  AND deleted_at IS NULL;\n",
    "describe": {
      "columns": [
        {
          "ordinal": 0,
          "name": "id",
          "type_info": "Uuid"
        },
        {
          "ordinal": 1,
          "name": "created_at",
          "type_info": "Timestamptz"
        },
        {
          "ordinal": 2,
          "name": "updated_at",
          "type_info": "Timestamptz"
        },
        {
          "ordinal": 3,
          "name": "name",
          "type_info": "Varchar"
        },
        {
          "ordinal": 4,
          "name": "course_id",
          "type_info": "Uuid"
        },
        {
          "ordinal": 5,
          "name": "deleted_at",
          "type_info": "Timestamptz"
        },
        {
          "ordinal": 6,
          "name": "chapter_image_path",
          "type_info": "Varchar"
        },
        {
          "ordinal": 7,
          "name": "chapter_number",
          "type_info": "Int4"
        },
        {
          "ordinal": 8,
          "name": "front_page_id",
          "type_info": "Uuid"
        },
        {
          "ordinal": 9,
          "name": "opens_at",
          "type_info": "Timestamptz"
        },
        {
          "ordinal": 10,
          "name": "copied_from",
          "type_info": "Uuid"
        }
      ],
      "parameters": {
        "Left": ["Uuid"]
      },
      "nullable": [false, false, false, false, false, true, true, false, true, true, true]
    }
  },
  "2593cfb3820c00b89eef7987b9f14e510916882e68abbd691e970b001e7d5329": {
    "query": "\nSELECT id,\n  created_at,\n  updated_at,\n  course_id,\n  exam_id,\n  chapter_id,\n  url_path,\n  title,\n  deleted_at,\n  content,\n  order_number,\n  copied_from\nFROM pages p\nWHERE p.chapter_id = $1\n  AND p.deleted_at IS NULL\n  AND p.id NOT IN (\n    SELECT front_page_id\n    FROM chapters c\n    WHERE c.front_page_id = p.id\n  );\n    ",
    "describe": {
      "columns": [
        {
          "ordinal": 0,
          "name": "id",
          "type_info": "Uuid"
        },
        {
          "ordinal": 1,
          "name": "created_at",
          "type_info": "Timestamptz"
        },
        {
          "ordinal": 2,
          "name": "updated_at",
          "type_info": "Timestamptz"
        },
        {
          "ordinal": 3,
          "name": "course_id",
          "type_info": "Uuid"
        },
        {
          "ordinal": 4,
          "name": "exam_id",
          "type_info": "Uuid"
        },
        {
          "ordinal": 5,
          "name": "chapter_id",
          "type_info": "Uuid"
        },
        {
          "ordinal": 6,
          "name": "url_path",
          "type_info": "Varchar"
        },
        {
          "ordinal": 7,
          "name": "title",
          "type_info": "Varchar"
        },
        {
          "ordinal": 8,
          "name": "deleted_at",
          "type_info": "Timestamptz"
        },
        {
          "ordinal": 9,
          "name": "content",
          "type_info": "Jsonb"
        },
        {
          "ordinal": 10,
          "name": "order_number",
          "type_info": "Int4"
        },
        {
          "ordinal": 11,
          "name": "copied_from",
          "type_info": "Uuid"
        }
      ],
      "parameters": {
        "Left": ["Uuid"]
      },
      "nullable": [false, false, false, true, true, true, false, false, true, false, false, true]
    }
  },
  "267c9d76696bc99642ad6a55744d7effbef43cdc34d12e1ad786385bad6f6a62": {
    "query": "\nSELECT *\nFROM exercise_tasks\nWHERE exercise_slide_id = $1\n  AND deleted_at IS NULL;\n        ",
    "describe": {
      "columns": [
        {
          "ordinal": 0,
          "name": "id",
          "type_info": "Uuid"
        },
        {
          "ordinal": 1,
          "name": "created_at",
          "type_info": "Timestamptz"
        },
        {
          "ordinal": 2,
          "name": "updated_at",
          "type_info": "Timestamptz"
        },
        {
          "ordinal": 3,
          "name": "exercise_type",
          "type_info": "Varchar"
        },
        {
          "ordinal": 4,
          "name": "assignment",
          "type_info": "Jsonb"
        },
        {
          "ordinal": 5,
          "name": "deleted_at",
          "type_info": "Timestamptz"
        },
        {
          "ordinal": 6,
          "name": "private_spec",
          "type_info": "Jsonb"
        },
        {
          "ordinal": 7,
          "name": "spec_file_id",
          "type_info": "Uuid"
        },
        {
          "ordinal": 8,
          "name": "public_spec",
          "type_info": "Jsonb"
        },
        {
          "ordinal": 9,
          "name": "model_solution_spec",
          "type_info": "Jsonb"
        },
        {
          "ordinal": 10,
          "name": "copied_from",
          "type_info": "Uuid"
        },
        {
          "ordinal": 11,
          "name": "exercise_slide_id",
          "type_info": "Uuid"
        }
      ],
      "parameters": {
        "Left": ["Uuid"]
      },
      "nullable": [false, false, false, false, false, true, true, true, true, true, true, false]
    }
  },
  "2711d322b3321b8956fe256642fb1d2c259d339752d854cd58383a26889e1cbf": {
    "query": "\nUPDATE regrading_submissions\nSET grading_after_regrading = $1\nWHERE id = $2\n",
    "describe": {
      "columns": [],
      "parameters": {
        "Left": ["Uuid", "Uuid"]
      },
      "nullable": []
    }
  },
  "2a8d2052e1e241693b19cfc230ea0e1e087f74820b5344b333b2dbe5b3071b89": {
    "query": "\nSELECT *\nfrom organizations\nwhere id = $1;",
    "describe": {
      "columns": [
        {
          "ordinal": 0,
          "name": "id",
          "type_info": "Uuid"
        },
        {
          "ordinal": 1,
          "name": "name",
          "type_info": "Varchar"
        },
        {
          "ordinal": 2,
          "name": "created_at",
          "type_info": "Timestamptz"
        },
        {
          "ordinal": 3,
          "name": "updated_at",
          "type_info": "Timestamptz"
        },
        {
          "ordinal": 4,
          "name": "deleted_at",
          "type_info": "Timestamptz"
        },
        {
          "ordinal": 5,
          "name": "slug",
          "type_info": "Varchar"
        },
        {
          "ordinal": 6,
          "name": "organization_image_path",
          "type_info": "Varchar"
        },
        {
          "ordinal": 7,
          "name": "description",
          "type_info": "Varchar"
        }
      ],
      "parameters": {
        "Left": ["Uuid"]
      },
      "nullable": [false, false, false, false, true, false, true, true]
    }
  },
  "2abaee65f94d36fb9360d9eb3232dcb45b7aa9badbc06563c2e9fc1e2c53e357": {
    "query": "\n  INSERT INTO page_history (\n    page_id,\n    title,\n    content,\n    history_change_reason,\n    author_user_id,\n    restored_from_id\n  )\nVALUES ($1, $2, $3, $4, $5, $6)\nRETURNING id\n",
    "describe": {
      "columns": [
        {
          "ordinal": 0,
          "name": "id",
          "type_info": "Uuid"
        }
      ],
      "parameters": {
        "Left": [
          "Uuid",
          "Varchar",
          "Jsonb",
          {
            "Custom": {
              "name": "history_change_reason",
              "kind": {
                "Enum": ["page-saved", "history-restored"]
              }
            }
          },
          "Uuid",
          "Uuid"
        ]
      },
      "nullable": [false]
    }
  },
  "2be222dd2d0d8fe97d036d6b5343d6db627290585973d62c44c3d97f41bd3ead": {
    "query": "\nSELECT course_id as \"course_id!\"\nFROM exercises\nWHERE id = (\n    SELECT s.exercise_id\n    FROM exercise_slides s\n      JOIN exercise_tasks t ON (s.id = t.exercise_slide_id)\n    WHERE s.deleted_at IS NULL\n      AND t.id = $1\n      AND t.deleted_at IS NULL\n  )\n  AND course_id IS NOT NULL\n",
    "describe": {
      "columns": [
        {
          "ordinal": 0,
          "name": "course_id!",
          "type_info": "Uuid"
        }
      ],
      "parameters": {
        "Left": ["Uuid"]
      },
      "nullable": [true]
    }
  },
  "2be6fd20afaeeb95299a5020a8455a6fc6e7ce347a0003cca2d87441f324d422": {
    "query": "\nUPDATE course_instances\nSET name = $1,\n  description = $2,\n  teacher_in_charge_name = $3,\n  teacher_in_charge_email = $4,\n  support_email = $5,\n  starts_at = $6,\n  ends_at = $7\nWHERE id = $8\n",
    "describe": {
      "columns": [],
      "parameters": {
        "Left": [
          "Varchar",
          "Varchar",
          "Varchar",
          "Varchar",
          "Varchar",
          "Timestamptz",
          "Timestamptz",
          "Uuid"
        ]
      },
      "nullable": []
    }
  },
  "2d0f359cfd58eaf7e3784045e5916c4740c4991001f39c7f7c28863874ba0252": {
    "query": "\nSELECT i.id,\n  i.created_at,\n  i.updated_at,\n  i.deleted_at,\n  i.course_id,\n  i.starts_at,\n  i.ends_at,\n  i.name,\n  i.description,\n  i.variant_status AS \"variant_status: VariantStatus\",\n  i.teacher_in_charge_name,\n  i.teacher_in_charge_email,\n  i.support_email\nFROM course_instances i\n  JOIN course_instance_enrollments ie ON (i.id = ie.course_id)\nWHERE i.course_id = $1\n  AND i.deleted_at IS NULL\n  AND ie.user_id = $2\n  AND ie.deleted_at IS NULL\nORDER BY ie.created_at DESC;\n    ",
    "describe": {
      "columns": [
        {
          "ordinal": 0,
          "name": "id",
          "type_info": "Uuid"
        },
        {
          "ordinal": 1,
          "name": "created_at",
          "type_info": "Timestamptz"
        },
        {
          "ordinal": 2,
          "name": "updated_at",
          "type_info": "Timestamptz"
        },
        {
          "ordinal": 3,
          "name": "deleted_at",
          "type_info": "Timestamptz"
        },
        {
          "ordinal": 4,
          "name": "course_id",
          "type_info": "Uuid"
        },
        {
          "ordinal": 5,
          "name": "starts_at",
          "type_info": "Timestamptz"
        },
        {
          "ordinal": 6,
          "name": "ends_at",
          "type_info": "Timestamptz"
        },
        {
          "ordinal": 7,
          "name": "name",
          "type_info": "Varchar"
        },
        {
          "ordinal": 8,
          "name": "description",
          "type_info": "Varchar"
        },
        {
          "ordinal": 9,
          "name": "variant_status: VariantStatus",
          "type_info": {
            "Custom": {
              "name": "variant_status",
              "kind": {
                "Enum": ["draft", "upcoming", "active", "ended"]
              }
            }
          }
        },
        {
          "ordinal": 10,
          "name": "teacher_in_charge_name",
          "type_info": "Varchar"
        },
        {
          "ordinal": 11,
          "name": "teacher_in_charge_email",
          "type_info": "Varchar"
        },
        {
          "ordinal": 12,
          "name": "support_email",
          "type_info": "Varchar"
        }
      ],
      "parameters": {
        "Left": ["Uuid", "Uuid"]
      },
      "nullable": [
        false,
        false,
        false,
        true,
        false,
        true,
        true,
        true,
        true,
        false,
        false,
        false,
        true
      ]
    }
  },
  "2e2e94fc2223f01242fa594ea0cb6183aeceab3dd62b9da489a26ffc94ea274d": {
    "query": "\nSELECT *\nFROM organizations\nWHERE slug = $1;\n        ",
    "describe": {
      "columns": [
        {
          "ordinal": 0,
          "name": "id",
          "type_info": "Uuid"
        },
        {
          "ordinal": 1,
          "name": "name",
          "type_info": "Varchar"
        },
        {
          "ordinal": 2,
          "name": "created_at",
          "type_info": "Timestamptz"
        },
        {
          "ordinal": 3,
          "name": "updated_at",
          "type_info": "Timestamptz"
        },
        {
          "ordinal": 4,
          "name": "deleted_at",
          "type_info": "Timestamptz"
        },
        {
          "ordinal": 5,
          "name": "slug",
          "type_info": "Varchar"
        },
        {
          "ordinal": 6,
          "name": "organization_image_path",
          "type_info": "Varchar"
        },
        {
          "ordinal": 7,
          "name": "description",
          "type_info": "Varchar"
        }
      ],
      "parameters": {
        "Left": ["Text"]
      },
      "nullable": [false, false, false, false, true, false, true, true]
    }
  },
  "2e8c7d2dd7b81803591de13bb697c898ea9a2554f47e175907398112082cd2f6": {
    "query": "\nINSERT INTO course_language_groups DEFAULT\nVALUES\nRETURNING id;\n        ",
    "describe": {
      "columns": [
        {
          "ordinal": 0,
          "name": "id",
          "type_info": "Uuid"
        }
      ],
      "parameters": {
        "Left": []
      },
      "nullable": [false]
    }
  },
  "3017bc588af2b26b7c70ce4428288527aa9873e485b253fd0f35e551544efff9": {
    "query": "\nINSERT INTO course_language_groups (id)\nVALUES ($1)\nRETURNING id;\n        ",
    "describe": {
      "columns": [
        {
          "ordinal": 0,
          "name": "id",
          "type_info": "Uuid"
        }
      ],
      "parameters": {
        "Left": ["Uuid"]
      },
      "nullable": [false]
    }
  },
  "306820247b9533af5d464aa15a58f9fcde6a59b1666a3709b32bc1823ad2e970": {
    "query": "\nSELECT *\nFROM exercises\nWHERE course_id = $1\n  AND deleted_at IS NULL\n",
    "describe": {
      "columns": [
        {
          "ordinal": 0,
          "name": "id",
          "type_info": "Uuid"
        },
        {
          "ordinal": 1,
          "name": "created_at",
          "type_info": "Timestamptz"
        },
        {
          "ordinal": 2,
          "name": "updated_at",
          "type_info": "Timestamptz"
        },
        {
          "ordinal": 3,
          "name": "course_id",
          "type_info": "Uuid"
        },
        {
          "ordinal": 4,
          "name": "deleted_at",
          "type_info": "Timestamptz"
        },
        {
          "ordinal": 5,
          "name": "name",
          "type_info": "Varchar"
        },
        {
          "ordinal": 6,
          "name": "deadline",
          "type_info": "Timestamptz"
        },
        {
          "ordinal": 7,
          "name": "page_id",
          "type_info": "Uuid"
        },
        {
          "ordinal": 8,
          "name": "score_maximum",
          "type_info": "Int4"
        },
        {
          "ordinal": 9,
          "name": "order_number",
          "type_info": "Int4"
        },
        {
          "ordinal": 10,
          "name": "chapter_id",
          "type_info": "Uuid"
        },
        {
          "ordinal": 11,
          "name": "copied_from",
          "type_info": "Uuid"
        },
        {
          "ordinal": 12,
          "name": "exam_id",
          "type_info": "Uuid"
        }
      ],
      "parameters": {
        "Left": ["Uuid"]
      },
      "nullable": [
        false,
        false,
        false,
        true,
        true,
        false,
        true,
        false,
        false,
        false,
        false,
        true,
        true
      ]
    }
  },
  "350d3d019cdabf32d9a3a8dbe862beff94d30edfbb31e5831072bb5d01997520": {
    "query": "\nINSERT INTO submissions (\n    exercise_id,\n    course_id,\n    exercise_task_id,\n    user_id,\n    course_instance_id,\n    data_json,\n    id\n  )\nVALUES ($1, $2, $3, $4, $5, $6, $7)\nRETURNING id\n",
    "describe": {
      "columns": [
        {
          "ordinal": 0,
          "name": "id",
          "type_info": "Uuid"
        }
      ],
      "parameters": {
        "Left": ["Uuid", "Uuid", "Uuid", "Uuid", "Uuid", "Jsonb", "Uuid"]
      },
      "nullable": [false]
    }
  },
  "35113aa3e7d61c91d5f9befed9ad66e3cd72c77d21b7639dd18af3f4feb8c12f": {
    "query": "\nUPDATE organizations\nSET organization_image_path = $1\nWHERE id = $2\nRETURNING *;",
    "describe": {
      "columns": [
        {
          "ordinal": 0,
          "name": "id",
          "type_info": "Uuid"
        },
        {
          "ordinal": 1,
          "name": "name",
          "type_info": "Varchar"
        },
        {
          "ordinal": 2,
          "name": "created_at",
          "type_info": "Timestamptz"
        },
        {
          "ordinal": 3,
          "name": "updated_at",
          "type_info": "Timestamptz"
        },
        {
          "ordinal": 4,
          "name": "deleted_at",
          "type_info": "Timestamptz"
        },
        {
          "ordinal": 5,
          "name": "slug",
          "type_info": "Varchar"
        },
        {
          "ordinal": 6,
          "name": "organization_image_path",
          "type_info": "Varchar"
        },
        {
          "ordinal": 7,
          "name": "description",
          "type_info": "Varchar"
        }
      ],
      "parameters": {
        "Left": ["Varchar", "Uuid"]
      },
      "nullable": [false, false, false, false, true, false, true, true]
    }
  },
  "375b467ba026680d07ba6fa844de91afd942e86b2715431e41b6788df0d2b3c0": {
    "query": "SELECT * FROM users WHERE upstream_id = $1",
    "describe": {
      "columns": [
        {
          "ordinal": 0,
          "name": "id",
          "type_info": "Uuid"
        },
        {
          "ordinal": 1,
          "name": "created_at",
          "type_info": "Timestamptz"
        },
        {
          "ordinal": 2,
          "name": "updated_at",
          "type_info": "Timestamptz"
        },
        {
          "ordinal": 3,
          "name": "deleted_at",
          "type_info": "Timestamptz"
        },
        {
          "ordinal": 4,
          "name": "upstream_id",
          "type_info": "Int4"
        },
        {
          "ordinal": 5,
          "name": "email",
          "type_info": "Varchar"
        }
      ],
      "parameters": {
        "Left": ["Int4"]
      },
      "nullable": [false, false, false, true, true, false]
    }
  },
  "37dfaa87dd74a4c1f409cd120e6997847616214878ae8a66b326699fa8633ad3": {
    "query": "\nUPDATE chapters\nSET deleted_at = now()\nWHERE id = $1\nRETURNING *;\n",
    "describe": {
      "columns": [
        {
          "ordinal": 0,
          "name": "id",
          "type_info": "Uuid"
        },
        {
          "ordinal": 1,
          "name": "name",
          "type_info": "Varchar"
        },
        {
          "ordinal": 2,
          "name": "course_id",
          "type_info": "Uuid"
        },
        {
          "ordinal": 3,
          "name": "chapter_number",
          "type_info": "Int4"
        },
        {
          "ordinal": 4,
          "name": "created_at",
          "type_info": "Timestamptz"
        },
        {
          "ordinal": 5,
          "name": "updated_at",
          "type_info": "Timestamptz"
        },
        {
          "ordinal": 6,
          "name": "deleted_at",
          "type_info": "Timestamptz"
        },
        {
          "ordinal": 7,
          "name": "front_page_id",
          "type_info": "Uuid"
        },
        {
          "ordinal": 8,
          "name": "opens_at",
          "type_info": "Timestamptz"
        },
        {
          "ordinal": 9,
          "name": "chapter_image_path",
          "type_info": "Varchar"
        },
        {
          "ordinal": 10,
          "name": "copied_from",
          "type_info": "Uuid"
        }
      ],
      "parameters": {
        "Left": ["Uuid"]
      },
      "nullable": [false, false, false, false, false, false, true, true, true, true, true]
    }
  },
  "3a3fa537038bdbeb11c9454487111b56afaa5230c97546dc0b29554446bfa27d": {
    "query": "\nSELECT COALESCE(ues.score_given, 0) AS score_given,\n  ues.exercise_id AS exercise_id\nFROM user_exercise_states AS ues\nWHERE ues.deleted_at IS NULL\n  AND ues.exercise_id IN (\n    SELECT UNNEST($1::uuid [])\n  )\n  AND ues.course_instance_id = $2\n  AND ues.user_id = $3;\n        ",
    "describe": {
      "columns": [
        {
          "ordinal": 0,
          "name": "score_given",
          "type_info": "Float4"
        },
        {
          "ordinal": 1,
          "name": "exercise_id",
          "type_info": "Uuid"
        }
      ],
      "parameters": {
        "Left": ["UuidArray", "Uuid", "Uuid"]
      },
      "nullable": [null, false]
    }
  },
  "3c5b30ac7bad3459a0102d31d75bc0c7b6f8b9d62db3ce39be9c26cb318af8a9": {
    "query": "\nSELECT *\nFROM submissions\nWHERE id = $1\n",
    "describe": {
      "columns": [
        {
          "ordinal": 0,
          "name": "id",
          "type_info": "Uuid"
        },
        {
          "ordinal": 1,
          "name": "created_at",
          "type_info": "Timestamptz"
        },
        {
          "ordinal": 2,
          "name": "updated_at",
          "type_info": "Timestamptz"
        },
        {
          "ordinal": 3,
          "name": "deleted_at",
          "type_info": "Timestamptz"
        },
        {
          "ordinal": 4,
          "name": "exercise_id",
          "type_info": "Uuid"
        },
        {
          "ordinal": 5,
          "name": "course_id",
          "type_info": "Uuid"
        },
        {
          "ordinal": 6,
          "name": "exercise_task_id",
          "type_info": "Uuid"
        },
        {
          "ordinal": 7,
          "name": "data_json",
          "type_info": "Jsonb"
        },
        {
          "ordinal": 8,
          "name": "grading_id",
          "type_info": "Uuid"
        },
        {
          "ordinal": 9,
          "name": "metadata",
          "type_info": "Jsonb"
        },
        {
          "ordinal": 10,
          "name": "user_id",
          "type_info": "Uuid"
        },
        {
          "ordinal": 11,
          "name": "course_instance_id",
          "type_info": "Uuid"
        },
        {
          "ordinal": 12,
          "name": "exam_id",
          "type_info": "Uuid"
        }
      ],
      "parameters": {
        "Left": ["Uuid"]
      },
      "nullable": [
        false,
        false,
        false,
        true,
        false,
        true,
        false,
        true,
        true,
        true,
        false,
        true,
        true
      ]
    }
  },
  "3e428bdd951fadaeac24cab7e991c4928f8c58df8dd45c61fbb8779b5ddcbe85": {
    "query": "\nINSERT INTO course_instance_enrollments (user_id, course_id, course_instance_id)\nVALUES ($1, $2, $3)\n",
    "describe": {
      "columns": [],
      "parameters": {
        "Left": ["Uuid", "Uuid", "Uuid"]
      },
      "nullable": []
    }
  },
  "3e795dbc8106fd963857bc243db90f2f9cc36ee9f5928407d731602d4806d233": {
    "query": "\nSELECT id,\n  name,\n  created_at,\n  updated_at,\n  organization_id,\n  deleted_at,\n  slug,\n  content_search_language::text,\n  language_code,\n  copied_from,\n  course_language_group_id\nFROM courses\nWHERE id = $1;\n    ",
    "describe": {
      "columns": [
        {
          "ordinal": 0,
          "name": "id",
          "type_info": "Uuid"
        },
        {
          "ordinal": 1,
          "name": "name",
          "type_info": "Varchar"
        },
        {
          "ordinal": 2,
          "name": "created_at",
          "type_info": "Timestamptz"
        },
        {
          "ordinal": 3,
          "name": "updated_at",
          "type_info": "Timestamptz"
        },
        {
          "ordinal": 4,
          "name": "organization_id",
          "type_info": "Uuid"
        },
        {
          "ordinal": 5,
          "name": "deleted_at",
          "type_info": "Timestamptz"
        },
        {
          "ordinal": 6,
          "name": "slug",
          "type_info": "Varchar"
        },
        {
          "ordinal": 7,
          "name": "content_search_language",
          "type_info": "Text"
        },
        {
          "ordinal": 8,
          "name": "language_code",
          "type_info": "Varchar"
        },
        {
          "ordinal": 9,
          "name": "copied_from",
          "type_info": "Uuid"
        },
        {
          "ordinal": 10,
          "name": "course_language_group_id",
          "type_info": "Uuid"
        }
      ],
      "parameters": {
        "Left": ["Uuid"]
      },
      "nullable": [false, false, false, false, false, true, false, null, false, true, false]
    }
  },
  "40ee92fefa0c26c98e690f9a50b69cae49ae3ec5577ca4fb497816b875e4f921": {
    "query": "\nINSERT INTO block_feedback(feedback_id, block_id, block_text)\nVALUES ($1, $2, $3)\n",
    "describe": {
      "columns": [],
      "parameters": {
        "Left": ["Uuid", "Uuid", "Varchar"]
      },
      "nullable": []
    }
  },
  "436a4b6e66a08b6449ee12211e083a2291b3665a8b580e585fb211f451bd3a15": {
    "query": "\nUPDATE chapters\nSET front_page_id = $1\nWHERE id = $2\nRETURNING *;\n        ",
    "describe": {
      "columns": [
        {
          "ordinal": 0,
          "name": "id",
          "type_info": "Uuid"
        },
        {
          "ordinal": 1,
          "name": "name",
          "type_info": "Varchar"
        },
        {
          "ordinal": 2,
          "name": "course_id",
          "type_info": "Uuid"
        },
        {
          "ordinal": 3,
          "name": "chapter_number",
          "type_info": "Int4"
        },
        {
          "ordinal": 4,
          "name": "created_at",
          "type_info": "Timestamptz"
        },
        {
          "ordinal": 5,
          "name": "updated_at",
          "type_info": "Timestamptz"
        },
        {
          "ordinal": 6,
          "name": "deleted_at",
          "type_info": "Timestamptz"
        },
        {
          "ordinal": 7,
          "name": "front_page_id",
          "type_info": "Uuid"
        },
        {
          "ordinal": 8,
          "name": "opens_at",
          "type_info": "Timestamptz"
        },
        {
          "ordinal": 9,
          "name": "chapter_image_path",
          "type_info": "Varchar"
        },
        {
          "ordinal": 10,
          "name": "copied_from",
          "type_info": "Uuid"
        }
      ],
      "parameters": {
        "Left": ["Uuid", "Uuid"]
      },
      "nullable": [false, false, false, false, false, false, true, true, true, true, true]
    }
  },
  "43bd86b52b6834f11c68bbe73feef8a34f444934be89ac77bdf9bfe6d3f0f910": {
    "query": "\nUPDATE chapters\nSET chapter_image_path = $1\nWHERE id = $2\nRETURNING *;",
    "describe": {
      "columns": [
        {
          "ordinal": 0,
          "name": "id",
          "type_info": "Uuid"
        },
        {
          "ordinal": 1,
          "name": "name",
          "type_info": "Varchar"
        },
        {
          "ordinal": 2,
          "name": "course_id",
          "type_info": "Uuid"
        },
        {
          "ordinal": 3,
          "name": "chapter_number",
          "type_info": "Int4"
        },
        {
          "ordinal": 4,
          "name": "created_at",
          "type_info": "Timestamptz"
        },
        {
          "ordinal": 5,
          "name": "updated_at",
          "type_info": "Timestamptz"
        },
        {
          "ordinal": 6,
          "name": "deleted_at",
          "type_info": "Timestamptz"
        },
        {
          "ordinal": 7,
          "name": "front_page_id",
          "type_info": "Uuid"
        },
        {
          "ordinal": 8,
          "name": "opens_at",
          "type_info": "Timestamptz"
        },
        {
          "ordinal": 9,
          "name": "chapter_image_path",
          "type_info": "Varchar"
        },
        {
          "ordinal": 10,
          "name": "copied_from",
          "type_info": "Uuid"
        }
      ],
      "parameters": {
        "Left": ["Varchar", "Uuid"]
      },
      "nullable": [false, false, false, false, false, false, true, true, true, true, true]
    }
  },
  "4422d198c0e9c4502344c5b1145df37a6cf0b8a85e43390dfc3c5a1ed57549d2": {
    "query": "\nSELECT exams.id,\n  courses.id as course_id,\n  courses.name as course_name,\n  exams.name\nFROM exams\n  JOIN course_exams ON course_exams.exam_id = exams.id\n  JOIN courses ON courses.id = course_exams.course_id\nWHERE exams.organization_id = $1\n  AND exams.deleted_at IS NULL\n  AND courses.deleted_at IS NULL\n",
    "describe": {
      "columns": [
        {
          "ordinal": 0,
          "name": "id",
          "type_info": "Uuid"
        },
        {
          "ordinal": 1,
          "name": "course_id",
          "type_info": "Uuid"
        },
        {
          "ordinal": 2,
          "name": "course_name",
          "type_info": "Varchar"
        },
        {
          "ordinal": 3,
          "name": "name",
          "type_info": "Varchar"
        }
      ],
      "parameters": {
        "Left": ["Uuid"]
      },
      "nullable": [false, false, false, false]
    }
  },
  "4bcf93034b7f1e2a30d12f895c2e8c394094dd5b057cbbd89a5715ad9518ef9d": {
    "query": "\n  UPDATE exercises\n  SET deleted_at = now()\n  WHERE page_id = $1\n          ",
    "describe": {
      "columns": [],
      "parameters": {
        "Left": ["Uuid"]
      },
      "nullable": []
    }
  },
  "4c1c90488e758f959a27a91a32decb1057674d9f57732a9cceef61effae80419": {
    "query": "\nUPDATE pages\nSET content = $2,\n  url_path = $3,\n  title = $4,\n  chapter_id = $5\nWHERE id = $1\nRETURNING id,\n  created_at,\n  updated_at,\n  course_id,\n  exam_id,\n  chapter_id,\n  url_path,\n  title,\n  deleted_at,\n  content,\n  order_number,\n  copied_from\n        ",
    "describe": {
      "columns": [
        {
          "ordinal": 0,
          "name": "id",
          "type_info": "Uuid"
        },
        {
          "ordinal": 1,
          "name": "created_at",
          "type_info": "Timestamptz"
        },
        {
          "ordinal": 2,
          "name": "updated_at",
          "type_info": "Timestamptz"
        },
        {
          "ordinal": 3,
          "name": "course_id",
          "type_info": "Uuid"
        },
        {
          "ordinal": 4,
          "name": "exam_id",
          "type_info": "Uuid"
        },
        {
          "ordinal": 5,
          "name": "chapter_id",
          "type_info": "Uuid"
        },
        {
          "ordinal": 6,
          "name": "url_path",
          "type_info": "Varchar"
        },
        {
          "ordinal": 7,
          "name": "title",
          "type_info": "Varchar"
        },
        {
          "ordinal": 8,
          "name": "deleted_at",
          "type_info": "Timestamptz"
        },
        {
          "ordinal": 9,
          "name": "content",
          "type_info": "Jsonb"
        },
        {
          "ordinal": 10,
          "name": "order_number",
          "type_info": "Int4"
        },
        {
          "ordinal": 11,
          "name": "copied_from",
          "type_info": "Uuid"
        }
      ],
      "parameters": {
        "Left": ["Uuid", "Jsonb", "Varchar", "Varchar", "Uuid"]
      },
      "nullable": [false, false, false, true, true, true, false, false, true, false, false, true]
    }
  },
  "4f0724b8eb32a69801554adeadbfdbaecdfd86e8c551ca08f7402ae6b72859b1": {
    "query": "\nUPDATE user_exercise_states\nSET score_given = $4, grading_progress = $5, activity_progress = $6\nWHERE user_id = $1\nAND exercise_id = $2\nAND course_instance_id = $3\nRETURNING user_id,\n  exercise_id,\n  course_instance_id,\n  exam_id,\n  created_at,\n  updated_at,\n  deleted_at,\n  score_given,\n  grading_progress as \"grading_progress: _\",\n  activity_progress as \"activity_progress: _\",\n  selected_exercise_slide_id;\n    ",
    "describe": {
      "columns": [
        {
          "ordinal": 0,
          "name": "user_id",
          "type_info": "Uuid"
        },
        {
          "ordinal": 1,
          "name": "exercise_id",
          "type_info": "Uuid"
        },
        {
          "ordinal": 2,
          "name": "course_instance_id",
          "type_info": "Uuid"
        },
        {
          "ordinal": 3,
          "name": "exam_id",
          "type_info": "Uuid"
        },
        {
          "ordinal": 4,
          "name": "created_at",
          "type_info": "Timestamptz"
        },
        {
          "ordinal": 5,
          "name": "updated_at",
          "type_info": "Timestamptz"
        },
        {
          "ordinal": 6,
          "name": "deleted_at",
          "type_info": "Timestamptz"
        },
        {
          "ordinal": 7,
          "name": "score_given",
          "type_info": "Float4"
        },
        {
          "ordinal": 8,
          "name": "grading_progress: _",
          "type_info": {
            "Custom": {
              "name": "grading_progress",
              "kind": {
                "Enum": ["fully-graded", "pending", "pending-manual", "failed", "not-ready"]
              }
            }
          }
        },
        {
          "ordinal": 9,
          "name": "activity_progress: _",
          "type_info": {
            "Custom": {
              "name": "activity_progress",
              "kind": {
                "Enum": ["initialized", "started", "in-progress", "submitted", "completed"]
              }
            }
          }
        },
        {
          "ordinal": 10,
          "name": "selected_exercise_slide_id",
          "type_info": "Uuid"
        }
      ],
      "parameters": {
        "Left": [
          "Uuid",
          "Uuid",
          "Uuid",
          "Float4",
          {
            "Custom": {
              "name": "grading_progress",
              "kind": {
                "Enum": ["fully-graded", "pending", "pending-manual", "failed", "not-ready"]
              }
            }
          },
          {
            "Custom": {
              "name": "activity_progress",
              "kind": {
                "Enum": ["initialized", "started", "in-progress", "submitted", "completed"]
              }
            }
          }
        ]
      },
      "nullable": [false, false, true, true, false, false, true, true, false, false, true]
    }
  },
  "4f7e2b9650e10a87e8df9091b99fb43d3eb68974730a3c08dc6a63ae3ec4f92e": {
    "query": "\nSELECT ucs.*\nFROM courses c\n  JOIN user_course_settings ucs ON (\n    ucs.course_language_group_id = c.course_language_group_id\n  )\nWHERE c.id = $1\n  AND ucs.user_id = $2\n  AND c.deleted_at IS NULL\n  AND ucs.deleted_at IS NULL;\n        ",
    "describe": {
      "columns": [
        {
          "ordinal": 0,
          "name": "user_id",
          "type_info": "Uuid"
        },
        {
          "ordinal": 1,
          "name": "course_language_group_id",
          "type_info": "Uuid"
        },
        {
          "ordinal": 2,
          "name": "created_at",
          "type_info": "Timestamptz"
        },
        {
          "ordinal": 3,
          "name": "updated_at",
          "type_info": "Timestamptz"
        },
        {
          "ordinal": 4,
          "name": "deleted_at",
          "type_info": "Timestamptz"
        },
        {
          "ordinal": 5,
          "name": "current_course_id",
          "type_info": "Uuid"
        },
        {
          "ordinal": 6,
          "name": "current_course_instance_id",
          "type_info": "Uuid"
        }
      ],
      "parameters": {
        "Left": ["Uuid", "Uuid"]
      },
      "nullable": [false, false, false, false, true, false, false]
    }
  },
  "508269ab48e0355bb4c262ae7a5c01ad0d5641474893c97c9c81a249173a8012": {
    "query": "\nUPDATE courses\nSET deleted_at = now()\nWHERE id = $1\nRETURNING id,\n  name,\n  created_at,\n  updated_at,\n  organization_id,\n  deleted_at,\n  slug,\n  content_search_language::text,\n  language_code,\n  copied_from,\n  course_language_group_id\n    ",
    "describe": {
      "columns": [
        {
          "ordinal": 0,
          "name": "id",
          "type_info": "Uuid"
        },
        {
          "ordinal": 1,
          "name": "name",
          "type_info": "Varchar"
        },
        {
          "ordinal": 2,
          "name": "created_at",
          "type_info": "Timestamptz"
        },
        {
          "ordinal": 3,
          "name": "updated_at",
          "type_info": "Timestamptz"
        },
        {
          "ordinal": 4,
          "name": "organization_id",
          "type_info": "Uuid"
        },
        {
          "ordinal": 5,
          "name": "deleted_at",
          "type_info": "Timestamptz"
        },
        {
          "ordinal": 6,
          "name": "slug",
          "type_info": "Varchar"
        },
        {
          "ordinal": 7,
          "name": "content_search_language",
          "type_info": "Text"
        },
        {
          "ordinal": 8,
          "name": "language_code",
          "type_info": "Varchar"
        },
        {
          "ordinal": 9,
          "name": "copied_from",
          "type_info": "Uuid"
        },
        {
          "ordinal": 10,
          "name": "course_language_group_id",
          "type_info": "Uuid"
        }
      ],
      "parameters": {
        "Left": ["Uuid"]
      },
      "nullable": [false, false, false, false, false, true, false, null, false, true, false]
    }
  },
  "517a7cd293f8258fe76c8d108e36fac8b56da5dd53f527e2ad2c9d4b76c33cf0": {
    "query": "\nSELECT id,\n  name,\n  created_at,\n  updated_at,\n  organization_id,\n  deleted_at,\n  slug,\n  content_search_language::text,\n  language_code,\n  copied_from,\n  course_language_group_id\nFROM courses\nWHERE slug = $1\n  AND deleted_at IS NULL\n",
    "describe": {
      "columns": [
        {
          "ordinal": 0,
          "name": "id",
          "type_info": "Uuid"
        },
        {
          "ordinal": 1,
          "name": "name",
          "type_info": "Varchar"
        },
        {
          "ordinal": 2,
          "name": "created_at",
          "type_info": "Timestamptz"
        },
        {
          "ordinal": 3,
          "name": "updated_at",
          "type_info": "Timestamptz"
        },
        {
          "ordinal": 4,
          "name": "organization_id",
          "type_info": "Uuid"
        },
        {
          "ordinal": 5,
          "name": "deleted_at",
          "type_info": "Timestamptz"
        },
        {
          "ordinal": 6,
          "name": "slug",
          "type_info": "Varchar"
        },
        {
          "ordinal": 7,
          "name": "content_search_language",
          "type_info": "Text"
        },
        {
          "ordinal": 8,
          "name": "language_code",
          "type_info": "Varchar"
        },
        {
          "ordinal": 9,
          "name": "copied_from",
          "type_info": "Uuid"
        },
        {
          "ordinal": 10,
          "name": "course_language_group_id",
          "type_info": "Uuid"
        }
      ],
      "parameters": {
        "Left": ["Text"]
      },
      "nullable": [false, false, false, false, false, true, false, null, false, true, false]
    }
  },
  "526638aeba291dfa86178ed122d1e4d1ce8f48f75744fce5618fbd989d8cdbb2": {
    "query": "\nSELECT user_id,\n  exercise_id,\n  course_instance_id,\n  exam_id,\n  created_at,\n  updated_at,\n  deleted_at,\n  score_given,\n  grading_progress as \"grading_progress: _\",\n  activity_progress as \"activity_progress: _\",\n  selected_exercise_slide_id\nFROM user_exercise_states\nWHERE user_id = $1\n  AND exercise_id = $2\n  AND (course_instance_id = $3 OR exam_id = $4)\n",
    "describe": {
      "columns": [
        {
          "ordinal": 0,
          "name": "user_id",
          "type_info": "Uuid"
        },
        {
          "ordinal": 1,
          "name": "exercise_id",
          "type_info": "Uuid"
        },
        {
          "ordinal": 2,
          "name": "course_instance_id",
          "type_info": "Uuid"
        },
        {
          "ordinal": 3,
          "name": "exam_id",
          "type_info": "Uuid"
        },
        {
          "ordinal": 4,
          "name": "created_at",
          "type_info": "Timestamptz"
        },
        {
          "ordinal": 5,
          "name": "updated_at",
          "type_info": "Timestamptz"
        },
        {
          "ordinal": 6,
          "name": "deleted_at",
          "type_info": "Timestamptz"
        },
        {
          "ordinal": 7,
          "name": "score_given",
          "type_info": "Float4"
        },
        {
          "ordinal": 8,
          "name": "grading_progress: _",
          "type_info": {
            "Custom": {
              "name": "grading_progress",
              "kind": {
                "Enum": ["fully-graded", "pending", "pending-manual", "failed", "not-ready"]
              }
            }
          }
        },
        {
          "ordinal": 9,
          "name": "activity_progress: _",
          "type_info": {
            "Custom": {
              "name": "activity_progress",
              "kind": {
                "Enum": ["initialized", "started", "in-progress", "submitted", "completed"]
              }
            }
          }
        },
        {
          "ordinal": 10,
          "name": "selected_exercise_slide_id",
          "type_info": "Uuid"
        }
      ],
      "parameters": {
        "Left": ["Uuid", "Uuid", "Uuid", "Uuid"]
      },
      "nullable": [false, false, true, true, false, false, true, true, false, false, true]
    }
  },
  "53e26910f60193f83389cea5ba2197fb520a0733034ed9fb423dd1f1edccdc90": {
    "query": "\nINSERT INTO exercises (\n    id,\n    course_id,\n    name,\n    deadline,\n    page_id,\n    score_maximum,\n    order_number,\n    chapter_id,\n    copied_from\n  )\nSELECT uuid_generate_v5($1, id::text),\n  $1,\n  name,\n  deadline,\n  uuid_generate_v5($1, page_id::text),\n  score_maximum,\n  order_number,\n  chapter_id,\n  id\nFROM exercises\nWHERE course_id = $2\nRETURNING id,\n  copied_from;\n    ",
    "describe": {
      "columns": [
        {
          "ordinal": 0,
          "name": "id",
          "type_info": "Uuid"
        },
        {
          "ordinal": 1,
          "name": "copied_from",
          "type_info": "Uuid"
        }
      ],
      "parameters": {
        "Left": ["Uuid", "Uuid"]
      },
      "nullable": [false, true]
    }
  },
  "576035aeb9e877869815eabed2f331073438c344f65a06022c74c23592c51dd6": {
    "query": "\nSELECT opens_at\nFROM chapters\nWHERE id = $1\n",
    "describe": {
      "columns": [
        {
          "ordinal": 0,
          "name": "opens_at",
          "type_info": "Timestamptz"
        }
      ],
      "parameters": {
        "Left": ["Uuid"]
      },
      "nullable": [true]
    }
  },
  "5994334eba8b775d80a31603a63fe24599b25205a00cc5de720edc14d2fd1058": {
    "query": "\nSELECT *\nFROM exercises\nWHERE page_id = $1\n  AND deleted_at IS NULL\n",
    "describe": {
      "columns": [
        {
          "ordinal": 0,
          "name": "id",
          "type_info": "Uuid"
        },
        {
          "ordinal": 1,
          "name": "created_at",
          "type_info": "Timestamptz"
        },
        {
          "ordinal": 2,
          "name": "updated_at",
          "type_info": "Timestamptz"
        },
        {
          "ordinal": 3,
          "name": "course_id",
          "type_info": "Uuid"
        },
        {
          "ordinal": 4,
          "name": "deleted_at",
          "type_info": "Timestamptz"
        },
        {
          "ordinal": 5,
          "name": "name",
          "type_info": "Varchar"
        },
        {
          "ordinal": 6,
          "name": "deadline",
          "type_info": "Timestamptz"
        },
        {
          "ordinal": 7,
          "name": "page_id",
          "type_info": "Uuid"
        },
        {
          "ordinal": 8,
          "name": "score_maximum",
          "type_info": "Int4"
        },
        {
          "ordinal": 9,
          "name": "order_number",
          "type_info": "Int4"
        },
        {
          "ordinal": 10,
          "name": "chapter_id",
          "type_info": "Uuid"
        },
        {
          "ordinal": 11,
          "name": "copied_from",
          "type_info": "Uuid"
        },
        {
          "ordinal": 12,
          "name": "exam_id",
          "type_info": "Uuid"
        }
      ],
      "parameters": {
        "Left": ["Uuid"]
      },
      "nullable": [
        false,
        false,
        false,
        true,
        true,
        false,
        true,
        false,
        false,
        false,
        false,
        true,
        true
      ]
    }
  },
  "5a3d64dab36fe5aef50d5fef06ece4decec5d7683e02a7b5a8e5d60ce63d9825": {
    "query": "\nUPDATE exam_enrollments\nSET started_at = now()\nWHERE exam_id = $1\n  AND user_id = $2\n  AND started_at IS NULL\n",
    "describe": {
      "columns": [],
      "parameters": {
        "Left": ["Uuid", "Uuid"]
      },
      "nullable": []
    }
  },
  "5aa5b0629666c849e87f50b545a2f83f7bfadc42d475b3b2979f1c2507fdc551": {
    "query": "\nSELECT *\nFROM exercise_slides\nWHERE exercise_id = ANY($1)\n  AND deleted_at IS NULL;\n        ",
    "describe": {
      "columns": [
        {
          "ordinal": 0,
          "name": "id",
          "type_info": "Uuid"
        },
        {
          "ordinal": 1,
          "name": "created_at",
          "type_info": "Timestamptz"
        },
        {
          "ordinal": 2,
          "name": "updated_at",
          "type_info": "Timestamptz"
        },
        {
          "ordinal": 3,
          "name": "deleted_at",
          "type_info": "Timestamptz"
        },
        {
          "ordinal": 4,
          "name": "exercise_id",
          "type_info": "Uuid"
        },
        {
          "ordinal": 5,
          "name": "order_number",
          "type_info": "Int4"
        }
      ],
      "parameters": {
        "Left": ["UuidArray"]
      },
      "nullable": [false, false, false, true, false, false]
    }
  },
  "5bf296199f464130717be2910f6d241261334a31a65e9a6911d6e795d1435d8f": {
    "query": "\nUPDATE proposed_page_edits\nSET pending = $1\nWHERE id = $2\n",
    "describe": {
      "columns": [],
      "parameters": {
        "Left": ["Bool", "Uuid"]
      },
      "nullable": []
    }
  },
  "5bff2d6b08b954b12c31a399396e4f855f055ac3994940b626d05fbd4b415c54": {
    "query": "\nSELECT course_id, exam_id\nFROM pages\nWHERE id = $1\n  AND deleted_at IS NULL;\n        ",
    "describe": {
      "columns": [
        {
          "ordinal": 0,
          "name": "course_id",
          "type_info": "Uuid"
        },
        {
          "ordinal": 1,
          "name": "exam_id",
          "type_info": "Uuid"
        }
      ],
      "parameters": {
        "Left": ["Uuid"]
      },
      "nullable": [true, true]
    }
  },
  "5cf04047f64dad53b0b701fcb9e2c49da51b2d4c22944103a24f57f4bc37045f": {
    "query": "\nSELECT id,\n  created_at,\n  updated_at,\n  course_id,\n  exam_id,\n  chapter_id,\n  url_path,\n  title,\n  deleted_at,\n  content,\n  order_number,\n  copied_from\nFROM pages\nWHERE id = $1;\n",
    "describe": {
      "columns": [
        {
          "ordinal": 0,
          "name": "id",
          "type_info": "Uuid"
        },
        {
          "ordinal": 1,
          "name": "created_at",
          "type_info": "Timestamptz"
        },
        {
          "ordinal": 2,
          "name": "updated_at",
          "type_info": "Timestamptz"
        },
        {
          "ordinal": 3,
          "name": "course_id",
          "type_info": "Uuid"
        },
        {
          "ordinal": 4,
          "name": "exam_id",
          "type_info": "Uuid"
        },
        {
          "ordinal": 5,
          "name": "chapter_id",
          "type_info": "Uuid"
        },
        {
          "ordinal": 6,
          "name": "url_path",
          "type_info": "Varchar"
        },
        {
          "ordinal": 7,
          "name": "title",
          "type_info": "Varchar"
        },
        {
          "ordinal": 8,
          "name": "deleted_at",
          "type_info": "Timestamptz"
        },
        {
          "ordinal": 9,
          "name": "content",
          "type_info": "Jsonb"
        },
        {
          "ordinal": 10,
          "name": "order_number",
          "type_info": "Int4"
        },
        {
          "ordinal": 11,
          "name": "copied_from",
          "type_info": "Uuid"
        }
      ],
      "parameters": {
        "Left": ["Uuid"]
      },
      "nullable": [false, false, false, true, true, true, false, false, true, false, false, true]
    }
  },
  "5d906a7355c57bc0f6bc40148ced49d7dbe50951f67fc0628abcf9ef6e29fce8": {
    "query": "SELECT course_id AS \"course_id!\" FROM exercises WHERE id = $1 AND course_id IS NOT NULL",
    "describe": {
      "columns": [
        {
          "ordinal": 0,
          "name": "course_id!",
          "type_info": "Uuid"
        }
      ],
      "parameters": {
        "Left": ["Uuid"]
      },
      "nullable": [true]
    }
  },
  "5e92276cd35f5b56591706b2e6b9e5229aba70df37b21a2654298bf9a0caf783": {
    "query": "\nINSERT INTO organizations (id, name, slug, description)\nVALUES ($1, $2, $3, $4)\nRETURNING id\n",
    "describe": {
      "columns": [
        {
          "ordinal": 0,
          "name": "id",
          "type_info": "Uuid"
        }
      ],
      "parameters": {
        "Left": ["Uuid", "Varchar", "Varchar", "Varchar"]
      },
      "nullable": [false]
    }
  },
  "60fed3e48c5452f1f0d9aa6c6775f382456469221d08d6d2d450fd5c24648d31": {
    "query": "\nINSERT INTO chapters(name, course_id, chapter_number)\nVALUES($1, $2, $3)\nRETURNING *;\n",
    "describe": {
      "columns": [
        {
          "ordinal": 0,
          "name": "id",
          "type_info": "Uuid"
        },
        {
          "ordinal": 1,
          "name": "name",
          "type_info": "Varchar"
        },
        {
          "ordinal": 2,
          "name": "course_id",
          "type_info": "Uuid"
        },
        {
          "ordinal": 3,
          "name": "chapter_number",
          "type_info": "Int4"
        },
        {
          "ordinal": 4,
          "name": "created_at",
          "type_info": "Timestamptz"
        },
        {
          "ordinal": 5,
          "name": "updated_at",
          "type_info": "Timestamptz"
        },
        {
          "ordinal": 6,
          "name": "deleted_at",
          "type_info": "Timestamptz"
        },
        {
          "ordinal": 7,
          "name": "front_page_id",
          "type_info": "Uuid"
        },
        {
          "ordinal": 8,
          "name": "opens_at",
          "type_info": "Timestamptz"
        },
        {
          "ordinal": 9,
          "name": "chapter_image_path",
          "type_info": "Varchar"
        },
        {
          "ordinal": 10,
          "name": "copied_from",
          "type_info": "Uuid"
        }
      ],
      "parameters": {
        "Left": ["Varchar", "Uuid", "Int4"]
      },
      "nullable": [false, false, false, false, false, false, true, true, true, true, true]
    }
  },
  "622d48bb4059134b3f8f954471b619a499c3396e8c42d5401210576aab29974b": {
    "query": "\nSELECT p.url_path as url_path,\n  p.title as title,\n  c.chapter_number as chapter_number,\n  c.id as chapter_id,\n  c.opens_at as chapter_opens_at,\n  c.front_page_id as chapter_front_page_id\nFROM pages p\n  LEFT JOIN chapters c ON p.chapter_id = c.id\nWHERE p.order_number = (\n    SELECT MIN(pa.order_number)\n    FROM pages pa\n    WHERE pa.order_number > $1\n      AND pa.deleted_at IS NULL\n  )\n  AND p.course_id = $2\n  AND c.chapter_number = $3;\n        ",
    "describe": {
      "columns": [
        {
          "ordinal": 0,
          "name": "url_path",
          "type_info": "Varchar"
        },
        {
          "ordinal": 1,
          "name": "title",
          "type_info": "Varchar"
        },
        {
          "ordinal": 2,
          "name": "chapter_number",
          "type_info": "Int4"
        },
        {
          "ordinal": 3,
          "name": "chapter_id",
          "type_info": "Uuid"
        },
        {
          "ordinal": 4,
          "name": "chapter_opens_at",
          "type_info": "Timestamptz"
        },
        {
          "ordinal": 5,
          "name": "chapter_front_page_id",
          "type_info": "Uuid"
        }
      ],
      "parameters": {
        "Left": ["Int4", "Uuid", "Int4"]
      },
      "nullable": [false, false, false, false, true, true]
    }
  },
  "6263426899d28575a326f3f969a391461c623bc4397d4236f1a2bf048785927d": {
    "query": "\nSELECT pages.id,\n  pages.created_at,\n  pages.updated_at,\n  pages.course_id,\n  pages.exam_id,\n  pages.chapter_id,\n  pages.url_path,\n  pages.title,\n  pages.deleted_at,\n  pages.content,\n  pages.order_number,\n  pages.copied_from\nFROM pages\nWHERE exam_id = $1\nAND pages.deleted_at IS NULL\n",
    "describe": {
      "columns": [
        {
          "ordinal": 0,
          "name": "id",
          "type_info": "Uuid"
        },
        {
          "ordinal": 1,
          "name": "created_at",
          "type_info": "Timestamptz"
        },
        {
          "ordinal": 2,
          "name": "updated_at",
          "type_info": "Timestamptz"
        },
        {
          "ordinal": 3,
          "name": "course_id",
          "type_info": "Uuid"
        },
        {
          "ordinal": 4,
          "name": "exam_id",
          "type_info": "Uuid"
        },
        {
          "ordinal": 5,
          "name": "chapter_id",
          "type_info": "Uuid"
        },
        {
          "ordinal": 6,
          "name": "url_path",
          "type_info": "Varchar"
        },
        {
          "ordinal": 7,
          "name": "title",
          "type_info": "Varchar"
        },
        {
          "ordinal": 8,
          "name": "deleted_at",
          "type_info": "Timestamptz"
        },
        {
          "ordinal": 9,
          "name": "content",
          "type_info": "Jsonb"
        },
        {
          "ordinal": 10,
          "name": "order_number",
          "type_info": "Int4"
        },
        {
          "ordinal": 11,
          "name": "copied_from",
          "type_info": "Uuid"
        }
      ],
      "parameters": {
        "Left": ["Uuid"]
      },
      "nullable": [false, false, false, true, true, true, false, false, true, false, false, true]
    }
  },
  "62e9c0363c17960a9b5e5444706dbf0c8ebce53cebc5836a8f6bd62c43fc423b": {
    "query": "\nSELECT id,\n  name,\n  created_at,\n  updated_at,\n  organization_id,\n  deleted_at,\n  slug,\n  content_search_language::text,\n  language_code,\n  copied_from,\n  course_language_group_id\nFROM courses\nWHERE deleted_at IS NULL;\n",
    "describe": {
      "columns": [
        {
          "ordinal": 0,
          "name": "id",
          "type_info": "Uuid"
        },
        {
          "ordinal": 1,
          "name": "name",
          "type_info": "Varchar"
        },
        {
          "ordinal": 2,
          "name": "created_at",
          "type_info": "Timestamptz"
        },
        {
          "ordinal": 3,
          "name": "updated_at",
          "type_info": "Timestamptz"
        },
        {
          "ordinal": 4,
          "name": "organization_id",
          "type_info": "Uuid"
        },
        {
          "ordinal": 5,
          "name": "deleted_at",
          "type_info": "Timestamptz"
        },
        {
          "ordinal": 6,
          "name": "slug",
          "type_info": "Varchar"
        },
        {
          "ordinal": 7,
          "name": "content_search_language",
          "type_info": "Text"
        },
        {
          "ordinal": 8,
          "name": "language_code",
          "type_info": "Varchar"
        },
        {
          "ordinal": 9,
          "name": "copied_from",
          "type_info": "Uuid"
        },
        {
          "ordinal": 10,
          "name": "course_language_group_id",
          "type_info": "Uuid"
        }
      ],
      "parameters": {
        "Left": []
      },
      "nullable": [false, false, false, false, false, true, false, null, false, true, false]
    }
  },
  "678a1a79a8b5767c8d622268b1b0a06e92e8bc61124e367e83752b9064e82cac": {
    "query": "\nSELECT p.url_path as url_path,\n  p.title as title,\n  c.chapter_number as chapter_number,\n  c.id as chapter_id,\n  c.opens_at as chapter_opens_at,\n  c.front_page_id as chapter_front_page_id\nFROM chapters c\n  INNER JOIN pages p on c.id = p.chapter_id\nWHERE c.chapter_number = (\n    SELECT MIN(ca.chapter_number)\n    FROM chapters ca\n    WHERE ca.chapter_number > $1\n      AND ca.deleted_at IS NULL\n  )\n  AND c.course_id = $2\nORDER BY p.order_number\nLIMIT 1;\n        ",
    "describe": {
      "columns": [
        {
          "ordinal": 0,
          "name": "url_path",
          "type_info": "Varchar"
        },
        {
          "ordinal": 1,
          "name": "title",
          "type_info": "Varchar"
        },
        {
          "ordinal": 2,
          "name": "chapter_number",
          "type_info": "Int4"
        },
        {
          "ordinal": 3,
          "name": "chapter_id",
          "type_info": "Uuid"
        },
        {
          "ordinal": 4,
          "name": "chapter_opens_at",
          "type_info": "Timestamptz"
        },
        {
          "ordinal": 5,
          "name": "chapter_front_page_id",
          "type_info": "Uuid"
        }
      ],
      "parameters": {
        "Left": ["Int4", "Uuid"]
      },
      "nullable": [false, false, false, false, true, true]
    }
  },
  "680c5eed3c49d67d404af7d0a2df7dc8f9391db14848e8aff877a8a117335be2": {
    "query": "SELECT * FROM exercises WHERE id = $1;",
    "describe": {
      "columns": [
        {
          "ordinal": 0,
          "name": "id",
          "type_info": "Uuid"
        },
        {
          "ordinal": 1,
          "name": "created_at",
          "type_info": "Timestamptz"
        },
        {
          "ordinal": 2,
          "name": "updated_at",
          "type_info": "Timestamptz"
        },
        {
          "ordinal": 3,
          "name": "course_id",
          "type_info": "Uuid"
        },
        {
          "ordinal": 4,
          "name": "deleted_at",
          "type_info": "Timestamptz"
        },
        {
          "ordinal": 5,
          "name": "name",
          "type_info": "Varchar"
        },
        {
          "ordinal": 6,
          "name": "deadline",
          "type_info": "Timestamptz"
        },
        {
          "ordinal": 7,
          "name": "page_id",
          "type_info": "Uuid"
        },
        {
          "ordinal": 8,
          "name": "score_maximum",
          "type_info": "Int4"
        },
        {
          "ordinal": 9,
          "name": "order_number",
          "type_info": "Int4"
        },
        {
          "ordinal": 10,
          "name": "chapter_id",
          "type_info": "Uuid"
        },
        {
          "ordinal": 11,
          "name": "copied_from",
          "type_info": "Uuid"
        },
        {
          "ordinal": 12,
          "name": "exam_id",
          "type_info": "Uuid"
        }
      ],
      "parameters": {
        "Left": ["Uuid"]
      },
      "nullable": [
        false,
        false,
        false,
        true,
        true,
        false,
        true,
        false,
        false,
        false,
        false,
        true,
        true
      ]
    }
  },
  "6b8536e8f4621ec17b4b6a7aea1b2df02d5f86d70df29eaa89dd00c028aa4e67": {
    "query": "\nINSERT INTO proposed_block_edits (\n  proposal_id,\n  block_id,\n  block_attribute,\n  original_text,\n  changed_text\n)\nVALUES ($1, $2, $3, $4, $5)\nRETURNING id\n",
    "describe": {
      "columns": [
        {
          "ordinal": 0,
          "name": "id",
          "type_info": "Uuid"
        }
      ],
      "parameters": {
        "Left": ["Uuid", "Uuid", "Text", "Text", "Text"]
      },
      "nullable": [false]
    }
  },
  "6bc403d5e34e4661d2e6930c35e5d8caafea81db10220cdaf612d9be967a056b": {
    "query": "\nSELECT *\nFROM exercise_slides\nWHERE exercise_id = $1\n  AND deleted_at IS NULL;\n    ",
    "describe": {
      "columns": [
        {
          "ordinal": 0,
          "name": "id",
          "type_info": "Uuid"
        },
        {
          "ordinal": 1,
          "name": "created_at",
          "type_info": "Timestamptz"
        },
        {
          "ordinal": 2,
          "name": "updated_at",
          "type_info": "Timestamptz"
        },
        {
          "ordinal": 3,
          "name": "deleted_at",
          "type_info": "Timestamptz"
        },
        {
          "ordinal": 4,
          "name": "exercise_id",
          "type_info": "Uuid"
        },
        {
          "ordinal": 5,
          "name": "order_number",
          "type_info": "Int4"
        }
      ],
      "parameters": {
        "Left": ["Uuid"]
      },
      "nullable": [false, false, false, true, false, false]
    }
  },
  "6f5ab6a5fb0636d714701ea1c4d6c01ca9b3a54efc33322c8bf81d98d356d8e6": {
    "query": "\nSELECT *\nfrom playground_examples\nWHERE deleted_at IS NULL;\n  ",
    "describe": {
      "columns": [
        {
          "ordinal": 0,
          "name": "id",
          "type_info": "Uuid"
        },
        {
          "ordinal": 1,
          "name": "created_at",
          "type_info": "Timestamptz"
        },
        {
          "ordinal": 2,
          "name": "updated_at",
          "type_info": "Timestamptz"
        },
        {
          "ordinal": 3,
          "name": "deleted_at",
          "type_info": "Timestamptz"
        },
        {
          "ordinal": 4,
          "name": "name",
          "type_info": "Varchar"
        },
        {
          "ordinal": 5,
          "name": "url",
          "type_info": "Varchar"
        },
        {
          "ordinal": 6,
          "name": "width",
          "type_info": "Int4"
        },
        {
          "ordinal": 7,
          "name": "data",
          "type_info": "Jsonb"
        }
      ],
      "parameters": {
        "Left": []
      },
      "nullable": [false, false, false, true, false, false, false, false]
    }
  },
  "710ccb21f84c2c1777024e07f260afd8d6e826c2e48de101ec721f2f58d2ea12": {
    "query": "\nINSERT INTO regrading_submissions (\n    regrading_id,\n    submission_id,\n    grading_before_regrading\n  )\nVALUES ($1, $2, $3)\nRETURNING id\n",
    "describe": {
      "columns": [
        {
          "ordinal": 0,
          "name": "id",
          "type_info": "Uuid"
        }
      ],
      "parameters": {
        "Left": ["Uuid", "Uuid", "Uuid"]
      },
      "nullable": [false]
    }
  },
  "715db0028da78daec0c89bbcd9fe42181066f654f01b6dd952851da09d370532": {
    "query": "\nSELECT id,\n  name,\n  created_at,\n  updated_at,\n  organization_id,\n  deleted_at,\n  slug,\n  content_search_language::text,\n  language_code,\n  copied_from,\n  course_language_group_id\nFROM courses\nWHERE course_language_group_id = $1;\n        ",
    "describe": {
      "columns": [
        {
          "ordinal": 0,
          "name": "id",
          "type_info": "Uuid"
        },
        {
          "ordinal": 1,
          "name": "name",
          "type_info": "Varchar"
        },
        {
          "ordinal": 2,
          "name": "created_at",
          "type_info": "Timestamptz"
        },
        {
          "ordinal": 3,
          "name": "updated_at",
          "type_info": "Timestamptz"
        },
        {
          "ordinal": 4,
          "name": "organization_id",
          "type_info": "Uuid"
        },
        {
          "ordinal": 5,
          "name": "deleted_at",
          "type_info": "Timestamptz"
        },
        {
          "ordinal": 6,
          "name": "slug",
          "type_info": "Varchar"
        },
        {
          "ordinal": 7,
          "name": "content_search_language",
          "type_info": "Text"
        },
        {
          "ordinal": 8,
          "name": "language_code",
          "type_info": "Varchar"
        },
        {
          "ordinal": 9,
          "name": "copied_from",
          "type_info": "Uuid"
        },
        {
          "ordinal": 10,
          "name": "course_language_group_id",
          "type_info": "Uuid"
        }
      ],
      "parameters": {
        "Left": ["Uuid"]
      },
      "nullable": [false, false, false, false, false, true, false, null, false, true, false]
    }
  },
  "71c791b6fd5230c2be0c2c01a3e173dcbc8946d40b86f41c909c7b23cc9fe371": {
    "query": "\n    INSERT INTO user_exercise_states (\n        user_id,\n        exercise_id,\n        course_instance_id,\n        selected_exercise_slide_id\n      )\n    VALUES ($1, $2, $3, $4)\n    ",
    "describe": {
      "columns": [],
      "parameters": {
        "Left": ["Uuid", "Uuid", "Uuid", "Uuid"]
      },
      "nullable": []
    }
  },
  "744d6db0137323cc6398d3dacc9a6a59866b6e23798c33e118a0683f6a58cd36": {
    "query": "\nSELECT *\nFROM exercise_service_info\nWHERE exercise_service_id = $1\n    ",
    "describe": {
      "columns": [
        {
          "ordinal": 0,
          "name": "exercise_service_id",
          "type_info": "Uuid"
        },
        {
          "ordinal": 1,
          "name": "created_at",
          "type_info": "Timestamptz"
        },
        {
          "ordinal": 2,
          "name": "updated_at",
          "type_info": "Timestamptz"
        },
        {
          "ordinal": 3,
          "name": "editor_iframe_path",
          "type_info": "Varchar"
        },
        {
          "ordinal": 4,
          "name": "exercise_iframe_path",
          "type_info": "Varchar"
        },
        {
          "ordinal": 5,
          "name": "grade_endpoint_path",
          "type_info": "Varchar"
        },
        {
          "ordinal": 6,
          "name": "submission_iframe_path",
          "type_info": "Varchar"
        },
        {
          "ordinal": 7,
          "name": "public_spec_endpoint_path",
          "type_info": "Varchar"
        },
        {
          "ordinal": 8,
          "name": "model_solution_path",
          "type_info": "Varchar"
        }
      ],
      "parameters": {
        "Left": ["Uuid"]
      },
      "nullable": [false, false, false, false, false, false, false, false, false]
    }
  },
  "76ce92c1173e95b850a803ae754c1a94af1c02eb4e5e553df48901d90eb6e923": {
    "query": "\nSELECT *\nFROM users\nWHERE id = $1\n        ",
    "describe": {
      "columns": [
        {
          "ordinal": 0,
          "name": "id",
          "type_info": "Uuid"
        },
        {
          "ordinal": 1,
          "name": "created_at",
          "type_info": "Timestamptz"
        },
        {
          "ordinal": 2,
          "name": "updated_at",
          "type_info": "Timestamptz"
        },
        {
          "ordinal": 3,
          "name": "deleted_at",
          "type_info": "Timestamptz"
        },
        {
          "ordinal": 4,
          "name": "upstream_id",
          "type_info": "Int4"
        },
        {
          "ordinal": 5,
          "name": "email",
          "type_info": "Varchar"
        }
      ],
      "parameters": {
        "Left": ["Uuid"]
      },
      "nullable": [false, false, false, true, true, false]
    }
  },
  "785c6a12aad375df96e3ce5dee4b20fde25e67ec826c645019a03222a07c2aa9": {
    "query": "\nSELECT DATE(created_at) date, count(*)::integer\nFROM submissions\nWHERE course_id = $1\nGROUP BY date\nORDER BY date;\n          ",
    "describe": {
      "columns": [
        {
          "ordinal": 0,
          "name": "date",
          "type_info": "Date"
        },
        {
          "ordinal": 1,
          "name": "count",
          "type_info": "Int4"
        }
      ],
      "parameters": {
        "Left": ["Uuid"]
      },
      "nullable": [null, null]
    }
  },
  "79d611ab409e1fbe46dbccf7e84f714de76138f0c71d2f43b59da2a6a98f2d88": {
    "query": "\nINSERT INTO exercises (course_id, name, page_id, chapter_id, order_number)\nVALUES ($1, $2, $3, $4, $5)\nRETURNING id\n",
    "describe": {
      "columns": [
        {
          "ordinal": 0,
          "name": "id",
          "type_info": "Uuid"
        }
      ],
      "parameters": {
        "Left": ["Uuid", "Varchar", "Uuid", "Uuid", "Int4"]
      },
      "nullable": [false]
    }
  },
  "7a76df8c10629d8afcfc6863e2ada85d9108c74ccae8ffe4f5e2fd7c6a36432a": {
    "query": "\nUPDATE exercise_slides\nSET deleted_at = now()\nWHERE exercise_id = ANY($1)\nRETURNING id;\n        ",
    "describe": {
      "columns": [
        {
          "ordinal": 0,
          "name": "id",
          "type_info": "Uuid"
        }
      ],
      "parameters": {
        "Left": ["UuidArray"]
      },
      "nullable": [false]
    }
  },
  "7eb9780a585e596b2627c86a2d19678eddfca06c0eb2ca273f586be83eaaa081": {
    "query": "\nSELECT id,\n  name,\n  created_at,\n  updated_at,\n  organization_id,\n  deleted_at,\n  slug,\n  content_search_language::text,\n  language_code,\n  copied_from,\n  course_language_group_id\nFROM courses\nWHERE organization_id = $1\n  AND deleted_at IS NULL;\n        ",
    "describe": {
      "columns": [
        {
          "ordinal": 0,
          "name": "id",
          "type_info": "Uuid"
        },
        {
          "ordinal": 1,
          "name": "name",
          "type_info": "Varchar"
        },
        {
          "ordinal": 2,
          "name": "created_at",
          "type_info": "Timestamptz"
        },
        {
          "ordinal": 3,
          "name": "updated_at",
          "type_info": "Timestamptz"
        },
        {
          "ordinal": 4,
          "name": "organization_id",
          "type_info": "Uuid"
        },
        {
          "ordinal": 5,
          "name": "deleted_at",
          "type_info": "Timestamptz"
        },
        {
          "ordinal": 6,
          "name": "slug",
          "type_info": "Varchar"
        },
        {
          "ordinal": 7,
          "name": "content_search_language",
          "type_info": "Text"
        },
        {
          "ordinal": 8,
          "name": "language_code",
          "type_info": "Varchar"
        },
        {
          "ordinal": 9,
          "name": "copied_from",
          "type_info": "Uuid"
        },
        {
          "ordinal": 10,
          "name": "course_language_group_id",
          "type_info": "Uuid"
        }
      ],
      "parameters": {
        "Left": ["Uuid"]
      },
      "nullable": [false, false, false, false, false, true, false, null, false, true, false]
    }
  },
  "7f1cb8b1bbc4ed001fa4fc6dcbbc90e30e0d509e64de0d75461ae1c82a285268": {
    "query": "UPDATE chapters SET opens_at = $1 WHERE id = $2",
    "describe": {
      "columns": [],
      "parameters": {
        "Left": ["Timestamptz", "Uuid"]
      },
      "nullable": []
    }
  },
  "7f60cb95d005229697685588b6c62a2a5c9c46c224b5df59cfa6c111dd0e1b15": {
    "query": "\nSELECT id,\n  created_at,\n  updated_at,\n  submission_id,\n  course_id,\n  exam_id,\n  exercise_id,\n  exercise_task_id,\n  grading_priority,\n  score_given,\n  grading_progress as \"grading_progress: _\",\n  user_points_update_strategy as \"user_points_update_strategy: _\",\n  unscaled_score_maximum,\n  unscaled_score_given,\n  grading_started_at,\n  grading_completed_at,\n  feedback_json,\n  feedback_text,\n  deleted_at\nFROM gradings\nWHERE id = $1\n",
    "describe": {
      "columns": [
        {
          "ordinal": 0,
          "name": "id",
          "type_info": "Uuid"
        },
        {
          "ordinal": 1,
          "name": "created_at",
          "type_info": "Timestamptz"
        },
        {
          "ordinal": 2,
          "name": "updated_at",
          "type_info": "Timestamptz"
        },
        {
          "ordinal": 3,
          "name": "submission_id",
          "type_info": "Uuid"
        },
        {
          "ordinal": 4,
          "name": "course_id",
          "type_info": "Uuid"
        },
        {
          "ordinal": 5,
          "name": "exam_id",
          "type_info": "Uuid"
        },
        {
          "ordinal": 6,
          "name": "exercise_id",
          "type_info": "Uuid"
        },
        {
          "ordinal": 7,
          "name": "exercise_task_id",
          "type_info": "Uuid"
        },
        {
          "ordinal": 8,
          "name": "grading_priority",
          "type_info": "Int4"
        },
        {
          "ordinal": 9,
          "name": "score_given",
          "type_info": "Float4"
        },
        {
          "ordinal": 10,
          "name": "grading_progress: _",
          "type_info": {
            "Custom": {
              "name": "grading_progress",
              "kind": {
                "Enum": ["fully-graded", "pending", "pending-manual", "failed", "not-ready"]
              }
            }
          }
        },
        {
          "ordinal": 11,
          "name": "user_points_update_strategy: _",
          "type_info": {
            "Custom": {
              "name": "user_points_update_strategy",
              "kind": {
                "Enum": [
                  "can-add-points-but-cannot-remove-points",
                  "can-add-points-and-can-remove-points"
                ]
              }
            }
          }
        },
        {
          "ordinal": 12,
          "name": "unscaled_score_maximum",
          "type_info": "Int4"
        },
        {
          "ordinal": 13,
          "name": "unscaled_score_given",
          "type_info": "Float4"
        },
        {
          "ordinal": 14,
          "name": "grading_started_at",
          "type_info": "Timestamptz"
        },
        {
          "ordinal": 15,
          "name": "grading_completed_at",
          "type_info": "Timestamptz"
        },
        {
          "ordinal": 16,
          "name": "feedback_json",
          "type_info": "Jsonb"
        },
        {
          "ordinal": 17,
          "name": "feedback_text",
          "type_info": "Text"
        },
        {
          "ordinal": 18,
          "name": "deleted_at",
          "type_info": "Timestamptz"
        }
      ],
      "parameters": {
        "Left": ["Uuid"]
      },
      "nullable": [
        false,
        false,
        false,
        false,
        true,
        true,
        false,
        false,
        false,
        true,
        false,
        false,
        true,
        true,
        true,
        true,
        true,
        true,
        true
      ]
    }
  },
  "80f7868413d8874e45915bf980f553f4e9e09b8a17f9043bbdbe7d81f85c817c": {
    "query": "\nINSERT INTO pages (\n    id,\n    course_id,\n    content,\n    url_path,\n    title,\n    chapter_id,\n    order_number,\n    copied_from,\n    content_search_language\n  )\nSELECT uuid_generate_v5($1, id::text),\n  $1,\n  content,\n  url_path,\n  title,\n  uuid_generate_v5($1, chapter_id::text),\n  order_number,\n  id,\n  content_search_language\nFROM pages\nWHERE (course_id = $2)\nRETURNING id,\n  content;\n    ",
    "describe": {
      "columns": [
        {
          "ordinal": 0,
          "name": "id",
          "type_info": "Uuid"
        },
        {
          "ordinal": 1,
          "name": "content",
          "type_info": "Jsonb"
        }
      ],
      "parameters": {
        "Left": ["Uuid", "Uuid"]
      },
      "nullable": [false, false]
    }
  },
  "814b64d8d02dc308fe81f4d5608f698d8dfb5ea72049fd321754feb1c1104626": {
    "query": "\nUPDATE exercise_services\n    SET deleted_at = now()\nWHERE id = $1\n    RETURNING *\n        ",
    "describe": {
      "columns": [
        {
          "ordinal": 0,
          "name": "id",
          "type_info": "Uuid"
        },
        {
          "ordinal": 1,
          "name": "created_at",
          "type_info": "Timestamptz"
        },
        {
          "ordinal": 2,
          "name": "updated_at",
          "type_info": "Timestamptz"
        },
        {
          "ordinal": 3,
          "name": "deleted_at",
          "type_info": "Timestamptz"
        },
        {
          "ordinal": 4,
          "name": "name",
          "type_info": "Varchar"
        },
        {
          "ordinal": 5,
          "name": "slug",
          "type_info": "Varchar"
        },
        {
          "ordinal": 6,
          "name": "public_url",
          "type_info": "Varchar"
        },
        {
          "ordinal": 7,
          "name": "internal_url",
          "type_info": "Varchar"
        },
        {
          "ordinal": 8,
          "name": "max_reprocessing_submissions_at_once",
          "type_info": "Int4"
        }
      ],
      "parameters": {
        "Left": ["Uuid"]
      },
      "nullable": [false, false, false, true, false, false, false, true, false]
    }
  },
  "8198f7adf5e5c8c71a7d632e7ccc1e8d139d30af2e410b57d710321fad7e18ba": {
    "query": "\nSELECT *\nFROM exercise_slides\nWHERE exercise_id = $1\n  AND deleted_at IS NULL\nORDER BY random()\nLIMIT 1;\n        ",
    "describe": {
      "columns": [
        {
          "ordinal": 0,
          "name": "id",
          "type_info": "Uuid"
        },
        {
          "ordinal": 1,
          "name": "created_at",
          "type_info": "Timestamptz"
        },
        {
          "ordinal": 2,
          "name": "updated_at",
          "type_info": "Timestamptz"
        },
        {
          "ordinal": 3,
          "name": "deleted_at",
          "type_info": "Timestamptz"
        },
        {
          "ordinal": 4,
          "name": "exercise_id",
          "type_info": "Uuid"
        },
        {
          "ordinal": 5,
          "name": "order_number",
          "type_info": "Int4"
        }
      ],
      "parameters": {
        "Left": ["Uuid"]
      },
      "nullable": [false, false, false, true, false, false]
    }
  },
  "831476e084bba9486fd435565e46067716e6738cc05f393a1dba87a68edc27f7": {
    "query": "\nSELECT user_id,\n  exercise_id,\n  score_given\nFROM user_exercise_states\nWHERE course_instance_id = $1\nORDER BY user_id ASC\n",
    "describe": {
      "columns": [
        {
          "ordinal": 0,
          "name": "user_id",
          "type_info": "Uuid"
        },
        {
          "ordinal": 1,
          "name": "exercise_id",
          "type_info": "Uuid"
        },
        {
          "ordinal": 2,
          "name": "score_given",
          "type_info": "Float4"
        }
      ],
      "parameters": {
        "Left": ["Uuid"]
      },
      "nullable": [false, false, true]
    }
  },
  "8355f2e2500598d1b6fb129f1c7876b2415df0f4235a164a98b0414f8445c84b": {
    "query": "\nSELECT id,\n  regrading_started_at,\n  regrading_completed_at,\n  total_grading_progress AS \"total_grading_progress: _\"\nFROM regradings\nWHERE id = $1\n",
    "describe": {
      "columns": [
        {
          "ordinal": 0,
          "name": "id",
          "type_info": "Uuid"
        },
        {
          "ordinal": 1,
          "name": "regrading_started_at",
          "type_info": "Timestamptz"
        },
        {
          "ordinal": 2,
          "name": "regrading_completed_at",
          "type_info": "Timestamptz"
        },
        {
          "ordinal": 3,
          "name": "total_grading_progress: _",
          "type_info": {
            "Custom": {
              "name": "grading_progress",
              "kind": {
                "Enum": ["fully-graded", "pending", "pending-manual", "failed", "not-ready"]
              }
            }
          }
        }
      ],
      "parameters": {
        "Left": ["Uuid"]
      },
      "nullable": [false, true, true, false]
    }
  },
  "8418000fb3d50f52e42766c3884416520d434ea9588248e26c3b4fbfb1abae90": {
    "query": "\nUPDATE email_templates\nSET name = $1,\n  subject = $2,\n  content = $3,\n  exercise_completions_threshold = $4,\n  points_threshold = $5\nWHERE id = $6\nRETURNING *\n  ",
    "describe": {
      "columns": [
        {
          "ordinal": 0,
          "name": "id",
          "type_info": "Uuid"
        },
        {
          "ordinal": 1,
          "name": "created_at",
          "type_info": "Timestamptz"
        },
        {
          "ordinal": 2,
          "name": "updated_at",
          "type_info": "Timestamptz"
        },
        {
          "ordinal": 3,
          "name": "deleted_at",
          "type_info": "Timestamptz"
        },
        {
          "ordinal": 4,
          "name": "content",
          "type_info": "Jsonb"
        },
        {
          "ordinal": 5,
          "name": "name",
          "type_info": "Varchar"
        },
        {
          "ordinal": 6,
          "name": "subject",
          "type_info": "Varchar"
        },
        {
          "ordinal": 7,
          "name": "exercise_completions_threshold",
          "type_info": "Int4"
        },
        {
          "ordinal": 8,
          "name": "points_threshold",
          "type_info": "Int4"
        },
        {
          "ordinal": 9,
          "name": "course_instance_id",
          "type_info": "Uuid"
        }
      ],
      "parameters": {
        "Left": ["Varchar", "Varchar", "Jsonb", "Int4", "Int4", "Uuid"]
      },
      "nullable": [false, false, false, true, true, false, true, true, true, false]
    }
  },
  "8492979938e25727c88d0aa43f2def59b6d913247be736fd18d03ba7e9a7973a": {
    "query": "\nUPDATE exercise_slides\nSET deleted_at = now()\nWHERE exercise_id IN (\n    SELECT id\n    FROM exercises\n    WHERE page_id = $1\n  );\n        ",
    "describe": {
      "columns": [],
      "parameters": {
        "Left": ["Uuid"]
      },
      "nullable": []
    }
  },
  "852a2e8b28b656b8e676b846827ea1244ca82ff1dfe59676b8933ed03022924f": {
    "query": "\nSELECT COUNT(*) AS count\nFROM page_history\nWHERE page_id = $1\n",
    "describe": {
      "columns": [
        {
          "ordinal": 0,
          "name": "count",
          "type_info": "Int8"
        }
      ],
      "parameters": {
        "Left": ["Uuid"]
      },
      "nullable": [null]
    }
  },
  "85d460d9a14e12b66d387b3cdf0caf930e42725cd706c38a85d02613ae14130e": {
    "query": "\nSELECT *\nFROM exercise_slides\nWHERE deleted_at IS NULL;\n    ",
    "describe": {
      "columns": [
        {
          "ordinal": 0,
          "name": "id",
          "type_info": "Uuid"
        },
        {
          "ordinal": 1,
          "name": "created_at",
          "type_info": "Timestamptz"
        },
        {
          "ordinal": 2,
          "name": "updated_at",
          "type_info": "Timestamptz"
        },
        {
          "ordinal": 3,
          "name": "deleted_at",
          "type_info": "Timestamptz"
        },
        {
          "ordinal": 4,
          "name": "exercise_id",
          "type_info": "Uuid"
        },
        {
          "ordinal": 5,
          "name": "order_number",
          "type_info": "Int4"
        }
      ],
      "parameters": {
        "Left": []
      },
      "nullable": [false, false, false, true, false, false]
    }
  },
  "862f07aafadb5dd995ce1d74b63b30d83e2c109fb286641795a61726c009ff04": {
    "query": "\nINSERT INTO exercise_tasks (\n    exercise_slide_id,\n    exercise_type,\n    assignment,\n    private_spec,\n    public_spec,\n    model_solution_spec\n  )\nVALUES ($1, $2, $3, $4, $5, $6)\nRETURNING id\n",
    "describe": {
      "columns": [
        {
          "ordinal": 0,
          "name": "id",
          "type_info": "Uuid"
        }
      ],
      "parameters": {
        "Left": ["Uuid", "Varchar", "Jsonb", "Jsonb", "Jsonb", "Jsonb"]
      },
      "nullable": [false]
    }
  },
  "8698ccb5049f1ab2e0d9e0d4e5922dc8bbf6dae00c9d9320a7a42097be0fe315": {
    "query": "\nSELECT user_id,\n  exam_id,\n  started_at\nFROM exam_enrollments\nWHERE exam_id = $1\n  AND user_id = $2\n",
    "describe": {
      "columns": [
        {
          "ordinal": 0,
          "name": "user_id",
          "type_info": "Uuid"
        },
        {
          "ordinal": 1,
          "name": "exam_id",
          "type_info": "Uuid"
        },
        {
          "ordinal": 2,
          "name": "started_at",
          "type_info": "Timestamptz"
        }
      ],
      "parameters": {
        "Left": ["Uuid", "Uuid"]
      },
      "nullable": [false, false, true]
    }
  },
  "87848a65cafd33187ebbc6ed99b0a6eaaff44a09d3efb17759ee3604fc39f49c": {
    "query": "\n-- common table expression for the search term tsquery so that we don't have to repeat it many times\nWITH cte as (\n    -- Converts the search term to a word search with ands between the words with plainto_tsquery but appends ':*' to the\n    -- last word so that it  becomes a prefix match. This way the search will also contain results when the last word in\n    -- the search term is only partially typed. Note that if to_tsquery($4) decides to stem the word, the replacement\n    -- will be skipped.\n    SELECT ts_rewrite(\n        plainto_tsquery($2::regconfig, $3),\n        to_tsquery($4),\n        to_tsquery($4 || ':*')\n    ) as query\n)\nSELECT id,\n    ts_rank(\n    content_search,\n    (\n        SELECT query\n        from cte\n    )\n    ) as rank,\n    ts_headline(\n    $2::regconfig,\n    title,\n    (\n        SELECT query\n        from cte\n    )\n    ) as title_headline,\n    ts_headline(\n    $2::regconfig,\n    content_search_original_text,\n    (\n        SELECT query\n        from cte\n    )\n    ) as content_headline,\n    url_path\nFROM pages\nWHERE course_id = $1\n    AND deleted_at IS NULL\n    AND content_search @@ (\n    SELECT query\n    from cte\n    )\nORDER BY rank DESC\nLIMIT 50;\n        ",
    "describe": {
      "columns": [
        {
          "ordinal": 0,
          "name": "id",
          "type_info": "Uuid"
        },
        {
          "ordinal": 1,
          "name": "rank",
          "type_info": "Float4"
        },
        {
          "ordinal": 2,
          "name": "title_headline",
          "type_info": "Text"
        },
        {
          "ordinal": 3,
          "name": "content_headline",
          "type_info": "Text"
        },
        {
          "ordinal": 4,
          "name": "url_path",
          "type_info": "Varchar"
        }
      ],
      "parameters": {
        "Left": [
          "Uuid",
          {
            "Custom": {
              "name": "regconfig",
              "kind": "Simple"
            }
          },
          "Text",
          "Text"
        ]
      },
      "nullable": [false, null, null, null, false]
    }
  },
  "882525a929728d222af1a0946c0c6d0291a891d67d8fc81e2c8400cf400baeef": {
    "query": "\nINSERT INTO course_exams (course_id, exam_id)\nVALUES ($1, $2)\n",
    "describe": {
      "columns": [],
      "parameters": {
        "Left": ["Uuid", "Uuid"]
      },
      "nullable": []
    }
  },
  "88890869dabe25130451185ec231260f8cdc6121649923e7209346dded7d0014": {
    "query": "SELECT organization_id FROM courses WHERE id = $1",
    "describe": {
      "columns": [
        {
          "ordinal": 0,
          "name": "organization_id",
          "type_info": "Uuid"
        }
      ],
      "parameters": {
        "Left": ["Uuid"]
      },
      "nullable": [false]
    }
  },
  "8996c28a928545504a3741a926ceb7831d752406f9f3c6871854343bb7b1aa4b": {
    "query": "\nINSERT INTO exercise_slides (exercise_id, order_number)\nVALUES ($1, $2)\nRETURNING *;\n    ",
    "describe": {
      "columns": [
        {
          "ordinal": 0,
          "name": "id",
          "type_info": "Uuid"
        },
        {
          "ordinal": 1,
          "name": "created_at",
          "type_info": "Timestamptz"
        },
        {
          "ordinal": 2,
          "name": "updated_at",
          "type_info": "Timestamptz"
        },
        {
          "ordinal": 3,
          "name": "deleted_at",
          "type_info": "Timestamptz"
        },
        {
          "ordinal": 4,
          "name": "exercise_id",
          "type_info": "Uuid"
        },
        {
          "ordinal": 5,
          "name": "order_number",
          "type_info": "Int4"
        }
      ],
      "parameters": {
        "Left": ["Uuid", "Int4"]
      },
      "nullable": [false, false, false, true, false, false]
    }
  },
  "8c711ea858481edd56e9dc186e9c256e5109f373b8a8c602cecba26cf75740c7": {
    "query": "\nINSERT INTO users (id, email)\nVALUES ($1, $2)\nRETURNING id\n",
    "describe": {
      "columns": [
        {
          "ordinal": 0,
          "name": "id",
          "type_info": "Uuid"
        }
      ],
      "parameters": {
        "Left": ["Uuid", "Varchar"]
      },
      "nullable": [false]
    }
  },
  "8cc039e70b30221cc7c05ccac3d0db3c4b304ba90d3eea8be6c94666e9bd383b": {
    "query": "\nINSERT INTO user_course_settings (\n    user_id,\n    course_language_group_id,\n    current_course_id,\n    current_course_instance_id\n  )\nSELECT $1,\n  course_language_group_id,\n  $2,\n  $3\nFROM courses\nWHERE id = $2\n  AND deleted_at IS NULL ON CONFLICT (user_id, course_language_group_id) DO\nUPDATE\nSET current_course_id = $2,\n  current_course_instance_id = $3\nRETURNING *;\n        ",
    "describe": {
      "columns": [
        {
          "ordinal": 0,
          "name": "user_id",
          "type_info": "Uuid"
        },
        {
          "ordinal": 1,
          "name": "course_language_group_id",
          "type_info": "Uuid"
        },
        {
          "ordinal": 2,
          "name": "created_at",
          "type_info": "Timestamptz"
        },
        {
          "ordinal": 3,
          "name": "updated_at",
          "type_info": "Timestamptz"
        },
        {
          "ordinal": 4,
          "name": "deleted_at",
          "type_info": "Timestamptz"
        },
        {
          "ordinal": 5,
          "name": "current_course_id",
          "type_info": "Uuid"
        },
        {
          "ordinal": 6,
          "name": "current_course_instance_id",
          "type_info": "Uuid"
        }
      ],
      "parameters": {
        "Left": ["Uuid", "Uuid", "Uuid"]
      },
      "nullable": [false, false, false, false, true, false, false]
    }
  },
  "8ccdf9e32ae384f6124487d607971e09c002db1bbc7ba5fa895cdd58c919c76f": {
    "query": "\nUPDATE exercises\nSET deleted_at = now()\nWHERE page_id = $1\nRETURNING id;\n        ",
    "describe": {
      "columns": [
        {
          "ordinal": 0,
          "name": "id",
          "type_info": "Uuid"
        }
      ],
      "parameters": {
        "Left": ["Uuid"]
      },
      "nullable": [false]
    }
  },
  "902398ca29a18eb7bce969348d7d90eb0b3cb8a95cbdd228f89df0eaa7cf5eff": {
    "query": "\nINSERT INTO regradings DEFAULT\nVALUES\nRETURNING id\n",
    "describe": {
      "columns": [
        {
          "ordinal": 0,
          "name": "id",
          "type_info": "Uuid"
        }
      ],
      "parameters": {
        "Left": []
      },
      "nullable": [false]
    }
  },
  "90fa9968b7d756f053c018a87714ffe53999efba45477c01a5daf23404b64c06": {
    "query": "\nINSERT INTO submissions (\n    exercise_id,\n    course_id,\n    exercise_task_id,\n    user_id,\n    course_instance_id,\n    data_json\n  )\n  VALUES ($1, $2, $3, $4, $5, $6)\n  RETURNING id\n",
    "describe": {
      "columns": [
        {
          "ordinal": 0,
          "name": "id",
          "type_info": "Uuid"
        }
      ],
      "parameters": {
        "Left": ["Uuid", "Uuid", "Uuid", "Uuid", "Uuid", "Jsonb"]
      },
      "nullable": [false]
    }
  },
  "9213dee04b16c5afaec3da7b13f671376aaee9075686d07d52dcd5552044f247": {
    "query": "\nSELECT id,\n  created_at,\n  updated_at,\n  deleted_at,\n  course_id,\n  starts_at,\n  ends_at,\n  name,\n  description,\n  variant_status as \"variant_status: VariantStatus\",\n  teacher_in_charge_name,\n  teacher_in_charge_email,\n  support_email\nFROM course_instances\nWHERE deleted_at IS NULL\n",
    "describe": {
      "columns": [
        {
          "ordinal": 0,
          "name": "id",
          "type_info": "Uuid"
        },
        {
          "ordinal": 1,
          "name": "created_at",
          "type_info": "Timestamptz"
        },
        {
          "ordinal": 2,
          "name": "updated_at",
          "type_info": "Timestamptz"
        },
        {
          "ordinal": 3,
          "name": "deleted_at",
          "type_info": "Timestamptz"
        },
        {
          "ordinal": 4,
          "name": "course_id",
          "type_info": "Uuid"
        },
        {
          "ordinal": 5,
          "name": "starts_at",
          "type_info": "Timestamptz"
        },
        {
          "ordinal": 6,
          "name": "ends_at",
          "type_info": "Timestamptz"
        },
        {
          "ordinal": 7,
          "name": "name",
          "type_info": "Varchar"
        },
        {
          "ordinal": 8,
          "name": "description",
          "type_info": "Varchar"
        },
        {
          "ordinal": 9,
          "name": "variant_status: VariantStatus",
          "type_info": {
            "Custom": {
              "name": "variant_status",
              "kind": {
                "Enum": ["draft", "upcoming", "active", "ended"]
              }
            }
          }
        },
        {
          "ordinal": 10,
          "name": "teacher_in_charge_name",
          "type_info": "Varchar"
        },
        {
          "ordinal": 11,
          "name": "teacher_in_charge_email",
          "type_info": "Varchar"
        },
        {
          "ordinal": 12,
          "name": "support_email",
          "type_info": "Varchar"
        }
      ],
      "parameters": {
        "Left": []
      },
      "nullable": [
        false,
        false,
        false,
        true,
        false,
        true,
        true,
        true,
        true,
        false,
        false,
        false,
        true
      ]
    }
  },
  "923729ea7a2ab65e188244a178494d5311199d1be502c9ac5a6c30235b3ab446": {
    "query": "\nINSERT INTO courses (name, organization_id, slug, language_code, course_language_group_id)\nVALUES ($1, $2, $3, $4, $5)\nRETURNING id\n",
    "describe": {
      "columns": [
        {
          "ordinal": 0,
          "name": "id",
          "type_info": "Uuid"
        }
      ],
      "parameters": {
        "Left": ["Varchar", "Uuid", "Varchar", "Varchar", "Uuid"]
      },
      "nullable": [false]
    }
  },
  "93a182f7fc32e82990af03dbda3d31cd678d99869b3bd5d4b75831d5cc96e0f7": {
    "query": "\nSELECT id,\n  created_at,\n  updated_at,\n  course_id,\n  exam_id,\n  chapter_id,\n  url_path,\n  title,\n  deleted_at,\n  content,\n  order_number,\n  copied_from\nFROM pages\nWHERE course_id = $1\n  AND deleted_at IS NULL;\n        ",
    "describe": {
      "columns": [
        {
          "ordinal": 0,
          "name": "id",
          "type_info": "Uuid"
        },
        {
          "ordinal": 1,
          "name": "created_at",
          "type_info": "Timestamptz"
        },
        {
          "ordinal": 2,
          "name": "updated_at",
          "type_info": "Timestamptz"
        },
        {
          "ordinal": 3,
          "name": "course_id",
          "type_info": "Uuid"
        },
        {
          "ordinal": 4,
          "name": "exam_id",
          "type_info": "Uuid"
        },
        {
          "ordinal": 5,
          "name": "chapter_id",
          "type_info": "Uuid"
        },
        {
          "ordinal": 6,
          "name": "url_path",
          "type_info": "Varchar"
        },
        {
          "ordinal": 7,
          "name": "title",
          "type_info": "Varchar"
        },
        {
          "ordinal": 8,
          "name": "deleted_at",
          "type_info": "Timestamptz"
        },
        {
          "ordinal": 9,
          "name": "content",
          "type_info": "Jsonb"
        },
        {
          "ordinal": 10,
          "name": "order_number",
          "type_info": "Int4"
        },
        {
          "ordinal": 11,
          "name": "copied_from",
          "type_info": "Uuid"
        }
      ],
      "parameters": {
        "Left": ["Uuid"]
      },
      "nullable": [false, false, false, true, true, true, false, false, true, false, false, true]
    }
  },
  "94ded885c93e670d138c1774ec664d7d08779da4e61afa196858e3fb71864f47": {
    "query": "\nINSERT INTO exercise_service_info(\n    exercise_service_id,\n    editor_iframe_path,\n    exercise_iframe_path,\n    submission_iframe_path,\n    grade_endpoint_path,\n    public_spec_endpoint_path,\n    model_solution_path\n  )\nVALUES ($1, $2, $3, $4, $5, $6, $7)\nON CONFLICT(exercise_service_id) DO UPDATE\nSET editor_iframe_path = $2,\n  exercise_iframe_path = $3,\n  submission_iframe_path = $4,\n  grade_endpoint_path = $5,\n  public_spec_endpoint_path = $6,\n  model_solution_path = $7\nRETURNING *\n    ",
    "describe": {
      "columns": [
        {
          "ordinal": 0,
          "name": "exercise_service_id",
          "type_info": "Uuid"
        },
        {
          "ordinal": 1,
          "name": "created_at",
          "type_info": "Timestamptz"
        },
        {
          "ordinal": 2,
          "name": "updated_at",
          "type_info": "Timestamptz"
        },
        {
          "ordinal": 3,
          "name": "editor_iframe_path",
          "type_info": "Varchar"
        },
        {
          "ordinal": 4,
          "name": "exercise_iframe_path",
          "type_info": "Varchar"
        },
        {
          "ordinal": 5,
          "name": "grade_endpoint_path",
          "type_info": "Varchar"
        },
        {
          "ordinal": 6,
          "name": "submission_iframe_path",
          "type_info": "Varchar"
        },
        {
          "ordinal": 7,
          "name": "public_spec_endpoint_path",
          "type_info": "Varchar"
        },
        {
          "ordinal": 8,
          "name": "model_solution_path",
          "type_info": "Varchar"
        }
      ],
      "parameters": {
        "Left": ["Uuid", "Varchar", "Varchar", "Varchar", "Varchar", "Varchar", "Varchar"]
      },
      "nullable": [false, false, false, false, false, false, false, false, false]
    }
  },
  "95546a12f24b40783b49269d4e7565326c0ed49fe5c9720692fc41e052901d02": {
    "query": "\nSELECT proposed_page_edits.id AS \"page_proposal_id!\",\n  proposed_block_edits.id AS \"block_proposal_id!\",\n  page_id as \"page_id!\",\n  user_id,\n  block_id,\n  original_text,\n  changed_text,\n  proposed_page_edits.pending as \"pending!\",\n  block_attribute,\n  proposed_block_edits.status as \"block_proposal_status: ProposalStatus\",\n  proposed_page_edits.created_at as \"created_at!\"\nFROM (\n    SELECT id,\n      page_id,\n      user_id,\n      pending,\n      created_at\n    FROM proposed_page_edits\n    WHERE course_id = $1\n      AND pending = $2\n      AND deleted_at IS NULL\n    ORDER BY created_at DESC,\n      id\n    LIMIT $3 OFFSET $4\n  ) proposed_page_edits\n  LEFT JOIN proposed_block_edits ON proposed_page_edits.id = proposed_block_edits.proposal_id\nWHERE proposed_block_edits.deleted_at IS NULL\n",
    "describe": {
      "columns": [
        {
          "ordinal": 0,
          "name": "page_proposal_id!",
          "type_info": "Uuid"
        },
        {
          "ordinal": 1,
          "name": "block_proposal_id!",
          "type_info": "Uuid"
        },
        {
          "ordinal": 2,
          "name": "page_id!",
          "type_info": "Uuid"
        },
        {
          "ordinal": 3,
          "name": "user_id",
          "type_info": "Uuid"
        },
        {
          "ordinal": 4,
          "name": "block_id",
          "type_info": "Uuid"
        },
        {
          "ordinal": 5,
          "name": "original_text",
          "type_info": "Text"
        },
        {
          "ordinal": 6,
          "name": "changed_text",
          "type_info": "Text"
        },
        {
          "ordinal": 7,
          "name": "pending!",
          "type_info": "Bool"
        },
        {
          "ordinal": 8,
          "name": "block_attribute",
          "type_info": "Text"
        },
        {
          "ordinal": 9,
          "name": "block_proposal_status: ProposalStatus",
          "type_info": {
            "Custom": {
              "name": "proposal_status",
              "kind": {
                "Enum": ["pending", "accepted", "rejected"]
              }
            }
          }
        },
        {
          "ordinal": 10,
          "name": "created_at!",
          "type_info": "Timestamptz"
        }
      ],
      "parameters": {
        "Left": ["Uuid", "Bool", "Int8", "Int8"]
      },
      "nullable": [true, false, true, true, false, false, false, true, false, false, true]
    }
  },
  "974f0fff32d5d42aa0aa4d4f9e52ebe1b69c95cc677bdb0fce4f8bfd7b519639": {
    "query": "\nUPDATE regradings\nSET total_grading_progress = $1\nWHERE id = $2\n",
    "describe": {
      "columns": [],
      "parameters": {
        "Left": [
          {
            "Custom": {
              "name": "grading_progress",
              "kind": {
                "Enum": ["fully-graded", "pending", "pending-manual", "failed", "not-ready"]
              }
            }
          },
          "Uuid"
        ]
      },
      "nullable": []
    }
  },
  "97725b48f6343a99acc51e520470f6b76e84bd60b6c9444bf49005bcece5e97e": {
    "query": "\nUPDATE course_instances\nSET deleted_at = now()\nWHERE id = $1\n",
    "describe": {
      "columns": [],
      "parameters": {
        "Left": ["Uuid"]
      },
      "nullable": []
    }
  },
  "97863f3295349de9881d18e705ef461353c7bbca65e2f0c65c43c6a4bb1365ee": {
    "query": "\nSELECT *\nFROM exercise_services\nWHERE slug = ANY($1);",
    "describe": {
      "columns": [
        {
          "ordinal": 0,
          "name": "id",
          "type_info": "Uuid"
        },
        {
          "ordinal": 1,
          "name": "created_at",
          "type_info": "Timestamptz"
        },
        {
          "ordinal": 2,
          "name": "updated_at",
          "type_info": "Timestamptz"
        },
        {
          "ordinal": 3,
          "name": "deleted_at",
          "type_info": "Timestamptz"
        },
        {
          "ordinal": 4,
          "name": "name",
          "type_info": "Varchar"
        },
        {
          "ordinal": 5,
          "name": "slug",
          "type_info": "Varchar"
        },
        {
          "ordinal": 6,
          "name": "public_url",
          "type_info": "Varchar"
        },
        {
          "ordinal": 7,
          "name": "internal_url",
          "type_info": "Varchar"
        },
        {
          "ordinal": 8,
          "name": "max_reprocessing_submissions_at_once",
          "type_info": "Int4"
        }
      ],
      "parameters": {
        "Left": ["TextArray"]
      },
      "nullable": [false, false, false, true, false, false, false, true, false]
    }
  },
  "9bd2d846e48026343f943674185a77f014043fa8bca6960f49ddde168e69b04e": {
    "query": "\nINSERT INTO exercise_slides (id, exercise_id, order_number)\nVALUES ($1, $2, $3)\nRETURNING id;\n",
    "describe": {
      "columns": [
        {
          "ordinal": 0,
          "name": "id",
          "type_info": "Uuid"
        }
      ],
      "parameters": {
        "Left": ["Uuid", "Uuid", "Int4"]
      },
      "nullable": [false]
    }
  },
  "9c6243474cc02c99f6974e143c88dde690c982125071ddc69df713350de1f875": {
    "query": "SELECT * FROM exercise_tasks WHERE id = $1;",
    "describe": {
      "columns": [
        {
          "ordinal": 0,
          "name": "id",
          "type_info": "Uuid"
        },
        {
          "ordinal": 1,
          "name": "created_at",
          "type_info": "Timestamptz"
        },
        {
          "ordinal": 2,
          "name": "updated_at",
          "type_info": "Timestamptz"
        },
        {
          "ordinal": 3,
          "name": "exercise_type",
          "type_info": "Varchar"
        },
        {
          "ordinal": 4,
          "name": "assignment",
          "type_info": "Jsonb"
        },
        {
          "ordinal": 5,
          "name": "deleted_at",
          "type_info": "Timestamptz"
        },
        {
          "ordinal": 6,
          "name": "private_spec",
          "type_info": "Jsonb"
        },
        {
          "ordinal": 7,
          "name": "spec_file_id",
          "type_info": "Uuid"
        },
        {
          "ordinal": 8,
          "name": "public_spec",
          "type_info": "Jsonb"
        },
        {
          "ordinal": 9,
          "name": "model_solution_spec",
          "type_info": "Jsonb"
        },
        {
          "ordinal": 10,
          "name": "copied_from",
          "type_info": "Uuid"
        },
        {
          "ordinal": 11,
          "name": "exercise_slide_id",
          "type_info": "Uuid"
        }
      ],
      "parameters": {
        "Left": ["Uuid"]
      },
      "nullable": [false, false, false, false, false, true, true, true, true, true, true, false]
    }
  },
  "9c85b99d223ec35dd6a3d00598117fba6db802ec315cd2d1c38012b577d270bb": {
    "query": "\nSELECT *\nFROM exercises\nWHERE page_id IN (\n    SELECT UNNEST($1::uuid [])\n  )\n  AND deleted_at IS NULL\n        ",
    "describe": {
      "columns": [
        {
          "ordinal": 0,
          "name": "id",
          "type_info": "Uuid"
        },
        {
          "ordinal": 1,
          "name": "created_at",
          "type_info": "Timestamptz"
        },
        {
          "ordinal": 2,
          "name": "updated_at",
          "type_info": "Timestamptz"
        },
        {
          "ordinal": 3,
          "name": "course_id",
          "type_info": "Uuid"
        },
        {
          "ordinal": 4,
          "name": "deleted_at",
          "type_info": "Timestamptz"
        },
        {
          "ordinal": 5,
          "name": "name",
          "type_info": "Varchar"
        },
        {
          "ordinal": 6,
          "name": "deadline",
          "type_info": "Timestamptz"
        },
        {
          "ordinal": 7,
          "name": "page_id",
          "type_info": "Uuid"
        },
        {
          "ordinal": 8,
          "name": "score_maximum",
          "type_info": "Int4"
        },
        {
          "ordinal": 9,
          "name": "order_number",
          "type_info": "Int4"
        },
        {
          "ordinal": 10,
          "name": "chapter_id",
          "type_info": "Uuid"
        },
        {
          "ordinal": 11,
          "name": "copied_from",
          "type_info": "Uuid"
        },
        {
          "ordinal": 12,
          "name": "exam_id",
          "type_info": "Uuid"
        }
      ],
      "parameters": {
        "Left": ["UuidArray"]
      },
      "nullable": [
        false,
        false,
        false,
        true,
        true,
        false,
        true,
        false,
        false,
        false,
        false,
        true,
        true
      ]
    }
  },
  "9c8fb5ab7c565479f38ffde751dee85049da24ee2de7f71f2690c4fe454e68e4": {
    "query": "\nINSERT INTO exercise_slides (\n    id, exercise_id, order_number\n)\nSELECT uuid_generate_v5($1, id::text),\n    uuid_generate_v5($1, exercise_id::text),\n    order_number\nFROM exercise_slides\nWHERE exercise_id IN (SELECT id FROM exercises WHERE course_id = $2);\n        ",
    "describe": {
      "columns": [],
      "parameters": {
        "Left": ["Uuid", "Uuid"]
      },
      "nullable": []
    }
  },
  "9e77b192694c3af4cf6ab696e5b43a1e1f28dab7af08beb2e38eccbe0282b01a": {
    "query": "\nSELECT *\nFROM exercise_services\nWHERE slug = $1\n  ",
    "describe": {
      "columns": [
        {
          "ordinal": 0,
          "name": "id",
          "type_info": "Uuid"
        },
        {
          "ordinal": 1,
          "name": "created_at",
          "type_info": "Timestamptz"
        },
        {
          "ordinal": 2,
          "name": "updated_at",
          "type_info": "Timestamptz"
        },
        {
          "ordinal": 3,
          "name": "deleted_at",
          "type_info": "Timestamptz"
        },
        {
          "ordinal": 4,
          "name": "name",
          "type_info": "Varchar"
        },
        {
          "ordinal": 5,
          "name": "slug",
          "type_info": "Varchar"
        },
        {
          "ordinal": 6,
          "name": "public_url",
          "type_info": "Varchar"
        },
        {
          "ordinal": 7,
          "name": "internal_url",
          "type_info": "Varchar"
        },
        {
          "ordinal": 8,
          "name": "max_reprocessing_submissions_at_once",
          "type_info": "Int4"
        }
      ],
      "parameters": {
        "Left": ["Text"]
      },
      "nullable": [false, false, false, true, false, false, false, true, false]
    }
  },
  "9f31d0d3d1943980f58b78597e60339681c9f451b85a34d67c8bc64ba71c790d": {
    "query": "\nSELECT exams.id,\n  courses.id as course_id,\n  courses.name as course_name,\n  exams.name\nFROM exams\n  JOIN course_exams ON course_id = $1\n  JOIN courses ON courses.id = $1\n  AND exams.deleted_at IS NULL\n  AND courses.deleted_at IS NULL\n",
    "describe": {
      "columns": [
        {
          "ordinal": 0,
          "name": "id",
          "type_info": "Uuid"
        },
        {
          "ordinal": 1,
          "name": "course_id",
          "type_info": "Uuid"
        },
        {
          "ordinal": 2,
          "name": "course_name",
          "type_info": "Varchar"
        },
        {
          "ordinal": 3,
          "name": "name",
          "type_info": "Varchar"
        }
      ],
      "parameters": {
        "Left": ["Uuid"]
      },
      "nullable": [false, false, false, false]
    }
  },
  "a0506edd480e7dec860a33702092c243a207450909a69db5a44ad6fcb72b2fb2": {
    "query": "\nINSERT INTO exam_enrollments (exam_id, user_id)\nVALUES ($1, $2)\n",
    "describe": {
      "columns": [],
      "parameters": {
        "Left": ["Uuid", "Uuid"]
      },
      "nullable": []
    }
  },
  "a31f19aeb82cb164528744c6ca787c1c69bcab7575494559728a80de5ad5231a": {
    "query": "\nDELETE FROM course_exams\nWHERE exam_id = $1\n  AND course_id = $2\n",
    "describe": {
      "columns": [],
      "parameters": {
        "Left": ["Uuid", "Uuid"]
      },
      "nullable": []
    }
  },
  "a3752e5a87b4ce3da83996bee95c34a6addfed46a69b54112655e4e8d4734314": {
    "query": "\nINSERT INTO exercise_tasks (\n    id,\n    exercise_slide_id,\n    exercise_type,\n    assignment,\n    private_spec,\n    spec_file_id,\n    public_spec,\n    model_solution_spec,\n    copied_from\n  )\nSELECT uuid_generate_v5($1, id::text),\n  uuid_generate_v5($1, exercise_slide_id::text),\n  exercise_type,\n  assignment,\n  private_spec,\n  spec_file_id,\n  public_spec,\n  model_solution_spec,\n  id\nFROM exercise_tasks\nWHERE exercise_slide_id IN (\n    SELECT s.id\n    FROM exercise_slides s\n      JOIN exercises e ON (e.id = s.exercise_id)\n    WHERE e.course_id = $2\n  );\n    ",
    "describe": {
      "columns": [],
      "parameters": {
        "Left": ["Uuid", "Uuid"]
      },
      "nullable": []
    }
  },
  "a564b4d932be98839ba4902d318c21812fbf46b9e97c8e097a3a28fc4d10d682": {
    "query": "\nUPDATE chapters\nSET front_page_id = uuid_generate_v5(course_id, front_page_id::text)\nWHERE course_id = $1\n    AND front_page_id IS NOT NULL;\n        ",
    "describe": {
      "columns": [],
      "parameters": {
        "Left": ["Uuid"]
      },
      "nullable": []
    }
  },
  "a5763ea8c70503b78ed650d17a38b6c3f1ba7d653b9e7d32947d50a2fadc7a73": {
    "query": "\nUPDATE exercise_tasks\nSET deleted_at = now()\nWHERE exercise_slide_id = ANY($1)\nRETURNING id,\n  exercise_slide_id,\n  private_spec,\n  public_spec,\n  model_solution_spec;\n        ",
    "describe": {
      "columns": [
        {
          "ordinal": 0,
          "name": "id",
          "type_info": "Uuid"
        },
        {
          "ordinal": 1,
          "name": "exercise_slide_id",
          "type_info": "Uuid"
        },
        {
          "ordinal": 2,
          "name": "private_spec",
          "type_info": "Jsonb"
        },
        {
          "ordinal": 3,
          "name": "public_spec",
          "type_info": "Jsonb"
        },
        {
          "ordinal": 4,
          "name": "model_solution_spec",
          "type_info": "Jsonb"
        }
      ],
      "parameters": {
        "Left": ["UuidArray"]
      },
      "nullable": [false, false, true, true, true]
    }
  },
  "a5de983bcbab08df99de4b0b906f5771235a4d41c52887316ce280dc12f6c5e3": {
    "query": "\nINSERT INTO exercises(\n    id,\n    course_id,\n    name,\n    order_number,\n    page_id,\n    chapter_id\n  )\nVALUES ($1, $2, $3, $4, $5, $6) ON CONFLICT (id) DO\nUPDATE\nSET course_id = $2,\n  name = $3,\n  order_number = $4,\n  page_id = $5,\n  chapter_id = $6,\n  deleted_at = NULL\nRETURNING id,\n  name,\n  order_number;\n            ",
    "describe": {
      "columns": [
        {
          "ordinal": 0,
          "name": "id",
          "type_info": "Uuid"
        },
        {
          "ordinal": 1,
          "name": "name",
          "type_info": "Varchar"
        },
        {
          "ordinal": 2,
          "name": "order_number",
          "type_info": "Int4"
        }
      ],
      "parameters": {
        "Left": ["Uuid", "Uuid", "Varchar", "Int4", "Uuid", "Uuid"]
      },
      "nullable": [false, false, false]
    }
  },
  "a65211da5ab67f9141f6a5699adc33a4c815343fe4fa62e718d4d9654f69738b": {
    "query": "\nINSERT INTO course_instances (\n    id,\n    course_id,\n    name,\n    description,\n    variant_status,\n    teacher_in_charge_name,\n    teacher_in_charge_email,\n    support_email\n  )\nVALUES ($1, $2, $3, $4, $5, $6, $7, $8)\nRETURNING id,\n  created_at,\n  updated_at,\n  deleted_at,\n  course_id,\n  starts_at,\n  ends_at,\n  name,\n  description,\n  variant_status AS \"variant_status: VariantStatus\",\n  teacher_in_charge_name,\n  teacher_in_charge_email,\n  support_email\n",
    "describe": {
      "columns": [
        {
          "ordinal": 0,
          "name": "id",
          "type_info": "Uuid"
        },
        {
          "ordinal": 1,
          "name": "created_at",
          "type_info": "Timestamptz"
        },
        {
          "ordinal": 2,
          "name": "updated_at",
          "type_info": "Timestamptz"
        },
        {
          "ordinal": 3,
          "name": "deleted_at",
          "type_info": "Timestamptz"
        },
        {
          "ordinal": 4,
          "name": "course_id",
          "type_info": "Uuid"
        },
        {
          "ordinal": 5,
          "name": "starts_at",
          "type_info": "Timestamptz"
        },
        {
          "ordinal": 6,
          "name": "ends_at",
          "type_info": "Timestamptz"
        },
        {
          "ordinal": 7,
          "name": "name",
          "type_info": "Varchar"
        },
        {
          "ordinal": 8,
          "name": "description",
          "type_info": "Varchar"
        },
        {
          "ordinal": 9,
          "name": "variant_status: VariantStatus",
          "type_info": {
            "Custom": {
              "name": "variant_status",
              "kind": {
                "Enum": ["draft", "upcoming", "active", "ended"]
              }
            }
          }
        },
        {
          "ordinal": 10,
          "name": "teacher_in_charge_name",
          "type_info": "Varchar"
        },
        {
          "ordinal": 11,
          "name": "teacher_in_charge_email",
          "type_info": "Varchar"
        },
        {
          "ordinal": 12,
          "name": "support_email",
          "type_info": "Varchar"
        }
      ],
      "parameters": {
        "Left": [
          "Uuid",
          "Uuid",
          "Varchar",
          "Varchar",
          {
            "Custom": {
              "name": "variant_status",
              "kind": {
                "Enum": ["draft", "upcoming", "active", "ended"]
              }
            }
          },
          "Varchar",
          "Varchar",
          "Varchar"
        ]
      },
      "nullable": [
        false,
        false,
        false,
        true,
        false,
        true,
        true,
        true,
        true,
        false,
        false,
        false,
        true
      ]
    }
  },
  "a76579e426500a1f99f9e02cf2c523658f58d86dcb036aef2aa3bdf71d8a563e": {
    "query": "\nUPDATE regradings\nSET regrading_completed_at = now(),\n  total_grading_progress = 'fully-graded'\nWHERE id = $1\n",
    "describe": {
      "columns": [],
      "parameters": {
        "Left": ["Uuid"]
      },
      "nullable": []
    }
  },
<<<<<<< HEAD
  "a7bbb09da1de3eb419e91ec327b5d98fade1e0fd5bf970d8c6b248776a43870f": {
    "query": "\nUPDATE user_exercise_states\nSET selected_exercise_slide_id = $4\nWHERE user_id = $1\n  AND exercise_id = $2\n  AND course_instance_id = $3\n    ",
    "describe": {
      "columns": [],
      "parameters": {
        "Left": ["Uuid", "Uuid", "Uuid", "Uuid"]
      },
      "nullable": []
    }
  },
  "a89142eebe3548b14c3a9f146864601f9ce78fa1d24dd5cf4958302343605b60": {
    "query": "\nSELECT title, content\nFROM page_history\nWHERE id = $1\n",
    "describe": {
      "columns": [
        {
          "ordinal": 0,
          "name": "title",
          "type_info": "Varchar"
        },
        {
          "ordinal": 1,
          "name": "content",
          "type_info": "Jsonb"
        }
      ],
      "parameters": {
        "Left": ["Uuid"]
      },
      "nullable": [false, false]
    }
  },
=======
>>>>>>> 333714f4
  "a89229206eb10f259c87f02d3ce26c615da3eaa56bcd1a5f5784e9c2eac57507": {
    "query": "\nINSERT INTO courses (\n    name,\n    organization_id,\n    slug,\n    content_search_language,\n    language_code,\n    copied_from,\n    course_language_group_id\n  )\nVALUES ($1, $2, $3, $4::regconfig, $5, $6, $7)\nRETURNING id,\n  name,\n  created_at,\n  updated_at,\n  organization_id,\n  deleted_at,\n  slug,\n  content_search_language::text,\n  language_code,\n  copied_from,\n  course_language_group_id;\n    ",
    "describe": {
      "columns": [
        {
          "ordinal": 0,
          "name": "id",
          "type_info": "Uuid"
        },
        {
          "ordinal": 1,
          "name": "name",
          "type_info": "Varchar"
        },
        {
          "ordinal": 2,
          "name": "created_at",
          "type_info": "Timestamptz"
        },
        {
          "ordinal": 3,
          "name": "updated_at",
          "type_info": "Timestamptz"
        },
        {
          "ordinal": 4,
          "name": "organization_id",
          "type_info": "Uuid"
        },
        {
          "ordinal": 5,
          "name": "deleted_at",
          "type_info": "Timestamptz"
        },
        {
          "ordinal": 6,
          "name": "slug",
          "type_info": "Varchar"
        },
        {
          "ordinal": 7,
          "name": "content_search_language",
          "type_info": "Text"
        },
        {
          "ordinal": 8,
          "name": "language_code",
          "type_info": "Varchar"
        },
        {
          "ordinal": 9,
          "name": "copied_from",
          "type_info": "Uuid"
        },
        {
          "ordinal": 10,
          "name": "course_language_group_id",
          "type_info": "Uuid"
        }
      ],
      "parameters": {
        "Left": [
          "Varchar",
          "Uuid",
          "Varchar",
          {
            "Custom": {
              "name": "regconfig",
              "kind": "Simple"
            }
          },
          "Varchar",
          "Uuid",
          "Uuid"
        ]
      },
      "nullable": [false, false, false, false, false, true, false, null, false, true, false]
    }
  },
  "a963c734bc1f9c48be192fa5c8537d461c9ded7412268b17b64085e4f44b174a": {
    "query": "\nSELECT *\nFROM exercise_slides\nWHERE id = $1\n  AND deleted_at IS NULL;\n    ",
    "describe": {
      "columns": [
        {
          "ordinal": 0,
          "name": "id",
          "type_info": "Uuid"
        },
        {
          "ordinal": 1,
          "name": "created_at",
          "type_info": "Timestamptz"
        },
        {
          "ordinal": 2,
          "name": "updated_at",
          "type_info": "Timestamptz"
        },
        {
          "ordinal": 3,
          "name": "deleted_at",
          "type_info": "Timestamptz"
        },
        {
          "ordinal": 4,
          "name": "exercise_id",
          "type_info": "Uuid"
        },
        {
          "ordinal": 5,
          "name": "order_number",
          "type_info": "Int4"
        }
      ],
      "parameters": {
        "Left": ["Uuid"]
      },
      "nullable": [false, false, false, true, false, false]
    }
  },
  "a9978d50c6e87eb0cb02e4ba7841fbfc165db25ad0038bcb41cfd1d48f643e49": {
    "query": "\nSELECT id,\n  created_at,\n  updated_at,\n  deleted_at,\n  course_id,\n  starts_at,\n  ends_at,\n  name,\n  description,\n  variant_status AS \"variant_status: VariantStatus\",\n  teacher_in_charge_name,\n  teacher_in_charge_email,\n  support_email\nFROM course_instances\nWHERE id = $1\n  AND deleted_at IS NULL;\n    ",
    "describe": {
      "columns": [
        {
          "ordinal": 0,
          "name": "id",
          "type_info": "Uuid"
        },
        {
          "ordinal": 1,
          "name": "created_at",
          "type_info": "Timestamptz"
        },
        {
          "ordinal": 2,
          "name": "updated_at",
          "type_info": "Timestamptz"
        },
        {
          "ordinal": 3,
          "name": "deleted_at",
          "type_info": "Timestamptz"
        },
        {
          "ordinal": 4,
          "name": "course_id",
          "type_info": "Uuid"
        },
        {
          "ordinal": 5,
          "name": "starts_at",
          "type_info": "Timestamptz"
        },
        {
          "ordinal": 6,
          "name": "ends_at",
          "type_info": "Timestamptz"
        },
        {
          "ordinal": 7,
          "name": "name",
          "type_info": "Varchar"
        },
        {
          "ordinal": 8,
          "name": "description",
          "type_info": "Varchar"
        },
        {
          "ordinal": 9,
          "name": "variant_status: VariantStatus",
          "type_info": {
            "Custom": {
              "name": "variant_status",
              "kind": {
                "Enum": ["draft", "upcoming", "active", "ended"]
              }
            }
          }
        },
        {
          "ordinal": 10,
          "name": "teacher_in_charge_name",
          "type_info": "Varchar"
        },
        {
          "ordinal": 11,
          "name": "teacher_in_charge_email",
          "type_info": "Varchar"
        },
        {
          "ordinal": 12,
          "name": "support_email",
          "type_info": "Varchar"
        }
      ],
      "parameters": {
        "Left": ["Uuid"]
      },
      "nullable": [
        false,
        false,
        false,
        true,
        false,
        true,
        true,
        true,
        true,
        false,
        false,
        false,
        true
      ]
    }
  },
  "a9e271cada9f2f343a30090ab395a3a921c69ae488694b9cf483dfffa9920d75": {
    "query": "\nSELECT *\nFROM submissions\nWHERE exercise_id = $1\n  AND deleted_at IS NULL\nLIMIT $2\nOFFSET $3;\n        ",
    "describe": {
      "columns": [
        {
          "ordinal": 0,
          "name": "id",
          "type_info": "Uuid"
        },
        {
          "ordinal": 1,
          "name": "created_at",
          "type_info": "Timestamptz"
        },
        {
          "ordinal": 2,
          "name": "updated_at",
          "type_info": "Timestamptz"
        },
        {
          "ordinal": 3,
          "name": "deleted_at",
          "type_info": "Timestamptz"
        },
        {
          "ordinal": 4,
          "name": "exercise_id",
          "type_info": "Uuid"
        },
        {
          "ordinal": 5,
          "name": "course_id",
          "type_info": "Uuid"
        },
        {
          "ordinal": 6,
          "name": "exercise_task_id",
          "type_info": "Uuid"
        },
        {
          "ordinal": 7,
          "name": "data_json",
          "type_info": "Jsonb"
        },
        {
          "ordinal": 8,
          "name": "grading_id",
          "type_info": "Uuid"
        },
        {
          "ordinal": 9,
          "name": "metadata",
          "type_info": "Jsonb"
        },
        {
          "ordinal": 10,
          "name": "user_id",
          "type_info": "Uuid"
        },
        {
          "ordinal": 11,
          "name": "course_instance_id",
          "type_info": "Uuid"
        },
        {
          "ordinal": 12,
          "name": "exam_id",
          "type_info": "Uuid"
        }
      ],
      "parameters": {
        "Left": ["Uuid", "Int8", "Int8"]
      },
      "nullable": [
        false,
        false,
        false,
        true,
        false,
        true,
        false,
        true,
        true,
        true,
        false,
        true,
        true
      ]
    }
  },
  "aabbcdc5984f0c7fc03acf0c2f53ebb8f0ff5f2b8993a81bd988be4bbf240a70": {
    "query": "\nINSERT INTO exercise_slides (id, exercise_id, order_number)\nVALUES ($1, $2, $3) ON CONFLICT (id) DO\nUPDATE\nSET exercise_id = $2,\n    order_number = $3,\n    deleted_at = NULL\nRETURNING id;\n    ",
    "describe": {
      "columns": [
        {
          "ordinal": 0,
          "name": "id",
          "type_info": "Uuid"
        }
      ],
      "parameters": {
        "Left": ["Uuid", "Uuid", "Int4"]
      },
      "nullable": [false]
    }
  },
  "aae734b9a4dfc0f4b00dda2835635deb309c244aa260f77f724dcad6711874e0": {
    "query": "\nUPDATE gradings\nSET grading_progress = $2,\n  unscaled_score_given = $3,\n  unscaled_score_maximum = $4,\n  feedback_text = $5,\n  feedback_json = $6,\n  grading_completed_at = $7,\n  score_given = $8\nWHERE id = $1\nRETURNING id,\n  created_at,\n  updated_at,\n  submission_id,\n  course_id,\n  exam_id,\n  exercise_id,\n  exercise_task_id,\n  grading_priority,\n  score_given,\n  grading_progress as \"grading_progress: _\",\n  user_points_update_strategy as \"user_points_update_strategy: _\",\n  unscaled_score_given,\n  unscaled_score_maximum,\n  grading_started_at,\n  grading_completed_at,\n  feedback_json,\n  feedback_text,\n  deleted_at\n",
    "describe": {
      "columns": [
        {
          "ordinal": 0,
          "name": "id",
          "type_info": "Uuid"
        },
        {
          "ordinal": 1,
          "name": "created_at",
          "type_info": "Timestamptz"
        },
        {
          "ordinal": 2,
          "name": "updated_at",
          "type_info": "Timestamptz"
        },
        {
          "ordinal": 3,
          "name": "submission_id",
          "type_info": "Uuid"
        },
        {
          "ordinal": 4,
          "name": "course_id",
          "type_info": "Uuid"
        },
        {
          "ordinal": 5,
          "name": "exam_id",
          "type_info": "Uuid"
        },
        {
          "ordinal": 6,
          "name": "exercise_id",
          "type_info": "Uuid"
        },
        {
          "ordinal": 7,
          "name": "exercise_task_id",
          "type_info": "Uuid"
        },
        {
          "ordinal": 8,
          "name": "grading_priority",
          "type_info": "Int4"
        },
        {
          "ordinal": 9,
          "name": "score_given",
          "type_info": "Float4"
        },
        {
          "ordinal": 10,
          "name": "grading_progress: _",
          "type_info": {
            "Custom": {
              "name": "grading_progress",
              "kind": {
                "Enum": ["fully-graded", "pending", "pending-manual", "failed", "not-ready"]
              }
            }
          }
        },
        {
          "ordinal": 11,
          "name": "user_points_update_strategy: _",
          "type_info": {
            "Custom": {
              "name": "user_points_update_strategy",
              "kind": {
                "Enum": [
                  "can-add-points-but-cannot-remove-points",
                  "can-add-points-and-can-remove-points"
                ]
              }
            }
          }
        },
        {
          "ordinal": 12,
          "name": "unscaled_score_given",
          "type_info": "Float4"
        },
        {
          "ordinal": 13,
          "name": "unscaled_score_maximum",
          "type_info": "Int4"
        },
        {
          "ordinal": 14,
          "name": "grading_started_at",
          "type_info": "Timestamptz"
        },
        {
          "ordinal": 15,
          "name": "grading_completed_at",
          "type_info": "Timestamptz"
        },
        {
          "ordinal": 16,
          "name": "feedback_json",
          "type_info": "Jsonb"
        },
        {
          "ordinal": 17,
          "name": "feedback_text",
          "type_info": "Text"
        },
        {
          "ordinal": 18,
          "name": "deleted_at",
          "type_info": "Timestamptz"
        }
      ],
      "parameters": {
        "Left": [
          "Uuid",
          {
            "Custom": {
              "name": "grading_progress",
              "kind": {
                "Enum": ["fully-graded", "pending", "pending-manual", "failed", "not-ready"]
              }
            }
          },
          "Float4",
          "Int4",
          "Text",
          "Jsonb",
          "Timestamptz",
          "Float4"
        ]
      },
      "nullable": [
        false,
        false,
        false,
        false,
        true,
        true,
        false,
        false,
        false,
        true,
        false,
        false,
        true,
        true,
        true,
        true,
        true,
        true,
        true
      ]
    }
  },
  "af3cc7251e94a36c15dd0d43cdf914d6aab499480d6992ac001be602d4b06d73": {
    "query": "\nINSERT INTO course_instance_enrollments (user_id, course_id, course_instance_id)\nVALUES ($1, $2, $3)\nRETURNING *;\n",
    "describe": {
      "columns": [
        {
          "ordinal": 0,
          "name": "user_id",
          "type_info": "Uuid"
        },
        {
          "ordinal": 1,
          "name": "course_id",
          "type_info": "Uuid"
        },
        {
          "ordinal": 2,
          "name": "course_instance_id",
          "type_info": "Uuid"
        },
        {
          "ordinal": 3,
          "name": "created_at",
          "type_info": "Timestamptz"
        },
        {
          "ordinal": 4,
          "name": "updated_at",
          "type_info": "Timestamptz"
        },
        {
          "ordinal": 5,
          "name": "deleted_at",
          "type_info": "Timestamptz"
        }
      ],
      "parameters": {
        "Left": ["Uuid", "Uuid", "Uuid"]
      },
      "nullable": [false, false, false, false, false, true]
    }
  },
  "b28ca6a2fc385642149d527deb0919464711ab57e4120078d6153ccbc08114d4": {
    "query": "\nUPDATE chapters\nSET name = $1,\n  chapter_number = $2\nWHERE id = $3\nRETURNING *;\n    ",
    "describe": {
      "columns": [
        {
          "ordinal": 0,
          "name": "id",
          "type_info": "Uuid"
        },
        {
          "ordinal": 1,
          "name": "name",
          "type_info": "Varchar"
        },
        {
          "ordinal": 2,
          "name": "course_id",
          "type_info": "Uuid"
        },
        {
          "ordinal": 3,
          "name": "chapter_number",
          "type_info": "Int4"
        },
        {
          "ordinal": 4,
          "name": "created_at",
          "type_info": "Timestamptz"
        },
        {
          "ordinal": 5,
          "name": "updated_at",
          "type_info": "Timestamptz"
        },
        {
          "ordinal": 6,
          "name": "deleted_at",
          "type_info": "Timestamptz"
        },
        {
          "ordinal": 7,
          "name": "front_page_id",
          "type_info": "Uuid"
        },
        {
          "ordinal": 8,
          "name": "opens_at",
          "type_info": "Timestamptz"
        },
        {
          "ordinal": 9,
          "name": "chapter_image_path",
          "type_info": "Varchar"
        },
        {
          "ordinal": 10,
          "name": "copied_from",
          "type_info": "Uuid"
        }
      ],
      "parameters": {
        "Left": ["Varchar", "Int4", "Uuid"]
      },
      "nullable": [false, false, false, false, false, false, true, true, true, true, true]
    }
  },
  "b39dda257f5f1f2db1905fdb6616a93c5d587d89c51ca1c1ca67152d7677de65": {
    "query": "\nUPDATE playground_examples\nSET deleted_at = now()\nWHERE id = $1\nRETURNING *;\n  ",
    "describe": {
      "columns": [
        {
          "ordinal": 0,
          "name": "id",
          "type_info": "Uuid"
        },
        {
          "ordinal": 1,
          "name": "created_at",
          "type_info": "Timestamptz"
        },
        {
          "ordinal": 2,
          "name": "updated_at",
          "type_info": "Timestamptz"
        },
        {
          "ordinal": 3,
          "name": "deleted_at",
          "type_info": "Timestamptz"
        },
        {
          "ordinal": 4,
          "name": "name",
          "type_info": "Varchar"
        },
        {
          "ordinal": 5,
          "name": "url",
          "type_info": "Varchar"
        },
        {
          "ordinal": 6,
          "name": "width",
          "type_info": "Int4"
        },
        {
          "ordinal": 7,
          "name": "data",
          "type_info": "Jsonb"
        }
      ],
      "parameters": {
        "Left": ["Uuid"]
      },
      "nullable": [false, false, false, true, false, false, false, false]
    }
  },
  "b434c9433f82406cd24196e0835b739256309e9da9a28dd99ae055693fbc0aa3": {
    "query": "\nSELECT t.id,\n  t.exercise_slide_id,\n  t.exercise_type,\n  t.assignment,\n  t.public_spec\nFROM exercise_tasks t\n  JOIN exercise_slides s ON (t.exercise_slide_id = s.id)\nWHERE s.exercise_id = $1\n  AND s.deleted_at IS NULL\n  AND t.deleted_at IS NULL\nORDER BY random();\n        ",
    "describe": {
      "columns": [
        {
          "ordinal": 0,
          "name": "id",
          "type_info": "Uuid"
        },
        {
          "ordinal": 1,
          "name": "exercise_slide_id",
          "type_info": "Uuid"
        },
        {
          "ordinal": 2,
          "name": "exercise_type",
          "type_info": "Varchar"
        },
        {
          "ordinal": 3,
          "name": "assignment",
          "type_info": "Jsonb"
        },
        {
          "ordinal": 4,
          "name": "public_spec",
          "type_info": "Jsonb"
        }
      ],
      "parameters": {
        "Left": ["Uuid"]
      },
      "nullable": [false, false, false, false, true]
    }
  },
  "b4d12f09eb6fa6d8b9381f1f2c0bc7451683f3695eb0b4329ed8984adcb345c4": {
    "query": "\nSELECT COUNT(ues.exercise_id) AS completed_exercises,\n  COALESCE(SUM(ues.score_given), 0) AS score_given\nFROM user_exercise_states AS ues\nWHERE ues.course_instance_id = $1\n  AND ues.user_id = $2\n  AND ues.deleted_at IS NULL;\n        ",
    "describe": {
      "columns": [
        {
          "ordinal": 0,
          "name": "completed_exercises",
          "type_info": "Int8"
        },
        {
          "ordinal": 1,
          "name": "score_given",
          "type_info": "Float4"
        }
      ],
      "parameters": {
        "Left": ["Uuid", "Uuid"]
      },
      "nullable": [null, null]
    }
  },
  "b6def96f6973719237ce93811fd8a9215bf24529cab71d262f22f11d13ddf526": {
    "query": "\nSELECT *\nFROM exercises\nWHERE chapter_id = $1\n  AND deleted_at IS NULL\n",
    "describe": {
      "columns": [
        {
          "ordinal": 0,
          "name": "id",
          "type_info": "Uuid"
        },
        {
          "ordinal": 1,
          "name": "created_at",
          "type_info": "Timestamptz"
        },
        {
          "ordinal": 2,
          "name": "updated_at",
          "type_info": "Timestamptz"
        },
        {
          "ordinal": 3,
          "name": "course_id",
          "type_info": "Uuid"
        },
        {
          "ordinal": 4,
          "name": "deleted_at",
          "type_info": "Timestamptz"
        },
        {
          "ordinal": 5,
          "name": "name",
          "type_info": "Varchar"
        },
        {
          "ordinal": 6,
          "name": "deadline",
          "type_info": "Timestamptz"
        },
        {
          "ordinal": 7,
          "name": "page_id",
          "type_info": "Uuid"
        },
        {
          "ordinal": 8,
          "name": "score_maximum",
          "type_info": "Int4"
        },
        {
          "ordinal": 9,
          "name": "order_number",
          "type_info": "Int4"
        },
        {
          "ordinal": 10,
          "name": "chapter_id",
          "type_info": "Uuid"
        },
        {
          "ordinal": 11,
          "name": "copied_from",
          "type_info": "Uuid"
        },
        {
          "ordinal": 12,
          "name": "exam_id",
          "type_info": "Uuid"
        }
      ],
      "parameters": {
        "Left": ["Uuid"]
      },
      "nullable": [
        false,
        false,
        false,
        true,
        true,
        false,
        true,
        false,
        false,
        false,
        false,
        true,
        true
      ]
    }
  },
  "b898aa740121c6fff215502ed3fba148eea2528987a6b7e31f4d67251894dc15": {
    "query": "\nSELECT feedback.id,\n  feedback.user_id,\n  feedback.course_id as \"course_id!\",\n  feedback.feedback_given,\n  feedback.selected_text,\n  feedback.marked_as_read,\n  feedback.created_at,\n  array_agg(block_feedback.block_id) filter (\n    where block_feedback.block_id IS NOT NULL\n  ) AS \"block_ids: Vec<Uuid>\",\n  array_agg(block_feedback.block_text) filter (\n    where block_feedback.block_id IS NOT NULL\n  ) AS \"block_texts: Vec<Option<String>>\"\nFROM feedback\n  LEFT JOIN block_feedback ON block_feedback.feedback_id = feedback.id\nWHERE course_id = $1\n  AND feedback.marked_as_read = $2\n  AND feedback.deleted_at IS NULL\n  AND block_feedback.deleted_at IS NULL\nGROUP BY feedback.id,\n  feedback.user_id,\n  feedback.course_id,\n  feedback.feedback_given,\n  feedback.marked_as_read,\n  feedback.created_at\nORDER BY feedback.created_at DESC,\n  feedback.id\nLIMIT $3 OFFSET $4\n",
    "describe": {
      "columns": [
        {
          "ordinal": 0,
          "name": "id",
          "type_info": "Uuid"
        },
        {
          "ordinal": 1,
          "name": "user_id",
          "type_info": "Uuid"
        },
        {
          "ordinal": 2,
          "name": "course_id!",
          "type_info": "Uuid"
        },
        {
          "ordinal": 3,
          "name": "feedback_given",
          "type_info": "Varchar"
        },
        {
          "ordinal": 4,
          "name": "selected_text",
          "type_info": "Text"
        },
        {
          "ordinal": 5,
          "name": "marked_as_read",
          "type_info": "Bool"
        },
        {
          "ordinal": 6,
          "name": "created_at",
          "type_info": "Timestamptz"
        },
        {
          "ordinal": 7,
          "name": "block_ids: Vec<Uuid>",
          "type_info": "UuidArray"
        },
        {
          "ordinal": 8,
          "name": "block_texts: Vec<Option<String>>",
          "type_info": "VarcharArray"
        }
      ],
      "parameters": {
        "Left": ["Uuid", "Bool", "Int8", "Int8"]
      },
      "nullable": [false, true, true, false, true, false, false, null, null]
    }
  },
  "b9159ddd17dc391f0bd7b726633dff02d1530aa2b0b270b4947d749442850451": {
    "query": "UPDATE chapters SET front_page_id = $1 WHERE id = $2",
    "describe": {
      "columns": [],
      "parameters": {
        "Left": ["Uuid", "Uuid"]
      },
      "nullable": []
    }
  },
  "b988de59221dbe4350dcccadf9e80e782365d6526188dc5a6b14ed2581ca1314": {
    "query": "\nINSERT INTO users (email)\nVALUES ($1)\nRETURNING id\n",
    "describe": {
      "columns": [
        {
          "ordinal": 0,
          "name": "id",
          "type_info": "Uuid"
        }
      ],
      "parameters": {
        "Left": ["Varchar"]
      },
      "nullable": [false]
    }
  },
  "baa46f4f27573da28222fb2089dba70a58eeec0dfa339fff4d0105768acfd1e8": {
    "query": "SELECT course_id, exam_id FROM submissions WHERE id = $1",
    "describe": {
      "columns": [
        {
          "ordinal": 0,
          "name": "course_id",
          "type_info": "Uuid"
        },
        {
          "ordinal": 1,
          "name": "exam_id",
          "type_info": "Uuid"
        }
      ],
      "parameters": {
        "Left": ["Uuid"]
      },
      "nullable": [true, true]
    }
  },
  "bb42fcccdd54977c0bfd6109c6ddf2218d274e79d925468036e219e6a10f3a57": {
    "query": "\nSELECT i.id,\n  i.created_at,\n  i.updated_at,\n  i.deleted_at,\n  i.course_id,\n  i.starts_at,\n  i.ends_at,\n  i.name,\n  i.description,\n  i.variant_status AS \"variant_status: VariantStatus\",\n  i.teacher_in_charge_name,\n  i.teacher_in_charge_email,\n  i.support_email\nFROM user_course_settings ucs\n  JOIN course_instances i ON (ucs.current_course_instance_id = i.id)\nWHERE ucs.user_id = $1\n  AND ucs.current_course_id = $2\n  AND ucs.deleted_at IS NULL;\n    ",
    "describe": {
      "columns": [
        {
          "ordinal": 0,
          "name": "id",
          "type_info": "Uuid"
        },
        {
          "ordinal": 1,
          "name": "created_at",
          "type_info": "Timestamptz"
        },
        {
          "ordinal": 2,
          "name": "updated_at",
          "type_info": "Timestamptz"
        },
        {
          "ordinal": 3,
          "name": "deleted_at",
          "type_info": "Timestamptz"
        },
        {
          "ordinal": 4,
          "name": "course_id",
          "type_info": "Uuid"
        },
        {
          "ordinal": 5,
          "name": "starts_at",
          "type_info": "Timestamptz"
        },
        {
          "ordinal": 6,
          "name": "ends_at",
          "type_info": "Timestamptz"
        },
        {
          "ordinal": 7,
          "name": "name",
          "type_info": "Varchar"
        },
        {
          "ordinal": 8,
          "name": "description",
          "type_info": "Varchar"
        },
        {
          "ordinal": 9,
          "name": "variant_status: VariantStatus",
          "type_info": {
            "Custom": {
              "name": "variant_status",
              "kind": {
                "Enum": ["draft", "upcoming", "active", "ended"]
              }
            }
          }
        },
        {
          "ordinal": 10,
          "name": "teacher_in_charge_name",
          "type_info": "Varchar"
        },
        {
          "ordinal": 11,
          "name": "teacher_in_charge_email",
          "type_info": "Varchar"
        },
        {
          "ordinal": 12,
          "name": "support_email",
          "type_info": "Varchar"
        }
      ],
      "parameters": {
        "Left": ["Uuid", "Uuid"]
      },
      "nullable": [
        false,
        false,
        false,
        true,
        false,
        true,
        true,
        true,
        true,
        false,
        false,
        false,
        true
      ]
    }
  },
  "bbbcc64b65c0d85fb03ea621ddf0f38e043229bc9dddb560047aaeeb72301d4d": {
    "query": "\nUPDATE pages\nSET content = $1\nWHERE id = $2\nRETURNING id,\n  created_at,\n  updated_at,\n  course_id,\n  exam_id,\n  chapter_id,\n  url_path,\n  title,\n  deleted_at,\n  content,\n  order_number,\n  copied_from;\n        ",
    "describe": {
      "columns": [
        {
          "ordinal": 0,
          "name": "id",
          "type_info": "Uuid"
        },
        {
          "ordinal": 1,
          "name": "created_at",
          "type_info": "Timestamptz"
        },
        {
          "ordinal": 2,
          "name": "updated_at",
          "type_info": "Timestamptz"
        },
        {
          "ordinal": 3,
          "name": "course_id",
          "type_info": "Uuid"
        },
        {
          "ordinal": 4,
          "name": "exam_id",
          "type_info": "Uuid"
        },
        {
          "ordinal": 5,
          "name": "chapter_id",
          "type_info": "Uuid"
        },
        {
          "ordinal": 6,
          "name": "url_path",
          "type_info": "Varchar"
        },
        {
          "ordinal": 7,
          "name": "title",
          "type_info": "Varchar"
        },
        {
          "ordinal": 8,
          "name": "deleted_at",
          "type_info": "Timestamptz"
        },
        {
          "ordinal": 9,
          "name": "content",
          "type_info": "Jsonb"
        },
        {
          "ordinal": 10,
          "name": "order_number",
          "type_info": "Int4"
        },
        {
          "ordinal": 11,
          "name": "copied_from",
          "type_info": "Uuid"
        }
      ],
      "parameters": {
        "Left": ["Jsonb", "Uuid"]
      },
      "nullable": [false, false, false, true, true, true, false, false, true, false, false, true]
    }
  },
  "bc4390dec143c0bbc96fdebad02b5673dc9037d1115322b71620583fd9f1b82b": {
    "query": "\nINSERT INTO pages(\n    course_id,\n    exam_id,\n    content,\n    url_path,\n    title,\n    order_number,\n    chapter_id,\n    content_search_language\n  )\nVALUES($1, $2, $3, $4, $5, $6, $7, $8::regconfig)\nRETURNING id,\n  created_at,\n  updated_at,\n  course_id,\n  exam_id,\n  chapter_id,\n  url_path,\n  title,\n  deleted_at,\n  content,\n  order_number,\n  copied_from\n          ",
    "describe": {
      "columns": [
        {
          "ordinal": 0,
          "name": "id",
          "type_info": "Uuid"
        },
        {
          "ordinal": 1,
          "name": "created_at",
          "type_info": "Timestamptz"
        },
        {
          "ordinal": 2,
          "name": "updated_at",
          "type_info": "Timestamptz"
        },
        {
          "ordinal": 3,
          "name": "course_id",
          "type_info": "Uuid"
        },
        {
          "ordinal": 4,
          "name": "exam_id",
          "type_info": "Uuid"
        },
        {
          "ordinal": 5,
          "name": "chapter_id",
          "type_info": "Uuid"
        },
        {
          "ordinal": 6,
          "name": "url_path",
          "type_info": "Varchar"
        },
        {
          "ordinal": 7,
          "name": "title",
          "type_info": "Varchar"
        },
        {
          "ordinal": 8,
          "name": "deleted_at",
          "type_info": "Timestamptz"
        },
        {
          "ordinal": 9,
          "name": "content",
          "type_info": "Jsonb"
        },
        {
          "ordinal": 10,
          "name": "order_number",
          "type_info": "Int4"
        },
        {
          "ordinal": 11,
          "name": "copied_from",
          "type_info": "Uuid"
        }
      ],
      "parameters": {
        "Left": [
          "Uuid",
          "Uuid",
          "Jsonb",
          "Varchar",
          "Varchar",
          "Int4",
          "Uuid",
          {
            "Custom": {
              "name": "regconfig",
              "kind": "Simple"
            }
          }
        ]
      },
      "nullable": [false, false, false, true, true, true, false, false, true, false, false, true]
    }
  },
  "bc6724f3491c0d8adfd9edb573cac3ab55c26859d41488c30b71c019a2de103a": {
    "query": "\n    INSERT INTO user_exercise_states (user_id, exercise_id, course_instance_id, exam_id)\n    VALUES ($1, $2, $3, $4)\n    RETURNING user_id,\n      exercise_id,\n      course_instance_id,\n      exam_id,\n      created_at,\n      updated_at,\n      deleted_at,\n      score_given,\n      grading_progress as \"grading_progress: _\",\n      activity_progress as \"activity_progress: _\",\n      selected_exercise_slide_id;\n      ",
    "describe": {
      "columns": [
        {
          "ordinal": 0,
          "name": "user_id",
          "type_info": "Uuid"
        },
        {
          "ordinal": 1,
          "name": "exercise_id",
          "type_info": "Uuid"
        },
        {
          "ordinal": 2,
          "name": "course_instance_id",
          "type_info": "Uuid"
        },
        {
          "ordinal": 3,
          "name": "exam_id",
          "type_info": "Uuid"
        },
        {
          "ordinal": 4,
          "name": "created_at",
          "type_info": "Timestamptz"
        },
        {
          "ordinal": 5,
          "name": "updated_at",
          "type_info": "Timestamptz"
        },
        {
          "ordinal": 6,
          "name": "deleted_at",
          "type_info": "Timestamptz"
        },
        {
          "ordinal": 7,
          "name": "score_given",
          "type_info": "Float4"
        },
        {
          "ordinal": 8,
          "name": "grading_progress: _",
          "type_info": {
            "Custom": {
              "name": "grading_progress",
              "kind": {
                "Enum": ["fully-graded", "pending", "pending-manual", "failed", "not-ready"]
              }
            }
          }
        },
        {
          "ordinal": 9,
          "name": "activity_progress: _",
          "type_info": {
            "Custom": {
              "name": "activity_progress",
              "kind": {
                "Enum": ["initialized", "started", "in-progress", "submitted", "completed"]
              }
            }
          }
        },
        {
          "ordinal": 10,
          "name": "selected_exercise_slide_id",
          "type_info": "Uuid"
        }
      ],
      "parameters": {
        "Left": ["Uuid", "Uuid", "Uuid", "Uuid"]
      },
      "nullable": [false, false, true, true, false, false, true, true, false, false, true]
    }
  },
  "c00028f92949b3e8d712a87d620c60b033e48b43583ed796d2e73d219df2931b": {
    "query": "\nSELECT COUNT(*) filter (\n  where proposed_page_edits.pending = true\n) AS pending,\nCOUNT(*) filter (\n  where proposed_page_edits.pending = false\n) AS handled\nFROM proposed_page_edits\nWHERE proposed_page_edits.course_id = $1\nAND proposed_page_edits.deleted_at IS NULL\n",
    "describe": {
      "columns": [
        {
          "ordinal": 0,
          "name": "pending",
          "type_info": "Int8"
        },
        {
          "ordinal": 1,
          "name": "handled",
          "type_info": "Int8"
        }
      ],
      "parameters": {
        "Left": ["Uuid"]
      },
      "nullable": [null, null]
    }
  },
  "c1077b721fbdb17d2e726008507f9ddb90eb026821339890bdda90e4de4f68d2": {
    "query": "\nUPDATE proposed_block_edits\nSET status = 'rejected'\nWHERE id = $1\n",
    "describe": {
      "columns": [],
      "parameters": {
        "Left": ["Uuid"]
      },
      "nullable": []
    }
  },
  "c254df041126909f459c2117eac7dd7a85456bbc698956b67f0c0090eaf4b878": {
    "query": "\nUPDATE exercise_tasks\nSET deleted_at = now()\nWHERE exercise_slide_id IN (\n    SELECT s.id\n    FROM exercise_slides s\n      JOIN exercises e ON (s.exercise_id = e.id)\n    WHERE e.page_id = $1\n  );\n            ",
    "describe": {
      "columns": [],
      "parameters": {
        "Left": ["Uuid"]
      },
      "nullable": []
    }
  },
  "c41883ff57f67f01814525030af67d4a3bc472010ee6871a3191dcd0ee3e8f53": {
    "query": "\nUPDATE proposed_block_edits\nSET status = 'accepted'\nWHERE id = $1\nRETURNING block_id,\n    block_attribute,\n    original_text,\n    changed_text\n",
    "describe": {
      "columns": [
        {
          "ordinal": 0,
          "name": "block_id",
          "type_info": "Uuid"
        },
        {
          "ordinal": 1,
          "name": "block_attribute",
          "type_info": "Text"
        },
        {
          "ordinal": 2,
          "name": "original_text",
          "type_info": "Text"
        },
        {
          "ordinal": 3,
          "name": "changed_text",
          "type_info": "Text"
        }
      ],
      "parameters": {
        "Left": ["Uuid"]
      },
      "nullable": [false, false, false, false]
    }
  },
  "c4db451cf0d08b2fca14976798e0883a3961533b35d7dd4d5057e1662d482592": {
    "query": "SELECT *\nFROM email_templates\nWHERE course_instance_id = $1\n  AND deleted_at IS NULL",
    "describe": {
      "columns": [
        {
          "ordinal": 0,
          "name": "id",
          "type_info": "Uuid"
        },
        {
          "ordinal": 1,
          "name": "created_at",
          "type_info": "Timestamptz"
        },
        {
          "ordinal": 2,
          "name": "updated_at",
          "type_info": "Timestamptz"
        },
        {
          "ordinal": 3,
          "name": "deleted_at",
          "type_info": "Timestamptz"
        },
        {
          "ordinal": 4,
          "name": "content",
          "type_info": "Jsonb"
        },
        {
          "ordinal": 5,
          "name": "name",
          "type_info": "Varchar"
        },
        {
          "ordinal": 6,
          "name": "subject",
          "type_info": "Varchar"
        },
        {
          "ordinal": 7,
          "name": "exercise_completions_threshold",
          "type_info": "Int4"
        },
        {
          "ordinal": 8,
          "name": "points_threshold",
          "type_info": "Int4"
        },
        {
          "ordinal": 9,
          "name": "course_instance_id",
          "type_info": "Uuid"
        }
      ],
      "parameters": {
        "Left": ["Uuid"]
      },
      "nullable": [false, false, false, true, true, false, true, true, true, false]
    }
  },
  "c515ee82610c997f53c83f72ddf8426145e47cf0d9476d2281506c139af86cb6": {
    "query": "\nUPDATE pages\nSET content = $1\nWHERE id = $2;\n",
    "describe": {
      "columns": [],
      "parameters": {
        "Left": ["Jsonb", "Uuid"]
      },
      "nullable": []
    }
  },
  "c5c02778029045a48b32567f114b8fbd441b01ac1e0908eca4e02a067327036e": {
    "query": "\nUPDATE exams\nSET name = COALESCE($2, name),\n  starts_at = $3,\n  ends_at = $4,\n  time_minutes = $5\nWHERE id = $1\n",
    "describe": {
      "columns": [],
      "parameters": {
        "Left": ["Uuid", "Varchar", "Timestamptz", "Timestamptz", "Int4"]
      },
      "nullable": []
    }
  },
  "c63ca33887bc73c797b68af5b66b248f0740a2678b86e4a3644b61804abdad17": {
    "query": "\nSELECT id,\n  submission_id,\n  grading_before_regrading,\n  grading_after_regrading\nFROM regrading_submissions\nWHERE regrading_id = $1\n",
    "describe": {
      "columns": [
        {
          "ordinal": 0,
          "name": "id",
          "type_info": "Uuid"
        },
        {
          "ordinal": 1,
          "name": "submission_id",
          "type_info": "Uuid"
        },
        {
          "ordinal": 2,
          "name": "grading_before_regrading",
          "type_info": "Uuid"
        },
        {
          "ordinal": 3,
          "name": "grading_after_regrading",
          "type_info": "Uuid"
        }
      ],
      "parameters": {
        "Left": ["Uuid"]
      },
      "nullable": [false, false, false, true]
    }
  },
  "c6d5ffed3573883c9e69529464b8f96325fbbf5c4ea893ae9e7352d3ce48a70d": {
    "query": "\nUPDATE regradings\nSET error_message = $1\nWHERE id = $2\n",
    "describe": {
      "columns": [],
      "parameters": {
        "Left": ["Text", "Uuid"]
      },
      "nullable": []
    }
  },
  "c8c5264811bce45733628caa8a1e90a07e2d16cbb5ad6ce0cd35f3e1e1921a4e": {
    "query": "\nSELECT date_part('isodow', created_at)::integer isodow, date_part('hour', created_at)::integer \"hour\", count(*)::integer\nFROM submissions\nWHERE course_id = $1\nGROUP BY isodow, \"hour\"\nORDER BY isodow, hour;\n          ",
    "describe": {
      "columns": [
        {
          "ordinal": 0,
          "name": "isodow",
          "type_info": "Int4"
        },
        {
          "ordinal": 1,
          "name": "hour",
          "type_info": "Int4"
        },
        {
          "ordinal": 2,
          "name": "count",
          "type_info": "Int4"
        }
      ],
      "parameters": {
        "Left": ["Uuid"]
      },
      "nullable": [null, null, null]
    }
  },
<<<<<<< HEAD
  "cb054f6c81cb711fa6aad948132bc0294b3a9f8092c9435b0c250a48513b1032": {
    "query": "\nINSERT INTO gradings(\n    submission_id,\n    course_id,\n    exam_id,\n    exercise_id,\n    exercise_task_id,\n    grading_started_at\n  )\nVALUES($1, $2, $3, $4, $5, now())\nRETURNING id,\n  created_at,\n  updated_at,\n  submission_id,\n  course_id,\n  exam_id,\n  exercise_id,\n  exercise_task_id,\n  grading_priority,\n  score_given,\n  grading_progress as \"grading_progress: _\",\n  user_points_update_strategy as \"user_points_update_strategy: _\",\n  unscaled_score_given,\n  unscaled_score_maximum,\n  grading_started_at,\n  grading_completed_at,\n  feedback_json,\n  feedback_text,\n  deleted_at\n",
=======
  "c9a920e190f53f7841a88005cabfe9ee58e51dfbb18990c08bbd769a4dd857f8": {
    "query": "\nSELECT content, title\nFROM page_history\nWHERE id = $1\n  AND deleted_at IS NULL;\n        ",
>>>>>>> 333714f4
    "describe": {
      "columns": [
        {
          "ordinal": 0,
<<<<<<< HEAD
          "name": "id",
          "type_info": "Uuid"
        },
        {
          "ordinal": 1,
          "name": "created_at",
          "type_info": "Timestamptz"
        },
        {
          "ordinal": 2,
          "name": "updated_at",
          "type_info": "Timestamptz"
        },
        {
          "ordinal": 3,
          "name": "submission_id",
          "type_info": "Uuid"
        },
        {
          "ordinal": 4,
          "name": "course_id",
          "type_info": "Uuid"
        },
        {
          "ordinal": 5,
          "name": "exam_id",
          "type_info": "Uuid"
        },
        {
          "ordinal": 6,
          "name": "exercise_id",
          "type_info": "Uuid"
        },
        {
          "ordinal": 7,
          "name": "exercise_task_id",
          "type_info": "Uuid"
        },
        {
          "ordinal": 8,
          "name": "grading_priority",
          "type_info": "Int4"
        },
        {
          "ordinal": 9,
          "name": "score_given",
          "type_info": "Float4"
        },
        {
          "ordinal": 10,
          "name": "grading_progress: _",
          "type_info": {
            "Custom": {
              "name": "grading_progress",
              "kind": {
                "Enum": ["fully-graded", "pending", "pending-manual", "failed", "not-ready"]
              }
            }
          }
        },
        {
          "ordinal": 11,
          "name": "user_points_update_strategy: _",
          "type_info": {
            "Custom": {
              "name": "user_points_update_strategy",
              "kind": {
                "Enum": [
                  "can-add-points-but-cannot-remove-points",
                  "can-add-points-and-can-remove-points"
                ]
              }
            }
          }
        },
        {
          "ordinal": 12,
          "name": "unscaled_score_given",
          "type_info": "Float4"
        },
        {
          "ordinal": 13,
          "name": "unscaled_score_maximum",
          "type_info": "Int4"
        },
        {
          "ordinal": 14,
          "name": "grading_started_at",
          "type_info": "Timestamptz"
        },
        {
          "ordinal": 15,
          "name": "grading_completed_at",
          "type_info": "Timestamptz"
        },
        {
          "ordinal": 16,
          "name": "feedback_json",
          "type_info": "Jsonb"
        },
        {
          "ordinal": 17,
          "name": "feedback_text",
          "type_info": "Text"
        },
        {
          "ordinal": 18,
          "name": "deleted_at",
          "type_info": "Timestamptz"
        }
      ],
      "parameters": {
        "Left": ["Uuid", "Uuid", "Uuid", "Uuid", "Uuid"]
      },
      "nullable": [
        false,
        false,
        false,
        false,
        true,
        true,
        false,
        false,
        false,
        true,
        false,
        false,
        true,
        true,
        true,
        true,
        true,
        true,
        true
      ]
=======
          "name": "content",
          "type_info": "Jsonb"
        },
        {
          "ordinal": 1,
          "name": "title",
          "type_info": "Varchar"
        }
      ],
      "parameters": {
        "Left": ["Uuid"]
      },
      "nullable": [false, false]
>>>>>>> 333714f4
    }
  },
  "ccdcf7ce3537744686b4a00dc74692d8c5b333e058fcf54fed5891ec2c527d60": {
    "query": "\nUPDATE exercise_services\n    SET name=$1, slug=$2, public_url=$3, internal_url=$4, max_reprocessing_submissions_at_once=$5\nWHERE id=$6\n    RETURNING *\n        ",
    "describe": {
      "columns": [
        {
          "ordinal": 0,
          "name": "id",
          "type_info": "Uuid"
        },
        {
          "ordinal": 1,
          "name": "created_at",
          "type_info": "Timestamptz"
        },
        {
          "ordinal": 2,
          "name": "updated_at",
          "type_info": "Timestamptz"
        },
        {
          "ordinal": 3,
          "name": "deleted_at",
          "type_info": "Timestamptz"
        },
        {
          "ordinal": 4,
          "name": "name",
          "type_info": "Varchar"
        },
        {
          "ordinal": 5,
          "name": "slug",
          "type_info": "Varchar"
        },
        {
          "ordinal": 6,
          "name": "public_url",
          "type_info": "Varchar"
        },
        {
          "ordinal": 7,
          "name": "internal_url",
          "type_info": "Varchar"
        },
        {
          "ordinal": 8,
          "name": "max_reprocessing_submissions_at_once",
          "type_info": "Int4"
        }
      ],
      "parameters": {
        "Left": ["Varchar", "Varchar", "Varchar", "Varchar", "Int4", "Uuid"]
      },
      "nullable": [false, false, false, true, false, false, false, true, false]
    }
  },
  "cd8ab0fed33b729c69248aaeb2429fd609dfea407e5a802f59c3c5e085469baf": {
    "query": "\nINSERT INTO feedback(user_id, course_id, feedback_given, selected_text)\nVALUES ($1, $2, $3, $4)\nRETURNING id\n",
    "describe": {
      "columns": [
        {
          "ordinal": 0,
          "name": "id",
          "type_info": "Uuid"
        }
      ],
      "parameters": {
        "Left": ["Uuid", "Uuid", "Varchar", "Text"]
      },
      "nullable": [false]
    }
  },
  "cf7a54102657110f8d384fb491163e9e2690c365bab861c2c68064ddc1ba0873": {
    "query": "\nINSERT INTO\n  users (email, upstream_id)\nVALUES ($1, $2)\nRETURNING *;\n          ",
    "describe": {
      "columns": [
        {
          "ordinal": 0,
          "name": "id",
          "type_info": "Uuid"
        },
        {
          "ordinal": 1,
          "name": "created_at",
          "type_info": "Timestamptz"
        },
        {
          "ordinal": 2,
          "name": "updated_at",
          "type_info": "Timestamptz"
        },
        {
          "ordinal": 3,
          "name": "deleted_at",
          "type_info": "Timestamptz"
        },
        {
          "ordinal": 4,
          "name": "upstream_id",
          "type_info": "Int4"
        },
        {
          "ordinal": 5,
          "name": "email",
          "type_info": "Varchar"
        }
      ],
      "parameters": {
        "Left": ["Varchar", "Int4"]
      },
      "nullable": [false, false, false, true, true, false]
    }
  },
  "d0037081bdb7d84526483a12e5070037392d36867f011134e611cfab8753b6e3": {
    "query": "\nSELECT courses.organization_id\nFROM course_instances\n  JOIN courses ON courses.id = course_instances.course_id\nWHERE course_instances.id = $1\n",
    "describe": {
      "columns": [
        {
          "ordinal": 0,
          "name": "organization_id",
          "type_info": "Uuid"
        }
      ],
      "parameters": {
        "Left": ["Uuid"]
      },
      "nullable": [false]
    }
  },
  "d13e367302b3873770dbcd15736161dd89130c0d06620cb5d337b1f7c9f230e8": {
    "query": "UPDATE pages SET chapter_id = $1 WHERE id = $2",
    "describe": {
      "columns": [],
      "parameters": {
        "Left": ["Uuid", "Uuid"]
      },
      "nullable": []
    }
  },
  "d1b9e023f5c44a5e7d40094eabe5441cc88db7fb1fd77a72062f2884aab2ac6a": {
    "query": "\nSELECT COUNT(*) filter (\n    where marked_as_read\n  ) AS read,\n  COUNT(*) filter (\n    where not(marked_as_read)\n  ) AS unread\nFROM feedback\nWHERE course_id = $1\n  AND feedback.deleted_at IS NULL\n",
    "describe": {
      "columns": [
        {
          "ordinal": 0,
          "name": "read",
          "type_info": "Int8"
        },
        {
          "ordinal": 1,
          "name": "unread",
          "type_info": "Int8"
        }
      ],
      "parameters": {
        "Left": ["Uuid"]
      },
      "nullable": [null, null]
    }
  },
  "d2945d7876bf8cf7ab482b20d07cdb72308a89d9d8316653a60af1fbd9a2c1fd": {
    "query": "\nINSERT INTO exercise_tasks(\n    id,\n    exercise_slide_id,\n    exercise_type,\n    assignment,\n    public_spec,\n    private_spec,\n    model_solution_spec\n  )\nVALUES ($1, $2, $3, $4, $5, $6, $7) ON CONFLICT (id) DO\nUPDATE\nSET exercise_slide_id = $2,\n  exercise_type = $3,\n  assignment = $4,\n  public_spec = $5,\n  private_spec = $6,\n  deleted_at = NULL\nRETURNING id,\n  exercise_slide_id,\n  assignment,\n  exercise_type,\n  private_spec;\n                ",
    "describe": {
      "columns": [
        {
          "ordinal": 0,
          "name": "id",
          "type_info": "Uuid"
        },
        {
          "ordinal": 1,
          "name": "exercise_slide_id",
          "type_info": "Uuid"
        },
        {
          "ordinal": 2,
          "name": "assignment",
          "type_info": "Jsonb"
        },
        {
          "ordinal": 3,
          "name": "exercise_type",
          "type_info": "Varchar"
        },
        {
          "ordinal": 4,
          "name": "private_spec",
          "type_info": "Jsonb"
        }
      ],
      "parameters": {
        "Left": ["Uuid", "Uuid", "Varchar", "Jsonb", "Jsonb", "Jsonb", "Jsonb"]
      },
      "nullable": [false, false, false, false, true]
    }
  },
  "d309be59564d69ecad6e11cc6976649092966ea2236abd7c8ca72e64f78f8fcc": {
    "query": "\nupdate email_deliveries\nset sent = TRUE\nwhere id = $1;\n    ",
    "describe": {
      "columns": [],
      "parameters": {
        "Left": ["Uuid"]
      },
      "nullable": []
    }
  },
  "d565b3ca168a0beb24ee0a58c078fd031a52cd26a807c348bdb3fac1849bd456": {
    "query": "\nSELECT organizations.id\nFROM pages\n  LEFT OUTER JOIN courses ON courses.id = pages.course_id\n  LEFT OUTER JOIN exams ON exams.id = pages.exam_id\n  JOIN organizations ON organizations.id = courses.organization_id\n  OR organizations.id = exams.organization_id\nWHERE pages.id = $1\n",
    "describe": {
      "columns": [
        {
          "ordinal": 0,
          "name": "id",
          "type_info": "Uuid"
        }
      ],
      "parameters": {
        "Left": ["Uuid"]
      },
      "nullable": [false]
    }
  },
  "d575fe0c1c24abc4c6920f05c08ed2172819439de166e5e455e7e6a8c2bc37d7": {
    "query": "\nUPDATE submissions\nSET grading_id = $1\nWHERE id = $2\n",
    "describe": {
      "columns": [],
      "parameters": {
        "Left": ["Uuid", "Uuid"]
      },
      "nullable": []
    }
  },
  "d61f2a6b8fb2f4cfaf52c3c6d740d6fc8ff60cb2fe9528c318715c40e769471d": {
    "query": "UPDATE submissions SET grading_id = $1 WHERE id = $2 RETURNING *",
    "describe": {
      "columns": [
        {
          "ordinal": 0,
          "name": "id",
          "type_info": "Uuid"
        },
        {
          "ordinal": 1,
          "name": "created_at",
          "type_info": "Timestamptz"
        },
        {
          "ordinal": 2,
          "name": "updated_at",
          "type_info": "Timestamptz"
        },
        {
          "ordinal": 3,
          "name": "deleted_at",
          "type_info": "Timestamptz"
        },
        {
          "ordinal": 4,
          "name": "exercise_id",
          "type_info": "Uuid"
        },
        {
          "ordinal": 5,
          "name": "course_id",
          "type_info": "Uuid"
        },
        {
          "ordinal": 6,
          "name": "exercise_task_id",
          "type_info": "Uuid"
        },
        {
          "ordinal": 7,
          "name": "data_json",
          "type_info": "Jsonb"
        },
        {
          "ordinal": 8,
          "name": "grading_id",
          "type_info": "Uuid"
        },
        {
          "ordinal": 9,
          "name": "metadata",
          "type_info": "Jsonb"
        },
        {
          "ordinal": 10,
          "name": "user_id",
          "type_info": "Uuid"
        },
        {
          "ordinal": 11,
          "name": "course_instance_id",
          "type_info": "Uuid"
        },
        {
          "ordinal": 12,
          "name": "exam_id",
          "type_info": "Uuid"
        }
      ],
      "parameters": {
        "Left": ["Uuid", "Uuid"]
      },
      "nullable": [
        false,
        false,
        false,
        true,
        false,
        true,
        false,
        true,
        true,
        true,
        false,
        true,
        true
      ]
    }
  },
  "d67631e6ddcdf17214fc75f0c9f760507d1fdce3c948f1524b5668403e197de3": {
    "query": "\nINSERT INTO playground_examples (name, url, width, data)\nVALUES ($1, $2, $3, $4)\nRETURNING *;\n  ",
    "describe": {
      "columns": [
        {
          "ordinal": 0,
          "name": "id",
          "type_info": "Uuid"
        },
        {
          "ordinal": 1,
          "name": "created_at",
          "type_info": "Timestamptz"
        },
        {
          "ordinal": 2,
          "name": "updated_at",
          "type_info": "Timestamptz"
        },
        {
          "ordinal": 3,
          "name": "deleted_at",
          "type_info": "Timestamptz"
        },
        {
          "ordinal": 4,
          "name": "name",
          "type_info": "Varchar"
        },
        {
          "ordinal": 5,
          "name": "url",
          "type_info": "Varchar"
        },
        {
          "ordinal": 6,
          "name": "width",
          "type_info": "Int4"
        },
        {
          "ordinal": 7,
          "name": "data",
          "type_info": "Jsonb"
        }
      ],
      "parameters": {
        "Left": ["Varchar", "Varchar", "Int4", "Jsonb"]
      },
      "nullable": [false, false, false, true, false, false, false, false]
    }
  },
  "d741c2e76aa58f5fe945e4a96f0f598d29b7fd6e2552b3afdc183ec445938c40": {
    "query": "SELECT course_id from gradings where id = $1",
    "describe": {
      "columns": [
        {
          "ordinal": 0,
          "name": "course_id",
          "type_info": "Uuid"
        }
      ],
      "parameters": {
        "Left": ["Uuid"]
      },
      "nullable": [true]
    }
  },
  "d8d04e29f7f64a2b9f2d0e71a16628a97375de4fc419950b906bd8a3d755a457": {
    "query": "\nINSERT INTO exams (\n    id,\n    name,\n    starts_at,\n    ends_at,\n    time_minutes,\n    organization_id\n  )\nVALUES ($1, $2, $3, $4, $5, $6)\n",
    "describe": {
      "columns": [],
      "parameters": {
        "Left": ["Uuid", "Varchar", "Timestamptz", "Timestamptz", "Int4", "Uuid"]
      },
      "nullable": []
    }
  },
  "d9d04909a35ed8edd343a0be75ee10041e50a42d8ca3547d001672a9557b6d9d": {
    "query": "\nUPDATE pages\nSET content = $1\nWHERE id = $2;\n                ",
    "describe": {
      "columns": [],
      "parameters": {
        "Left": ["Jsonb", "Uuid"]
      },
      "nullable": []
    }
  },
  "d9d230419fb264ebddeaa022bc8ac0061d8caa8bf83e3a5742a140bd056f3005": {
    "query": "\nupdate email_deliveries\nset sent = FALSE,\n  error = $1\nwhere id = $2;\n    ",
    "describe": {
      "columns": [],
      "parameters": {
        "Left": ["Varchar", "Uuid"]
      },
      "nullable": []
    }
  },
  "db003c2eaa5b59bdb99fb5f5700b1dae0a641673f9af23041a20e1cb86f93901": {
    "query": "SELECT organization_id, course_id, exam_id, role AS \"role: UserRole\" FROM roles WHERE user_id = $1",
    "describe": {
      "columns": [
        {
          "ordinal": 0,
          "name": "organization_id",
          "type_info": "Uuid"
        },
        {
          "ordinal": 1,
          "name": "course_id",
          "type_info": "Uuid"
        },
        {
          "ordinal": 2,
          "name": "exam_id",
          "type_info": "Uuid"
        },
        {
          "ordinal": 3,
          "name": "role: UserRole",
          "type_info": {
            "Custom": {
              "name": "user_role",
              "kind": {
                "Enum": ["admin", "assistant", "teacher", "reviewer"]
              }
            }
          }
        }
      ],
      "parameters": {
        "Left": ["Uuid"]
      },
      "nullable": [true, true, true, false]
    }
  },
  "db5cd5b4719b69e217948320994bd8f3f6ae513f1378eb76d2fe6391acf179fc": {
    "query": "\nSELECT p.id as page_id,\n  p.order_number as order_number,\n  p.course_id as course_id,\n  p.exam_id as exam_id,\n  c.id as \"chapter_id?\",\n  c.chapter_number as \"chapter_number?\"\nFROM pages p\n  LEFT JOIN chapters c ON p.chapter_id = c.id\nWHERE p.id = $1;\n",
    "describe": {
      "columns": [
        {
          "ordinal": 0,
          "name": "page_id",
          "type_info": "Uuid"
        },
        {
          "ordinal": 1,
          "name": "order_number",
          "type_info": "Int4"
        },
        {
          "ordinal": 2,
          "name": "course_id",
          "type_info": "Uuid"
        },
        {
          "ordinal": 3,
          "name": "exam_id",
          "type_info": "Uuid"
        },
        {
          "ordinal": 4,
          "name": "chapter_id?",
          "type_info": "Uuid"
        },
        {
          "ordinal": 5,
          "name": "chapter_number?",
          "type_info": "Int4"
        }
      ],
      "parameters": {
        "Left": ["Uuid"]
      },
      "nullable": [false, false, true, true, false, false]
    }
  },
  "db64bea6f7dc10dd47f4c41c5efa78c95cf5b6d97fcfcefda66847c20861ac56": {
    "query": "\nINSERT INTO pages (\n    course_id,\n    content,\n    url_path,\n    title,\n    order_number\n  )\nVALUES ($1, $2, $3, $4, $5)\nRETURNING id\n",
    "describe": {
      "columns": [
        {
          "ordinal": 0,
          "name": "id",
          "type_info": "Uuid"
        }
      ],
      "parameters": {
        "Left": ["Uuid", "Jsonb", "Varchar", "Varchar", "Int4"]
      },
      "nullable": [false]
    }
  },
  "dc6a94949ce20d11fa55e247dc706fdc88018bf1ba528487fcd0ef02f5c40ca7": {
    "query": "\nUPDATE email_templates\nSET deleted_at = now()\nWHERE id = $1\nRETURNING *\n  ",
    "describe": {
      "columns": [
        {
          "ordinal": 0,
          "name": "id",
          "type_info": "Uuid"
        },
        {
          "ordinal": 1,
          "name": "created_at",
          "type_info": "Timestamptz"
        },
        {
          "ordinal": 2,
          "name": "updated_at",
          "type_info": "Timestamptz"
        },
        {
          "ordinal": 3,
          "name": "deleted_at",
          "type_info": "Timestamptz"
        },
        {
          "ordinal": 4,
          "name": "content",
          "type_info": "Jsonb"
        },
        {
          "ordinal": 5,
          "name": "name",
          "type_info": "Varchar"
        },
        {
          "ordinal": 6,
          "name": "subject",
          "type_info": "Varchar"
        },
        {
          "ordinal": 7,
          "name": "exercise_completions_threshold",
          "type_info": "Int4"
        },
        {
          "ordinal": 8,
          "name": "points_threshold",
          "type_info": "Int4"
        },
        {
          "ordinal": 9,
          "name": "course_instance_id",
          "type_info": "Uuid"
        }
      ],
      "parameters": {
        "Left": ["Uuid"]
      },
      "nullable": [false, false, false, true, true, false, true, true, true, false]
    }
  },
  "dd1ebfa575cf8fe38fd9cfbd70fccf86a5ea3ba398088977941d1c0fc5945cf5": {
    "query": "\nSELECT id,\n  submission_id,\n  grading_before_regrading,\n  grading_after_regrading\nFROM regrading_submissions\nWHERE id = $1\n",
    "describe": {
      "columns": [
        {
          "ordinal": 0,
          "name": "id",
          "type_info": "Uuid"
        },
        {
          "ordinal": 1,
          "name": "submission_id",
          "type_info": "Uuid"
        },
        {
          "ordinal": 2,
          "name": "grading_before_regrading",
          "type_info": "Uuid"
        },
        {
          "ordinal": 3,
          "name": "grading_after_regrading",
          "type_info": "Uuid"
        }
      ],
      "parameters": {
        "Left": ["Uuid"]
      },
      "nullable": [false, false, false, true]
    }
  },
  "ddf7fa1dca876b806f407c7bdd5b40d3318c7d01e3664399accedb2bd5856855": {
    "query": "\nSELECT s.*\nFROM exercise_slides s\n  JOIN exercise_tasks t ON (s.id = t.exercise_slide_id)\nWHERE t.id = $1\n  AND t.deleted_at IS NULL\n  AND s.deleted_at IS NULL;\n    ",
    "describe": {
      "columns": [
        {
          "ordinal": 0,
          "name": "id",
          "type_info": "Uuid"
        },
        {
          "ordinal": 1,
          "name": "created_at",
          "type_info": "Timestamptz"
        },
        {
          "ordinal": 2,
          "name": "updated_at",
          "type_info": "Timestamptz"
        },
        {
          "ordinal": 3,
          "name": "deleted_at",
          "type_info": "Timestamptz"
        },
        {
          "ordinal": 4,
          "name": "exercise_id",
          "type_info": "Uuid"
        },
        {
          "ordinal": 5,
          "name": "order_number",
          "type_info": "Int4"
        }
      ],
      "parameters": {
        "Left": ["Uuid"]
      },
      "nullable": [false, false, false, true, false, false]
    }
  },
  "dfef8200db3682de79425dbdc38336521cae6581449069d31c5d296345d09e61": {
    "query": "\nSELECT id,\n  slug,\n  created_at,\n  updated_at,\n  name,\n  organization_id,\n  deleted_at,\n  language_code,\n  copied_from,\n  content_search_language::text,\n  course_language_group_id\nFROM courses\n  JOIN course_exams ON courses.id = course_exams.course_id\nWHERE course_exams.exam_id = $1\n",
    "describe": {
      "columns": [
        {
          "ordinal": 0,
          "name": "id",
          "type_info": "Uuid"
        },
        {
          "ordinal": 1,
          "name": "slug",
          "type_info": "Varchar"
        },
        {
          "ordinal": 2,
          "name": "created_at",
          "type_info": "Timestamptz"
        },
        {
          "ordinal": 3,
          "name": "updated_at",
          "type_info": "Timestamptz"
        },
        {
          "ordinal": 4,
          "name": "name",
          "type_info": "Varchar"
        },
        {
          "ordinal": 5,
          "name": "organization_id",
          "type_info": "Uuid"
        },
        {
          "ordinal": 6,
          "name": "deleted_at",
          "type_info": "Timestamptz"
        },
        {
          "ordinal": 7,
          "name": "language_code",
          "type_info": "Varchar"
        },
        {
          "ordinal": 8,
          "name": "copied_from",
          "type_info": "Uuid"
        },
        {
          "ordinal": 9,
          "name": "content_search_language",
          "type_info": "Text"
        },
        {
          "ordinal": 10,
          "name": "course_language_group_id",
          "type_info": "Uuid"
        }
      ],
      "parameters": {
        "Left": ["Uuid"]
      },
      "nullable": [false, false, false, false, false, false, true, false, true, null, false]
    }
  },
  "e2fe96906db5d05fa1a8b0aabc25e9027c386b349f11d4c26bcf7db1864af6cf": {
    "query": "\nselect max(p.order_number) as order_number\nfrom pages p\nwhere p.chapter_id = $1\n  and p.deleted_at is null;\n",
    "describe": {
      "columns": [
        {
          "ordinal": 0,
          "name": "order_number",
          "type_info": "Int4"
        }
      ],
      "parameters": {
        "Left": ["Uuid"]
      },
      "nullable": [null]
    }
  },
  "e398cd25e0ebe20fbc1cb9bd3d525aacadb8604da50269598f265f9e2f099d49": {
    "query": "\nSELECT COUNT(e.id) AS total_exercises,\n  SUM(e.score_maximum) AS score_maximum\nFROM course_instances AS ci\n  LEFT JOIN exercises AS e ON ci.course_id = e.course_id\nWHERE e.deleted_at IS NULL\n  AND ci.id = $1;\n        ",
    "describe": {
      "columns": [
        {
          "ordinal": 0,
          "name": "total_exercises",
          "type_info": "Int8"
        },
        {
          "ordinal": 1,
          "name": "score_maximum",
          "type_info": "Int8"
        }
      ],
      "parameters": {
        "Left": ["Uuid"]
      },
      "nullable": [null, null]
    }
  },
  "e4e5ef6ef0bbf4a234110b8dc2616b1a0483f511e0c6b9b04b9d7440486c3e07": {
    "query": "\nSELECT *\nFROM exercise_services\nWHERE deleted_at IS NULL\n",
    "describe": {
      "columns": [
        {
          "ordinal": 0,
          "name": "id",
          "type_info": "Uuid"
        },
        {
          "ordinal": 1,
          "name": "created_at",
          "type_info": "Timestamptz"
        },
        {
          "ordinal": 2,
          "name": "updated_at",
          "type_info": "Timestamptz"
        },
        {
          "ordinal": 3,
          "name": "deleted_at",
          "type_info": "Timestamptz"
        },
        {
          "ordinal": 4,
          "name": "name",
          "type_info": "Varchar"
        },
        {
          "ordinal": 5,
          "name": "slug",
          "type_info": "Varchar"
        },
        {
          "ordinal": 6,
          "name": "public_url",
          "type_info": "Varchar"
        },
        {
          "ordinal": 7,
          "name": "internal_url",
          "type_info": "Varchar"
        },
        {
          "ordinal": 8,
          "name": "max_reprocessing_submissions_at_once",
          "type_info": "Int4"
        }
      ],
      "parameters": {
        "Left": []
      },
      "nullable": [false, false, false, true, false, false, false, true, false]
    }
  },
  "e5db6a3bd6793923334f9a040d99b022099caf632357702ffb1be47602ec4820": {
    "query": "\nINSERT INTO exercise_slides (id, exercise_id, order_number)\nVALUES ($1, $2, $3) ON CONFLICT (id) DO\nUPDATE\nSET exercise_id = $2,\n  order_number = $3,\n  deleted_at = NULL\nRETURNING id,\n  exercise_id,\n  order_number;\n            ",
    "describe": {
      "columns": [
        {
          "ordinal": 0,
          "name": "id",
          "type_info": "Uuid"
        },
        {
          "ordinal": 1,
          "name": "exercise_id",
          "type_info": "Uuid"
        },
        {
          "ordinal": 2,
          "name": "order_number",
          "type_info": "Int4"
        }
      ],
      "parameters": {
        "Left": ["Uuid", "Uuid", "Int4"]
      },
      "nullable": [false, false, false]
    }
  },
  "e61131d011c1d20d96a72fb2268e0df0d71725600de9daec9c333a4ec4a01977": {
    "query": "\nSELECT id,\n  created_at,\n  updated_at,\n  name,\n  course_id,\n  deleted_at,\n  chapter_image_path,\n  chapter_number,\n  front_page_id,\n  opens_at,\n  copied_from\nFROM chapters\nWHERE course_id = (SELECT course_id FROM course_instances WHERE id = $1)\n  AND deleted_at IS NULL;\n",
    "describe": {
      "columns": [
        {
          "ordinal": 0,
          "name": "id",
          "type_info": "Uuid"
        },
        {
          "ordinal": 1,
          "name": "created_at",
          "type_info": "Timestamptz"
        },
        {
          "ordinal": 2,
          "name": "updated_at",
          "type_info": "Timestamptz"
        },
        {
          "ordinal": 3,
          "name": "name",
          "type_info": "Varchar"
        },
        {
          "ordinal": 4,
          "name": "course_id",
          "type_info": "Uuid"
        },
        {
          "ordinal": 5,
          "name": "deleted_at",
          "type_info": "Timestamptz"
        },
        {
          "ordinal": 6,
          "name": "chapter_image_path",
          "type_info": "Varchar"
        },
        {
          "ordinal": 7,
          "name": "chapter_number",
          "type_info": "Int4"
        },
        {
          "ordinal": 8,
          "name": "front_page_id",
          "type_info": "Uuid"
        },
        {
          "ordinal": 9,
          "name": "opens_at",
          "type_info": "Timestamptz"
        },
        {
          "ordinal": 10,
          "name": "copied_from",
          "type_info": "Uuid"
        }
      ],
      "parameters": {
        "Left": ["Uuid"]
      },
      "nullable": [false, false, false, false, false, true, true, false, true, true, true]
    }
  },
  "e6f687f777bbf1f390fd79b39ebe2f71adc27844198a74a5370382ba150abb44": {
    "query": "\nUPDATE regradings\nSET regrading_started_at = CASE\n    WHEN regrading_started_at IS NULL THEN now()\n    ELSE regrading_started_at\n  END\nWHERE regrading_completed_at IS NULL\n  AND deleted_at IS NULL\nRETURNING id\n",
    "describe": {
      "columns": [
        {
          "ordinal": 0,
          "name": "id",
          "type_info": "Uuid"
        }
      ],
      "parameters": {
        "Left": []
      },
      "nullable": [false]
    }
  },
  "e966783963c11d6fa57df792d1bfff0dccf163f9cf5f474c1f3c724972229d4e": {
    "query": "\nSELECT *\nfrom chapters\nwhere id = $1;",
    "describe": {
      "columns": [
        {
          "ordinal": 0,
          "name": "id",
          "type_info": "Uuid"
        },
        {
          "ordinal": 1,
          "name": "name",
          "type_info": "Varchar"
        },
        {
          "ordinal": 2,
          "name": "course_id",
          "type_info": "Uuid"
        },
        {
          "ordinal": 3,
          "name": "chapter_number",
          "type_info": "Int4"
        },
        {
          "ordinal": 4,
          "name": "created_at",
          "type_info": "Timestamptz"
        },
        {
          "ordinal": 5,
          "name": "updated_at",
          "type_info": "Timestamptz"
        },
        {
          "ordinal": 6,
          "name": "deleted_at",
          "type_info": "Timestamptz"
        },
        {
          "ordinal": 7,
          "name": "front_page_id",
          "type_info": "Uuid"
        },
        {
          "ordinal": 8,
          "name": "opens_at",
          "type_info": "Timestamptz"
        },
        {
          "ordinal": 9,
          "name": "chapter_image_path",
          "type_info": "Varchar"
        },
        {
          "ordinal": 10,
          "name": "copied_from",
          "type_info": "Uuid"
        }
      ],
      "parameters": {
        "Left": ["Uuid"]
      },
      "nullable": [false, false, false, false, false, false, true, true, true, true, true]
    }
  },
  "ec176cf7362f8bba31ed3c173853556bada7876cc2474bc4d94d7bcdf56b4b9c": {
    "query": "\nSELECT pages.id,\n  pages.created_at,\n  pages.updated_at,\n  pages.course_id,\n  pages.exam_id,\n  pages.chapter_id,\n  pages.url_path,\n  pages.title,\n  pages.deleted_at,\n  pages.content,\n  pages.order_number,\n  pages.copied_from\nFROM pages\n  JOIN courses ON (pages.course_id = courses.id)\nWHERE courses.slug = $1\n  AND url_path = $2\n  AND courses.deleted_at IS NULL\n  AND pages.deleted_at IS NULL;\n        ",
    "describe": {
      "columns": [
        {
          "ordinal": 0,
          "name": "id",
          "type_info": "Uuid"
        },
        {
          "ordinal": 1,
          "name": "created_at",
          "type_info": "Timestamptz"
        },
        {
          "ordinal": 2,
          "name": "updated_at",
          "type_info": "Timestamptz"
        },
        {
          "ordinal": 3,
          "name": "course_id",
          "type_info": "Uuid"
        },
        {
          "ordinal": 4,
          "name": "exam_id",
          "type_info": "Uuid"
        },
        {
          "ordinal": 5,
          "name": "chapter_id",
          "type_info": "Uuid"
        },
        {
          "ordinal": 6,
          "name": "url_path",
          "type_info": "Varchar"
        },
        {
          "ordinal": 7,
          "name": "title",
          "type_info": "Varchar"
        },
        {
          "ordinal": 8,
          "name": "deleted_at",
          "type_info": "Timestamptz"
        },
        {
          "ordinal": 9,
          "name": "content",
          "type_info": "Jsonb"
        },
        {
          "ordinal": 10,
          "name": "order_number",
          "type_info": "Int4"
        },
        {
          "ordinal": 11,
          "name": "copied_from",
          "type_info": "Uuid"
        }
      ],
      "parameters": {
        "Left": ["Text", "Text"]
      },
      "nullable": [false, false, false, true, true, true, false, false, true, false, false, true]
    }
  },
  "f2beb11b5e6318b712b0af9bd4fde454472ce8eda3612295b788958148a376b5": {
    "query": "SELECT *\nFROM email_templates\nWHERE id = $1\n  AND deleted_at IS NULL",
    "describe": {
      "columns": [
        {
          "ordinal": 0,
          "name": "id",
          "type_info": "Uuid"
        },
        {
          "ordinal": 1,
          "name": "created_at",
          "type_info": "Timestamptz"
        },
        {
          "ordinal": 2,
          "name": "updated_at",
          "type_info": "Timestamptz"
        },
        {
          "ordinal": 3,
          "name": "deleted_at",
          "type_info": "Timestamptz"
        },
        {
          "ordinal": 4,
          "name": "content",
          "type_info": "Jsonb"
        },
        {
          "ordinal": 5,
          "name": "name",
          "type_info": "Varchar"
        },
        {
          "ordinal": 6,
          "name": "subject",
          "type_info": "Varchar"
        },
        {
          "ordinal": 7,
          "name": "exercise_completions_threshold",
          "type_info": "Int4"
        },
        {
          "ordinal": 8,
          "name": "points_threshold",
          "type_info": "Int4"
        },
        {
          "ordinal": 9,
          "name": "course_instance_id",
          "type_info": "Uuid"
        }
      ],
      "parameters": {
        "Left": ["Uuid"]
      },
      "nullable": [false, false, false, true, true, false, true, true, true, false]
    }
  },
  "f344ce135ffc19dfbf4176348181e9a876c8ed92ec853f8c62d2350d80fa3e2f": {
    "query": "\nINSERT INTO roles (user_id, organization_id, course_id, role) VALUES ($1, $2, $3, $4) RETURNING id\n",
    "describe": {
      "columns": [
        {
          "ordinal": 0,
          "name": "id",
          "type_info": "Uuid"
        }
      ],
      "parameters": {
        "Left": [
          "Uuid",
          "Uuid",
          "Uuid",
          {
            "Custom": {
              "name": "user_role",
              "kind": {
                "Enum": ["admin", "assistant", "teacher", "reviewer"]
              }
            }
          }
        ]
      },
      "nullable": [false]
    }
  },
  "f4c732597c3cdf6484a20f41348183e56353ecdafbd4da0b6544f356e50e2424": {
    "query": "\nUPDATE pages\nSET deleted_at = now()\nWHERE id = $1\nRETURNING id,\n  created_at,\n  updated_at,\n  course_id,\n  exam_id,\n  chapter_id,\n  url_path,\n  title,\n  deleted_at,\n  content,\n  order_number,\n  copied_from\n          ",
    "describe": {
      "columns": [
        {
          "ordinal": 0,
          "name": "id",
          "type_info": "Uuid"
        },
        {
          "ordinal": 1,
          "name": "created_at",
          "type_info": "Timestamptz"
        },
        {
          "ordinal": 2,
          "name": "updated_at",
          "type_info": "Timestamptz"
        },
        {
          "ordinal": 3,
          "name": "course_id",
          "type_info": "Uuid"
        },
        {
          "ordinal": 4,
          "name": "exam_id",
          "type_info": "Uuid"
        },
        {
          "ordinal": 5,
          "name": "chapter_id",
          "type_info": "Uuid"
        },
        {
          "ordinal": 6,
          "name": "url_path",
          "type_info": "Varchar"
        },
        {
          "ordinal": 7,
          "name": "title",
          "type_info": "Varchar"
        },
        {
          "ordinal": 8,
          "name": "deleted_at",
          "type_info": "Timestamptz"
        },
        {
          "ordinal": 9,
          "name": "content",
          "type_info": "Jsonb"
        },
        {
          "ordinal": 10,
          "name": "order_number",
          "type_info": "Int4"
        },
        {
          "ordinal": 11,
          "name": "copied_from",
          "type_info": "Uuid"
        }
      ],
      "parameters": {
        "Left": ["Uuid"]
      },
      "nullable": [false, false, false, true, true, true, false, false, true, false, false, true]
    }
  },
  "f4dfbd49766b87036e450b1ec67c42af7b0ddfd27420630d6d60a0284ffd5d82": {
    "query": "\nINSERT INTO exercise_slides (exercise_id, order_number)\nVALUES ($1, $2)\nRETURNING id;\n    ",
    "describe": {
      "columns": [
        {
          "ordinal": 0,
          "name": "id",
          "type_info": "Uuid"
        }
      ],
      "parameters": {
        "Left": ["Uuid", "Int4"]
      },
      "nullable": [false]
    }
  },
  "f75a47ca2444e4cbaade9a44f7104ede569c4660c573e5fa4034805f1597c361": {
    "query": "\nUPDATE exercise_tasks\nSET deleted_at = now()\nWHERE exercise_slide_id = ANY($1)\nRETURNING id;\n        ",
    "describe": {
      "columns": [
        {
          "ordinal": 0,
          "name": "id",
          "type_info": "Uuid"
        }
      ],
      "parameters": {
        "Left": ["UuidArray"]
      },
      "nullable": [false]
    }
  },
  "f7841567b90206f7d7aba83b520e1cb7933c33d203d9a1df88e3db961ab83681": {
    "query": "\nINSERT INTO email_templates (name, course_instance_id, subject)\nVALUES ($1, $2, $3)\nRETURNING *\n",
    "describe": {
      "columns": [
        {
          "ordinal": 0,
          "name": "id",
          "type_info": "Uuid"
        },
        {
          "ordinal": 1,
          "name": "created_at",
          "type_info": "Timestamptz"
        },
        {
          "ordinal": 2,
          "name": "updated_at",
          "type_info": "Timestamptz"
        },
        {
          "ordinal": 3,
          "name": "deleted_at",
          "type_info": "Timestamptz"
        },
        {
          "ordinal": 4,
          "name": "content",
          "type_info": "Jsonb"
        },
        {
          "ordinal": 5,
          "name": "name",
          "type_info": "Varchar"
        },
        {
          "ordinal": 6,
          "name": "subject",
          "type_info": "Varchar"
        },
        {
          "ordinal": 7,
          "name": "exercise_completions_threshold",
          "type_info": "Int4"
        },
        {
          "ordinal": 8,
          "name": "points_threshold",
          "type_info": "Int4"
        },
        {
          "ordinal": 9,
          "name": "course_instance_id",
          "type_info": "Uuid"
        }
      ],
      "parameters": {
        "Left": ["Varchar", "Uuid", "Varchar"]
      },
      "nullable": [false, false, false, true, true, false, true, true, true, false]
    }
  },
  "f8ef09f81ca6d7912306640c0789b9aa8eee7fcf682c433b782e42582c362f0b": {
    "query": "\nSELECT *\nFROM exercise_services\nWHERE id = $1\n  ",
    "describe": {
      "columns": [
        {
          "ordinal": 0,
          "name": "id",
          "type_info": "Uuid"
        },
        {
          "ordinal": 1,
          "name": "created_at",
          "type_info": "Timestamptz"
        },
        {
          "ordinal": 2,
          "name": "updated_at",
          "type_info": "Timestamptz"
        },
        {
          "ordinal": 3,
          "name": "deleted_at",
          "type_info": "Timestamptz"
        },
        {
          "ordinal": 4,
          "name": "name",
          "type_info": "Varchar"
        },
        {
          "ordinal": 5,
          "name": "slug",
          "type_info": "Varchar"
        },
        {
          "ordinal": 6,
          "name": "public_url",
          "type_info": "Varchar"
        },
        {
          "ordinal": 7,
          "name": "internal_url",
          "type_info": "Varchar"
        },
        {
          "ordinal": 8,
          "name": "max_reprocessing_submissions_at_once",
          "type_info": "Int4"
        }
      ],
      "parameters": {
        "Left": ["Uuid"]
      },
      "nullable": [false, false, false, true, false, false, false, true, false]
    }
  },
  "fca8672f757656db6332543f9d4351224a1218c4387310e9447e70dad48af7cf": {
    "query": "SELECT course_id from chapters where id = $1",
    "describe": {
      "columns": [
        {
          "ordinal": 0,
          "name": "course_id",
          "type_info": "Uuid"
        }
      ],
      "parameters": {
        "Left": ["Uuid"]
      },
      "nullable": [false]
    }
  },
  "fefaaa5c5e1de08eb78712713351fe1623b3a9b9a9e416bfd8135c4d571cb4fb": {
    "query": "\nselect max(p.order_number) as order_number\nfrom pages p\nwhere p.course_id = $1\n  and p.chapter_id is null\n  and p.deleted_at is null;\n",
    "describe": {
      "columns": [
        {
          "ordinal": 0,
          "name": "order_number",
          "type_info": "Int4"
        }
      ],
      "parameters": {
        "Left": ["Uuid"]
      },
      "nullable": [null]
    }
  },
  "ffceb3f0780f56e249bcc6983105d897534b65d8fc362fc56ea275d45661e617": {
    "query": "\nUPDATE playground_examples\nSET updated_at = now(),\n  name = $1,\n  url = $2,\n  width = $3,\n  data = $4\nWHERE id = $5\nRETURNING *;\n    ",
    "describe": {
      "columns": [
        {
          "ordinal": 0,
          "name": "id",
          "type_info": "Uuid"
        },
        {
          "ordinal": 1,
          "name": "created_at",
          "type_info": "Timestamptz"
        },
        {
          "ordinal": 2,
          "name": "updated_at",
          "type_info": "Timestamptz"
        },
        {
          "ordinal": 3,
          "name": "deleted_at",
          "type_info": "Timestamptz"
        },
        {
          "ordinal": 4,
          "name": "name",
          "type_info": "Varchar"
        },
        {
          "ordinal": 5,
          "name": "url",
          "type_info": "Varchar"
        },
        {
          "ordinal": 6,
          "name": "width",
          "type_info": "Int4"
        },
        {
          "ordinal": 7,
          "name": "data",
          "type_info": "Jsonb"
        }
      ],
      "parameters": {
        "Left": ["Varchar", "Varchar", "Int4", "Jsonb", "Uuid"]
      },
      "nullable": [false, false, false, true, false, false, false, false]
    }
  },
  "ffdcee66fc7df1125bb7f1fe5e05367efcef5525207938af4b7d69fc784f2396": {
    "query": "\nSELECT *\nFROM exercise_tasks\nWHERE exercise_slide_id = ANY($1)\n  AND deleted_at IS NULL;\n        ",
    "describe": {
      "columns": [
        {
          "ordinal": 0,
          "name": "id",
          "type_info": "Uuid"
        },
        {
          "ordinal": 1,
          "name": "created_at",
          "type_info": "Timestamptz"
        },
        {
          "ordinal": 2,
          "name": "updated_at",
          "type_info": "Timestamptz"
        },
        {
          "ordinal": 3,
          "name": "exercise_type",
          "type_info": "Varchar"
        },
        {
          "ordinal": 4,
          "name": "assignment",
          "type_info": "Jsonb"
        },
        {
          "ordinal": 5,
          "name": "deleted_at",
          "type_info": "Timestamptz"
        },
        {
          "ordinal": 6,
          "name": "private_spec",
          "type_info": "Jsonb"
        },
        {
          "ordinal": 7,
          "name": "spec_file_id",
          "type_info": "Uuid"
        },
        {
          "ordinal": 8,
          "name": "public_spec",
          "type_info": "Jsonb"
        },
        {
          "ordinal": 9,
          "name": "model_solution_spec",
          "type_info": "Jsonb"
        },
        {
          "ordinal": 10,
          "name": "copied_from",
          "type_info": "Uuid"
        },
        {
          "ordinal": 11,
          "name": "exercise_slide_id",
          "type_info": "Uuid"
        }
      ],
      "parameters": {
        "Left": ["UuidArray"]
      },
      "nullable": [false, false, false, false, false, true, true, true, true, true, true, false]
    }
  }
}<|MERGE_RESOLUTION|>--- conflicted
+++ resolved
@@ -5815,7 +5815,6 @@
       "nullable": []
     }
   },
-<<<<<<< HEAD
   "a7bbb09da1de3eb419e91ec327b5d98fade1e0fd5bf970d8c6b248776a43870f": {
     "query": "\nUPDATE user_exercise_states\nSET selected_exercise_slide_id = $4\nWHERE user_id = $1\n  AND exercise_id = $2\n  AND course_instance_id = $3\n    ",
     "describe": {
@@ -5826,29 +5825,6 @@
       "nullable": []
     }
   },
-  "a89142eebe3548b14c3a9f146864601f9ce78fa1d24dd5cf4958302343605b60": {
-    "query": "\nSELECT title, content\nFROM page_history\nWHERE id = $1\n",
-    "describe": {
-      "columns": [
-        {
-          "ordinal": 0,
-          "name": "title",
-          "type_info": "Varchar"
-        },
-        {
-          "ordinal": 1,
-          "name": "content",
-          "type_info": "Jsonb"
-        }
-      ],
-      "parameters": {
-        "Left": ["Uuid"]
-      },
-      "nullable": [false, false]
-    }
-  },
-=======
->>>>>>> 333714f4
   "a89229206eb10f259c87f02d3ce26c615da3eaa56bcd1a5f5784e9c2eac57507": {
     "query": "\nINSERT INTO courses (\n    name,\n    organization_id,\n    slug,\n    content_search_language,\n    language_code,\n    copied_from,\n    course_language_group_id\n  )\nVALUES ($1, $2, $3, $4::regconfig, $5, $6, $7)\nRETURNING id,\n  name,\n  created_at,\n  updated_at,\n  organization_id,\n  deleted_at,\n  slug,\n  content_search_language::text,\n  language_code,\n  copied_from,\n  course_language_group_id;\n    ",
     "describe": {
@@ -7292,18 +7268,33 @@
       "nullable": [null, null, null]
     }
   },
-<<<<<<< HEAD
+  "c9a920e190f53f7841a88005cabfe9ee58e51dfbb18990c08bbd769a4dd857f8": {
+    "query": "\nSELECT content, title\nFROM page_history\nWHERE id = $1\n  AND deleted_at IS NULL;\n        ",
+    "describe": {
+      "columns": [
+        {
+          "ordinal": 0,
+          "name": "content",
+          "type_info": "Jsonb"
+        },
+        {
+          "ordinal": 1,
+          "name": "title",
+          "type_info": "Varchar"
+        }
+      ],
+      "parameters": {
+        "Left": ["Uuid"]
+      },
+      "nullable": [false, false]
+    }
+  },
   "cb054f6c81cb711fa6aad948132bc0294b3a9f8092c9435b0c250a48513b1032": {
     "query": "\nINSERT INTO gradings(\n    submission_id,\n    course_id,\n    exam_id,\n    exercise_id,\n    exercise_task_id,\n    grading_started_at\n  )\nVALUES($1, $2, $3, $4, $5, now())\nRETURNING id,\n  created_at,\n  updated_at,\n  submission_id,\n  course_id,\n  exam_id,\n  exercise_id,\n  exercise_task_id,\n  grading_priority,\n  score_given,\n  grading_progress as \"grading_progress: _\",\n  user_points_update_strategy as \"user_points_update_strategy: _\",\n  unscaled_score_given,\n  unscaled_score_maximum,\n  grading_started_at,\n  grading_completed_at,\n  feedback_json,\n  feedback_text,\n  deleted_at\n",
-=======
-  "c9a920e190f53f7841a88005cabfe9ee58e51dfbb18990c08bbd769a4dd857f8": {
-    "query": "\nSELECT content, title\nFROM page_history\nWHERE id = $1\n  AND deleted_at IS NULL;\n        ",
->>>>>>> 333714f4
-    "describe": {
-      "columns": [
-        {
-          "ordinal": 0,
-<<<<<<< HEAD
+    "describe": {
+      "columns": [
+        {
+          "ordinal": 0,
           "name": "id",
           "type_info": "Uuid"
         },
@@ -7439,21 +7430,6 @@
         true,
         true
       ]
-=======
-          "name": "content",
-          "type_info": "Jsonb"
-        },
-        {
-          "ordinal": 1,
-          "name": "title",
-          "type_info": "Varchar"
-        }
-      ],
-      "parameters": {
-        "Left": ["Uuid"]
-      },
-      "nullable": [false, false]
->>>>>>> 333714f4
     }
   },
   "ccdcf7ce3537744686b4a00dc74692d8c5b333e058fcf54fed5891ec2c527d60": {
