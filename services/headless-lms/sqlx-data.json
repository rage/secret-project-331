--- conflicted
+++ resolved
@@ -1461,7 +1461,6 @@
       "nullable": [false, false, false, false, false, false, false, false, false]
     }
   },
-<<<<<<< HEAD
   "227444f07c43907b091be6955c9e7bcc61eb9f5c08481a54233f325c9e693ed7": {
     "query": "\nSELECT user_id,\n  exercise_id,\n  score_given\nFROM user_exercise_states\nWHERE course_instance_id = $1\nORDER BY user_id ASC\nLIMIT $2 OFFSET $3\n",
     "describe": {
@@ -1488,76 +1487,6 @@
       "nullable": [false, false, true]
     }
   },
-  "2279c575464d39a9a4fa338b3d839de39e68c2453dd51b544f6459ab0f72b238": {
-    "query": "\nSELECT id,\n  created_at,\n  updated_at,\n  deleted_at,\n  course_id,\n  starts_at,\n  ends_at,\n  name,\n  description,\n  variant_status as \"variant_status: VariantStatus\"\nFROM course_instances\nWHERE course_id = $1\n  AND deleted_at IS NULL;\n        ",
-    "describe": {
-      "columns": [
-        {
-          "ordinal": 0,
-          "name": "id",
-          "type_info": "Uuid"
-        },
-        {
-          "ordinal": 1,
-          "name": "created_at",
-          "type_info": "Timestamptz"
-        },
-        {
-          "ordinal": 2,
-          "name": "updated_at",
-          "type_info": "Timestamptz"
-        },
-        {
-          "ordinal": 3,
-          "name": "deleted_at",
-          "type_info": "Timestamptz"
-        },
-        {
-          "ordinal": 4,
-          "name": "course_id",
-          "type_info": "Uuid"
-        },
-        {
-          "ordinal": 5,
-          "name": "starts_at",
-          "type_info": "Timestamptz"
-        },
-        {
-          "ordinal": 6,
-          "name": "ends_at",
-          "type_info": "Timestamptz"
-        },
-        {
-          "ordinal": 7,
-          "name": "name",
-          "type_info": "Varchar"
-        },
-        {
-          "ordinal": 8,
-          "name": "description",
-          "type_info": "Varchar"
-        },
-        {
-          "ordinal": 9,
-          "name": "variant_status: VariantStatus",
-          "type_info": {
-            "Custom": {
-              "name": "variant_status",
-              "kind": {
-                "Enum": ["draft", "upcoming", "active", "ended"]
-              }
-            }
-          }
-        }
-      ],
-      "parameters": {
-        "Left": ["Uuid"]
-      },
-      "nullable": [false, false, false, true, false, true, true, true, true, false]
-    }
-  },
-=======
->>>>>>> ec22137d
   "233b408cdc9efaefd3544c542713caca932e91a94851f8556e1fca2cc4bd16c9": {
     "query": "\nSELECT et.id,\n  et.exercise_slide_id,\n  et.private_spec,\n  et.public_spec,\n  et.model_solution_spec\nfrom exercise_tasks et\n  JOIN exercise_slides es ON (es.id = et.exercise_slide_id)\n  JOIN exercises e ON (es.exercise_id = e.id)\nWHERE page_id = $1\n        ",
     "describe": {
