--- conflicted
+++ resolved
@@ -2,11 +2,8 @@
 use chrono::{TimeZone, Utc};
 use headless_lms_actix::attributes;
 use headless_lms_actix::models::chapters::NewChapter;
-<<<<<<< HEAD
 use headless_lms_actix::models::course_instance_enrollments::NewCourseInstanceEnrollment;
-=======
 use headless_lms_actix::models::course_instances::NewCourseInstance;
->>>>>>> ec22137d
 use headless_lms_actix::models::courses::NewCourse;
 use headless_lms_actix::models::exercises::GradingProgress;
 use headless_lms_actix::models::feedback::{FeedbackBlock, NewFeedback};
@@ -227,8 +224,8 @@
         "Advanced course instance management",
         "advanced-course-instance-management",
         admin,
-        teacher,
         student,
+        &users,
     )
     .await?;
     roles::insert(
@@ -955,13 +952,7 @@
         teacher_in_charge_name: "admin".to_string(),
         teacher_in_charge_email: "admin@example.com".to_string(),
     };
-<<<<<<< HEAD
-    let (course, _front_page, default_instance) =
-        courses::insert_course(conn, course_id, new_course, admin).await?;
-    let course_instance =
-        course_instances::insert(conn, course.id, Some("non-default instance"), None).await?;
-=======
-    let (course, _front_page, _default_instance) = courses::insert_course(
+    let (course, _front_page, default_instance) = courses::insert_course(
         conn,
         course_id,
         Uuid::new_v5(&course_id, b"7344f1c8-b7ce-4c7d-ade2-5f39997bd454"),
@@ -985,7 +976,6 @@
         },
     )
     .await?;
->>>>>>> ec22137d
 
     // chapters and pages
 
@@ -1684,6 +1674,7 @@
     }
 }
 
+#[allow(clippy::too_many_arguments)]
 async fn submit_and_grade(
     conn: &mut PgConnection,
     id: &[u8],
