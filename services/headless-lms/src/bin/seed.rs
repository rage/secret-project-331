--- conflicted
+++ resolved
@@ -1,10 +1,6 @@
 use anyhow::Result;
-<<<<<<< HEAD
-use chrono::Utc;
+use chrono::{TimeZone, Utc};
 use headless_lms_actix::attributes;
-=======
-use chrono::{TimeZone, Utc};
->>>>>>> e9d98a3f
 use headless_lms_actix::models::chapters::NewChapter;
 use headless_lms_actix::models::courses::NewCourse;
 use headless_lms_actix::models::exercises::GradingProgress;
@@ -159,28 +155,28 @@
         student,
     )
     .await?;
-<<<<<<< HEAD
     seed_sample_course(
         &mut conn,
         uh_cs,
         Uuid::parse_str("cae7da38-9486-47da-9106-bff9b6a280f2")?,
         "Introduction to edit proposals",
         "introduction-to-edit-proposals",
-=======
+        admin,
+        teacher,
+        student,
+    )
+    .await?;
     let introduction_to_localizing = seed_sample_course(
         &mut conn,
         uh_cs,
         Uuid::parse_str("639f4d25-9376-49b5-bcca-7cba18c38565")?,
         "Introduction to localizing",
         "introduction-to-localizing",
->>>>>>> e9d98a3f
         admin,
         teacher,
         student,
     )
     .await?;
-<<<<<<< HEAD
-=======
     roles::insert(
         &mut conn,
         language_teacher,
@@ -189,7 +185,6 @@
         UserRole::Teacher,
     )
     .await?;
->>>>>>> e9d98a3f
 
     let _cs_design = seed_cs_course_material(&mut conn, uh_cs, admin).await?;
     let new_course = NewCourse {
