--- conflicted
+++ resolved
@@ -50,21 +50,28 @@
     // exercise services
     let _example_exercise_exercise_service = exercise_services::insert_exercise_service(
         &mut conn,
-        "Example Exercise",
-        "example-exercise",
-        "http://project-331.local/example-exercise/api/service-info",
-        "http://example-exercise.default.svc.cluster.local:3002/example-exercise/api/service-info",
-        5,
+        &exercise_services::ExerciseServiceNewOrUpdate {
+            name: "Example Exercise".to_string(),
+            slug: "example-exercise".to_string(),
+            public_url: "http://project-331.local/example-exercise/api/service-info".to_string(),
+            internal_url: Some("http://example-exercise.default.svc.cluster.local:3002/example-exercise/api/service-info".to_string()),
+            max_reprocessing_submissions_at_once: 5,
+        }
     )
     .await?;
 
     exercise_services::insert_exercise_service(
         &mut conn,
-        "Quizzes",
-        "quizzes",
-        "http://project-331.local/quizzes/api/service-info",
-        "http://quizzes.default.svc.cluster.local:3004/quizzes/api/service-info",
-        5,
+        &exercise_services::ExerciseServiceNewOrUpdate {
+            name: "Quizzes".to_string(),
+            slug: "quizzes".to_string(),
+            public_url: "http://project-331.local/quizzes/api/service-info".to_string(),
+            internal_url: Some(
+                "http://quizzes.default.svc.cluster.local:3004/quizzes/api/service-info"
+                    .to_string(),
+            ),
+            max_reprocessing_submissions_at_once: 5,
+        },
     )
     .await?;
 
@@ -188,7 +195,6 @@
     )
     .await?;
 
-<<<<<<< HEAD
     let _example_exercise_exercise_service = exercise_services::insert_exercise_service(
         &mut conn,
         &exercise_services::ExerciseServiceNewOrUpdate {
@@ -216,8 +222,6 @@
     )
     .await?;
 
-=======
->>>>>>> 590e4d94
     // roles
     roles::insert(&mut conn, admin, None, None, UserRole::Admin).await?;
     roles::insert(&mut conn, teacher, Some(uh_cs), None, UserRole::Teacher).await?;
