--- conflicted
+++ resolved
@@ -1753,10 +1753,19 @@
                 "correct": false,
                 "id": spec_1,
             },
-<<<<<<< HEAD
-            inner_blocks: vec![paragraph("Answer this question.", block_3)],
-        }],
-    }
+            {
+                "name": "b",
+                "correct": true,
+                "id": spec_2,
+            },
+            {
+                "name": "c",
+                "correct": true,
+                "id": spec_3,
+            },
+        ])),
+    };
+    (block, exercise, exercise_slide, exercise_task)
 }
 
 #[allow(clippy::too_many_arguments)]
@@ -1801,19 +1810,4 @@
     submissions::set_grading_id(conn, grading.id, submission.id).await?;
     user_exercise_states::update_user_exercise_state(conn, &grading, &submission).await?;
     Ok(())
-=======
-            {
-                "name": "b",
-                "correct": true,
-                "id": spec_2,
-            },
-            {
-                "name": "c",
-                "correct": true,
-                "id": spec_3,
-            },
-        ])),
-    };
-    (block, exercise, exercise_slide, exercise_task)
->>>>>>> aa88f475
 }