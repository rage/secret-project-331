use anyhow::Result;
use chrono::{Duration, TimeZone, Utc};
use headless_lms_actix::attributes;
use headless_lms_actix::models::chapters::NewChapter;
use headless_lms_actix::models::course_instance_enrollments::NewCourseInstanceEnrollment;
use headless_lms_actix::models::course_instances::NewCourseInstance;
use headless_lms_actix::models::courses::NewCourse;
use headless_lms_actix::models::exercises::GradingProgress;
use headless_lms_actix::models::feedback::{FeedbackBlock, NewFeedback};
use headless_lms_actix::models::pages::{
    CmsPageExercise, CmsPageExerciseSlide, CmsPageExerciseTask, CmsPageUpdate, NewPage,
};
use headless_lms_actix::models::playground_examples::PlaygroundExampleData;
use headless_lms_actix::models::proposed_block_edits::NewProposedBlockEdit;
use headless_lms_actix::models::proposed_page_edits::NewProposedPageEdits;
use headless_lms_actix::models::submissions::GradingResult;
use headless_lms_actix::models::{
    chapters, course_instances, course_instances::VariantStatus, courses, exercise_services,
    exercises, organizations, pages, roles, roles::UserRole, submissions, user_exercise_states,
    users,
};
<<<<<<< HEAD
use headless_lms_actix::models::{exams, feedback, playground_examples};
=======
use headless_lms_actix::models::{course_instance_enrollments, feedback, playground_examples};
>>>>>>> 95735cf6
use headless_lms_actix::models::{gradings, proposed_page_edits};
use headless_lms_actix::setup_tracing;
use headless_lms_actix::utils::document_schema_processor::GutenbergBlock;
use serde_json::Value;
use sqlx::migrate::MigrateDatabase;
use sqlx::{Connection, PgConnection, Postgres};
use std::{env, process::Command};
use tracing::info;
use uuid::Uuid;

#[tokio::main]
async fn main() -> Result<()> {
    env::set_var("RUST_LOG", "info,sqlx=warn");

    dotenv::dotenv().ok();
    setup_tracing()?;

    let clean = env::args().any(|a| a == "clean");
    let db_url = env::var("DATABASE_URL")?;

    if clean {
        info!("cleaning");
        // hardcoded for now
        let status = Command::new("dropdb")
            .args(["-U", "headless-lms"])
            .args(["-h", "localhost"])
            .args(["-p", "54328"])
            .arg("--force")
            .arg("-e")
            .arg("headless_lms_dev")
            .status()?;
        assert!(status.success());
        Postgres::create_database(&db_url).await?;
    }
    let mut conn = PgConnection::connect(&db_url).await?;
    if clean {
        info!("running migrations");
        sqlx::migrate!("./migrations").run(&mut conn).await?;
    }

    // exercise services
    info!("inserting exercise services");
    let _example_exercise_exercise_service = exercise_services::insert_exercise_service(
        &mut conn,
        &exercise_services::ExerciseServiceNewOrUpdate {
            name: "Example Exercise".to_string(),
            slug: "example-exercise".to_string(),
            public_url: "http://project-331.local/example-exercise/api/service-info".to_string(),
            internal_url: Some("http://example-exercise.default.svc.cluster.local:3002/example-exercise/api/service-info".to_string()),
            max_reprocessing_submissions_at_once: 5,
        }
    )
    .await?;

    exercise_services::insert_exercise_service(
        &mut conn,
        &exercise_services::ExerciseServiceNewOrUpdate {
            name: "Quizzes".to_string(),
            slug: "quizzes".to_string(),
            public_url: "http://project-331.local/quizzes/api/service-info".to_string(),
            internal_url: Some(
                "http://quizzes.default.svc.cluster.local:3004/quizzes/api/service-info"
                    .to_string(),
            ),
            max_reprocessing_submissions_at_once: 5,
        },
    )
    .await?;

    // users
    info!("inserting users");
    let admin = users::insert_with_id(
        &mut conn,
        "admin@example.com",
        Uuid::parse_str("02c79854-da22-4cfc-95c4-13038af25d2e")?,
    )
    .await?;
    let teacher = users::insert_with_id(
        &mut conn,
        "teacher@example.com",
        Uuid::parse_str("90643204-7656-4570-bdd9-aad5d297f9ce")?,
    )
    .await?;
    let language_teacher = users::insert_with_id(
        &mut conn,
        "language.teacher@example.com",
        Uuid::parse_str("0fd8bd2d-cb4e-4035-b7db-89e798fe4df0")?,
    )
    .await?;
    let assistant = users::insert_with_id(
        &mut conn,
        "assistant@example.com",
        Uuid::parse_str("24342539-f1ba-453e-ae13-14aa418db921")?,
    )
    .await?;

    let student = users::insert_with_id(
        &mut conn,
        "user@example.com",
        Uuid::parse_str("849b8d32-d5f8-4994-9d21-5aa6259585b1")?,
    )
    .await?;

    let users = vec![
        users::insert_with_id(
            &mut conn,
            "user_1@example.com",
            Uuid::parse_str("00e249d8-345f-4eff-aedb-7bdc4c44c1d5")?,
        )
        .await?,
        users::insert_with_id(
            &mut conn,
            "user_2@example.com",
            Uuid::parse_str("8d7d6c8c-4c31-48ae-8e20-c68fa95c25cc")?,
        )
        .await?,
        users::insert_with_id(
            &mut conn,
            "user_3@example.com",
            Uuid::parse_str("fbeb9286-3dd8-4896-a6b8-3faffa3fabd6")?,
        )
        .await?,
        users::insert_with_id(
            &mut conn,
            "user_4@example.com",
            Uuid::parse_str("3524d694-7fa8-4e73-aa1a-de9a20fd514b")?,
        )
        .await?,
    ];

    // uh-cs
    info!("uh-cs");
    let uh_cs = organizations::insert(
        &mut conn,
        "University of Helsinki, Department of Computer Science",
        "uh-cs",
        "Organization for Computer Science students and the rest of the world who wish to learn the basics in Computer Science, programming and software development.",
        Uuid::parse_str("8bb12295-53ac-4099-9644-ac0ff5e34d92")?,
    )
    .await?;

    info!("inserting uh-cs courses");
    let cs_intro = seed_sample_course(
        &mut conn,
        uh_cs,
        Uuid::parse_str("7f36cf71-c2d2-41fc-b2ae-bbbcafab0ea5")?,
        "Introduction to everything",
        "introduction-to-everything",
        admin,
        student,
        &users,
    )
    .await?;
    seed_sample_course(
        &mut conn,
        uh_cs,
        Uuid::parse_str("d18b3780-563d-4326-b311-8d0e132901cd")?,
        "Introduction to feedback",
        "introduction-to-feedback",
        admin,
        student,
        &users,
    )
    .await?;
    seed_sample_course(
        &mut conn,
        uh_cs,
        Uuid::parse_str("0ab2c4c5-3aad-4daa-a8fe-c26e956fde35")?,
        "Introduction to history",
        "introduction-to-history",
        admin,
        student,
        &users,
    )
    .await?;
    seed_sample_course(
        &mut conn,
        uh_cs,
        Uuid::parse_str("cae7da38-9486-47da-9106-bff9b6a280f2")?,
        "Introduction to edit proposals",
        "introduction-to-edit-proposals",
        admin,
        student,
        &users,
    )
    .await?;
    let introduction_to_localizing = seed_sample_course(
        &mut conn,
        uh_cs,
        Uuid::parse_str("639f4d25-9376-49b5-bcca-7cba18c38565")?,
        "Introduction to localizing",
        "introduction-to-localizing",
        admin,
        student,
        &users,
    )
    .await?;
    seed_sample_course(
        &mut conn,
        uh_cs,
        Uuid::parse_str("b4cb334c-11d6-4e93-8f3d-849c4abfcd67")?,
        "Point view for teachers",
        "point-view-for-teachers",
        admin,
        student,
        &users,
    )
    .await?;
    seed_sample_course(
        &mut conn,
        uh_cs,
        Uuid::parse_str("1e0c52c7-8cb9-4089-b1c3-c24fc0dd5ae4")?,
        "Advanced course instance management",
        "advanced-course-instance-management",
        admin,
        student,
        &users,
    )
    .await?;
    roles::insert(
        &mut conn,
        language_teacher,
        None,
        Some(introduction_to_localizing),
        UserRole::Teacher,
    )
    .await?;

    let _cs_design = seed_cs_course_material(&mut conn, uh_cs, admin).await?;
    let new_course = NewCourse {
        name: "Introduction to Computer Science".to_string(),
        slug: "introduction-to-computer-science".to_string(),
        organization_id: uh_cs,
        language_code: "en-US".to_string(),
        teacher_in_charge_name: "admin".to_string(),
        teacher_in_charge_email: "admin@example.com".to_string(),
    };
    let (cs_course, _cs_front_page, _cs_default_course_instance) = courses::insert_course(
        &mut conn,
        Uuid::parse_str("06a7ccbd-8958-4834-918f-ad7b24e583fd")?,
        Uuid::parse_str("48399008-6523-43c5-8fd6-59ecc731a426")?,
        new_course,
        admin,
    )
    .await?;
    let _cs_course_instance = course_instances::insert(
        &mut conn,
        NewCourseInstance {
            id: Uuid::parse_str("49c618d3-926d-4287-9159-b3af1f86082d")?,
            course_id: cs_course.id,
            name: Some("non-default instance"),
            description: Some("this is another non-default instance"),
            variant_status: Some(VariantStatus::Upcoming),
            support_email: Some("contact@example.com"),
            teacher_in_charge_name: "admin",
            teacher_in_charge_email: "admin@example.com",
            opening_time: None,
            closing_time: None,
        },
    )
    .await?;

    // uh-mathstat
    let uh_mathstat = organizations::insert(
        &mut conn,
        "University of Helsinki, Department of Mathematics and Statistics",
        "uh-mathstat",
        "Organization for Mathematics and Statistics courses. This organization creates courses that do require prior experience in mathematics, such as integration and induction.",
        Uuid::parse_str("269d28b2-a517-4572-9955-3ed5cecc69bd")?,
    )
    .await?;
    let new_course = NewCourse {
        name: "Introduction to Statistics".to_string(),
        slug: "introduction-to-statistics".to_string(),
        organization_id: uh_mathstat,
        language_code: "en-US".to_string(),
        teacher_in_charge_name: "admin".to_string(),
        teacher_in_charge_email: "admin@example.com".to_string(),
    };
    let (statistics_course, _statistics_front_page, _statistics_default_course_instance) =
        courses::insert_course(
            &mut conn,
            Uuid::parse_str("f307d05f-be34-4148-bb0c-21d6f7a35cdb")?,
            Uuid::parse_str("8e4aeba5-1958-49bc-9b40-c9f0f0680911")?,
            new_course,
            admin,
        )
        .await?;
    let _statistics_course_instance = course_instances::insert(
        &mut conn,
        NewCourseInstance {
            id: Uuid::parse_str("c4a99a18-fd43-491a-9500-4673cb900be0")?,
            course_id: statistics_course.id,
            name: Some("non-default instance"),
            description: Some("this appears to be a non-default instance"),
            variant_status: Some(VariantStatus::Active),
            support_email: Some("contact@example.com"),
            teacher_in_charge_name: "admin",
            teacher_in_charge_email: "admin@example.com",
            opening_time: None,
            closing_time: None,
        },
    )
    .await?;

    // roles
    roles::insert(&mut conn, admin, None, None, UserRole::Admin).await?;
    roles::insert(&mut conn, teacher, Some(uh_cs), None, UserRole::Teacher).await?;
    roles::insert(
        &mut conn,
        assistant,
        Some(uh_cs),
        Some(cs_intro),
        UserRole::Assistant,
    )
    .await?;

    playground_examples::insert_playground_example(
        &mut conn,
        PlaygroundExampleData {
            name: "Example exercise".to_string(),
            url: "http://project-331.local/example-exercise/exercise".to_string(),
            width: 500,
            data: serde_json::json!([
              {
                "id": "cbf2f43c-dc89-4de5-9b23-688a76b838cd",
                "name": "a"
              },
              {
                "id": "f6386ed9-9bfa-46cf-82b9-77646a9721c6",
                "name": "b"
              },
              {
                "id": "c988be91-caf7-4196-8cf6-18e1ae113a69",
                "name": "c"
              }
            ]),
        },
    )
    .await?;

    playground_examples::insert_playground_example(
        &mut conn,
        PlaygroundExampleData {
            name: "Quizzes, example, checkbox".to_string(),
            url: "http://project-331.local/quizzes/exercise".to_string(),
            width: 500,
            data: serde_json::json!({
                "id": "57f03d8e-e768-485c-b0c3-a3e485a3e18a",
                "title": "Internet safety quizz",
                "body": "Answer the following guestions about staying safe on the internet.",
                "deadline": Utc.ymd(2121, 9, 1).and_hms(23, 59, 59).to_string(),
                "open": Utc.ymd(2021, 9, 1).and_hms(23, 59, 59).to_string(),
                "part": 1,
                "section": 1,
                "items": [
                    {
                        "id": "5f09bd92-6e33-415b-b356-227563a02816",
                        "body": "",
                        "type": "checkbox",
                        "multi": false,
                        "order": 1,
                        "title": "The s in https stands for secure.",
                        "quizId": "57f03d8e-e768-485c-b0c3-a3e485a3e18a",
                        "options": [],
                        "maxValue": null,
                        "maxWords": null,
                        "minValue": null,
                        "minWords": null,
                        "direction": "row"
                    },
                    {
                        "id": "818fc326-ed38-4fe5-95d3-0f9d15032d01",
                        "body": "",
                        "type": "checkbox",
                        "multi": false,
                        "order": 2,
                        "title": "I use a strong, unique password that can't easily be guessed by those who knows me.",
                        "quizId": "57f03d8e-e768-485c-b0c3-a3e485a3e18a",
                        "options": [],
                        "maxValue": null,
                        "maxWords": null,
                        "minValue": null,
                        "minWords": null,
                        "direction": "row"
                    },
                ],
                "tries": 1,
                "courseId": "51ee97a7-684f-4cba-8a01-8c558803c4f7",
                "triesLimited": true,
            }),
        },
    )
    .await?;

    playground_examples::insert_playground_example(
        &mut conn,
        PlaygroundExampleData {
            name: "Quizzes example, multiple-choice".to_string(),
            url: "http://project-331.local/quizzes/exercise".to_string(),
            width: 500,
            data: serde_json::json!(
              {
                "id": "3ee47b02-ba13-46a7-957e-fd4f21fc290b",
                "courseId": "5209f752-9db9-4daf-a7bc-64e21987b719",
                "body": "Something about CSS and color codes",
                "deadline": Utc.ymd(2121, 9, 1).and_hms(23, 59, 59).to_string(),
                "open": Utc.ymd(2021, 9, 1).and_hms(23, 59, 59).to_string(),
                "part": 1,
                "section": 1,
                "title": "Something about CSS and color codes",
                "tries": 1,
                "triesLimited": false,
                "items": [
                    {
                        "id": "a6bc7e17-dc82-409e-b0d4-08bb8d24dc76",
                        "body": "Which of the color codes represent the color **red**?",
                        "direction": "row",
                        "formatRegex": null,
                        "maxLabel": null,
                        "maxValue": null,
                        "maxWords": null,
                        "minLabel": null,
                        "minValue": null,
                        "minWords": null,
                        "multi": false,
                        "order": 1,
                        "quizId": "3ee47b02-ba13-46a7-957e-fd4f21fc290b",
                        "title": "Hexadecimal color codes",
                        "type": "multiple-choice",
                        "options": [
                            {
                                "id": "8d17a216-9655-4558-adfb-cf66fb3e08ba",
                                "body": "#00ff00",
                                "order": 1,
                                "title": null,
                                "quizItemId": "a6bc7e17-dc82-409e-b0d4-08bb8d24dc76",
                            },
                            {
                                "id": "11e0f3ac-fe21-4524-93e6-27efd4a92595",
                                "body": "#0000ff",
                                "order": 2,
                                "title": null,
                                "quizItemId": "a6bc7e17-dc82-409e-b0d4-08bb8d24dc76",
                            },
                            {
                                "id": "e0033168-9f92-4d71-9c23-7698de9ea3b0",
                                "body": "#663300",
                                "order": 3,
                                "title": null,
                                "quizItemId": "a6bc7e17-dc82-409e-b0d4-08bb8d24dc76",
                            },
                            {
                                "id": "2931180f-827f-468c-a616-a8df6e94f717",
                                "body": "#ff0000",
                                "order": 4,
                                "title": null,
                                "quizItemId": "a6bc7e17-dc82-409e-b0d4-08bb8d24dc76",
                            },
                            {
                                "id": "9f5a09d7-c03f-44dd-85db-38065600c2c3",
                                "body": "#ffffff",
                                "order": 5,
                                "title": null,
                                "quizItemId": "a6bc7e17-dc82-409e-b0d4-08bb8d24dc76",
                            },
                        ]
                    }
                ]
              }
            ),
        },
    )
    .await?;

    playground_examples::insert_playground_example(
        &mut conn,
        PlaygroundExampleData {
            name: "Quizzes example, multiple-choice, multi".to_string(),
            url: "http://project-331.local/quizzes/exercise".to_string(),
            width: 500,
            data: serde_json::json!(
              {
                "id": "3ee47b02-ba13-46a7-957e-fd4f21fc290b",
                "courseId": "5209f752-9db9-4daf-a7bc-64e21987b719",
                "body": "Something about CSS and color codes",
                "deadline": Utc.ymd(2121, 9, 1).and_hms(23, 59, 59).to_string(),
                "open": Utc.ymd(2021, 9, 1).and_hms(23, 59, 59).to_string(),
                "part": 1,
                "section": 1,
                "title": "Something about CSS and color codes",
                "tries": 1,
                "triesLimited": false,
                "items": [
                    {
                        "id": "a6bc7e17-dc82-409e-b0d4-08bb8d24dc76",
                        "body": "Which of the color codes represent the color **red**?",
                        "direction": "row",
                        "formatRegex": null,
                        "maxLabel": null,
                        "maxValue": null,
                        "maxWords": null,
                        "minLabel": null,
                        "minValue": null,
                        "minWords": null,
                        "multi": true,
                        "order": 1,
                        "quizId": "3ee47b02-ba13-46a7-957e-fd4f21fc290b",
                        "title": "Hexadecimal color codes",
                        "type": "multiple-choice",
                        "options": [
                            {
                                "id": "8d17a216-9655-4558-adfb-cf66fb3e08ba",
                                "body": "#00ff00",
                                "order": 1,
                                "title": null,
                                "quizItemId": "a6bc7e17-dc82-409e-b0d4-08bb8d24dc76",
                            },
                            {
                                "id": "11e0f3ac-fe21-4524-93e6-27efd4a92595",
                                "body": "#0000ff",
                                "order": 2,
                                "title": null,
                                "quizItemId": "a6bc7e17-dc82-409e-b0d4-08bb8d24dc76",
                            },
                            {
                                "id": "e0033168-9f92-4d71-9c23-7698de9ea3b0",
                                "body": "#663300",
                                "order": 3,
                                "title": null,
                                "quizItemId": "a6bc7e17-dc82-409e-b0d4-08bb8d24dc76",
                            },
                            {
                                "id": "2931180f-827f-468c-a616-a8df6e94f717",
                                "body": "#ff0000",
                                "order": 4,
                                "title": null,
                                "quizItemId": "a6bc7e17-dc82-409e-b0d4-08bb8d24dc76",
                            },
                            {
                                "id": "9f5a09d7-c03f-44dd-85db-38065600c2c3",
                                "body": "#ffffff",
                                "order": 5,
                                "title": null,
                                "quizItemId": "a6bc7e17-dc82-409e-b0d4-08bb8d24dc76",
                            },
                        ]
                    }
                ]
              }
            ),
        },
    )
    .await?;

    playground_examples::insert_playground_example(
        &mut conn,
        PlaygroundExampleData {
            name: "Quizzes example, essay".to_string(),
            url: "http://project-331.local/quizzes/exercise".to_string(),
            width: 500,
            data: serde_json::json!(              {
              "id": "47cbd36c-0c32-41f2-8a4a-b008de7d3494",
              "courseId": "fdf0fed9-7665-4712-9cca-652d5bfe5233",
              "body": "Of CSS and system design of the Noldor",
              "deadline": Utc.ymd(2121, 9, 1).and_hms(23, 59, 59).to_string(),
              "open": Utc.ymd(2021, 9, 1).and_hms(23, 59, 59).to_string(),
              "part": 1,
              "section": 1,
              "title": "Of CSS and system design of the Noldor",
              "tries": 1,
              "triesLimited": false,
              "items": [
                  {
                      "id": "371b59cb-735d-4202-b8cb-bed967945ffd",
                      "body": "Which colour did the Fëanorian lamps emit when Tuor met Gelmir and Arminas at the gate of Annon-in-Gelydh? Give your answer in colours colourname, hexadecimal colour code and in RGB colour code. Could this have deeper contextual meaning considering the events of the previous chapter? Explain in 500 words.",
                      "direction": "row",
                      "maxLabel": null,
                      "maxValue": null,
                      "maxWords": 600,
                      "minLabel": null,
                      "minValue": null,
                      "minWords": 500,
                      "multi": false,
                      "order": 1,
                      "quizId": "47cbd36c-0c32-41f2-8a4a-b008de7d3494",
                      "title": "Of the lamps of Fëanor",
                      "type": "essay",
                      "options": []
                  }
              ]
            })
        }).await?;

    playground_examples::insert_playground_example(
        &mut conn,
        PlaygroundExampleData {
            name: "Quizzes example, multiple-choice dropdown".to_string(),
            url: "http://project-331.local/quizzes/exercise".to_string(),
            width: 500,
            data: serde_json::json!({
            "id": "1af3cc18-d8d8-4cc6-9bf9-be63d79e19a4",
            "courseId": "32b060d5-78e8-4b97-a933-7458319f30a2",
            "body": null,
            "deadline": Utc.ymd(2121, 9, 1).and_hms(23, 59, 59).to_string(),
            "open": Utc.ymd(2021, 9, 1).and_hms(23, 59, 59).to_string(),
            "part": 1,
            "section": 1,
            "title": "Questions about CSS and color codes",
            "tries": 1,
            "triesLimited": false,
            "items": [
                {
                    "id": "37469182-8220-46d3-b3c2-7d215a1bfc03",
                    "body": "How many different CSS hexadecimal color codes there are?",
                    "direction": "row",
                    "formatRegex": null,
                    "maxLabel": null,
                    "maxValue": null,
                    "maxWords": null,
                    "minLabel": null,
                    "minValue": null,
                    "minWords": null,
                    "multi": false,
                    "order": 1,
                    "quizId": "1af3cc18-d8d8-4cc6-9bf9-be63d79e19a4",
                    "title": null,
                    "type": "multiple-choice-dropdown",
                    "options": [
                        {
                            "id": "d0514fbb-1081-4602-b564-22dd5374dd46",
                            "body": "at least two",
                            "order": 1,
                            "title": null,
                            "quizItemId": "37469182-8220-46d3-b3c2-7d215a1bfc03",
                        },
                        {
                            "id": "a7a58b81-bd76-4b9a-9060-1516597cb9b7",
                            "body": "more than 2.546 * 10^56",
                            "order": 2,
                            "title": null,
                            "quizItemId": "37469182-8220-46d3-b3c2-7d215a1bfc03",
                        },
                        {
                            "id": "255ff119-1705-4f79-baed-cf8f0c3ca214",
                            "body": "I don't believe in hexadecimal color codes",
                            "order": 3,
                            "title": null,
                            "quizItemId": "37469182-8220-46d3-b3c2-7d215a1bfc03",
                        },
                    ]
                },
                {
                    "id": "da705796-f8e3-420c-a717-a3064e351eed",
                    "body": "What other ways there are to represent colors in CSS?",
                    "direction": "row",
                    "formatRegex": null,
                    "maxLabel": null,
                    "maxValue": null,
                    "maxWords": null,
                    "minLabel": null,
                    "minValue": null,
                    "minWords": null,
                    "multi": false,
                    "order": 1,
                    "quizId": "1af3cc18-d8d8-4cc6-9bf9-be63d79e19a4",
                    "title": null,
                    "type": "multiple-choice-dropdown",
                    "options": [
                        {
                            "id": "dd31dfda-2bf0-4f66-af45-de6ee8ded54a",
                            "body": "RGB -color system",
                            "order": 1,
                            "title": null,
                            "quizItemId": "da705796-f8e3-420c-a717-a3064e351eed",
                        },
                        {
                            "id": "af864a7e-46d5-46c4-b027-413cb4e5fa68",
                            "body": "Human readable text representation",
                            "order": 2,
                            "title": null,
                            "quizItemId": "da705796-f8e3-420c-a717-a3064e351eed",
                        },
                        {
                            "id": "66df5778-f80c-42b4-a544-4fb35d44a80f",
                            "body": "I'm colorblind, so I don't really care :/",
                            "order": 3,
                            "title": null,
                            "quizItemId": "da705796-f8e3-420c-a717-a3064e351eed",
                        },
                    ]
                }
            ]}),
        },
    )
    .await?;

    playground_examples::insert_playground_example(
        &mut conn,

        PlaygroundExampleData {
            name: "Quizzes example, open".to_string(),
            url: "http://project-331.local/quizzes/exercise".to_string(),
            width: 500,
            data: serde_json::json!({
                "id": "801b9275-5034-438d-922f-104af517468a",
                "title": "Open answer question",
                "body": "",
                "open": Utc.ymd(2021, 9, 1).and_hms(23, 59, 59).to_string(),
                "deadline": Utc.ymd(2121, 9, 1).and_hms(23, 59, 59).to_string(),
                "part": 1,
                "items": [
                    {
                        "id": "30cc054a-8efb-4242-9a0d-9acc6ae2ca57",
                        "body": "Enter the date of the next leap day in ISO 8601 format (YYYY-MM-DD).",
                        "type": "open",
                        "multi": false,
                        "order": 0,
                        "title": "Date formats",
                        "quizId": "801b9275-5034-438d-922f-104af517468a",
                        "options": [],
                        "maxValue": null,
                        "maxWords": null,
                        "minValue": null,
                        "minWords": null,
                        "direction": "row",
                        "formatRegex": "\\d{4}-\\d{2}-\\d{2}",
                    }
                ],
                "tries": 1,
                "section": 1,
                "courseId": "f6b6a606-e1f8-4ded-a458-01f541c06019",
                "triesLimited": true,
            }),
        },
    )
    .await?;

    playground_examples::insert_playground_example(
        &mut conn,
        PlaygroundExampleData {
            name: "Quizzes example, scale".to_string(),
            url: "http://project-331.local/quizzes/exercise".to_string(),
            width: 500,
            data: serde_json::json!({
                "id": "3d3c633d-ea60-412f-8c85-8cab7742a5b8",
                "title": "The regex quiz",
                "body": "Please answer to the following guestions based on your feelings about using regex. Use the scale 1 = completely disagree, 7 = completely agree",
                "deadline": Utc.ymd(2121, 9, 1).and_hms(23, 59, 59).to_string(),
                "open": Utc.ymd(2021, 9, 1).and_hms(23, 59, 59).to_string(),
                "part": 1,
                "items": [
                  {
                    "id": "d2422f0c-2378-4099-bde7-e1231ceac220",
                    "body": "",
                    "type": "scale",
                    "multi": false,
                    "order": 1,
                    "title": "Regex is generally readable.",
                    "quizId": "3d3c633d-ea60-412f-8c85-8cab7742a5b8",
                    "options": [],
                    "maxValue": 4,
                    "maxWords": null,
                    "minValue": 1,
                    "minWords": null,
                    "direction": "row",
                    "formatRegex": null,
                  },
                  {
                    "id": "b3ce858c-a5ed-4cf7-a9ee-62ef91d1a75a",
                    "body": "",
                    "type": "scale",
                    "multi": false,
                    "order": 2,
                    "title": "Regex is what some people consider to be a 'write-only' language.",
                    "quizId": "3d3c633d-ea60-412f-8c85-8cab7742a5b8",
                    "options": [],
                    "maxValue": 7,
                    "maxWords": null,
                    "minValue": 1,
                    "minWords": null,
                    "direction": "row",
                    "formatRegex": null,
                  },
                  {
                    "id": "eb7f6898-7ba5-4f89-8e24-a17f57381131",
                    "body": "",
                    "type": "scale",
                    "multi": false,
                    "order": 3,
                    "title": "Regex can be useful when parsing HTML.",
                    "quizId": "3d3c633d-ea60-412f-8c85-8cab7742a5b8",
                    "options": [],
                    "maxValue": 15,
                    "maxWords": null,
                    "minValue": 1,
                    "minWords": null,
                    "direction": "row",
                    "formatRegex": null,
                  }
                ],
                "tries": 1,
                "section": 1,
                "courseId": "f5bed4ff-63ec-44cd-9056-86eb00df84ca",
                "triesLimited": true
              }),
        },
    )
    .await?;

    playground_examples::insert_playground_example(
        &mut conn,
        PlaygroundExampleData {
            name: "Quizzes example, multiple-choice clickable".to_string(),
            url: "http://project-331.local/quizzes/exercise".to_string(),
            width: 500,
            data: serde_json::json!({
              "id": "3562f83c-4d5d-41a9-aceb-a8f98511dd5d",
              "title": "Of favorite colors",
              "body": null,
              "deadline": Utc.ymd(2121,9,1).and_hms(23,59,59).to_string(),
              "open": Utc.ymd(2021,9,1).and_hms(23,59,59).to_string(),
              "part": 1,
              "items": [
                {
                  "id": "d2422f0c-2378-4099-bde7-e1231ceac220",
                  "body": "",
                  "type": "clickable-multiple-choice",
                  "multi": false,
                  "order": 1,
                  "title": "Choose your favorite colors",
                  "quizId": "3562f83c-4d5d-41a9-aceb-a8f98511dd5d",
                  "options": [
                    {
                      "id": "f4ef5add-cfed-4819-b1a7-b1c7a72330ea",
                      "body": "AliceBlue",
                      "order": 1,
                      "title": null,
                      "quizItemId": "d2422f0c-2378-4099-bde7-e1231ceac220",
                    },
                    {
                      "id": "ee6535ca-fed6-4d22-9988-bed91e3decb4",
                      "body": "AntiqueWhite",
                      "order": 1,
                      "title": null,
                      "quizItemId": "d2422f0c-2378-4099-bde7-e1231ceac220",
                    },
                    {
                      "id": "404c62f0-44f2-492c-a6cf-522e5cff492b",
                      "body": "Aqua",
                      "order": 1,
                      "title": null,
                      "quizItemId": "d2422f0c-2378-4099-bde7-e1231ceac220",
                    },
                    {
                      "id": "74e09ced-233e-4db6-a67f-d4835a596956",
                      "body": "Cyan",
                      "order": 1,
                      "title": null,
                      "quizItemId": "d2422f0c-2378-4099-bde7-e1231ceac220",
                    },
                    {
                      "id": "797463cf-9592-46f8-9018-7d2b3d2c0882",
                      "body": "Cornsilk",
                      "order": 1,
                      "title": null,
                      "quizItemId": "d2422f0c-2378-4099-bde7-e1231ceac220",
                    },
                    {
                      "id": "f5e46e15-cb14-455f-8b72-472fed50d6f8",
                      "body": "LawnGreen",
                      "order": 1,
                      "title": null,
                      "quizItemId": "d2422f0c-2378-4099-bde7-e1231ceac220",
                    },
                    {
                      "id": "2bfea5dd-ad64-456a-8518-c6754bd40a90",
                      "body": "LightGoldenRodYellow",
                      "order": 1,
                      "title": null,
                      "quizItemId": "d2422f0c-2378-4099-bde7-e1231ceac220",
                    },
                    {
                      "id": "d045ec97-a89a-4964-9bea-a5baab69786f",
                      "body": "MediumSpringGreen",
                      "order": 1,
                      "title": null,
                      "quizItemId": "d2422f0c-2378-4099-bde7-e1231ceac220",
                    },
                    {
                      "id": "fc901148-7d65-4150-b077-5dc53947ee7a",
                      "body": "Sienna",
                      "order": 1,
                      "title": null,
                      "quizItemId": "d2422f0c-2378-4099-bde7-e1231ceac220",
                    },
                    {
                      "id": "73a8f612-7bd4-48ca-9dae-2baa1a55a1da",
                      "body": "WhiteSmoke",
                      "order": 1,
                      "title": null,
                      "quizItemId": "d2422f0c-2378-4099-bde7-e1231ceac220",
                    },
                  ],
                  "maxValue": 4,
                  "maxWords": null,
                  "minValue": 1,
                  "minWords": null,
                  "direction": "row",
                  "formatRegex": null,
                },
              ],
              "tries": 1,
              "section": 1,
              "courseId": "f5bed4ff-63ec-44cd-9056-86eb00df84ca",
              "triesLimited": true
            }),
        },
    )
    .await?;

    Ok(())
}

#[allow(clippy::too_many_arguments)]
async fn seed_sample_course(
    conn: &mut PgConnection,
    org: Uuid,
    course_id: Uuid,
    course_name: &str,
    course_slug: &str,
    admin: Uuid,
    student: Uuid,
    users: &[Uuid],
) -> Result<Uuid> {
    info!("inserting sample course {}", course_name);
    let new_course = NewCourse {
        name: course_name.to_string(),
        organization_id: org,
        slug: course_slug.to_string(),
        language_code: "en-US".to_string(),
        teacher_in_charge_name: "admin".to_string(),
        teacher_in_charge_email: "admin@example.com".to_string(),
    };
    let (course, _front_page, default_instance) = courses::insert_course(
        conn,
        course_id,
        Uuid::new_v5(&course_id, b"7344f1c8-b7ce-4c7d-ade2-5f39997bd454"),
        new_course,
        admin,
    )
    .await?;
    course_instances::insert(
        conn,
        NewCourseInstance {
            id: Uuid::new_v5(&course_id, b"67f077b4-0562-47ae-a2b9-db2f08f168a9"),
            course_id: course.id,
            name: Some("non-default instance"),
            description: Some("this is a non-default instance"),
            variant_status: None,
            support_email: Some("contact@example.com"),
            teacher_in_charge_name: "admin",
            teacher_in_charge_email: "admin@example.com",
            opening_time: None,
            closing_time: None,
        },
    )
    .await?;

    // chapters and pages

    let new_chapter = NewChapter {
        chapter_number: 1,
        course_id: course.id,
        front_front_page_id: None,
        name: "The Basics".to_string(),
    };
    let (chapter_1, _front_page_1) = chapters::insert_chapter(conn, new_chapter, admin).await?;
    chapters::set_opens_at(conn, chapter_1.id, Utc::now()).await?;
    let new_chapter = NewChapter {
        chapter_number: 2,
        course_id: course.id,
        front_front_page_id: None,
        name: "The intermediaries".to_string(),
    };
    let (chapter_2, _front_page_2) = chapters::insert_chapter(conn, new_chapter, admin).await?;
    chapters::set_opens_at(
        conn,
        chapter_2.id,
        Utc::now() + chrono::Duration::minutes(10),
    )
    .await?;
    let new_chapter = NewChapter {
        chapter_number: 3,
        course_id: course.id,
        front_front_page_id: None,
        name: "Advanced studies".to_string(),
    };
    let (chapter_3, _front_page_3) = chapters::insert_chapter(conn, new_chapter, admin).await?;
    chapters::set_opens_at(
        conn,
        chapter_3.id,
        Utc::now() + chrono::Duration::minutes(20),
    )
    .await?;
    let new_chapter = NewChapter {
        chapter_number: 4,
        course_id: course.id,
        front_front_page_id: None,
        name: "Forbidden magicks".to_string(),
    };
    let (chapter_4, _front_page_4) = chapters::insert_chapter(conn, new_chapter, admin).await?;
    chapters::set_opens_at(
        conn,
        chapter_4.id,
        Utc::now() + (chrono::Duration::days(365) * 100),
    )
    .await?;

    let (_page, _) = pages::insert(
        conn,
        course.id,
        "/welcome",
        "Welcome to Introduction to Everything",
        1,
        admin,
    )
    .await?;

    let block_id_1 = Uuid::new_v5(&course_id, b"af3b467a-f5db-42ad-9b21-f42ca316b3c6");
    let block_id_2 = Uuid::new_v5(&course_id, b"465f1f95-22a1-43e1-b4a3-7d18e525dc12");
    let block_id_3 = Uuid::new_v5(&course_id, b"46aad5a8-71bd-49cd-8d86-3368ee8bb7ac");
    let block_id_4 = Uuid::new_v5(&course_id, b"09b327a8-8e65-437e-9678-554fc4d98dd4");
    let block_id_5 = Uuid::new_v5(&course_id, b"834648cc-72d9-42d1-bed7-cc6a2e186ae6");
    let block_id_6 = Uuid::new_v5(&course_id, b"223a4718-5287-49ff-853e-a67f4612c629");
    let exercise_c1p1_1 = Uuid::new_v5(&course_id, b"cfb950a7-db4e-49e4-8ec4-d7a32b691b08");
    let exercise_slide_c1p1_1 = Uuid::new_v5(&course_id, b"182c4128-c4e4-40c9-bc5a-1265bfd3654c");
    let exercise_task_c1p1e1_1 = Uuid::new_v5(&course_id, b"f73dab3b-3549-422d-8377-ece1972e5576");
    let spec_c1p1e1t1_1 = Uuid::new_v5(&course_id, b"5f6b7850-5034-4cef-9dcf-e3fd4831067f");
    let spec_c1p1e1t1_2 = Uuid::new_v5(&course_id, b"c713bbfc-86bf-4877-bd39-53afaf4444b5");
    let spec_c1p1e1t1_3 = Uuid::new_v5(&course_id, b"4027d508-4fad-422e-bb7f-15c613a02cc6");
    let (exercise_block_1, exercise_1, slide_1, task_1) = example_exercise(
        exercise_c1p1_1,
        exercise_slide_c1p1_1,
        exercise_task_c1p1e1_1,
        block_id_2,
        block_id_3,
        spec_c1p1e1t1_1,
        spec_c1p1e1t1_2,
        spec_c1p1e1t1_3,
    );
    let page_c1_1 = create_page(
        conn,
        course.id,
        admin,
        chapter_1.id,
        CmsPageUpdate {
            url_path: "/chapter-1/page-1".to_string(),
            title: "Page One".to_string(),
            chapter_id: Some(chapter_1.id),
            exercises: vec![exercise_1],
            exercise_slides: vec![slide_1],
            exercise_tasks: vec![task_1],
            content: serde_json::json!([
                paragraph("Everything is a big topic.", block_id_1),
                exercise_block_1,
                paragraph("So big, that we need many paragraphs.", block_id_4),
                paragraph("Like this.", block_id_5),
                paragraph(&"At vero eos et accusamus et iusto odio dignissimos ducimus qui blanditiis praesentium voluptatum deleniti atque corrupti quos dolores et quas molestias excepturi sint occaecati cupiditate non provident, similique sunt in culpa qui officia deserunt mollitia animi, id est laborum et dolorum fuga. Et harum quidem rerum facilis est et expedita distinctio. Nam libero tempore, cum soluta nobis est eligendi optio cumque nihil impedit quo minus id quod maxime placeat facere possimus, omnis voluptas assumenda est, omnis dolor repellendus. Temporibus autem quibusdam et aut officiis debitis aut rerum necessitatibus saepe eveniet ut et voluptates repudiandae sint et molestiae non recusandae. Itaque earum rerum hic tenetur a sapiente delectus, ut aut reiciendis voluptatibus maiores alias consequatur aut perferendis doloribus asperiores repellat. ".repeat(4), block_id_6),
            ]),
        },
    )
    .await?;

    let exercise_c1p2_1 = Uuid::new_v5(&course_id, b"36e7f0c2-e663-4382-a503-081866cfe7d0");
    // let exercise_slide_c1p2e1_1 = Uuid::new_v5(&course_id, b"0d85864d-a20d-4d65-9ace-9b4d377f38e8");
    let exercise_task_c1p2e1_1 = Uuid::new_v5(&course_id, b"e7fca192-2161-4ab8-8533-8c41dbaa2d69");
    let spec_c1p2e1t1_1 = Uuid::new_v5(&course_id, b"5898293f-2d41-43b1-9e44-92d487196ade");
    // let spec_c1p2e1t1_2 = Uuid::new_v5(&course_id, b"93d27d79-f9a1-44ab-839f-484accc67e32");
    // let spec_c1p2e1t1_3 = Uuid::new_v5(&course_id, b"81ec2df2-a5fd-4d7d-b85f-0c304e8d2030");
    let exercise_c1p2_2 = Uuid::new_v5(&course_id, b"64d273eb-628f-4d43-a11a-e69ebe244942");
    // let exercise_slide_c1p2e2_1 = Uuid::new_v5(&course_id, b"5441c7c0-60f1-4058-8223-7090c9cac7cb");
    let exercise_task_c1p2e2_1 = Uuid::new_v5(&course_id, b"114caac5-006a-4afb-9806-785154263c11");
    let spec_c1p2e2t1_1 = Uuid::new_v5(&course_id, b"28ea3062-bd6a-45f5-9844-03174e00a0a8");
    // let spec_c1p2e2t1_2 = Uuid::new_v5(&course_id, b"1982f566-2d6a-485d-acb0-65d8b8864c7e");
    // let spec_c1p2e2t1_3 = Uuid::new_v5(&course_id, b"01ec5329-2cf6-4d0f-92b2-d388360fb402");
    // let exercise_c1p2_3 = Uuid::new_v5(&course_id, b"029688ec-c7be-4cb3-8928-85cfd6551083");
    // let exercise_slide_c1p2e3_1 = Uuid::new_v5(&course_id, b"ab8a314b-ac03-497b-8ade-3d8512ed00c9");
    // let exercise_task_c1p2e3_1 = Uuid::new_v5(&course_id, b"382fffce-f177-47d0-a5c0-cc8906d34c49");
    let spec_c1p2e3t1_1 = Uuid::new_v5(&course_id, b"4bae54a3-d67c-428b-8996-290f70ae08fa");
    // let spec_c1p2e3t1_2 = Uuid::new_v5(&course_id, b"c3f257c0-bdc2-4d81-99ff-a71c76fe670a");
    // let spec_c1p2e3t1_3 = Uuid::new_v5(&course_id, b"fca5a8ba-50e0-4375-8d4b-9d02762d908c");
    let (exercise_block_2_1, exercise_2_1, exercise_slide_2_1, exercise_task_2_1) =
        example_exercise(
            exercise_c1p2_1,
            Uuid::new_v5(&course_id, b"0d85864d-a20d-4d65-9ace-9b4d377f38e8"),
            exercise_task_c1p2e1_1,
            Uuid::new_v5(&course_id, b"2dbb4649-bcac-47ab-a817-ca17dcd70378"),
            Uuid::new_v5(&course_id, b"c0986981-c8ae-4c0b-b558-1163a16760ec"),
            spec_c1p2e1t1_1,
            Uuid::new_v5(&course_id, b"93d27d79-f9a1-44ab-839f-484accc67e32"),
            Uuid::new_v5(&course_id, b"81ec2df2-a5fd-4d7d-b85f-0c304e8d2030"),
        );
    let (exercise_block_2_2, exercise_2_2, exercise_slide_2_2, exercise_task_2_2) =
        example_exercise(
            exercise_c1p2_2,
            Uuid::new_v5(&course_id, b"5441c7c0-60f1-4058-8223-7090c9cac7cb"),
            exercise_task_c1p2e2_1,
            Uuid::new_v5(&course_id, b"fb26489d-ca49-4f76-a1c2-f759ed3146c0"),
            Uuid::new_v5(&course_id, b"c0986981-c8ae-4c0b-b558-1163a16760ec"),
            spec_c1p2e2t1_1,
            Uuid::new_v5(&course_id, b"93d27d79-f9a1-44ab-839f-484accc67e32"),
            Uuid::new_v5(&course_id, b"81ec2df2-a5fd-4d7d-b85f-0c304e8d2030"),
        );
    let (exercise_block_2_3, exercise_2_3, exercise_slide_2_3, exercise_task_2_3) =
        example_exercise(
            Uuid::new_v5(&course_id, b"029688ec-c7be-4cb3-8928-85cfd6551083"),
            Uuid::new_v5(&course_id, b"ab8a314b-ac03-497b-8ade-3d8512ed00c9"),
            Uuid::new_v5(&course_id, b"382fffce-f177-47d0-a5c0-cc8906d34c49"),
            Uuid::new_v5(&course_id, b"334593ad-8ba5-4589-b1f7-b159e754bdc5"),
            Uuid::new_v5(&course_id, b"389e80bd-5f91-40c7-94ff-7dda1eeb96fb"),
            spec_c1p2e3t1_1,
            Uuid::new_v5(&course_id, b"c3f257c0-bdc2-4d81-99ff-a71c76fe670a"),
            Uuid::new_v5(&course_id, b"fca5a8ba-50e0-4375-8d4b-9d02762d908c"),
        );
    create_page(
        conn,
        course.id,
        admin,
        chapter_1.id,
        CmsPageUpdate {
            url_path: "/chapter-1/page-2".to_string(),
            title: "page 2".to_string(),
            chapter_id: Some(chapter_1.id),
            exercises: vec![exercise_2_1, exercise_2_2, exercise_2_3],
            exercise_slides: vec![exercise_slide_2_1, exercise_slide_2_2, exercise_slide_2_3],
            exercise_tasks: vec![exercise_task_2_1, exercise_task_2_2, exercise_task_2_3],
            content: serde_json::json!([
                paragraph(
                    "First chapters second page.",
                    Uuid::new_v5(&course_id, b"9faf5a2d-f60d-4a70-af3d-0e7e3d6fe273"),
                ),
                exercise_block_2_1,
                exercise_block_2_2,
                exercise_block_2_3,
            ]),
        },
    )
    .await?;

    let exercise_c2p1_1 = Uuid::new_v5(&course_id, b"8bb4faf4-9a34-4df7-a166-89ade530d0f6");
    let exercise_task_c2p1e1_1 = Uuid::new_v5(&course_id, b"a6508b8a-f58e-43ac-9f02-785575e716f5");
    let spec_c2p1e1t1_1 = Uuid::new_v5(&course_id, b"fe464d17-2365-4e65-8b33-e0ebb5a67836");
    // let spec_c2p1e1t1_2 = Uuid::new_v5(&course_id, b"6633ffc7-c76e-4049-840e-90eefa6b49e8");
    // let spec_c2p1e1t1_3 = Uuid::new_v5(&course_id, b"d77fb97d-322c-4c5f-a405-8978a8cfb0a9");
    let (exercise_block_3_1, exercise_3_1, exercise_slide_3_1, exercise_task_3_1) =
        example_exercise(
            exercise_c2p1_1,
            Uuid::new_v5(&course_id, b"b99d1041-7835-491e-a1c8-b47eee8e7ab4"),
            exercise_task_c2p1e1_1,
            Uuid::new_v5(&course_id, b"e869c471-b1b7-42a0-af05-dffd1d86a7bb"),
            Uuid::new_v5(&course_id, b"fe464d17-2365-4e65-8b33-e0ebb5a67836"),
            spec_c2p1e1t1_1,
            Uuid::new_v5(&course_id, b"6633ffc7-c76e-4049-840e-90eefa6b49e8"),
            Uuid::new_v5(&course_id, b"d77fb97d-322c-4c5f-a405-8978a8cfb0a9"),
        );
    create_page(
        conn,
        course.id,
        admin,
        chapter_2.id,
        CmsPageUpdate {
            url_path: "/chapter-2/intro".to_string(),
            title: "In the second chapter...".to_string(),
            chapter_id: Some(chapter_2.id),
            exercises: vec![exercise_3_1],
            exercise_slides: vec![exercise_slide_3_1],
            exercise_tasks: vec![exercise_task_3_1],
            content: serde_json::json!([exercise_block_3_1]),
        },
    )
    .await?;

    // enrollments, user exercise states, submissions, grades
    for &user_id in users {
        course_instance_enrollments::insert_enrollment_and_set_as_current(
            conn,
            NewCourseInstanceEnrollment {
                course_id,
                course_instance_id: default_instance.id,
                user_id,
            },
        )
        .await?;

        submit_and_grade(
            conn,
            b"8c447aeb-1791-4236-8471-204d8bc27507",
            exercise_c1p1_1,
            course.id,
            exercise_task_c1p1e1_1,
            user_id,
            default_instance.id,
            spec_c1p1e1t1_1.to_string(),
            100.0,
        )
        .await?;
        // this submission is for the same exercise, but no points are removed due to the update strategy
        submit_and_grade(
            conn,
            b"a719fe25-5721-412d-adea-4696ccb3d883",
            exercise_c1p1_1,
            course.id,
            exercise_task_c1p1e1_1,
            user_id,
            default_instance.id,
            spec_c1p1e1t1_2.to_string(),
            1.0,
        )
        .await?;
        submit_and_grade(
            conn,
            b"bbc16d4b-1f91-4bd0-a47f-047665a32196",
            exercise_c1p1_1,
            course.id,
            exercise_task_c1p1e1_1,
            user_id,
            default_instance.id,
            spec_c1p1e1t1_3.to_string(),
            0.0,
        )
        .await?;
        submit_and_grade(
            conn,
            b"c60bf5e5-9b67-4f62-9df7-16d268c1b5f5",
            exercise_c1p1_1,
            course.id,
            exercise_task_c1p1e1_1,
            user_id,
            default_instance.id,
            spec_c1p1e1t1_1.to_string(),
            60.0,
        )
        .await?;
        submit_and_grade(
            conn,
            b"e0ec1386-72aa-4eed-8b91-72bba420c23b",
            exercise_c1p2_1,
            course.id,
            exercise_task_c1p2e1_1,
            user_id,
            default_instance.id,
            spec_c1p2e1t1_1.to_string(),
            70.0,
        )
        .await?;
        submit_and_grade(
            conn,
            b"02c9e1ad-6e4c-4473-a3e9-dbfab018a055",
            exercise_c2p1_1,
            course.id,
            exercise_task_c2p1e1_1,
            user_id,
            default_instance.id,
            spec_c2p1e1t1_1.to_string(),
            80.0,
        )
        .await?;
        submit_and_grade(
            conn,
            b"75df4600-d337-4083-99d1-e8e3b6bf6192",
            exercise_c1p1_1,
            course.id,
            exercise_task_c1p1e1_1,
            user_id,
            default_instance.id,
            spec_c1p1e1t1_1.to_string(),
            90.0,
        )
        .await?;
    }

    // feedback
    let new_feedback = NewFeedback {
        feedback_given: "this part was unclear to me".to_string(),
        selected_text: Some("blanditiis".to_string()),
        related_blocks: vec![FeedbackBlock {
            id: block_id_4,
            text: Some(
                "blanditiis praesentium voluptatum deleniti atque corrupti quos dolores et quas"
                    .to_string(),
            ),
        }],
    };
    let feedback = feedback::insert(conn, Some(student), course.id, new_feedback).await?;
    feedback::mark_as_read(conn, feedback, true).await?;
    let new_feedback = NewFeedback {
        feedback_given: "I dont think we need these paragraphs".to_string(),
        selected_text: Some("verything".to_string()),
        related_blocks: vec![
            FeedbackBlock {
                id: block_id_1,
                text: Some("verything is a big topic.".to_string()),
            },
            FeedbackBlock {
                id: block_id_4,
                text: Some("So big, that we need many paragraphs.".to_string()),
            },
            FeedbackBlock {
                id: block_id_5,
                text: Some("Like th".to_string()),
            },
        ],
    };
    feedback::insert(conn, Some(student), course.id, new_feedback).await?;
    feedback::insert(
        conn,
        None,
        course.id,
        NewFeedback {
            feedback_given: "Anonymous feedback".to_string(),
            selected_text: None,
            related_blocks: vec![FeedbackBlock {
                id: block_id_1,
                text: None,
            }],
        },
    )
    .await?;
    feedback::insert(
        conn,
        None,
        course.id,
        NewFeedback {
            feedback_given: "Anonymous unrelated feedback".to_string(),
            selected_text: None,
            related_blocks: vec![],
        },
    )
    .await?;

    // edit proposals
    let edits = NewProposedPageEdits {
        page_id: page_c1_1,
        block_edits: vec![NewProposedBlockEdit {
            block_id: block_id_4,
            block_attribute: "content".to_string(),
            original_text: "So bg, that we need many paragraphs.".to_string(),
            changed_text: "So bg, that we need many, many paragraphs.".to_string(),
        }],
    };
    proposed_page_edits::insert(conn, course.id, Some(student), &edits).await?;
    let edits = NewProposedPageEdits {
        page_id: page_c1_1,
        block_edits: vec![
            NewProposedBlockEdit {
                block_id: block_id_1,
                block_attribute: "content".to_string(),
                original_text: "Everything is a big topic.".to_string(),
                changed_text: "Everything is a very big topic.".to_string(),
            },
            NewProposedBlockEdit {
                block_id: block_id_5,
                block_attribute: "content".to_string(),
                original_text: "Like this.".to_string(),
                changed_text: "Like this!".to_string(),
            },
        ],
    };
    proposed_page_edits::insert(conn, course.id, Some(student), &edits).await?;

    // exams
    let exam_id = Uuid::new_v5(&course_id, b"7d6ed843-2a94-445b-8ced-ab3c67290ad0");
    exams::insert(
        conn,
        exam_id,
        "Course exam",
        Some(Utc::now() + Duration::days(30)),
        Some(120),
    )
    .await?;
    pages::insert_page(
        conn,
        NewPage {
            exercises: vec![],
            exercise_slides: vec![],
            exercise_tasks: vec![],
            content: Value::Array(vec![]),
            url_path: "".to_string(),
            title: "".to_string(),
            course_id: None,
            exam_id: Some(exam_id),
            chapter_id: None,
            front_page_of_chapter_id: None,
            content_search_language: None,
        },
        teacher,
    )
    .await?;
    exams::set_course(conn, exam_id, course.id).await?;

    let exam_id = Uuid::new_v5(&course_id, b"94393cf5-1814-4d57-80d5-e5af93790967");
    exams::insert(
        conn,
        exam_id,
        "Repeat exam",
        Some(Utc::now() + Duration::days(30)),
        Some(120),
    )
    .await?;
    pages::insert_page(
        conn,
        NewPage {
            exercises: vec![],
            exercise_slides: vec![],
            exercise_tasks: vec![],
            content: Value::Array(vec![]),
            url_path: "".to_string(),
            title: "".to_string(),
            course_id: None,
            exam_id: Some(exam_id),
            chapter_id: None,
            front_page_of_chapter_id: None,
            content_search_language: None,
        },
        teacher,
    )
    .await?;
    exams::set_course(conn, exam_id, course.id).await?;

    Ok(course.id)
}

async fn seed_cs_course_material(conn: &mut PgConnection, org: Uuid, admin: Uuid) -> Result<Uuid> {
    // Create new course
    let new_course = NewCourse {
        name: "Introduction to Course Material".to_string(),
        organization_id: org,
        slug: "introduction-to-course-material".to_string(),
        language_code: "en-US".to_string(),
        teacher_in_charge_name: "admin".to_string(),
        teacher_in_charge_email: "admin@example.com".to_string(),
    };
    let (course, front_page, _default_instance) = courses::insert_course(
        conn,
        Uuid::parse_str("d6b52ddc-6c34-4a59-9a59-7e8594441007")?,
        Uuid::parse_str("8e6c35cd-43f2-4982-943b-11e3ffb1b2f8")?,
        new_course,
        admin,
    )
    .await?;

    pages::update_page(
        conn,
        front_page.id,
        CmsPageUpdate {
            title: "Introduction to Course Material".to_string(),
            url_path: "/".to_string(),
            chapter_id: None,
            content: serde_json::to_value(&[
                GutenbergBlock::landing_page_hero_section("Welcome to Introduction to Course Material", "In this course you'll learn the basics of UI/UX design. At the end of course you should be able to create your own design system.")
                .with_id(Uuid::parse_str("6ad81525-0010-451f-85e5-4832e3e364a8")?),
            GutenbergBlock::course_objective_section()
                .with_id(Uuid::parse_str("2eec7ad7-a95f-406f-acfe-f3a332b86e26")?),
            GutenbergBlock::empty_block_from_name("moocfi/course-chapter-grid".to_string())
                .with_id(Uuid::parse_str("bb51d61b-fd19-44a0-8417-7ffc6058b247")?),
            GutenbergBlock::empty_block_from_name("moocfi/course-progress".to_string())
                .with_id(Uuid::parse_str("1d7c28ca-86ab-4318-8b10-3e5b7cd6e465")?),
            ])
            .unwrap(),
            exercises: vec![],
            exercise_slides: vec![],
            exercise_tasks: vec![],
        },
        admin,
        true,
    )
    .await?;
    // FAQ, we should add card/accordion block to visualize here.
    let (_page, _history) = pages::insert(conn, course.id, "/faq", "FAQ", 1, admin).await?;

    // Chapter-1
    let new_chapter = NewChapter {
        chapter_number: 1,
        course_id: course.id,
        front_front_page_id: None,
        name: "User Interface".to_string(),
    };
    let (chapter_1, front_page_ch_1) = chapters::insert_chapter(conn, new_chapter, admin).await?;
    chapters::set_opens_at(conn, chapter_1.id, Utc::now()).await?;

    pages::update_page(
        conn,
        front_page_ch_1.id,
        CmsPageUpdate {
            title: "User Interface".to_string(),
            url_path: "/chapter-1".to_string(),
            chapter_id: Some(chapter_1.id),
            content: serde_json::to_value(&[
                GutenbergBlock::hero_section("User Interface", "In the industrial design field of human–computer interaction, a user interface is the space where interactions between humans and machines occur.")
                .with_id(Uuid::parse_str("848ac898-81c0-4ebc-881f-6f84e9eaf472")?),
            GutenbergBlock::empty_block_from_name("moocfi/pages-in-chapter".to_string())
                .with_id(Uuid::parse_str("c8b36f58-5366-4d6b-b4ec-9fc0bd65950e")?),
            GutenbergBlock::empty_block_from_name("moocfi/chapter-progress".to_string())
                .with_id(Uuid::parse_str("cdb9e4b9-ba68-4933-b037-4648e3df7a6c")?),
            GutenbergBlock::empty_block_from_name("moocfi/exercises-in-chapter".to_string())
                .with_id(Uuid::parse_str("457431b0-55db-46ac-90ae-03965f48b27e")?),
            ])
            .unwrap(),
            exercises: vec![],
            exercise_slides: vec![],
            exercise_tasks: vec![],
        },
        admin,
        true,
    )
    .await?;

    // /chapter-1/design
    let design_content = CmsPageUpdate {
        url_path: "/chapter-1/design".to_string(),
        title: "Design".to_string(),
        chapter_id: Some(chapter_1.id),
        exercises: vec![],
        exercise_slides: vec![],
        exercise_tasks: vec![],
        content: serde_json::json!([
            GutenbergBlock::hero_section("Design", "A design is a plan or specification for the construction of an object or system or for the implementation of an activity or process, or the result of that plan or specification in the form of a prototype, product or process.")
                .with_id(Uuid::parse_str("98729704-9dd8-4309-aa08-402f9b2a6071")?),
            GutenbergBlock::block_with_name_and_attributes(
                "core/paragraph",
                attributes!{
                  "content": "Lorem ipsum dolor sit amet, consectetur adipiscing elit. Curabitur bibendum felis nisi, vitae commodo mi venenatis in. Mauris hendrerit lacinia augue ut hendrerit. Vestibulum non tellus mattis, convallis magna vel, semper mauris. Maecenas porta, arcu eget porttitor sagittis, nulla magna auctor dolor, sed tempus sem lacus eu tortor. Ut id diam quam. Etiam quis sagittis justo. Quisque sagittis dolor vitae felis facilisis, ut suscipit ipsum malesuada. Nulla tempor ultricies erat ut venenatis. Ut pulvinar lectus non mollis efficitur.",
                  "dropCap": false
                },
            )
                .with_id(Uuid::parse_str("9ebddb78-23f6-4440-8d8f-5e4b33abb16f")?),
            GutenbergBlock::block_with_name_and_attributes(
                "core/paragraph",
                attributes!{
                  "content": "Sed quis fermentum mi. Integer commodo turpis a fermentum tristique. Integer convallis, nunc sed scelerisque varius, mi tellus molestie metus, eu ultrices justo tellus non arcu. Cras euismod, lectus eu scelerisque mattis, odio ex ornare ipsum, a dapibus nulla leo maximus orci. Etiam laoreet venenatis lorem, vitae iaculis mauris. Nullam lobortis, tortor eget ullamcorper lobortis, tellus odio tincidunt dolor, vitae gravida nibh turpis ac sem. Integer non sodales eros.",
                  "dropCap": false
                },
            )
                .with_id(Uuid::parse_str("029ae4b5-08b0-49f7-8baf-d916b5f879a2")?),
            GutenbergBlock::block_with_name_and_attributes(
                "core/paragraph",
                attributes!{
                  "content": "Vestibulum a scelerisque ante. Fusce interdum eros elit, posuere mattis sapien tristique id. Integer commodo mi orci, sit amet tempor libero vulputate in. Ut id gravida quam. Proin massa dolor, posuere nec metus eu, dignissim viverra nulla. Vestibulum quis neque bibendum, hendrerit diam et, fermentum diam. Sed risus nibh, suscipit in neque nec, bibendum interdum nibh. Aliquam ut enim a mi ultricies finibus. Nam tristique felis ac risus interdum molestie. Nulla venenatis, augue sed porttitor ultrices, lacus ante sollicitudin dui, vel vehicula ex enim ac mi.",
                  "dropCap": false
                },
            )
            .with_id(Uuid::parse_str("3693e92b-9cf0-485a-b026-2851de58e9cf")?),
        ]),
    };
    create_page(conn, course.id, admin, chapter_1.id, design_content).await?;

    // /chapter-1/human-machine-interface
    let content_b = CmsPageUpdate {
        chapter_id: Some(chapter_1.id),
        url_path: "/chapter-1/human-machine-interface".to_string(),
        title: "Human-machine interface".to_string(),
        exercises: vec![],
        exercise_slides: vec![],
        exercise_tasks: vec![],
        content: serde_json::json!([
            GutenbergBlock::hero_section("Human-machine interface", "In the industrial design field of human–computer interaction, a user interface is the space where interactions between humans and machines occur.")
                .with_id(Uuid::parse_str("ae22ae64-c0e5-42e1-895a-4a49411a72e8")?),
            GutenbergBlock::block_with_name_and_attributes(
                "core/paragraph",
                attributes!{
                  "content": "Sed venenatis, magna in ornare suscipit, orci ipsum consequat nulla, ut pulvinar libero metus et metus. Maecenas nec bibendum est. Donec quis ante elit. Nam in eros vitae urna aliquet vestibulum. Donec posuere laoreet facilisis. Aliquam auctor a tellus a tempus. Sed molestie leo eget commodo pellentesque. Curabitur lacinia odio nisl, eu sodales nunc placerat sit amet. Vivamus venenatis, risus vitae lobortis eleifend, odio nisi faucibus tortor, sed aliquet leo arcu et tellus. Donec ultrices consectetur nunc, non rhoncus sapien malesuada et. Nulla tempus ipsum vitae justo scelerisque, sed pretium neque fermentum. Class aptent taciti sociosqu ad litora torquent per conubia nostra, per inceptos himenaeos. Curabitur accumsan et ex pellentesque dignissim. Integer viverra libero quis tortor dignissim elementum.",
                  "dropCap": false
                },
            )
                .with_id(Uuid::parse_str("b05a62ad-e5f7-432c-8c88-2976d971e7e1")?),
            GutenbergBlock::block_with_name_and_attributes(
                "core/paragraph",
                attributes!{
                    "content": "Sed quis fermentum mi. Integer commodo turpis a fermentum tristique. Integer convallis, nunc sed scelerisque varius, mi tellus molestie metus, eu ultrices banana justo tellus non arcu. Cras euismod, cat lectus eu scelerisque mattis, odio ex ornare ipsum, a dapibus nulla leo maximus orci. Etiam laoreet venenatis lorem, vitae iaculis mauris. Nullam lobortis, tortor eget ullamcorper lobortis, tellus odio tincidunt dolor, vitae gravida nibh turpis ac sem. Integer non sodales eros.",
                    "dropCap": false
                },
            )
                .with_id(Uuid::parse_str("db20e302-d4e2-4f56-a0b9-e48a4fbd5fa8")?),
            GutenbergBlock::block_with_name_and_attributes(
                "core/paragraph",
                attributes!{
                  "content": "Vestibulum a scelerisque ante. Fusce interdum eros elit, posuere mattis sapien tristique id. Integer commodo mi orci, sit amet tempor libero vulputate in. Ut id gravida quam. Proin massa dolor, posuere nec metus eu, dignissim viverra nulla. Vestibulum quis neque bibendum, hendrerit diam et, fermentum diam. Sed risus nibh, suscipit in neque nec, bibendum interdum nibh. Aliquam ut enim a mi ultricies finibus. Nam tristique felis ac risus interdum molestie. Nulla venenatis, augue sed porttitor ultrices, lacus ante sollicitudin dui, vel vehicula ex enim ac mi.",
                  "dropCap": false
                },
            )
            .with_id(Uuid::parse_str("c96f56d5-ea35-4aae-918a-72a36847a49c")?),
        ]),
    };
    create_page(conn, course.id, admin, chapter_1.id, content_b).await?;

    // Chapter-2
    let new_chapter_2 = NewChapter {
        chapter_number: 2,
        course_id: course.id,
        front_front_page_id: None,
        name: "User Experience".to_string(),
    };
    let (chapter_2, front_page_ch_2) = chapters::insert_chapter(conn, new_chapter_2, admin).await?;
    chapters::set_opens_at(conn, chapter_2.id, Utc::now()).await?;

    pages::update_page(
        conn,
        front_page_ch_2.id,
        CmsPageUpdate {
            url_path: "/chapter-2".to_string(),
            title: "User Experience".to_string(),
            chapter_id: Some(chapter_2.id),
            content: serde_json::to_value(&[
                GutenbergBlock::hero_section("User Experience", "The user experience is how a user interacts with and experiences a product, system or service. It includes a person's perceptions of utility, ease of use, and efficiency.")
                    .with_id(Uuid::parse_str("c5c623f9-c7ca-4f8e-b04b-e91cecef217a")?),
                GutenbergBlock::empty_block_from_name("moocfi/pages-in-chapter".to_string())
                    .with_id(Uuid::parse_str("37bbc4e9-2e96-45ea-a6f8-bbc7dc7f6be3")?),
                GutenbergBlock::empty_block_from_name("moocfi/chapter-progress".to_string())
                    .with_id(Uuid::parse_str("2e91c140-fd17-486b-8dc1-0a9589a18e3a")?),
                GutenbergBlock::empty_block_from_name("moocfi/exercises-in-chapter".to_string())
                    .with_id(Uuid::parse_str("1bf7e311-75e8-48ec-bd55-e8f1185d76d0")?),
            ])
            .unwrap(),
            exercises: vec![],
            exercise_slides: vec![],
            exercise_tasks: vec![],
        },
        admin,
        true,
    )
    .await?;
    // /chapter-2/user-research
    let page_content = CmsPageUpdate {
        chapter_id: Some(chapter_2.id),
        content: serde_json::json!([
            GutenbergBlock::hero_section("User research", "User research focuses on understanding user behaviors, needs, and motivations through observation techniques, task analysis, and other feedback methodologies.")
                .with_id(Uuid::parse_str("a43f5460-b588-44ac-84a3-5fdcabd5d3f7")?),
            GutenbergBlock::block_with_name_and_attributes(
                "core/paragraph",
                attributes!{
                  "content": "Sed venenatis, magna in ornare suscipit, orci ipsum consequat nulla, ut pulvinar libero metus et metus. Maecenas nec bibendum est. Donec quis ante elit. Nam in eros vitae urna aliquet vestibulum. Donec posuere laoreet facilisis. Aliquam auctor a tellus a tempus. Sed molestie leo eget commodo pellentesque. Curabitur lacinia odio nisl, eu sodales nunc placerat sit amet. Vivamus venenatis, risus vitae lobortis eleifend, odio nisi faucibus tortor, sed aliquet leo arcu et tellus. Donec ultrices consectetur nunc, non rhoncus sapien malesuada et. Nulla tempus ipsum vitae justo scelerisque, sed pretium neque fermentum. Class aptent taciti sociosqu ad litora torquent per conubia nostra, per inceptos himenaeos. Curabitur accumsan et ex pellentesque dignissim. Integer viverra libero quis tortor dignissim elementum.",
                  "dropCap": false
                },
            )
                .with_id(Uuid::parse_str("816310e3-bbd7-44ae-87cb-3f40633a4b08")?),
            GutenbergBlock::block_with_name_and_attributes(
                "core/paragraph",
                attributes!{
                  "content": "Sed quis fermentum mi. Integer commodo turpis a fermentum tristique. Integer convallis, nunc sed scelerisque varius, mi tellus molestie metus, eu ultrices justo tellus non arcu. Cras euismod, lectus eu scelerisque mattis, odio ex ornare ipsum, a dapibus nulla leo maximus orci. Etiam laoreet venenatis lorem, vitae iaculis mauris. Nullam lobortis, tortor eget ullamcorper lobortis, tellus odio tincidunt dolor, vitae gravida nibh turpis ac sem. Integer non sodales eros.",
                  "dropCap": false
                },
            )
                .with_id(Uuid::parse_str("37aa6421-768e-49b9-b447-5f457e5192bc")?),
            GutenbergBlock::block_with_name_and_attributes(
                "core/paragraph",
                attributes!{
                    "content": "Vestibulum a scelerisque ante. Fusce interdum eros elit, posuere mattis sapien tristique id. Integer commodo mi orci, sit amet tempor libero vulputate in. Ut id gravida quam. Proin massa dolor, posuere nec metus eu, dignissim viverra nulla. Vestibulum quis neque bibendum, hendrerit diam et, fermentum diam. Sed risus nibh, suscipit in neque nec, bibendum interdum nibh. Aliquam ut banana cat enim a mi ultricies finibus. Nam tristique felis ac risus interdum molestie. Nulla venenatis, augue sed porttitor ultrices, lacus ante sollicitudin dui, vel vehicula ex enim ac mi.",
                  "dropCap": false
                },
            )
            .with_id(Uuid::parse_str("cf11a0fb-f56e-4e0d-bc12-51d920dbc278")?),
        ]),
        exercises: vec![],
        exercise_slides: vec![],
        exercise_tasks: vec![],
        url_path: "/chapter-2/user-research".to_string(),
        title: "User research".to_string(),
    };
    create_page(conn, course.id, admin, chapter_2.id, page_content).await?;

    let page_content = include_str!("../assets/example-page.json");
    let parse_page_content = serde_json::from_str(page_content)?;
    create_page(
        conn,
        course.id,
        admin,
        chapter_2.id,
        CmsPageUpdate {
            content: parse_page_content,
            exercises: vec![],
            exercise_slides: vec![],
            exercise_tasks: vec![],
            url_path: "/chapter-2/content-rendering".to_string(),
            title: "Content rendering".to_string(),
            chapter_id: Some(chapter_2.id),
        },
    )
    .await?;
    Ok(course.id)
}

#[allow(clippy::too_many_arguments)]
async fn create_page(
    conn: &mut PgConnection,
    course_id: Uuid,
    author: Uuid,
    chapter_id: Uuid,
    page_data: CmsPageUpdate,
) -> Result<Uuid> {
    let new_page = NewPage {
        content: Value::Array(vec![]),
        url_path: page_data.url_path.to_string(),
        title: format!("{} WIP", page_data.title),
        course_id: Some(course_id),
        exam_id: None,
        chapter_id: Some(chapter_id),
        front_page_of_chapter_id: None,
        exercises: vec![],
        exercise_slides: vec![],
        exercise_tasks: vec![],
        content_search_language: None,
    };
    let page = pages::insert_page(conn, new_page, author).await?;
    pages::update_page(
        conn,
        page.id,
        CmsPageUpdate {
            content: page_data.content,
            exercises: page_data.exercises,
            exercise_slides: page_data.exercise_slides,
            exercise_tasks: page_data.exercise_tasks,
            url_path: page_data.url_path,
            title: page_data.title,
            chapter_id: Some(chapter_id),
        },
        author,
        true,
    )
    .await?;
    Ok(page.id)
}

fn paragraph(content: &str, block: Uuid) -> GutenbergBlock {
    GutenbergBlock {
        name: "core/paragraph".to_string(),
        is_valid: true,
        client_id: block,
        attributes: attributes! {
            "content": content,
            "dropCap": false,
        },
        inner_blocks: vec![],
    }
}

#[allow(clippy::too_many_arguments)]
fn example_exercise(
    exercise_id: Uuid,
    exercise_slide_id: Uuid,
    exercise_task_id: Uuid,
    block_id: Uuid,
    paragraph_id: Uuid,
    spec_1: Uuid,
    spec_2: Uuid,
    spec_3: Uuid,
) -> (
    GutenbergBlock,
    CmsPageExercise,
    CmsPageExerciseSlide,
    CmsPageExerciseTask,
) {
    let block = GutenbergBlock {
        client_id: block_id,
        name: "moocfi/exercise".to_string(),
        is_valid: true,
        attributes: attributes! {
            "id": exercise_id,
            "name": "Best exercise".to_string(),
            "dropCap": false,
        },
        inner_blocks: vec![],
    };
    let exercise = CmsPageExercise {
        id: exercise_id,
        name: "Best exercise".to_string(),
        order_number: 1,
    };
    let exercise_slide = CmsPageExerciseSlide {
        id: exercise_slide_id,
        exercise_id,
        order_number: 1,
    };
    let exercise_task = CmsPageExerciseTask {
        id: exercise_task_id,
        exercise_slide_id,
        assignment: serde_json::json!([paragraph("Answer this question.", paragraph_id)]),
        exercise_type: "example-exercise".to_string(),
        private_spec: Some(serde_json::json!([
            {
                "name": "a",
                "correct": false,
                "id": spec_1,
            },
            {
                "name": "b",
                "correct": true,
                "id": spec_2,
            },
            {
                "name": "c",
                "correct": true,
                "id": spec_3,
            },
        ])),
    };
    (block, exercise, exercise_slide, exercise_task)
}

#[allow(clippy::too_many_arguments)]
async fn submit_and_grade(
    conn: &mut PgConnection,
    id: &[u8],
    exercise_id: Uuid,
    course_id: Uuid,
    exercise_task_id: Uuid,
    user_id: Uuid,
    course_instance_id: Uuid,
    spec: String,
    out_of_100: f32,
) -> Result<()> {
    // combine the id with the user id to ensure it's unique
    let id = [id, &user_id.as_bytes()[..]].concat();
    let sub = submissions::insert_with_id(
        conn,
        &submissions::SubmissionData {
            id: Uuid::new_v5(&course_id, &id),
            exercise_id,
            course_id,
            exercise_task_id,
            user_id,
            course_instance_id,
            data_json: Value::String(spec),
        },
    )
    .await?;

    let submission = submissions::get_by_id(conn, sub).await?;
    let grading = gradings::new_grading(conn, &submission).await?;
    let grading_result = GradingResult {
        feedback_json: None,
        feedback_text: None,
        grading_progress: GradingProgress::FullyGraded,
        score_given: out_of_100,
        score_maximum: 100,
    };
    let exercise = exercises::get_by_id(conn, exercise_id).await?;
    let grading = gradings::update_grading(conn, &grading, &grading_result, &exercise).await?;
    submissions::set_grading_id(conn, grading.id, submission.id).await?;
    user_exercise_states::update_user_exercise_state(conn, &grading, &submission).await?;
    Ok(())
}<|MERGE_RESOLUTION|>--- conflicted
+++ resolved
@@ -19,11 +19,9 @@
     exercises, organizations, pages, roles, roles::UserRole, submissions, user_exercise_states,
     users,
 };
-<<<<<<< HEAD
-use headless_lms_actix::models::{exams, feedback, playground_examples};
-=======
-use headless_lms_actix::models::{course_instance_enrollments, feedback, playground_examples};
->>>>>>> 95735cf6
+use headless_lms_actix::models::{
+    course_instance_enrollments, exams, feedback, playground_examples,
+};
 use headless_lms_actix::models::{gradings, proposed_page_edits};
 use headless_lms_actix::setup_tracing;
 use headless_lms_actix::utils::document_schema_processor::GutenbergBlock;
@@ -173,6 +171,7 @@
         "Introduction to everything",
         "introduction-to-everything",
         admin,
+        teacher,
         student,
         &users,
     )
@@ -184,6 +183,7 @@
         "Introduction to feedback",
         "introduction-to-feedback",
         admin,
+        teacher,
         student,
         &users,
     )
@@ -195,6 +195,7 @@
         "Introduction to history",
         "introduction-to-history",
         admin,
+        teacher,
         student,
         &users,
     )
@@ -206,6 +207,7 @@
         "Introduction to edit proposals",
         "introduction-to-edit-proposals",
         admin,
+        teacher,
         student,
         &users,
     )
@@ -217,6 +219,7 @@
         "Introduction to localizing",
         "introduction-to-localizing",
         admin,
+        teacher,
         student,
         &users,
     )
@@ -228,6 +231,7 @@
         "Point view for teachers",
         "point-view-for-teachers",
         admin,
+        teacher,
         student,
         &users,
     )
@@ -239,6 +243,7 @@
         "Advanced course instance management",
         "advanced-course-instance-management",
         admin,
+        teacher,
         student,
         &users,
     )
@@ -956,6 +961,7 @@
     course_name: &str,
     course_slug: &str,
     admin: Uuid,
+    teacher: Uuid,
     student: Uuid,
     users: &[Uuid],
 ) -> Result<Uuid> {
