use anyhow::Result;
use chrono::{Duration, TimeZone, Utc};
use headless_lms_actix::attributes;
use headless_lms_actix::models::chapters::NewChapter;
use headless_lms_actix::models::course_instance_enrollments::NewCourseInstanceEnrollment;
use headless_lms_actix::models::course_instances::NewCourseInstance;
use headless_lms_actix::models::courses::NewCourse;
use headless_lms_actix::models::exercises::GradingProgress;
use headless_lms_actix::models::feedback::{FeedbackBlock, NewFeedback};
use headless_lms_actix::models::page_history::HistoryChangeReason;
use headless_lms_actix::models::pages::{
    CmsPageExercise, CmsPageExerciseSlide, CmsPageExerciseTask, CmsPageUpdate, NewPage,
};
use headless_lms_actix::models::playground_examples::PlaygroundExampleData;
use headless_lms_actix::models::proposed_block_edits::NewProposedBlockEdit;
use headless_lms_actix::models::proposed_page_edits::NewProposedPageEdits;
use headless_lms_actix::models::submissions::GradingResult;
use headless_lms_actix::models::{
    chapters, course_instances, course_instances::VariantStatus, courses, exercise_services,
    exercises, organizations, pages, roles, roles::UserRole, submissions, user_exercise_states,
    users,
};
use headless_lms_actix::models::{
    course_instance_enrollments, exams, feedback, playground_examples,
};
use headless_lms_actix::models::{gradings, proposed_page_edits};
use headless_lms_actix::setup_tracing;
use headless_lms_actix::utils::document_schema_processor::GutenbergBlock;
use serde_json::Value;
use sqlx::migrate::MigrateDatabase;
use sqlx::{Connection, PgConnection, Postgres};
use std::{env, process::Command};
use tracing::info;
use uuid::Uuid;

#[tokio::main]
async fn main() -> Result<()> {
    env::set_var("RUST_LOG", "info,sqlx=warn");

    dotenv::dotenv().ok();
    setup_tracing()?;

    let clean = env::args().any(|a| a == "clean");
    let db_url = env::var("DATABASE_URL")?;

    if clean {
        info!("cleaning");
        // hardcoded for now
        let status = Command::new("dropdb")
            .args(["-U", "headless-lms"])
            .args(["-h", "localhost"])
            .args(["-p", "54328"])
            .arg("--force")
            .arg("-e")
            .arg("headless_lms_dev")
            .status()?;
        assert!(status.success());
        Postgres::create_database(&db_url).await?;
    }
    let mut conn = PgConnection::connect(&db_url).await?;
    if clean {
        info!("running migrations");
        sqlx::migrate!("./migrations").run(&mut conn).await?;
    }

    // exercise services
    info!("inserting exercise services");
    let _example_exercise_exercise_service = exercise_services::insert_exercise_service(
        &mut conn,
        &exercise_services::ExerciseServiceNewOrUpdate {
            name: "Example Exercise".to_string(),
            slug: "example-exercise".to_string(),
            public_url: "http://project-331.local/example-exercise/api/service-info".to_string(),
            internal_url: Some("http://example-exercise.default.svc.cluster.local:3002/example-exercise/api/service-info".to_string()),
            max_reprocessing_submissions_at_once: 5,
        }
    )
    .await?;

    exercise_services::insert_exercise_service(
        &mut conn,
        &exercise_services::ExerciseServiceNewOrUpdate {
            name: "Quizzes".to_string(),
            slug: "quizzes".to_string(),
            public_url: "http://project-331.local/quizzes/api/service-info".to_string(),
            internal_url: Some(
                "http://quizzes.default.svc.cluster.local:3004/quizzes/api/service-info"
                    .to_string(),
            ),
            max_reprocessing_submissions_at_once: 5,
        },
    )
    .await?;

    // users
    info!("inserting users");
    let admin = users::insert_with_id(
        &mut conn,
        "admin@example.com",
        Uuid::parse_str("02c79854-da22-4cfc-95c4-13038af25d2e")?,
    )
    .await?;
    let teacher = users::insert_with_id(
        &mut conn,
        "teacher@example.com",
        Uuid::parse_str("90643204-7656-4570-bdd9-aad5d297f9ce")?,
    )
    .await?;
    let language_teacher = users::insert_with_id(
        &mut conn,
        "language.teacher@example.com",
        Uuid::parse_str("0fd8bd2d-cb4e-4035-b7db-89e798fe4df0")?,
    )
    .await?;
    let assistant = users::insert_with_id(
        &mut conn,
        "assistant@example.com",
        Uuid::parse_str("24342539-f1ba-453e-ae13-14aa418db921")?,
    )
    .await?;

    let student = users::insert_with_id(
        &mut conn,
        "user@example.com",
        Uuid::parse_str("849b8d32-d5f8-4994-9d21-5aa6259585b1")?,
    )
    .await?;

    let users = vec![
        users::insert_with_id(
            &mut conn,
            "user_1@example.com",
            Uuid::parse_str("00e249d8-345f-4eff-aedb-7bdc4c44c1d5")?,
        )
        .await?,
        users::insert_with_id(
            &mut conn,
            "user_2@example.com",
            Uuid::parse_str("8d7d6c8c-4c31-48ae-8e20-c68fa95c25cc")?,
        )
        .await?,
        users::insert_with_id(
            &mut conn,
            "user_3@example.com",
            Uuid::parse_str("fbeb9286-3dd8-4896-a6b8-3faffa3fabd6")?,
        )
        .await?,
        users::insert_with_id(
            &mut conn,
            "user_4@example.com",
            Uuid::parse_str("3524d694-7fa8-4e73-aa1a-de9a20fd514b")?,
        )
        .await?,
    ];

    // uh-cs
    info!("uh-cs");
    let uh_cs = organizations::insert(
        &mut conn,
        "University of Helsinki, Department of Computer Science",
        "uh-cs",
        "Organization for Computer Science students and the rest of the world who wish to learn the basics in Computer Science, programming and software development.",
        Uuid::parse_str("8bb12295-53ac-4099-9644-ac0ff5e34d92")?,
    )
    .await?;

    info!("inserting uh-cs courses");
    let cs_intro = seed_sample_course(
        &mut conn,
        uh_cs,
        Uuid::parse_str("7f36cf71-c2d2-41fc-b2ae-bbbcafab0ea5")?,
        "Introduction to everything",
        "introduction-to-everything",
        admin,
        teacher,
        student,
        &users,
    )
    .await?;
    seed_sample_course(
        &mut conn,
        uh_cs,
        Uuid::parse_str("d18b3780-563d-4326-b311-8d0e132901cd")?,
        "Introduction to feedback",
        "introduction-to-feedback",
        admin,
        teacher,
        student,
        &users,
    )
    .await?;
    seed_sample_course(
        &mut conn,
        uh_cs,
        Uuid::parse_str("0ab2c4c5-3aad-4daa-a8fe-c26e956fde35")?,
        "Introduction to history",
        "introduction-to-history",
        admin,
        teacher,
        student,
        &users,
    )
    .await?;
    seed_sample_course(
        &mut conn,
        uh_cs,
        Uuid::parse_str("cae7da38-9486-47da-9106-bff9b6a280f2")?,
        "Introduction to edit proposals",
        "introduction-to-edit-proposals",
        admin,
        teacher,
        student,
        &users,
    )
    .await?;
    let introduction_to_localizing = seed_sample_course(
        &mut conn,
        uh_cs,
        Uuid::parse_str("639f4d25-9376-49b5-bcca-7cba18c38565")?,
        "Introduction to localizing",
        "introduction-to-localizing",
        admin,
        teacher,
        student,
        &users,
    )
    .await?;
    seed_sample_course(
        &mut conn,
        uh_cs,
        Uuid::parse_str("b4cb334c-11d6-4e93-8f3d-849c4abfcd67")?,
        "Point view for teachers",
        "point-view-for-teachers",
        admin,
        teacher,
        student,
        &users,
    )
    .await?;
    seed_sample_course(
        &mut conn,
        uh_cs,
        Uuid::parse_str("1e0c52c7-8cb9-4089-b1c3-c24fc0dd5ae4")?,
        "Advanced course instance management",
        "advanced-course-instance-management",
        admin,
        teacher,
        student,
        &users,
    )
    .await?;
    roles::insert(
        &mut conn,
        language_teacher,
        None,
        Some(introduction_to_localizing),
        UserRole::Teacher,
    )
    .await?;

    let _cs_design = seed_cs_course_material(&mut conn, uh_cs, admin).await?;
    let new_course = NewCourse {
        name: "Introduction to Computer Science".to_string(),
        slug: "introduction-to-computer-science".to_string(),
        organization_id: uh_cs,
        language_code: "en-US".to_string(),
        teacher_in_charge_name: "admin".to_string(),
        teacher_in_charge_email: "admin@example.com".to_string(),
    };
    let (cs_course, _cs_front_page, _cs_default_course_instance) = courses::insert_course(
        &mut conn,
        Uuid::parse_str("06a7ccbd-8958-4834-918f-ad7b24e583fd")?,
        Uuid::parse_str("48399008-6523-43c5-8fd6-59ecc731a426")?,
        new_course,
        admin,
    )
    .await?;
    let _cs_course_instance = course_instances::insert(
        &mut conn,
        NewCourseInstance {
            id: Uuid::parse_str("49c618d3-926d-4287-9159-b3af1f86082d")?,
            course_id: cs_course.id,
            name: Some("non-default instance"),
            description: Some("this is another non-default instance"),
            variant_status: Some(VariantStatus::Upcoming),
            support_email: Some("contact@example.com"),
            teacher_in_charge_name: "admin",
            teacher_in_charge_email: "admin@example.com",
            opening_time: None,
            closing_time: None,
        },
    )
    .await?;

    // uh-mathstat
    let uh_mathstat = organizations::insert(
        &mut conn,
        "University of Helsinki, Department of Mathematics and Statistics",
        "uh-mathstat",
        "Organization for Mathematics and Statistics courses. This organization creates courses that do require prior experience in mathematics, such as integration and induction.",
        Uuid::parse_str("269d28b2-a517-4572-9955-3ed5cecc69bd")?,
    )
    .await?;
    let new_course = NewCourse {
        name: "Introduction to Statistics".to_string(),
        slug: "introduction-to-statistics".to_string(),
        organization_id: uh_mathstat,
        language_code: "en-US".to_string(),
        teacher_in_charge_name: "admin".to_string(),
        teacher_in_charge_email: "admin@example.com".to_string(),
    };
    let (statistics_course, _statistics_front_page, _statistics_default_course_instance) =
        courses::insert_course(
            &mut conn,
            Uuid::parse_str("f307d05f-be34-4148-bb0c-21d6f7a35cdb")?,
            Uuid::parse_str("8e4aeba5-1958-49bc-9b40-c9f0f0680911")?,
            new_course,
            admin,
        )
        .await?;
    let _statistics_course_instance = course_instances::insert(
        &mut conn,
        NewCourseInstance {
            id: Uuid::parse_str("c4a99a18-fd43-491a-9500-4673cb900be0")?,
            course_id: statistics_course.id,
            name: Some("non-default instance"),
            description: Some("this appears to be a non-default instance"),
            variant_status: Some(VariantStatus::Active),
            support_email: Some("contact@example.com"),
            teacher_in_charge_name: "admin",
            teacher_in_charge_email: "admin@example.com",
            opening_time: None,
            closing_time: None,
        },
    )
    .await?;

    // roles
    roles::insert(&mut conn, admin, None, None, UserRole::Admin).await?;
    roles::insert(&mut conn, teacher, Some(uh_cs), None, UserRole::Teacher).await?;
    roles::insert(
        &mut conn,
        assistant,
        Some(uh_cs),
        Some(cs_intro),
        UserRole::Assistant,
    )
    .await?;

    playground_examples::insert_playground_example(
        &mut conn,
        PlaygroundExampleData {
            name: "Example exercise".to_string(),
            url: "http://project-331.local/example-exercise/iframe".to_string(),
            width: 500,
            data: serde_json::json!([
              {
                "id": "cbf2f43c-dc89-4de5-9b23-688a76b838cd",
                "name": "a"
              },
              {
                "id": "f6386ed9-9bfa-46cf-82b9-77646a9721c6",
                "name": "b"
              },
              {
                "id": "c988be91-caf7-4196-8cf6-18e1ae113a69",
                "name": "c"
              }
            ]),
        },
    )
    .await?;

    playground_examples::insert_playground_example(
        &mut conn,
        PlaygroundExampleData {
            name: "Quizzes, example, checkbox".to_string(),
            url: "http://project-331.local/quizzes/iframe".to_string(),
            width: 500,
            data: serde_json::json!({
                "id": "57f03d8e-e768-485c-b0c3-a3e485a3e18a",
                "title": "Internet safety quizz",
                "body": "Answer the following guestions about staying safe on the internet.",
                "deadline": Utc.ymd(2121, 9, 1).and_hms(23, 59, 59).to_string(),
                "open": Utc.ymd(2021, 9, 1).and_hms(23, 59, 59).to_string(),
                "part": 1,
                "section": 1,
                "items": [
                    {
                        "id": "5f09bd92-6e33-415b-b356-227563a02816",
                        "body": "",
                        "type": "checkbox",
                        "multi": false,
                        "order": 1,
                        "title": "The s in https stands for secure.",
                        "quizId": "57f03d8e-e768-485c-b0c3-a3e485a3e18a",
                        "options": [],
                        "maxValue": null,
                        "maxWords": null,
                        "minValue": null,
                        "minWords": null,
                        "direction": "row"
                    },
                    {
                        "id": "818fc326-ed38-4fe5-95d3-0f9d15032d01",
                        "body": "",
                        "type": "checkbox",
                        "multi": false,
                        "order": 2,
                        "title": "I use a strong, unique password that can't easily be guessed by those who knows me.",
                        "quizId": "57f03d8e-e768-485c-b0c3-a3e485a3e18a",
                        "options": [],
                        "maxValue": null,
                        "maxWords": null,
                        "minValue": null,
                        "minWords": null,
                        "direction": "row"
                    },
                ],
                "tries": 1,
                "courseId": "51ee97a7-684f-4cba-8a01-8c558803c4f7",
                "triesLimited": true,
            }),
        },
    )
    .await?;

    playground_examples::insert_playground_example(
        &mut conn,
        PlaygroundExampleData {
<<<<<<< HEAD
            name: "Quizzes example, multiple-choice, row".to_string(),
            url: "http://project-331.local/quizzes/exercise".to_string(),
=======
            name: "Quizzes example, multiple-choice".to_string(),
            url: "http://project-331.local/quizzes/iframe".to_string(),
>>>>>>> 4b7a2db0
            width: 500,
            data: serde_json::json!(
              {
                "id": "3ee47b02-ba13-46a7-957e-fd4f21fc290b",
                "courseId": "5209f752-9db9-4daf-a7bc-64e21987b719",
                "body": "Something about CSS and color codes",
                "deadline": Utc.ymd(2121, 9, 1).and_hms(23, 59, 59).to_string(),
                "open": Utc.ymd(2021, 9, 1).and_hms(23, 59, 59).to_string(),
                "part": 1,
                "section": 1,
                "title": "Something about CSS and color codes",
                "tries": 1,
                "triesLimited": false,
                "items": [
                    {
                        "id": "a6bc7e17-dc82-409e-b0d4-08bb8d24dc76",
                        "body": "Which of the color codes represent the color **red**?",
                        "direction": "row",
                        "formatRegex": null,
                        "maxLabel": null,
                        "maxValue": null,
                        "maxWords": null,
                        "minLabel": null,
                        "minValue": null,
                        "minWords": null,
                        "multi": false,
                        "order": 1,
                        "quizId": "3ee47b02-ba13-46a7-957e-fd4f21fc290b",
                        "title": "Hexadecimal color codes",
                        "type": "multiple-choice",
                        "options": [
                            {
                                "id": "8d17a216-9655-4558-adfb-cf66fb3e08ba",
                                "body": "#00ff00",
                                "order": 1,
                                "title": null,
                                "quizItemId": "a6bc7e17-dc82-409e-b0d4-08bb8d24dc76",
                            },
                            {
                                "id": "11e0f3ac-fe21-4524-93e6-27efd4a92595",
                                "body": "#0000ff",
                                "order": 2,
                                "title": null,
                                "quizItemId": "a6bc7e17-dc82-409e-b0d4-08bb8d24dc76",
                            },
                            {
                                "id": "e0033168-9f92-4d71-9c23-7698de9ea3b0",
                                "body": "#663300",
                                "order": 3,
                                "title": null,
                                "quizItemId": "a6bc7e17-dc82-409e-b0d4-08bb8d24dc76",
                            },
                            {
                                "id": "2931180f-827f-468c-a616-a8df6e94f717",
                                "body": "#ff0000",
                                "order": 4,
                                "title": null,
                                "quizItemId": "a6bc7e17-dc82-409e-b0d4-08bb8d24dc76",
                            },
                            {
                                "id": "9f5a09d7-c03f-44dd-85db-38065600c2c3",
                                "body": "#ffffff",
                                "order": 5,
                                "title": null,
                                "quizItemId": "a6bc7e17-dc82-409e-b0d4-08bb8d24dc76",
                            },
                        ]
                    }
                ]
              }
            ),
        },
    )
    .await?;

    playground_examples::insert_playground_example(
        &mut conn,
        PlaygroundExampleData {
            name: "Quizzes example, multiple-choice, column".to_string(),
            url: "http://project-331.local/quizzes/exercise".to_string(),
            width: 500,
            data: serde_json::json!(
              {
                "id": "3ee47b02-ba13-46a7-957e-fd4f21fc290b",
                "courseId": "5209f752-9db9-4daf-a7bc-64e21987b719",
                "body": "Something about CSS and color codes",
                "deadline": Utc.ymd(2121, 9, 1).and_hms(23, 59, 59).to_string(),
                "open": Utc.ymd(2021, 9, 1).and_hms(23, 59, 59).to_string(),
                "part": 1,
                "section": 1,
                "title": "Something about CSS and color codes",
                "tries": 1,
                "triesLimited": false,
                "items": [
                    {
                        "id": "a6bc7e17-dc82-409e-b0d4-08bb8d24dc76",
                        "body": "Which of the color codes represent the color **red**?",
                        "direction": "column",
                        "formatRegex": null,
                        "maxLabel": null,
                        "maxValue": null,
                        "maxWords": null,
                        "minLabel": null,
                        "minValue": null,
                        "minWords": null,
                        "multi": false,
                        "order": 1,
                        "quizId": "3ee47b02-ba13-46a7-957e-fd4f21fc290b",
                        "title": "Hexadecimal color codes",
                        "type": "multiple-choice",
                        "options": [
                            {
                                "id": "8d17a216-9655-4558-adfb-cf66fb3e08ba",
                                "body": "#00ff00",
                                "order": 1,
                                "title": null,
                                "quizItemId": "a6bc7e17-dc82-409e-b0d4-08bb8d24dc76",
                            },
                            {
                                "id": "11e0f3ac-fe21-4524-93e6-27efd4a92595",
                                "body": "#0000ff",
                                "order": 2,
                                "title": null,
                                "quizItemId": "a6bc7e17-dc82-409e-b0d4-08bb8d24dc76",
                            },
                            {
                                "id": "e0033168-9f92-4d71-9c23-7698de9ea3b0",
                                "body": "#663300",
                                "order": 3,
                                "title": null,
                                "quizItemId": "a6bc7e17-dc82-409e-b0d4-08bb8d24dc76",
                            },
                            {
                                "id": "2931180f-827f-468c-a616-a8df6e94f717",
                                "body": "#ff0000",
                                "order": 4,
                                "title": null,
                                "quizItemId": "a6bc7e17-dc82-409e-b0d4-08bb8d24dc76",
                            },
                            {
                                "id": "9f5a09d7-c03f-44dd-85db-38065600c2c3",
                                "body": "#ffffff",
                                "order": 5,
                                "title": null,
                                "quizItemId": "a6bc7e17-dc82-409e-b0d4-08bb8d24dc76",
                            },
                        ]
                    }
                ]
              }
            ),
        },
    )
    .await?;

    playground_examples::insert_playground_example(
        &mut conn,
        PlaygroundExampleData {
            name: "Quizzes example, multiple-choice, multi".to_string(),
            url: "http://project-331.local/quizzes/iframe".to_string(),
            width: 500,
            data: serde_json::json!(
              {
                "id": "3ee47b02-ba13-46a7-957e-fd4f21fc290b",
                "courseId": "5209f752-9db9-4daf-a7bc-64e21987b719",
                "body": "Something about CSS and color codes",
                "deadline": Utc.ymd(2121, 9, 1).and_hms(23, 59, 59).to_string(),
                "open": Utc.ymd(2021, 9, 1).and_hms(23, 59, 59).to_string(),
                "part": 1,
                "section": 1,
                "title": "Something about CSS and color codes",
                "tries": 1,
                "triesLimited": false,
                "items": [
                    {
                        "id": "a6bc7e17-dc82-409e-b0d4-08bb8d24dc76",
                        "body": "Which of the color codes represent the color **red**?",
                        "direction": "row",
                        "formatRegex": null,
                        "maxLabel": null,
                        "maxValue": null,
                        "maxWords": null,
                        "minLabel": null,
                        "minValue": null,
                        "minWords": null,
                        "multi": true,
                        "order": 1,
                        "quizId": "3ee47b02-ba13-46a7-957e-fd4f21fc290b",
                        "title": "Hexadecimal color codes",
                        "type": "multiple-choice",
                        "options": [
                            {
                                "id": "8d17a216-9655-4558-adfb-cf66fb3e08ba",
                                "body": "#00ff00",
                                "order": 1,
                                "title": null,
                                "quizItemId": "a6bc7e17-dc82-409e-b0d4-08bb8d24dc76",
                            },
                            {
                                "id": "11e0f3ac-fe21-4524-93e6-27efd4a92595",
                                "body": "#0000ff",
                                "order": 2,
                                "title": null,
                                "quizItemId": "a6bc7e17-dc82-409e-b0d4-08bb8d24dc76",
                            },
                            {
                                "id": "e0033168-9f92-4d71-9c23-7698de9ea3b0",
                                "body": "#663300",
                                "order": 3,
                                "title": null,
                                "quizItemId": "a6bc7e17-dc82-409e-b0d4-08bb8d24dc76",
                            },
                            {
                                "id": "2931180f-827f-468c-a616-a8df6e94f717",
                                "body": "#ff0000",
                                "order": 4,
                                "title": null,
                                "quizItemId": "a6bc7e17-dc82-409e-b0d4-08bb8d24dc76",
                            },
                            {
                                "id": "9f5a09d7-c03f-44dd-85db-38065600c2c3",
                                "body": "#ffffff",
                                "order": 5,
                                "title": null,
                                "quizItemId": "a6bc7e17-dc82-409e-b0d4-08bb8d24dc76",
                            },
                        ]
                    }
                ]
              }
            ),
        },
    )
    .await?;

    playground_examples::insert_playground_example(
        &mut conn,
        PlaygroundExampleData {
            name: "Quizzes example, essay".to_string(),
            url: "http://project-331.local/quizzes/iframe".to_string(),
            width: 500,
            data: serde_json::json!(              {
              "id": "47cbd36c-0c32-41f2-8a4a-b008de7d3494",
              "courseId": "fdf0fed9-7665-4712-9cca-652d5bfe5233",
              "body": "Of CSS and system design of the Noldor",
              "deadline": Utc.ymd(2121, 9, 1).and_hms(23, 59, 59).to_string(),
              "open": Utc.ymd(2021, 9, 1).and_hms(23, 59, 59).to_string(),
              "part": 1,
              "section": 1,
              "title": "Of CSS and system design of the Noldor",
              "tries": 1,
              "triesLimited": false,
              "items": [
                  {
                      "id": "371b59cb-735d-4202-b8cb-bed967945ffd",
                      "body": "Which colour did the Fëanorian lamps emit when Tuor met Gelmir and Arminas at the gate of Annon-in-Gelydh? Give your answer in colours colourname, hexadecimal colour code and in RGB colour code. Could this have deeper contextual meaning considering the events of the previous chapter? Explain in 500 words.",
                      "direction": "row",
                      "maxLabel": null,
                      "maxValue": null,
                      "maxWords": 600,
                      "minLabel": null,
                      "minValue": null,
                      "minWords": 500,
                      "multi": false,
                      "order": 1,
                      "quizId": "47cbd36c-0c32-41f2-8a4a-b008de7d3494",
                      "title": "Of the lamps of Fëanor",
                      "type": "essay",
                      "options": []
                  }
              ]
            })
        }).await?;

    playground_examples::insert_playground_example(
        &mut conn,
        PlaygroundExampleData {
            name: "Quizzes example, multiple-choice dropdown".to_string(),
            url: "http://project-331.local/quizzes/iframe".to_string(),
            width: 500,
            data: serde_json::json!({
            "id": "1af3cc18-d8d8-4cc6-9bf9-be63d79e19a4",
            "courseId": "32b060d5-78e8-4b97-a933-7458319f30a2",
            "body": null,
            "deadline": Utc.ymd(2121, 9, 1).and_hms(23, 59, 59).to_string(),
            "open": Utc.ymd(2021, 9, 1).and_hms(23, 59, 59).to_string(),
            "part": 1,
            "section": 1,
            "title": "Questions about CSS and color codes",
            "tries": 1,
            "triesLimited": false,
            "items": [
                {
                    "id": "37469182-8220-46d3-b3c2-7d215a1bfc03",
                    "body": "How many different CSS hexadecimal color codes there are?",
                    "direction": "row",
                    "formatRegex": null,
                    "maxLabel": null,
                    "maxValue": null,
                    "maxWords": null,
                    "minLabel": null,
                    "minValue": null,
                    "minWords": null,
                    "multi": false,
                    "order": 1,
                    "quizId": "1af3cc18-d8d8-4cc6-9bf9-be63d79e19a4",
                    "title": null,
                    "type": "multiple-choice-dropdown",
                    "options": [
                        {
                            "id": "d0514fbb-1081-4602-b564-22dd5374dd46",
                            "body": "at least two",
                            "order": 1,
                            "title": null,
                            "quizItemId": "37469182-8220-46d3-b3c2-7d215a1bfc03",
                        },
                        {
                            "id": "a7a58b81-bd76-4b9a-9060-1516597cb9b7",
                            "body": "more than 2.546 * 10^56",
                            "order": 2,
                            "title": null,
                            "quizItemId": "37469182-8220-46d3-b3c2-7d215a1bfc03",
                        },
                        {
                            "id": "255ff119-1705-4f79-baed-cf8f0c3ca214",
                            "body": "I don't believe in hexadecimal color codes",
                            "order": 3,
                            "title": null,
                            "quizItemId": "37469182-8220-46d3-b3c2-7d215a1bfc03",
                        },
                    ]
                },
                {
                    "id": "da705796-f8e3-420c-a717-a3064e351eed",
                    "body": "What other ways there are to represent colors in CSS?",
                    "direction": "row",
                    "formatRegex": null,
                    "maxLabel": null,
                    "maxValue": null,
                    "maxWords": null,
                    "minLabel": null,
                    "minValue": null,
                    "minWords": null,
                    "multi": false,
                    "order": 1,
                    "quizId": "1af3cc18-d8d8-4cc6-9bf9-be63d79e19a4",
                    "title": null,
                    "type": "multiple-choice-dropdown",
                    "options": [
                        {
                            "id": "dd31dfda-2bf0-4f66-af45-de6ee8ded54a",
                            "body": "RGB -color system",
                            "order": 1,
                            "title": null,
                            "quizItemId": "da705796-f8e3-420c-a717-a3064e351eed",
                        },
                        {
                            "id": "af864a7e-46d5-46c4-b027-413cb4e5fa68",
                            "body": "Human readable text representation",
                            "order": 2,
                            "title": null,
                            "quizItemId": "da705796-f8e3-420c-a717-a3064e351eed",
                        },
                        {
                            "id": "66df5778-f80c-42b4-a544-4fb35d44a80f",
                            "body": "I'm colorblind, so I don't really care :/",
                            "order": 3,
                            "title": null,
                            "quizItemId": "da705796-f8e3-420c-a717-a3064e351eed",
                        },
                    ]
                }
            ]}),
        },
    )
    .await?;

    playground_examples::insert_playground_example(
        &mut conn,

        PlaygroundExampleData {
            name: "Quizzes example, open".to_string(),
            url: "http://project-331.local/quizzes/iframe".to_string(),
            width: 500,
            data: serde_json::json!({
                "id": "801b9275-5034-438d-922f-104af517468a",
                "title": "Open answer question",
                "body": "",
                "open": Utc.ymd(2021, 9, 1).and_hms(23, 59, 59).to_string(),
                "deadline": Utc.ymd(2121, 9, 1).and_hms(23, 59, 59).to_string(),
                "part": 1,
                "items": [
                    {
                        "id": "30cc054a-8efb-4242-9a0d-9acc6ae2ca57",
                        "body": "Enter the date of the next leap day in ISO 8601 format (YYYY-MM-DD).",
                        "type": "open",
                        "multi": false,
                        "order": 0,
                        "title": "Date formats",
                        "quizId": "801b9275-5034-438d-922f-104af517468a",
                        "options": [],
                        "maxValue": null,
                        "maxWords": null,
                        "minValue": null,
                        "minWords": null,
                        "direction": "row",
                        "formatRegex": "\\d{4}-\\d{2}-\\d{2}",
                    }
                ],
                "tries": 1,
                "section": 1,
                "courseId": "f6b6a606-e1f8-4ded-a458-01f541c06019",
                "triesLimited": true,
            }),
        },
    )
    .await?;

    playground_examples::insert_playground_example(
        &mut conn,
        PlaygroundExampleData {
            name: "Quizzes example, scale".to_string(),
            url: "http://project-331.local/quizzes/iframe".to_string(),
            width: 500,
            data: serde_json::json!({
                "id": "3d3c633d-ea60-412f-8c85-8cab7742a5b8",
                "title": "The regex quiz",
                "body": "Please answer to the following guestions based on your feelings about using regex. Use the scale 1 = completely disagree, 7 = completely agree",
                "deadline": Utc.ymd(2121, 9, 1).and_hms(23, 59, 59).to_string(),
                "open": Utc.ymd(2021, 9, 1).and_hms(23, 59, 59).to_string(),
                "part": 1,
                "items": [
                  {
                    "id": "d2422f0c-2378-4099-bde7-e1231ceac220",
                    "body": "",
                    "type": "scale",
                    "multi": false,
                    "order": 1,
                    "title": "Regex is generally readable.",
                    "quizId": "3d3c633d-ea60-412f-8c85-8cab7742a5b8",
                    "options": [],
                    "maxValue": 4,
                    "maxWords": null,
                    "minValue": 1,
                    "minWords": null,
                    "direction": "row",
                    "formatRegex": null,
                  },
                  {
                    "id": "b3ce858c-a5ed-4cf7-a9ee-62ef91d1a75a",
                    "body": "",
                    "type": "scale",
                    "multi": false,
                    "order": 2,
                    "title": "Regex is what some people consider to be a 'write-only' language.",
                    "quizId": "3d3c633d-ea60-412f-8c85-8cab7742a5b8",
                    "options": [],
                    "maxValue": 7,
                    "maxWords": null,
                    "minValue": 1,
                    "minWords": null,
                    "direction": "row",
                    "formatRegex": null,
                  },
                  {
                    "id": "eb7f6898-7ba5-4f89-8e24-a17f57381131",
                    "body": "",
                    "type": "scale",
                    "multi": false,
                    "order": 3,
                    "title": "Regex can be useful when parsing HTML.",
                    "quizId": "3d3c633d-ea60-412f-8c85-8cab7742a5b8",
                    "options": [],
                    "maxValue": 15,
                    "maxWords": null,
                    "minValue": 1,
                    "minWords": null,
                    "direction": "row",
                    "formatRegex": null,
                  }
                ],
                "tries": 1,
                "section": 1,
                "courseId": "f5bed4ff-63ec-44cd-9056-86eb00df84ca",
                "triesLimited": true
              }),
        },
    )
    .await?;

    playground_examples::insert_playground_example(
        &mut conn,
        PlaygroundExampleData {
            name: "Quizzes example, multiple-choice clickable".to_string(),
            url: "http://project-331.local/quizzes/iframe".to_string(),
            width: 500,
            data: serde_json::json!({
              "id": "3562f83c-4d5d-41a9-aceb-a8f98511dd5d",
              "title": "Of favorite colors",
              "body": null,
              "deadline": Utc.ymd(2121,9,1).and_hms(23,59,59).to_string(),
              "open": Utc.ymd(2021,9,1).and_hms(23,59,59).to_string(),
              "part": 1,
              "items": [
                {
                  "id": "d2422f0c-2378-4099-bde7-e1231ceac220",
                  "body": "",
                  "type": "clickable-multiple-choice",
                  "multi": false,
                  "order": 1,
                  "title": "Choose your favorite colors",
                  "quizId": "3562f83c-4d5d-41a9-aceb-a8f98511dd5d",
                  "options": [
                    {
                      "id": "f4ef5add-cfed-4819-b1a7-b1c7a72330ea",
                      "body": "AliceBlue",
                      "order": 1,
                      "title": null,
                      "quizItemId": "d2422f0c-2378-4099-bde7-e1231ceac220",
                    },
                    {
                      "id": "ee6535ca-fed6-4d22-9988-bed91e3decb4",
                      "body": "AntiqueWhite",
                      "order": 1,
                      "title": null,
                      "quizItemId": "d2422f0c-2378-4099-bde7-e1231ceac220",
                    },
                    {
                      "id": "404c62f0-44f2-492c-a6cf-522e5cff492b",
                      "body": "Aqua",
                      "order": 1,
                      "title": null,
                      "quizItemId": "d2422f0c-2378-4099-bde7-e1231ceac220",
                    },
                    {
                      "id": "74e09ced-233e-4db6-a67f-d4835a596956",
                      "body": "Cyan",
                      "order": 1,
                      "title": null,
                      "quizItemId": "d2422f0c-2378-4099-bde7-e1231ceac220",
                    },
                    {
                      "id": "797463cf-9592-46f8-9018-7d2b3d2c0882",
                      "body": "Cornsilk",
                      "order": 1,
                      "title": null,
                      "quizItemId": "d2422f0c-2378-4099-bde7-e1231ceac220",
                    },
                    {
                      "id": "f5e46e15-cb14-455f-8b72-472fed50d6f8",
                      "body": "LawnGreen",
                      "order": 1,
                      "title": null,
                      "quizItemId": "d2422f0c-2378-4099-bde7-e1231ceac220",
                    },
                    {
                      "id": "2bfea5dd-ad64-456a-8518-c6754bd40a90",
                      "body": "LightGoldenRodYellow",
                      "order": 1,
                      "title": null,
                      "quizItemId": "d2422f0c-2378-4099-bde7-e1231ceac220",
                    },
                    {
                      "id": "d045ec97-a89a-4964-9bea-a5baab69786f",
                      "body": "MediumSpringGreen",
                      "order": 1,
                      "title": null,
                      "quizItemId": "d2422f0c-2378-4099-bde7-e1231ceac220",
                    },
                    {
                      "id": "fc901148-7d65-4150-b077-5dc53947ee7a",
                      "body": "Sienna",
                      "order": 1,
                      "title": null,
                      "quizItemId": "d2422f0c-2378-4099-bde7-e1231ceac220",
                    },
                    {
                      "id": "73a8f612-7bd4-48ca-9dae-2baa1a55a1da",
                      "body": "WhiteSmoke",
                      "order": 1,
                      "title": null,
                      "quizItemId": "d2422f0c-2378-4099-bde7-e1231ceac220",
                    },
                  ],
                  "maxValue": 4,
                  "maxWords": null,
                  "minValue": 1,
                  "minWords": null,
                  "direction": "row",
                  "formatRegex": null,
                },
              ],
              "tries": 1,
              "section": 1,
              "courseId": "f5bed4ff-63ec-44cd-9056-86eb00df84ca",
              "triesLimited": true
            }),
        },
    )
    .await?;

    Ok(())
}

#[allow(clippy::too_many_arguments)]
async fn seed_sample_course(
    conn: &mut PgConnection,
    org: Uuid,
    course_id: Uuid,
    course_name: &str,
    course_slug: &str,
    admin: Uuid,
    teacher: Uuid,
    student: Uuid,
    users: &[Uuid],
) -> Result<Uuid> {
    info!("inserting sample course {}", course_name);
    let new_course = NewCourse {
        name: course_name.to_string(),
        organization_id: org,
        slug: course_slug.to_string(),
        language_code: "en-US".to_string(),
        teacher_in_charge_name: "admin".to_string(),
        teacher_in_charge_email: "admin@example.com".to_string(),
    };
    let (course, _front_page, default_instance) = courses::insert_course(
        conn,
        course_id,
        Uuid::new_v5(&course_id, b"7344f1c8-b7ce-4c7d-ade2-5f39997bd454"),
        new_course,
        admin,
    )
    .await?;
    course_instances::insert(
        conn,
        NewCourseInstance {
            id: Uuid::new_v5(&course_id, b"67f077b4-0562-47ae-a2b9-db2f08f168a9"),
            course_id: course.id,
            name: Some("non-default instance"),
            description: Some("this is a non-default instance"),
            variant_status: None,
            support_email: Some("contact@example.com"),
            teacher_in_charge_name: "admin",
            teacher_in_charge_email: "admin@example.com",
            opening_time: None,
            closing_time: None,
        },
    )
    .await?;

    // chapters and pages

    let new_chapter = NewChapter {
        chapter_number: 1,
        course_id: course.id,
        front_front_page_id: None,
        name: "The Basics".to_string(),
    };
    let (chapter_1, _front_page_1) = chapters::insert_chapter(conn, new_chapter, admin).await?;
    chapters::set_opens_at(conn, chapter_1.id, Utc::now()).await?;
    let new_chapter = NewChapter {
        chapter_number: 2,
        course_id: course.id,
        front_front_page_id: None,
        name: "The intermediaries".to_string(),
    };
    let (chapter_2, _front_page_2) = chapters::insert_chapter(conn, new_chapter, admin).await?;
    chapters::set_opens_at(
        conn,
        chapter_2.id,
        Utc::now() + chrono::Duration::minutes(10),
    )
    .await?;
    let new_chapter = NewChapter {
        chapter_number: 3,
        course_id: course.id,
        front_front_page_id: None,
        name: "Advanced studies".to_string(),
    };
    let (chapter_3, _front_page_3) = chapters::insert_chapter(conn, new_chapter, admin).await?;
    chapters::set_opens_at(
        conn,
        chapter_3.id,
        Utc::now() + chrono::Duration::minutes(20),
    )
    .await?;
    let new_chapter = NewChapter {
        chapter_number: 4,
        course_id: course.id,
        front_front_page_id: None,
        name: "Forbidden magicks".to_string(),
    };
    let (chapter_4, _front_page_4) = chapters::insert_chapter(conn, new_chapter, admin).await?;
    chapters::set_opens_at(
        conn,
        chapter_4.id,
        Utc::now() + (chrono::Duration::days(365) * 100),
    )
    .await?;

    let (_page, _) = pages::insert(
        conn,
        course.id,
        "/welcome",
        "Welcome to Introduction to Everything",
        1,
        admin,
    )
    .await?;

    let block_id_1 = Uuid::new_v5(&course_id, b"af3b467a-f5db-42ad-9b21-f42ca316b3c6");
    let block_id_2 = Uuid::new_v5(&course_id, b"465f1f95-22a1-43e1-b4a3-7d18e525dc12");
    let block_id_3 = Uuid::new_v5(&course_id, b"46aad5a8-71bd-49cd-8d86-3368ee8bb7ac");
    let block_id_4 = Uuid::new_v5(&course_id, b"09b327a8-8e65-437e-9678-554fc4d98dd4");
    let block_id_5 = Uuid::new_v5(&course_id, b"834648cc-72d9-42d1-bed7-cc6a2e186ae6");
    let block_id_6 = Uuid::new_v5(&course_id, b"223a4718-5287-49ff-853e-a67f4612c629");
    let exercise_c1p1_1 = Uuid::new_v5(&course_id, b"cfb950a7-db4e-49e4-8ec4-d7a32b691b08");
    let exercise_slide_c1p1_1 = Uuid::new_v5(&course_id, b"182c4128-c4e4-40c9-bc5a-1265bfd3654c");
    let exercise_task_c1p1e1_1 = Uuid::new_v5(&course_id, b"f73dab3b-3549-422d-8377-ece1972e5576");
    let spec_c1p1e1t1_1 = Uuid::new_v5(&course_id, b"5f6b7850-5034-4cef-9dcf-e3fd4831067f");
    let spec_c1p1e1t1_2 = Uuid::new_v5(&course_id, b"c713bbfc-86bf-4877-bd39-53afaf4444b5");
    let spec_c1p1e1t1_3 = Uuid::new_v5(&course_id, b"4027d508-4fad-422e-bb7f-15c613a02cc6");
    let (exercise_block_1, exercise_1, slide_1, task_1) = example_exercise(
        exercise_c1p1_1,
        exercise_slide_c1p1_1,
        exercise_task_c1p1e1_1,
        block_id_2,
        block_id_3,
        spec_c1p1e1t1_1,
        spec_c1p1e1t1_2,
        spec_c1p1e1t1_3,
    );
    let page_c1_1 = create_page(
        conn,
        course.id,
        admin,
        chapter_1.id,
        CmsPageUpdate {
            url_path: "/chapter-1/page-1".to_string(),
            title: "Page One".to_string(),
            chapter_id: Some(chapter_1.id),
            exercises: vec![exercise_1],
            exercise_slides: vec![slide_1],
            exercise_tasks: vec![task_1],
            content: serde_json::json!([
                paragraph("Everything is a big topic.", block_id_1),
                exercise_block_1,
                paragraph("So big, that we need many paragraphs.", block_id_4),
                paragraph("Like this.", block_id_5),
                paragraph(&"At vero eos et accusamus et iusto odio dignissimos ducimus qui blanditiis praesentium voluptatum deleniti atque corrupti quos dolores et quas molestias excepturi sint occaecati cupiditate non provident, similique sunt in culpa qui officia deserunt mollitia animi, id est laborum et dolorum fuga. Et harum quidem rerum facilis est et expedita distinctio. Nam libero tempore, cum soluta nobis est eligendi optio cumque nihil impedit quo minus id quod maxime placeat facere possimus, omnis voluptas assumenda est, omnis dolor repellendus. Temporibus autem quibusdam et aut officiis debitis aut rerum necessitatibus saepe eveniet ut et voluptates repudiandae sint et molestiae non recusandae. Itaque earum rerum hic tenetur a sapiente delectus, ut aut reiciendis voluptatibus maiores alias consequatur aut perferendis doloribus asperiores repellat. ".repeat(4), block_id_6),
            ]),
        },
    )
    .await?;

    let exercise_c1p2_1 = Uuid::new_v5(&course_id, b"36e7f0c2-e663-4382-a503-081866cfe7d0");
    // let exercise_slide_c1p2e1_1 = Uuid::new_v5(&course_id, b"0d85864d-a20d-4d65-9ace-9b4d377f38e8");
    let exercise_task_c1p2e1_1 = Uuid::new_v5(&course_id, b"e7fca192-2161-4ab8-8533-8c41dbaa2d69");
    let spec_c1p2e1t1_1 = Uuid::new_v5(&course_id, b"5898293f-2d41-43b1-9e44-92d487196ade");
    // let spec_c1p2e1t1_2 = Uuid::new_v5(&course_id, b"93d27d79-f9a1-44ab-839f-484accc67e32");
    // let spec_c1p2e1t1_3 = Uuid::new_v5(&course_id, b"81ec2df2-a5fd-4d7d-b85f-0c304e8d2030");
    let exercise_c1p2_2 = Uuid::new_v5(&course_id, b"64d273eb-628f-4d43-a11a-e69ebe244942");
    // let exercise_slide_c1p2e2_1 = Uuid::new_v5(&course_id, b"5441c7c0-60f1-4058-8223-7090c9cac7cb");
    let exercise_task_c1p2e2_1 = Uuid::new_v5(&course_id, b"114caac5-006a-4afb-9806-785154263c11");
    let spec_c1p2e2t1_1 = Uuid::new_v5(&course_id, b"28ea3062-bd6a-45f5-9844-03174e00a0a8");
    // let spec_c1p2e2t1_2 = Uuid::new_v5(&course_id, b"1982f566-2d6a-485d-acb0-65d8b8864c7e");
    // let spec_c1p2e2t1_3 = Uuid::new_v5(&course_id, b"01ec5329-2cf6-4d0f-92b2-d388360fb402");
    // let exercise_c1p2_3 = Uuid::new_v5(&course_id, b"029688ec-c7be-4cb3-8928-85cfd6551083");
    // let exercise_slide_c1p2e3_1 = Uuid::new_v5(&course_id, b"ab8a314b-ac03-497b-8ade-3d8512ed00c9");
    // let exercise_task_c1p2e3_1 = Uuid::new_v5(&course_id, b"382fffce-f177-47d0-a5c0-cc8906d34c49");
    let spec_c1p2e3t1_1 = Uuid::new_v5(&course_id, b"4bae54a3-d67c-428b-8996-290f70ae08fa");
    // let spec_c1p2e3t1_2 = Uuid::new_v5(&course_id, b"c3f257c0-bdc2-4d81-99ff-a71c76fe670a");
    // let spec_c1p2e3t1_3 = Uuid::new_v5(&course_id, b"fca5a8ba-50e0-4375-8d4b-9d02762d908c");
    let (exercise_block_2_1, exercise_2_1, exercise_slide_2_1, exercise_task_2_1) =
        example_exercise(
            exercise_c1p2_1,
            Uuid::new_v5(&course_id, b"0d85864d-a20d-4d65-9ace-9b4d377f38e8"),
            exercise_task_c1p2e1_1,
            Uuid::new_v5(&course_id, b"2dbb4649-bcac-47ab-a817-ca17dcd70378"),
            Uuid::new_v5(&course_id, b"c0986981-c8ae-4c0b-b558-1163a16760ec"),
            spec_c1p2e1t1_1,
            Uuid::new_v5(&course_id, b"93d27d79-f9a1-44ab-839f-484accc67e32"),
            Uuid::new_v5(&course_id, b"81ec2df2-a5fd-4d7d-b85f-0c304e8d2030"),
        );
    let (exercise_block_2_2, exercise_2_2, exercise_slide_2_2, exercise_task_2_2) =
        example_exercise(
            exercise_c1p2_2,
            Uuid::new_v5(&course_id, b"5441c7c0-60f1-4058-8223-7090c9cac7cb"),
            exercise_task_c1p2e2_1,
            Uuid::new_v5(&course_id, b"fb26489d-ca49-4f76-a1c2-f759ed3146c0"),
            Uuid::new_v5(&course_id, b"c0986981-c8ae-4c0b-b558-1163a16760ec"),
            spec_c1p2e2t1_1,
            Uuid::new_v5(&course_id, b"93d27d79-f9a1-44ab-839f-484accc67e32"),
            Uuid::new_v5(&course_id, b"81ec2df2-a5fd-4d7d-b85f-0c304e8d2030"),
        );
    let (exercise_block_2_3, exercise_2_3, exercise_slide_2_3, exercise_task_2_3) =
        example_exercise(
            Uuid::new_v5(&course_id, b"029688ec-c7be-4cb3-8928-85cfd6551083"),
            Uuid::new_v5(&course_id, b"ab8a314b-ac03-497b-8ade-3d8512ed00c9"),
            Uuid::new_v5(&course_id, b"382fffce-f177-47d0-a5c0-cc8906d34c49"),
            Uuid::new_v5(&course_id, b"334593ad-8ba5-4589-b1f7-b159e754bdc5"),
            Uuid::new_v5(&course_id, b"389e80bd-5f91-40c7-94ff-7dda1eeb96fb"),
            spec_c1p2e3t1_1,
            Uuid::new_v5(&course_id, b"c3f257c0-bdc2-4d81-99ff-a71c76fe670a"),
            Uuid::new_v5(&course_id, b"fca5a8ba-50e0-4375-8d4b-9d02762d908c"),
        );
    create_page(
        conn,
        course.id,
        admin,
        chapter_1.id,
        CmsPageUpdate {
            url_path: "/chapter-1/page-2".to_string(),
            title: "page 2".to_string(),
            chapter_id: Some(chapter_1.id),
            exercises: vec![exercise_2_1, exercise_2_2, exercise_2_3],
            exercise_slides: vec![exercise_slide_2_1, exercise_slide_2_2, exercise_slide_2_3],
            exercise_tasks: vec![exercise_task_2_1, exercise_task_2_2, exercise_task_2_3],
            content: serde_json::json!([
                paragraph(
                    "First chapters second page.",
                    Uuid::new_v5(&course_id, b"9faf5a2d-f60d-4a70-af3d-0e7e3d6fe273"),
                ),
                exercise_block_2_1,
                exercise_block_2_2,
                exercise_block_2_3,
            ]),
        },
    )
    .await?;

    let exercise_c2p1_1 = Uuid::new_v5(&course_id, b"8bb4faf4-9a34-4df7-a166-89ade530d0f6");
    let exercise_task_c2p1e1_1 = Uuid::new_v5(&course_id, b"a6508b8a-f58e-43ac-9f02-785575e716f5");
    let spec_c2p1e1t1_1 = Uuid::new_v5(&course_id, b"fe464d17-2365-4e65-8b33-e0ebb5a67836");
    // let spec_c2p1e1t1_2 = Uuid::new_v5(&course_id, b"6633ffc7-c76e-4049-840e-90eefa6b49e8");
    // let spec_c2p1e1t1_3 = Uuid::new_v5(&course_id, b"d77fb97d-322c-4c5f-a405-8978a8cfb0a9");
    let (exercise_block_3_1, exercise_3_1, exercise_slide_3_1, exercise_task_3_1) =
        example_exercise(
            exercise_c2p1_1,
            Uuid::new_v5(&course_id, b"b99d1041-7835-491e-a1c8-b47eee8e7ab4"),
            exercise_task_c2p1e1_1,
            Uuid::new_v5(&course_id, b"e869c471-b1b7-42a0-af05-dffd1d86a7bb"),
            Uuid::new_v5(&course_id, b"fe464d17-2365-4e65-8b33-e0ebb5a67836"),
            spec_c2p1e1t1_1,
            Uuid::new_v5(&course_id, b"6633ffc7-c76e-4049-840e-90eefa6b49e8"),
            Uuid::new_v5(&course_id, b"d77fb97d-322c-4c5f-a405-8978a8cfb0a9"),
        );
    create_page(
        conn,
        course.id,
        admin,
        chapter_2.id,
        CmsPageUpdate {
            url_path: "/chapter-2/intro".to_string(),
            title: "In the second chapter...".to_string(),
            chapter_id: Some(chapter_2.id),
            exercises: vec![exercise_3_1],
            exercise_slides: vec![exercise_slide_3_1],
            exercise_tasks: vec![exercise_task_3_1],
            content: serde_json::json!([exercise_block_3_1]),
        },
    )
    .await?;

    // enrollments, user exercise states, submissions, grades
    for &user_id in users {
        course_instance_enrollments::insert_enrollment_and_set_as_current(
            conn,
            NewCourseInstanceEnrollment {
                course_id,
                course_instance_id: default_instance.id,
                user_id,
            },
        )
        .await?;

        submit_and_grade(
            conn,
            b"8c447aeb-1791-4236-8471-204d8bc27507",
            exercise_c1p1_1,
            course.id,
            exercise_task_c1p1e1_1,
            user_id,
            default_instance.id,
            spec_c1p1e1t1_1.to_string(),
            100.0,
        )
        .await?;
        // this submission is for the same exercise, but no points are removed due to the update strategy
        submit_and_grade(
            conn,
            b"a719fe25-5721-412d-adea-4696ccb3d883",
            exercise_c1p1_1,
            course.id,
            exercise_task_c1p1e1_1,
            user_id,
            default_instance.id,
            spec_c1p1e1t1_2.to_string(),
            1.0,
        )
        .await?;
        submit_and_grade(
            conn,
            b"bbc16d4b-1f91-4bd0-a47f-047665a32196",
            exercise_c1p1_1,
            course.id,
            exercise_task_c1p1e1_1,
            user_id,
            default_instance.id,
            spec_c1p1e1t1_3.to_string(),
            0.0,
        )
        .await?;
        submit_and_grade(
            conn,
            b"c60bf5e5-9b67-4f62-9df7-16d268c1b5f5",
            exercise_c1p1_1,
            course.id,
            exercise_task_c1p1e1_1,
            user_id,
            default_instance.id,
            spec_c1p1e1t1_1.to_string(),
            60.0,
        )
        .await?;
        submit_and_grade(
            conn,
            b"e0ec1386-72aa-4eed-8b91-72bba420c23b",
            exercise_c1p2_1,
            course.id,
            exercise_task_c1p2e1_1,
            user_id,
            default_instance.id,
            spec_c1p2e1t1_1.to_string(),
            70.0,
        )
        .await?;
        submit_and_grade(
            conn,
            b"02c9e1ad-6e4c-4473-a3e9-dbfab018a055",
            exercise_c2p1_1,
            course.id,
            exercise_task_c2p1e1_1,
            user_id,
            default_instance.id,
            spec_c2p1e1t1_1.to_string(),
            80.0,
        )
        .await?;
        submit_and_grade(
            conn,
            b"75df4600-d337-4083-99d1-e8e3b6bf6192",
            exercise_c1p1_1,
            course.id,
            exercise_task_c1p1e1_1,
            user_id,
            default_instance.id,
            spec_c1p1e1t1_1.to_string(),
            90.0,
        )
        .await?;
    }

    // feedback
    let new_feedback = NewFeedback {
        feedback_given: "this part was unclear to me".to_string(),
        selected_text: Some("blanditiis".to_string()),
        related_blocks: vec![FeedbackBlock {
            id: block_id_4,
            text: Some(
                "blanditiis praesentium voluptatum deleniti atque corrupti quos dolores et quas"
                    .to_string(),
            ),
        }],
    };
    let feedback = feedback::insert(conn, Some(student), course.id, new_feedback).await?;
    feedback::mark_as_read(conn, feedback, true).await?;
    let new_feedback = NewFeedback {
        feedback_given: "I dont think we need these paragraphs".to_string(),
        selected_text: Some("verything".to_string()),
        related_blocks: vec![
            FeedbackBlock {
                id: block_id_1,
                text: Some("verything is a big topic.".to_string()),
            },
            FeedbackBlock {
                id: block_id_4,
                text: Some("So big, that we need many paragraphs.".to_string()),
            },
            FeedbackBlock {
                id: block_id_5,
                text: Some("Like th".to_string()),
            },
        ],
    };
    feedback::insert(conn, Some(student), course.id, new_feedback).await?;
    feedback::insert(
        conn,
        None,
        course.id,
        NewFeedback {
            feedback_given: "Anonymous feedback".to_string(),
            selected_text: None,
            related_blocks: vec![FeedbackBlock {
                id: block_id_1,
                text: None,
            }],
        },
    )
    .await?;
    feedback::insert(
        conn,
        None,
        course.id,
        NewFeedback {
            feedback_given: "Anonymous unrelated feedback".to_string(),
            selected_text: None,
            related_blocks: vec![],
        },
    )
    .await?;

    // edit proposals
    let edits = NewProposedPageEdits {
        page_id: page_c1_1,
        block_edits: vec![NewProposedBlockEdit {
            block_id: block_id_4,
            block_attribute: "content".to_string(),
            original_text: "So bg, that we need many paragraphs.".to_string(),
            changed_text: "So bg, that we need many, many paragraphs.".to_string(),
        }],
    };
    proposed_page_edits::insert(conn, course.id, Some(student), &edits).await?;
    let edits = NewProposedPageEdits {
        page_id: page_c1_1,
        block_edits: vec![
            NewProposedBlockEdit {
                block_id: block_id_1,
                block_attribute: "content".to_string(),
                original_text: "Everything is a big topic.".to_string(),
                changed_text: "Everything is a very big topic.".to_string(),
            },
            NewProposedBlockEdit {
                block_id: block_id_5,
                block_attribute: "content".to_string(),
                original_text: "Like this.".to_string(),
                changed_text: "Like this!".to_string(),
            },
        ],
    };
    proposed_page_edits::insert(conn, course.id, Some(student), &edits).await?;

    // exams
    let exam_id = Uuid::new_v5(&course_id, b"7d6ed843-2a94-445b-8ced-ab3c67290ad0");
    exams::insert(
        conn,
        exam_id,
        "Course exam",
        Some(Utc::now()),
        Some(Utc::now() + Duration::days(30)),
        Some(120),
        org,
    )
    .await?;
    pages::insert_page(
        conn,
        NewPage {
            exercises: vec![],
            exercise_slides: vec![],
            exercise_tasks: vec![],
            content: Value::Array(vec![]),
            url_path: "".to_string(),
            title: "".to_string(),
            course_id: None,
            exam_id: Some(exam_id),
            chapter_id: None,
            front_page_of_chapter_id: None,
            content_search_language: None,
        },
        teacher,
    )
    .await?;
    exams::set_course(conn, exam_id, course.id).await?;

    let exam_id = Uuid::new_v5(&course_id, b"94393cf5-1814-4d57-80d5-e5af93790967");
    exams::insert(
        conn,
        exam_id,
        "Repeat exam",
        Some(Utc::now()),
        Some(Utc::now() + Duration::days(30)),
        Some(120),
        org,
    )
    .await?;
    pages::insert_page(
        conn,
        NewPage {
            exercises: vec![],
            exercise_slides: vec![],
            exercise_tasks: vec![],
            content: Value::Array(vec![]),
            url_path: "".to_string(),
            title: "".to_string(),
            course_id: None,
            exam_id: Some(exam_id),
            chapter_id: None,
            front_page_of_chapter_id: None,
            content_search_language: None,
        },
        teacher,
    )
    .await?;
    exams::set_course(conn, exam_id, course.id).await?;

    Ok(course.id)
}

async fn seed_cs_course_material(conn: &mut PgConnection, org: Uuid, admin: Uuid) -> Result<Uuid> {
    // Create new course
    let new_course = NewCourse {
        name: "Introduction to Course Material".to_string(),
        organization_id: org,
        slug: "introduction-to-course-material".to_string(),
        language_code: "en-US".to_string(),
        teacher_in_charge_name: "admin".to_string(),
        teacher_in_charge_email: "admin@example.com".to_string(),
    };
    let (course, front_page, _default_instance) = courses::insert_course(
        conn,
        Uuid::parse_str("d6b52ddc-6c34-4a59-9a59-7e8594441007")?,
        Uuid::parse_str("8e6c35cd-43f2-4982-943b-11e3ffb1b2f8")?,
        new_course,
        admin,
    )
    .await?;

    pages::update_page(
        conn,
        front_page.id,
        CmsPageUpdate {
            title: "Introduction to Course Material".to_string(),
            url_path: "/".to_string(),
            chapter_id: None,
            content: serde_json::to_value(&[
                GutenbergBlock::landing_page_hero_section("Welcome to Introduction to Course Material", "In this course you'll learn the basics of UI/UX design. At the end of course you should be able to create your own design system.")
                .with_id(Uuid::parse_str("6ad81525-0010-451f-85e5-4832e3e364a8")?),
            GutenbergBlock::course_objective_section()
                .with_id(Uuid::parse_str("2eec7ad7-a95f-406f-acfe-f3a332b86e26")?),
            GutenbergBlock::empty_block_from_name("moocfi/course-chapter-grid".to_string())
                .with_id(Uuid::parse_str("bb51d61b-fd19-44a0-8417-7ffc6058b247")?),
            GutenbergBlock::empty_block_from_name("moocfi/course-progress".to_string())
                .with_id(Uuid::parse_str("1d7c28ca-86ab-4318-8b10-3e5b7cd6e465")?),
            ])
            .unwrap(),
            exercises: vec![],
            exercise_slides: vec![],
            exercise_tasks: vec![],
        },
        admin,
        true,
        HistoryChangeReason::PageSaved,
    )
    .await?;
    // FAQ, we should add card/accordion block to visualize here.
    let (_page, _history) = pages::insert(conn, course.id, "/faq", "FAQ", 1, admin).await?;

    // Chapter-1
    let new_chapter = NewChapter {
        chapter_number: 1,
        course_id: course.id,
        front_front_page_id: None,
        name: "User Interface".to_string(),
    };
    let (chapter_1, front_page_ch_1) = chapters::insert_chapter(conn, new_chapter, admin).await?;
    chapters::set_opens_at(conn, chapter_1.id, Utc::now()).await?;

    pages::update_page(
        conn,
        front_page_ch_1.id,
        CmsPageUpdate {
            title: "User Interface".to_string(),
            url_path: "/chapter-1".to_string(),
            chapter_id: Some(chapter_1.id),
            content: serde_json::to_value(&[
                GutenbergBlock::hero_section("User Interface", "In the industrial design field of human–computer interaction, a user interface is the space where interactions between humans and machines occur.")
                .with_id(Uuid::parse_str("848ac898-81c0-4ebc-881f-6f84e9eaf472")?),
            GutenbergBlock::empty_block_from_name("moocfi/pages-in-chapter".to_string())
                .with_id(Uuid::parse_str("c8b36f58-5366-4d6b-b4ec-9fc0bd65950e")?),
            GutenbergBlock::empty_block_from_name("moocfi/chapter-progress".to_string())
                .with_id(Uuid::parse_str("cdb9e4b9-ba68-4933-b037-4648e3df7a6c")?),
            GutenbergBlock::empty_block_from_name("moocfi/exercises-in-chapter".to_string())
                .with_id(Uuid::parse_str("457431b0-55db-46ac-90ae-03965f48b27e")?),
            ])
            .unwrap(),
            exercises: vec![],
            exercise_slides: vec![],
            exercise_tasks: vec![],
        },
        admin,
        true,
        HistoryChangeReason::PageSaved,
    )
    .await?;

    // /chapter-1/design
    let design_content = CmsPageUpdate {
        url_path: "/chapter-1/design".to_string(),
        title: "Design".to_string(),
        chapter_id: Some(chapter_1.id),
        exercises: vec![],
        exercise_slides: vec![],
        exercise_tasks: vec![],
        content: serde_json::json!([
            GutenbergBlock::hero_section("Design", "A design is a plan or specification for the construction of an object or system or for the implementation of an activity or process, or the result of that plan or specification in the form of a prototype, product or process.")
                .with_id(Uuid::parse_str("98729704-9dd8-4309-aa08-402f9b2a6071")?),
            GutenbergBlock::block_with_name_and_attributes(
                "core/paragraph",
                attributes!{
                  "content": "Lorem ipsum dolor sit amet, consectetur adipiscing elit. Curabitur bibendum felis nisi, vitae commodo mi venenatis in. Mauris hendrerit lacinia augue ut hendrerit. Vestibulum non tellus mattis, convallis magna vel, semper mauris. Maecenas porta, arcu eget porttitor sagittis, nulla magna auctor dolor, sed tempus sem lacus eu tortor. Ut id diam quam. Etiam quis sagittis justo. Quisque sagittis dolor vitae felis facilisis, ut suscipit ipsum malesuada. Nulla tempor ultricies erat ut venenatis. Ut pulvinar lectus non mollis efficitur.",
                  "dropCap": false
                },
            )
                .with_id(Uuid::parse_str("9ebddb78-23f6-4440-8d8f-5e4b33abb16f")?),
            GutenbergBlock::block_with_name_and_attributes(
                "core/paragraph",
                attributes!{
                  "content": "Sed quis fermentum mi. Integer commodo turpis a fermentum tristique. Integer convallis, nunc sed scelerisque varius, mi tellus molestie metus, eu ultrices justo tellus non arcu. Cras euismod, lectus eu scelerisque mattis, odio ex ornare ipsum, a dapibus nulla leo maximus orci. Etiam laoreet venenatis lorem, vitae iaculis mauris. Nullam lobortis, tortor eget ullamcorper lobortis, tellus odio tincidunt dolor, vitae gravida nibh turpis ac sem. Integer non sodales eros.",
                  "dropCap": false
                },
            )
                .with_id(Uuid::parse_str("029ae4b5-08b0-49f7-8baf-d916b5f879a2")?),
            GutenbergBlock::block_with_name_and_attributes(
                "core/paragraph",
                attributes!{
                  "content": "Vestibulum a scelerisque ante. Fusce interdum eros elit, posuere mattis sapien tristique id. Integer commodo mi orci, sit amet tempor libero vulputate in. Ut id gravida quam. Proin massa dolor, posuere nec metus eu, dignissim viverra nulla. Vestibulum quis neque bibendum, hendrerit diam et, fermentum diam. Sed risus nibh, suscipit in neque nec, bibendum interdum nibh. Aliquam ut enim a mi ultricies finibus. Nam tristique felis ac risus interdum molestie. Nulla venenatis, augue sed porttitor ultrices, lacus ante sollicitudin dui, vel vehicula ex enim ac mi.",
                  "dropCap": false
                },
            )
            .with_id(Uuid::parse_str("3693e92b-9cf0-485a-b026-2851de58e9cf")?),
        ]),
    };
    create_page(conn, course.id, admin, chapter_1.id, design_content).await?;

    // /chapter-1/human-machine-interface
    let content_b = CmsPageUpdate {
        chapter_id: Some(chapter_1.id),
        url_path: "/chapter-1/human-machine-interface".to_string(),
        title: "Human-machine interface".to_string(),
        exercises: vec![],
        exercise_slides: vec![],
        exercise_tasks: vec![],
        content: serde_json::json!([
            GutenbergBlock::hero_section("Human-machine interface", "In the industrial design field of human–computer interaction, a user interface is the space where interactions between humans and machines occur.")
                .with_id(Uuid::parse_str("ae22ae64-c0e5-42e1-895a-4a49411a72e8")?),
            GutenbergBlock::block_with_name_and_attributes(
                "core/paragraph",
                attributes!{
                  "content": "Sed venenatis, magna in ornare suscipit, orci ipsum consequat nulla, ut pulvinar libero metus et metus. Maecenas nec bibendum est. Donec quis ante elit. Nam in eros vitae urna aliquet vestibulum. Donec posuere laoreet facilisis. Aliquam auctor a tellus a tempus. Sed molestie leo eget commodo pellentesque. Curabitur lacinia odio nisl, eu sodales nunc placerat sit amet. Vivamus venenatis, risus vitae lobortis eleifend, odio nisi faucibus tortor, sed aliquet leo arcu et tellus. Donec ultrices consectetur nunc, non rhoncus sapien malesuada et. Nulla tempus ipsum vitae justo scelerisque, sed pretium neque fermentum. Class aptent taciti sociosqu ad litora torquent per conubia nostra, per inceptos himenaeos. Curabitur accumsan et ex pellentesque dignissim. Integer viverra libero quis tortor dignissim elementum.",
                  "dropCap": false
                },
            )
                .with_id(Uuid::parse_str("b05a62ad-e5f7-432c-8c88-2976d971e7e1")?),
            GutenbergBlock::block_with_name_and_attributes(
                "core/paragraph",
                attributes!{
                    "content": "Sed quis fermentum mi. Integer commodo turpis a fermentum tristique. Integer convallis, nunc sed scelerisque varius, mi tellus molestie metus, eu ultrices banana justo tellus non arcu. Cras euismod, cat lectus eu scelerisque mattis, odio ex ornare ipsum, a dapibus nulla leo maximus orci. Etiam laoreet venenatis lorem, vitae iaculis mauris. Nullam lobortis, tortor eget ullamcorper lobortis, tellus odio tincidunt dolor, vitae gravida nibh turpis ac sem. Integer non sodales eros.",
                    "dropCap": false
                },
            )
                .with_id(Uuid::parse_str("db20e302-d4e2-4f56-a0b9-e48a4fbd5fa8")?),
            GutenbergBlock::block_with_name_and_attributes(
                "core/paragraph",
                attributes!{
                  "content": "Vestibulum a scelerisque ante. Fusce interdum eros elit, posuere mattis sapien tristique id. Integer commodo mi orci, sit amet tempor libero vulputate in. Ut id gravida quam. Proin massa dolor, posuere nec metus eu, dignissim viverra nulla. Vestibulum quis neque bibendum, hendrerit diam et, fermentum diam. Sed risus nibh, suscipit in neque nec, bibendum interdum nibh. Aliquam ut enim a mi ultricies finibus. Nam tristique felis ac risus interdum molestie. Nulla venenatis, augue sed porttitor ultrices, lacus ante sollicitudin dui, vel vehicula ex enim ac mi.",
                  "dropCap": false
                },
            )
            .with_id(Uuid::parse_str("c96f56d5-ea35-4aae-918a-72a36847a49c")?),
        ]),
    };
    create_page(conn, course.id, admin, chapter_1.id, content_b).await?;

    // Chapter-2
    let new_chapter_2 = NewChapter {
        chapter_number: 2,
        course_id: course.id,
        front_front_page_id: None,
        name: "User Experience".to_string(),
    };
    let (chapter_2, front_page_ch_2) = chapters::insert_chapter(conn, new_chapter_2, admin).await?;
    chapters::set_opens_at(conn, chapter_2.id, Utc::now()).await?;

    pages::update_page(
        conn,
        front_page_ch_2.id,
        CmsPageUpdate {
            url_path: "/chapter-2".to_string(),
            title: "User Experience".to_string(),
            chapter_id: Some(chapter_2.id),
            content: serde_json::to_value(&[
                GutenbergBlock::hero_section("User Experience", "The user experience is how a user interacts with and experiences a product, system or service. It includes a person's perceptions of utility, ease of use, and efficiency.")
                    .with_id(Uuid::parse_str("c5c623f9-c7ca-4f8e-b04b-e91cecef217a")?),
                GutenbergBlock::empty_block_from_name("moocfi/pages-in-chapter".to_string())
                    .with_id(Uuid::parse_str("37bbc4e9-2e96-45ea-a6f8-bbc7dc7f6be3")?),
                GutenbergBlock::empty_block_from_name("moocfi/chapter-progress".to_string())
                    .with_id(Uuid::parse_str("2e91c140-fd17-486b-8dc1-0a9589a18e3a")?),
                GutenbergBlock::empty_block_from_name("moocfi/exercises-in-chapter".to_string())
                    .with_id(Uuid::parse_str("1bf7e311-75e8-48ec-bd55-e8f1185d76d0")?),
            ])
            .unwrap(),
            exercises: vec![],
            exercise_slides: vec![],
            exercise_tasks: vec![],
        },
        admin,
        true,
        HistoryChangeReason::PageSaved
    )
    .await?;
    // /chapter-2/user-research
    let page_content = CmsPageUpdate {
        chapter_id: Some(chapter_2.id),
        content: serde_json::json!([
            GutenbergBlock::hero_section("User research", "User research focuses on understanding user behaviors, needs, and motivations through observation techniques, task analysis, and other feedback methodologies.")
                .with_id(Uuid::parse_str("a43f5460-b588-44ac-84a3-5fdcabd5d3f7")?),
            GutenbergBlock::block_with_name_and_attributes(
                "core/paragraph",
                attributes!{
                  "content": "Sed venenatis, magna in ornare suscipit, orci ipsum consequat nulla, ut pulvinar libero metus et metus. Maecenas nec bibendum est. Donec quis ante elit. Nam in eros vitae urna aliquet vestibulum. Donec posuere laoreet facilisis. Aliquam auctor a tellus a tempus. Sed molestie leo eget commodo pellentesque. Curabitur lacinia odio nisl, eu sodales nunc placerat sit amet. Vivamus venenatis, risus vitae lobortis eleifend, odio nisi faucibus tortor, sed aliquet leo arcu et tellus. Donec ultrices consectetur nunc, non rhoncus sapien malesuada et. Nulla tempus ipsum vitae justo scelerisque, sed pretium neque fermentum. Class aptent taciti sociosqu ad litora torquent per conubia nostra, per inceptos himenaeos. Curabitur accumsan et ex pellentesque dignissim. Integer viverra libero quis tortor dignissim elementum.",
                  "dropCap": false
                },
            )
                .with_id(Uuid::parse_str("816310e3-bbd7-44ae-87cb-3f40633a4b08")?),
            GutenbergBlock::block_with_name_and_attributes(
                "core/paragraph",
                attributes!{
                  "content": "Sed quis fermentum mi. Integer commodo turpis a fermentum tristique. Integer convallis, nunc sed scelerisque varius, mi tellus molestie metus, eu ultrices justo tellus non arcu. Cras euismod, lectus eu scelerisque mattis, odio ex ornare ipsum, a dapibus nulla leo maximus orci. Etiam laoreet venenatis lorem, vitae iaculis mauris. Nullam lobortis, tortor eget ullamcorper lobortis, tellus odio tincidunt dolor, vitae gravida nibh turpis ac sem. Integer non sodales eros.",
                  "dropCap": false
                },
            )
                .with_id(Uuid::parse_str("37aa6421-768e-49b9-b447-5f457e5192bc")?),
            GutenbergBlock::block_with_name_and_attributes(
                "core/paragraph",
                attributes!{
                    "content": "Vestibulum a scelerisque ante. Fusce interdum eros elit, posuere mattis sapien tristique id. Integer commodo mi orci, sit amet tempor libero vulputate in. Ut id gravida quam. Proin massa dolor, posuere nec metus eu, dignissim viverra nulla. Vestibulum quis neque bibendum, hendrerit diam et, fermentum diam. Sed risus nibh, suscipit in neque nec, bibendum interdum nibh. Aliquam ut banana cat enim a mi ultricies finibus. Nam tristique felis ac risus interdum molestie. Nulla venenatis, augue sed porttitor ultrices, lacus ante sollicitudin dui, vel vehicula ex enim ac mi.",
                  "dropCap": false
                },
            )
            .with_id(Uuid::parse_str("cf11a0fb-f56e-4e0d-bc12-51d920dbc278")?),
        ]),
        exercises: vec![],
        exercise_slides: vec![],
        exercise_tasks: vec![],
        url_path: "/chapter-2/user-research".to_string(),
        title: "User research".to_string(),
    };
    create_page(conn, course.id, admin, chapter_2.id, page_content).await?;

    let page_content = include_str!("../assets/example-page.json");
    let parse_page_content = serde_json::from_str(page_content)?;
    create_page(
        conn,
        course.id,
        admin,
        chapter_2.id,
        CmsPageUpdate {
            content: parse_page_content,
            exercises: vec![],
            exercise_slides: vec![],
            exercise_tasks: vec![],
            url_path: "/chapter-2/content-rendering".to_string(),
            title: "Content rendering".to_string(),
            chapter_id: Some(chapter_2.id),
        },
    )
    .await?;
    Ok(course.id)
}

#[allow(clippy::too_many_arguments)]
async fn create_page(
    conn: &mut PgConnection,
    course_id: Uuid,
    author: Uuid,
    chapter_id: Uuid,
    page_data: CmsPageUpdate,
) -> Result<Uuid> {
    let new_page = NewPage {
        content: Value::Array(vec![]),
        url_path: page_data.url_path.to_string(),
        title: format!("{} WIP", page_data.title),
        course_id: Some(course_id),
        exam_id: None,
        chapter_id: Some(chapter_id),
        front_page_of_chapter_id: None,
        exercises: vec![],
        exercise_slides: vec![],
        exercise_tasks: vec![],
        content_search_language: None,
    };
    let page = pages::insert_page(conn, new_page, author).await?;
    pages::update_page(
        conn,
        page.id,
        CmsPageUpdate {
            content: page_data.content,
            exercises: page_data.exercises,
            exercise_slides: page_data.exercise_slides,
            exercise_tasks: page_data.exercise_tasks,
            url_path: page_data.url_path,
            title: page_data.title,
            chapter_id: Some(chapter_id),
        },
        author,
        true,
        HistoryChangeReason::PageSaved,
    )
    .await?;
    Ok(page.id)
}

fn paragraph(content: &str, block: Uuid) -> GutenbergBlock {
    GutenbergBlock {
        name: "core/paragraph".to_string(),
        is_valid: true,
        client_id: block,
        attributes: attributes! {
            "content": content,
            "dropCap": false,
        },
        inner_blocks: vec![],
    }
}

#[allow(clippy::too_many_arguments)]
fn example_exercise(
    exercise_id: Uuid,
    exercise_slide_id: Uuid,
    exercise_task_id: Uuid,
    block_id: Uuid,
    paragraph_id: Uuid,
    spec_1: Uuid,
    spec_2: Uuid,
    spec_3: Uuid,
) -> (
    GutenbergBlock,
    CmsPageExercise,
    CmsPageExerciseSlide,
    CmsPageExerciseTask,
) {
    let block = GutenbergBlock {
        client_id: block_id,
        name: "moocfi/exercise".to_string(),
        is_valid: true,
        attributes: attributes! {
            "id": exercise_id,
            "name": "Best exercise".to_string(),
            "dropCap": false,
        },
        inner_blocks: vec![],
    };
    let exercise = CmsPageExercise {
        id: exercise_id,
        name: "Best exercise".to_string(),
        order_number: 1,
    };
    let exercise_slide = CmsPageExerciseSlide {
        id: exercise_slide_id,
        exercise_id,
        order_number: 1,
    };
    let exercise_task = CmsPageExerciseTask {
        id: exercise_task_id,
        exercise_slide_id,
        assignment: serde_json::json!([paragraph("Answer this question.", paragraph_id)]),
        exercise_type: "example-exercise".to_string(),
        private_spec: Some(serde_json::json!([
            {
                "name": "a",
                "correct": false,
                "id": spec_1,
            },
            {
                "name": "b",
                "correct": true,
                "id": spec_2,
            },
            {
                "name": "c",
                "correct": true,
                "id": spec_3,
            },
        ])),
    };
    (block, exercise, exercise_slide, exercise_task)
}

#[allow(clippy::too_many_arguments)]
async fn submit_and_grade(
    conn: &mut PgConnection,
    id: &[u8],
    exercise_id: Uuid,
    course_id: Uuid,
    exercise_task_id: Uuid,
    user_id: Uuid,
    course_instance_id: Uuid,
    spec: String,
    out_of_100: f32,
) -> Result<()> {
    // combine the id with the user id to ensure it's unique
    let id = [id, &user_id.as_bytes()[..]].concat();
    let sub = submissions::insert_with_id(
        conn,
        &submissions::SubmissionData {
            id: Uuid::new_v5(&course_id, &id),
            exercise_id,
            course_id,
            exercise_task_id,
            user_id,
            course_instance_id,
            data_json: Value::String(spec),
        },
    )
    .await?;

    let submission = submissions::get_by_id(conn, sub).await?;
    let grading = gradings::new_grading(conn, &submission).await?;
    let grading_result = GradingResult {
        feedback_json: Some(serde_json::json!([{"SelectedOptioIsCorrect": true}])),
        feedback_text: Some("Good job!".to_string()),
        grading_progress: GradingProgress::FullyGraded,
        score_given: out_of_100,
        score_maximum: 100,
    };
    let exercise = exercises::get_by_id(conn, exercise_id).await?;
    let grading = gradings::update_grading(conn, &grading, &grading_result, &exercise).await?;
    submissions::set_grading_id(conn, grading.id, submission.id).await?;
    user_exercise_states::update_user_exercise_state(conn, &grading, &submission).await?;
    Ok(())
}<|MERGE_RESOLUTION|>--- conflicted
+++ resolved
@@ -428,13 +428,8 @@
     playground_examples::insert_playground_example(
         &mut conn,
         PlaygroundExampleData {
-<<<<<<< HEAD
             name: "Quizzes example, multiple-choice, row".to_string(),
-            url: "http://project-331.local/quizzes/exercise".to_string(),
-=======
-            name: "Quizzes example, multiple-choice".to_string(),
             url: "http://project-331.local/quizzes/iframe".to_string(),
->>>>>>> 4b7a2db0
             width: 500,
             data: serde_json::json!(
               {
@@ -514,7 +509,7 @@
         &mut conn,
         PlaygroundExampleData {
             name: "Quizzes example, multiple-choice, column".to_string(),
-            url: "http://project-331.local/quizzes/exercise".to_string(),
+            url: "http://project-331.local/quizzes/iframe".to_string(),
             width: 500,
             data: serde_json::json!(
               {
