use anyhow::Result;
use chrono::{TimeZone, Utc};
use headless_lms_actix::attributes;
use headless_lms_actix::models::chapters::NewChapter;
use headless_lms_actix::models::course_instances::NewCourseInstance;
use headless_lms_actix::models::courses::NewCourse;
use headless_lms_actix::models::exercises::GradingProgress;
use headless_lms_actix::models::feedback::{FeedbackBlock, NewFeedback};
use headless_lms_actix::models::pages::{
    CmsPageExercise, CmsPageExerciseSlide, CmsPageExerciseTask, CmsPageUpdate, NewPage,
};
use headless_lms_actix::models::playground_examples::PlaygroundExampleData;
use headless_lms_actix::models::proposed_block_edits::NewProposedBlockEdit;
use headless_lms_actix::models::proposed_page_edits::NewProposedPageEdits;
use headless_lms_actix::models::submissions::GradingResult;
use headless_lms_actix::models::{
    chapters, course_instances, course_instances::VariantStatus, courses, exercise_services,
    exercises, organizations, pages, roles, roles::UserRole, submissions, user_exercise_states,
    users,
};
use headless_lms_actix::models::{feedback, playground_examples};
use headless_lms_actix::models::{gradings, proposed_page_edits};
use headless_lms_actix::setup_tracing;
use headless_lms_actix::utils::document_schema_processor::GutenbergBlock;
use serde_json::Value;
use sqlx::migrate::MigrateDatabase;
use sqlx::{Connection, PgConnection, Postgres};
use std::{env, process::Command};
use uuid::Uuid;

#[tokio::main]
async fn main() -> Result<()> {
    dotenv::dotenv().ok();
    setup_tracing()?;

    let clean = env::args().any(|a| a == "clean");
    let db_url = env::var("DATABASE_URL")?;

    if clean {
        // hardcoded for now
        let status = Command::new("dropdb")
            .args(["-U", "headless-lms"])
            .args(["-h", "localhost"])
            .args(["-p", "54328"])
            .arg("--force")
            .arg("-e")
            .arg("headless_lms_dev")
            .status()?;
        assert!(status.success());
        Postgres::create_database(&db_url).await?;
    }
    let mut conn = PgConnection::connect(&db_url).await?;
    if clean {
        sqlx::migrate!("./migrations").run(&mut conn).await?;
    }

    // exercise services
    let _example_exercise_exercise_service = exercise_services::insert_exercise_service(
        &mut conn,
        &exercise_services::ExerciseServiceNewOrUpdate {
            name: "Example Exercise".to_string(),
            slug: "example-exercise".to_string(),
            public_url: "http://project-331.local/example-exercise/api/service-info".to_string(),
            internal_url: Some("http://example-exercise.default.svc.cluster.local:3002/example-exercise/api/service-info".to_string()),
            max_reprocessing_submissions_at_once: 5,
        }
    )
    .await?;

    exercise_services::insert_exercise_service(
        &mut conn,
        &exercise_services::ExerciseServiceNewOrUpdate {
            name: "Quizzes".to_string(),
            slug: "quizzes".to_string(),
            public_url: "http://project-331.local/quizzes/api/service-info".to_string(),
            internal_url: Some(
                "http://quizzes.default.svc.cluster.local:3004/quizzes/api/service-info"
                    .to_string(),
            ),
            max_reprocessing_submissions_at_once: 5,
        },
    )
    .await?;

    // users
    let admin = users::insert_with_id(
        &mut conn,
        "admin@example.com",
        Uuid::parse_str("02c79854-da22-4cfc-95c4-13038af25d2e")?,
    )
    .await?;
    let teacher = users::insert_with_id(
        &mut conn,
        "teacher@example.com",
        Uuid::parse_str("90643204-7656-4570-bdd9-aad5d297f9ce")?,
    )
    .await?;
    let language_teacher = users::insert_with_id(
        &mut conn,
        "language.teacher@example.com",
        Uuid::parse_str("0fd8bd2d-cb4e-4035-b7db-89e798fe4df0")?,
    )
    .await?;
    let assistant = users::insert_with_id(
        &mut conn,
        "assistant@example.com",
        Uuid::parse_str("24342539-f1ba-453e-ae13-14aa418db921")?,
    )
    .await?;

    let student = users::insert_with_id(
        &mut conn,
        "user@example.com",
        Uuid::parse_str("849b8d32-d5f8-4994-9d21-5aa6259585b1")?,
    )
    .await?;

    // uh-cs
    let uh_cs = organizations::insert(
        &mut conn,
        "University of Helsinki, Department of Computer Science",
        "uh-cs",
        "Organization for Computer Science students and the rest of the world who wish to learn the basics in Computer Science, programming and software development.",
        Uuid::parse_str("8bb12295-53ac-4099-9644-ac0ff5e34d92")?,
    )
    .await?;

    let cs_intro = seed_sample_course(
        &mut conn,
        uh_cs,
        Uuid::parse_str("7f36cf71-c2d2-41fc-b2ae-bbbcafab0ea5")?,
        "Introduction to everything",
        "introduction-to-everything",
        admin,
        teacher,
        student,
    )
    .await?;
    seed_sample_course(
        &mut conn,
        uh_cs,
        Uuid::parse_str("d18b3780-563d-4326-b311-8d0e132901cd")?,
        "Introduction to feedback",
        "introduction-to-feedback",
        admin,
        teacher,
        student,
    )
    .await?;
    seed_sample_course(
        &mut conn,
        uh_cs,
        Uuid::parse_str("0ab2c4c5-3aad-4daa-a8fe-c26e956fde35")?,
        "Introduction to history",
        "introduction-to-history",
        admin,
        teacher,
        student,
    )
    .await?;
    seed_sample_course(
        &mut conn,
        uh_cs,
        Uuid::parse_str("cae7da38-9486-47da-9106-bff9b6a280f2")?,
        "Introduction to edit proposals",
        "introduction-to-edit-proposals",
        admin,
        teacher,
        student,
    )
    .await?;
    let introduction_to_localizing = seed_sample_course(
        &mut conn,
        uh_cs,
        Uuid::parse_str("639f4d25-9376-49b5-bcca-7cba18c38565")?,
        "Introduction to localizing",
        "introduction-to-localizing",
        admin,
        teacher,
        student,
    )
    .await?;
    seed_sample_course(
        &mut conn,
        uh_cs,
        Uuid::parse_str("1e0c52c7-8cb9-4089-b1c3-c24fc0dd5ae4")?,
        "Advanced course instance management",
        "advanced-course-instance-management",
        admin,
        teacher,
        student,
    )
    .await?;
    roles::insert(
        &mut conn,
        language_teacher,
        None,
        Some(introduction_to_localizing),
        UserRole::Teacher,
    )
    .await?;

    let _cs_design = seed_cs_course_material(&mut conn, uh_cs, admin).await?;
    let new_course = NewCourse {
        name: "Introduction to Computer Science".to_string(),
        slug: "introduction-to-computer-science".to_string(),
        organization_id: uh_cs,
        language_code: "en-US".to_string(),
        teacher_in_charge_name: "admin".to_string(),
        teacher_in_charge_email: "admin@example.com".to_string(),
    };
    let (cs_course, _cs_front_page, _cs_default_course_instance) = courses::insert_course(
        &mut conn,
        Uuid::parse_str("06a7ccbd-8958-4834-918f-ad7b24e583fd")?,
        Uuid::parse_str("48399008-6523-43c5-8fd6-59ecc731a426")?,
        new_course,
        admin,
    )
    .await?;
    let _cs_course_instance = course_instances::insert(
        &mut conn,
        NewCourseInstance {
            id: Uuid::parse_str("49c618d3-926d-4287-9159-b3af1f86082d")?,
            course_id: cs_course.id,
            name: Some("non-default instance"),
            description: Some("this is another non-default instance"),
            variant_status: Some(VariantStatus::Upcoming),
            support_email: Some("contact@example.com"),
            teacher_in_charge_name: "admin",
            teacher_in_charge_email: "admin@example.com",
            opening_time: None,
            closing_time: None,
        },
    )
    .await?;

    // uh-mathstat
    let uh_mathstat = organizations::insert(
        &mut conn,
        "University of Helsinki, Department of Mathematics and Statistics",
        "uh-mathstat",
        "Organization for Mathematics and Statistics courses. This organization creates courses that do require prior experience in mathematics, such as integration and induction.",
        Uuid::parse_str("269d28b2-a517-4572-9955-3ed5cecc69bd")?,
    )
    .await?;
    let new_course = NewCourse {
        name: "Introduction to Statistics".to_string(),
        slug: "introduction-to-statistics".to_string(),
        organization_id: uh_mathstat,
        language_code: "en-US".to_string(),
        teacher_in_charge_name: "admin".to_string(),
        teacher_in_charge_email: "admin@example.com".to_string(),
    };
    let (statistics_course, _statistics_front_page, _statistics_default_course_instance) =
        courses::insert_course(
            &mut conn,
            Uuid::parse_str("f307d05f-be34-4148-bb0c-21d6f7a35cdb")?,
            Uuid::parse_str("8e4aeba5-1958-49bc-9b40-c9f0f0680911")?,
            new_course,
            admin,
        )
        .await?;
    let _statistics_course_instance = course_instances::insert(
        &mut conn,
        NewCourseInstance {
            id: Uuid::parse_str("c4a99a18-fd43-491a-9500-4673cb900be0")?,
            course_id: statistics_course.id,
            name: Some("non-default instance"),
            description: Some("this appears to be a non-default instance"),
            variant_status: Some(VariantStatus::Active),
            support_email: Some("contact@example.com"),
            teacher_in_charge_name: "admin",
            teacher_in_charge_email: "admin@example.com",
            opening_time: None,
            closing_time: None,
        },
    )
    .await?;

    // roles
    roles::insert(&mut conn, admin, None, None, UserRole::Admin).await?;
    roles::insert(&mut conn, teacher, Some(uh_cs), None, UserRole::Teacher).await?;
    roles::insert(
        &mut conn,
        assistant,
        Some(uh_cs),
        Some(cs_intro),
        UserRole::Assistant,
    )
    .await?;

    playground_examples::insert_playground_example(
        &mut conn,
        PlaygroundExampleData {
            name: "Example exercise".to_string(),
            url: "http://project-331.local/example-exercise/exercise".to_string(),
            width: 500,
            data: serde_json::json!([
              {
                "id": "cbf2f43c-dc89-4de5-9b23-688a76b838cd",
                "name": "a"
              },
              {
                "id": "f6386ed9-9bfa-46cf-82b9-77646a9721c6",
                "name": "b"
              },
              {
                "id": "c988be91-caf7-4196-8cf6-18e1ae113a69",
                "name": "c"
              }
            ]),
        },
    )
    .await?;

    playground_examples::insert_playground_example(
        &mut conn,
        PlaygroundExampleData {
            name: "Quizzes, example, checkbox".to_string(),
            url: "http://project-331.local/quizzes/exercise".to_string(),
            width: 500,
            data: serde_json::json!({
                "id": "57f03d8e-e768-485c-b0c3-a3e485a3e18a",
                "title": "Internet safety quizz",
                "body": "Answer the following guestions about staying safe on the internet.",
                "deadline": Utc.ymd(2121, 9, 1).and_hms(23, 59, 59).to_string(),
                "open": Utc.ymd(2021, 9, 1).and_hms(23, 59, 59).to_string(),
                "part": 1,
                "section": 1,
                "items": [
                    {
                        "id": "5f09bd92-6e33-415b-b356-227563a02816",
                        "body": "",
                        "type": "checkbox",
                        "multi": false,
                        "order": 1,
                        "title": "The s in https stands for secure.",
                        "quizId": "57f03d8e-e768-485c-b0c3-a3e485a3e18a",
                        "options": [],
                        "maxValue": null,
                        "maxWords": null,
                        "minValue": null,
                        "minWords": null,
                        "direction": "row"
                    },
                    {
                        "id": "818fc326-ed38-4fe5-95d3-0f9d15032d01",
                        "body": "",
                        "type": "checkbox",
                        "multi": false,
                        "order": 2,
                        "title": "I use a strong, unique password that can't easily be guessed by those who knows me.",
                        "quizId": "57f03d8e-e768-485c-b0c3-a3e485a3e18a",
                        "options": [],
                        "maxValue": null,
                        "maxWords": null,
                        "minValue": null,
                        "minWords": null,
                        "direction": "row"
                    },
                ],
                "tries": 1,
                "courseId": "51ee97a7-684f-4cba-8a01-8c558803c4f7",
                "triesLimited": true,
            }),
        },
    )
    .await?;

    playground_examples::insert_playground_example(
        &mut conn,
        PlaygroundExampleData {
            name: "Quizzes example, multiple-choice".to_string(),
            url: "http://project-331.local/quizzes/exercise".to_string(),
            width: 500,
            data: serde_json::json!(
              {
                "id": "3ee47b02-ba13-46a7-957e-fd4f21fc290b",
                "courseId": "5209f752-9db9-4daf-a7bc-64e21987b719",
                "body": "Something about CSS and color codes",
                "deadline": Utc.ymd(2121, 9, 1).and_hms(23, 59, 59).to_string(),
                "open": Utc.ymd(2021, 9, 1).and_hms(23, 59, 59).to_string(),
                "part": 1,
                "section": 1,
                "title": "Something about CSS and color codes",
                "tries": 1,
                "triesLimited": false,
                "items": [
                    {
                        "id": "a6bc7e17-dc82-409e-b0d4-08bb8d24dc76",
                        "body": "Which of the color codes represent the color **red**?",
                        "direction": "row",
                        "formatRegex": null,
                        "maxLabel": null,
                        "maxValue": null,
                        "maxWords": null,
                        "minLabel": null,
                        "minValue": null,
                        "minWords": null,
                        "multi": false,
                        "order": 1,
                        "quizId": "3ee47b02-ba13-46a7-957e-fd4f21fc290b",
                        "title": "Hexadecimal color codes",
                        "type": "multiple-choice",
                        "options": [
                            {
                                "id": "8d17a216-9655-4558-adfb-cf66fb3e08ba",
                                "body": "#00ff00",
                                "order": 1,
                                "title": null,
                                "quizItemId": "a6bc7e17-dc82-409e-b0d4-08bb8d24dc76",
                            },
                            {
                                "id": "11e0f3ac-fe21-4524-93e6-27efd4a92595",
                                "body": "#0000ff",
                                "order": 2,
                                "title": null,
                                "quizItemId": "a6bc7e17-dc82-409e-b0d4-08bb8d24dc76",
                            },
                            {
                                "id": "e0033168-9f92-4d71-9c23-7698de9ea3b0",
                                "body": "#663300",
                                "order": 3,
                                "title": null,
                                "quizItemId": "a6bc7e17-dc82-409e-b0d4-08bb8d24dc76",
                            },
                            {
                                "id": "2931180f-827f-468c-a616-a8df6e94f717",
                                "body": "#ff0000",
                                "order": 4,
                                "title": null,
                                "quizItemId": "a6bc7e17-dc82-409e-b0d4-08bb8d24dc76",
                            },
                            {
                                "id": "9f5a09d7-c03f-44dd-85db-38065600c2c3",
                                "body": "#ffffff",
                                "order": 5,
                                "title": null,
                                "quizItemId": "a6bc7e17-dc82-409e-b0d4-08bb8d24dc76",
                            },
                        ]
                    }
                ]
              }
            ),
        },
    )
    .await?;

    playground_examples::insert_playground_example(
        &mut conn,
        PlaygroundExampleData {
            name: "Quizzes example, multiple-choice, multi".to_string(),
            url: "http://project-331.local/quizzes/exercise".to_string(),
            width: 500,
            data: serde_json::json!(
              {
                "id": "3ee47b02-ba13-46a7-957e-fd4f21fc290b",
                "courseId": "5209f752-9db9-4daf-a7bc-64e21987b719",
                "body": "Something about CSS and color codes",
                "deadline": Utc.ymd(2121, 9, 1).and_hms(23, 59, 59).to_string(),
                "open": Utc.ymd(2021, 9, 1).and_hms(23, 59, 59).to_string(),
                "part": 1,
                "section": 1,
                "title": "Something about CSS and color codes",
                "tries": 1,
                "triesLimited": false,
                "items": [
                    {
                        "id": "a6bc7e17-dc82-409e-b0d4-08bb8d24dc76",
                        "body": "Which of the color codes represent the color **red**?",
                        "direction": "row",
                        "formatRegex": null,
                        "maxLabel": null,
                        "maxValue": null,
                        "maxWords": null,
                        "minLabel": null,
                        "minValue": null,
                        "minWords": null,
                        "multi": true,
                        "order": 1,
                        "quizId": "3ee47b02-ba13-46a7-957e-fd4f21fc290b",
                        "title": "Hexadecimal color codes",
                        "type": "multiple-choice",
                        "options": [
                            {
                                "id": "8d17a216-9655-4558-adfb-cf66fb3e08ba",
                                "body": "#00ff00",
                                "order": 1,
                                "title": null,
                                "quizItemId": "a6bc7e17-dc82-409e-b0d4-08bb8d24dc76",
                            },
                            {
                                "id": "11e0f3ac-fe21-4524-93e6-27efd4a92595",
                                "body": "#0000ff",
                                "order": 2,
                                "title": null,
                                "quizItemId": "a6bc7e17-dc82-409e-b0d4-08bb8d24dc76",
                            },
                            {
                                "id": "e0033168-9f92-4d71-9c23-7698de9ea3b0",
                                "body": "#663300",
                                "order": 3,
                                "title": null,
                                "quizItemId": "a6bc7e17-dc82-409e-b0d4-08bb8d24dc76",
                            },
                            {
                                "id": "2931180f-827f-468c-a616-a8df6e94f717",
                                "body": "#ff0000",
                                "order": 4,
                                "title": null,
                                "quizItemId": "a6bc7e17-dc82-409e-b0d4-08bb8d24dc76",
                            },
                            {
                                "id": "9f5a09d7-c03f-44dd-85db-38065600c2c3",
                                "body": "#ffffff",
                                "order": 5,
                                "title": null,
                                "quizItemId": "a6bc7e17-dc82-409e-b0d4-08bb8d24dc76",
                            },
                        ]
                    }
                ]
              }
            ),
        },
    )
    .await?;

    playground_examples::insert_playground_example(
        &mut conn,
        PlaygroundExampleData {
            name: "Quizzes example, essay".to_string(),
            url: "http://project-331.local/quizzes/exercise".to_string(),
            width: 500,
            data: serde_json::json!(              {
              "id": "47cbd36c-0c32-41f2-8a4a-b008de7d3494",
              "courseId": "fdf0fed9-7665-4712-9cca-652d5bfe5233",
              "body": "Of CSS and system design of the Noldor",
              "deadline": Utc.ymd(2121, 9, 1).and_hms(23, 59, 59).to_string(),
              "open": Utc.ymd(2021, 9, 1).and_hms(23, 59, 59).to_string(),
              "part": 1,
              "section": 1,
              "title": "Of CSS and system design of the Noldor",
              "tries": 1,
              "triesLimited": false,
              "items": [
                  {
                      "id": "371b59cb-735d-4202-b8cb-bed967945ffd",
                      "body": "Which colour did the Fëanorian lamps emit when Tuor met Gelmir and Arminas at the gate of Annon-in-Gelydh? Give your answer in colours colourname, hexadecimal colour code and in RGB colour code. Could this have deeper contextual meaning considering the events of the previous chapter? Explain in 500 words.",
                      "direction": "row",
                      "maxLabel": null,
                      "maxValue": null,
                      "maxWords": 600,
                      "minLabel": null,
                      "minValue": null,
                      "minWords": 500,
                      "multi": false,
                      "order": 1,
                      "quizId": "47cbd36c-0c32-41f2-8a4a-b008de7d3494",
                      "title": "Of the lamps of Fëanor",
                      "type": "essay",
                      "options": []
                  }
              ]
            })
        }).await?;

    playground_examples::insert_playground_example(
        &mut conn,
        PlaygroundExampleData {
            name: "Quizzes example, multiple-choice dropdown".to_string(),
            url: "http://project-331.local/quizzes/exercise".to_string(),
            width: 500,
            data: serde_json::json!({
            "id": "1af3cc18-d8d8-4cc6-9bf9-be63d79e19a4",
            "courseId": "32b060d5-78e8-4b97-a933-7458319f30a2",
            "body": null,
            "deadline": Utc.ymd(2121, 9, 1).and_hms(23, 59, 59).to_string(),
            "open": Utc.ymd(2021, 9, 1).and_hms(23, 59, 59).to_string(),
            "part": 1,
            "section": 1,
            "title": "Questions about CSS and color codes",
            "tries": 1,
            "triesLimited": false,
            "items": [
                {
                    "id": "37469182-8220-46d3-b3c2-7d215a1bfc03",
                    "body": "How many different CSS hexadecimal color codes there are?",
                    "direction": "row",
                    "formatRegex": null,
                    "maxLabel": null,
                    "maxValue": null,
                    "maxWords": null,
                    "minLabel": null,
                    "minValue": null,
                    "minWords": null,
                    "multi": false,
                    "order": 1,
                    "quizId": "1af3cc18-d8d8-4cc6-9bf9-be63d79e19a4",
                    "title": null,
                    "type": "multiple-choice-dropdown",
                    "options": [
                        {
                            "id": "d0514fbb-1081-4602-b564-22dd5374dd46",
                            "body": "at least two",
                            "order": 1,
                            "title": null,
                            "quizItemId": "37469182-8220-46d3-b3c2-7d215a1bfc03",
                        },
                        {
                            "id": "a7a58b81-bd76-4b9a-9060-1516597cb9b7",
                            "body": "more than 2.546 * 10^56",
                            "order": 2,
                            "title": null,
                            "quizItemId": "37469182-8220-46d3-b3c2-7d215a1bfc03",
                        },
                        {
                            "id": "255ff119-1705-4f79-baed-cf8f0c3ca214",
                            "body": "I don't believe in hexadecimal color codes",
                            "order": 3,
                            "title": null,
                            "quizItemId": "37469182-8220-46d3-b3c2-7d215a1bfc03",
                        },
                    ]
                },
                {
                    "id": "da705796-f8e3-420c-a717-a3064e351eed",
                    "body": "What other ways there are to represent colors in CSS?",
                    "direction": "row",
                    "formatRegex": null,
                    "maxLabel": null,
                    "maxValue": null,
                    "maxWords": null,
                    "minLabel": null,
                    "minValue": null,
                    "minWords": null,
                    "multi": false,
                    "order": 1,
                    "quizId": "1af3cc18-d8d8-4cc6-9bf9-be63d79e19a4",
                    "title": null,
                    "type": "multiple-choice-dropdown",
                    "options": [
                        {
                            "id": "dd31dfda-2bf0-4f66-af45-de6ee8ded54a",
                            "body": "RGB -color system",
                            "order": 1,
                            "title": null,
                            "quizItemId": "da705796-f8e3-420c-a717-a3064e351eed",
                        },
                        {
                            "id": "af864a7e-46d5-46c4-b027-413cb4e5fa68",
                            "body": "Human readable text representation",
                            "order": 2,
                            "title": null,
                            "quizItemId": "da705796-f8e3-420c-a717-a3064e351eed",
                        },
                        {
                            "id": "66df5778-f80c-42b4-a544-4fb35d44a80f",
                            "body": "I'm colorblind, so I don't really care :/",
                            "order": 3,
                            "title": null,
                            "quizItemId": "da705796-f8e3-420c-a717-a3064e351eed",
                        },
                    ]
                }
            ]}),
        },
    )
    .await?;

    playground_examples::insert_playground_example(
        &mut conn,

        PlaygroundExampleData {
            name: "Quizzes example, open".to_string(),
            url: "http://project-331.local/quizzes/exercise".to_string(),
            width: 500,
            data: serde_json::json!({
                "id": "801b9275-5034-438d-922f-104af517468a",
                "title": "Open answer question",
                "body": "",
                "open": Utc.ymd(2021, 9, 1).and_hms(23, 59, 59).to_string(),
                "deadline": Utc.ymd(2121, 9, 1).and_hms(23, 59, 59).to_string(),
                "part": 1,
                "items": [
                    {
                        "id": "30cc054a-8efb-4242-9a0d-9acc6ae2ca57",
                        "body": "Enter the date of the next leap day in ISO 8601 format (YYYY-MM-DD).",
                        "type": "open",
                        "multi": false,
                        "order": 0,
                        "title": "Date formats",
                        "quizId": "801b9275-5034-438d-922f-104af517468a",
                        "options": [],
                        "maxValue": null,
                        "maxWords": null,
                        "minValue": null,
                        "minWords": null,
                        "direction": "row",
                        "formatRegex": "\\d{4}-\\d{2}-\\d{2}",
                    }
                ],
                "tries": 1,
                "section": 1,
                "courseId": "f6b6a606-e1f8-4ded-a458-01f541c06019",
                "triesLimited": true,
            }),
        },
    )
    .await?;

    playground_examples::insert_playground_example(
        &mut conn,
        PlaygroundExampleData {
            name: "Quizzes example, scale".to_string(),
            url: "http://project-331.local/quizzes/exercise".to_string(),
            width: 500,
            data: serde_json::json!({
                "id": "3d3c633d-ea60-412f-8c85-8cab7742a5b8",
                "title": "The regex quiz",
                "body": "Please answer to the following guestions based on your feelings about using regex. Use the scale 1 = completely disagree, 7 = completely agree",
                "deadline": Utc.ymd(2121, 9, 1).and_hms(23, 59, 59).to_string(),
                "open": Utc.ymd(2021, 9, 1).and_hms(23, 59, 59).to_string(),
                "part": 1,
                "items": [
                  {
                    "id": "d2422f0c-2378-4099-bde7-e1231ceac220",
                    "body": "",
                    "type": "scale",
                    "multi": false,
                    "order": 1,
                    "title": "Regex is generally readable.",
                    "quizId": "3d3c633d-ea60-412f-8c85-8cab7742a5b8",
                    "options": [],
                    "maxValue": 4,
                    "maxWords": null,
                    "minValue": 1,
                    "minWords": null,
                    "direction": "row",
                    "formatRegex": null,
                  },
                  {
                    "id": "b3ce858c-a5ed-4cf7-a9ee-62ef91d1a75a",
                    "body": "",
                    "type": "scale",
                    "multi": false,
                    "order": 2,
                    "title": "Regex is what some people consider to be a 'write-only' language.",
                    "quizId": "3d3c633d-ea60-412f-8c85-8cab7742a5b8",
                    "options": [],
                    "maxValue": 7,
                    "maxWords": null,
                    "minValue": 1,
                    "minWords": null,
                    "direction": "row",
                    "formatRegex": null,
                  },
                  {
                    "id": "eb7f6898-7ba5-4f89-8e24-a17f57381131",
                    "body": "",
                    "type": "scale",
                    "multi": false,
                    "order": 3,
                    "title": "Regex can be useful when parsing HTML.",
                    "quizId": "3d3c633d-ea60-412f-8c85-8cab7742a5b8",
                    "options": [],
                    "maxValue": 15,
                    "maxWords": null,
                    "minValue": 1,
                    "minWords": null,
                    "direction": "row",
                    "formatRegex": null,
                  }
                ],
                "tries": 1,
                "section": 1,
                "courseId": "f5bed4ff-63ec-44cd-9056-86eb00df84ca",
                "triesLimited": true
              }),
        },
    )
    .await?;

    playground_examples::insert_playground_example(
        &mut conn,
        PlaygroundExampleData {
            name: "Quizzes example, multiple-choice clickable".to_string(),
            url: "http://project-331.local/quizzes/exercise".to_string(),
            width: 500,
            data: serde_json::json!({
              "id": "3562f83c-4d5d-41a9-aceb-a8f98511dd5d",
              "title": "Of favorite colors",
              "body": null,
              "deadline": Utc.ymd(2121,9,1).and_hms(23,59,59).to_string(),
              "open": Utc.ymd(2021,9,1).and_hms(23,59,59).to_string(),
              "part": 1,
              "items": [
                {
                  "id": "d2422f0c-2378-4099-bde7-e1231ceac220",
                  "body": "",
                  "type": "clickable-multiple-choice",
                  "multi": false,
                  "order": 1,
                  "title": "Choose your favorite colors",
                  "quizId": "3562f83c-4d5d-41a9-aceb-a8f98511dd5d",
                  "options": [
                    {
                      "id": "f4ef5add-cfed-4819-b1a7-b1c7a72330ea",
                      "body": "AliceBlue",
                      "order": 1,
                      "title": null,
                      "quizItemId": "d2422f0c-2378-4099-bde7-e1231ceac220",
                    },
                    {
                      "id": "ee6535ca-fed6-4d22-9988-bed91e3decb4",
                      "body": "AntiqueWhite",
                      "order": 1,
                      "title": null,
                      "quizItemId": "d2422f0c-2378-4099-bde7-e1231ceac220",
                    },
                    {
                      "id": "404c62f0-44f2-492c-a6cf-522e5cff492b",
                      "body": "Aqua",
                      "order": 1,
                      "title": null,
                      "quizItemId": "d2422f0c-2378-4099-bde7-e1231ceac220",
                    },
                    {
                      "id": "74e09ced-233e-4db6-a67f-d4835a596956",
                      "body": "Cyan",
                      "order": 1,
                      "title": null,
                      "quizItemId": "d2422f0c-2378-4099-bde7-e1231ceac220",
                    },
                    {
                      "id": "797463cf-9592-46f8-9018-7d2b3d2c0882",
                      "body": "Cornsilk",
                      "order": 1,
                      "title": null,
                      "quizItemId": "d2422f0c-2378-4099-bde7-e1231ceac220",
                    },
                    {
                      "id": "f5e46e15-cb14-455f-8b72-472fed50d6f8",
                      "body": "LawnGreen",
                      "order": 1,
                      "title": null,
                      "quizItemId": "d2422f0c-2378-4099-bde7-e1231ceac220",
                    },
                    {
                      "id": "2bfea5dd-ad64-456a-8518-c6754bd40a90",
                      "body": "LightGoldenRodYellow",
                      "order": 1,
                      "title": null,
                      "quizItemId": "d2422f0c-2378-4099-bde7-e1231ceac220",
                    },
                    {
                      "id": "d045ec97-a89a-4964-9bea-a5baab69786f",
                      "body": "MediumSpringGreen",
                      "order": 1,
                      "title": null,
                      "quizItemId": "d2422f0c-2378-4099-bde7-e1231ceac220",
                    },
                    {
                      "id": "fc901148-7d65-4150-b077-5dc53947ee7a",
                      "body": "Sienna",
                      "order": 1,
                      "title": null,
                      "quizItemId": "d2422f0c-2378-4099-bde7-e1231ceac220",
                    },
                    {
                      "id": "73a8f612-7bd4-48ca-9dae-2baa1a55a1da",
                      "body": "WhiteSmoke",
                      "order": 1,
                      "title": null,
                      "quizItemId": "d2422f0c-2378-4099-bde7-e1231ceac220",
                    },
                  ],
                  "maxValue": 4,
                  "maxWords": null,
                  "minValue": 1,
                  "minWords": null,
                  "direction": "row",
                  "formatRegex": null,
                },
              ],
              "tries": 1,
              "section": 1,
              "courseId": "f5bed4ff-63ec-44cd-9056-86eb00df84ca",
              "triesLimited": true
            }),
        },
    )
    .await?;

    Ok(())
}

#[allow(clippy::too_many_arguments)]
async fn seed_sample_course(
    conn: &mut PgConnection,
    org: Uuid,
    course_id: Uuid,
    course_name: &str,
    course_slug: &str,
    admin: Uuid,
    teacher: Uuid,
    student: Uuid,
) -> Result<Uuid> {
    let new_course = NewCourse {
        name: course_name.to_string(),
        organization_id: org,
        slug: course_slug.to_string(),
        language_code: "en-US".to_string(),
        teacher_in_charge_name: "admin".to_string(),
        teacher_in_charge_email: "admin@example.com".to_string(),
    };
    let (course, _front_page, _default_instance) = courses::insert_course(
        conn,
        course_id,
        Uuid::new_v5(&course_id, b"7344f1c8-b7ce-4c7d-ade2-5f39997bd454"),
        new_course,
        admin,
    )
    .await?;
    let course_instance = course_instances::insert(
        conn,
        NewCourseInstance {
            id: Uuid::new_v5(&course_id, b"67f077b4-0562-47ae-a2b9-db2f08f168a9"),
            course_id: course.id,
            name: Some("non-default instance"),
            description: Some("this is a non-default instance"),
            variant_status: None,
            support_email: Some("contact@example.com"),
            teacher_in_charge_name: "admin",
            teacher_in_charge_email: "admin@example.com",
            opening_time: None,
            closing_time: None,
        },
    )
    .await?;

    // chapters and pages

    let new_chapter = NewChapter {
        chapter_number: 1,
        course_id: course.id,
        front_front_page_id: None,
        name: "The Basics".to_string(),
    };
    let (chapter_1, _front_page_1) = chapters::insert_chapter(conn, new_chapter, admin).await?;
    chapters::set_opens_at(conn, chapter_1.id, Utc::now()).await?;
    let new_chapter = NewChapter {
        chapter_number: 2,
        course_id: course.id,
        front_front_page_id: None,
        name: "The intermediaries".to_string(),
    };
    let (chapter_2, _front_page_2) = chapters::insert_chapter(conn, new_chapter, admin).await?;
    chapters::set_opens_at(
        conn,
        chapter_2.id,
        Utc::now() + chrono::Duration::minutes(10),
    )
    .await?;
    let new_chapter = NewChapter {
        chapter_number: 3,
        course_id: course.id,
        front_front_page_id: None,
        name: "Advanced studies".to_string(),
    };
    let (chapter_3, _front_page_3) = chapters::insert_chapter(conn, new_chapter, admin).await?;
    chapters::set_opens_at(
        conn,
        chapter_3.id,
        Utc::now() + chrono::Duration::minutes(20),
    )
    .await?;
    let new_chapter = NewChapter {
        chapter_number: 4,
        course_id: course.id,
        front_front_page_id: None,
        name: "Forbidden magicks".to_string(),
    };
    let (chapter_4, _front_page_4) = chapters::insert_chapter(conn, new_chapter, admin).await?;
    chapters::set_opens_at(
        conn,
        chapter_4.id,
        Utc::now() + (chrono::Duration::days(365) * 100),
    )
    .await?;

    let (_page, _) = pages::insert(
        conn,
        course.id,
        "/welcome",
        "Welcome to Introduction to Everything",
        1,
        admin,
    )
    .await?;

    let block_id_1 = Uuid::new_v5(&course_id, b"af3b467a-f5db-42ad-9b21-f42ca316b3c6");
    let block_id_2 = Uuid::new_v5(&course_id, b"465f1f95-22a1-43e1-b4a3-7d18e525dc12");
    let block_id_3 = Uuid::new_v5(&course_id, b"46aad5a8-71bd-49cd-8d86-3368ee8bb7ac");
    let block_id_4 = Uuid::new_v5(&course_id, b"09b327a8-8e65-437e-9678-554fc4d98dd4");
    let block_id_5 = Uuid::new_v5(&course_id, b"834648cc-72d9-42d1-bed7-cc6a2e186ae6");
    let block_id_6 = Uuid::new_v5(&course_id, b"223a4718-5287-49ff-853e-a67f4612c629");
    let exercise_c1p1_1 = Uuid::new_v5(&course_id, b"cfb950a7-db4e-49e4-8ec4-d7a32b691b08");
    let exercise_slide_c1p1_1 = Uuid::new_v5(&course_id, b"182c4128-c4e4-40c9-bc5a-1265bfd3654c");
    let exercise_task_c1p1e1_1 = Uuid::new_v5(&course_id, b"f73dab3b-3549-422d-8377-ece1972e5576");
    let spec_c1p1e1t1_1 = Uuid::new_v5(&course_id, b"5f6b7850-5034-4cef-9dcf-e3fd4831067f");
    let spec_c1p1e1t1_2 = Uuid::new_v5(&course_id, b"c713bbfc-86bf-4877-bd39-53afaf4444b5");
    let spec_c1p1e1t1_3 = Uuid::new_v5(&course_id, b"4027d508-4fad-422e-bb7f-15c613a02cc6");
    let (exercise_block_1, exercise_1, slide_1, task_1) = example_exercise(
        exercise_c1p1_1,
        exercise_slide_c1p1_1,
        exercise_task_c1p1e1_1,
        block_id_1,
        block_id_3,
        spec_c1p1e1t1_1,
        spec_c1p1e1t1_2,
        spec_c1p1e1t1_3,
    );
    let page_c1_1 = create_page(
        conn,
        course.id,
        admin,
        chapter_1.id,
        CmsPageUpdate {
            url_path: "/chapter-1/page-1".to_string(),
            title: "Page One".to_string(),
            chapter_id: Some(chapter_1.id),
            exercises: vec![exercise_1],
            exercise_slides: vec![slide_1],
            exercise_tasks: vec![task_1],
            content: serde_json::json!([
                paragraph("Everything is a big topic.", block_id_1),
                exercise_block_1,
                paragraph("So big, that we need many paragraphs.", block_id_4),
                paragraph("Like this.", block_id_5),
                paragraph(&"At vero eos et accusamus et iusto odio dignissimos ducimus qui blanditiis praesentium voluptatum deleniti atque corrupti quos dolores et quas molestias excepturi sint occaecati cupiditate non provident, similique sunt in culpa qui officia deserunt mollitia animi, id est laborum et dolorum fuga. Et harum quidem rerum facilis est et expedita distinctio. Nam libero tempore, cum soluta nobis est eligendi optio cumque nihil impedit quo minus id quod maxime placeat facere possimus, omnis voluptas assumenda est, omnis dolor repellendus. Temporibus autem quibusdam et aut officiis debitis aut rerum necessitatibus saepe eveniet ut et voluptates repudiandae sint et molestiae non recusandae. Itaque earum rerum hic tenetur a sapiente delectus, ut aut reiciendis voluptatibus maiores alias consequatur aut perferendis doloribus asperiores repellat. ".repeat(4), block_id_6),
            ]),
        },
    )
    .await?;

    let exercise_c1p2_1 = Uuid::new_v5(&course_id, b"36e7f0c2-e663-4382-a503-081866cfe7d0");
    // let exercise_slide_c1p2e1_1 = Uuid::new_v5(&course_id, b"0d85864d-a20d-4d65-9ace-9b4d377f38e8");
    let exercise_task_c1p2e1_1 = Uuid::new_v5(&course_id, b"e7fca192-2161-4ab8-8533-8c41dbaa2d69");
    let spec_c1p2e1t1_1 = Uuid::new_v5(&course_id, b"5898293f-2d41-43b1-9e44-92d487196ade");
    // let spec_c1p2e1t1_2 = Uuid::new_v5(&course_id, b"93d27d79-f9a1-44ab-839f-484accc67e32");
    // let spec_c1p2e1t1_3 = Uuid::new_v5(&course_id, b"81ec2df2-a5fd-4d7d-b85f-0c304e8d2030");
    let exercise_c1p2_2 = Uuid::new_v5(&course_id, b"64d273eb-628f-4d43-a11a-e69ebe244942");
    // let exercise_slide_c1p2e2_1 = Uuid::new_v5(&course_id, b"5441c7c0-60f1-4058-8223-7090c9cac7cb");
    let exercise_task_c1p2e2_1 = Uuid::new_v5(&course_id, b"114caac5-006a-4afb-9806-785154263c11");
    let spec_c1p2e2t1_1 = Uuid::new_v5(&course_id, b"28ea3062-bd6a-45f5-9844-03174e00a0a8");
    // let spec_c1p2e2t1_2 = Uuid::new_v5(&course_id, b"1982f566-2d6a-485d-acb0-65d8b8864c7e");
    // let spec_c1p2e2t1_3 = Uuid::new_v5(&course_id, b"01ec5329-2cf6-4d0f-92b2-d388360fb402");
    // let exercise_c1p2_3 = Uuid::new_v5(&course_id, b"029688ec-c7be-4cb3-8928-85cfd6551083");
    // let exercise_slide_c1p2e3_1 = Uuid::new_v5(&course_id, b"ab8a314b-ac03-497b-8ade-3d8512ed00c9");
    // let exercise_task_c1p2e3_1 = Uuid::new_v5(&course_id, b"382fffce-f177-47d0-a5c0-cc8906d34c49");
    let spec_c1p2e3t1_1 = Uuid::new_v5(&course_id, b"4bae54a3-d67c-428b-8996-290f70ae08fa");
    // let spec_c1p2e3t1_2 = Uuid::new_v5(&course_id, b"c3f257c0-bdc2-4d81-99ff-a71c76fe670a");
    // let spec_c1p2e3t1_3 = Uuid::new_v5(&course_id, b"fca5a8ba-50e0-4375-8d4b-9d02762d908c");
    let (exercise_block_2_1, exercise_2_1, exercise_slide_2_1, exercise_task_2_1) =
        example_exercise(
            exercise_c1p2_1,
            Uuid::new_v5(&course_id, b"0d85864d-a20d-4d65-9ace-9b4d377f38e8"),
            exercise_task_c1p2e1_1,
            Uuid::new_v5(&course_id, b"2dbb4649-bcac-47ab-a817-ca17dcd70378"),
            Uuid::new_v5(&course_id, b"c0986981-c8ae-4c0b-b558-1163a16760ec"),
            spec_c1p2e1t1_1,
            Uuid::new_v5(&course_id, b"93d27d79-f9a1-44ab-839f-484accc67e32"),
            Uuid::new_v5(&course_id, b"81ec2df2-a5fd-4d7d-b85f-0c304e8d2030"),
        );
    let (exercise_block_2_2, exercise_2_2, exercise_slide_2_2, exercise_task_2_2) =
        example_exercise(
            exercise_c1p2_2,
            Uuid::new_v5(&course_id, b"5441c7c0-60f1-4058-8223-7090c9cac7cb"),
            exercise_task_c1p2e2_1,
            Uuid::new_v5(&course_id, b"fb26489d-ca49-4f76-a1c2-f759ed3146c0"),
            Uuid::new_v5(&course_id, b"c0986981-c8ae-4c0b-b558-1163a16760ec"),
            spec_c1p2e2t1_1,
            Uuid::new_v5(&course_id, b"93d27d79-f9a1-44ab-839f-484accc67e32"),
            Uuid::new_v5(&course_id, b"81ec2df2-a5fd-4d7d-b85f-0c304e8d2030"),
        );
    let (exercise_block_2_3, exercise_2_3, exercise_slide_2_3, exercise_task_2_3) =
        example_exercise(
            Uuid::new_v5(&course_id, b"029688ec-c7be-4cb3-8928-85cfd6551083"),
            Uuid::new_v5(&course_id, b"ab8a314b-ac03-497b-8ade-3d8512ed00c9"),
            Uuid::new_v5(&course_id, b"382fffce-f177-47d0-a5c0-cc8906d34c49"),
            Uuid::new_v5(&course_id, b"334593ad-8ba5-4589-b1f7-b159e754bdc5"),
            Uuid::new_v5(&course_id, b"389e80bd-5f91-40c7-94ff-7dda1eeb96fb"),
            spec_c1p2e3t1_1,
            Uuid::new_v5(&course_id, b"c3f257c0-bdc2-4d81-99ff-a71c76fe670a"),
            Uuid::new_v5(&course_id, b"fca5a8ba-50e0-4375-8d4b-9d02762d908c"),
        );
    create_page(
        conn,
        course.id,
        admin,
        chapter_1.id,
        CmsPageUpdate {
            url_path: "/chapter-1/page-2".to_string(),
            title: "page 2".to_string(),
            chapter_id: Some(chapter_1.id),
            exercises: vec![exercise_2_1, exercise_2_2, exercise_2_3],
            exercise_slides: vec![exercise_slide_2_1, exercise_slide_2_2, exercise_slide_2_3],
            exercise_tasks: vec![exercise_task_2_1, exercise_task_2_2, exercise_task_2_3],
            content: serde_json::json!([
                paragraph(
                    "First chapters second page.",
                    Uuid::new_v5(&course_id, b"9faf5a2d-f60d-4a70-af3d-0e7e3d6fe273"),
                ),
                exercise_block_2_1,
                exercise_block_2_2,
                exercise_block_2_3,
            ]),
        },
    )
    .await?;

    let exercise_c2p1_1 = Uuid::new_v5(&course_id, b"8bb4faf4-9a34-4df7-a166-89ade530d0f6");
    let exercise_task_c2p1e1_1 = Uuid::new_v5(&course_id, b"a6508b8a-f58e-43ac-9f02-785575e716f5");
    let spec_c2p1e1t1_1 = Uuid::new_v5(&course_id, b"fe464d17-2365-4e65-8b33-e0ebb5a67836");
    // let spec_c2p1e1t1_2 = Uuid::new_v5(&course_id, b"6633ffc7-c76e-4049-840e-90eefa6b49e8");
    // let spec_c2p1e1t1_3 = Uuid::new_v5(&course_id, b"d77fb97d-322c-4c5f-a405-8978a8cfb0a9");
    let (exercise_block_3_1, exercise_3_1, exercise_slide_3_1, exercise_task_3_1) =
        example_exercise(
            exercise_c2p1_1,
            Uuid::new_v5(&course_id, b"b99d1041-7835-491e-a1c8-b47eee8e7ab4"),
            exercise_task_c2p1e1_1,
            Uuid::new_v5(&course_id, b"e869c471-b1b7-42a0-af05-dffd1d86a7bb"),
            Uuid::new_v5(&course_id, b"fe464d17-2365-4e65-8b33-e0ebb5a67836"),
            spec_c2p1e1t1_1,
            Uuid::new_v5(&course_id, b"6633ffc7-c76e-4049-840e-90eefa6b49e8"),
            Uuid::new_v5(&course_id, b"d77fb97d-322c-4c5f-a405-8978a8cfb0a9"),
        );
    create_page(
        conn,
        course.id,
        admin,
        chapter_2.id,
        CmsPageUpdate {
            url_path: "/chapter-2/intro".to_string(),
            title: "In the second chapter...".to_string(),
            chapter_id: Some(chapter_2.id),
            exercises: vec![exercise_3_1],
            exercise_slides: vec![exercise_slide_3_1],
            exercise_tasks: vec![exercise_task_3_1],
            content: serde_json::json!([exercise_block_3_1]),
        },
    )
    .await?;

    // submissions
    let submission_admin_c1p1e1t1_1 = submissions::insert_with_id(
        conn,
        &submissions::SubmissionData {
            id: Uuid::new_v5(&course_id, b"8c447aeb-1791-4236-8471-204d8bc27507"),
            exercise_id: exercise_c1p1_1,
            course_id: course.id,
            exercise_task_id: exercise_task_c1p1e1_1,
            user_id: admin,
            course_instance_id: course_instance.id,
            data_json: Value::String(spec_c1p1e1t1_1.to_string()),
        },
    )
    .await?;
    let submission_admin_c1p1e1t1_2 = submissions::insert_with_id(
        conn,
        &submissions::SubmissionData {
            id: Uuid::new_v5(&course_id, b"a719fe25-5721-412d-adea-4696ccb3d883"),
            exercise_id: exercise_c1p1_1,
            course_id: course.id,
            exercise_task_id: exercise_task_c1p1e1_1,
            user_id: admin,
            course_instance_id: course_instance.id,
            data_json: Value::String(spec_c1p1e1t1_2.to_string()),
        },
    )
    .await?;
    let submission_admin_c1p1e1t1_3 = submissions::insert_with_id(
        conn,
        &submissions::SubmissionData {
            id: Uuid::new_v5(&course_id, b"bbc16d4b-1f91-4bd0-a47f-047665a32196"),
            exercise_id: exercise_c1p1_1,
            course_id: course.id,
            exercise_task_id: exercise_task_c1p1e1_1,
            user_id: admin,
            course_instance_id: course_instance.id,
            data_json: Value::String(spec_c1p1e1t1_3.to_string()),
        },
    )
    .await?;
    let _submission_admin_c1p1e1t1_4 = submissions::insert_with_id(
        conn,
        &submissions::SubmissionData {
            id: Uuid::new_v5(&course_id, b"c60bf5e5-9b67-4f62-9df7-16d268c1b5f5"),
            exercise_id: exercise_c1p1_1,
            course_id: course.id,
            exercise_task_id: exercise_task_c1p1e1_1,
            user_id: admin,
            course_instance_id: course_instance.id,
            data_json: Value::String(spec_c1p1e1t1_1.to_string()),
        },
    )
    .await?;
    let submission_admin_c1p2e1t1 = submissions::insert_with_id(
        conn,
        &submissions::SubmissionData {
            id: Uuid::new_v5(&course_id, b"e0ec1386-72aa-4eed-8b91-72bba420c23b"),
            exercise_id: exercise_c1p2_1,
            course_id: course.id,
            exercise_task_id: exercise_task_c1p2e1_1,
            user_id: admin,
            course_instance_id: course_instance.id,
            data_json: Value::String(spec_c1p2e1t1_1.to_string()),
        },
    )
    .await?;
    let submission_admin_c1p2e2t1 = submissions::insert_with_id(
        conn,
        &submissions::SubmissionData {
            id: Uuid::new_v5(&course_id, b"4c6b8f4f-40c9-4970-947d-077e25c67e24"),
            exercise_id: exercise_c1p2_2,
            course_id: course.id,
            exercise_task_id: exercise_task_c1p2e2_1,
            user_id: admin,
            course_instance_id: course_instance.id,
            data_json: Value::String(spec_c1p2e2t1_1.to_string()),
        },
    )
    .await?;
    let submission_admin_c2p1e1t1 = submissions::insert_with_id(
        conn,
        &submissions::SubmissionData {
            id: Uuid::new_v5(&course_id, b"02c9e1ad-6e4c-4473-a3e9-dbfab018a055"),
            exercise_id: exercise_c2p1_1,
            course_id: course.id,
            exercise_task_id: exercise_task_c2p1e1_1,
            user_id: admin,
            course_instance_id: course_instance.id,
            data_json: Value::String(spec_c2p1e1t1_1.to_string()),
        },
    )
    .await?;
    let submission_teacher_c1p1e1t1 = submissions::insert_with_id(
        conn,
        &submissions::SubmissionData {
            id: Uuid::new_v5(&course_id, b"75df4600-d337-4083-99d1-e8e3b6bf6192"),
            exercise_id: exercise_c1p1_1,
            course_id: course.id,
            exercise_task_id: exercise_task_c1p1e1_1,
            user_id: teacher,
            course_instance_id: course_instance.id,
            data_json: Value::String(spec_c1p1e1t1_1.to_string()),
        },
    )
    .await?;

    // intro gradings
    grade(
        conn,
        submission_admin_c1p1e1t1_1,
        exercise_c1p1_1,
        GradingProgress::FullyGraded,
        100.0,
        100,
    )
    .await?;
    // this grading is for the same exercise, but no points are removed due to the update strategy
    grade(
        conn,
        submission_admin_c1p1e1t1_2,
        exercise_c1p1_1,
        GradingProgress::Failed,
        1.0,
        100,
    )
    .await?;
    // this grading is for the same exercise, but no points are removed due to the update strategy
    grade(
        conn,
        submission_admin_c1p1e1t1_3,
        exercise_c1p1_1,
        GradingProgress::Pending,
        0.0,
        100,
    )
    .await?;
    grade(
        conn,
        submission_admin_c1p2e1t1,
        exercise_c1p2_1,
        GradingProgress::FullyGraded,
        60.0,
        100,
    )
    .await?;
    grade(
        conn,
        submission_admin_c1p2e2t1,
        exercise_c1p2_2,
        GradingProgress::FullyGraded,
        70.0,
        100,
    )
    .await?;
    grade(
        conn,
        submission_admin_c2p1e1t1,
        exercise_c2p1_1,
        GradingProgress::FullyGraded,
        80.0,
        100,
    )
    .await?;
    grade(
        conn,
        submission_teacher_c1p1e1t1,
        exercise_c1p1_1,
        GradingProgress::FullyGraded,
        90.0,
        100,
    )
    .await?;

    // feedback
    let new_feedback = NewFeedback {
        feedback_given: "this part was unclear to me".to_string(),
        selected_text: Some("blanditiis".to_string()),
        related_blocks: vec![FeedbackBlock {
            id: block_id_4,
            text: Some(
                "blanditiis praesentium voluptatum deleniti atque corrupti quos dolores et quas"
                    .to_string(),
            ),
        }],
    };
    let feedback = feedback::insert(conn, Some(student), course.id, new_feedback).await?;
    feedback::mark_as_read(conn, feedback, true).await?;
    let new_feedback = NewFeedback {
        feedback_given: "I dont think we need these paragraphs".to_string(),
        selected_text: Some("verything".to_string()),
        related_blocks: vec![
            FeedbackBlock {
                id: block_id_1,
                text: Some("verything is a big topic.".to_string()),
            },
            FeedbackBlock {
                id: block_id_2,
                text: Some("So big, that we need many paragraphs.".to_string()),
            },
            FeedbackBlock {
                id: block_id_3,
                text: Some("Like th".to_string()),
            },
        ],
    };
    feedback::insert(conn, Some(student), course.id, new_feedback).await?;
    feedback::insert(
        conn,
        None,
        course.id,
        NewFeedback {
            feedback_given: "Anonymous feedback".to_string(),
            selected_text: None,
            related_blocks: vec![FeedbackBlock {
                id: block_id_1,
                text: None,
            }],
        },
    )
    .await?;
    feedback::insert(
        conn,
        None,
        course.id,
        NewFeedback {
            feedback_given: "Anonymous unrelated feedback".to_string(),
            selected_text: None,
            related_blocks: vec![],
        },
    )
    .await?;

    // edit proposals
    let edits = NewProposedPageEdits {
        page_id: page_c1_1,
        block_edits: vec![NewProposedBlockEdit {
            block_id: block_id_4,
            block_attribute: "content".to_string(),
            original_text: "So bg, that we need many paragraphs.".to_string(),
            changed_text: "So bg, that we need many, many paragraphs.".to_string(),
        }],
    };
    proposed_page_edits::insert(conn, course.id, Some(student), &edits).await?;
    let edits = NewProposedPageEdits {
        page_id: page_c1_1,
        block_edits: vec![
            NewProposedBlockEdit {
                block_id: block_id_1,
                block_attribute: "content".to_string(),
                original_text: "Everything is a big topic.".to_string(),
                changed_text: "Everything is a very big topic.".to_string(),
            },
            NewProposedBlockEdit {
                block_id: block_id_5,
                block_attribute: "content".to_string(),
                original_text: "Like this.".to_string(),
                changed_text: "Like this!".to_string(),
            },
        ],
    };
    proposed_page_edits::insert(conn, course.id, Some(student), &edits).await?;

    Ok(course.id)
}

async fn grade(
    conn: &mut PgConnection,
    sub_id: Uuid,
    ex_id: Uuid,
    grading_progress: GradingProgress,
    score_given: f32,
    score_maximum: i32,
) -> Result<()> {
    let submission = submissions::get_by_id(conn, sub_id).await?;
    let grading = gradings::new_grading(conn, &submission).await?;
    let grading_result = GradingResult {
        feedback_json: None,
        feedback_text: None,
        grading_progress,
        score_given,
        score_maximum,
    };
    let exercise = exercises::get_by_id(conn, ex_id).await?;
    let grading = gradings::update_grading(conn, &grading, &grading_result, &exercise).await?;
    submissions::set_grading_id(conn, grading.id, submission.id).await?;
    user_exercise_states::update_user_exercise_state(conn, &grading, &submission).await?;
    Ok(())
}

async fn seed_cs_course_material(conn: &mut PgConnection, org: Uuid, admin: Uuid) -> Result<Uuid> {
    // Create new course
    let new_course = NewCourse {
        name: "Introduction to Course Material".to_string(),
        organization_id: org,
        slug: "introduction-to-course-material".to_string(),
        language_code: "en-US".to_string(),
        teacher_in_charge_name: "admin".to_string(),
        teacher_in_charge_email: "admin@example.com".to_string(),
    };
    let (course, front_page, _default_instance) = courses::insert_course(
        conn,
        Uuid::parse_str("d6b52ddc-6c34-4a59-9a59-7e8594441007")?,
        Uuid::parse_str("8e6c35cd-43f2-4982-943b-11e3ffb1b2f8")?,
        new_course,
        admin,
    )
    .await?;

    pages::update_page(
        conn,
        front_page.id,
        CmsPageUpdate {
            title: "Introduction to Course Material".to_string(),
            url_path: "/".to_string(),
            chapter_id: None,
            content: serde_json::to_value(&[
                GutenbergBlock::landing_page_hero_section("Welcome to Introduction to Course Material", "In this course you'll learn the basics of UI/UX design. At the end of course you should be able to create your own design system.")
                .with_id(Uuid::parse_str("6ad81525-0010-451f-85e5-4832e3e364a8")?),
            GutenbergBlock::course_objective_section()
                .with_id(Uuid::parse_str("2eec7ad7-a95f-406f-acfe-f3a332b86e26")?),
            GutenbergBlock::empty_block_from_name("moocfi/course-chapter-grid".to_string())
                .with_id(Uuid::parse_str("bb51d61b-fd19-44a0-8417-7ffc6058b247")?),
            GutenbergBlock::empty_block_from_name("moocfi/course-progress".to_string())
                .with_id(Uuid::parse_str("1d7c28ca-86ab-4318-8b10-3e5b7cd6e465")?),
            ])
            .unwrap(),
            exercises: vec![],
            exercise_slides: vec![],
            exercise_tasks: vec![],
        },
        admin,
        true,
    )
    .await?;
    // FAQ, we should add card/accordion block to visualize here.
    let (_page, _history) = pages::insert(conn, course.id, "/faq", "FAQ", 1, admin).await?;

    // Chapter-1
    let new_chapter = NewChapter {
        chapter_number: 1,
        course_id: course.id,
        front_front_page_id: None,
        name: "User Interface".to_string(),
    };
    let (chapter_1, front_page_ch_1) = chapters::insert_chapter(conn, new_chapter, admin).await?;
    chapters::set_opens_at(conn, chapter_1.id, Utc::now()).await?;

    pages::update_page(
        conn,
        front_page_ch_1.id,
        CmsPageUpdate {
            title: "User Interface".to_string(),
            url_path: "/chapter-1".to_string(),
            chapter_id: Some(chapter_1.id),
            content: serde_json::to_value(&[
                GutenbergBlock::hero_section("User Interface", "In the industrial design field of human–computer interaction, a user interface is the space where interactions between humans and machines occur.")
                .with_id(Uuid::parse_str("848ac898-81c0-4ebc-881f-6f84e9eaf472")?),
            GutenbergBlock::empty_block_from_name("moocfi/pages-in-chapter".to_string())
                .with_id(Uuid::parse_str("c8b36f58-5366-4d6b-b4ec-9fc0bd65950e")?),
            GutenbergBlock::empty_block_from_name("moocfi/chapter-progress".to_string())
                .with_id(Uuid::parse_str("cdb9e4b9-ba68-4933-b037-4648e3df7a6c")?),
            GutenbergBlock::empty_block_from_name("moocfi/exercises-in-chapter".to_string())
                .with_id(Uuid::parse_str("457431b0-55db-46ac-90ae-03965f48b27e")?),
            ])
            .unwrap(),
            exercises: vec![],
            exercise_slides: vec![],
            exercise_tasks: vec![],
        },
        admin,
        true,
    )
    .await?;

    // /chapter-1/design
    let design_content = CmsPageUpdate {
        url_path: "/chapter-1/design".to_string(),
        title: "Design".to_string(),
        chapter_id: Some(chapter_1.id),
        exercises: vec![],
        exercise_slides: vec![],
        exercise_tasks: vec![],
        content: serde_json::json!([
            GutenbergBlock::hero_section("Design", "A design is a plan or specification for the construction of an object or system or for the implementation of an activity or process, or the result of that plan or specification in the form of a prototype, product or process.")
                .with_id(Uuid::parse_str("98729704-9dd8-4309-aa08-402f9b2a6071")?),
            GutenbergBlock::block_with_name_and_attributes(
                "core/paragraph",
                attributes!{
                  "content": "Lorem ipsum dolor sit amet, consectetur adipiscing elit. Curabitur bibendum felis nisi, vitae commodo mi venenatis in. Mauris hendrerit lacinia augue ut hendrerit. Vestibulum non tellus mattis, convallis magna vel, semper mauris. Maecenas porta, arcu eget porttitor sagittis, nulla magna auctor dolor, sed tempus sem lacus eu tortor. Ut id diam quam. Etiam quis sagittis justo. Quisque sagittis dolor vitae felis facilisis, ut suscipit ipsum malesuada. Nulla tempor ultricies erat ut venenatis. Ut pulvinar lectus non mollis efficitur.",
                  "dropCap": false
                },
            )
                .with_id(Uuid::parse_str("9ebddb78-23f6-4440-8d8f-5e4b33abb16f")?),
            GutenbergBlock::block_with_name_and_attributes(
                "core/paragraph",
                attributes!{
                  "content": "Sed quis fermentum mi. Integer commodo turpis a fermentum tristique. Integer convallis, nunc sed scelerisque varius, mi tellus molestie metus, eu ultrices justo tellus non arcu. Cras euismod, lectus eu scelerisque mattis, odio ex ornare ipsum, a dapibus nulla leo maximus orci. Etiam laoreet venenatis lorem, vitae iaculis mauris. Nullam lobortis, tortor eget ullamcorper lobortis, tellus odio tincidunt dolor, vitae gravida nibh turpis ac sem. Integer non sodales eros.",
                  "dropCap": false
                },
            )
                .with_id(Uuid::parse_str("029ae4b5-08b0-49f7-8baf-d916b5f879a2")?),
            GutenbergBlock::block_with_name_and_attributes(
                "core/paragraph",
                attributes!{
                  "content": "Vestibulum a scelerisque ante. Fusce interdum eros elit, posuere mattis sapien tristique id. Integer commodo mi orci, sit amet tempor libero vulputate in. Ut id gravida quam. Proin massa dolor, posuere nec metus eu, dignissim viverra nulla. Vestibulum quis neque bibendum, hendrerit diam et, fermentum diam. Sed risus nibh, suscipit in neque nec, bibendum interdum nibh. Aliquam ut enim a mi ultricies finibus. Nam tristique felis ac risus interdum molestie. Nulla venenatis, augue sed porttitor ultrices, lacus ante sollicitudin dui, vel vehicula ex enim ac mi.",
                  "dropCap": false
                },
            )
            .with_id(Uuid::parse_str("3693e92b-9cf0-485a-b026-2851de58e9cf")?),
        ]),
    };
    create_page(conn, course.id, admin, chapter_1.id, design_content).await?;

    // /chapter-1/human-machine-interface
    let content_b = CmsPageUpdate {
        chapter_id: Some(chapter_1.id),
        url_path: "/chapter-1/human-machine-interface".to_string(),
        title: "Human-machine interface".to_string(),
        exercises: vec![],
        exercise_slides: vec![],
        exercise_tasks: vec![],
        content: serde_json::json!([
            GutenbergBlock::hero_section("Human-machine interface", "In the industrial design field of human–computer interaction, a user interface is the space where interactions between humans and machines occur.")
                .with_id(Uuid::parse_str("ae22ae64-c0e5-42e1-895a-4a49411a72e8")?),
            GutenbergBlock::block_with_name_and_attributes(
                "core/paragraph",
                attributes!{
                  "content": "Sed venenatis, magna in ornare suscipit, orci ipsum consequat nulla, ut pulvinar libero metus et metus. Maecenas nec bibendum est. Donec quis ante elit. Nam in eros vitae urna aliquet vestibulum. Donec posuere laoreet facilisis. Aliquam auctor a tellus a tempus. Sed molestie leo eget commodo pellentesque. Curabitur lacinia odio nisl, eu sodales nunc placerat sit amet. Vivamus venenatis, risus vitae lobortis eleifend, odio nisi faucibus tortor, sed aliquet leo arcu et tellus. Donec ultrices consectetur nunc, non rhoncus sapien malesuada et. Nulla tempus ipsum vitae justo scelerisque, sed pretium neque fermentum. Class aptent taciti sociosqu ad litora torquent per conubia nostra, per inceptos himenaeos. Curabitur accumsan et ex pellentesque dignissim. Integer viverra libero quis tortor dignissim elementum.",
                  "dropCap": false
                },
            )
                .with_id(Uuid::parse_str("b05a62ad-e5f7-432c-8c88-2976d971e7e1")?),
            GutenbergBlock::block_with_name_and_attributes(
                "core/paragraph",
                attributes!{
                    "content": "Sed quis fermentum mi. Integer commodo turpis a fermentum tristique. Integer convallis, nunc sed scelerisque varius, mi tellus molestie metus, eu ultrices banana justo tellus non arcu. Cras euismod, cat lectus eu scelerisque mattis, odio ex ornare ipsum, a dapibus nulla leo maximus orci. Etiam laoreet venenatis lorem, vitae iaculis mauris. Nullam lobortis, tortor eget ullamcorper lobortis, tellus odio tincidunt dolor, vitae gravida nibh turpis ac sem. Integer non sodales eros.",
                    "dropCap": false
                },
            )
                .with_id(Uuid::parse_str("db20e302-d4e2-4f56-a0b9-e48a4fbd5fa8")?),
            GutenbergBlock::block_with_name_and_attributes(
                "core/paragraph",
                attributes!{
                  "content": "Vestibulum a scelerisque ante. Fusce interdum eros elit, posuere mattis sapien tristique id. Integer commodo mi orci, sit amet tempor libero vulputate in. Ut id gravida quam. Proin massa dolor, posuere nec metus eu, dignissim viverra nulla. Vestibulum quis neque bibendum, hendrerit diam et, fermentum diam. Sed risus nibh, suscipit in neque nec, bibendum interdum nibh. Aliquam ut enim a mi ultricies finibus. Nam tristique felis ac risus interdum molestie. Nulla venenatis, augue sed porttitor ultrices, lacus ante sollicitudin dui, vel vehicula ex enim ac mi.",
                  "dropCap": false
                },
            )
            .with_id(Uuid::parse_str("c96f56d5-ea35-4aae-918a-72a36847a49c")?),
        ]),
    };
    create_page(conn, course.id, admin, chapter_1.id, content_b).await?;

    // Chapter-2
    let new_chapter_2 = NewChapter {
        chapter_number: 2,
        course_id: course.id,
        front_front_page_id: None,
        name: "User Experience".to_string(),
    };
    let (chapter_2, front_page_ch_2) = chapters::insert_chapter(conn, new_chapter_2, admin).await?;
    chapters::set_opens_at(conn, chapter_2.id, Utc::now()).await?;

    pages::update_page(
        conn,
        front_page_ch_2.id,
        CmsPageUpdate {
            url_path: "/chapter-2".to_string(),
            title: "User Experience".to_string(),
            chapter_id: Some(chapter_2.id),
            content: serde_json::to_value(&[
                GutenbergBlock::hero_section("User Experience", "The user experience is how a user interacts with and experiences a product, system or service. It includes a person's perceptions of utility, ease of use, and efficiency.")
                    .with_id(Uuid::parse_str("c5c623f9-c7ca-4f8e-b04b-e91cecef217a")?),
                GutenbergBlock::empty_block_from_name("moocfi/pages-in-chapter".to_string())
                    .with_id(Uuid::parse_str("37bbc4e9-2e96-45ea-a6f8-bbc7dc7f6be3")?),
                GutenbergBlock::empty_block_from_name("moocfi/chapter-progress".to_string())
                    .with_id(Uuid::parse_str("2e91c140-fd17-486b-8dc1-0a9589a18e3a")?),
                GutenbergBlock::empty_block_from_name("moocfi/exercises-in-chapter".to_string())
                    .with_id(Uuid::parse_str("1bf7e311-75e8-48ec-bd55-e8f1185d76d0")?),
            ])
            .unwrap(),
            exercises: vec![],
            exercise_slides: vec![],
            exercise_tasks: vec![],
        },
        admin,
        true,
    )
    .await?;
    // /chapter-2/user-research
    let page_content = CmsPageUpdate {
        chapter_id: Some(chapter_2.id),
        content: serde_json::json!([
            GutenbergBlock::hero_section("User research", "User research focuses on understanding user behaviors, needs, and motivations through observation techniques, task analysis, and other feedback methodologies.")
                .with_id(Uuid::parse_str("a43f5460-b588-44ac-84a3-5fdcabd5d3f7")?),
            GutenbergBlock::block_with_name_and_attributes(
                "core/paragraph",
                attributes!{
                  "content": "Sed venenatis, magna in ornare suscipit, orci ipsum consequat nulla, ut pulvinar libero metus et metus. Maecenas nec bibendum est. Donec quis ante elit. Nam in eros vitae urna aliquet vestibulum. Donec posuere laoreet facilisis. Aliquam auctor a tellus a tempus. Sed molestie leo eget commodo pellentesque. Curabitur lacinia odio nisl, eu sodales nunc placerat sit amet. Vivamus venenatis, risus vitae lobortis eleifend, odio nisi faucibus tortor, sed aliquet leo arcu et tellus. Donec ultrices consectetur nunc, non rhoncus sapien malesuada et. Nulla tempus ipsum vitae justo scelerisque, sed pretium neque fermentum. Class aptent taciti sociosqu ad litora torquent per conubia nostra, per inceptos himenaeos. Curabitur accumsan et ex pellentesque dignissim. Integer viverra libero quis tortor dignissim elementum.",
                  "dropCap": false
                },
            )
                .with_id(Uuid::parse_str("816310e3-bbd7-44ae-87cb-3f40633a4b08")?),
            GutenbergBlock::block_with_name_and_attributes(
                "core/paragraph",
                attributes!{
                  "content": "Sed quis fermentum mi. Integer commodo turpis a fermentum tristique. Integer convallis, nunc sed scelerisque varius, mi tellus molestie metus, eu ultrices justo tellus non arcu. Cras euismod, lectus eu scelerisque mattis, odio ex ornare ipsum, a dapibus nulla leo maximus orci. Etiam laoreet venenatis lorem, vitae iaculis mauris. Nullam lobortis, tortor eget ullamcorper lobortis, tellus odio tincidunt dolor, vitae gravida nibh turpis ac sem. Integer non sodales eros.",
                  "dropCap": false
                },
            )
                .with_id(Uuid::parse_str("37aa6421-768e-49b9-b447-5f457e5192bc")?),
            GutenbergBlock::block_with_name_and_attributes(
                "core/paragraph",
                attributes!{
                    "content": "Vestibulum a scelerisque ante. Fusce interdum eros elit, posuere mattis sapien tristique id. Integer commodo mi orci, sit amet tempor libero vulputate in. Ut id gravida quam. Proin massa dolor, posuere nec metus eu, dignissim viverra nulla. Vestibulum quis neque bibendum, hendrerit diam et, fermentum diam. Sed risus nibh, suscipit in neque nec, bibendum interdum nibh. Aliquam ut banana cat enim a mi ultricies finibus. Nam tristique felis ac risus interdum molestie. Nulla venenatis, augue sed porttitor ultrices, lacus ante sollicitudin dui, vel vehicula ex enim ac mi.",
                  "dropCap": false
                },
            )
            .with_id(Uuid::parse_str("cf11a0fb-f56e-4e0d-bc12-51d920dbc278")?),
<<<<<<< HEAD
        ]),
        exercises: vec![],
        exercise_slides: vec![],
        exercise_tasks: vec![],
        url_path: "/chapter-2/user-research".to_string(),
        title: "User research".to_string(),
    };
    create_page(conn, course.id, admin, chapter_2.id, page_content).await?;

=======
        ]
    )
    .await?;
    let page_content = include_str!("../assets/example-page.json");
    let parse_page_content: Vec<GutenbergBlock> = serde_json::from_str(page_content)?;
    create_page(
        conn,
        course.id,
        "/chapter-2/content-rendering",
        "Content rendering",
        admin,
        chapter_2.id,
        &parse_page_content,
    )
    .await?;
>>>>>>> e1222fc8
    Ok(course.id)
}

#[allow(clippy::too_many_arguments)]
async fn create_page(
    conn: &mut PgConnection,
    course_id: Uuid,
    author: Uuid,
    chapter_id: Uuid,
    page_data: CmsPageUpdate,
) -> Result<Uuid> {
    let new_page = NewPage {
        content: Value::Array(vec![]),
        url_path: page_data.url_path.to_string(),
        title: format!("{} WIP", page_data.title),
        course_id,
        chapter_id: Some(chapter_id),
        front_page_of_chapter_id: None,
        exercises: vec![],
        exercise_slides: vec![],
        exercise_tasks: vec![],
    };
    let page = pages::insert_page(conn, new_page, author).await?;
    pages::update_page(
        conn,
        page.id,
        CmsPageUpdate {
            content: page_data.content,
            exercises: page_data.exercises,
            exercise_slides: page_data.exercise_slides,
            exercise_tasks: page_data.exercise_tasks,
            url_path: page_data.url_path,
            title: page_data.title,
            chapter_id: Some(chapter_id),
        },
        author,
        true,
    )
    .await?;
    Ok(page.id)
}

fn paragraph(content: &str, block: Uuid) -> GutenbergBlock {
    GutenbergBlock {
        name: "core/paragraph".to_string(),
        is_valid: true,
        client_id: block,
        attributes: attributes! {
            "content": content,
            "dropCap": false,
        },
        inner_blocks: vec![],
    }
}

#[allow(clippy::too_many_arguments)]
fn example_exercise(
    exercise_id: Uuid,
    exercise_slide_id: Uuid,
    exercise_task_id: Uuid,
    block_id: Uuid,
    paragraph_id: Uuid,
    spec_1: Uuid,
    spec_2: Uuid,
    spec_3: Uuid,
) -> (
    GutenbergBlock,
    CmsPageExercise,
    CmsPageExerciseSlide,
    CmsPageExerciseTask,
) {
    let block = GutenbergBlock {
        client_id: block_id,
        name: "moocfi/exercise".to_string(),
        is_valid: true,
        attributes: attributes! {
            "id": exercise_id,
            "name": "Best exercise".to_string(),
            "dropCap": false,
        },
        inner_blocks: vec![],
    };
    let exercise = CmsPageExercise {
        id: exercise_id,
        name: "Best exercise".to_string(),
        order_number: 1,
    };
    let exercise_slide = CmsPageExerciseSlide {
        id: exercise_slide_id,
        exercise_id,
        order_number: 1,
    };
    let exercise_task = CmsPageExerciseTask {
        id: exercise_task_id,
        exercise_slide_id,
        assignment: serde_json::json!([paragraph("Answer this question.", paragraph_id)]),
        exercise_type: "example-exercise".to_string(),
        private_spec: Some(serde_json::json!([
            {
                "name": "a",
                "correct": false,
                "id": spec_1,
            },
            {
                "name": "b",
                "correct": true,
                "id": spec_2,
            },
            {
                "name": "c",
                "correct": true,
                "id": spec_3,
            },
        ])),
    };
    (block, exercise, exercise_slide, exercise_task)
}<|MERGE_RESOLUTION|>--- conflicted
+++ resolved
@@ -1672,7 +1672,6 @@
                 },
             )
             .with_id(Uuid::parse_str("cf11a0fb-f56e-4e0d-bc12-51d920dbc278")?),
-<<<<<<< HEAD
         ]),
         exercises: vec![],
         exercise_slides: vec![],
@@ -1682,23 +1681,24 @@
     };
     create_page(conn, course.id, admin, chapter_2.id, page_content).await?;
 
-=======
-        ]
-    )
-    .await?;
     let page_content = include_str!("../assets/example-page.json");
-    let parse_page_content: Vec<GutenbergBlock> = serde_json::from_str(page_content)?;
+    let parse_page_content = serde_json::from_str(page_content)?;
     create_page(
         conn,
         course.id,
-        "/chapter-2/content-rendering",
-        "Content rendering",
         admin,
         chapter_2.id,
-        &parse_page_content,
-    )
-    .await?;
->>>>>>> e1222fc8
+        CmsPageUpdate {
+            content: parse_page_content,
+            exercises: vec![],
+            exercise_slides: vec![],
+            exercise_tasks: vec![],
+            url_path: "/chapter-2/content-rendering".to_string(),
+            title: "Content rendering".to_string(),
+            chapter_id: Some(chapter_2.id),
+        },
+    )
+    .await?;
     Ok(course.id)
 }
 
