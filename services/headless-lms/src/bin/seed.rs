--- conflicted
+++ resolved
@@ -530,14 +530,13 @@
     pages::update_page(
         conn,
         front_page.id,
-<<<<<<< HEAD
         PageUpdate {
             title: "Introduction to Course Material".to_string(),
             url_path: "/".to_string(),
             chapter_id: None,
             front_page_of_chapter_id: None,
             content: serde_json::to_value(&[
-                GutenbergBlock::landing_page_hero_section(),
+                GutenbergBlock::landing_page_hero_section("Welcome to Introduction to Course Material", "In this course you'll learn the basics of UI/UX design. At the end of course you should be able to create your own design system."),
                 GutenbergBlock::course_objective_section(),
                 GutenbergBlock::empty_block_from_name("moocfi/course-chapter-grid".to_string()),
                 GutenbergBlock::empty_block_from_name("moocfi/course-progress".to_string()),
@@ -546,14 +545,6 @@
         },
         admin,
         true,
-=======
-        &[
-            GutenbergBlock::landing_page_hero_section("Welcome to Introduction to Course Material", "In this course you'll learn the basics of UI/UX design. At the end of course you should be able to create your own design system."),
-            GutenbergBlock::course_objective_section(),
-            GutenbergBlock::empty_block_from_name("moocfi/course-chapter-grid".to_string()),
-            GutenbergBlock::empty_block_from_name("moocfi/course-progress".to_string()),
-        ],
->>>>>>> abb0891c
     )
     .await?;
     // FAQ, we should add card/accordion block to visualize here.
@@ -572,14 +563,13 @@
     pages::update_page(
         conn,
         front_page_ch_1.id,
-<<<<<<< HEAD
         PageUpdate {
             title: "User Interface".to_string(),
             url_path: "/chapter-1".to_string(),
             front_page_of_chapter_id: Some(chapter_1.id),
             chapter_id: Some(chapter_1.id),
             content: serde_json::to_value(&[
-                GutenbergBlock::hero_section(),
+                GutenbergBlock::hero_section("User Interface", "In the industrial design field of human–computer interaction, a user interface is the space where interactions between humans and machines occur."),
                 GutenbergBlock::empty_block_from_name("moocfi/pages-in-chapter".to_string()),
                 GutenbergBlock::empty_block_from_name("moocfi/chapter-progress".to_string()),
                 GutenbergBlock::empty_block_from_name("moocfi/exercises-in-chapter".to_string()),
@@ -588,14 +578,6 @@
         },
         admin,
         true,
-=======
-        &[
-            GutenbergBlock::hero_section("User Interface", "In the industrial design field of human–computer interaction, a user interface is the space where interactions between humans and machines occur."),
-            GutenbergBlock::empty_block_from_name("moocfi/pages-in-chapter".to_string()),
-            GutenbergBlock::empty_block_from_name("moocfi/chapter-progress".to_string()),
-            GutenbergBlock::empty_block_from_name("moocfi/exercises-in-chapter".to_string()),
-        ],
->>>>>>> abb0891c
     )
     .await?;
 
@@ -674,14 +656,13 @@
     pages::update_page(
         conn,
         front_page_ch_2.id,
-<<<<<<< HEAD
         PageUpdate {
             url_path: "/chapter-2".to_string(),
             title: "User Experience".to_string(),
             chapter_id: Some(chapter_2.id),
             front_page_of_chapter_id: Some(chapter_2.id),
             content: serde_json::to_value(&[
-                GutenbergBlock::hero_section(),
+                GutenbergBlock::hero_section("User Experience", "The user experience is how a user interacts with and experiences a product, system or service. It includes a person's perceptions of utility, ease of use, and efficiency."),
                 GutenbergBlock::empty_block_from_name("moocfi/pages-in-chapter".to_string()),
                 GutenbergBlock::empty_block_from_name("moocfi/chapter-progress".to_string()),
                 GutenbergBlock::empty_block_from_name("moocfi/exercises-in-chapter".to_string()),
@@ -690,14 +671,6 @@
         },
         admin,
         true,
-=======
-        &[
-            GutenbergBlock::hero_section("User Experience", "The user experience is how a user interacts with and experiences a product, system or service. It includes a person's perceptions of utility, ease of use, and efficiency."),
-            GutenbergBlock::empty_block_from_name("moocfi/pages-in-chapter".to_string()),
-            GutenbergBlock::empty_block_from_name("moocfi/chapter-progress".to_string()),
-            GutenbergBlock::empty_block_from_name("moocfi/exercises-in-chapter".to_string()),
-        ],
->>>>>>> abb0891c
     )
     .await?;
     // /chapter-2/user-research
