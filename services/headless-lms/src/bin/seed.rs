--- conflicted
+++ resolved
@@ -1,5 +1,6 @@
 use anyhow::Result;
 use chrono::Utc;
+use headless_lms_actix::attributes;
 use headless_lms_actix::models::chapters::NewChapter;
 use headless_lms_actix::models::courses::NewCourse;
 use headless_lms_actix::models::exercises::GradingProgress;
@@ -13,13 +14,9 @@
     exercises, organizations, pages, roles, roles::UserRole, submissions, user_exercise_states,
     users,
 };
-<<<<<<< HEAD
-=======
 use headless_lms_actix::models::{feedback, playground_examples};
 use headless_lms_actix::setup_tracing;
->>>>>>> bea30273
 use headless_lms_actix::utils::document_schema_processor::GutenbergBlock;
-use headless_lms_actix::{attributes, setup_tracing};
 use serde_json::Value;
 use sqlx::migrate::MigrateDatabase;
 use sqlx::{Connection, PgConnection, Postgres};
@@ -824,14 +821,9 @@
                 .with_id(Uuid::parse_str("b05a62ad-e5f7-432c-8c88-2976d971e7e1")?),
             GutenbergBlock::block_with_name_and_attributes(
                 "core/paragraph",
-<<<<<<< HEAD
                 attributes!{
-                  "content": "Sed quis fermentum mi. Integer commodo turpis a fermentum tristique. Integer convallis, nunc sed scelerisque varius, mi tellus molestie metus, eu ultrices justo tellus non arcu. Cras euismod, lectus eu scelerisque mattis, odio ex ornare ipsum, a dapibus nulla leo maximus orci. Etiam laoreet venenatis lorem, vitae iaculis mauris. Nullam lobortis, tortor eget ullamcorper lobortis, tellus odio tincidunt dolor, vitae gravida nibh turpis ac sem. Integer non sodales eros.",
-=======
-                serde_json::json!( {
-                  "content": "Sed quis fermentum mi. Integer commodo turpis a fermentum tristique. Integer convallis, nunc sed scelerisque varius, mi tellus molestie metus, eu ultrices banana justo tellus non arcu. Cras euismod, cat lectus eu scelerisque mattis, odio ex ornare ipsum, a dapibus nulla leo maximus orci. Etiam laoreet venenatis lorem, vitae iaculis mauris. Nullam lobortis, tortor eget ullamcorper lobortis, tellus odio tincidunt dolor, vitae gravida nibh turpis ac sem. Integer non sodales eros.",
->>>>>>> bea30273
-                  "dropCap": false
+                    "content": "Sed quis fermentum mi. Integer commodo turpis a fermentum tristique. Integer convallis, nunc sed scelerisque varius, mi tellus molestie metus, eu ultrices banana justo tellus non arcu. Cras euismod, cat lectus eu scelerisque mattis, odio ex ornare ipsum, a dapibus nulla leo maximus orci. Etiam laoreet venenatis lorem, vitae iaculis mauris. Nullam lobortis, tortor eget ullamcorper lobortis, tellus odio tincidunt dolor, vitae gravida nibh turpis ac sem. Integer non sodales eros.",
+                    "dropCap": false
                 },
             )
                 .with_id(Uuid::parse_str("db20e302-d4e2-4f56-a0b9-e48a4fbd5fa8")?),
@@ -909,13 +901,8 @@
                 .with_id(Uuid::parse_str("37aa6421-768e-49b9-b447-5f457e5192bc")?),
             GutenbergBlock::block_with_name_and_attributes(
                 "core/paragraph",
-<<<<<<< HEAD
                 attributes!{
-                  "content": "Vestibulum a scelerisque ante. Fusce interdum eros elit, posuere mattis sapien tristique id. Integer commodo mi orci, sit amet tempor libero vulputate in. Ut id gravida quam. Proin massa dolor, posuere nec metus eu, dignissim viverra nulla. Vestibulum quis neque bibendum, hendrerit diam et, fermentum diam. Sed risus nibh, suscipit in neque nec, bibendum interdum nibh. Aliquam ut enim a mi ultricies finibus. Nam tristique felis ac risus interdum molestie. Nulla venenatis, augue sed porttitor ultrices, lacus ante sollicitudin dui, vel vehicula ex enim ac mi.",
-=======
-                serde_json::json!({
-                  "content": "Vestibulum a scelerisque ante. Fusce interdum eros elit, posuere mattis sapien tristique id. Integer commodo mi orci, sit amet tempor libero vulputate in. Ut id gravida quam. Proin massa dolor, posuere nec metus eu, dignissim viverra nulla. Vestibulum quis neque bibendum, hendrerit diam et, fermentum diam. Sed risus nibh, suscipit in neque nec, bibendum interdum nibh. Aliquam ut banana cat enim a mi ultricies finibus. Nam tristique felis ac risus interdum molestie. Nulla venenatis, augue sed porttitor ultrices, lacus ante sollicitudin dui, vel vehicula ex enim ac mi.",
->>>>>>> bea30273
+                    "content": "Vestibulum a scelerisque ante. Fusce interdum eros elit, posuere mattis sapien tristique id. Integer commodo mi orci, sit amet tempor libero vulputate in. Ut id gravida quam. Proin massa dolor, posuere nec metus eu, dignissim viverra nulla. Vestibulum quis neque bibendum, hendrerit diam et, fermentum diam. Sed risus nibh, suscipit in neque nec, bibendum interdum nibh. Aliquam ut banana cat enim a mi ultricies finibus. Nam tristique felis ac risus interdum molestie. Nulla venenatis, augue sed porttitor ultrices, lacus ante sollicitudin dui, vel vehicula ex enim ac mi.",
                   "dropCap": false
                 },
             )
