use anyhow::Result;
use chrono::Utc;
use headless_lms_actix::models::chapters::NewChapter;
use headless_lms_actix::models::courses::NewCourse;
use headless_lms_actix::models::exercises::GradingProgress;
use headless_lms_actix::models::feedback;
use headless_lms_actix::models::feedback::{FeedbackBlock, NewFeedback};
use headless_lms_actix::models::gradings;
use headless_lms_actix::models::pages::{NewPage, PageUpdate};
use headless_lms_actix::models::submissions::GradingResult;
use headless_lms_actix::models::{
    chapters, course_instances, course_instances::VariantStatus, courses, exercise_services,
    exercises, organizations, pages, roles, roles::UserRole, submissions, user_exercise_states,
    users,
};
use headless_lms_actix::setup_tracing;
use headless_lms_actix::utils::document_schema_processor::GutenbergBlock;
use serde_json::Value;
use sqlx::migrate::MigrateDatabase;
use sqlx::{Connection, PgConnection, Postgres};
use std::{env, process::Command};
use uuid::Uuid;

#[tokio::main]
async fn main() -> Result<()> {
    dotenv::dotenv().ok();
    setup_tracing()?;

    let clean = env::args().any(|a| a == "clean");
    let db_url = env::var("DATABASE_URL")?;

    if clean {
        // hardcoded for now
        let status = Command::new("dropdb")
            .args(["-U", "headless-lms"])
            .args(["-h", "localhost"])
            .args(["-p", "54328"])
            .arg("--force")
            .arg("-e")
            .arg("headless_lms_dev")
            .status()?;
        assert!(status.success());
        Postgres::create_database(&db_url).await?;
    }
    let mut conn = PgConnection::connect(&db_url).await?;
    if clean {
        sqlx::migrate!("./migrations").run(&mut conn).await?;
    }

    // exercise services
    let _example_exercise_exercise_service = exercise_services::insert_exercise_service(
        &mut conn,
        "Example Exercise",
        "example-exercise",
        "http://project-331.local/example-exercise/api/service-info",
        "http://example-exercise.default.svc.cluster.local:3002/example-exercise/api/service-info",
        5,
    )
    .await?;

    exercise_services::insert_exercise_service(
        &mut conn,
        "Quizzes",
        "quizzes",
        "http://project-331.local/quizzes/api/service-info",
        "http://quizzes.default.svc.cluster.local:3004/quizzes/api/service-info",
        5,
    )
    .await?;

    // users
    let admin = users::insert_with_id(
        &mut conn,
        "admin@example.com",
        Uuid::parse_str("02c79854-da22-4cfc-95c4-13038af25d2e")?,
    )
    .await?;
    let teacher = users::insert_with_id(
        &mut conn,
        "teacher@example.com",
        Uuid::parse_str("90643204-7656-4570-bdd9-aad5d297f9ce")?,
    )
    .await?;
    let assistant = users::insert_with_id(
        &mut conn,
        "assistant@example.com",
        Uuid::parse_str("24342539-f1ba-453e-ae13-14aa418db921")?,
    )
    .await?;

    let student = users::insert_with_id(
        &mut conn,
        "user@example.com",
        Uuid::parse_str("849b8d32-d5f8-4994-9d21-5aa6259585b1")?,
    )
    .await?;

    // uh-cs
    let uh_cs = organizations::insert(
        &mut conn,
        "University of Helsinki, Department of Computer Science",
        "uh-cs",
        Uuid::parse_str("8bb12295-53ac-4099-9644-ac0ff5e34d92")?,
    )
    .await?;

    let cs_intro = seed_sample_course(
        &mut conn,
        uh_cs,
        Uuid::parse_str("7f36cf71-c2d2-41fc-b2ae-bbbcafab0ea5")?,
        "Introduction to everything",
        "introduction-to-everything",
        admin,
        teacher,
        student,
    )
    .await?;
    seed_sample_course(
        &mut conn,
        uh_cs,
        Uuid::parse_str("d18b3780-563d-4326-b311-8d0e132901cd")?,
        "Introduction to feedback",
        "introduction-to-feedback",
        admin,
        teacher,
        student,
    )
    .await?;
    seed_sample_course(
        &mut conn,
        uh_cs,
        Uuid::parse_str("0ab2c4c5-3aad-4daa-a8fe-c26e956fde35")?,
        "Introduction to history",
        "introduction-to-history",
        admin,
        teacher,
        student,
    )
    .await?;

    let _cs_design = seed_cs_course_material(&mut conn, uh_cs, admin).await?;
    let new_course = NewCourse {
        name: "Introduction to Computer Science".to_string(),
        slug: "introduction-to-computer-science".to_string(),
        organization_id: uh_cs,
        language_code: "en-US".to_string(),
    };
    let (cs_course, _cs_front_page, _cs_default_course_instance) = courses::insert_course(
        &mut conn,
        Uuid::parse_str("06a7ccbd-8958-4834-918f-ad7b24e583fd")?,
        new_course,
        admin,
    )
    .await?;
    let _cs_course_instance = course_instances::insert(
        &mut conn,
        cs_course.id,
        Some("non-default instance"),
        Some(VariantStatus::Upcoming),
    )
    .await?;

    // uh-mathstat
    let uh_mathstat = organizations::insert(
        &mut conn,
        "University of Helsinki, Department of Mathematics and Statistics",
        "uh-mathstat",
        Uuid::parse_str("269d28b2-a517-4572-9955-3ed5cecc69bd")?,
    )
    .await?;
    let new_course = NewCourse {
        name: "Introduction to Statistics".to_string(),
        slug: "introduction-to-statistics".to_string(),
        organization_id: uh_mathstat,
        language_code: "en-US".to_string(),
    };
    let (statistics_course, _statistics_front_page, _statistics_default_course_instance) =
        courses::insert_course(
            &mut conn,
            Uuid::parse_str("f307d05f-be34-4148-bb0c-21d6f7a35cdb")?,
            new_course,
            admin,
        )
        .await?;
    let _statistics_course_instance = course_instances::insert(
        &mut conn,
        statistics_course.id,
        Some("non-default instance"),
        Some(VariantStatus::Active),
    )
    .await?;

    // roles
    roles::insert(&mut conn, admin, None, None, UserRole::Admin).await?;
    roles::insert(&mut conn, teacher, Some(uh_cs), None, UserRole::Teacher).await?;
    roles::insert(
        &mut conn,
        assistant,
        Some(uh_cs),
        Some(cs_intro),
        UserRole::Assistant,
    )
    .await?;

    Ok(())
}

#[allow(clippy::too_many_arguments)]
async fn seed_sample_course(
    conn: &mut PgConnection,
    org: Uuid,
    course_id: Uuid,
    course_name: &str,
    course_slug: &str,
    admin: Uuid,
    teacher: Uuid,
    student: Uuid,
) -> Result<Uuid> {
    let new_course = NewCourse {
        name: course_name.to_string(),
        organization_id: org,
<<<<<<< HEAD
        slug: "introduction-to-everything".to_string(),
        language_code: "en-US".to_string(),
=======
        slug: course_slug.to_string(),
>>>>>>> 590e4d94
    };
    let (course, _front_page, _default_instance) =
        courses::insert_course(conn, course_id, new_course, admin).await?;
    let course_instance =
        course_instances::insert(conn, course.id, Some("non-default instance"), None).await?;

    // chapters and pages

    let new_chapter = NewChapter {
        chapter_number: 1,
        course_id: course.id,
        front_front_page_id: None,
        name: "The Basics".to_string(),
    };
    let (chapter_1, _front_page_1) = chapters::insert_chapter(conn, new_chapter, admin).await?;
    chapters::set_opens_at(conn, chapter_1.id, Utc::now()).await?;
    let new_chapter = NewChapter {
        chapter_number: 2,
        course_id: course.id,
        front_front_page_id: None,
        name: "The intermediaries".to_string(),
    };
    let (chapter_2, _front_page_2) = chapters::insert_chapter(conn, new_chapter, admin).await?;
    chapters::set_opens_at(
        conn,
        chapter_2.id,
        Utc::now() + chrono::Duration::minutes(10),
    )
    .await?;
    let new_chapter = NewChapter {
        chapter_number: 3,
        course_id: course.id,
        front_front_page_id: None,
        name: "Advanced studies".to_string(),
    };
    let (chapter_3, _front_page_3) = chapters::insert_chapter(conn, new_chapter, admin).await?;
    chapters::set_opens_at(
        conn,
        chapter_3.id,
        Utc::now() + chrono::Duration::minutes(20),
    )
    .await?;
    let new_chapter = NewChapter {
        chapter_number: 4,
        course_id: course.id,
        front_front_page_id: None,
        name: "Forbidden magicks".to_string(),
    };
    let (chapter_4, _front_page_4) = chapters::insert_chapter(conn, new_chapter, admin).await?;
    chapters::set_opens_at(
        conn,
        chapter_4.id,
        Utc::now() + (chrono::Duration::days(365) * 100),
    )
    .await?;

    let (_page, _) = pages::insert(
        conn,
        course.id,
        "/welcome",
        "Welcome to Introduction to Everything",
        1,
        admin,
    )
    .await?;

    let block_id_1 = Uuid::new_v5(&course_id, b"af3b467a-f5db-42ad-9b21-f42ca316b3c6");
    let block_id_2 = Uuid::new_v5(&course_id, b"465f1f95-22a1-43e1-b4a3-7d18e525dc12");
    let block_id_3 = Uuid::new_v5(&course_id, b"46aad5a8-71bd-49cd-8d86-3368ee8bb7ac");
    let block_id_4 = Uuid::new_v5(&course_id, b"09b327a8-8e65-437e-9678-554fc4d98dd4");
    let block_id_5 = Uuid::new_v5(&course_id, b"834648cc-72d9-42d1-bed7-cc6a2e186ae6");
    let block_id_6 = Uuid::new_v5(&course_id, b"223a4718-5287-49ff-853e-a67f4612c629");
    let exercise_c1p1_1 = Uuid::new_v5(&course_id, b"cfb950a7-db4e-49e4-8ec4-d7a32b691b08");
    let exercise_task_c1p1e1_1 = Uuid::new_v5(&course_id, b"f73dab3b-3549-422d-8377-ece1972e5576");
    let spec_c1p1e1t1_1 = Uuid::new_v5(&course_id, b"5f6b7850-5034-4cef-9dcf-e3fd4831067f");
    let spec_c1p1e1t1_2 = Uuid::new_v5(&course_id, b"c713bbfc-86bf-4877-bd39-53afaf4444b5");
    let spec_c1p1e1t1_3 = Uuid::new_v5(&course_id, b"4027d508-4fad-422e-bb7f-15c613a02cc6");
    create_page(
        conn,
        course.id,
        "/chapter-1/page-1",
        "Page One",
        admin,
        chapter_1.id,
        &[
            paragraph("Everything is a big topic.", block_id_1),
            example_exercise(
                exercise_c1p1_1,
                exercise_task_c1p1e1_1,
                block_id_2,
                block_id_3,
                Uuid::new_v5(&course_id, b"4e314af8-6857-4405-9ffe-4b8ce88e7376"),
                spec_c1p1e1t1_1,
                spec_c1p1e1t1_2,
                spec_c1p1e1t1_3,
            ),
            paragraph("So big, that we need many paragraphs.", block_id_4),
            paragraph("Like this.", block_id_5),
            paragraph(&"At vero eos et accusamus et iusto odio dignissimos ducimus qui blanditiis praesentium voluptatum deleniti atque corrupti quos dolores et quas molestias excepturi sint occaecati cupiditate non provident, similique sunt in culpa qui officia deserunt mollitia animi, id est laborum et dolorum fuga. Et harum quidem rerum facilis est et expedita distinctio. Nam libero tempore, cum soluta nobis est eligendi optio cumque nihil impedit quo minus id quod maxime placeat facere possimus, omnis voluptas assumenda est, omnis dolor repellendus. Temporibus autem quibusdam et aut officiis debitis aut rerum necessitatibus saepe eveniet ut et voluptates repudiandae sint et molestiae non recusandae. Itaque earum rerum hic tenetur a sapiente delectus, ut aut reiciendis voluptatibus maiores alias consequatur aut perferendis doloribus asperiores repellat. ".repeat(16), block_id_6),
        ],
    )
    .await?;

    let exercise_c1p2_1 = Uuid::new_v5(&course_id, b"36e7f0c2-e663-4382-a503-081866cfe7d0");
    let exercise_task_c1p2e1_1 = Uuid::new_v5(&course_id, b"e7fca192-2161-4ab8-8533-8c41dbaa2d69");
    let spec_c1p2e1t1_1 = Uuid::new_v5(&course_id, b"5898293f-2d41-43b1-9e44-92d487196ade");
    let spec_c1p2e1t1_2 = Uuid::new_v5(&course_id, b"93d27d79-f9a1-44ab-839f-484accc67e32");
    let spec_c1p2e1t1_3 = Uuid::new_v5(&course_id, b"81ec2df2-a5fd-4d7d-b85f-0c304e8d2030");
    let exercise_c1p2_2 = Uuid::new_v5(&course_id, b"64d273eb-628f-4d43-a11a-e69ebe244942");
    let exercise_task_c1p2e2_1 = Uuid::new_v5(&course_id, b"114caac5-006a-4afb-9806-785154263c11");
    let spec_c1p2e2t1_1 = Uuid::new_v5(&course_id, b"28ea3062-bd6a-45f5-9844-03174e00a0a8");
    let spec_c1p2e2t1_2 = Uuid::new_v5(&course_id, b"1982f566-2d6a-485d-acb0-65d8b8864c7e");
    let spec_c1p2e2t1_3 = Uuid::new_v5(&course_id, b"01ec5329-2cf6-4d0f-92b2-d388360fb402");
    let exercise_c1p2_3 = Uuid::new_v5(&course_id, b"029688ec-c7be-4cb3-8928-85cfd6551083");
    let exercise_task_c1p2e3_1 = Uuid::new_v5(&course_id, b"382fffce-f177-47d0-a5c0-cc8906d34c49");
    let spec_c1p2e3t1_1 = Uuid::new_v5(&course_id, b"4bae54a3-d67c-428b-8996-290f70ae08fa");
    let spec_c1p2e3t1_2 = Uuid::new_v5(&course_id, b"c3f257c0-bdc2-4d81-99ff-a71c76fe670a");
    let spec_c1p2e3t1_3 = Uuid::new_v5(&course_id, b"fca5a8ba-50e0-4375-8d4b-9d02762d908c");
    create_page(
        conn,
        course.id,
        "/chapter-1/page-2",
        "page 2",
        admin,
        chapter_1.id,
        &[
            paragraph(
                "First chapters second page.",
                Uuid::new_v5(&course_id, b"9faf5a2d-f60d-4a70-af3d-0e7e3d6fe273"),
            ),
            example_exercise(
                exercise_c1p2_1,
                exercise_task_c1p2e1_1,
                Uuid::new_v5(&course_id, b"9fd9ac7d-7d41-4695-bedd-996c88606652"),
                Uuid::new_v5(&course_id, b"2dbb4649-bcac-47ab-a817-ca17dcd70378"),
                Uuid::new_v5(&course_id, b"c0986981-c8ae-4c0b-b558-1163a16760ec"),
                spec_c1p2e1t1_1,
                spec_c1p2e1t1_2,
                spec_c1p2e1t1_3,
            ),
            example_exercise(
                exercise_c1p2_2,
                exercise_task_c1p2e2_1,
                Uuid::new_v5(&course_id, b"c27c38ab-60aa-4a13-bb1a-a5d684802158"),
                Uuid::new_v5(&course_id, b"fb26489d-ca49-4f76-a1c2-f759ed3146c0"),
                Uuid::new_v5(&course_id, b"49b19886-0d1d-4a36-81ba-88a332d87b5b"),
                spec_c1p2e2t1_1,
                spec_c1p2e2t1_2,
                spec_c1p2e2t1_3,
            ),
            example_exercise(
                exercise_c1p2_3,
                exercise_task_c1p2e3_1,
                Uuid::new_v5(&course_id, b"5f800e49-7bd9-495f-9c78-19044be8c26d"),
                Uuid::new_v5(&course_id, b"334593ad-8ba5-4589-b1f7-b159e754bdc5"),
                Uuid::new_v5(&course_id, b"389e80bd-5f91-40c7-94ff-7dda1eeb96fb"),
                spec_c1p2e3t1_1,
                spec_c1p2e3t1_2,
                spec_c1p2e3t1_3,
            ),
        ],
    )
    .await?;

    let exercise_c2p1_1 = Uuid::new_v5(&course_id, b"8bb4faf4-9a34-4df7-a166-89ade530d0f6");
    let exercise_task_c2p1e1_1 = Uuid::new_v5(&course_id, b"a6508b8a-f58e-43ac-9f02-785575e716f5");
    let spec_c2p1e1t1_1 = Uuid::new_v5(&course_id, b"fe464d17-2365-4e65-8b33-e0ebb5a67836");
    let spec_c2p1e1t1_2 = Uuid::new_v5(&course_id, b"6633ffc7-c76e-4049-840e-90eefa6b49e8");
    let spec_c2p1e1t1_3 = Uuid::new_v5(&course_id, b"d77fb97d-322c-4c5f-a405-8978a8cfb0a9");
    create_page(
        conn,
        course.id,
        "/chapter-2/intro",
        "In the second chapter...",
        admin,
        chapter_2.id,
        &[example_exercise(
            exercise_c2p1_1,
            exercise_task_c2p1e1_1,
            Uuid::new_v5(&course_id, b"6ba193d7-6af4-4e39-9334-8aec6e35ea07"),
            Uuid::new_v5(&course_id, b"3270cf8b-4fec-4d93-b794-1468508a8909"),
            Uuid::new_v5(&course_id, b"e869c471-b1b7-42a0-af05-dffd1d86a7bb"),
            spec_c2p1e1t1_1,
            spec_c2p1e1t1_2,
            spec_c2p1e1t1_3,
        )],
    )
    .await?;

    // submissions
    let submission_admin_c1p1e1t1_1 = submissions::insert_with_id(
        conn,
        &submissions::SubmissionData {
            id: Uuid::new_v5(&course_id, b"8c447aeb-1791-4236-8471-204d8bc27507"),
            exercise_id: exercise_c1p1_1,
            course_id: course.id,
            exercise_task_id: exercise_task_c1p1e1_1,
            user_id: admin,
            course_instance_id: course_instance.id,
            data_json: Value::String(spec_c1p1e1t1_1.to_string()),
        },
    )
    .await?;
    let submission_admin_c1p1e1t1_2 = submissions::insert_with_id(
        conn,
        &submissions::SubmissionData {
            id: Uuid::new_v5(&course_id, b"a719fe25-5721-412d-adea-4696ccb3d883"),
            exercise_id: exercise_c1p1_1,
            course_id: course.id,
            exercise_task_id: exercise_task_c1p1e1_1,
            user_id: admin,
            course_instance_id: course_instance.id,
            data_json: Value::String(spec_c1p1e1t1_2.to_string()),
        },
    )
    .await?;
    let submission_admin_c1p1e1t1_3 = submissions::insert_with_id(
        conn,
        &submissions::SubmissionData {
            id: Uuid::new_v5(&course_id, b"bbc16d4b-1f91-4bd0-a47f-047665a32196"),
            exercise_id: exercise_c1p1_1,
            course_id: course.id,
            exercise_task_id: exercise_task_c1p1e1_1,
            user_id: admin,
            course_instance_id: course_instance.id,
            data_json: Value::String(spec_c1p1e1t1_3.to_string()),
        },
    )
    .await?;
    let _submission_admin_c1p1e1t1_4 = submissions::insert_with_id(
        conn,
        &submissions::SubmissionData {
            id: Uuid::new_v5(&course_id, b"c60bf5e5-9b67-4f62-9df7-16d268c1b5f5"),
            exercise_id: exercise_c1p1_1,
            course_id: course.id,
            exercise_task_id: exercise_task_c1p1e1_1,
            user_id: admin,
            course_instance_id: course_instance.id,
            data_json: Value::String(spec_c1p1e1t1_1.to_string()),
        },
    )
    .await?;
    let submission_admin_c1p2e1t1 = submissions::insert_with_id(
        conn,
        &submissions::SubmissionData {
            id: Uuid::new_v5(&course_id, b"e0ec1386-72aa-4eed-8b91-72bba420c23b"),
            exercise_id: exercise_c1p2_1,
            course_id: course.id,
            exercise_task_id: exercise_task_c1p2e1_1,
            user_id: admin,
            course_instance_id: course_instance.id,
            data_json: Value::String(spec_c1p2e1t1_1.to_string()),
        },
    )
    .await?;
    let submission_admin_c1p2e2t1 = submissions::insert_with_id(
        conn,
        &submissions::SubmissionData {
            id: Uuid::new_v5(&course_id, b"4c6b8f4f-40c9-4970-947d-077e25c67e24"),
            exercise_id: exercise_c1p2_2,
            course_id: course.id,
            exercise_task_id: exercise_task_c1p2e2_1,
            user_id: admin,
            course_instance_id: course_instance.id,
            data_json: Value::String(spec_c1p2e2t1_1.to_string()),
        },
    )
    .await?;
    let submission_admin_c2p1e1t1 = submissions::insert_with_id(
        conn,
        &submissions::SubmissionData {
            id: Uuid::new_v5(&course_id, b"02c9e1ad-6e4c-4473-a3e9-dbfab018a055"),
            exercise_id: exercise_c2p1_1,
            course_id: course.id,
            exercise_task_id: exercise_task_c2p1e1_1,
            user_id: admin,
            course_instance_id: course_instance.id,
            data_json: Value::String(spec_c2p1e1t1_1.to_string()),
        },
    )
    .await?;
    let submission_teacher_c1p1e1t1 = submissions::insert_with_id(
        conn,
        &submissions::SubmissionData {
            id: Uuid::new_v5(&course_id, b"75df4600-d337-4083-99d1-e8e3b6bf6192"),
            exercise_id: exercise_c1p1_1,
            course_id: course.id,
            exercise_task_id: exercise_task_c1p1e1_1,
            user_id: teacher,
            course_instance_id: course_instance.id,
            data_json: Value::String(spec_c1p1e1t1_1.to_string()),
        },
    )
    .await?;

    // intro gradings
    grade(
        conn,
        submission_admin_c1p1e1t1_1,
        exercise_c1p1_1,
        GradingProgress::FullyGraded,
        100.0,
        100,
    )
    .await?;
    // this grading is for the same exercise, but no points are removed due to the update strategy
    grade(
        conn,
        submission_admin_c1p1e1t1_2,
        exercise_c1p1_1,
        GradingProgress::Failed,
        1.0,
        100,
    )
    .await?;
    // this grading is for the same exercise, but no points are removed due to the update strategy
    grade(
        conn,
        submission_admin_c1p1e1t1_3,
        exercise_c1p1_1,
        GradingProgress::Pending,
        0.0,
        100,
    )
    .await?;
    grade(
        conn,
        submission_admin_c1p2e1t1,
        exercise_c1p2_1,
        GradingProgress::FullyGraded,
        60.0,
        100,
    )
    .await?;
    grade(
        conn,
        submission_admin_c1p2e2t1,
        exercise_c1p2_2,
        GradingProgress::FullyGraded,
        70.0,
        100,
    )
    .await?;
    grade(
        conn,
        submission_admin_c2p1e1t1,
        exercise_c2p1_1,
        GradingProgress::FullyGraded,
        80.0,
        100,
    )
    .await?;
    grade(
        conn,
        submission_teacher_c1p1e1t1,
        exercise_c1p1_1,
        GradingProgress::FullyGraded,
        90.0,
        100,
    )
    .await?;

    // feedback
    let new_feedback = NewFeedback {
        feedback_given: "this part was unclear to me".to_string(),
        related_blocks: vec![FeedbackBlock {
            id: block_id_4,
            text: Some(
                "blanditiis praesentium voluptatum deleniti atque corrupti quos dolores et quas"
                    .to_string(),
            ),
        }],
    };
    let feedback = feedback::insert(conn, Some(student), course.id, new_feedback).await?;
    feedback::mark_as_read(conn, feedback, true).await?;
    let new_feedback = NewFeedback {
        feedback_given: "I dont think we need these paragraphs".to_string(),
        related_blocks: vec![
            FeedbackBlock {
                id: block_id_1,
                text: Some("verything is a big topic.".to_string()),
            },
            FeedbackBlock {
                id: block_id_2,
                text: Some("So big, that we need many paragraphs.".to_string()),
            },
            FeedbackBlock {
                id: block_id_3,
                text: Some("Like th".to_string()),
            },
        ],
    };
    feedback::insert(conn, Some(student), course.id, new_feedback).await?;
    feedback::insert(
        conn,
        None,
        course.id,
        NewFeedback {
            feedback_given: "Anonymous feedback".to_string(),
            related_blocks: vec![FeedbackBlock {
                id: block_id_1,
                text: None,
            }],
        },
    )
    .await?;
    feedback::insert(
        conn,
        None,
        course.id,
        NewFeedback {
            feedback_given: "Anonymous unrelated feedback".to_string(),
            related_blocks: vec![],
        },
    )
    .await?;

    Ok(course.id)
}

async fn grade(
    conn: &mut PgConnection,
    sub_id: Uuid,
    ex_id: Uuid,
    grading_progress: GradingProgress,
    score_given: f32,
    score_maximum: i32,
) -> Result<()> {
    let submission = submissions::get_by_id(conn, sub_id).await?;
    let grading = gradings::new_grading(conn, &submission).await?;
    let grading_result = GradingResult {
        feedback_json: None,
        feedback_text: None,
        grading_progress,
        score_given,
        score_maximum,
    };
    let exercise = exercises::get_by_id(conn, ex_id).await?;
    let grading = gradings::update_grading(conn, &grading, &grading_result, &exercise).await?;
    submissions::set_grading_id(conn, grading.id, submission.id).await?;
    user_exercise_states::update_user_exercise_state(conn, &grading, &submission).await?;
    Ok(())
}

async fn seed_cs_course_material(conn: &mut PgConnection, org: Uuid, admin: Uuid) -> Result<Uuid> {
    // Create new course
    let new_course = NewCourse {
        name: "Introduction to Course Material".to_string(),
        organization_id: org,
        slug: "introduction-to-course-material".to_string(),
        language_code: "en-US".to_string(),
    };
    let (course, front_page, _default_instance) = courses::insert_course(
        conn,
        Uuid::parse_str("d6b52ddc-6c34-4a59-9a59-7e8594441007")?,
        new_course,
        admin,
    )
    .await?;

    pages::update_page(
        conn,
        front_page.id,
        PageUpdate {
            title: "Introduction to Course Material".to_string(),
            url_path: "/".to_string(),
            chapter_id: None,
            front_page_of_chapter_id: None,
            content: serde_json::to_value(&[
                GutenbergBlock::landing_page_hero_section("Welcome to Introduction to Course Material", "In this course you'll learn the basics of UI/UX design. At the end of course you should be able to create your own design system.")
                .with_id(Uuid::parse_str("6ad81525-0010-451f-85e5-4832e3e364a8")?),
            GutenbergBlock::course_objective_section()
                .with_id(Uuid::parse_str("2eec7ad7-a95f-406f-acfe-f3a332b86e26")?),
            GutenbergBlock::empty_block_from_name("moocfi/course-chapter-grid".to_string())
                .with_id(Uuid::parse_str("bb51d61b-fd19-44a0-8417-7ffc6058b247")?),
            GutenbergBlock::empty_block_from_name("moocfi/course-progress".to_string())
                .with_id(Uuid::parse_str("1d7c28ca-86ab-4318-8b10-3e5b7cd6e465")?),
            ])
            .unwrap(),
        },
        admin,
        true,
    )
    .await?;
    // FAQ, we should add card/accordion block to visualize here.
    let (_page, _history) = pages::insert(conn, course.id, "/faq", "FAQ", 1, admin).await?;

    // Chapter-1
    let new_chapter = NewChapter {
        chapter_number: 1,
        course_id: course.id,
        front_front_page_id: None,
        name: "User Interface".to_string(),
    };
    let (chapter_1, front_page_ch_1) = chapters::insert_chapter(conn, new_chapter, admin).await?;
    chapters::set_opens_at(conn, chapter_1.id, Utc::now()).await?;

    pages::update_page(
        conn,
        front_page_ch_1.id,
        PageUpdate {
            title: "User Interface".to_string(),
            url_path: "/chapter-1".to_string(),
            front_page_of_chapter_id: Some(chapter_1.id),
            chapter_id: Some(chapter_1.id),
            content: serde_json::to_value(&[
                GutenbergBlock::hero_section("User Interface", "In the industrial design field of human–computer interaction, a user interface is the space where interactions between humans and machines occur.")
                .with_id(Uuid::parse_str("848ac898-81c0-4ebc-881f-6f84e9eaf472")?),
            GutenbergBlock::empty_block_from_name("moocfi/pages-in-chapter".to_string())
                .with_id(Uuid::parse_str("c8b36f58-5366-4d6b-b4ec-9fc0bd65950e")?),
            GutenbergBlock::empty_block_from_name("moocfi/chapter-progress".to_string())
                .with_id(Uuid::parse_str("cdb9e4b9-ba68-4933-b037-4648e3df7a6c")?),
            GutenbergBlock::empty_block_from_name("moocfi/exercises-in-chapter".to_string())
                .with_id(Uuid::parse_str("457431b0-55db-46ac-90ae-03965f48b27e")?),
            ])
            .unwrap(),
        },
        admin,
        true,
    )
    .await?;

    // /chapter-1/design
    create_page(conn, course.id, "/chapter-1/design", "Design",  admin, chapter_1.id,
        &[
            GutenbergBlock::hero_section("Design", "A design is a plan or specification for the construction of an object or system or for the implementation of an activity or process, or the result of that plan or specification in the form of a prototype, product or process.")
                .with_id(Uuid::parse_str("98729704-9dd8-4309-aa08-402f9b2a6071")?),
            GutenbergBlock::block_with_name_and_attributes(
                "core/paragraph",
                serde_json::json!({
                  "content": "Lorem ipsum dolor sit amet, consectetur adipiscing elit. Curabitur bibendum felis nisi, vitae commodo mi venenatis in. Mauris hendrerit lacinia augue ut hendrerit. Vestibulum non tellus mattis, convallis magna vel, semper mauris. Maecenas porta, arcu eget porttitor sagittis, nulla magna auctor dolor, sed tempus sem lacus eu tortor. Ut id diam quam. Etiam quis sagittis justo. Quisque sagittis dolor vitae felis facilisis, ut suscipit ipsum malesuada. Nulla tempor ultricies erat ut venenatis. Ut pulvinar lectus non mollis efficitur.",
                  "dropCap": false
                }),
            )
                .with_id(Uuid::parse_str("9ebddb78-23f6-4440-8d8f-5e4b33abb16f")?),
            GutenbergBlock::block_with_name_and_attributes(
                "core/paragraph",
                serde_json::json!( {
                  "content": "Sed quis fermentum mi. Integer commodo turpis a fermentum tristique. Integer convallis, nunc sed scelerisque varius, mi tellus molestie metus, eu ultrices justo tellus non arcu. Cras euismod, lectus eu scelerisque mattis, odio ex ornare ipsum, a dapibus nulla leo maximus orci. Etiam laoreet venenatis lorem, vitae iaculis mauris. Nullam lobortis, tortor eget ullamcorper lobortis, tellus odio tincidunt dolor, vitae gravida nibh turpis ac sem. Integer non sodales eros.",
                  "dropCap": false
                }),
            )
                .with_id(Uuid::parse_str("029ae4b5-08b0-49f7-8baf-d916b5f879a2")?),
            GutenbergBlock::block_with_name_and_attributes(
                "core/paragraph",
                serde_json::json!({
                  "content": "Vestibulum a scelerisque ante. Fusce interdum eros elit, posuere mattis sapien tristique id. Integer commodo mi orci, sit amet tempor libero vulputate in. Ut id gravida quam. Proin massa dolor, posuere nec metus eu, dignissim viverra nulla. Vestibulum quis neque bibendum, hendrerit diam et, fermentum diam. Sed risus nibh, suscipit in neque nec, bibendum interdum nibh. Aliquam ut enim a mi ultricies finibus. Nam tristique felis ac risus interdum molestie. Nulla venenatis, augue sed porttitor ultrices, lacus ante sollicitudin dui, vel vehicula ex enim ac mi.",
                  "dropCap": false
                }),
            )
            .with_id(Uuid::parse_str("3693e92b-9cf0-485a-b026-2851de58e9cf")?),
        ]).await?;

    // /chapter-1/human-machine-interface
    create_page(
        conn,
        course.id,
        "/chapter-1/human-machine-interface",
        "Human-machine interface",
        admin,
        chapter_1.id,
        &[
            GutenbergBlock::hero_section("Human-machine interface", "In the industrial design field of human–computer interaction, a user interface is the space where interactions between humans and machines occur.")
                .with_id(Uuid::parse_str("ae22ae64-c0e5-42e1-895a-4a49411a72e8")?),
            GutenbergBlock::block_with_name_and_attributes(
                "core/paragraph",
                serde_json::json!({
                  "content": "Sed venenatis, magna in ornare suscipit, orci ipsum consequat nulla, ut pulvinar libero metus et metus. Maecenas nec bibendum est. Donec quis ante elit. Nam in eros vitae urna aliquet vestibulum. Donec posuere laoreet facilisis. Aliquam auctor a tellus a tempus. Sed molestie leo eget commodo pellentesque. Curabitur lacinia odio nisl, eu sodales nunc placerat sit amet. Vivamus venenatis, risus vitae lobortis eleifend, odio nisi faucibus tortor, sed aliquet leo arcu et tellus. Donec ultrices consectetur nunc, non rhoncus sapien malesuada et. Nulla tempus ipsum vitae justo scelerisque, sed pretium neque fermentum. Class aptent taciti sociosqu ad litora torquent per conubia nostra, per inceptos himenaeos. Curabitur accumsan et ex pellentesque dignissim. Integer viverra libero quis tortor dignissim elementum.",
                  "dropCap": false
                }),
            )
                .with_id(Uuid::parse_str("b05a62ad-e5f7-432c-8c88-2976d971e7e1")?),
            GutenbergBlock::block_with_name_and_attributes(
                "core/paragraph",
                serde_json::json!( {
                  "content": "Sed quis fermentum mi. Integer commodo turpis a fermentum tristique. Integer convallis, nunc sed scelerisque varius, mi tellus molestie metus, eu ultrices justo tellus non arcu. Cras euismod, lectus eu scelerisque mattis, odio ex ornare ipsum, a dapibus nulla leo maximus orci. Etiam laoreet venenatis lorem, vitae iaculis mauris. Nullam lobortis, tortor eget ullamcorper lobortis, tellus odio tincidunt dolor, vitae gravida nibh turpis ac sem. Integer non sodales eros.",
                  "dropCap": false
                }),
            )
                .with_id(Uuid::parse_str("db20e302-d4e2-4f56-a0b9-e48a4fbd5fa8")?),
            GutenbergBlock::block_with_name_and_attributes(
                "core/paragraph",
                serde_json::json!({
                  "content": "Vestibulum a scelerisque ante. Fusce interdum eros elit, posuere mattis sapien tristique id. Integer commodo mi orci, sit amet tempor libero vulputate in. Ut id gravida quam. Proin massa dolor, posuere nec metus eu, dignissim viverra nulla. Vestibulum quis neque bibendum, hendrerit diam et, fermentum diam. Sed risus nibh, suscipit in neque nec, bibendum interdum nibh. Aliquam ut enim a mi ultricies finibus. Nam tristique felis ac risus interdum molestie. Nulla venenatis, augue sed porttitor ultrices, lacus ante sollicitudin dui, vel vehicula ex enim ac mi.",
                  "dropCap": false
                }),
            )
            .with_id(Uuid::parse_str("c96f56d5-ea35-4aae-918a-72a36847a49c")?),
        ]
    )
    .await?;

    // Chapter-2
    let new_chapter_2 = NewChapter {
        chapter_number: 2,
        course_id: course.id,
        front_front_page_id: None,
        name: "User Experience".to_string(),
    };
    let (chapter_2, front_page_ch_2) = chapters::insert_chapter(conn, new_chapter_2, admin).await?;
    chapters::set_opens_at(conn, chapter_2.id, Utc::now()).await?;

    pages::update_page(
        conn,
        front_page_ch_2.id,
        PageUpdate {
            url_path: "/chapter-2".to_string(),
            title: "User Experience".to_string(),
            chapter_id: Some(chapter_2.id),
            front_page_of_chapter_id: Some(chapter_2.id),
            content: serde_json::to_value(&[
                GutenbergBlock::hero_section("User Experience", "The user experience is how a user interacts with and experiences a product, system or service. It includes a person's perceptions of utility, ease of use, and efficiency.")
                    .with_id(Uuid::parse_str("c5c623f9-c7ca-4f8e-b04b-e91cecef217a")?),
                GutenbergBlock::empty_block_from_name("moocfi/pages-in-chapter".to_string())
                    .with_id(Uuid::parse_str("37bbc4e9-2e96-45ea-a6f8-bbc7dc7f6be3")?),
                GutenbergBlock::empty_block_from_name("moocfi/chapter-progress".to_string())
                    .with_id(Uuid::parse_str("2e91c140-fd17-486b-8dc1-0a9589a18e3a")?),
                GutenbergBlock::empty_block_from_name("moocfi/exercises-in-chapter".to_string())
                    .with_id(Uuid::parse_str("1bf7e311-75e8-48ec-bd55-e8f1185d76d0")?),
            ])
            .unwrap(),
        },
        admin,
        true,
    )
    .await?;
    // /chapter-2/user-research
    create_page(
        conn,
        course.id,
        "/chapter-2/user-research",
        "User research",
        admin,
        chapter_2.id,
        &[
            GutenbergBlock::hero_section("User research", "User research focuses on understanding user behaviors, needs, and motivations through observation techniques, task analysis, and other feedback methodologies.")
                .with_id(Uuid::parse_str("a43f5460-b588-44ac-84a3-5fdcabd5d3f7")?),
            GutenbergBlock::block_with_name_and_attributes(
                "core/paragraph",
                serde_json::json!({
                  "content": "Sed venenatis, magna in ornare suscipit, orci ipsum consequat nulla, ut pulvinar libero metus et metus. Maecenas nec bibendum est. Donec quis ante elit. Nam in eros vitae urna aliquet vestibulum. Donec posuere laoreet facilisis. Aliquam auctor a tellus a tempus. Sed molestie leo eget commodo pellentesque. Curabitur lacinia odio nisl, eu sodales nunc placerat sit amet. Vivamus venenatis, risus vitae lobortis eleifend, odio nisi faucibus tortor, sed aliquet leo arcu et tellus. Donec ultrices consectetur nunc, non rhoncus sapien malesuada et. Nulla tempus ipsum vitae justo scelerisque, sed pretium neque fermentum. Class aptent taciti sociosqu ad litora torquent per conubia nostra, per inceptos himenaeos. Curabitur accumsan et ex pellentesque dignissim. Integer viverra libero quis tortor dignissim elementum.",
                  "dropCap": false
                }),
            )
                .with_id(Uuid::parse_str("816310e3-bbd7-44ae-87cb-3f40633a4b08")?),
            GutenbergBlock::block_with_name_and_attributes(
                "core/paragraph",
                serde_json::json!( {
                  "content": "Sed quis fermentum mi. Integer commodo turpis a fermentum tristique. Integer convallis, nunc sed scelerisque varius, mi tellus molestie metus, eu ultrices justo tellus non arcu. Cras euismod, lectus eu scelerisque mattis, odio ex ornare ipsum, a dapibus nulla leo maximus orci. Etiam laoreet venenatis lorem, vitae iaculis mauris. Nullam lobortis, tortor eget ullamcorper lobortis, tellus odio tincidunt dolor, vitae gravida nibh turpis ac sem. Integer non sodales eros.",
                  "dropCap": false
                }),
            )
                .with_id(Uuid::parse_str("37aa6421-768e-49b9-b447-5f457e5192bc")?),
            GutenbergBlock::block_with_name_and_attributes(
                "core/paragraph",
                serde_json::json!({
                  "content": "Vestibulum a scelerisque ante. Fusce interdum eros elit, posuere mattis sapien tristique id. Integer commodo mi orci, sit amet tempor libero vulputate in. Ut id gravida quam. Proin massa dolor, posuere nec metus eu, dignissim viverra nulla. Vestibulum quis neque bibendum, hendrerit diam et, fermentum diam. Sed risus nibh, suscipit in neque nec, bibendum interdum nibh. Aliquam ut enim a mi ultricies finibus. Nam tristique felis ac risus interdum molestie. Nulla venenatis, augue sed porttitor ultrices, lacus ante sollicitudin dui, vel vehicula ex enim ac mi.",
                  "dropCap": false
                }),
            )
            .with_id(Uuid::parse_str("cf11a0fb-f56e-4e0d-bc12-51d920dbc278")?),
        ]
    )
    .await?;

    Ok(course.id)
}

#[allow(clippy::too_many_arguments)]
async fn create_page(
    conn: &mut PgConnection,
    course_id: Uuid,
    url_path: &str,
    title: &str,
    author: Uuid,
    chapter_id: Uuid,
    content: &[GutenbergBlock],
) -> Result<Uuid> {
    let new_page = NewPage {
        content: Value::Array(vec![]),
        url_path: url_path.to_string(),
        title: format!("{} WIP", title),
        course_id,
        chapter_id: Some(chapter_id),
        front_page_of_chapter_id: None,
    };
    let page = pages::insert_page(conn, new_page, author).await?;
    let page = pages::update_page(
        conn,
        page.id,
        PageUpdate {
            chapter_id: Some(chapter_id),
            url_path: url_path.to_string(),
            title: title.to_string(),
            front_page_of_chapter_id: None,
            content: serde_json::to_value(content).unwrap(),
        },
        author,
        true,
    )
    .await?;
    Ok(page.id)
}

fn paragraph(content: &str, block: Uuid) -> GutenbergBlock {
    GutenbergBlock {
        name: "core/paragraph".to_string(),
        is_valid: true,
        client_id: block.to_string(),
        attributes: serde_json::json!({
            "content": content,
            "dropCap": false,
        }),
        inner_blocks: vec![],
    }
}

#[allow(clippy::too_many_arguments)]
fn example_exercise(
    ex: Uuid,
    task: Uuid,
    block_1: Uuid,
    block_2: Uuid,
    block_3: Uuid,
    spec_1: Uuid,
    spec_2: Uuid,
    spec_3: Uuid,
) -> GutenbergBlock {
    GutenbergBlock {
        name: "moocfi/exercise".to_string(),
        is_valid: true,
        client_id: block_1.to_string(),
        attributes: serde_json::json!({
            "id": ex,
            "name": "Best exercise",
            "dropCap": false,
        }),
        inner_blocks: vec![GutenbergBlock {
            name: "moocfi/exercise-task".to_string(),
            is_valid: true,
            client_id: block_2.to_string(),
            attributes: serde_json::json!({
                "id": task,
                "exercise_type": "example-exercise",
                "private_spec": serde_json::json!([
                    {
                        "name": "a",
                        "correct": false,
                        "id": spec_1,
                    },
                    {
                        "name": "b",
                        "correct": true,
                        "id": spec_2,
                    },
                    {
                        "name": "c",
                        "correct": true,
                        "id": spec_3,
                    },
                ]).to_string(),
            }),
            inner_blocks: vec![paragraph("Answer this question.", block_3)],
        }],
    }
}<|MERGE_RESOLUTION|>--- conflicted
+++ resolved
@@ -219,12 +219,8 @@
     let new_course = NewCourse {
         name: course_name.to_string(),
         organization_id: org,
-<<<<<<< HEAD
-        slug: "introduction-to-everything".to_string(),
+        slug: course_slug.to_string(),
         language_code: "en-US".to_string(),
-=======
-        slug: course_slug.to_string(),
->>>>>>> 590e4d94
     };
     let (course, _front_page, _default_instance) =
         courses::insert_course(conn, course_id, new_course, admin).await?;
@@ -692,7 +688,6 @@
             title: "Introduction to Course Material".to_string(),
             url_path: "/".to_string(),
             chapter_id: None,
-            front_page_of_chapter_id: None,
             content: serde_json::to_value(&[
                 GutenbergBlock::landing_page_hero_section("Welcome to Introduction to Course Material", "In this course you'll learn the basics of UI/UX design. At the end of course you should be able to create your own design system.")
                 .with_id(Uuid::parse_str("6ad81525-0010-451f-85e5-4832e3e364a8")?),
@@ -728,7 +723,6 @@
         PageUpdate {
             title: "User Interface".to_string(),
             url_path: "/chapter-1".to_string(),
-            front_page_of_chapter_id: Some(chapter_1.id),
             chapter_id: Some(chapter_1.id),
             content: serde_json::to_value(&[
                 GutenbergBlock::hero_section("User Interface", "In the industrial design field of human–computer interaction, a user interface is the space where interactions between humans and machines occur.")
@@ -834,7 +828,6 @@
             url_path: "/chapter-2".to_string(),
             title: "User Experience".to_string(),
             chapter_id: Some(chapter_2.id),
-            front_page_of_chapter_id: Some(chapter_2.id),
             content: serde_json::to_value(&[
                 GutenbergBlock::hero_section("User Experience", "The user experience is how a user interacts with and experiences a product, system or service. It includes a person's perceptions of utility, ease of use, and efficiency.")
                     .with_id(Uuid::parse_str("c5c623f9-c7ca-4f8e-b04b-e91cecef217a")?),
@@ -919,7 +912,6 @@
             chapter_id: Some(chapter_id),
             url_path: url_path.to_string(),
             title: title.to_string(),
-            front_page_of_chapter_id: None,
             content: serde_json::to_value(content).unwrap(),
         },
         author,
