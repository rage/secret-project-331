--- conflicted
+++ resolved
@@ -1,13 +1,8 @@
 //! Controllers for requests starting with `/api/v0/cms/pages`.
 use crate::{
     controllers::ControllerResult,
-<<<<<<< HEAD
     domain::authorization::{authorize, Action, AuthUser, Resource},
-    models::pages::{NewPage, Page, PageUpdate},
-=======
-    domain::authorization::AuthUser,
     models::pages::{Page, PageUpdate},
->>>>>>> 012a5517
 };
 use actix_web::web::ServiceConfig;
 use actix_web::web::{self, Json};
@@ -58,77 +53,6 @@
 }
 
 /**
-<<<<<<< HEAD
-POST `/api/v0/cms/pages` - Create a new page.
-
-Please note that this endpoint will change all the exercise and exercise task ids you've created. Make sure the use the updated ids from the response object.
-
-If optional property front_page_of_chapter_id is set, this page will become the front page of the specified course part.
-
-# Example:
-
-Request:
-```http
-POST /api/v0/cms/pages HTTP/1.1
-Content-Type: application/json
-
-{
-  "content": [
-    {
-      "type": "x",
-      "id": "2a4e517d-a7d2-4d82-89fb-a1333d8d01d1"
-    }
-  ],
-  "url_path": "/part-2/best-page",
-  "title": "Hello world!",
-  "course_id": "10363c5b-82b4-4121-8ef1-bae8fb42a5ce",
-  "chapter_id": "2495ffa3-7ea9-4615-baa5-828023688c79"
-}
-```
-
-Response:
-```json
-{
-  "id": "d90bf7ab-181c-4aa2-a87e-5c28238cc67d",
-  "created_at": "2021-03-12T09:27:36.428501",
-  "updated_at": "2021-03-12T09:27:36.428501",
-  "course_id": "10363c5b-82b4-4121-8ef1-bae8fb42a5ce",
-  "content": [
-    {
-      "id": "18110110-d02a-4432-8cb9-084d0c63a524",
-      "type": "x"
-    }
-  ],
-  "url_path": "/part-2/best-page",
-  "title": "Hello world!",
-  "deleted_at": null,
-  "chapter_id": "2495ffa3-7ea9-4615-baa5-828023688c79",
-  "front_page_of_chapter_id": null
-}
-```
-
-*/
-#[instrument(skip(pool))]
-async fn post_new_page(
-    payload: web::Json<NewPage>,
-    pool: web::Data<PgPool>,
-    user: AuthUser,
-) -> ControllerResult<Json<Page>> {
-    let mut conn = pool.acquire().await?;
-    let new_page = payload.0;
-    authorize(
-        conn,
-        Action::Edit,
-        user.id,
-        Resource::Course(payload.course_id),
-    );
-    let page = crate::models::pages::insert_page(&mut conn, new_page).await?;
-    Ok(Json(page))
-}
-
-/**
-=======
->>>>>>> 012a5517
 PUT `/api/v0/cms/pages/:page_id` - Update a page by id.
 
 Please note that this endpoint will change all the exercise and exercise task ids you've created. Make sure the use the updated ids from the response object.
@@ -188,50 +112,6 @@
 }
 
 /**
-<<<<<<< HEAD
-DELETE `/api/v0/cms/pages/:page_id` - Delete a page, related exercises, and related exercise tasks by id.
-
-
-# Example
-
-Request: `DELETE /api/v0/cms/pages/40ca9bcf-8eaa-41ba-940e-0fd5dd0c3c02`
-
-Response:
-```json
-{
-  "id": "40ca9bcf-8eaa-41ba-940e-0fd5dd0c3c02",
-  "created_at": "2021-03-08T20:14:56.216394",
-  "updated_at": "2021-03-08T20:29:22.511073",
-  "course_id": "10363c5b-82b4-4121-8ef1-bae8fb42a5ce",
-  "content": [
-    {
-      "type": "x"
-    }
-  ],
-  "url_path": "/part-1/hello-world",
-  "title": "Hello world!",
-  "deleted_at": "2021-04-28T16:33:42.670935",
-  "chapter_id": "2495ffa3-7ea9-4615-baa5-828023688c79"
-}
-```
-*/
-#[instrument(skip(pool))]
-async fn delete_page(
-    request_page_id: web::Path<Uuid>,
-    pool: web::Data<PgPool>,
-    user: AuthUser,
-) -> ControllerResult<Json<Page>> {
-    let mut conn = pool.acquire().await?;
-    let course_id = crate::models::pages::get_course_id(&mut conn, *request_page_id).await?;
-    authorize(conn, Action::Edit, user.id, Resource::Course(course_id));
-    let deleted_page =
-        crate::models::pages::delete_page_and_exercises(&mut conn, *request_page_id).await?;
-    Ok(Json(deleted_page))
-}
-
-/**
-=======
->>>>>>> 012a5517
 Add a route for each controller in this module.
 
 The name starts with an underline in order to appear before other functions in the module documentation.
