--- conflicted
+++ resolved
@@ -91,26 +91,13 @@
 ]
 ```
 */
-<<<<<<< HEAD
 async fn get_chapters(
-    request_course_id: web::Path<String>,
+    request_course_id: web::Path<Uuid>,
     pool: web::Data<PgPool>,
 ) -> ApplicationResult<Json<Vec<Chapter>>> {
-    let course_id = Uuid::from_str(&request_course_id)?;
-
     let chapters: Vec<Chapter> =
-        crate::models::chapters::course_chapters(pool.get_ref(), course_id).await?;
+        crate::models::chapters::course_chapters(pool.get_ref(), *request_course_id).await?;
     Ok(Json(chapters))
-=======
-async fn get_course_parts(
-    request_course_id: web::Path<Uuid>,
-    pool: web::Data<PgPool>,
-) -> ApplicationResult<Json<Vec<CoursePart>>> {
-    let course_parts: Vec<CoursePart> =
-        crate::models::course_parts::course_course_parts(pool.get_ref(), *request_course_id)
-            .await?;
-    Ok(Json(course_parts))
->>>>>>> 81928e7d
 }
 
 /**
