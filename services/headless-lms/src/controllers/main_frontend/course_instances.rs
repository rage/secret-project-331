//! Controllers for requests starting with `/api/v0/main-frontend/course-instances`.

use crate::{
    controllers::ControllerResult,
    domain::{authorization::AuthUser, csv_export},
    models::{
<<<<<<< HEAD
        course_instances::{self, Points},
=======
        course_instances::{self, CourseInstance, CourseInstanceForm},
>>>>>>> ec22137d
        courses,
        email_templates::{EmailTemplate, EmailTemplateNew},
    },
    utils::pagination::Pagination,
};
use actix_web::{
    web::{self, Json, ServiceConfig},
    HttpResponse,
};
use bytes::Bytes;
use chrono::Utc;
use sqlx::PgPool;
use std::io::{self, Write};
use tokio::sync::mpsc::UnboundedSender;
use tokio_stream::wrappers::UnboundedReceiverStream;
use uuid::Uuid;

/**
GET /course-instances/:id
*/
#[instrument(skip(pool))]
async fn get_course_instance(
    request_course_instance_id: web::Path<Uuid>,
    pool: web::Data<PgPool>,
) -> ControllerResult<Json<CourseInstance>> {
    let mut conn = pool.acquire().await?;
    let course_instance = crate::models::course_instances::get_course_instance(
        &mut conn,
        request_course_instance_id.into_inner(),
    )
    .await?;
    Ok(Json(course_instance))
}

#[instrument(skip(payload, pool))]
async fn post_new_email_template(
    request_course_instance_id: web::Path<Uuid>,
    payload: web::Json<EmailTemplateNew>,
    pool: web::Data<PgPool>,
    user: AuthUser,
) -> ControllerResult<Json<EmailTemplate>> {
    let mut conn = pool.acquire().await?;
    let new_email_template = payload.0;
    let email_template = crate::models::email_templates::insert_email_template(
        &mut conn,
        *request_course_instance_id,
        new_email_template,
        None,
    )
    .await?;
    Ok(Json(email_template))
}

#[instrument(skip(pool))]
async fn get_email_templates_by_course_instance_id(
    request_course_instance_id: web::Path<Uuid>,
    pool: web::Data<PgPool>,
    user: AuthUser,
) -> ControllerResult<Json<Vec<EmailTemplate>>> {
    let mut conn = pool.acquire().await?;

    let email_templates =
        crate::models::email_templates::get_email_templates(&mut conn, *request_course_instance_id)
            .await?;
    Ok(Json(email_templates))
}

struct Adapter {
    sender: UnboundedSender<ControllerResult<Bytes>>,
}

impl Write for Adapter {
    fn flush(&mut self) -> std::io::Result<()> {
        Ok(())
    }

    fn write(&mut self, buf: &[u8]) -> std::io::Result<usize> {
        let bytes = Bytes::copy_from_slice(buf);
        self.sender
            .send(Ok(bytes))
            .map_err(|e| io::Error::new(io::ErrorKind::Other, e.to_string()))?;
        Ok(buf.len())
    }
}

#[instrument(skip(pool))]
pub async fn point_export(
    course_instance_id: web::Path<Uuid>,
    pool: web::Data<PgPool>,
) -> ControllerResult<HttpResponse> {
    let mut conn = pool.acquire().await?;
    let (sender, receiver) = tokio::sync::mpsc::unbounded_channel::<ControllerResult<Bytes>>();
    let course_instance_id = course_instance_id.into_inner();

    // spawn handle that writes the csv row by row into the sender
    let mut handle_conn = pool.acquire().await?;
    let _handle = tokio::spawn(async move {
        let res = csv_export::export_course_instance_points(
            &mut handle_conn,
            course_instance_id,
            Adapter { sender },
        )
        .await;
        if let Err(err) = res {
            tracing::error!("Failed to export course instance points: {}", err);
        }
    });

    let course_instance =
        course_instances::get_course_instance(&mut conn, course_instance_id).await?;
    let course = courses::get_course(&mut conn, course_instance.course_id).await?;

    // return response that streams data from the receiver
    Ok(HttpResponse::Ok()
        .append_header((
            "Content-Disposition",
            format!(
                "attachment; filename=\"{} - {} - Point export {}.csv\"",
                course.name,
                course_instance.name.as_deref().unwrap_or("unnamed"),
                Utc::today().format("%Y-%m-%d")
            ),
        ))
        .streaming(UnboundedReceiverStream::new(receiver)))
}

#[instrument(skip(pool))]
async fn points(
    course_instance_id: web::Path<Uuid>,
    pagination: web::Query<Pagination>,
    pool: web::Data<PgPool>,
) -> ControllerResult<Json<Points>> {
    let mut conn = pool.acquire().await?;
    let points =
        course_instances::get_points(&mut conn, course_instance_id.into_inner(), &pagination)
            .await?;
    Ok(Json(points))
}

/**
POST /course-instances/:id/edit
*/
#[instrument(skip(pool))]
pub async fn edit(
    update: web::Json<CourseInstanceForm>,
    course_instance_id: web::Path<Uuid>,
    pool: web::Data<PgPool>,
) -> ControllerResult<HttpResponse> {
    let mut conn = pool.acquire().await?;
    course_instances::edit(
        &mut conn,
        course_instance_id.into_inner(),
        update.into_inner(),
    )
    .await?;
    Ok(HttpResponse::Ok().finish())
}

/**
POST /course-instances/:id/delete
*/
#[instrument(skip(pool))]
async fn delete(id: web::Path<Uuid>, pool: web::Data<PgPool>) -> ControllerResult<HttpResponse> {
    let mut conn = pool.acquire().await?;
    crate::models::course_instances::delete(&mut conn, *id).await?;
    Ok(HttpResponse::Ok().finish())
}

/**
Add a route for each controller in this module.

The name starts with an underline in order to appear before other functions in the module documentation.

We add the routes by calling the route method instead of using the route annotations because this method preserves the function signatures for documentation.
*/
pub fn _add_course_instances_routes(cfg: &mut ServiceConfig) {
<<<<<<< HEAD
    cfg.route(
        "/{course_instance_id}/email-templates",
        web::post().to(post_new_email_template),
    )
    .route(
        "/{course_instance_id}/email-templates",
        web::get().to(get_email_templates_by_course_instance_id),
    )
    .route(
        "/{course_instance_id}/point_export",
        web::get().to(point_export),
    )
    .route("/{course_instance_id}/points", web::get().to(points));
=======
    cfg.route("/{course_instance_id}", web::get().to(get_course_instance))
        .route(
            "/{course_instance_id}/email-templates",
            web::post().to(post_new_email_template),
        )
        .route(
            "/{course_instance_id}/email-templates",
            web::get().to(get_email_templates_by_course_instance_id),
        )
        .route(
            "/{course_instance_id}/point_export",
            web::get().to(point_export),
        )
        .route("/{course_instance_id}/edit", web::post().to(edit))
        .route("/{course_instance_id}/delete", web::post().to(delete));
>>>>>>> ec22137d
}<|MERGE_RESOLUTION|>--- conflicted
+++ resolved
@@ -4,11 +4,7 @@
     controllers::ControllerResult,
     domain::{authorization::AuthUser, csv_export},
     models::{
-<<<<<<< HEAD
-        course_instances::{self, Points},
-=======
-        course_instances::{self, CourseInstance, CourseInstanceForm},
->>>>>>> ec22137d
+        course_instances::{self, CourseInstance, CourseInstanceForm, Points},
         courses,
         email_templates::{EmailTemplate, EmailTemplateNew},
     },
@@ -185,21 +181,6 @@
 We add the routes by calling the route method instead of using the route annotations because this method preserves the function signatures for documentation.
 */
 pub fn _add_course_instances_routes(cfg: &mut ServiceConfig) {
-<<<<<<< HEAD
-    cfg.route(
-        "/{course_instance_id}/email-templates",
-        web::post().to(post_new_email_template),
-    )
-    .route(
-        "/{course_instance_id}/email-templates",
-        web::get().to(get_email_templates_by_course_instance_id),
-    )
-    .route(
-        "/{course_instance_id}/point_export",
-        web::get().to(point_export),
-    )
-    .route("/{course_instance_id}/points", web::get().to(points));
-=======
     cfg.route("/{course_instance_id}", web::get().to(get_course_instance))
         .route(
             "/{course_instance_id}/email-templates",
@@ -214,6 +195,6 @@
             web::get().to(point_export),
         )
         .route("/{course_instance_id}/edit", web::post().to(edit))
-        .route("/{course_instance_id}/delete", web::post().to(delete));
->>>>>>> ec22137d
+        .route("/{course_instance_id}/delete", web::post().to(delete))
+        .route("/{course_instance_id}/points", web::get().to(points));
 }