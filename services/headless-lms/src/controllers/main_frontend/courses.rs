//! Controllers for requests starting with `/api/v0/main-frontend/courses`.
use crate::{
    controllers::{
        helpers::media::upload_media_for_course, ControllerError, ControllerResult, UploadResult,
    },
    domain::authorization::{authorize, Action, AuthUser, Resource},
    models::{
        course_instances::CourseInstance,
        courses::{Course, CourseStructure, CourseUpdate, NewCourse},
        exercises::Exercise,
        feedback::{self, Feedback, FeedbackCount},
        submissions::{SubmissionCount, SubmissionCountByExercise, SubmissionCountByWeekAndHour},
    },
<<<<<<< HEAD
    utils::{file_store::FileStore, strings::is_ietf_language_code_like},
=======
    utils::{file_store::FileStore, pagination::Pagination},
>>>>>>> f79c108b
    ApplicationConfiguration,
};
use actix_multipart as mp;
use actix_web::web::{self, Json};
use actix_web::{web::ServiceConfig, HttpRequest};
use serde::Deserialize;
use sqlx::PgPool;
use ts_rs::TS;
use uuid::Uuid;

/**
GET `/api/v0/main-frontend/courses/:course_id` - Get course.
# Example

Response:
```json
{
  "id": "ab4541d8-6db4-4561-bdb2-45f35b2544a1",
  "slug": "introduction-to-introduction",
  "created_at": "2021-04-21T18:34:21.795388",
  "updated_at": "2021-04-21T18:49:21.398638",
  "name": "Introduction to Introduction",
  "organization_id": "1b89e57e-8b57-42f2-9fed-c7a6736e3eec",
  "deleted_at": null,
  "language_code": "en-US",
  "copied_from": null,
  "language_version_of_course_id": null
}
```
*/
#[instrument(skip(pool))]
async fn get_course(
    request_course_id: web::Path<Uuid>,
    pool: web::Data<PgPool>,
    user: AuthUser,
) -> ControllerResult<Json<Course>> {
    let mut conn = pool.acquire().await?;
    authorize(
        &mut conn,
        Action::Edit,
        user.id,
        Resource::Course(*request_course_id),
    )
    .await?;
    let course = crate::models::courses::get_course(&mut conn, *request_course_id).await?;
    Ok(Json(course))
}

/**
POST `/api/v0/main-frontend/courses` - Create a new course.
# Example

Request:
```http
POST /api/v0/main-frontend/courses HTTP/1.1
Content-Type: application/json

{
  "name": "Introduction to introduction",
  "slug": "introduction-to-introduction",
  "organization_id": "1b89e57e-8b57-42f2-9fed-c7a6736e3eec"
}
```

Response:
```json
{
  "id": "ab4541d8-6db4-4561-bdb2-45f35b2544a1",
  "slug": "introduction-to-introduction",
  "created_at": "2021-04-21T18:34:21.795388",
  "updated_at": "2021-04-21T18:34:21.795388",
  "name": "Introduction to introduction",
  "organization_id": "1b89e57e-8b57-42f2-9fed-c7a6736e3eec",
  "deleted_at": null,
  "language_code": "en-US",
  "copied_from": null,
  "language_version_of_course_id": null
}
```
*/
#[instrument(skip(pool))]
async fn post_new_course(
    pool: web::Data<PgPool>,
    payload: web::Json<NewCourse>,
    user: AuthUser,
) -> ControllerResult<Json<Course>> {
    let mut conn = pool.acquire().await?;
    let new_course = payload.0;
    if !is_ietf_language_code_like(&new_course.language_code) {
        return Err(ControllerError::BadRequest(
            "Malformed language code.".to_string(),
        ));
    }
    authorize(
        &mut conn,
        Action::Teach,
        user.id,
        Resource::Organization(new_course.organization_id),
    )
    .await?;
    let (course, ..) = crate::models::courses::insert_course(&mut conn, new_course).await?;
    Ok(Json(course))
}

/**
POST `/api/v0/main-frontend/courses/:course_id` - Update course.
# Example

Request:
```http
PUT /api/v0/main-frontend/courses/ab4541d8-6db4-4561-bdb2-45f35b2544a1 HTTP/1.1
Content-Type: application/json

{
  "name": "Introduction to Introduction"
}

```

Response:
```json
{
  "id": "ab4541d8-6db4-4561-bdb2-45f35b2544a1",
  "slug": "introduction-to-introduction",
  "created_at": "2021-04-21T18:34:21.795388",
  "updated_at": "2021-04-21T18:49:21.398638",
  "name": "Introduction to Introduction",
  "organization_id": "1b89e57e-8b57-42f2-9fed-c7a6736e3eec",
  "deleted_at": null,
  "language_code": "en-US",
  "copied_from": null,
  "language_version_of_course_id": null
}
```
*/
#[instrument(skip(pool))]
async fn update_course(
    payload: web::Json<CourseUpdate>,
    request_course_id: web::Path<Uuid>,
    pool: web::Data<PgPool>,
    user: AuthUser,
) -> ControllerResult<Json<Course>> {
    let mut conn = pool.acquire().await?;
    authorize(
        &mut conn,
        Action::Edit,
        user.id,
        Resource::Course(*request_course_id),
    )
    .await?;
    let course_update = payload.0;
    let course =
        crate::models::courses::update_course(&mut conn, *request_course_id, course_update).await?;
    Ok(Json(course))
}

/**
DELETE `/api/v0/main-frontend/courses/:course_id` - Delete a course.
# Example

```json
{
  "id": "ab4541d8-6db4-4561-bdb2-45f35b2544a1",
  "slug": "introduction-to-introduction",
  "created_at": "2021-04-21T18:34:21.795388",
  "updated_at": "2021-04-21T18:49:21.398638",
  "name": "Introduction to Introduction",
  "organization_id": "1b89e57e-8b57-42f2-9fed-c7a6736e3eec",
  "deleted_at": "2021-04-28T16:33:42.670935",
  "language_code": "en-US",
  "copied_from": null,
  "language_version_of_course_id": null
}
```
*/
#[instrument(skip(pool))]
async fn delete_course(
    request_course_id: web::Path<Uuid>,
    pool: web::Data<PgPool>,
    user: AuthUser,
) -> ControllerResult<Json<Course>> {
    let mut conn = pool.acquire().await?;
    authorize(
        &mut conn,
        Action::Edit,
        user.id,
        Resource::Course(*request_course_id),
    )
    .await?;
    let course = crate::models::courses::delete_course(&mut conn, *request_course_id).await?;
    Ok(Json(course))
}

/**
GET `/api/v0/main-frontend/courses/:course_id/structure` - Returns the structure of a course.
# Example
```json
{
  "course": {
    "id": "d86cf910-4d26-40e9-8c9c-1cc35294fdbb",
    "slug": "introduction-to-everything",
    "created_at": "2021-04-28T10:40:54.503917",
    "updated_at": "2021-04-28T10:40:54.503917",
    "name": "Introduction to everything",
    "organization_id": "1b89e57e-8b57-42f2-9fed-c7a6736e3eec",
    "deleted_at": null,
    "language_code": "en-US",
    "copied_from": null,
    "language_version_of_course_id": null
  },
  "pages": [
    {
      "id": "f3b0d699-c9be-4d56-bd0a-9d40e5547e4d",
      "created_at": "2021-04-28T13:51:51.024118",
      "updated_at": "2021-04-28T14:36:18.179490",
      "course_id": "d86cf910-4d26-40e9-8c9c-1cc35294fdbb",
      "content": [],
      "url_path": "/",
      "title": "Welcome to Introduction to Everything",
      "deleted_at": null,
      "chapter_id": "d332f3d9-39a5-4a18-80f4-251727693c37"
    }
  ],
  "chapters": [
    {
      "id": "d332f3d9-39a5-4a18-80f4-251727693c37",
      "created_at": "2021-04-28T16:11:47.477850",
      "updated_at": "2021-04-28T16:11:47.477850",
      "name": "The Basics",
      "course_id": "d86cf910-4d26-40e9-8c9c-1cc35294fdbb",
      "deleted_at": null,
      "chapter_image_url": "http://project-331.local/api/v0/files/uploads/organizations/1b89e57e-8b57-42f2-9fed-c7a6736e3eec/courses/d86cf910-4d26-40e9-8c9c-1cc35294fdbb/images/mbPQh8th96TdUwX96Y0ch1fjbJLRFr.png",
      "chapter_number": 1,
      "front_page_id": null
    }
  ]
}
```
*/
#[instrument(skip(pool, file_store, app_conf))]
async fn get_course_structure<T: FileStore>(
    request_course_id: web::Path<Uuid>,
    pool: web::Data<PgPool>,
    user: AuthUser,
    file_store: web::Data<T>,
    app_conf: web::Data<ApplicationConfiguration>,
) -> ControllerResult<Json<CourseStructure>> {
    let mut conn = pool.acquire().await?;
    authorize(
        &mut conn,
        Action::View,
        user.id,
        Resource::Course(*request_course_id),
    )
    .await?;
    let course_structure = crate::models::courses::get_course_structure(
        &mut conn,
        *request_course_id,
        file_store.as_ref(),
        app_conf.as_ref(),
    )
    .await?;
    Ok(Json(course_structure))
}

/**
POST `/api/v0/main-frontend/courses/:course_id/upload` - Uploads a media (image, audio, file) for the course from Gutenberg page edit.

Put the the contents of the media in a form and add a content type header multipart/form-data.
# Example

Request:
```http
POST /api/v0/main-frontend/pages/d86cf910-4d26-40e9-8c9c-1cc35294fdbb/upload HTTP/1.1
Content-Type: multipart/form-data

BINARY_DATA
```

Response:
```json
{
    "url": "http://project-331.local/api/v0/files/organizations/1b89e57e-8b57-42f2-9fed-c7a6736e3eec/courses/d86cf910-4d26-40e9-8c9c-1cc35294fdbb/images/iHZMHdvsazy43ZtP0Ea01sy8AOpUiZ.png"
}

```
*/
#[instrument(skip(payload, request, pool, file_store, app_conf))]
async fn add_media_for_course<T: FileStore>(
    request_course_id: web::Path<Uuid>,
    payload: mp::Multipart,
    request: HttpRequest,
    pool: web::Data<PgPool>,
    user: AuthUser,
    file_store: web::Data<T>,
    app_conf: web::Data<ApplicationConfiguration>,
) -> ControllerResult<Json<UploadResult>> {
    let mut conn = pool.acquire().await?;
    let course = crate::models::courses::get_course(&mut conn, *request_course_id).await?;
    authorize(
        &mut conn,
        Action::Edit,
        user.id,
        Resource::Course(*request_course_id),
    )
    .await?;
    let media_path =
        upload_media_for_course(request.headers(), payload, &course, file_store.as_ref()).await?;
    let download_url = file_store.get_download_url(media_path.as_path(), app_conf.as_ref());

    Ok(Json(UploadResult { url: download_url }))
}

/**
GET `/api/v0/main-frontend/courses/:id/exercises` - Returns all exercises for the course.

# Example
```json
[
  {
    "id": "ab4541d8-6db4-4561-bdb2-45f35b2544a1",
    "slug": "introduction-to-introduction",
    "created_at": "2021-04-21T18:34:21.795388",
    "updated_at": "2021-04-21T18:49:21.398638",
    "name": "Introduction to Introduction",
    "organization_id": "1b89e57e-8b57-42f2-9fed-c7a6736e3eec",
    "deleted_at": null,
    "language_code": "en-US",
    "copied_from": null,
    "language_version_of_course_id": null
  }
]
```
*/
#[instrument(skip(pool))]
async fn get_all_exercises(
    pool: web::Data<PgPool>,
    request_course_id: web::Path<Uuid>,
    user: AuthUser,
) -> ControllerResult<Json<Vec<Exercise>>> {
    let mut conn = pool.acquire().await?;
    authorize(
        &mut conn,
        Action::Edit,
        user.id,
        Resource::Course(*request_course_id),
    )
    .await?;
    let exercises =
        crate::models::exercises::get_exercises_by_course_id(&mut conn, *request_course_id).await?;
    Ok(Json(exercises))
}

/**
GET `/api/v0/main-frontend/courses/:id/language-versions` - Returns all language versions of the same course.

# Example

Request:
```http
GET /api/v0/main-frontend/courses/fd484707-25b6-4c51-a4ff-32d8259e3e47/language-versions HTTP/1.1
Content-Type: application/json
```

Response:
```json
[
  {
    "id": "fd484707-25b6-4c51-a4ff-32d8259e3e47",
    "slug": "introduction-to-everything",
    "created_at": "2021-08-23T08:24:15.873427Z",
    "updated_at": "2021-08-24T07:11:49.874046Z",
    "name": "Introduction to Everything",
    "organization_id": "1b89e57e-8b57-42f2-9fed-c7a6736e3eec",
    "deleted_at": null,
    "language_code": "en-US",
    "copied_from": null,
    "language_version_of_course_id": null
  },
  {
    "id": "74ec33f4-87ad-4244-a988-4156bc5da741",
    "slug": "johdatus-kaikkeen",
    "created_at": "2021-08-25T07:25:33.082734Z",
    "updated_at": "2021-08-25T07:25:33.082734Z",
    "name": "Johdatus kaikkeen",
    "organization_id": "1b89e57e-8b57-42f2-9fed-c7a6736e3eec",
    "deleted_at": null,
    "language_code": "fi-FI",
    "copied_from": "fd484707-25b6-4c51-a4ff-32d8259e3e47",
    "language_version_of_course_id": "fd484707-25b6-4c51-a4ff-32d8259e3e47"
  }
]
```
*/
#[instrument(skip(pool))]
async fn get_all_course_language_versions(
    pool: web::Data<PgPool>,
    request_course_id: web::Path<Uuid>,
) -> ControllerResult<Json<Vec<Course>>> {
    let mut conn = pool.acquire().await?;
    let course = crate::models::courses::get_course(&mut conn, *request_course_id).await?;
    let language_versions =
        crate::models::courses::get_all_language_versions_of_course(&mut conn, course).await?;
    Ok(Json(language_versions))
}

/**
POST `/api/v0/main-frontend/courses/:id/language-versions` - Post new course as a new language version of existing one.

# Example

Request:
```http
POST /api/v0/main-frontend/courses/fd484707-25b6-4c51-a4ff-32d8259e3e47/language-versions HTTP/1.1
Content-Type: application/json

{
  "name": "Johdatus kaikkeen",
  "slug": "johdatus-kaikkeen",
  "organization_id": "1b89e57e-8b57-42f2-9fed-c7a6736e3eec",
  "language_code": "fi-FI"
}
```

Response:
```json
{
  "id": "74ec33f4-87ad-4244-a988-4156bc5da741",
  "slug": "johdatus-kaikkeen",
  "created_at": "2021-08-25T07:25:33.082734Z",
  "updated_at": "2021-08-25T07:25:33.082734Z",
  "name": "Johdatus kaikkeen",
  "organization_id": "1b89e57e-8b57-42f2-9fed-c7a6736e3eec",
  "deleted_at": null,
  "language_code": "fi-FI",
  "copied_from": "fd484707-25b6-4c51-a4ff-32d8259e3e47",
  "language_version_of_course_id": "fd484707-25b6-4c51-a4ff-32d8259e3e47"
}
```
*/
pub async fn post_new_course_language_version(
    pool: web::Data<PgPool>,
    request_course_id: web::Path<Uuid>,
    payload: web::Json<NewCourse>,
    user: AuthUser,
) -> ControllerResult<Json<Course>> {
    let mut conn = pool.acquire().await?;
    authorize(
        &mut conn,
        Action::Duplicate,
        user.id,
        Resource::Course(*request_course_id),
    )
    .await?;
    let copied_course = crate::models::courses::copy_course_as_language_version_of_course(
        &mut conn,
        *request_course_id,
        payload.0,
    )
    .await?;
    Ok(Json(copied_course))
}

/**
GET `/api/v0/main-frontend/courses/:id/daily-submission-counts` - Returns submission counts grouped by day.

# Example
```json
[
  {
      "date": "2021-01-01",
      "count": 23
  },
  {
      "date": "2021-01-02",
      "count": 57
  }
]
```
*/
#[instrument(skip(pool))]
async fn get_daily_submission_counts(
    pool: web::Data<PgPool>,
    request_course_id: web::Path<Uuid>,
    user: AuthUser,
) -> ControllerResult<Json<Vec<SubmissionCount>>> {
    let mut conn = pool.acquire().await?;
    authorize(
        &mut conn,
        Action::View,
        user.id,
        Resource::Course(*request_course_id),
    )
    .await?;
    let course = crate::models::courses::get_course(&mut conn, *request_course_id).await?;
    let res =
        crate::models::submissions::get_course_daily_submission_counts(&mut conn, &course).await?;
    Ok(Json(res))
}

/**
GET `/api/v0/main-frontend/courses/:id/weekday-hour-submission-counts` - Returns submission counts grouped by weekday and hour.

# Example
```json
[
  {
      "isodow": 1,
      "hour": 23
      "count": 23
  },
  {
      "isodow": 2,
      "hour": 5
      "count": 55
  }
]
```
*/
#[instrument(skip(pool))]
async fn get_weekday_hour_submission_counts(
    pool: web::Data<PgPool>,
    request_course_id: web::Path<Uuid>,
    user: AuthUser,
) -> ControllerResult<Json<Vec<SubmissionCountByWeekAndHour>>> {
    let mut conn = pool.acquire().await?;
    authorize(
        &mut conn,
        Action::View,
        user.id,
        Resource::Course(*request_course_id),
    )
    .await?;
    let course = crate::models::courses::get_course(&mut conn, *request_course_id).await?;
    let res = crate::models::submissions::get_course_submission_counts_by_weekday_and_hour(
        &mut conn, &course,
    )
    .await?;
    Ok(Json(res))
}

/**
GET `/api/v0/main-frontend/courses/:id/submission-counts-by-exercise` - Returns submission counts grouped by weekday and hour.

# Example
```json
[
  {
      "exercise_id": "34e47a8e-d573-43be-8f23-79128cbb29b8",
      "count": 23,
      "exercise_name": "Best exercise"
  }
```
*/
#[instrument(skip(pool))]
async fn get_submission_counts_by_exercise(
    pool: web::Data<PgPool>,
    request_course_id: web::Path<Uuid>,
    user: AuthUser,
) -> ControllerResult<Json<Vec<SubmissionCountByExercise>>> {
    let mut conn = pool.acquire().await?;
    authorize(
        &mut conn,
        Action::View,
        user.id,
        Resource::Course(*request_course_id),
    )
    .await?;
    let course = crate::models::courses::get_course(&mut conn, *request_course_id).await?;
    let res =
        crate::models::submissions::get_course_submission_counts_by_exercise(&mut conn, &course)
            .await?;
    Ok(Json(res))
}

/**
GET `/api/v0/main-frontend/courses/:id/course-instances` - Returns all course instances for given course id.

# Example
```json
[
  {
    "id": "e051ddb5-2128-4215-adda-ebd74a0ea46b",
    "created_at": "2021-06-28T00:21:11.780420Z",
    "updated_at": "2021-06-28T00:21:11.780420Z",
    "deleted_at": null,
    "course_id": "b8077bc2-0816-4c05-a651-d2d75d697fdf",
    "starts_at": null,
    "ends_at": null,
    "name": null,
    "description": null,
    "variant_status": "Active"
  }
]
```
*/
#[instrument(skip(pool))]
async fn get_course_instances(
    pool: web::Data<PgPool>,
    request_course_id: web::Path<Uuid>,
    user: AuthUser,
) -> ControllerResult<Json<Vec<CourseInstance>>> {
    let mut conn = pool.acquire().await?;
    authorize(
        &mut conn,
        Action::View,
        user.id,
        Resource::Course(*request_course_id),
    )
    .await?;
    let course_instances = crate::models::course_instances::get_course_instances_for_course(
        &mut conn,
        *request_course_id,
    )
    .await?;
    Ok(Json(course_instances))
}

#[derive(Debug, Deserialize, TS)]
pub struct GetFeedbackQuery {
    read: bool,
    #[serde(flatten)]
    pagination: Pagination,
}

/**
GET `/api/v0/main-frontend/courses/:id/feedback?read=true` - Returns feedback for the given course.
*/
#[instrument(skip(pool))]
pub async fn get_feedback(
    course_id: web::Path<Uuid>,
    pool: web::Data<PgPool>,
    read: web::Query<GetFeedbackQuery>,
) -> ControllerResult<Json<Vec<Feedback>>> {
    let mut conn = pool.acquire().await?;
    let course_id = course_id.into_inner();

    let feedback =
        feedback::get_feedback_for_course(&mut conn, course_id, read.read, &read.pagination)
            .await?;
    Ok(Json(feedback))
}

/**
GET `/api/v0/main-frontend/courses/:id/feedback-count` - Returns the amount of feedback for the given course.
*/
#[instrument(skip(pool))]
pub async fn get_feedback_count(
    course_id: web::Path<Uuid>,
    pool: web::Data<PgPool>,
) -> ControllerResult<Json<FeedbackCount>> {
    let mut conn = pool.acquire().await?;
    let course_id = course_id.into_inner();

    let feedback_count = feedback::get_feedback_count_for_course(&mut conn, course_id).await?;
    Ok(Json(feedback_count))
}

/**
Add a route for each controller in this module.

The name starts with an underline in order to appear before other functions in the module documentation.

We add the routes by calling the route method instead of using the route annotations because this method preserves the function signatures for documentation.
*/
pub fn _add_courses_routes<T: 'static + FileStore>(cfg: &mut ServiceConfig) {
    cfg.route("/{course_id}", web::get().to(get_course))
        .route("", web::post().to(post_new_course))
        .route("/{course_id}", web::put().to(update_course))
        .route("/{course_id}", web::delete().to(delete_course))
        .route(
            "/{course_id}/daily-submission-counts",
            web::get().to(get_daily_submission_counts),
        )
        .route("/{course_id}/exercises", web::get().to(get_all_exercises))
        .route(
            "/{course_id}/structure",
            web::get().to(get_course_structure::<T>),
        )
        .route(
            "/{course_id}/language-versions",
            web::get().to(get_all_course_language_versions),
        )
        .route(
            "/{course_id}/language-versions",
            web::post().to(post_new_course_language_version),
        )
        .route(
            "/{course_id}/upload",
            web::post().to(add_media_for_course::<T>),
        )
        .route(
            "/{course_id}/weekday-hour-submission-counts",
            web::get().to(get_weekday_hour_submission_counts),
        )
        .route(
            "/{course_id}/submission-counts-by-exercise",
            web::get().to(get_submission_counts_by_exercise),
        )
        .route(
            "/{course_id}/course-instances",
            web::get().to(get_course_instances),
        )
        .route("/{course_id}/feedback", web::get().to(get_feedback))
        .route(
            "/{course_id}/feedback-count",
            web::get().to(get_feedback_count),
        );
}<|MERGE_RESOLUTION|>--- conflicted
+++ resolved
@@ -11,11 +11,7 @@
         feedback::{self, Feedback, FeedbackCount},
         submissions::{SubmissionCount, SubmissionCountByExercise, SubmissionCountByWeekAndHour},
     },
-<<<<<<< HEAD
-    utils::{file_store::FileStore, strings::is_ietf_language_code_like},
-=======
-    utils::{file_store::FileStore, pagination::Pagination},
->>>>>>> f79c108b
+    utils::{file_store::FileStore, pagination::Pagination, strings::is_ietf_language_code_like},
     ApplicationConfiguration,
 };
 use actix_multipart as mp;
