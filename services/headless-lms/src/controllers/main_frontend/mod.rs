--- conflicted
+++ resolved
@@ -40,12 +40,8 @@
         .service(web::scope("/email-templates").configure(_add_email_templates_routes))
         .service(web::scope("/exercises").configure(_add_exercises_routes))
         .service(web::scope("/feedback").configure(_add_feedback_routes))
-<<<<<<< HEAD
-        .service(web::scope("/org").configure(_add_org_routes::<T>))
-        .service(web::scope("/organizations").configure(_add_organizations_routes::<T>))
-=======
+        .service(web::scope("/org").configure(_add_org_routes))
         .service(web::scope("/organizations").configure(_add_organizations_routes))
->>>>>>> 4a636df5
         .service(web::scope("/pages").configure(_add_pages_routes))
         .service(web::scope("/submissions").configure(_add_submissions_routes))
         .service(web::scope("/proposed-edits").configure(_add_proposed_edits_routes))
