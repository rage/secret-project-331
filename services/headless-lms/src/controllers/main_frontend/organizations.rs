//! Controllers for requests starting with `/api/v0/main-frontend/organizations`.
use std::{path::PathBuf, str::FromStr};

use crate::{
    controllers::{
        helpers::media::upload_image_for_organization, ControllerError, ControllerResult,
    },
    domain::authorization::{authorize, Action, AuthUser, Resource},
    models::{courses::Course, exams::CourseExam, organizations::Organization},
    utils::file_store::FileStore,
    ApplicationConfiguration,
};
use actix_multipart as mp;
use actix_web::web::{self, Json};
use actix_web::{web::ServiceConfig, HttpRequest};
use sqlx::PgPool;
use uuid::Uuid;

/**
GET `/api/v0/main-frontend/organizations` - Returns a list of all organizations.

# Example
```json
[
  {
    "id": "7b14908b-56e5-4b36-9ae6-c44cafacbe83",
    "slug": "hy",
    "created_at": "2021-03-08T21:50:51.065821",
    "updated_at": "2021-03-08T21:50:51.065821",
    "name": "Helsingin yliopisto",
    "deleted_at": null
  }
]
```
 */
#[instrument(skip(pool, file_store, app_conf))]
async fn get_all_organizations(
    pool: web::Data<PgPool>,
    file_store: web::Data<dyn FileStore>,
    app_conf: web::Data<ApplicationConfiguration>,
) -> ControllerResult<Json<Vec<Organization>>> {
    let mut conn = pool.acquire().await?;
    let organizations = crate::models::organizations::all_organizations(&mut conn)
        .await?
        .into_iter()
        .map(|org| Organization::from_database_organization(&org, &file_store, &app_conf))
        .collect();
    Ok(Json(organizations))
}

/**
GET `/api/v0/main-frontend/organizations/{organization_id}/courses"` - Returns a list of all courses in a organization.

# Example
```json
[
  {
    "id": "7b14908b-56e5-4b36-9ae6-c44cafacbe83",
    "created_at": "2021-03-08T21:50:51.065821",
    "updated_at": "2021-03-08T21:50:51.065821",
    "name": "Helsingin yliopisto",
    "deleted_at": null
  }
]
```
 */
#[instrument(skip(pool))]
async fn get_organization_courses(
    request_organization_id: web::Path<Uuid>,
    pool: web::Data<PgPool>,
) -> ControllerResult<Json<Vec<Course>>> {
    let mut conn = pool.acquire().await?;
    let courses =
        crate::models::courses::organization_courses(&mut conn, &*request_organization_id).await?;
    Ok(Json(courses))
}

/**
PUT `/api/v0/main-frontend/organizations/:organizations_id/image` - Sets or updates the chapter image.

# Example

Request:
```http
PUT /api/v0/main-frontend/organizations/d332f3d9-39a5-4a18-80f4-251727693c37/image HTTP/1.1
Content-Type: multipart/form-data

BINARY_DATA
```

Response:
```json
{
  "id": "d332f3d9-39a5-4a18-80f4-251727693c37",
  "created_at": "2021-04-28T16:11:47.477850",
  "updated_at": "2021-04-28T16:53:14.896121",
  "name": "The Basics",
  "description": "Org description"
  "deleted_at": null,
  "chapter_image_url": "http://project-331.local/api/v0/files/organizations/1b89e57e-8b57-42f2-9fed-c7a6736e3eec/images/iHZMHdvsazy43ZtP0Ea01sy8AOpUiZ.png",
}
```
*/
#[instrument(skip(request, payload, pool, file_store, app_conf))]
async fn set_organization_image(
    request: HttpRequest,
    payload: mp::Multipart,
    request_organization_id: web::Path<Uuid>,
    pool: web::Data<PgPool>,
    user: AuthUser,
    file_store: web::Data<dyn FileStore>,
    app_conf: web::Data<ApplicationConfiguration>,
) -> ControllerResult<Json<Organization>> {
    let mut conn = pool.acquire().await?;
    let organization =
        crate::models::organizations::get_organization(&mut conn, *request_organization_id).await?;
    authorize(
        &mut conn,
        Action::Edit,
        user.id,
        Resource::Organization(organization.id),
    )
    .await?;
    let organization_image =
        upload_image_for_organization(request.headers(), payload, &organization, &file_store)
            .await?
            .to_string_lossy()
            .to_string();
    let updated_organization = crate::models::organizations::update_organization_image_path(
        &mut conn,
        organization.id,
        Some(organization_image),
    )
    .await?;

    // Remove old image if one exists.
    if let Some(old_image_path) = organization.organization_image_path {
        let file = PathBuf::from_str(&old_image_path).map_err(|original_error| {
            ControllerError::InternalServerError(original_error.to_string())
        })?;
        file_store.delete(&file).await.map_err(|original_error| {
            ControllerError::InternalServerError(original_error.to_string())
        })?;
    }

    let response = Organization::from_database_organization(
        &updated_organization,
        &file_store,
        app_conf.as_ref(),
    );

    Ok(Json(response))
}

/**
DELETE `/api/v0/main-frontend/organizations/:organizations_id/image` - Removes the organizations image.

# Example

Request:
```http
DELETE /api/v0/main-frontend/organizations/d332f3d9-39a5-4a18-80f4-251727693c37/image HTTP/1.1
```
*/
#[instrument(skip(pool, file_store))]
async fn remove_organization_image(
    request_organization_id: web::Path<Uuid>,
    pool: web::Data<PgPool>,
    user: AuthUser,
    file_store: web::Data<dyn FileStore>,
) -> ControllerResult<Json<()>> {
    let mut conn = pool.acquire().await?;
    let organization =
        crate::models::organizations::get_organization(&mut conn, *request_organization_id).await?;
    authorize(
        &mut conn,
        Action::Edit,
        user.id,
        Resource::Organization(organization.id),
    )
    .await?;
    if let Some(organization_image_path) = organization.organization_image_path {
        let file = PathBuf::from_str(&organization_image_path).map_err(|original_error| {
            ControllerError::InternalServerError(original_error.to_string())
        })?;
        let _res = crate::models::organizations::update_organization_image_path(
            &mut conn,
            organization.id,
            None,
        )
        .await?;
        file_store.delete(&file).await.map_err(|original_error| {
            ControllerError::InternalServerError(original_error.to_string())
        })?;
    }
    Ok(Json(()))
}

/**
GET `/api/v0/main-frontend/organizations/{organization_id}` - Returns an organizations with id.

# Example
```json
[
  {
    "id": "7b14908b-56e5-4b36-9ae6-c44cafacbe83",
    "slug": "hy",
    "created_at": "2021-03-08T21:50:51.065821",
    "updated_at": "2021-03-08T21:50:51.065821",
    "name": "Helsingin yliopisto",
    "description": "Organization description",
    "organization_image_url": "http://project.local/organizations/7b14908b-56e5-4b36-9ae6-c44cafacbe83/images/ORGIMAGE.png"
    "deleted_at": null
  }
]
```
 */
#[instrument(skip(pool, file_store, app_conf))]
async fn get_organization(
    request_organization_id: web::Path<Uuid>,
    pool: web::Data<PgPool>,
    file_store: web::Data<dyn FileStore>,
    app_conf: web::Data<ApplicationConfiguration>,
) -> ControllerResult<Json<Organization>> {
    let mut conn = pool.acquire().await?;
    let db_organization =
        crate::models::organizations::get_organization(&mut conn, *request_organization_id).await?;
    let organization =
        Organization::from_database_organization(&db_organization, &file_store, &app_conf);
    Ok(Json(organization))
}

async fn get_exams(
    pool: web::Data<PgPool>,
    organization: web::Path<Uuid>,
) -> ControllerResult<Json<Vec<CourseExam>>> {
    let mut conn = pool.acquire().await?;
    let exams =
        crate::models::exams::get_exams_for_organization(&mut conn, organization.into_inner())
            .await?;
    Ok(Json(exams))
}

/**
Add a route for each controller in this module.

The name starts with an underline in order to appear before other functions in the module documentation.

We add the routes by calling the route method instead of using the route annotations because this method preserves the function signatures for documentation.
*/
pub fn _add_organizations_routes(cfg: &mut ServiceConfig) {
    cfg.route("", web::get().to(get_all_organizations))
        .route("/{organization_id}", web::get().to(get_organization))
        .route(
            "/{organization_id}/courses",
            web::get().to(get_organization_courses),
        )
        .route(
            "/{organization_id}/image",
            web::put().to(set_organization_image),
        )
        .route(
            "/{organization_id}/image",
<<<<<<< HEAD
            web::delete().to(remove_organization_image::<T>),
        )
        .route("/{organization_id}/exams", web::get().to(get_exams));
=======
            web::delete().to(remove_organization_image),
        );
>>>>>>> 1cbdadbb
}<|MERGE_RESOLUTION|>--- conflicted
+++ resolved
@@ -261,12 +261,7 @@
         )
         .route(
             "/{organization_id}/image",
-<<<<<<< HEAD
-            web::delete().to(remove_organization_image::<T>),
+            web::delete().to(remove_organization_image),
         )
         .route("/{organization_id}/exams", web::get().to(get_exams));
-=======
-            web::delete().to(remove_organization_image),
-        );
->>>>>>> 1cbdadbb
 }