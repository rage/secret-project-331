use std::collections::HashMap;

use super::{course_instances::CourseInstance, ModelResult};
use crate::{
    models::{
        course_instances::{self, VariantStatus},
        pages::NewPage,
        ModelError,
    },
    utils::{document_schema_processor::GutenbergBlock, file_store::FileStore},
    ApplicationConfiguration,
};
use chrono::{DateTime, Utc};
use serde::{Deserialize, Serialize};
use serde_json::Value;
use sqlx::{Acquire, PgConnection};
use ts_rs::TS;
use uuid::Uuid;

use super::{
    chapters::{course_chapters, Chapter},
    pages::{course_pages, Page},
};

#[derive(Debug, Serialize, Deserialize, PartialEq, Eq, Clone, TS)]
pub struct Course {
    pub id: Uuid,
    pub slug: String,
    pub created_at: DateTime<Utc>,
    pub updated_at: DateTime<Utc>,
    pub name: String,
    pub organization_id: Uuid,
    pub deleted_at: Option<DateTime<Utc>>,
<<<<<<< HEAD
    pub language_code: String,
    pub copied_from: Option<Uuid>,
    pub language_version_of_course_id: Option<Uuid>,
=======
    pub content_search_language: Option<String>,
>>>>>>> 198aeb68
}

#[derive(Debug, Serialize, Deserialize, PartialEq, Eq, Clone, TS)]
pub struct CourseStructure {
    pub course: Course,
    pub pages: Vec<Page>,
    pub chapters: Vec<Chapter>,
}

pub async fn insert(
    conn: &mut PgConnection,
    name: &str,
    organization_id: Uuid,
    slug: &str,
    language_code: &str,
) -> ModelResult<Uuid> {
    let res = sqlx::query!(
        "
INSERT INTO courses (name, organization_id, slug, language_code)
VALUES ($1, $2, $3, $4)
RETURNING id
",
        name,
        organization_id,
        slug,
        language_code,
    )
    .fetch_one(conn)
    .await?;
    Ok(res.id)
}

pub async fn all_courses(conn: &mut PgConnection) -> ModelResult<Vec<Course>> {
    let courses = sqlx::query_as!(
        Course,
        r#"
SELECT id,
  name,
  created_at,
  updated_at,
  organization_id,
  deleted_at,
  slug,
  content_search_language::text
FROM courses
WHERE deleted_at IS NULL;
"#
    )
    .fetch_all(conn)
    .await?;
    Ok(courses)
}

pub async fn get_all_language_versions_of_course(
    conn: &mut PgConnection,
    course: Course,
) -> ModelResult<Vec<Course>> {
    let parent_id = course.language_version_of_course_id.unwrap_or(course.id);
    let courses = sqlx::query_as!(
        Course,
        "
SELECT *
FROM courses
WHERE id = $1
  OR language_version_of_course_id = $1;
        ",
        parent_id
    )
    .fetch_all(conn)
    .await?;
    Ok(courses)
}

pub async fn copy_course(
    conn: &mut PgConnection,
    course_id: Uuid,
    new_course: NewCourse,
) -> ModelResult<Course> {
    let course = get_course(conn, course_id).await?;
    clone_course_with_language_parent_id(conn, course, new_course, None).await
}

pub async fn copy_course_as_language_version_of_course(
    conn: &mut PgConnection,
    course_id: Uuid,
    new_course: NewCourse,
) -> ModelResult<Course> {
    let course = get_course(conn, course_id).await?;
    let language_version_of_course_id = course.language_version_of_course_id.unwrap_or(course.id);
    clone_course_with_language_parent_id(
        conn,
        course,
        new_course,
        Some(language_version_of_course_id),
    )
    .await
}

async fn clone_course_with_language_parent_id(
    conn: &mut PgConnection,
    parent_course: Course,
    new_course: NewCourse,
    language_version_of_course_id: Option<Uuid>,
) -> ModelResult<Course> {
    let mut tx = conn.begin().await?;

    // Create new course.
    let copied_course = sqlx::query_as!(
        Course,
        "
INSERT INTO courses (
    name,
    organization_id,
    slug,
    language_code,
    copied_from,
    language_version_of_course_id
  )
VALUES ($1, $2, $3, $4, $5, $6)
RETURNING *;
    ",
        new_course.name,
        new_course.organization_id,
        new_course.slug,
        new_course.language_code,
        parent_course.id,
        language_version_of_course_id,
    )
    .fetch_one(&mut tx)
    .await?;

    // Copy course chapters. At this point, front_page_id will point to old course's page.
    sqlx::query!(
        "
INSERT INTO chapters (
    id,
    name,
    course_id,
    chapter_number,
    front_page_id,
    opens_at,
    chapter_image_path,
    copied_from
  )
SELECT uuid_generate_v5($1, id::text),
  name,
  $1,
  chapter_number,
  front_page_id,
  opens_at,
  chapter_image_path,
  id
FROM chapters
WHERE (course_id = $2);
    ",
        copied_course.id,
        parent_course.id
    )
    .execute(&mut tx)
    .await?;

    // Copy course pages. At this point, exercise ids in content will point to old course's exercises.
    let contents_iter = sqlx::query!(
        "
INSERT INTO pages (
    id,
    course_id,
    content,
    url_path,
    title,
    chapter_id,
    order_number,
    copied_from
  )
SELECT uuid_generate_v5($1, id::text),
  $1,
  content,
  url_path,
  title,
  uuid_generate_v5($1, chapter_id::text),
  order_number,
  id
FROM pages
WHERE (course_id = $2)
RETURNING id,
  content;
    ",
        copied_course.id,
        parent_course.id
    )
    .fetch_all(&mut tx)
    .await?
    .into_iter()
    .map(|record| (record.id, record.content));

    // Update front_page_id of chapters now that new pages exist.
    sqlx::query!(
        "
UPDATE chapters
SET front_page_id = uuid_generate_v5(course_id, front_page_id::text)
WHERE course_id = $1
    AND front_page_id IS NOT NULL;
        ",
        copied_course.id,
    )
    .execute(&mut tx)
    .await?;

    // Copy course exercises
    let old_to_new_exercise_ids = sqlx::query!(
        "
INSERT INTO exercises (
    id,
    course_id,
    name,
    deadline,
    page_id,
    score_maximum,
    order_number,
    chapter_id,
    copied_from
  )
SELECT uuid_generate_v5($1, id::text),
  $1,
  name,
  deadline,
  uuid_generate_v5($1, page_id::text),
  score_maximum,
  order_number,
  chapter_id,
  id
FROM exercises
WHERE course_id = $2
RETURNING id,
  copied_from;
    ",
        copied_course.id,
        parent_course.id
    )
    .fetch_all(&mut tx)
    .await?
    .into_iter()
    .map(|record| {
        Ok((
            record
                .copied_from
                .ok_or_else(|| {
                    ModelError::Generic("Query failed to return valid data.".to_string())
                })?
                .to_string(),
            record.id.to_string(),
        ))
    })
    .collect::<ModelResult<HashMap<String, String>>>()?;

    // Replace exercise ids in page contents.
    for (page_id, content) in contents_iter {
        if let Value::Array(mut blocks) = content {
            for block in blocks.iter_mut() {
                if block["name"] != Value::String("moocfi/exercise".to_string()) {
                    continue;
                }
                if let Value::String(old_id) = &block["attributes"]["id"] {
                    let new_id = old_to_new_exercise_ids
                        .get(old_id)
                        .ok_or_else(|| {
                            ModelError::Generic("Invalid exercise id in content.".to_string())
                        })?
                        .to_string();
                    block["attributes"]["id"] = Value::String(new_id);
                }
            }
            sqlx::query!(
                "
UPDATE pages
SET content = $1
WHERE id = $2;
                ",
                Value::Array(blocks),
                page_id,
            )
            .execute(&mut tx)
            .await?;
        }
    }

    // Copy exercise tasks
    sqlx::query!(
        "
INSERT INTO exercise_tasks (
    id,
    exercise_id,
    exercise_type,
    assignment,
    private_spec,
    spec_file_id,
    public_spec,
    model_solution_spec,
    copied_from
  )
SELECT uuid_generate_v5($1, id::text),
  uuid_generate_v5($1, exercise_id::text),
  exercise_type,
  assignment,
  private_spec,
  spec_file_id,
  public_spec,
  model_solution_spec,
  id
FROM exercise_tasks
WHERE exercise_id IN (
    SELECT id
    FROM exercises
    WHERE course_id = $2
  );
    ",
        copied_course.id,
        parent_course.id,
    )
    .execute(&mut tx)
    .await?;

    // Create default instance for copied course.
    course_instances::insert(&mut tx, copied_course.id, None, Some(VariantStatus::Draft)).await?;

    tx.commit().await?;
    Ok(copied_course)
}

pub async fn get_course(conn: &mut PgConnection, course_id: Uuid) -> ModelResult<Course> {
    let course = sqlx::query_as!(
        Course,
        r#"
SELECT id,
  name,
  created_at,
  updated_at,
  organization_id,
  deleted_at,
  slug,
  content_search_language::text
FROM courses
WHERE id = $1;
    "#,
        course_id
    )
    .fetch_one(conn)
    .await?;
    Ok(course)
}

pub async fn get_organization_id(conn: &mut PgConnection, id: Uuid) -> ModelResult<Uuid> {
    let organization_id = sqlx::query!("SELECT organization_id FROM courses WHERE id = $1", id)
        .fetch_one(conn)
        .await?
        .organization_id;
    Ok(organization_id)
}

pub async fn get_course_structure(
    conn: &mut PgConnection,
    course_id: Uuid,
    file_store: &impl FileStore,
    app_conf: &ApplicationConfiguration,
) -> ModelResult<CourseStructure> {
    let course = get_course(conn, course_id).await?;
    let pages = course_pages(conn, course_id).await?;
    let chapters = course_chapters(conn, course_id)
        .await?
        .iter()
        .map(|chapter| Chapter::from_database_chapter(chapter, file_store, app_conf))
        .collect();
    Ok(CourseStructure {
        course,
        pages,
        chapters,
    })
}

pub async fn organization_courses(
    conn: &mut PgConnection,
    organization_id: &Uuid,
) -> ModelResult<Vec<Course>> {
    let courses = sqlx::query_as!(
        Course,
        r#"
SELECT id,
  name,
  created_at,
  updated_at,
  organization_id,
  deleted_at,
  slug,
  content_search_language::text
FROM courses
WHERE organization_id = $1
  AND deleted_at IS NULL;
        "#,
        organization_id
    )
    .fetch_all(conn)
    .await?;
    Ok(courses)
}

// Represents the subset of page fields that are required to create a new course.
#[derive(Debug, Serialize, Deserialize, PartialEq, Eq, Clone, TS)]
pub struct NewCourse {
    pub name: String,
    pub slug: String,
    pub organization_id: Uuid,
    pub language_code: String,
}

pub async fn insert_course(
    conn: &mut PgConnection,
    id: Uuid,
    course: NewCourse,
    user: Uuid,
) -> ModelResult<(Course, Page, CourseInstance)> {
    let mut tx = conn.begin().await?;

    let course = sqlx::query_as!(
        Course,
        r#"
    INSERT INTO
<<<<<<< HEAD
      courses(id, name, slug, organization_id, language_code)
    VALUES($1, $2, $3, $4, $5)
    RETURNING *
=======
      courses(id, name, slug, organization_id)
    VALUES($1, $2, $3, $4)
    RETURNING id,
    name,
    created_at,
    updated_at,
    organization_id,
    deleted_at,
    slug,
    content_search_language::text
>>>>>>> 198aeb68
            "#,
        id,
        course.name,
        course.slug,
        course.organization_id,
        course.language_code,
    )
    .fetch_one(&mut tx)
    .await?;

    // Create front page for course
    let course_front_page_content = serde_json::to_value(vec![
        GutenbergBlock::landing_page_hero_section("Welcome to...", "Subheading"),
        GutenbergBlock::course_objective_section(),
        GutenbergBlock::empty_block_from_name("moocfi/course-chapter-grid".to_string()),
        GutenbergBlock::empty_block_from_name("moocfi/course-progress".to_string()),
    ])?;
    let course_front_page = NewPage {
        chapter_id: None,
        content: course_front_page_content,
        course_id: course.id,
        front_page_of_chapter_id: None,
        title: course.name.clone(),
        url_path: String::from("/"),
    };
    let page = crate::models::pages::insert_page(&mut tx, course_front_page, user).await?;

    // Create default course instance
    let default_course_instance = crate::models::course_instances::insert(
        &mut tx,
        course.id,
        None,
        Some(VariantStatus::Draft),
    )
    .await?;

    tx.commit().await?;
    Ok((course, page, default_course_instance))
}

// Represents the subset of page fields that one is allowed to update in a course
#[derive(Debug, Serialize, Deserialize, PartialEq, Eq, Clone, TS)]
pub struct CourseUpdate {
    name: String,
}

pub async fn update_course(
    conn: &mut PgConnection,
    course_id: Uuid,
    course_update: CourseUpdate,
) -> ModelResult<Course> {
    let res = sqlx::query_as!(
        Course,
        r#"
UPDATE courses
SET name = $1
WHERE id = $2
RETURNING id,
  name,
  created_at,
  updated_at,
  organization_id,
  deleted_at,
  slug,
  content_search_language::text
    "#,
        course_update.name,
        course_id
    )
    .fetch_one(conn)
    .await?;
    Ok(res)
}

pub async fn delete_course(conn: &mut PgConnection, course_id: Uuid) -> ModelResult<Course> {
    let deleted = sqlx::query_as!(
        Course,
        r#"
UPDATE courses
SET deleted_at = now()
WHERE id = $1
RETURNING id,
  name,
  created_at,
  updated_at,
  organization_id,
  deleted_at,
  slug,
  content_search_language::text
    "#,
        course_id
    )
    .fetch_one(conn)
    .await?;
    Ok(deleted)
}

pub async fn get_course_by_slug(conn: &mut PgConnection, course_slug: &str) -> ModelResult<Course> {
    let course = sqlx::query_as!(
        Course,
        "
SELECT id,
  name,
  created_at,
  updated_at,
  organization_id,
  deleted_at,
  slug,
  content_search_language::text
FROM courses
WHERE slug = $1
  AND deleted_at IS NULL
",
        course_slug,
    )
    .fetch_one(conn)
    .await?;
    Ok(course)
}

#[cfg(test)]
mod test {
    use serde_json::Value;

    use super::*;
    use crate::{
        models::{
            chapters::{self, DatabaseChapter, NewChapter},
            courses,
            exercise_tasks::{self, ExerciseTask},
            exercises::{self, Exercise},
            organizations,
            pages::{self, PageUpdate},
            users,
        },
        test_helper::Conn,
    };

    #[tokio::test]
    async fn validates_language_code_when_adding_a_course() {
        let mut conn = Conn::init().await;
        let mut tx = conn.begin().await;
        let organization_id = organizations::insert(
            tx.as_mut(),
            "",
            "",
            "",
            Uuid::parse_str("8c34e601-b5db-4b33-a588-57cb6a5b1669").unwrap(),
        )
        .await
        .unwrap();

        // Valid language code allows course creation.
        let mut tx2 = tx.begin().await;
        let course_id = courses::insert(tx2.as_mut(), "", organization_id, "course", "en-US").await;
        assert!(course_id.is_ok());
        tx2.rollback().await;

        // Empty language code is not allowed.
        let mut tx2 = tx.begin().await;
        let course_id = courses::insert(tx2.as_mut(), "", organization_id, "course", "").await;
        assert!(course_id.is_err());
        tx2.rollback().await;

        // Wrong case language code is not allowed.
        let mut tx2 = tx.begin().await;
        let course_id = courses::insert(tx2.as_mut(), "", organization_id, "course", "en-us").await;
        assert!(course_id.is_err());
        tx2.rollback().await;

        // Underscore in locale is not allowed.
        let mut tx2 = tx.begin().await;
        let course_id = courses::insert(tx2.as_mut(), "", organization_id, "course", "en_US").await;
        assert!(course_id.is_err());
        tx2.rollback().await;
    }

    #[tokio::test]
    async fn copies_course() {
        let mut conn = Conn::init().await;
        let mut tx = conn.begin().await;

        // Create test data
        let organization_id = organizations::insert(
            tx.as_mut(),
            "",
            "",
            "",
            Uuid::parse_str("8c34e601-b5db-4b33-a588-57cb6a5b1669").unwrap(),
        )
        .await
        .unwrap();
        let user_id = users::insert(tx.as_mut(), "user@example.com")
            .await
            .unwrap();
        let (course, _page, _instance) = courses::insert_course(
            tx.as_mut(),
            Uuid::parse_str("86ede846-db97-4204-94c3-29cc2e71818e").unwrap(),
            NewCourse {
                language_code: "en-US".to_string(),
                name: "Course".to_string(),
                organization_id,
                slug: "course".to_string(),
            },
            user_id,
        )
        .await
        .unwrap();
        let (chapter, chapter_front_page) = chapters::insert_chapter(
            tx.as_mut(),
            NewChapter {
                chapter_number: 1,
                course_id: course.id,
                front_front_page_id: None,
                name: "Chapter".to_string(),
            },
            user_id,
        )
        .await
        .unwrap();
        let exercise_id = exercises::insert(
            tx.as_mut(),
            course.id,
            "Exercise",
            chapter_front_page.id,
            chapter.id,
            1,
        )
        .await
        .unwrap();
        let exercise_task_id = exercise_tasks::insert(
            tx.as_mut(),
            exercise_id,
            "Exercise",
            vec![],
            Value::Null,
            Value::Null,
            Value::Null,
        )
        .await
        .unwrap();
        pages::update_page(
            tx.as_mut(),
            chapter_front_page.id,
            PageUpdate {
                chapter_id: chapter_front_page.chapter_id,
                content: serde_json::json!([
                    {
                        "name": "moocfi/exercise",
                        "isValid": true,
                        "clientId": "b2ecb473-38cc-4df1-84f7-06709cc63e95",
                        "attributes": {
                            "id": exercise_id,
                            "name": "Exercise"
                        },
                        "innerBlocks": []
                    }
                ]),
                title: chapter_front_page.title,
                url_path: chapter_front_page.url_path,
            },
            user_id,
            true,
        )
        .await
        .unwrap();

        // Copy the course
        let copied_course = copy_course_as_language_version_of_course(
            tx.as_mut(),
            course.id,
            NewCourse {
                language_code: "fi-FI".to_string(),
                name: "Kurssi".to_string(),
                organization_id,
                slug: "kurssi".to_string(),
            },
        )
        .await
        .unwrap();
        assert_eq!(copied_course.copied_from, Some(course.id));

        // Assuming there's only one chapter per course in test data.
        let copied_chapter = sqlx::query_as!(
            DatabaseChapter,
            "SELECT * FROM chapters WHERE course_id = $1;",
            copied_course.id,
        )
        .fetch_one(tx.as_mut())
        .await
        .unwrap();
        assert_eq!(copied_chapter.copied_from, Some(chapter.id));

        // Assuming there's only one page per chapter in test data.
        let copied_page = sqlx::query_as!(
            Page,
            "SELECT * FROM pages WHERE chapter_id = $1;",
            copied_chapter.id
        )
        .fetch_one(tx.as_mut())
        .await
        .unwrap();
        assert_eq!(copied_page.copied_from, Some(chapter_front_page.id));

        // Assuming there's only one exercise per page in test data.
        let copied_exercise = sqlx::query_as!(
            Exercise,
            "SELECT * FROM exercises WHERE page_id = $1;",
            copied_page.id
        )
        .fetch_one(tx.as_mut())
        .await
        .unwrap();
        assert_eq!(copied_exercise.copied_from, Some(exercise_id));
        assert_eq!(
            copied_page.content[0]["attributes"]["id"],
            Value::String(copied_exercise.id.to_string())
        );

        // Assuming there's only one exercise task per exercise in test data.
        let copied_exercise_task = sqlx::query_as!(
            ExerciseTask,
            "SELECT * FROM exercise_tasks WHERE exercise_id = $1;",
            copied_exercise.id
        )
        .fetch_one(tx.as_mut())
        .await
        .unwrap();
        assert_eq!(copied_exercise_task.copied_from, Some(exercise_task_id));
    }
}<|MERGE_RESOLUTION|>--- conflicted
+++ resolved
@@ -31,13 +31,10 @@
     pub name: String,
     pub organization_id: Uuid,
     pub deleted_at: Option<DateTime<Utc>>,
-<<<<<<< HEAD
     pub language_code: String,
     pub copied_from: Option<Uuid>,
     pub language_version_of_course_id: Option<Uuid>,
-=======
     pub content_search_language: Option<String>,
->>>>>>> 198aeb68
 }
 
 #[derive(Debug, Serialize, Deserialize, PartialEq, Eq, Clone, TS)]
@@ -81,7 +78,10 @@
   organization_id,
   deleted_at,
   slug,
-  content_search_language::text
+  content_search_language::text,
+  language_code,
+  copied_from,
+  language_version_of_course_id
 FROM courses
 WHERE deleted_at IS NULL;
 "#
@@ -99,7 +99,17 @@
     let courses = sqlx::query_as!(
         Course,
         "
-SELECT *
+SELECT id,
+  name,
+  created_at,
+  updated_at,
+  organization_id,
+  deleted_at,
+  slug,
+  content_search_language::text,
+  language_code,
+  copied_from,
+  language_version_of_course_id
 FROM courses
 WHERE id = $1
   OR language_version_of_course_id = $1;
@@ -152,16 +162,28 @@
     name,
     organization_id,
     slug,
+    content_search_language,
     language_code,
     copied_from,
     language_version_of_course_id
   )
-VALUES ($1, $2, $3, $4, $5, $6)
-RETURNING *;
+VALUES ($1, $2, $3, $4::regconfig, $5, $6, $7)
+RETURNING id,
+  name,
+  created_at,
+  updated_at,
+  organization_id,
+  deleted_at,
+  slug,
+  content_search_language::text,
+  language_code,
+  copied_from,
+  language_version_of_course_id;
     ",
         new_course.name,
         new_course.organization_id,
         new_course.slug,
+        parent_course.content_search_language as _,
         new_course.language_code,
         parent_course.id,
         language_version_of_course_id,
@@ -210,7 +232,8 @@
     title,
     chapter_id,
     order_number,
-    copied_from
+    copied_from,
+    content_search_language
   )
 SELECT uuid_generate_v5($1, id::text),
   $1,
@@ -219,7 +242,8 @@
   title,
   uuid_generate_v5($1, chapter_id::text),
   order_number,
-  id
+  id,
+  content_search_language
 FROM pages
 WHERE (course_id = $2)
 RETURNING id,
@@ -378,7 +402,10 @@
   organization_id,
   deleted_at,
   slug,
-  content_search_language::text
+  content_search_language::text,
+  language_code,
+  copied_from,
+  language_version_of_course_id
 FROM courses
 WHERE id = $1;
     "#,
@@ -431,7 +458,10 @@
   organization_id,
   deleted_at,
   slug,
-  content_search_language::text
+  content_search_language::text,
+  language_code,
+  copied_from,
+  language_version_of_course_id
 FROM courses
 WHERE organization_id = $1
   AND deleted_at IS NULL;
@@ -463,23 +493,19 @@
     let course = sqlx::query_as!(
         Course,
         r#"
-    INSERT INTO
-<<<<<<< HEAD
-      courses(id, name, slug, organization_id, language_code)
-    VALUES($1, $2, $3, $4, $5)
-    RETURNING *
-=======
-      courses(id, name, slug, organization_id)
-    VALUES($1, $2, $3, $4)
-    RETURNING id,
-    name,
-    created_at,
-    updated_at,
-    organization_id,
-    deleted_at,
-    slug,
-    content_search_language::text
->>>>>>> 198aeb68
+INSERT INTO courses(id, name, slug, organization_id, language_code)
+VALUES($1, $2, $3, $4, $5)
+RETURNING id,
+  name,
+  created_at,
+  updated_at,
+  organization_id,
+  deleted_at,
+  slug,
+  content_search_language::text,
+  language_code,
+  copied_from,
+  language_version_of_course_id;
             "#,
         id,
         course.name,
@@ -544,7 +570,10 @@
   organization_id,
   deleted_at,
   slug,
-  content_search_language::text
+  content_search_language::text,
+  language_code,
+  copied_from,
+  language_version_of_course_id
     "#,
         course_update.name,
         course_id
@@ -568,7 +597,10 @@
   organization_id,
   deleted_at,
   slug,
-  content_search_language::text
+  content_search_language::text,
+  language_code,
+  copied_from,
+  language_version_of_course_id
     "#,
         course_id
     )
@@ -588,7 +620,10 @@
   organization_id,
   deleted_at,
   slug,
-  content_search_language::text
+  content_search_language::text,
+  language_code,
+  copied_from,
+  language_version_of_course_id
 FROM courses
 WHERE slug = $1
   AND deleted_at IS NULL
@@ -776,7 +811,20 @@
         // Assuming there's only one page per chapter in test data.
         let copied_page = sqlx::query_as!(
             Page,
-            "SELECT * FROM pages WHERE chapter_id = $1;",
+            "
+SELECT id,
+  created_at,
+  updated_at,
+  course_id,
+  chapter_id,
+  url_path,
+  title,
+  deleted_at,
+  content,
+  order_number,
+  copied_from
+FROM pages
+WHERE chapter_id = $1;",
             copied_chapter.id
         )
         .fetch_one(tx.as_mut())
