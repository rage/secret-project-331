--- conflicted
+++ resolved
@@ -419,12 +419,8 @@
         Course,
         r#"
     INSERT INTO
-<<<<<<< HEAD
-      courses(name, slug, organization_id, language_code)
-=======
-      courses(id, name, slug, organization_id)
->>>>>>> 590e4d94
-    VALUES($1, $2, $3, $4)
+      courses(id, name, slug, organization_id, language_code)
+    VALUES($1, $2, $3, $4, $5)
     RETURNING *
             "#,
         id,
@@ -540,6 +536,7 @@
             exercises::{self, Exercise},
             organizations,
             pages::{self, PageUpdate},
+            users,
         },
         test_helper::Conn,
     };
@@ -596,14 +593,19 @@
         )
         .await
         .unwrap();
+        let user_id = users::insert(tx.as_mut(), "user@example.com")
+            .await
+            .unwrap();
         let (course, _page, _instance) = courses::insert_course(
             tx.as_mut(),
+            Uuid::parse_str("86ede846-db97-4204-94c3-29cc2e71818e").unwrap(),
             NewCourse {
                 language_code: "en-US".to_string(),
                 name: "Course".to_string(),
                 organization_id,
                 slug: "course".to_string(),
             },
+            user_id,
         )
         .await
         .unwrap();
@@ -615,6 +617,7 @@
                 front_front_page_id: None,
                 name: "Chapter".to_string(),
             },
+            user_id,
         )
         .await
         .unwrap();
@@ -659,6 +662,8 @@
                 title: chapter_front_page.title,
                 url_path: chapter_front_page.url_path,
             },
+            user_id,
+            true,
         )
         .await
         .unwrap();
