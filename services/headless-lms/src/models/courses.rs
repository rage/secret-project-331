--- conflicted
+++ resolved
@@ -505,7 +505,22 @@
     Ok(deleted)
 }
 
-<<<<<<< HEAD
+pub async fn get_course_by_slug(conn: &mut PgConnection, course_slug: &str) -> ModelResult<Course> {
+    let course = sqlx::query_as!(
+        Course,
+        "
+SELECT *
+FROM courses
+WHERE slug = $1
+  AND deleted_at IS NULL
+",
+        course_slug,
+    )
+    .fetch_one(conn)
+    .await?;
+    Ok(course)
+}
+
 #[cfg(test)]
 mod test {
     use serde_json::Value;
@@ -696,20 +711,4 @@
         .unwrap();
         assert_eq!(copied_exercise_task.copied_from, Some(exercise_task_id));
     }
-=======
-pub async fn get_course_by_slug(conn: &mut PgConnection, course_slug: &str) -> ModelResult<Course> {
-    let course = sqlx::query_as!(
-        Course,
-        "
-SELECT *
-FROM courses
-WHERE slug = $1
-  AND deleted_at IS NULL
-",
-        course_slug,
-    )
-    .fetch_one(conn)
-    .await?;
-    Ok(course)
->>>>>>> f79c108b
 }