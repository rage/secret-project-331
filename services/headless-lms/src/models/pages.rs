--- conflicted
+++ resolved
@@ -1,8 +1,4 @@
-<<<<<<< HEAD
-use super::{courses::Course, ModelResult};
-=======
-use super::{chapters::ChapterStatus, ModelResult};
->>>>>>> 8cec64a6
+use super::{chapters::ChapterStatus, courses::Course, ModelResult};
 use crate::{
     models::{
         chapters::DatabaseChapter,
@@ -348,7 +344,6 @@
     let mut page = sqlx::query_as!(
         Page,
         "
-<<<<<<< HEAD
 SELECT id,
   created_at,
   updated_at,
@@ -362,12 +357,6 @@
 FROM pages
 WHERE id = $1;
     ",
-=======
-SELECT *
-FROM pages
-WHERE id = $1
-",
->>>>>>> 8cec64a6
         page_id
     )
     .fetch_one(&mut *conn)
@@ -1284,7 +1273,6 @@
     Ok(pages)
 }
 
-<<<<<<< HEAD
 /**
 Returns search results for a phrase i.e. looks for matches where the words come up right after each other
 */
@@ -1468,7 +1456,8 @@
             sr
         })
         .collect()
-=======
+}
+
 /// Restore page contents and exercises to a previous revision
 pub async fn restore(
     conn: &mut PgConnection,
@@ -1530,5 +1519,4 @@
     .await?;
     tx.commit().await?;
     Ok(history_id)
->>>>>>> 8cec64a6
 }