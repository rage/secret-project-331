--- conflicted
+++ resolved
@@ -756,16 +756,10 @@
 
     Ok(ContentManagementPage {
         page,
-<<<<<<< HEAD
-        exercises: remapped_exercises.into_values().collect(),
-        exercise_slides: remapped_exercise_slides.into_values().collect(),
-        exercise_tasks: remapped_exercise_tasks,
-        organization_id,
-=======
         exercises: history_content.exercises,
         exercise_slides: history_content.exercise_slides,
         exercise_tasks: history_content.exercise_tasks,
->>>>>>> 333714f4
+        organization_id,
     })
 }
 
@@ -1773,7 +1767,6 @@
     Ok(history_id)
 }
 
-<<<<<<< HEAD
 pub async fn get_organization_id(conn: &mut PgConnection, page_id: Uuid) -> ModelResult<Uuid> {
     let res = sqlx::query!(
         "
@@ -1830,10 +1823,7 @@
         .unwrap();
         let exam_page_org = get_organization_id(tx.as_mut(), page.id).await.unwrap();
         assert_eq!(data.org, exam_page_org);
-=======
-#[cfg(test)]
-mod test {
-    use super::*;
+    }
 
     #[tokio::test]
     async fn page_update_validation_works() {
@@ -1898,6 +1888,5 @@
             title: "".to_string(),
             chapter_id: None,
         }
->>>>>>> 333714f4
     }
 }