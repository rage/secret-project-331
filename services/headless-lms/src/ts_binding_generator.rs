#[cfg(test)]
use crate::{
    controllers::{
        auth::Login,
        main_frontend::{
            courses::GetFeedbackQuery, exercises::ExerciseSubmissions, feedback::MarkAsRead,
            proposed_edits::GetEditProposalsQuery,
        },
        ErrorResponse, UploadResult,
    },
<<<<<<< HEAD
    models::{
        chapters::*, course_instance_enrollments::*, course_instances::*, courses::*,
        email_templates::*, exams::*, exercise_service_info::*, exercise_services::*,
        exercise_slides::*, exercise_tasks::*, exercises::*, feedback::*, gradings::*,
        organizations::*, page_history::*, pages::*, playground_examples::*,
        proposed_block_edits::*, proposed_page_edits::*, submissions::*, user_course_settings::*,
        user_exercise_states::*,
    },
=======
    models::*,
>>>>>>> 95735cf6
    utils::pagination::Pagination,
};

ts_rs::export! {
  chapters::Chapter,
  chapters::ChapterStatus,
  chapters::ChapterUpdate,
  chapters::ChapterWithStatus,
  chapters::NewChapter,
  chapters::UserCourseInstanceChapterProgress,

  course_instance_enrollments::CourseInstanceEnrollment,

  course_instances::CourseInstance,
  course_instances::CourseInstanceForm,
  course_instances::VariantStatus,

  courses::Course,
  courses::CourseStructure,
  courses::CourseUpdate,
  courses::NewCourse,

  email_templates::EmailTemplate,
  email_templates::EmailTemplateNew,
  email_templates::EmailTemplateUpdate,

  exercise_service_info::CourseMaterialExerciseServiceInfo,
  exercise_service_info::ExerciseServiceInfoApi,

  exercise_services::ExerciseService,
  exercise_services::ExerciseServiceNewOrUpdate,

  exercise_slides::ExerciseSlide,

  exercise_tasks::CourseMaterialExerciseTask,
  exercise_tasks::ExerciseTask,

  exercises::ActivityProgress,
  exercises::CourseMaterialExercise,
  exercises::Exercise,
  exercises::ExerciseStatus,
  exercises::GradingProgress,

  feedback::Feedback,
  feedback::FeedbackBlock,
  feedback::FeedbackCount,
  feedback::NewFeedback,

  gradings::Grading,
  gradings::UserPointsUpdateStrategy,

  organizations::Organization,

  page_history::PageHistory,
  page_history::HistoryChangeReason,

  pages::CmsPageExercise,
  pages::CmsPageExerciseSlide,
  pages::CmsPageExerciseTask,
  pages::CmsPageUpdate,
  pages::ContentManagementPage,
  pages::CoursePageWithUserData,
  pages::ExerciseWithExerciseTasks,
  pages::HistoryRestoreData,
  pages::Page,
  pages::PageRoutingDataWithChapterStatus,
  pages::PageSearchRequest,
  pages::PageSearchResult,
  pages::PageWithExercises,
  pages::NewPage,

  playground_examples::PlaygroundExample,
  playground_examples::PlaygroundExampleData,

  proposed_block_edits::BlockProposal,
  proposed_block_edits::BlockProposalAction,
  proposed_block_edits::BlockProposalInfo,
  proposed_block_edits::NewProposedBlockEdit,
  proposed_block_edits::ProposalStatus,

  proposed_page_edits::EditProposalInfo,
  proposed_page_edits::NewProposedPageEdits,
  proposed_page_edits::PageProposal,
  proposed_page_edits::ProposalCount,

  submissions::Submission,
  submissions::SubmissionCount,
  submissions::SubmissionCountByWeekAndHour,
  submissions::SubmissionCountByExercise,
  submissions::SubmissionInfo,
  submissions::SubmissionResult,
  submissions::NewSubmission,

  user_course_settings::UserCourseSettings,

  user_exercise_states::UserCourseInstanceChapterExerciseProgress,
  user_exercise_states::UserCourseInstanceProgress,

  Login,
  UploadResult,
  ExerciseSubmissions,
  MarkAsRead,
  GetFeedbackQuery,
  GetEditProposalsQuery,
  ErrorResponse,
<<<<<<< HEAD
  Exam,
  // dependencies
  VariantStatus,
  ChapterStatus,
  CourseMaterialExerciseTask,
  CourseMaterialExerciseServiceInfo,
  ExerciseStatus,
  Submission,
  Grading,
  ActivityProgress,
  GradingProgress,
  UserPointsUpdateStrategy,
  Pagination,
  ProposalStatus,
  NewProposedBlockEdit,
  BlockProposalInfo,
  BlockProposalAction,
  // returned from the API as serde_json::Value
  ExerciseTask,
  ExerciseWithExerciseTasks,
  UserCourseSettings,
  PlaygroundExample,PlaygroundExampleData,
  CoursePageWithUserData
=======
  Pagination
>>>>>>> 95735cf6
    => "../../shared-module/src/bindings.ts"
}<|MERGE_RESOLUTION|>--- conflicted
+++ resolved
@@ -8,18 +8,7 @@
         },
         ErrorResponse, UploadResult,
     },
-<<<<<<< HEAD
-    models::{
-        chapters::*, course_instance_enrollments::*, course_instances::*, courses::*,
-        email_templates::*, exams::*, exercise_service_info::*, exercise_services::*,
-        exercise_slides::*, exercise_tasks::*, exercises::*, feedback::*, gradings::*,
-        organizations::*, page_history::*, pages::*, playground_examples::*,
-        proposed_block_edits::*, proposed_page_edits::*, submissions::*, user_course_settings::*,
-        user_exercise_states::*,
-    },
-=======
     models::*,
->>>>>>> 95735cf6
     utils::pagination::Pagination,
 };
 
@@ -125,32 +114,6 @@
   GetFeedbackQuery,
   GetEditProposalsQuery,
   ErrorResponse,
-<<<<<<< HEAD
-  Exam,
-  // dependencies
-  VariantStatus,
-  ChapterStatus,
-  CourseMaterialExerciseTask,
-  CourseMaterialExerciseServiceInfo,
-  ExerciseStatus,
-  Submission,
-  Grading,
-  ActivityProgress,
-  GradingProgress,
-  UserPointsUpdateStrategy,
-  Pagination,
-  ProposalStatus,
-  NewProposedBlockEdit,
-  BlockProposalInfo,
-  BlockProposalAction,
-  // returned from the API as serde_json::Value
-  ExerciseTask,
-  ExerciseWithExerciseTasks,
-  UserCourseSettings,
-  PlaygroundExample,PlaygroundExampleData,
-  CoursePageWithUserData
-=======
   Pagination
->>>>>>> 95735cf6
     => "../../shared-module/src/bindings.ts"
 }