--- conflicted
+++ resolved
@@ -114,12 +114,9 @@
   user_exercise_states::UserCourseInstanceChapterExerciseProgress,
   user_exercise_states::UserCourseInstanceProgress,
 
-<<<<<<< HEAD
-  ExamCourseInfo,
-=======
   users::User,
 
->>>>>>> 1cbdadbb
+  ExamCourseInfo,
   Login,
   UploadResult,
   ExerciseSubmissions,
