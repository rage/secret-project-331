use crate::models::pages::PageUpdateExercise;
use crate::models::pages::PageUpdateExerciseTask;

use anyhow::anyhow;
use anyhow::Result;
use serde::{Deserialize, Serialize};
use uuid::Uuid;

#[derive(Debug, Serialize, Deserialize, PartialEq, Eq, Clone)]
pub struct GutenbergBlock {
    #[serde(rename = "clientId")]
    pub client_id: String,
    pub name: String,
    #[serde(rename = "isValid")]
    pub is_valid: bool,
    pub attributes: serde_json::Value,
    #[serde(rename = "innerBlocks")]
    pub inner_blocks: Vec<GutenbergBlock>,
}

#[derive(Debug, Serialize, Deserialize, PartialEq, Eq, Clone)]
pub struct NormalizedDocument {
    pub content: Vec<GutenbergBlock>,
    pub exercises: Vec<PageUpdateExercise>,
}

#[derive(Debug, Serialize, Deserialize, PartialEq, Eq, Clone)]
pub struct DeNormalizedDocument {
    content: serde_json::Value,
}

#[derive(Debug, Serialize, Deserialize, PartialEq, Eq, Clone)]
pub struct NormalizedMoocfiExerciseAttributes {
    pub id: Uuid,
}

#[derive(Debug, Serialize, Deserialize, PartialEq, Eq, Clone)]
pub struct GuternbergExerciseAttributes {
    pub id: Uuid,
    pub name: String,
    pub order_number: i32,
}

#[derive(Debug, Serialize, Deserialize, PartialEq, Eq, Clone)]
pub struct GuternbergExerciseTaskAttributes {
    pub id: Uuid,
    pub exercise_type: String,
    pub public_spec: Option<String>,
    pub private_spec: Option<String>,
}

pub fn normalize_from_json(input: serde_json::Value) -> Result<NormalizedDocument> {
    let parsed: Vec<GutenbergBlock> = serde_json::from_value(input)?;
    normalize(parsed)
}

pub fn normalize(input: Vec<GutenbergBlock>) -> Result<NormalizedDocument> {
    let mut exercises: Vec<PageUpdateExercise> = Vec::new();
    let res: Result<Vec<GutenbergBlock>> = input
        .into_iter()
        .enumerate()
        .map(|(i, block)| {
            if block.name != "moocfi/exercise" {
                return Ok(block);
            }
            let exercise_attributes: GuternbergExerciseAttributes =
                serde_json::from_value(block.attributes)?;
            let exercise_tasks: Result<Vec<PageUpdateExerciseTask>> = block
                .inner_blocks
                .into_iter()
                .map(|inner_block| {
                    if inner_block.name != "moocfi/exercise-task" {
                        return Err(anyhow!(
                            "Exercise block is only allowed to have exercise tasks blocks inside"
                        ));
                    }
                    let exercise_task_attributes: GuternbergExerciseTaskAttributes =
                        serde_json::from_value(inner_block.attributes)?;
                    let mut public_spec = None;
                    if let Some(spec_value) = exercise_task_attributes.public_spec {
                        public_spec = Some(serde_json::from_str(&spec_value)?)
                    }

                    let mut private_spec = None;
                    if let Some(spec_value) = exercise_task_attributes.private_spec {
                        private_spec = Some(serde_json::from_str(&spec_value)?)
                    }

                    Ok(PageUpdateExerciseTask {
                        id: exercise_task_attributes.id,
                        exercise_type: exercise_task_attributes.exercise_type,
                        public_spec,
                        private_spec,
                        assignment: serde_json::to_value(inner_block.inner_blocks)?,
                    })
                })
                .collect();

            let exercise = PageUpdateExercise {
                id: exercise_attributes.id,
                name: exercise_attributes.name,
<<<<<<< HEAD
                exercise_items: exercise_items?,
                order_number: i as i32,
=======
                exercise_tasks: exercise_tasks?,
>>>>>>> 0ce59ea5
            };
            let id = exercise.id;
            exercises.push(exercise);

            let normalized_block = GutenbergBlock {
                inner_blocks: Vec::new(),
                attributes: serde_json::to_value(NormalizedMoocfiExerciseAttributes { id })?,
                ..block
            };
            Ok(normalized_block)
        })
        .collect();

    Ok(NormalizedDocument {
        content: res?,
        exercises,
    })
}

pub fn denormalize(input: NormalizedDocument) -> Result<Vec<GutenbergBlock>> {
    let NormalizedDocument { content, exercises } = input;
    let res: Result<Vec<GutenbergBlock>> = content
        .into_iter()
        .map(|block| {
            if block.name != "moocfi/exercise" {
                return Ok(block);
            }
            let saved_attributes: NormalizedMoocfiExerciseAttributes =
                serde_json::from_value(block.attributes)?;
            let exercise = exercises
                .iter()
                .find(|exercise| exercise.id == saved_attributes.id)
                .ok_or_else(|| anyhow!("Could not find exercise that was in gutenberg schema"))?;
            let inner_blocks: Result<Vec<GutenbergBlock>> = exercise
                .exercise_tasks
                .iter()
                .map(|exercise_task| {
                    let exercise_type = &exercise_task.exercise_type;
                    let item_inner_blocks: Vec<GutenbergBlock> =
                        serde_json::from_value(exercise_task.assignment.clone())?;
                    let mut public_spec = None;
                    if let Some(spec_content) = &exercise_task.public_spec {
                        public_spec = Some(serde_json::to_string(spec_content)?)
                    }
                    let mut private_spec = None;
                    if let Some(spec_content) = &exercise_task.private_spec {
                        private_spec = Some(serde_json::to_string(spec_content)?)
                    }
                    Ok(GutenbergBlock {
                        client_id: Uuid::new_v4().to_string(), // this was discarded on normalizing but any random value should do
                        name: "moocfi/exercise-task".to_string(),
                        is_valid: true,
                        attributes: serde_json::to_value(GuternbergExerciseTaskAttributes {
                            id: exercise_task.id,
                            exercise_type: exercise_type.to_string(),
                            public_spec,
                            private_spec,
                        })?,
                        inner_blocks: item_inner_blocks,
                    })
                })
                .collect();
            let attributes = GuternbergExerciseAttributes {
                id: exercise.id,
                name: exercise.name.clone(),
                order_number: exercise.order_number,
            };
            Ok(GutenbergBlock {
                inner_blocks: inner_blocks?,
                attributes: serde_json::to_value(attributes)?,
                ..block
            })
        })
        .collect();
    res
}

#[cfg(test)]
mod tests {
    use super::*;
    use pretty_assertions::assert_eq;

    #[derive(Debug, Serialize, Deserialize, PartialEq, Eq, Clone)]
    struct ExampleBlockAttributes {
        example: String,
    }
    #[test]
    fn it_doesnt_change_other_blocks() {
        let input = vec![
            GutenbergBlock {
                client_id: Uuid::new_v4().to_string(),
                name: "test/example-block".to_string(),
                is_valid: true,
                attributes: serde_json::to_value(ExampleBlockAttributes {
                    example: "example".to_string(),
                })
                .unwrap(),
                inner_blocks: Vec::new(),
            },
            GutenbergBlock {
                client_id: Uuid::new_v4().to_string(),
                name: "test/example-block".to_string(),
                is_valid: true,
                attributes: serde_json::to_value(ExampleBlockAttributes {
                    example: "example2".to_string(),
                })
                .unwrap(),
                inner_blocks: Vec::new(),
            },
        ];

        let input2 = input.clone();

        let output = normalize(input).expect("Normalization failed");
        assert_eq!(output.exercises.len(), 0);
        for o in output.content {
            assert!(
                input2.iter().any(|o2| o2 == &o),
                "input and output did not match"
            );
        }
    }

    #[test]
    fn normalization_works() {
        let input = vec![
            GutenbergBlock {
                client_id: "0edbfe2d-9677-475b-8040-97b7ab6b340d".to_string(),
                name: "test/example-block".to_string(),
                is_valid: true,
                attributes: serde_json::to_value(ExampleBlockAttributes {
                    example: "example".to_string(),
                })
                .unwrap(),
                inner_blocks: Vec::new(),
            },
            GutenbergBlock {
                client_id: "43fa8fab-0c65-46d6-b043-3ab09c93fbde".to_string(),
                name: "moocfi/exercise".to_string(),
                is_valid: true,
                attributes: serde_json::to_value(GuternbergExerciseAttributes {
                    id: Uuid::parse_str("20dff562-0657-4e8e-b34e-65be68e96a81").unwrap(),
                    name: "Best exercise".to_string(),
                    order_number: 0,
                })
                .unwrap(),
                inner_blocks: vec![
                    GutenbergBlock {
                        client_id: "b7538d47-a904-4079-a73d-0fa15fa4664b".to_string(),
                        name: "moocfi/exercise-task".to_string(),
                        is_valid: true,
                        attributes: serde_json::to_value(GuternbergExerciseTaskAttributes {
                            id: Uuid::parse_str("f0aa52bf-16f4-4f5a-a5cc-a15b1510220c").unwrap(),
                            exercise_type: "example-exercise".to_string(),
                            public_spec: Some("{}".to_string()),
                            private_spec: Some("{}".to_string()),
                        })
                        .unwrap(),
                        inner_blocks: Vec::new(),
                    },
                    GutenbergBlock {
                        client_id: "11b9a005-c552-4542-b6c0-a2e5a53c5b8f".to_string(),
                        name: "moocfi/exercise-task".to_string(),
                        is_valid: true,
                        attributes: serde_json::to_value(GuternbergExerciseTaskAttributes {
                            id: Uuid::parse_str("0b39498e-fb6c-43c7-b5e0-9fbc510d0e60").unwrap(),
                            exercise_type: "example-exercise".to_string(),
                            public_spec: Some("{}".to_string()),
                            private_spec: Some("{}".to_string()),
                        })
                        .unwrap(),
                        inner_blocks: vec![GutenbergBlock {
                            client_id: "58333a81-6ee9-4638-8587-9f902bb9936f".to_string(),
                            name: "test/example-block".to_string(),
                            is_valid: true,
                            attributes: serde_json::to_value(ExampleBlockAttributes {
                                example: "example".to_string(),
                            })
                            .unwrap(),
                            inner_blocks: Vec::new(),
                        }],
                    },
                ],
            },
        ];

        let output = normalize(input).expect("Normalization failed");
        assert_eq!(output.exercises.len(), 1);
        let first_exercise = output.exercises.first().unwrap();
        assert_eq!(
            first_exercise,
            &PageUpdateExercise {
                id: Uuid::parse_str("20dff562-0657-4e8e-b34e-65be68e96a81").unwrap(),
                name: "Best exercise".to_string(),
<<<<<<< HEAD
                order_number: 1,
                exercise_items: vec![
                    PageUpdateExerciseItem {
=======
                exercise_tasks: vec![
                    PageUpdateExerciseTask {
>>>>>>> 0ce59ea5
                        id: Uuid::parse_str("f0aa52bf-16f4-4f5a-a5cc-a15b1510220c").unwrap(),
                        exercise_type: "example-exercise".to_string(),
                        public_spec: serde_json::from_str("{}").unwrap(),
                        private_spec: serde_json::from_str("{}").unwrap(),
                        assignment: serde_json::from_str("[]").unwrap(),
                    },
                    PageUpdateExerciseTask {
                        id: Uuid::parse_str("0b39498e-fb6c-43c7-b5e0-9fbc510d0e60").unwrap(),
                        exercise_type: "example-exercise".to_string(),
                        public_spec: serde_json::from_str("{}").unwrap(),
                        private_spec: serde_json::from_str("{}").unwrap(),
                        assignment: serde_json::to_value(vec![GutenbergBlock {
                            client_id: "58333a81-6ee9-4638-8587-9f902bb9936f".to_string(),
                            name: "test/example-block".to_string(),
                            is_valid: true,
                            attributes: serde_json::to_value(ExampleBlockAttributes {
                                example: "example".to_string(),
                            })
                            .unwrap(),
                            inner_blocks: Vec::new(),
                        }])
                        .unwrap(),
                    }
                ]
            }
        );
        assert_eq!(
            output.content,
            vec![
                GutenbergBlock {
                    client_id: "0edbfe2d-9677-475b-8040-97b7ab6b340d".to_string(),
                    name: "test/example-block".to_string(),
                    is_valid: true,
                    attributes: serde_json::to_value(ExampleBlockAttributes {
                        example: "example".to_string(),
                    })
                    .unwrap(),
                    inner_blocks: Vec::new(),
                },
                GutenbergBlock {
                    client_id: "43fa8fab-0c65-46d6-b043-3ab09c93fbde".to_string(),
                    name: "moocfi/exercise".to_string(),
                    is_valid: true,
                    attributes: serde_json::to_value(NormalizedMoocfiExerciseAttributes {
                        id: Uuid::parse_str("20dff562-0657-4e8e-b34e-65be68e96a81").unwrap(),
                    })
                    .unwrap(),
                    inner_blocks: Vec::new()
                },
            ]
        )
    }

    #[test]
    fn denormalization_works() {
        let exercises = vec![PageUpdateExercise {
            id: Uuid::parse_str("20dff562-0657-4e8e-b34e-65be68e96a81").unwrap(),
            name: "Best exercise".to_string(),
<<<<<<< HEAD
            order_number: 1,
            exercise_items: vec![
                PageUpdateExerciseItem {
=======
            exercise_tasks: vec![
                PageUpdateExerciseTask {
>>>>>>> 0ce59ea5
                    id: Uuid::parse_str("f0aa52bf-16f4-4f5a-a5cc-a15b1510220c").unwrap(),
                    exercise_type: "example-exercise".to_string(),
                    public_spec: serde_json::from_str("{}").unwrap(),
                    private_spec: serde_json::from_str("{}").unwrap(),
                    assignment: serde_json::from_str("[]").unwrap(),
                },
                PageUpdateExerciseTask {
                    id: Uuid::parse_str("0b39498e-fb6c-43c7-b5e0-9fbc510d0e60").unwrap(),
                    exercise_type: "example-exercise".to_string(),
                    public_spec: serde_json::from_str("{}").unwrap(),
                    private_spec: serde_json::from_str("{}").unwrap(),
                    assignment: serde_json::to_value(vec![GutenbergBlock {
                        client_id: "58333a81-6ee9-4638-8587-9f902bb9936f".to_string(),
                        name: "test/example-block".to_string(),
                        is_valid: true,
                        attributes: serde_json::to_value(ExampleBlockAttributes {
                            example: "example".to_string(),
                        })
                        .unwrap(),
                        inner_blocks: Vec::new(),
                    }])
                    .unwrap(),
                },
            ],
        }];
        let content = vec![
            GutenbergBlock {
                client_id: "0edbfe2d-9677-475b-8040-97b7ab6b340d".to_string(),
                name: "test/example-block".to_string(),
                is_valid: true,
                attributes: serde_json::to_value(ExampleBlockAttributes {
                    example: "example".to_string(),
                })
                .unwrap(),
                inner_blocks: Vec::new(),
            },
            GutenbergBlock {
                client_id: "43fa8fab-0c65-46d6-b043-3ab09c93fbde".to_string(),
                name: "moocfi/exercise".to_string(),
                is_valid: true,
                attributes: serde_json::to_value(NormalizedMoocfiExerciseAttributes {
                    id: Uuid::parse_str("20dff562-0657-4e8e-b34e-65be68e96a81").unwrap(),
                })
                .unwrap(),
                inner_blocks: Vec::new(),
            },
        ];
        let input = NormalizedDocument { content, exercises };
        let output = denormalize(input).expect("Denormalization failed");
        let exercise_block = output.iter().skip(1).next().expect("Array ended too soon");
        assert_eq!(exercise_block.name, "moocfi/exercise".to_string());
        assert_eq!(
            exercise_block.attributes,
            serde_json::to_value(GuternbergExerciseAttributes {
                id: Uuid::parse_str("20dff562-0657-4e8e-b34e-65be68e96a81").unwrap(),
                name: "Best exercise".to_string(),
                order_number: 1
            })
            .unwrap()
        );
        let inner_blocks = &exercise_block.inner_blocks;
        assert_eq!(inner_blocks.len(), 2);
        let exercise_task_block = inner_blocks
            .iter()
            .skip(1)
            .next()
            .expect("Array ended too soon");

        assert_eq!(exercise_task_block.name, "moocfi/exercise-task".to_string());
        assert_eq!(
            exercise_task_block.attributes,
            serde_json::to_value(GuternbergExerciseTaskAttributes {
                id: Uuid::parse_str("0b39498e-fb6c-43c7-b5e0-9fbc510d0e60").unwrap(),
                exercise_type: "example-exercise".to_string(),
                public_spec: Some("{}".to_string()),
                private_spec: Some("{}".to_string()),
            })
            .unwrap()
        );

        assert_eq!(
            exercise_task_block.inner_blocks,
            vec![GutenbergBlock {
                client_id: "58333a81-6ee9-4638-8587-9f902bb9936f".to_string(),
                name: "test/example-block".to_string(),
                is_valid: true,
                attributes: serde_json::to_value(ExampleBlockAttributes {
                    example: "example".to_string(),
                })
                .unwrap(),
                inner_blocks: Vec::new(),
            }]
        );
    }
}<|MERGE_RESOLUTION|>--- conflicted
+++ resolved
@@ -99,12 +99,8 @@
             let exercise = PageUpdateExercise {
                 id: exercise_attributes.id,
                 name: exercise_attributes.name,
-<<<<<<< HEAD
-                exercise_items: exercise_items?,
                 order_number: i as i32,
-=======
                 exercise_tasks: exercise_tasks?,
->>>>>>> 0ce59ea5
             };
             let id = exercise.id;
             exercises.push(exercise);
@@ -299,14 +295,9 @@
             &PageUpdateExercise {
                 id: Uuid::parse_str("20dff562-0657-4e8e-b34e-65be68e96a81").unwrap(),
                 name: "Best exercise".to_string(),
-<<<<<<< HEAD
                 order_number: 1,
-                exercise_items: vec![
-                    PageUpdateExerciseItem {
-=======
                 exercise_tasks: vec![
                     PageUpdateExerciseTask {
->>>>>>> 0ce59ea5
                         id: Uuid::parse_str("f0aa52bf-16f4-4f5a-a5cc-a15b1510220c").unwrap(),
                         exercise_type: "example-exercise".to_string(),
                         public_spec: serde_json::from_str("{}").unwrap(),
@@ -365,14 +356,9 @@
         let exercises = vec![PageUpdateExercise {
             id: Uuid::parse_str("20dff562-0657-4e8e-b34e-65be68e96a81").unwrap(),
             name: "Best exercise".to_string(),
-<<<<<<< HEAD
             order_number: 1,
-            exercise_items: vec![
-                PageUpdateExerciseItem {
-=======
             exercise_tasks: vec![
                 PageUpdateExerciseTask {
->>>>>>> 0ce59ea5
                     id: Uuid::parse_str("f0aa52bf-16f4-4f5a-a5cc-a15b1510220c").unwrap(),
                     exercise_type: "example-exercise".to_string(),
                     public_spec: serde_json::from_str("{}").unwrap(),
