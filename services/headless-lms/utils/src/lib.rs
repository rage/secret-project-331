//! Commonly used utils.

pub mod cache;
pub mod document_schema_processor;
pub mod email_processor;
pub mod error;
pub mod file_store;
pub mod folder_checksum;
pub mod futures;
pub mod http;
pub mod icu4x;
pub mod ip_to_country;
pub mod language_tag_to_name;
pub mod merge_edits;
pub mod numbers;
pub mod page_visit_hasher;
pub mod pagination;
pub mod prelude;
pub mod strings;
pub mod tmc;
pub mod url_encoding;
pub mod url_to_oembed_endpoint;

#[macro_use]
extern crate tracing;

use anyhow::Context;
<<<<<<< HEAD
use secrecy::{ExposeSecret, SecretBox};
use std::env;
use std::sync::Arc;
=======
use std::{env, str::FromStr};
>>>>>>> 1c574015
use url::Url;

#[derive(Clone, PartialEq)]
pub struct ApplicationConfiguration {
    pub base_url: String,
    pub test_mode: bool,
    pub test_chatbot: bool,
    pub development_uuid_login: bool,
    pub azure_configuration: Option<AzureConfiguration>,
    pub tmc_account_creation_origin: Option<String>,
    pub oauth_server_configuration: OAuthServerConfiguration,
}

impl ApplicationConfiguration {
    /// Attempts to create an ApplicationConfiguration from environment variables.
    pub fn try_from_env() -> anyhow::Result<Self> {
        let base_url = env::var("BASE_URL").context("BASE_URL must be defined")?;
        let test_mode = env::var("TEST_MODE").is_ok();
        let development_uuid_login = env::var("DEVELOPMENT_UUID_LOGIN").is_ok();
        let test_chatbot = test_mode
            && (env::var("USE_MOCK_AZURE_CONFIGURATION").is_ok_and(|v| v.as_str() != "false")
                || env::var("AZURE_CHATBOT_API_KEY").is_err());

        let azure_configuration = if test_chatbot {
            AzureConfiguration::mock_conf()?
        } else {
            AzureConfiguration::try_from_env()?
        };

        let tmc_account_creation_origin = Some(
            env::var("TMC_ACCOUNT_CREATION_ORIGIN")
                .context("TMC_ACCOUNT_CREATION_ORIGIN must be defined")?,
        );

        let oauth_server_configuration = OAuthServerConfiguration::try_from_env()
            .context("Failed to load OAuth server configuration")?;

        Ok(Self {
            base_url,
            test_mode,
            test_chatbot,
            development_uuid_login,
            azure_configuration,
            tmc_account_creation_origin,
            oauth_server_configuration,
        })
    }
}

#[derive(Clone, PartialEq)]
pub struct AzureChatbotConfiguration {
    pub api_key: String,
    pub api_endpoint: Url,
}

impl AzureChatbotConfiguration {
    /// Attempts to create an AzureChatbotConfiguration from environment variables.
    /// Returns `Ok(Some(AzureChatbotConfiguration))` if both environment variables are set.
    /// Returns `Ok(None)` if no environment variables are set for chatbot.
    /// Returns an error if set environment variables fail to parse.
    pub fn try_from_env() -> anyhow::Result<Option<Self>> {
        let api_key = env::var("AZURE_CHATBOT_API_KEY").ok();
        let api_endpoint_str = env::var("AZURE_CHATBOT_API_ENDPOINT").ok();

        if let (Some(api_key), Some(api_endpoint_str)) = (api_key, api_endpoint_str) {
            let api_endpoint = Url::parse(&api_endpoint_str)
                .context("Invalid URL in AZURE_CHATBOT_API_ENDPOINT")?;
            Ok(Some(AzureChatbotConfiguration {
                api_key,
                api_endpoint,
            }))
        } else {
            Ok(None)
        }
    }
}

#[derive(Clone, PartialEq)]
pub struct AzureSearchConfiguration {
    pub vectorizer_resource_uri: String,
    pub vectorizer_deployment_id: String,
    pub vectorizer_api_key: String,
    pub vectorizer_model_name: String,
    pub search_endpoint: Url,
    pub search_api_key: String,
}

impl AzureSearchConfiguration {
    /// Attempts to create an AzureSearchConfiguration from environment variables.
    /// Returns `Ok(Some(AzureSearchConfiguration))` if all related environment variables are set.
    /// Returns `Ok(None)` if no environment variables are set for search and vectorizer.
    /// Returns an error if set environment variables fail to parse.
    pub fn try_from_env() -> anyhow::Result<Option<Self>> {
        let vectorizer_resource_uri = env::var("AZURE_VECTORIZER_RESOURCE_URI").ok();
        let vectorizer_deployment_id = env::var("AZURE_VECTORIZER_DEPLOYMENT_ID").ok();
        let vectorizer_api_key = env::var("AZURE_VECTORIZER_API_KEY").ok();
        let vectorizer_model_name = env::var("AZURE_VECTORIZER_MODEL_NAME").ok();
        let search_endpoint_str = env::var("AZURE_SEARCH_ENDPOINT").ok();
        let search_api_key = env::var("AZURE_SEARCH_API_KEY").ok();

        if let (
            Some(vectorizer_resource_uri),
            Some(vectorizer_deployment_id),
            Some(vectorizer_api_key),
            Some(vectorizer_model_name),
            Some(search_endpoint_str),
            Some(search_api_key),
        ) = (
            vectorizer_resource_uri,
            vectorizer_deployment_id,
            vectorizer_api_key,
            vectorizer_model_name,
            search_endpoint_str,
            search_api_key,
        ) {
            let search_endpoint =
                Url::parse(&search_endpoint_str).context("Invalid URL in AZURE_SEARCH_ENDPOINT")?;
            Ok(Some(AzureSearchConfiguration {
                vectorizer_resource_uri,
                vectorizer_deployment_id,
                vectorizer_api_key,
                vectorizer_model_name,
                search_endpoint,
                search_api_key,
            }))
        } else {
            Ok(None)
        }
    }
}

#[derive(Clone, PartialEq)]
pub struct AzureBlobStorageConfiguration {
    pub storage_account: String,
    pub access_key: String,
}

impl AzureBlobStorageConfiguration {
    /// Attempts to create an AzureBlobStorageConfiguration from environment variables.
    /// Returns `Ok(Some(AzureBlobStorageConfiguration))` if both environment variables are set.
    /// Returns `Ok(None)` if no environment variables are set for blob storage.
    pub fn try_from_env() -> anyhow::Result<Option<Self>> {
        let storage_account = env::var("AZURE_BLOB_STORAGE_ACCOUNT").ok();
        let access_key = env::var("AZURE_BLOB_STORAGE_ACCESS_KEY").ok();

        if let (Some(storage_account), Some(access_key)) = (storage_account, access_key) {
            Ok(Some(AzureBlobStorageConfiguration {
                storage_account,
                access_key,
            }))
        } else {
            Ok(None)
        }
    }

    pub fn connection_string(&self) -> anyhow::Result<String> {
        Ok(format!(
            "DefaultEndpointsProtocol=https;AccountName={};AccountKey={};EndpointSuffix=core.windows.net",
            self.storage_account, self.access_key
        ))
    }
}

#[derive(Clone, PartialEq)]
pub struct AzureConfiguration {
    pub chatbot_config: Option<AzureChatbotConfiguration>,
    pub search_config: Option<AzureSearchConfiguration>,
    pub blob_storage_config: Option<AzureBlobStorageConfiguration>,
}

impl AzureConfiguration {
    /// Attempts to create an AzureConfiguration by calling the individual try_from_env functions.
    /// Returns `Ok(Some(AzureConfiguration))` if any of the configurations are set.
    /// Returns `Ok(None)` if no relevant environment variables are set.
    pub fn try_from_env() -> anyhow::Result<Option<Self>> {
        let chatbot = AzureChatbotConfiguration::try_from_env()?;
        let search_config = AzureSearchConfiguration::try_from_env()?;
        let blob_storage_config = AzureBlobStorageConfiguration::try_from_env()?;

        if chatbot.is_some() || search_config.is_some() || blob_storage_config.is_some() {
            Ok(Some(AzureConfiguration {
                chatbot_config: chatbot,
                search_config,
                blob_storage_config,
            }))
        } else {
            Ok(None)
        }
    }
<<<<<<< HEAD
}

#[derive(Clone)]
pub struct OAuthServerConfiguration {
    pub rsa_public_key: String,
    pub rsa_private_key: String,
    /// Secret key for HMAC-SHA-256 hashing of OAuth tokens (access tokens, refresh tokens, auth codes).
    pub oauth_token_hmac_key: String,
    /// Secret key for signing DPoP nonces (HMAC).
    pub dpop_nonce_key: Arc<SecretBox<String>>,
}

impl PartialEq for OAuthServerConfiguration {
    fn eq(&self, other: &Self) -> bool {
        self.rsa_public_key == other.rsa_public_key
            && self.rsa_private_key == other.rsa_private_key
            && self.oauth_token_hmac_key == other.oauth_token_hmac_key
            && self.dpop_nonce_key.expose_secret() == other.dpop_nonce_key.expose_secret()
    }
}

impl OAuthServerConfiguration {
    /// Attempts to create an OAuthServerConfiguration.
    /// Return `Ok(Some(OAuthConfiguration))` if all configurations are set.
    /// Return `Err` if any is not set.
    pub fn try_from_env() -> anyhow::Result<Self> {
        let rsa_public_key =
            env::var("OAUTH_RSA_PUBLIC_PEM").context("OAUTH_RSA_PUBLIC_KEY must be defined")?;
        let rsa_private_key =
            env::var("OAUTH_RSA_PRIVATE_PEM").context("OAUTH_RSA_PRIVATE_KEY must be defined")?;
        let oauth_token_hmac_key =
            env::var("OAUTH_TOKEN_HMAC_KEY").context("OAUTH_TOKEN_HMAC_KEY must be defined")?;
        let dpop_nonce_key = Arc::new(SecretBox::new(Box::new(
            env::var("OAUTH_DPOP_NONCE_KEY").context("OAUTH_DPOP_NONCE_KEY must be defined")?,
        )));

        Ok(Self {
            rsa_public_key,
            rsa_private_key,
            oauth_token_hmac_key,
            dpop_nonce_key,
        })
=======

    /// Creates an AzureConfiguration with empty and mock values to be used in testing and dev
    /// environments when Azure access is not needed. Enables the azure chatbot functionality to be
    /// mocked with the api_endpoint from our application.
    /// Returns `Ok(Some(AzureConfiguration))`
    pub fn mock_conf() -> anyhow::Result<Option<Self>> {
        let base_url = env::var("BASE_URL").context("BASE_URL must be defined")?;
        let chatbot_config = Some(AzureChatbotConfiguration {
            api_key: "".to_string(),
            api_endpoint: Url::parse(&base_url)?.join("/api/v0/mock-azure/test/")?,
        });
        let search_config = Some(AzureSearchConfiguration {
            vectorizer_resource_uri: "".to_string(),
            vectorizer_deployment_id: "".to_string(),
            vectorizer_api_key: "".to_string(),
            vectorizer_model_name: "".to_string(),
            search_api_key: "".to_string(),
            search_endpoint: Url::from_str("https://example.com/does-not-exist/")?,
        });
        let blob_storage_config = Some(AzureBlobStorageConfiguration {
            storage_account: "".to_string(),
            access_key: "".to_string(),
        });

        Ok(Some(AzureConfiguration {
            chatbot_config,
            search_config,
            blob_storage_config,
        }))
>>>>>>> 1c574015
    }
}<|MERGE_RESOLUTION|>--- conflicted
+++ resolved
@@ -25,13 +25,9 @@
 extern crate tracing;
 
 use anyhow::Context;
-<<<<<<< HEAD
 use secrecy::{ExposeSecret, SecretBox};
-use std::env;
 use std::sync::Arc;
-=======
 use std::{env, str::FromStr};
->>>>>>> 1c574015
 use url::Url;
 
 #[derive(Clone, PartialEq)]
@@ -221,50 +217,6 @@
             Ok(None)
         }
     }
-<<<<<<< HEAD
-}
-
-#[derive(Clone)]
-pub struct OAuthServerConfiguration {
-    pub rsa_public_key: String,
-    pub rsa_private_key: String,
-    /// Secret key for HMAC-SHA-256 hashing of OAuth tokens (access tokens, refresh tokens, auth codes).
-    pub oauth_token_hmac_key: String,
-    /// Secret key for signing DPoP nonces (HMAC).
-    pub dpop_nonce_key: Arc<SecretBox<String>>,
-}
-
-impl PartialEq for OAuthServerConfiguration {
-    fn eq(&self, other: &Self) -> bool {
-        self.rsa_public_key == other.rsa_public_key
-            && self.rsa_private_key == other.rsa_private_key
-            && self.oauth_token_hmac_key == other.oauth_token_hmac_key
-            && self.dpop_nonce_key.expose_secret() == other.dpop_nonce_key.expose_secret()
-    }
-}
-
-impl OAuthServerConfiguration {
-    /// Attempts to create an OAuthServerConfiguration.
-    /// Return `Ok(Some(OAuthConfiguration))` if all configurations are set.
-    /// Return `Err` if any is not set.
-    pub fn try_from_env() -> anyhow::Result<Self> {
-        let rsa_public_key =
-            env::var("OAUTH_RSA_PUBLIC_PEM").context("OAUTH_RSA_PUBLIC_KEY must be defined")?;
-        let rsa_private_key =
-            env::var("OAUTH_RSA_PRIVATE_PEM").context("OAUTH_RSA_PRIVATE_KEY must be defined")?;
-        let oauth_token_hmac_key =
-            env::var("OAUTH_TOKEN_HMAC_KEY").context("OAUTH_TOKEN_HMAC_KEY must be defined")?;
-        let dpop_nonce_key = Arc::new(SecretBox::new(Box::new(
-            env::var("OAUTH_DPOP_NONCE_KEY").context("OAUTH_DPOP_NONCE_KEY must be defined")?,
-        )));
-
-        Ok(Self {
-            rsa_public_key,
-            rsa_private_key,
-            oauth_token_hmac_key,
-            dpop_nonce_key,
-        })
-=======
 
     /// Creates an AzureConfiguration with empty and mock values to be used in testing and dev
     /// environments when Azure access is not needed. Enables the azure chatbot functionality to be
@@ -294,6 +246,48 @@
             search_config,
             blob_storage_config,
         }))
->>>>>>> 1c574015
+    }
+}
+
+#[derive(Clone)]
+pub struct OAuthServerConfiguration {
+    pub rsa_public_key: String,
+    pub rsa_private_key: String,
+    /// Secret key for HMAC-SHA-256 hashing of OAuth tokens (access tokens, refresh tokens, auth codes).
+    pub oauth_token_hmac_key: String,
+    /// Secret key for signing DPoP nonces (HMAC).
+    pub dpop_nonce_key: Arc<SecretBox<String>>,
+}
+
+impl PartialEq for OAuthServerConfiguration {
+    fn eq(&self, other: &Self) -> bool {
+        self.rsa_public_key == other.rsa_public_key
+            && self.rsa_private_key == other.rsa_private_key
+            && self.oauth_token_hmac_key == other.oauth_token_hmac_key
+            && self.dpop_nonce_key.expose_secret() == other.dpop_nonce_key.expose_secret()
+    }
+}
+
+impl OAuthServerConfiguration {
+    /// Attempts to create an OAuthServerConfiguration.
+    /// Return `Ok(Some(OAuthConfiguration))` if all configurations are set.
+    /// Return `Err` if any is not set.
+    pub fn try_from_env() -> anyhow::Result<Self> {
+        let rsa_public_key =
+            env::var("OAUTH_RSA_PUBLIC_PEM").context("OAUTH_RSA_PUBLIC_KEY must be defined")?;
+        let rsa_private_key =
+            env::var("OAUTH_RSA_PRIVATE_PEM").context("OAUTH_RSA_PRIVATE_KEY must be defined")?;
+        let oauth_token_hmac_key =
+            env::var("OAUTH_TOKEN_HMAC_KEY").context("OAUTH_TOKEN_HMAC_KEY must be defined")?;
+        let dpop_nonce_key = Arc::new(SecretBox::new(Box::new(
+            env::var("OAUTH_DPOP_NONCE_KEY").context("OAUTH_DPOP_NONCE_KEY must be defined")?,
+        )));
+
+        Ok(Self {
+            rsa_public_key,
+            rsa_private_key,
+            oauth_token_hmac_key,
+            dpop_nonce_key,
+        })
     }
 }