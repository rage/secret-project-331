{
  "name": "main-frontend",
  "version": "0.1.0",
  "private": true,
  "scripts": {
    "dev": "node server.js",
    "build": "NODE_ENV=production next build",
    "export": "next export",
    "start": "NODE_ENV=production PORT=3000 node server.js",
    "postinstall": "mkdir -p public && cp -r ./node_modules/monaco-editor/min ./public/monaco-editor"
  },
  "dependencies": {
    "@citation-js/plugin-bibtex": "^0.5.7",
    "@emotion/babel-plugin": "^11.9.2",
    "@emotion/css": "^11.9.0",
    "@emotion/react": "^11.9.0",
    "@emotion/styled": "^11.8.1",
    "@fontsource/josefin-sans": "^4.5.9",
    "@fontsource/lato": "^4.5.8",
    "@fontsource/raleway": "^4.5.9",
    "@fontsource/roboto-mono": "^4.5.7",
    "@fontsource/space-mono": "^4.5.8",
    "@fortawesome/fontawesome-free": "^6.1.1",
    "@fortawesome/fontawesome-svg-core": "^6.1.1",
    "@fortawesome/free-regular-svg-icons": "^6.1.1",
    "@fortawesome/free-solid-svg-icons": "^6.1.1",
    "@fortawesome/react-fontawesome": "^0.1.18",
    "@monaco-editor/react": "^4.4.5",
    "@mui/icons-material": "^5.8.2",
    "@mui/lab": "^5.0.0-alpha.68",
<<<<<<< HEAD
    "@mui/material": "^5.8.2",
    "@mui/styles": "^5.8.0",
=======
    "citation-js": "^0.5.7",
    "@mui/material": "^5.6.4",
    "@mui/styles": "^5.6.2",
>>>>>>> 1c3c157f
    "@next/bundle-analyzer": "^12.1.6",
    "axios": "^0.27.2",
    "date-fns": "^2.28.0",
    "diff": "^5.1.0",
    "echarts": "^5.3.2",
    "echarts-for-react": "^3.0.2",
    "express": "^4.18.1",
    "http-proxy-middleware": "^2.0.6",
    "i18next": "^21.8.8",
    "immer": "^9.0.14",
    "lodash": "^4.17.21",
    "monaco-editor": "^0.33.0",
    "next": "^12.1.6",
    "react": "^17.0.2",
    "react-dom": "^17.0.2",
    "react-hook-form": "^7.31.3",
    "react-hot-toast": "^2.2.0",
    "react-i18next": "^11.17.0",
    "react-query": "^3.39.1",
    "react-spring": "^9.4.5",
    "recoil": "^0.7.3",
    "tslib": "^2.4.0",
    "use-debounce": "^8.0.1",
    "uuid": "^8.3.2"
  },
  "devDependencies": {
    "@types/diff": "^5.0.2",
    "@types/lodash": "^4.14.182",
    "@types/node": "^17.0.40",
    "@types/react": "^17.0.39",
    "@types/react-dom": "^17.0.13",
    "@types/uuid": "^8.3.4",
    "babel-plugin-inline-react-svg": "^2.0.1",
    "jest": "^28.1.1",
    "stylelint": "^14.8.5",
    "typescript": "^4.7.3"
  }
}<|MERGE_RESOLUTION|>--- conflicted
+++ resolved
@@ -28,14 +28,9 @@
     "@monaco-editor/react": "^4.4.5",
     "@mui/icons-material": "^5.8.2",
     "@mui/lab": "^5.0.0-alpha.68",
-<<<<<<< HEAD
     "@mui/material": "^5.8.2",
     "@mui/styles": "^5.8.0",
-=======
     "citation-js": "^0.5.7",
-    "@mui/material": "^5.6.4",
-    "@mui/styles": "^5.6.2",
->>>>>>> 1c3c157f
     "@next/bundle-analyzer": "^12.1.6",
     "axios": "^0.27.2",
     "date-fns": "^2.28.0",
