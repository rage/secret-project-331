import { css } from "@emotion/css"
import { DiffEditor } from "@monaco-editor/react"
import React, { useEffect, useState } from "react"
import { Trans, useTranslation } from "react-i18next"
import { useQuery } from "react-query"

import { fetchHistoryForPage } from "../services/backend/pages"
import { PageHistory } from "../shared-module/bindings"
import { monospaceFont } from "../shared-module/styles"
import monacoFontFixer from "../shared-module/styles/monacoFontFixer"
import replaceUuidsWithPlaceholdersInText from "../shared-module/utils/testing/replaceUuidsWithPlaceholders"

import HistoryList from "./lists/HistoryList"

interface Props {
  pageId: string
}

const HistoryView: React.FC<Props> = ({ pageId }) => {
  const { t } = useTranslation()
  const [currentTitle, setCurrentTitle] = useState<string | null>(null)
  const [selectedTitle, setSelectedTitle] = useState<string | null>(null)
  const [currentRevision, setCurrentRevision] = useState<string | null>(null)
  const [selectedRevision, setSelectedRevision] = useState<string | null>(null)

  const { isLoading, error, data } = useQuery(`page-history-current-${pageId}`, async () => {
    const history = await fetchHistoryForPage(pageId, 1, 1)
    if (history.length === 0) {
      // there is always at least one history entry corresponding to the current state of the page
      throw new Error(t("error-could-not-find-edit-history-for-page"))
    }
    const initial = JSON.stringify(history[0].content, null, 2)
    setCurrentTitle(history[0].title)
    setSelectedTitle(history[0].title)
    setCurrentRevision(initial)
    setSelectedRevision(initial)
    return history[0]
  })

  useEffect(() => {
    const callback = () => {
      if (currentRevision) {
        setCurrentRevision(replaceUuidsWithPlaceholdersInText(currentRevision))
      }
      if (selectedRevision) {
        setSelectedRevision(replaceUuidsWithPlaceholdersInText(selectedRevision))
      }
    }
    window.addEventListener("testing-mode-replace-content-for-screenshot", callback)
    return () => window.removeEventListener("testing-mode-replace-content-for-screenshot", callback)
  }, [currentRevision, selectedRevision])

  if (error) {
    return (
      <div>
        <h1>{t("error-title")}</h1>
        <pre>{JSON.stringify(error, undefined, 2)}</pre>
      </div>
    )
  }

  if (isLoading || !data) {
    return <div>{t("loading-text")}</div>
  }

  function onCompare(ph: PageHistory) {
    setSelectedTitle(ph.title)
    setSelectedRevision(JSON.stringify(ph.content, null, 2))
  }

  async function onRestore(ph: PageHistory) {
    setCurrentTitle(ph.title)
    setCurrentRevision(JSON.stringify(ph.content, null, 2))
  }

  return (
    <div className={monacoFontFixer}>
      <p
        className={css`
          text-align: center;
        `}
      >
        {t("previous-title-current-title", {
          "current-title": currentTitle,
          "selected-title": selectedTitle,
        })}
      </p>
      <DiffEditor
        height="40vh"
        // eslint-disable-next-line i18next/no-literal-string
        language="json"
<<<<<<< HEAD
        original={currentRevision || t("loading-text")}
        modified={selectedRevision || t("loading-text")}
        options={{ readOnly: true }}
=======
        original={currentRevision || "Loading..."}
        modified={selectedRevision || "Loading..."}
        options={{ readOnly: true, fontFamily: monospaceFont }}
>>>>>>> fe0e49e8
      />
      <HistoryList
        pageId={pageId}
        initialSelectedRevisionId={data.id}
        onCompare={onCompare}
        onRestore={onRestore}
      />
    </div>
  )
}

export default HistoryView<|MERGE_RESOLUTION|>--- conflicted
+++ resolved
@@ -89,15 +89,9 @@
         height="40vh"
         // eslint-disable-next-line i18next/no-literal-string
         language="json"
-<<<<<<< HEAD
         original={currentRevision || t("loading-text")}
         modified={selectedRevision || t("loading-text")}
-        options={{ readOnly: true }}
-=======
-        original={currentRevision || "Loading..."}
-        modified={selectedRevision || "Loading..."}
         options={{ readOnly: true, fontFamily: monospaceFont }}
->>>>>>> fe0e49e8
       />
       <HistoryList
         pageId={pageId}
