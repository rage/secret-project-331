--- conflicted
+++ resolved
@@ -25,41 +25,19 @@
   }
 
   return (
-<<<<<<< HEAD
-    <ul>
-      {data.map((instance) => {
-        return (
-          <li key={instance.id}>
-            {instance.name ?? t("default-course-instance-name")}{" "}
-            <Link
-              href={{
-                pathname: "/manage/course-instances/[id]/emails",
-                query: { id: instance.id },
-              }}
-            >
-              {t("link-manage-emails")}
-            </Link>{" "}
-            <a href={`/api/v0/main-frontend/course-instances/${instance.id}/point_export`} download>
-              {t("link-export-points")}
-            </a>
-          </li>
-        )
-      })}
-    </ul>
-=======
     <>
       <ul>
         {data.map((instance) => {
           return (
             <li key={instance.id}>
-              {instance.name ?? "Default"}{" "}
+              {instance.name ?? t("default-course-instance-name")}{" "}
               <Link
                 href={{
                   pathname: "/manage/course-instances/[id]",
                   query: { id: instance.id },
                 }}
               >
-                Manage
+                {t("link-manage")}
               </Link>{" "}
               <Link
                 href={{
@@ -67,13 +45,13 @@
                   query: { id: instance.id },
                 }}
               >
-                Manage emails
+                {t("link-manage-emails")}
               </Link>{" "}
               <a
                 href={`/api/v0/main-frontend/course-instances/${instance.id}/point_export`}
                 download
               >
-                Export points
+                {t("link-export-points")}
               </a>
             </li>
           )
@@ -85,12 +63,11 @@
       >
         <a href="replace">
           <Button variant="primary" size="medium">
-            New course instance
+            {t("button-text-new")}
           </Button>
         </a>
       </Link>
     </>
->>>>>>> b1ae0418
   )
 }
 
