--- conflicted
+++ resolved
@@ -41,15 +41,9 @@
   if (isLoading || !data) {
     return <div>{t("loading-text")}</div>
   }
-<<<<<<< HEAD
-  const pageCount = Math.floor((read ? data.read : data.unread) / perPage)
-  if (pageCount < 1) {
-    return <div>{t("no-feedback")}</div>
-=======
   const items = read ? data.read : data.unread
   if (items <= 0) {
-    return <div>No feedback</div>
->>>>>>> 20a23ac8
+    return <div>{t("no-feedback")}</div>
   }
   const pageCount = Math.ceil(items / perPage)
   if (page > pageCount) {
