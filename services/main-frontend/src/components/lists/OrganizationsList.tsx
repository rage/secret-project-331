--- conflicted
+++ resolved
@@ -21,13 +21,8 @@
     return <div>{t("error-loading-organizations")}</div>
   }
 
-<<<<<<< HEAD
-  if (isLoading) {
+  if (isLoading || !data) {
     return <div>{t("loading-text")}</div>
-=======
-  if (isLoading || !data) {
-    return <div>Loading...</div>
->>>>>>> fe0e49e8
   }
 
   return (
