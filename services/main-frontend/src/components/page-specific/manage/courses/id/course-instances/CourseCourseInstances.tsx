--- conflicted
+++ resolved
@@ -120,68 +120,6 @@
       )}
       {getCourseInstances.isPending && <Spinner variant={"medium"} />}
       {getCourseInstances.isSuccess && (
-<<<<<<< HEAD
-        <div>
-          <h2
-            className={css`
-              font-size: clamp(2rem, 3.6vh, 36px);
-              color: ${baseTheme.colors.gray[700]};
-              font-family: ${headingFont};
-              font-weight: bold;
-            `}
-          >
-            {t("title-all-course-instances")}
-          </h2>
-          <ul>
-            {getCourseInstances.data
-              .sort((a, b) => parseISO(b.created_at).getTime() - parseISO(a.created_at).getTime())
-              .map((instance) => {
-                const name = instance.name ?? t("default-course-instance-name")
-                return (
-                  <li key={instance.id}>
-                    {name}{" "}
-                    <Link
-                      href={manageCourseInstancePageRoute(instance.id)}
-                      aria-label={`${t("link-manage")} (${name})`}
-                    >
-                      {t("link-manage")}
-                    </Link>{" "}
-                    <Link
-                      href={manageCourseInstanceEmailsPageRoute(instance.id)}
-                      aria-label={`${t("link-manage-emails")} (${name})`}
-                    >
-                      {t("link-manage-emails")}
-                    </Link>{" "}
-                    <Link
-                      href={manageCourseInstancePermissionsPageRoute(instance.id)}
-                      aria-label={`${t("link-manage-permissions")} (${name})`}
-                    >
-                      {t("link-manage-permissions")}
-                    </Link>{" "}
-                    <Link
-                      href={viewCourseInstanceCertificatesPageRoute(instance.id)}
-                      aria-label={`${t("link-manage-certificates")} (${name})`}
-                    >
-                      {t("link-manage-certificates")}
-                    </Link>{" "}
-                    <Link
-                      href={viewCourseInstanceCompletionsPageRoute(instance.id)}
-                      aria-label={`${t("link-view-completions")}`}
-                    >
-                      {t("link-view-completions")}
-                    </Link>{" "}
-                    <Link
-                      href={viewCourseInstancePointsPageRoute(instance.id)}
-                      aria-label={`${t("link-view-points")}`}
-                    >
-                      {t("link-view-points")}
-                    </Link>{" "}
-                    <PointExportButton courseInstanceId={instance.id} courseInstanceName={name} />
-                  </li>
-                )
-              })}
-          </ul>
-=======
         <div className={cardContainerStyles}>
           {getCourseInstances.data
             .sort((a, b) => parseISO(b.created_at).getTime() - parseISO(a.created_at).getTime())
@@ -229,13 +167,12 @@
 
                     <div className={buttonGroupStyles}>
                       <PointExportButton courseInstanceId={instance.id} courseInstanceName={name} />
-                      <ModuleCompletionReprocessButton courseInstanceId={instance.id} />
+                      <ModuleCompletionReprocessButton courseId={courseId} />
                     </div>
                   </div>
                 </div>
               )
             })}
->>>>>>> 1ea251fb
         </div>
       )}
 
