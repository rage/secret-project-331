--- conflicted
+++ resolved
@@ -119,14 +119,11 @@
         {t("button-text-new-page")}
       </Button>
 
-<<<<<<< HEAD
       <Dialog
         open={showNewOrEditPageForm}
         onClose={() => setShowNewOrEditPageForm(!showNewOrEditPageForm)}
+        noPadding
       >
-=======
-      <Dialog open={showNewPageForm} noPadding={true}>
->>>>>>> 89d744fb
         <div
           className={css`
             margin: 1rem;
