--- conflicted
+++ resolved
@@ -67,7 +67,6 @@
       )}
       {getCourseReferences.isSuccess && (
         <div>
-<<<<<<< HEAD
           <h2
             className={css`
               font-size: clamp(2rem, 3.6vh, 36px);
@@ -78,17 +77,11 @@
           >
             {t("references")}
           </h2>
-          <Button variant="primary" size="medium" onClick={() => setShowNewReferenceModal(true)}>
-            {t("add-new-reference")}
-          </Button>
-=======
-          <h2>{t("references")}</h2>
           {getCourseReferences.data.length > 10 && (
             <Button variant="primary" size="medium" onClick={() => setShowNewReferenceModal(true)}>
               {t("add-new-reference")}
             </Button>
           )}
->>>>>>> 363e64ff
           <NewReferenceDialog
             onClose={() => setShowNewReferenceModal(false)}
             courseId={courseId}
