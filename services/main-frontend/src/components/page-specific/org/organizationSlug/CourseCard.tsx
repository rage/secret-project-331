import { css } from "@emotion/css"
import styled from "@emotion/styled"
import React, { useContext } from "react"
import { useTranslation } from "react-i18next"

import SettingIcon from "../../../../imgs/setting.svg"
import LoginStateContext from "../../../../shared-module/contexts/LoginStateContext"
import { baseTheme, fontWeights, headingFont, primaryFont } from "../../../../shared-module/styles"
import { respondToOrLarger } from "../../../../shared-module/styles/respond"

import Language, { DEFAULT_FLAG_CLIP_PATH } from "./Language"

const CourseGrid = styled.div`
  margin: 0 auto;
  display: grid;
  grid-template-columns: 1fr;
  gap: 20px;
  padding-bottom: 10px;

  ${respondToOrLarger.md} {
    grid-template-columns: 1fr 1fr;
  }

  ${respondToOrLarger.xxl} {
    grid-template-columns: 1fr 1fr 1fr;
  }
`

const CourseCard = styled.a`
  margin-bottom: 5px;

  position: relative;
  max-width: 100%;
  width: 100%;
  height: 320px;
  background: #f5f6f7;
  border-radius: 3px;
  text-decoration: none;
  border: 1px solid #bec3c7;
  :focus-visible {
    outline: 2px solid ${baseTheme.colors.green[500]};
    outline-offset: 2px;
  }

  :hover {
    cursor: pointer;
    background: #ebedee;
  }
`

const CourseContent = styled.div`
  padding: 60px 28px 0px 40px;
`

// eslint-disable-next-line i18next/no-literal-string
const CourseHeading = styled.div`
  font-family: ${headingFont};
  font-weight: 200;
  font-size: 40px;
  line-height: 1;
  color: #1a2333;
  margin-bottom: 13px;
`

// eslint-disable-next-line i18next/no-literal-string
const CourseDescription = styled.div`
  font-family: ${primaryFont};
  font-weight: ${fontWeights["normal"]};
  font-size: 20px;
  line-height: 24px;
  color: #1a2333;
  opacity: 0.8;
`

const CourseLanguageContent = styled.div`
  margin-top: 25px;
  display: flex;
  padding: 0px 28px 20px 40px;
  align-items: center;

  position: absolute;
  bottom: 20px;
`

// eslint-disable-next-line i18next/no-literal-string
const LanguageLabel = styled.div`
  font-family: ${primaryFont};
  color: #1a2333;
  font-size: 18px;
`

// eslint-disable-next-line i18next/no-literal-string
const LanguageCode = styled.div`
  font-family: ${primaryFont};
  font-weight: ${fontWeights["semibold"]};
  color: #1a2333;
`

interface CourseCardProps {
  title: string
  isDraft: boolean
  description: string
  languageCode: string
  manageHref: string
  navigateToCourseHref: string
}

const capitalizeFirstLetter: (language: string) => string = (language) => {
  return language.charAt(0).toUpperCase() + language.substring(1).toLowerCase()
}

const LANGUAGE_TEXT = "Language"

const CourseComponent: React.FC<CourseCardProps> = ({
  title,
  isDraft,
  description,
  languageCode,
  manageHref,
  navigateToCourseHref,
}) => {
  const loginStateContext = useContext(LoginStateContext)
  const LanguageComponent = Language[languageCode]
  const { t } = useTranslation()

  return (
    <CourseCard href={navigateToCourseHref} aria-label={t("course-navigation", { title })}>
      {loginStateContext.signedIn && (
        <a
<<<<<<< HEAD
          aria-label={t("manage-course", { title })}
          href={manageHref}
          className={css`
            position: absolute;
            top: 30px;
            right: 40px;

            :hover {
              cursor: pointer;
            }
          `}
        >
          <SettingIcon />
=======
          className={css`
            :focus-visible > * {
              outline: 2px solid ${baseTheme.colors.green[500]};
              outline-offset: 2px;
            }
            outline: none;
          `}
          aria-label={t("manage-course", { title })}
          href={manageHref}
        >
          <StyledSettingIcon />
>>>>>>> 6384e1ae
        </a>
      )}

      <CourseContent>
        <CourseHeading>
          {title}
          {isDraft && ` (${t("draft")})`}
        </CourseHeading>
        <CourseDescription>{description}</CourseDescription>
      </CourseContent>
      <CourseLanguageContent>
        <LanguageLabel>{LANGUAGE_TEXT}</LanguageLabel>
        {LanguageComponent && (
          <LanguageComponent.image
            className={css`
              width: 45px;
              height: 45px;
              clip-path: ${LanguageComponent.clipPath ?? DEFAULT_FLAG_CLIP_PATH};
              margin-left: 35px;
            `}
          />
        )}
        <LanguageCode>
          {LanguageComponent ? (
            capitalizeFirstLetter(LanguageComponent.humanReadableName)
          ) : (
            <span
              className={css`
                margin-left: 1rem;
              `}
            >
              {languageCode}
            </span>
          )}
        </LanguageCode>
      </CourseLanguageContent>
    </CourseCard>
  )
}

export { CourseComponent, CourseGrid }<|MERGE_RESOLUTION|>--- conflicted
+++ resolved
@@ -127,10 +127,12 @@
     <CourseCard href={navigateToCourseHref} aria-label={t("course-navigation", { title })}>
       {loginStateContext.signedIn && (
         <a
-<<<<<<< HEAD
-          aria-label={t("manage-course", { title })}
-          href={manageHref}
           className={css`
+            :focus-visible > * {
+              outline: 2px solid ${baseTheme.colors.green[500]};
+              outline-offset: 2px;
+            }
+            outline: none;
             position: absolute;
             top: 30px;
             right: 40px;
@@ -139,21 +141,10 @@
               cursor: pointer;
             }
           `}
-        >
-          <SettingIcon />
-=======
-          className={css`
-            :focus-visible > * {
-              outline: 2px solid ${baseTheme.colors.green[500]};
-              outline-offset: 2px;
-            }
-            outline: none;
-          `}
           aria-label={t("manage-course", { title })}
           href={manageHref}
         >
-          <StyledSettingIcon />
->>>>>>> 6384e1ae
+          <SettingIcon />
         </a>
       )}
 
