import { css } from "@emotion/css"
import styled from "@emotion/styled"
import React, { useContext } from "react"
import { useTranslation } from "react-i18next"

import SettingIcon from "../../../../imgs/setting.svg"
import LoginStateContext from "../../../../shared-module/contexts/LoginStateContext"
import { fontWeights, headingFont, primaryFont } from "../../../../shared-module/styles"

import Language, { DEFAULT_FLAG_CLIP_PATH } from "./Language"

const CourseGrid = styled.div`
  margin: 0 auto;
  display: grid;
  grid-template-columns: 1fr 1fr;
  gap: 20px;
  padding-bottom: 10px;
`

const CourseCard = styled.a`
  margin-bottom: 5px;

  position: relative;
  max-width: 100%;
  width: 100%;
  height: 320px;
  background: #f5f6f7;
  border-radius: 3px;
  text-decoration: none;
  border: 1px solid #bec3c7;

  :hover {
    cursor: pointer;
    background: #ebedee;
  }
`

const StyledSettingIcon = styled(SettingIcon)`
  position: absolute;
  top: 30px;
  right: 40px;

  :hover {
    cursor: pointer;
  }
`

const CourseContent = styled.div`
  padding: 60px 28px 0px 40px;
`

// eslint-disable-next-line i18next/no-literal-string
const CourseHeading = styled.div`
  font-family: ${headingFont};
  font-weight: 200;
  font-size: 40px;
  line-height: 1;
  color: #1a2333;
  margin-bottom: 13px;
`

// eslint-disable-next-line i18next/no-literal-string
const CourseDescription = styled.div`
  font-family: ${primaryFont};
  font-weight: ${fontWeights["normal"]};
  font-size: 20px;
  line-height: 24px;
  color: #1a2333;
  opacity: 0.8;
`

const CourseLanguageContent = styled.div`
  margin-top: 25px;
  display: flex;
  padding: 0px 28px 20px 40px;
  align-items: center;

  position: absolute;
  bottom: 20px;
`

// eslint-disable-next-line i18next/no-literal-string
const LanguageLabel = styled.div`
  font-family: ${primaryFont};
  color: #1a2333;
<<<<<<< HEAD
  opacity: 0.9;
=======
>>>>>>> dc65b800
  font-size: 18px;
`

// eslint-disable-next-line i18next/no-literal-string
const LanguageCode = styled.div`
  font-family: ${primaryFont};
  font-weight: ${fontWeights["semibold"]};
  color: #1a2333;
<<<<<<< HEAD
  opacity: 0.6;
`

const FlagStyle = css`
  width: 45px;
  height: 45px;
  clip-path: circle(25% at 42% 50%);
  margin-left: 35px;
=======
>>>>>>> dc65b800
`

interface CourseCardProps {
  title: string
  description: string
  languageCode: string
  manageHref: string
  navigateToCourseHref: string
}

const capitalizeFirstLetter: (language: string) => string = (language) => {
  return language.charAt(0).toUpperCase() + language.substring(1).toLowerCase()
}

const LANGUAGE_TEXT = "Language"

const CourseComponent: React.FC<CourseCardProps> = ({
  title,
  description,
  languageCode,
  manageHref,
  navigateToCourseHref,
}) => {
  const loginStateContext = useContext(LoginStateContext)
  const LanguageComponent = Language[languageCode]
  const { t } = useTranslation()

  return (
    <CourseCard href={navigateToCourseHref} aria-label={t("course-navigation", { title })}>
      {loginStateContext.signedIn && (
        <a aria-label={t("manage-course", { title })} href={manageHref}>
          <StyledSettingIcon />
        </a>
      )}

      <CourseContent>
        <CourseHeading> {title} </CourseHeading>
        <CourseDescription>{description}</CourseDescription>
      </CourseContent>
      <CourseLanguageContent>
        <LanguageLabel>{LANGUAGE_TEXT}</LanguageLabel>
        {LanguageComponent && (
          <LanguageComponent.image
            className={css`
              width: 45px;
              height: 45px;
              clip-path: ${LanguageComponent.clipPath ?? DEFAULT_FLAG_CLIP_PATH};
              margin-left: 35px;
            `}
          />
        )}
        <LanguageCode>
          {LanguageComponent ? (
            capitalizeFirstLetter(LanguageComponent.humanReadableName)
          ) : (
            <span
              className={css`
                margin-left: 1rem;
              `}
            >
              {languageCode}
            </span>
          )}
        </LanguageCode>
      </CourseLanguageContent>
    </CourseCard>
  )
}

export { CourseComponent, CourseGrid }<|MERGE_RESOLUTION|>--- conflicted
+++ resolved
@@ -83,10 +83,6 @@
 const LanguageLabel = styled.div`
   font-family: ${primaryFont};
   color: #1a2333;
-<<<<<<< HEAD
-  opacity: 0.9;
-=======
->>>>>>> dc65b800
   font-size: 18px;
 `
 
@@ -95,17 +91,6 @@
   font-family: ${primaryFont};
   font-weight: ${fontWeights["semibold"]};
   color: #1a2333;
-<<<<<<< HEAD
-  opacity: 0.6;
-`
-
-const FlagStyle = css`
-  width: 45px;
-  height: 45px;
-  clip-path: circle(25% at 42% 50%);
-  margin-left: 35px;
-=======
->>>>>>> dc65b800
 `
 
 interface CourseCardProps {
