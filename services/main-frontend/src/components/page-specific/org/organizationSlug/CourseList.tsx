--- conflicted
+++ resolved
@@ -154,7 +154,6 @@
               margin: 1rem;
             `}
           >
-<<<<<<< HEAD
             <Button
               size="medium"
               variant="secondary"
@@ -167,12 +166,7 @@
               courses={getOrgCourses.data}
               onSubmitNewCourseForm={handleSubmitNewCourse}
               onSubmitDuplicateCourseForm={handleSubmitDuplicateCourse}
-=======
-            <NewCourseForm
-              organizationId={organizationId}
-              onSubmitForm={handleSubmitNewCourse}
               onClose={() => setNewCourseFormOpen(!newCourseFormOpen)}
->>>>>>> 42b99429
             />
           </div>
         </Dialog>
