--- conflicted
+++ resolved
@@ -31,11 +31,8 @@
   setCurrentStateReceivedFromIframe,
   showIframeBorders,
   disableSandbox,
-<<<<<<< HEAD
+  userInformation,
   userAnswer,
-=======
-  userInformation,
->>>>>>> c0aaba0f
 }) => {
   const { t } = useTranslation()
   if (publicSpecQuery.isLoading || publicSpecQuery.isError) {
@@ -43,7 +40,11 @@
   }
   // Makes sure the iframe renders again when the data changes
   const iframeKey =
-    url + JSON.stringify(publicSpecQuery.data) + disableSandbox + JSON.stringify(userAnswer)
+    url +
+    JSON.stringify(publicSpecQuery.data) +
+    disableSandbox +
+    JSON.stringify(userAnswer) +
+    JSON.stringify(userInformation)
   return (
     <div
       className={css`
