--- conflicted
+++ resolved
@@ -4,20 +4,12 @@
 import {
   CourseMaterialExerciseTask,
   StudentExerciseTaskSubmissionResult,
-<<<<<<< HEAD
 } from "../../../../shared-module/common/bindings"
+import ErrorBanner from "../../../../shared-module/common/components/ErrorBanner"
 import MessageChannelIFrame from "../../../../shared-module/common/components/MessageChannelIFrame"
 import LoginStateContext from "../../../../shared-module/common/contexts/LoginStateContext"
 import getGuestPseudonymousUserId from "../../../../shared-module/common/utils/getGuestPseudonymousUserId"
 import { exerciseTaskGradingToExerciseTaskGradingResult } from "../../../../shared-module/common/utils/typeMappter"
-=======
-} from "../../../../shared-module/bindings"
-import ErrorBanner from "../../../../shared-module/components/ErrorBanner"
-import MessageChannelIFrame from "../../../../shared-module/components/MessageChannelIFrame"
-import LoginStateContext from "../../../../shared-module/contexts/LoginStateContext"
-import getGuestPseudonymousUserId from "../../../../shared-module/utils/getGuestPseudonymousUserId"
-import { exerciseTaskGradingToExerciseTaskGradingResult } from "../../../../shared-module/utils/typeMappter"
->>>>>>> 8434e877
 
 const VIEW_SUBMISSION = "view-submission"
 const TITLE = "VIEW SUBMISSION"
@@ -41,23 +33,14 @@
     !coursematerialExerciseTask.exercise_iframe_url ||
     coursematerialExerciseTask.exercise_iframe_url.trim() === ""
   ) {
-    return (
-      <ErrorBanner error={t("error-cannot-render-exercise-task-missing-url")} variant="readOnly" />
-    )
+    return <ErrorBanner error={t("error-cannot-render-exercise-task-missing-url")} />
   }
   if (!coursematerialExerciseTask.previous_submission_grading) {
-    return (
-      <ErrorBanner error={t("error-cannot-render-exercise-task-missing-url")} variant="readOnly" />
-    )
+    return <ErrorBanner error={t("error-cannot-render-exercise-task-missing-url")} />
   }
 
   if (!coursematerialExerciseTask.previous_submission) {
-    return (
-      <ErrorBanner
-        error={t("error-cannot-render-exercise-task-missing-submission")}
-        variant="readOnly"
-      />
-    )
+    return <ErrorBanner error={t("error-cannot-render-exercise-task-missing-submission")} />
   }
   const state: SubmissionState = {
     public_spec: coursematerialExerciseTask.public_spec,
