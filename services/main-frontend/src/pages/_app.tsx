--- conflicted
+++ resolved
@@ -3,20 +3,16 @@
 import { useRouter } from "next/router"
 import React, { useEffect } from "react"
 import { QueryClientProvider } from "react-query"
-// import { ReactQueryDevtools } from "react-query/devtools"
-// import { RecoilRoot } from "recoil"
 
 import { LoginStateContextProvider } from "../shared-module/contexts/LoginStateContext"
 import { queryClient } from "../shared-module/services/appQueryClient"
 import GlobalStyles from "../shared-module/styles/GlobalStyles"
-<<<<<<< HEAD
 import initI18n from "../shared-module/utils/initI18n"
+import muiTheme from "../shared-module/styles/muiTheme"
 
 // eslint-disable-next-line i18next/no-literal-string
 const i18n = initI18n("main-frontend")
-=======
-import muiTheme from "../shared-module/styles/muiTheme"
->>>>>>> fe0e49e8
+
 
 const MyApp: React.FC<AppProps> = ({ Component, pageProps }) => {
   const router = useRouter()
@@ -41,26 +37,12 @@
 
   return (
     <QueryClientProvider client={queryClient}>
-<<<<<<< HEAD
-      {/* <RecoilRoot> */}
-      {/* <Devtools /> */}
-      <GlobalStyles />
-      <LoginStateContextProvider>
-        <Component {...pageProps} />
-      </LoginStateContextProvider>
-      {/* <ReactQueryDevtools initialIsOpen={false} /> */}
-      {/* </RecoilRoot> */}
-=======
-      <RecoilRoot>
         <ThemeProvider theme={muiTheme}>
           <GlobalStyles />
           <LoginStateContextProvider>
             <Component {...pageProps} />
           </LoginStateContextProvider>
         </ThemeProvider>
-        <ReactQueryDevtools initialIsOpen={false} />
-      </RecoilRoot>
->>>>>>> fe0e49e8
     </QueryClientProvider>
   )
 }
