--- conflicted
+++ resolved
@@ -33,9 +33,6 @@
 
   return (
     <>
-<<<<<<< HEAD
-      {userCompletionInformation.isError && <ErrorBanner error={userCompletionInformation.error} />}
-=======
       {userCompletionInformation.isError && (
         <ErrorBanner
           error={
@@ -44,10 +41,8 @@
               ? userCompletionInformation.error
               : t("completion-registration-link-not-found")
           }
-          variant={"readOnly"}
         />
       )}
->>>>>>> 8434e877
       {userCompletionInformation.isPending && <Spinner variant={"medium"} />}
       {userCompletionInformation.isSuccess && (
         <div>
