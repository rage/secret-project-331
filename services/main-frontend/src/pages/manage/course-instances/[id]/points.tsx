--- conflicted
+++ resolved
@@ -174,23 +174,18 @@
                   .sort(sortUsers)
                   .map(({ user, totalPoints }) => {
                     return (
-<<<<<<< HEAD
-                      <FullWidthTableRow key={user.id}>
+                      <FullWidthTableRow key={user.user_id}>
                         <td>
                           <Link
                             href={{
                               pathname:
                                 "/manage/course-instances/[courseInstanceId]/points/[userId]",
-                              query: { courseInstanceId: courseInstanceId, userId: user.id },
+                              query: { courseInstanceId: courseInstanceId, userId: user.user_id },
                             }}
                           >
-                            {user.id}
+                            {user.user_id}
                           </Link>
                         </td>
-=======
-                      <FullWidthTableRow key={user.user_id}>
-                        <td>{user.user_id}</td>
->>>>>>> 99b50f4c
                         <td>
                           {user.first_name} {user.last_name}
                         </td>
