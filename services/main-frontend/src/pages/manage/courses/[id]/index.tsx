--- conflicted
+++ resolved
@@ -160,17 +160,10 @@
         <Button size="medium" variant="primary" onClick={() => setShowNewLanguageVersionForm(true)}>
           {t("button-text-new")}
         </Button>
-<<<<<<< HEAD
         <h3>{t("title-all-course-instances")}</h3>
-        <CourseInstancesList courseId={id} />
+        <CourseInstancesList courseId={query.id} />
         <h3>{t("title-all-exercises")}</h3>
-        <ExerciseList courseId={id} />
-=======
-        <h3>Course instances</h3>
-        <CourseInstancesList courseId={query.id} />
-        <h3>All exercises</h3>
         <ExerciseList courseId={query.id} />
->>>>>>> b1ae0418
       </div>
     </Layout>
   )
