--- conflicted
+++ resolved
@@ -116,9 +116,9 @@
               </a>
             </li>
             <li>
-<<<<<<< HEAD
               <a href={`/manage/exams/${getExam.data.id}/submissions`}>{t("grading")}</a>
-=======
+            </li>
+            <li>
               <a href={`/org/${organizationSlug}/exams/testexam/${getExam.data.id}`}>
                 {t("link-test-exam")}
               </a>
@@ -147,7 +147,6 @@
               >
                 {t("edit-exam")}
               </Button>
->>>>>>> a07715e4
             </li>
           </ul>
           <h2>{t("courses")}</h2>
