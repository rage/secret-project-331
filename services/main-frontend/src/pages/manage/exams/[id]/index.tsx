--- conflicted
+++ resolved
@@ -53,7 +53,6 @@
   )
 
   return (
-<<<<<<< HEAD
     <div
       className={css`
         margin-bottom: 1rem;
@@ -115,88 +114,14 @@
           ))}
           <TextField
             label={t("add-course")}
-            onChange={function (value: string): void {
-              setNewCourse(value)
+            onChange={(event) => {
+              setNewCourse(event.target.value)
             }}
             placeholder={t("course-id")}
             className={css`
               margin-bottom: 1rem;
             `}
           ></TextField>
-=======
-    <Layout navVariant={"simple"}>
-      <div
-        className={css`
-          margin-bottom: 1rem;
-        `}
-      >
-        {getExam.isError && <ErrorBanner variant={"readOnly"} error={getExam.error} />}
-        {getExam.isLoading && <Spinner variant={"medium"} />}
-        {getExam.isSuccess && (
-          <>
-            <h1>
-              {getExam.data.name} {getExam.data.id}
-            </h1>
-            <ul
-              className={css`
-                list-style-type: none;
-                padding-left: 0;
-              `}
-            >
-              <li>
-                <a href={`/cms/pages/${getExam.data.page_id}`}>{t("manage-page")}</a> (
-                {getExam.data.page_id})
-              </li>
-              <li>
-                <a
-                  href={`/manage/exams/${getExam.data.id}/permissions`}
-                  aria-label={`${t("link-manage-permissions")} ${getExam.data.name}`}
-                >
-                  {t("link-manage-permissions")}
-                </a>
-              </li>
-              <li>
-                <a href={`/cms/exams/${getExam.data.id}/edit`}>
-                  {t("link-edit-exam-instructions")}
-                </a>
-              </li>
-              <li>
-                <a href={`/api/v0/main-frontend/exams/${getExam.data.id}/export-points`}>
-                  {t("link-export-points")}
-                </a>
-              </li>
-              <li>
-                <a href={`/api/v0/main-frontend/exams/${getExam.data.id}/export-submissions`}>
-                  {t("link-export-submissions")}
-                </a>
-              </li>
-            </ul>
-            <h2>{t("courses")}</h2>
-            {getExam.data.courses.map((c) => (
-              <div key={c.id}>
-                <a href={`/manage/courses/${c.id}`}>{c.name}</a> ({c.id}){" "}
-                <Button
-                  onClick={() => {
-                    unsetCourseMutation.mutate({ examId: getExam.data.id, courseId: c.id })
-                  }}
-                  variant={"secondary"}
-                  size={"medium"}
-                >
-                  {t("button-text-remove")}
-                </Button>
-              </div>
-            ))}
-            <TextField
-              label={t("add-course")}
-              onChangeByValue={function (value: string): void {
-                setNewCourse(value)
-              }}
-              placeholder={t("course-id")}
-              className={css`
-                margin-bottom: 1rem;
-              `}
-            ></TextField>
->>>>>>> 464b6c10
 
           <Button
             onClick={() => {
