--- conflicted
+++ resolved
@@ -12,12 +12,8 @@
 import ErrorIcon from "@material-ui/icons/Error"
 import SaveIcon from "@material-ui/icons/Save"
 import React, { useState } from "react"
-<<<<<<< HEAD
 import { useTranslation } from "react-i18next"
-import { useQuery } from "react-query"
-=======
 import { QueryObserverResult, useQuery } from "react-query"
->>>>>>> fe0e49e8
 
 import Layout from "../../../components/Layout"
 import {
@@ -111,20 +107,13 @@
       return
     }
     try {
-<<<<<<< HEAD
-      const updated = await updateExerciseService(service.id, service)
-      setService(updated)
-      // eslint-disable-next-line i18next/no-literal-string
-      setStatus("saved")
-      await refetch()
-=======
       if ("id" in service) {
         const updated = await updateExerciseService(service.id, service)
         setService(updated)
+        // eslint-disable-next-line i18next/no-literal-string
         setStatus("saved")
         await refetch()
       }
->>>>>>> fe0e49e8
     } catch (e) {
       // eslint-disable-next-line i18next/no-literal-string
       setStatus("failed")
@@ -283,6 +272,7 @@
   onChangeName,
   handleSubmit,
 }) => {
+  const { t } = useTranslation()
   return (
     <Modal
       className={css`
@@ -429,11 +419,7 @@
   return (
     <Layout navVariant={"simple"} frontPageUrl={basePath() + "/../.."}>
       <div className={normalWidthCenteredComponentStyles}>
-<<<<<<< HEAD
         <h2>{t("title-manage-exercise-services")}</h2>
-=======
-        <h2>Manage exercise services:</h2>
->>>>>>> fe0e49e8
         <Button onClick={openModal} variant="primary" size="medium">
           {t("button-text-new")}
         </Button>
