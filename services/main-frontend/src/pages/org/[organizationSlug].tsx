--- conflicted
+++ resolved
@@ -1,12 +1,4 @@
-<<<<<<< HEAD
-import { css } from "@emotion/css"
-import styled from "@emotion/styled"
-import { Dialog } from "@material-ui/core"
-import Link from "next/link"
-import React, { useContext, useState } from "react"
-=======
 import React from "react"
->>>>>>> 5dc2099e
 import { useTranslation } from "react-i18next"
 import { useQuery } from "react-query"
 
@@ -19,11 +11,6 @@
 import ErrorBanner from "../../shared-module/components/ErrorBanner"
 import Spinner from "../../shared-module/components/Spinner"
 import { wideWidthCenteredComponentStyles } from "../../shared-module/styles/componentStyles"
-<<<<<<< HEAD
-import { respondToOrLarger } from "../../shared-module/styles/respond"
-import { courseMaterialPageHref } from "../../shared-module/utils/cross-routing"
-=======
->>>>>>> 5dc2099e
 import dontRenderUntilQueryParametersReady, {
   SimplifiedUrlQuery,
 } from "../../shared-module/utils/dontRenderUntilQueryParametersReady"
@@ -95,72 +82,6 @@
     <Layout frontPageUrl="/">
       <div className={wideWidthCenteredComponentStyles}>
         <h1>{t("title-organization-courses")}</h1>
-<<<<<<< HEAD
-        <OrganizationImageWidget
-          organization={dataOrg}
-          onOrganizationUpdated={() => refetchOrg()}
-        />
-        <div
-          className={css`
-            margin-bottom: 1rem;
-          `}
-        >
-          {dataOrgCourses.map((course) => (
-            <StyledDiv key={course.id}>
-              <a href={courseMaterialPageHref(query.organizationSlug, course.slug)}>
-                {course.name}
-              </a>{" "}
-              {loginStateContext.signedIn && (
-                <>
-                  <Link
-                    href={{
-                      pathname: "/manage/courses/[id]",
-                      query: {
-                        id: course.id,
-                      },
-                    }}
-                  >
-                    {t("link-manage")}
-                  </Link>{" "}
-                </>
-              )}
-            </StyledDiv>
-          ))}
-        </div>
-
-        <div
-          className={css`
-            margin-bottom: 1rem;
-          `}
-        >
-          {loginStateContext.signedIn && (
-            <Button
-              size="medium"
-              variant="primary"
-              onClick={() => setNewCourseFormOpen(!newCourseFormOpen)}
-            >
-              {t("button-text-create")}
-            </Button>
-          )}
-
-          <Dialog open={newCourseFormOpen} onClose={() => setNewCourseFormOpen(!newCourseFormOpen)}>
-            <div
-              className={css`
-                margin: 1rem;
-              `}
-            >
-              <Button
-                size="medium"
-                variant="secondary"
-                onClick={() => setNewCourseFormOpen(!newCourseFormOpen)}
-              >
-                {t("button-text-close")}
-              </Button>
-              <NewCourseForm organizationId={dataOrg.id} onSubmitForm={handleSubmitNewCourse} />
-            </div>
-          </Dialog>
-        </div>
-=======
         {(getOrganizationBySlug.isLoading || getOrganizationBySlug.isIdle) && (
           <Spinner variant={"medium"} />
         )}
@@ -182,7 +103,6 @@
             />
           </div>
         )}
->>>>>>> 5dc2099e
         <h1>{t("organization-exams")}</h1>
         {(exams.isLoading || exams.isIdle) && <Spinner variant={"medium"} />}
         {exams.isError && <ErrorBanner variant={"readOnly"} error={exams.error} />}
