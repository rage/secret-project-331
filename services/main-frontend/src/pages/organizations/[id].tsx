import { css } from "@emotion/css"
import { Dialog } from "@material-ui/core"
import Link from "next/link"
import router from "next/router"
import React, { useContext, useState } from "react"
import { useTranslation } from "react-i18next"
import { useQuery } from "react-query"

import Layout from "../../components/Layout"
import OrganizationImageWidget from "../../components/OrganizationImageWidget"
import NewCourseForm from "../../components/forms/NewCourseForm"
import { postNewCourse } from "../../services/backend/courses"
import {
  fetchOrganization,
  fetchOrganizationActiveCourses,
  fetchOrganizationActiveCoursesCount,
  fetchOrganizationCourses,
} from "../../services/backend/organizations"
import { NewCourse } from "../../shared-module/bindings"
import Button from "../../shared-module/components/Button"
import DebugModal from "../../shared-module/components/DebugModal"
import Pagination from "../../shared-module/components/Pagination"
import LoginStateContext from "../../shared-module/contexts/LoginStateContext"
import { frontendWideWidthCenteredComponentStyles } from "../../shared-module/styles/componentStyles"
import dontRenderUntilQueryParametersReady, {
  SimplifiedUrlQuery,
} from "../../shared-module/utils/dontRenderUntilQueryParametersReady"
import withErrorBoundary from "../../shared-module/utils/withErrorBoundary"

interface OrganizationPageProps {
  query: SimplifiedUrlQuery<"id">
}

const PAGE_LIMIT = 5

const Organization: React.FC<OrganizationPageProps> = ({ query }) => {
  const {
    isLoading: isLoadingOrgCourses,
    error: errorOrgCourses,
    data: dataOrgCourses,
    refetch: refetchOrgCourses,
  } = useQuery(`organization-courses`, () => fetchOrganizationCourses(query.id))
<<<<<<< HEAD

  const [page, setPage] = useState(1)

  const {
    isLoading: isLoadingOrgActiveCourses,
    error: errorOrgActiveCourses,
    data: dataOrgActiveCourses,
    refetch: refetchOrgActiveCourses,
  } = useQuery([`organization-active-courses`, query.id, page], () =>
    fetchOrganizationActiveCourses(query.id, page, PAGE_LIMIT),
  )

  const {
    isLoading: isLoadingActiveCoursesCount,
    error: errorActiveCourseCount,
    data: dataOrgActiveCoursesCount,
    refetch: refetchOrgActiveCoursesCount,
  } = useQuery([`organization-active-courses-count`, query.id], () =>
    fetchOrganizationActiveCoursesCount(query.id),
  )

=======
  const { t } = useTranslation()
>>>>>>> aa88f475
  const {
    isLoading: isLoadingOrg,
    error: errorOrg,
    data: dataOrg,
    refetch: refetchOrg,
  } = useQuery(`organization-${query.id}`, () => fetchOrganization(query.id))

  const loginStateContext = useContext(LoginStateContext)

  const [newCourseFormOpen, setNewCourseFormOpen] = useState(false)

  if (errorOrgCourses) {
    return <pre>{JSON.stringify(errorOrgCourses, undefined, 2)}</pre>
  }

  if (errorOrgActiveCourses) {
    return <pre>{JSON.stringify(errorOrgActiveCourses, undefined, 2)}</pre>
  }

  if (errorOrg) {
    return <pre>{JSON.stringify(errorOrg, undefined, 2)}</pre>
  }

  if (errorActiveCourseCount) {
    return <pre>{JSON.stringify(errorActiveCourseCount, undefined, 2)}</pre>
  }

  if (isLoadingOrgCourses || !dataOrgCourses || isLoadingOrg || !dataOrg) {
    return <>{t("loading-text")}</>
  }

  if (
    isLoadingOrgActiveCourses ||
    !dataOrgActiveCourses ||
    isLoadingOrgActiveCourses ||
    !dataOrgActiveCoursesCount ||
    isLoadingActiveCoursesCount
  ) {
    return <>Loading active courses...</>
  }

  const handleSubmitNewCourse = async (newCourse: NewCourse) => {
    await postNewCourse(newCourse)
    await refetchOrgCourses()
    await refetchOrgActiveCourses()
    await refetchOrgActiveCoursesCount()
    setNewCourseFormOpen(false)
  }

  console.group("Courses")
  console.log("Content: ", dataOrgActiveCourses)
  console.log("Count:", dataOrgActiveCoursesCount)
  console.groupEnd()

  return (
    // Removing frontPageUrl for some unsolved reason returns to organization front page rather than root
    <Layout frontPageUrl="/">
      <div className={frontendWideWidthCenteredComponentStyles}>
        <h1>{t("title-organization-courses")}</h1>
        <OrganizationImageWidget
          organization={dataOrg}
          onOrganizationUpdated={() => refetchOrg()}
        />
        <h2>Running courses ({dataOrgActiveCoursesCount.count} courses)</h2>
        {dataOrgActiveCourses.length === 0 ? (
          <p> No active courses </p>
        ) : (
          dataOrgActiveCourses.map((course) => (
            <div key={course.id}>
              <a href={`/courses/${course.slug}`}>{course.name}</a>
              {loginStateContext.signedIn && (
<<<<<<< HEAD
                <Link
                  passHref
                  href={{
                    pathname: "/manage/courses/[id]",
                    query: {
                      id: course.id,
                    },
                  }}
                >
                  <a href="replace"> Manage</a>
                </Link>
=======
                <>
                  <Link
                    href={{
                      pathname: "/manage/courses/[id]",
                      query: {
                        id: course.id,
                      },
                    }}
                  >
                    {t("link-manage")}
                  </Link>{" "}
                </>
>>>>>>> aa88f475
              )}
            </div>
          ))
        )}

        <Pagination
          count={Math.ceil(dataOrgActiveCoursesCount.count / PAGE_LIMIT)}
          page={page}
          onChange={(_, pageNumber) => {
            router.replace(
              {
                query: {
                  ...router.query,
                  page: pageNumber,
                },
              },
              undefined,
              {},
            )
            setPage(pageNumber)
          }}
        />
        <div
          className={css`
            margin-bottom: 1rem;
          `}
        >
<<<<<<< HEAD
=======
          {loginStateContext.signedIn && (
            <Button
              size="medium"
              variant="primary"
              onClick={() => setNewCourseFormOpen(!newCourseFormOpen)}
            >
              {t("button-text-create")}
            </Button>
          )}

>>>>>>> aa88f475
          <Dialog open={newCourseFormOpen} onClose={() => setNewCourseFormOpen(!newCourseFormOpen)}>
            <div
              className={css`
                margin: 1rem;
              `}
            >
              <Button
                size="medium"
                variant="secondary"
                onClick={() => setNewCourseFormOpen(!newCourseFormOpen)}
              >
                {t("button-text-close")}
              </Button>
              <NewCourseForm organizationId={query.id} onSubmitForm={handleSubmitNewCourse} />
            </div>
          </Dialog>
        </div>

        <br />
        {loginStateContext.signedIn && (
          <>
            <Button
              size="medium"
              variant="primary"
              onClick={() => setNewCourseFormOpen(!newCourseFormOpen)}
            >
              Add course
            </Button>
            <br />
            <br />
          </>
        )}
        <DebugModal data={dataOrgCourses} />
      </div>
    </Layout>
  )
}

export default withErrorBoundary(dontRenderUntilQueryParametersReady(Organization))<|MERGE_RESOLUTION|>--- conflicted
+++ resolved
@@ -40,7 +40,6 @@
     data: dataOrgCourses,
     refetch: refetchOrgCourses,
   } = useQuery(`organization-courses`, () => fetchOrganizationCourses(query.id))
-<<<<<<< HEAD
 
   const [page, setPage] = useState(1)
 
@@ -62,9 +61,7 @@
     fetchOrganizationActiveCoursesCount(query.id),
   )
 
-=======
   const { t } = useTranslation()
->>>>>>> aa88f475
   const {
     isLoading: isLoadingOrg,
     error: errorOrg,
@@ -103,7 +100,7 @@
     !dataOrgActiveCoursesCount ||
     isLoadingActiveCoursesCount
   ) {
-    return <>Loading active courses...</>
+    return <>{t("loading-text")}</>
   }
 
   const handleSubmitNewCourse = async (newCourse: NewCourse) => {
@@ -113,11 +110,6 @@
     await refetchOrgActiveCoursesCount()
     setNewCourseFormOpen(false)
   }
-
-  console.group("Courses")
-  console.log("Content: ", dataOrgActiveCourses)
-  console.log("Count:", dataOrgActiveCoursesCount)
-  console.groupEnd()
 
   return (
     // Removing frontPageUrl for some unsolved reason returns to organization front page rather than root
@@ -128,44 +120,28 @@
           organization={dataOrg}
           onOrganizationUpdated={() => refetchOrg()}
         />
-        <h2>Running courses ({dataOrgActiveCoursesCount.count} courses)</h2>
-        {dataOrgActiveCourses.length === 0 ? (
-          <p> No active courses </p>
-        ) : (
-          dataOrgActiveCourses.map((course) => (
-            <div key={course.id}>
-              <a href={`/courses/${course.slug}`}>{course.name}</a>
-              {loginStateContext.signedIn && (
-<<<<<<< HEAD
-                <Link
-                  passHref
-                  href={{
-                    pathname: "/manage/courses/[id]",
-                    query: {
-                      id: course.id,
-                    },
-                  }}
-                >
-                  <a href="replace"> Manage</a>
-                </Link>
-=======
-                <>
-                  <Link
-                    href={{
-                      pathname: "/manage/courses/[id]",
-                      query: {
-                        id: course.id,
-                      },
-                    }}
-                  >
-                    {t("link-manage")}
-                  </Link>{" "}
-                </>
->>>>>>> aa88f475
-              )}
-            </div>
-          ))
-        )}
+        <h2>{t("active-courses", { courses: dataOrgActiveCoursesCount.count })}</h2>
+        {dataOrgActiveCourses.length === 0
+          ? t("no-active-courses")
+          : dataOrgActiveCourses.map((course) => (
+              <div key={course.id}>
+                <a href={`/courses/${course.slug}`}>{course.name}</a>
+                {loginStateContext.signedIn && (
+                  <>
+                    <Link
+                      href={{
+                        pathname: "/manage/courses/[id]",
+                        query: {
+                          id: course.id,
+                        },
+                      }}
+                    >
+                      {t("link-manage")}
+                    </Link>
+                  </>
+                )}
+              </div>
+            ))}
 
         <Pagination
           count={Math.ceil(dataOrgActiveCoursesCount.count / PAGE_LIMIT)}
@@ -189,8 +165,6 @@
             margin-bottom: 1rem;
           `}
         >
-<<<<<<< HEAD
-=======
           {loginStateContext.signedIn && (
             <Button
               size="medium"
@@ -201,7 +175,6 @@
             </Button>
           )}
 
->>>>>>> aa88f475
           <Dialog open={newCourseFormOpen} onClose={() => setNewCourseFormOpen(!newCourseFormOpen)}>
             <div
               className={css`
@@ -228,7 +201,7 @@
               variant="primary"
               onClick={() => setNewCourseFormOpen(!newCourseFormOpen)}
             >
-              Add course
+              {t("button-text-new")}
             </Button>
             <br />
             <br />
