--- conflicted
+++ resolved
@@ -8,11 +8,8 @@
 import NewCourseForm from "../../components/forms/NewCourseForm"
 import { postNewCourse } from "../../services/backend/courses"
 import { fetchOrganizationCourses } from "../../services/backend/organizations"
-<<<<<<< HEAD
 import { NewCourse } from "../../shared-module/bindings"
-=======
 import Button from "../../shared-module/components/Button"
->>>>>>> 8cec64a6
 import DebugModal from "../../shared-module/components/DebugModal"
 import LoginStateContext from "../../shared-module/contexts/LoginStateContext"
 import useQueryParameter from "../../shared-module/hooks/useQueryParameter"
@@ -90,18 +87,6 @@
             </Button>
           )}
 
-<<<<<<< HEAD
-        <Dialog open={newCourseFormOpen} onClose={() => setNewCourseFormOpen(!newCourseFormOpen)}>
-          <div
-            className={css`
-              margin: 1rem;
-            `}
-          >
-            <Button onClick={() => setNewCourseFormOpen(!newCourseFormOpen)}>Close</Button>
-            <NewCourseForm organizationId={id} onSubmitForm={handleSubmitNewCourse} />
-          </div>
-        </Dialog>
-=======
           <Dialog open={newCourseFormOpen} onClose={() => setNewCourseFormOpen(!newCourseFormOpen)}>
             <div
               className={css`
@@ -115,18 +100,11 @@
               >
                 Close
               </Button>
-              <NewCourseForm
-                organizationId={id}
-                onSubmitForm={async () => {
-                  await refetch()
-                  setNewCourseFormOpen(false)
-                }}
-              />
+              <NewCourseForm organizationId={id} onSubmitForm={handleSubmitNewCourse} />
             </div>
           </Dialog>
         </div>
         <DebugModal data={data} />
->>>>>>> 8cec64a6
       </div>
     </Layout>
   )
