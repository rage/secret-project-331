import { css } from "@emotion/css"
import styled from "@emotion/styled"
import { faCheck, faXmark } from "@fortawesome/free-solid-svg-icons"
import { FontAwesomeIcon } from "@fortawesome/react-fontawesome"
import { useQuery } from "@tanstack/react-query"
import axios from "axios"
import React, { useEffect, useState } from "react"
import { useForm } from "react-hook-form"
import { useTranslation } from "react-i18next"

import Layout from "../components/Layout"
import PlaygroundExerciseEditorIframe from "../components/page-specific/playground-views/PlaygroundExerciseEditorIframe"
import PlaygroundExerciseIframe from "../components/page-specific/playground-views/PlaygroundExerciseIframe"
import PlaygroundViewSubmissionIframe from "../components/page-specific/playground-views/PlaygroundViewSubmissionIframe"
import { ExerciseServiceInfoApi, ExerciseTaskGradingResult } from "../shared-module/bindings"
import { isExerciseServiceInfoApi } from "../shared-module/bindings.guard"
import Button from "../shared-module/components/Button"
import BreakFromCentered from "../shared-module/components/Centering/BreakFromCentered"
import DebugModal from "../shared-module/components/DebugModal"
import ErrorBanner from "../shared-module/components/ErrorBanner"
import CheckBox from "../shared-module/components/InputFields/CheckBox"
import TextAreaField from "../shared-module/components/InputFields/TextAreaField"
import TextField from "../shared-module/components/InputFields/TextField"
import Spinner from "../shared-module/components/Spinner"
import {
  CurrentStateMessage,
  IframeViewType,
  UserInformation,
} from "../shared-module/exercise-service-protocol-types"
import { GradingRequest } from "../shared-module/exercise-service-protocol-types-2"
import useToastMutation from "../shared-module/hooks/useToastMutation"
import { baseTheme, monospaceFont } from "../shared-module/styles"
import { narrowContainerWidthPx } from "../shared-module/styles/constants"
import { respondToOrLarger } from "../shared-module/styles/respond"
import withNoSsr from "../shared-module/utils/withNoSsr"

interface PlaygroundFields {
  url: string
  width: string
  private_spec: string
  showIframeBorders: boolean
  disableSandbox: boolean
  pseudonymousUserId: string
  signedIn: boolean
}

const Area = styled.div`
  margin-bottom: 1rem;
`

// eslint-disable-next-line i18next/no-literal-string
const StyledPre = styled.pre`
  background-color: ${baseTheme.colors.clear[100]};
  border-radius: 6px;
  padding: 1rem;
  font-size: 14px;
`

// eslint-disable-next-line i18next/no-literal-string
const GridContainer = styled.div`
  padding: 2rem;
  max-width: 1800px;
  margin: 0 auto;

  display: grid;
  grid-gap: 0;
  grid-template-rows: auto;
  grid-template-columns: 1fr;
  grid-template-areas:
    "service-info-url"
    "misc-settings"
    "private-spec"
    "answer-and-grading"
    "derived-specs-explanation"
    "derived-specs-explanation"
    "public-spec"
    "model-solution-spec";

  ${respondToOrLarger.xl} {
    grid-gap: 2rem;
    grid-template-columns: 1fr 1fr;
    grid-template-areas:
      "service-info-url misc-settings"
      "private-spec answer-and-grading"
      "derived-specs-explanation derived-specs-explanation"
      "public-spec model-solution-spec";
  }

  ${respondToOrLarger.xxxxxl} {
    padding: 4rem;
    grid-gap: 2rem;
    max-width: 5000px;
    grid-template-columns: 1fr 1fr 1fr 1fr;
    grid-template-areas:
      "service-info-url service-info-url misc-settings misc-settings"
      "derived-specs-explanation derived-specs-explanation derived-specs-explanation derived-specs-explanation"
      "private-spec answer-and-grading public-spec model-solution-spec";
  }
`

const ServiceInfoUrlGridArea = styled.div`
  grid-area: service-info-url;
`

const MiscSettingsGridArea = styled.div`
  grid-area: misc-settings;
`

const PrivateSpecGridArea = styled.div`
  grid-area: private-spec;
`

const AnswerAndGradingGridArea = styled.div`
  grid-area: answer-and-grading;
`

const DerivedSpecsExplanationArea = styled.div`
  grid-area: derived-specs-explanation;
`

const PublicSpecArea = styled.div`
  grid-area: public-spec;
`

const ModelSolutionSpecArea = styled.div`
  grid-area: model-solution-spec;
`

const DEFAULT_SERVICE_INFO_URL = "http://project-331.local/example-exercise/api/service-info"

const IframeViewPlayground: React.FC<React.PropsWithChildren<unknown>> = () => {
  const { t } = useTranslation()

  const [currentStateReceivedFromIframe, setCurrentStateReceivedFromIframe] =
    useState<CurrentStateMessage | null>(null)
  // eslint-disable-next-line i18next/no-literal-string
  const [currentView, setCurrentView] = useState<IframeViewType>("exercise-editor")
  const [submissionViewSendModelsolutionSpec, setSubmissionViewSendModelsolutionSpec] =
    useState(true)
  const [answerExerciseViewSendPreviousSubmission, setAnswerExerciseViewSendPreviousSubmission] =
    useState(false)
  const [refreshKey, setRefreshKey] = useState(0)

  const { register, setValue, watch } = useForm<PlaygroundFields>({
    // eslint-disable-next-line i18next/no-literal-string
    mode: "onChange",
    defaultValues: {
      // eslint-disable-next-line i18next/no-literal-string
      url: localStorage.getItem("service-info-url") ?? DEFAULT_SERVICE_INFO_URL,
      width: narrowContainerWidthPx.toString(),
      // eslint-disable-next-line i18next/no-literal-string
      private_spec: "null",
      showIframeBorders: true,
      disableSandbox: false,
      // eslint-disable-next-line i18next/no-literal-string
      pseudonymousUserId: "78b62532-b836-4387-8f99-673cb023b903",
      signedIn: true,
    },
  })

  const width = watch("width")
  const url = watch("url")
  const privateSpec = watch("private_spec")
  const showIframeBorders = watch("showIframeBorders")
  const disableSandbox = watch("disableSandbox")
  const pseudonymousUserId = watch("pseudonymousUserId")
  const signedIn = watch("signedIn")

  let exerciseServiceHost = ""
  try {
    const parsedUrl = new URL(url)
    exerciseServiceHost = `${parsedUrl.protocol}//${parsedUrl.host}`
  } catch {
    // eslint-disable-next-line i18next/no-literal-string
    console.warn("Could not parse URL")
  }

  let privateSpecValidJson = false
  let privateSpecParsed: unknown = null

  try {
    privateSpecParsed = JSON.parse(privateSpec)
    privateSpecValidJson = true
  } catch (e) {
    // eslint-disable-next-line i18next/no-literal-string
    console.warn("Private spec was invalid JSON", e)
  }

  const serviceInfoQuery = useQuery(
    [`iframe-view-playground-service-info-${url}`],
    async (): Promise<ExerciseServiceInfoApi> => {
      const res = await axios.get(url)
      return res.data
    },
  )

  const isValidServiceInfo = isExerciseServiceInfoApi(serviceInfoQuery.data)

  useEffect(() => {
    if (isValidServiceInfo) {
      // eslint-disable-next-line i18next/no-literal-string
      localStorage.setItem("service-info-url", url)
    }
  }, [isValidServiceInfo, url])

  const publicSpecQuery = useQuery(
    [`iframe-view-playground-public-spec-${url}-${serviceInfoQuery.data}-${privateSpec}`],
    async (): Promise<unknown> => {
      if (!serviceInfoQuery.data || !isValidServiceInfo || !privateSpecValidJson) {
        throw new Error("This query should be disabled.")
      }
      const res = await axios.post(
        `${exerciseServiceHost}${serviceInfoQuery.data.public_spec_endpoint_path}`,
        privateSpecParsed,
      )
      return res.data
    },
    {
      enabled:
        serviceInfoQuery.isSuccess &&
        Boolean(serviceInfoQuery.data) &&
        isValidServiceInfo &&
        privateSpecValidJson,
      retry: false,
    },
  )

  const [userAnswer, setUserAnswer] = useState<unknown>(null)
  const submitAnswerMutation = useToastMutation<
    ExerciseTaskGradingResult,
    unknown,
    unknown,
    unknown
  >(
    async () => {
      if (
        !serviceInfoQuery.data ||
        !isValidServiceInfo ||
        currentStateReceivedFromIframe === null ||
        !privateSpecValidJson
      ) {
        // eslint-disable-next-line i18next/no-literal-string
        throw new Error("Requirements for the mutation not satisfied.")
      }
      const gradingRequest: GradingRequest = {
        exercise_spec: privateSpecParsed,
        submission_data: currentStateReceivedFromIframe.data,
      }
      setUserAnswer(currentStateReceivedFromIframe.data)
      const res = await axios.post(
        `${exerciseServiceHost}${serviceInfoQuery.data.grade_endpoint_path}`,
        gradingRequest,
      )
      return res.data
    },
    { notify: true, method: "POST" },
  )

  const modelSolutionSpecQuery = useQuery(
    [`iframe-view-playground-model-solution-spec-${url}-${serviceInfoQuery.data}-${privateSpec}`],
    async (): Promise<unknown> => {
      if (!serviceInfoQuery.data || !isValidServiceInfo || !privateSpecValidJson) {
        throw new Error("This query should be disabled.")
      }
      const res = await axios.post(
        `${exerciseServiceHost}${serviceInfoQuery.data.model_solution_spec_endpoint_path}`,
        privateSpecParsed,
      )
      return res.data
    },
    {
      enabled:
        serviceInfoQuery.isSuccess &&
        Boolean(serviceInfoQuery.data) &&
        isValidServiceInfo &&
        privateSpecValidJson,
      retry: false,
    },
  )

  const userInformation: UserInformation = {
    pseudonymous_id: pseudonymousUserId,
    signed_in: signedIn,
  }

  return (
    <Layout>
      <h1>{t("title-playground-exercise-iframe")}</h1>
      <br />

      <BreakFromCentered sidebar={false}>
        <GridContainer>
          <ServiceInfoUrlGridArea>
            <TextField label={t("service-info-url")} register={register("url")} />
            {serviceInfoQuery.isError && t("error-fetching-service-info")}
            {!serviceInfoQuery.isLoading && (
              <div
                className={css`
                  margin-top: -0.7rem;
                  margin-bottom: 0.2rem;
                  padding-left: 1rem;
                `}
              >
                <FontAwesomeIcon
                  icon={isValidServiceInfo ? faCheck : faXmark}
                  className={css`
                    color: ${isValidServiceInfo
                      ? baseTheme.colors.green[400]
                      : baseTheme.colors.red[500]};
                  `}
                />
                <span
                  className={css`
                    margin: 0 0.5rem;
                  `}
                >
                  {isValidServiceInfo ? t("valid-service-info") : t("invalid-service-info")}
                </span>
                <DebugModal data={serviceInfoQuery.data} buttonSize="small" />
                {url !== DEFAULT_SERVICE_INFO_URL && (
                  <Button
                    variant={"secondary"}
                    size={"small"}
                    className={css`
                      margin-left: 0.5rem;
                    `}
                    onClick={() => {
                      setValue("url", DEFAULT_SERVICE_INFO_URL)
                    }}
                  >
                    {t("button-text-reset-url")}
                  </Button>
                )}
              </div>
            )}
          </ServiceInfoUrlGridArea>
          <MiscSettingsGridArea>
            <TextField
              placeholder={t("label-width")}
              label={t("label-width")}
              register={register("width")}
            />
            <CheckBox label={t("show-iframe-borders")} register={register("showIframeBorders")} />
            <CheckBox label={t("disable-sandbox")} register={register("disableSandbox")} />
            <TextField
              placeholder={t("label-pseudonymous-user-id")}
              label={t("label-pseudonymous-user-id")}
              register={register("pseudonymousUserId")}
            />
            <CheckBox label={t("button-text-signed-in")} register={register("signedIn")} />
          </MiscSettingsGridArea>

          <PrivateSpecGridArea>
            <TextAreaField
              rows={20}
              spellCheck={false}
              label={t("private-spec")}
              register={register("private_spec", {
                validate: (value) => {
                  try {
                    JSON.parse(value)
                    return true
                  } catch (_e) {
                    return false
                  }
                },
              })}
              className={css`
                margin-bottom: 1rem;
                textarea {
                  width: 100%;
                  font-family: ${monospaceFont} !important;
                  resize: vertical;
                  font-size: 14px !important;
                }
              `}
            />
          </PrivateSpecGridArea>

          <AnswerAndGradingGridArea>
            <Area>
              <h3>{t("title-user-answer")}</h3>

              {userAnswer ? (
                <StyledPre>{JSON.stringify(userAnswer, undefined, 2)}</StyledPre>
              ) : (
                <div>{t("error-no-user-answer")}</div>
              )}
            </Area>

            <Area>
              <h3>{t("title-grading")}</h3>

              {submitAnswerMutation.isSuccess && !submitAnswerMutation.isLoading ? (
                <StyledPre>{JSON.stringify(submitAnswerMutation.data, undefined, 2)}</StyledPre>
              ) : (
                <div>{t("error-no-grading-long")}</div>
              )}
            </Area>
          </AnswerAndGradingGridArea>

          <DerivedSpecsExplanationArea>
            <Area>
              <h2>{t("title-derived-specs")}</h2>

              <p>{t("derived-specs-explanation")}</p>
            </Area>
          </DerivedSpecsExplanationArea>

          <PublicSpecArea>
            <Area>
              <h3>{t("title-public-spec")}</h3>

              <p>{t("public-spec-explanation")}</p>

              {publicSpecQuery.isError && (
                <ErrorBanner variant={"readOnly"} error={publicSpecQuery.error} />
              )}
              {publicSpecQuery.isLoading && <Spinner variant={"medium"} />}
              {publicSpecQuery.fetchStatus === "idle" && (
                <p>{t("error-cannot-load-with-the-given-inputs")}</p>
              )}
              {publicSpecQuery.isSuccess && (
                <StyledPre>{JSON.stringify(publicSpecQuery.data, undefined, 2)}</StyledPre>
              )}
            </Area>
          </PublicSpecArea>

          <ModelSolutionSpecArea>
            <Area>
              <h3>{t("title-model-solution-spec")}</h3>

              <p>{t("model-solution-spec-explanation")}</p>

              {modelSolutionSpecQuery.isError && (
                <ErrorBanner variant={"readOnly"} error={modelSolutionSpecQuery.error} />
              )}
              {modelSolutionSpecQuery.isLoading && <Spinner variant={"medium"} />}
              {modelSolutionSpecQuery.fetchStatus === "idle" && (
                <p>{t("error-cannot-load-with-the-given-inputs")}</p>
              )}
              {modelSolutionSpecQuery.isSuccess && (
                <StyledPre>{JSON.stringify(modelSolutionSpecQuery.data, undefined, 2)}</StyledPre>
              )}
            </Area>
          </ModelSolutionSpecArea>
        </GridContainer>
      </BreakFromCentered>

      <Area>
        <div
          className={css`
            display: flex;
            align-items: center;
            h2 {
              margin-right: 1rem;
            }
            button {
              height: 40px;
            }
          `}
        >
          <h2>{t("title-iframe")}</h2>{" "}
          <Button
            variant={"secondary"}
            size={"small"}
            onClick={() => {
              setRefreshKey((prev) => prev + 1)
            }}
          >
            {t("button-text-reload")}
          </Button>
        </div>
        <Area>
          <div
            className={css`
              background-color: ${baseTheme.colors.clear[200]};
              padding: 0.75rem;

              button {
                background-color: ${baseTheme.colors.clear[200]};
                border-radius: 0.5rem;
                border: none;
                padding: 0.5rem;
                margin: 0 0.5rem;
                cursor: pointer;

                &:hover {
                  filter: contrast(1.2) brightness(0.88);
                }

                &[data-active="1"] {
                  background-color: white;

                  &:hover {
                    filter: unset;
                    cursor: unset;
                  }
                }
              }
            `}
          >
            <button
              data-active={currentView === "exercise-editor" && "1"}
              onClick={() => {
                setCurrentStateReceivedFromIframe(null)
                setCurrentView("exercise-editor")
              }}
              // eslint-disable-next-line i18next/no-literal-string
            >
              exercise-editor
            </button>
            <button
              data-active={currentView === "answer-exercise" && "1"}
              onClick={() => {
                setCurrentStateReceivedFromIframe(null)
                setCurrentView("answer-exercise")
              }}
              // eslint-disable-next-line i18next/no-literal-string
            >
              answer-exercise
            </button>
            <button
              data-active={currentView === "view-submission" && "1"}
              onClick={() => {
                setCurrentStateReceivedFromIframe(null)
                setCurrentView("view-submission")
              }}
              // eslint-disable-next-line i18next/no-literal-string
            >
              view-submission
            </button>
          </div>
        </Area>
        <div key={refreshKey}>
          {serviceInfoQuery.data && isValidServiceInfo && serviceInfoQuery.data && privateSpec && (
            <>
              {currentView === "exercise-editor" && (
                <PlaygroundExerciseEditorIframe
                  url={`${exerciseServiceHost}${serviceInfoQuery.data.user_interface_iframe_path}?width=${width}`}
                  privateSpec={privateSpecParsed}
                  setCurrentStateReceivedFromIframe={setCurrentStateReceivedFromIframe}
                  showIframeBorders={showIframeBorders}
                  disableSandbox={disableSandbox}
                  userInformation={userInformation}
                />
              )}
              {currentView === "answer-exercise" && (
                <>
                  <CheckBox
                    // eslint-disable-next-line i18next/no-literal-string
                    label={t("label-send-previous-submission")}
                    checked={answerExerciseViewSendPreviousSubmission}
                    onChange={() => {
                      setAnswerExerciseViewSendPreviousSubmission(
                        !answerExerciseViewSendPreviousSubmission,
                      )
                    }}
                  />
                  <PlaygroundExerciseIframe
                    url={`${exerciseServiceHost}${serviceInfoQuery.data.user_interface_iframe_path}?width=${width}`}
                    publicSpecQuery={publicSpecQuery}
                    setCurrentStateReceivedFromIframe={setCurrentStateReceivedFromIframe}
                    showIframeBorders={showIframeBorders}
                    disableSandbox={disableSandbox}
<<<<<<< HEAD
                    userAnswer={answerExerciseViewSendPreviousSubmission ? userAnswer : null}
=======
                    userInformation={userInformation}
>>>>>>> c0aaba0f
                  />
                  <Button
                    variant={"primary"}
                    size={"medium"}
                    disabled={
                      currentStateReceivedFromIframe === null || submitAnswerMutation.isLoading
                    }
                    onClick={() => submitAnswerMutation.mutate(undefined)}
                  >
                    {t("button-text-submit")}
                  </Button>
                </>
              )}
              {currentView === "view-submission" && (
                <>
                  <CheckBox
                    // eslint-disable-next-line i18next/no-literal-string
                    label={t("label-send-model-solution-spec")}
                    checked={submissionViewSendModelsolutionSpec}
                    onChange={() => {
                      setSubmissionViewSendModelsolutionSpec(!submissionViewSendModelsolutionSpec)
                    }}
                  />
                  <PlaygroundViewSubmissionIframe
                    url={`${exerciseServiceHost}${serviceInfoQuery.data.user_interface_iframe_path}?width=${width}`}
                    publicSpecQuery={publicSpecQuery}
                    setCurrentStateReceivedFromIframe={setCurrentStateReceivedFromIframe}
                    showIframeBorders={showIframeBorders}
                    gradingQuery={submitAnswerMutation}
                    modelSolutionSpecQuery={modelSolutionSpecQuery}
                    userAnswer={userAnswer}
                    sendModelsolutionSpec={submissionViewSendModelsolutionSpec}
                    disableSandbox={disableSandbox}
                    userInformation={userInformation}
                  />
                </>
              )}
            </>
          )}
        </div>
      </Area>

      <Area>
        <h2>{t("title-communication-with-the-iframe")}</h2>
      </Area>

      <Area>
        <div
          className={css`
            display: flex;
            align-items: center;
            h3 {
              margin-right: 0.5rem;
            }
          `}
        >
          <h3>{t("title-current-state-received-from-the-iframe")}</h3>
          <DebugModal data={currentStateReceivedFromIframe} buttonSize="small" />
          {currentStateReceivedFromIframe && (
            <div
              className={css`
                margin: 0 1rem;
                flex-grow: 1;
              `}
            >
              {t("label-valid")}: {JSON.stringify(currentStateReceivedFromIframe.valid)}
            </div>
          )}

          {currentView === "exercise-editor" && (
            <Button
              size="medium"
              variant="primary"
              onClick={() => {
                setValue(
                  "private_spec",
                  JSON.stringify(
                    // eslint-disable-next-line @typescript-eslint/no-explicit-any
                    (currentStateReceivedFromIframe?.data as any)?.private_spec,
                    undefined,
                    2,
                  ),
                )
                // Must also reset the user answer because if the spec has changed, the user answer format is likely to be much different and not resetting it now would lead to hard-to-debug errors.
                setUserAnswer(null)
              }}
            >
              {t("button-set-as-private-spec-input")}
            </Button>
          )}
        </div>
        {currentStateReceivedFromIframe === null ? (
          <>{t("message-no-current-state-message-received-from-the-iframe-yet")}</>
        ) : (
          <>
            <StyledPre>
              {JSON.stringify(currentStateReceivedFromIframe.data, undefined, 2)}
            </StyledPre>
          </>
        )}
      </Area>
    </Layout>
  )
}

export default withNoSsr(IframeViewPlayground)<|MERGE_RESOLUTION|>--- conflicted
+++ resolved
@@ -563,11 +563,8 @@
                     setCurrentStateReceivedFromIframe={setCurrentStateReceivedFromIframe}
                     showIframeBorders={showIframeBorders}
                     disableSandbox={disableSandbox}
-<<<<<<< HEAD
+                    userInformation={userInformation}
                     userAnswer={answerExerciseViewSendPreviousSubmission ? userAnswer : null}
-=======
-                    userInformation={userInformation}
->>>>>>> c0aaba0f
                   />
                   <Button
                     variant={"primary"}
