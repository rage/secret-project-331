import { css } from "@emotion/css"
import {
  Alert,
  FormControl,
  Grow,
  InputLabel,
  MenuItem,
  Select,
  SelectChangeEvent,
} from "@material-ui/core"
import TextField from "@material-ui/core/TextField"
import dynamic from "next/dynamic"
import React, { useEffect, useState } from "react"
import { useMutation, useQuery } from "react-query"

import Layout from "../components/Layout"
import {
  deletePlaygroundExample,
  fetchPlaygroundExamples,
  savePlaygroundExample,
  updatePlaygroundExample,
} from "../services/backend/playground-examples"
import { PlaygroundExample } from "../shared-module/bindings"
import Button from "../shared-module/components/Button"
import MessageChannelIFrame from "../shared-module/components/MessageChannelIFrame"
import { normalWidthCenteredComponentStyles } from "../shared-module/styles/componentStyles"
import { defaultContainerWidth } from "../shared-module/styles/constants"

const MonacoLoading = <div>Loading editor...</div>
const Editor = dynamic(() => import("@monaco-editor/react"), {
  ssr: false,
  loading: () => MonacoLoading,
})

const Home: React.FC = () => {
<<<<<<< HEAD
  const [exampleUrl, setExampleUrl] = useState<string | null>(null)
  const [exampleWidth, setExampleWidth] = useState<number | null>(null)
  const [exampleData, setExampleData] = useState<string | null>(null)
  const [exampleName, setExampleName] = useState<string>("")
  const [combinedUrl, setCombinedUrl] = useState<string | null>(null)
=======
  const [exampleUrl, setExampleUrl] = useState<string>("")
  const [exampleWidth, setExampleWidth] = useState<number>(defaultContainerWidth)
  const [exampleData, setExampleData] = useState<string>("")
  const [exampleName, setExampleName] = useState<string>("")
  const [combinedUrl, setCombinedUrl] = useState<string>("")
>>>>>>> 7b4c1062
  const [invalidUrl, setInvalidUrl] = useState<boolean>(false)
  const [selectedExample, setSelectedExample] = useState<PlaygroundExample | null>(null)
  const [msg, setMsg] = useState<string>("")
  const { isLoading, error, data, refetch } = useQuery("playground-examples", () =>
    fetchPlaygroundExamples(),
  )
  const saveMutation = useMutation(savePlaygroundExample, {
    onSuccess: () => {
      setMsg("Example saved succesfully")
      refetch()
      setTimeout(() => saveMutation.reset(), 5000)
    },
    onError: () => {
      setMsg("Something went wrong, couldn't save example")
      setTimeout(() => saveMutation.reset(), 5000)
    },
  })
  const updateMutation = useMutation(updatePlaygroundExample, {
    onSuccess: () => {
      setMsg("Example updated succesfully")
      refetch()
      setTimeout(() => updateMutation.reset(), 5000)
    },
    onError: () => {
      setMsg("Something went wrong, couldn't update example")
      setTimeout(() => updateMutation.reset(), 5000)
    },
  })
  const deleteMutation = useMutation(deletePlaygroundExample, {
    onSuccess: () => {
      setMsg("Example deleted succesfully")
      refetch()
      setSelectedExample(null)
      setTimeout(() => deleteMutation.reset(), 5000)
    },
    onError: () => {
      setMsg("Something went wrong, couldn't delete example")
      setTimeout(() => deleteMutation.reset(), 5000)
    },
  })

  const onChannelEstablished = (port: MessagePort) => {
    console.log("channel established", port)
    console.log("Posting data to iframe")
    if (exampleData) {
      port.postMessage({ message: "set-state", data: JSON.parse(exampleData) })
    }
  }

  const onMessage = (message: unknown, responsePort: MessagePort) => {
    console.log(responsePort)
    console.log("received message from iframe", message)
  }

  useEffect(() => {
    setCombinedUrl("")
    if (!exampleUrl || !exampleWidth) {
      return
    }
    try {
      const newUrl = new URL(exampleUrl + `?width=${exampleWidth}`)
      setCombinedUrl(newUrl.toString())
      setInvalidUrl(false)
    } catch (error) {
      console.log(error)
      setInvalidUrl(true)
    }
  }, [exampleUrl, exampleWidth])

  const handleUrlChange = (e: React.ChangeEvent<HTMLTextAreaElement | HTMLInputElement>) => {
    setExampleUrl(e.target.value)
  }

  const handleWidthChange = (e: React.ChangeEvent<HTMLTextAreaElement | HTMLInputElement>) => {
    setExampleWidth(Number(e.target.value))
  }

  const handleNameChange = (e: React.ChangeEvent<HTMLTextAreaElement | HTMLInputElement>) => {
    setExampleName(e.target.value)
  }

  const handleDataChange = (e: string) => {
    if (e) {
      setExampleData(e)
    }
  }

  const handleExampleChange = (event: SelectChangeEvent) => {
    const example: PlaygroundExample = JSON.parse(event.target.value) as PlaygroundExample
    setExampleUrl(example.url)
    setExampleWidth(example.width)
    setExampleData(JSON.stringify(example.data as unknown, undefined, 2))
    setExampleName(example.name)
    setSelectedExample(example)
  }

  const handleExampleSave = async () => {
    saveMutation.mutate({
      name: exampleName,
      url: exampleUrl,
      width: exampleWidth,
      data: JSON.parse(exampleData),
    })
  }

  const handleExampleUpdate = async () => {
    if (!selectedExample) {
      return
    }
    updateMutation.mutate({
      ...selectedExample,
      name: exampleName,
      url: exampleUrl,
      width: exampleWidth,
      data: JSON.parse(exampleData),
    })
  }

  const handleExampleDeletion = async () => {
    if (!selectedExample) {
      return
    }
    deleteMutation.mutate(selectedExample.id)
  }

  if (isLoading || !data) {
    return <p>loading</p>
  }

  if (error) {
    return <pre>{JSON.stringify(error)}</pre>
  }

  return (
    <Layout>
      <div className={normalWidthCenteredComponentStyles}>
        <Grow
          in={
            saveMutation.isError ||
            saveMutation.isSuccess ||
            updateMutation.isError ||
            updateMutation.isSuccess ||
            deleteMutation.isError ||
            deleteMutation.isSuccess
          }
        >
          <Alert
            severity={
              saveMutation.isSuccess || updateMutation.isSuccess || deleteMutation.isSuccess
                ? "success"
                : "error"
            }
          >
            <div
              className={css`
                font-size: 150%;
              `}
            >
              {msg}
            </div>
          </Alert>
        </Grow>
        <h2>Playground for exercise IFrames</h2>
        {data.length > 0 && (
          <div>
            <h4>List of examples</h4>
            <div
              className={css`
                margin-bottom: 1rem;
                margin-top: 0.5rem;
              `}
            >
              <FormControl fullWidth>
                <InputLabel id="playground-examples-label-id">Examples</InputLabel>
                <Select
                  id="playground-examples"
                  labelId="playground-examples-label-id"
                  label="Examples"
                  onChange={handleExampleChange}
                  fullWidth
                  value={selectedExample ? JSON.stringify(selectedExample) : ""}
                >
                  {data.map((example) => (
                    <MenuItem key={JSON.stringify(example)} value={JSON.stringify(example)}>
                      {example.name}
                    </MenuItem>
                  ))}
                </Select>
              </FormControl>
            </div>
          </div>
        )}
        <TextField
          value={exampleUrl || ""}
          fullWidth
          placeholder={invalidUrl ? "Invalid URL" : "URL"}
          label="URL"
          onChange={handleUrlChange}
          error={invalidUrl}
          className={css`
            margin-bottom: 1rem !important;
          `}
        />
        <TextField
          value={exampleWidth || ""}
          placeholder="Width"
          label="Width"
          fullWidth
          onChange={handleWidthChange}
          className={css`
            margin-bottom: 1rem !important;
          `}
        />
        <TextField
          value={exampleName}
          placeholder="Example name"
          label="Example name"
          fullWidth
          onChange={handleNameChange}
          className={css`
            margin-bottom: 1rem !important;
          `}
        />
        <br />
        <Editor
          defaultLanguage="json"
          options={{
            wordWrap: "on",
            readOnly: false,
            scrollBeyondLastLine: false,
            roundedSelection: false,
            formatOnType: true,
            formatOnPaste: true,
            tabSize: 2,
          }}
          value={exampleData}
          onChange={(value) => value && handleDataChange(value)}
          height="50vh"
          className={css`
            border: 1px solid black;
            margin-bottom: 1rem;
            width: 100%;
          `}
        />
        {exampleUrl && exampleWidth && exampleData && exampleName && (
          <Button
            variant="primary"
            size="medium"
            onClick={handleExampleSave}
            className={css`
              margin-right: 1rem;
            `}
            disabled={saveMutation.isLoading}
          >
            Save example
          </Button>
        )}
        {selectedExample && (
          <>
            <Button
              onClick={handleExampleUpdate}
              variant="primary"
              size="medium"
              disabled={updateMutation.isLoading}
            >
              Update example
            </Button>
            <Button
              onClick={handleExampleDeletion}
              variant="primary"
              size="medium"
              disabled={deleteMutation.isLoading}
              className={css`
                margin-left: 1rem;
              `}
            >
              Delete example
            </Button>
          </>
        )}
      </div>
      {combinedUrl && exampleData && (
        <div
          className={css`
            margin-top: 1rem;
          `}
        >
          <MessageChannelIFrame
            key={combinedUrl + exampleData}
            url={combinedUrl}
            onCommunicationChannelEstabilished={onChannelEstablished}
            onMessageFromIframe={onMessage}
          />
        </div>
      )}
    </Layout>
  )
}

export default Home<|MERGE_RESOLUTION|>--- conflicted
+++ resolved
@@ -33,19 +33,11 @@
 })
 
 const Home: React.FC = () => {
-<<<<<<< HEAD
-  const [exampleUrl, setExampleUrl] = useState<string | null>(null)
-  const [exampleWidth, setExampleWidth] = useState<number | null>(null)
-  const [exampleData, setExampleData] = useState<string | null>(null)
-  const [exampleName, setExampleName] = useState<string>("")
-  const [combinedUrl, setCombinedUrl] = useState<string | null>(null)
-=======
   const [exampleUrl, setExampleUrl] = useState<string>("")
   const [exampleWidth, setExampleWidth] = useState<number>(defaultContainerWidth)
   const [exampleData, setExampleData] = useState<string>("")
   const [exampleName, setExampleName] = useState<string>("")
   const [combinedUrl, setCombinedUrl] = useState<string>("")
->>>>>>> 7b4c1062
   const [invalidUrl, setInvalidUrl] = useState<boolean>(false)
   const [selectedExample, setSelectedExample] = useState<PlaygroundExample | null>(null)
   const [msg, setMsg] = useState<string>("")
