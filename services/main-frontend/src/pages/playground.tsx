--- conflicted
+++ resolved
@@ -1,7 +1,4 @@
 import { css } from "@emotion/css"
-<<<<<<< HEAD
-import { Alert, Grow, MenuItem, Select, SelectChangeEvent, TextField } from "@material-ui/core"
-=======
 import {
   Alert,
   FormControl,
@@ -12,7 +9,6 @@
   SelectChangeEvent,
 } from "@material-ui/core"
 import TextField from "@material-ui/core/TextField"
->>>>>>> 42cda988
 import dynamic from "next/dynamic"
 import React, { useEffect, useState } from "react"
 import { useMutation, useQuery } from "react-query"
