import { css } from "@emotion/css"
import styled from "@emotion/styled"
import { faEnvelope as emailIcon } from "@fortawesome/free-solid-svg-icons"
import { FontAwesomeIcon } from "@fortawesome/react-fontawesome"
import { useRouter } from "next/router"
import { useContext, useEffect, useState } from "react"
import { useForm } from "react-hook-form"
import { useTranslation } from "react-i18next"

import Button from "../shared-module/components/Button"
import ErrorBanner from "../shared-module/components/ErrorBanner"
import TextField from "../shared-module/components/InputFields/TextField"
import LoginStateContext from "../shared-module/contexts/LoginStateContext"
import useQueryParameter from "../shared-module/hooks/useQueryParameter"
import useToastMutation from "../shared-module/hooks/useToastMutation"
import { createUser } from "../shared-module/services/backend/auth"
import { baseTheme, headingFont } from "../shared-module/styles"
import {
  useCurrentPagePathForReturnTo,
  validateReturnToRouteOrDefault,
} from "../shared-module/utils/redirectBackAfterLoginOrSignup"

interface FormFields {
  first_name: string
  last_name: string
  email: string
  password: string
  password_confirmation: string
}

// eslint-disable-next-line i18next/no-literal-string
const Wrapper = styled.div`
  max-width: 1200px;
  position: relative;
  margin: 0 auto;
  display: block;
  padding: 2rem 2rem;
  font-family: ${headingFont};
  border-radius: 4px;

  @media (max-width: 767.98px) {
    padding: 2rem 0rem;
  }

  h1 {
    font-size: clamp(30px, 3vw, 34px);
    color: ${baseTheme.colors.gray[700]};
    text-align: center;
    font-family: ${headingFont};
    font-weight: 600;
  }

  .description {
    font-size: 20px;
    display: inline-block;
    text-align: center;
    margin: 0.5rem 0 2rem 0;
    a {
      color: #065853;
      font-weight: 600;
      text-decoration: none;
    }
  }

  fieldset {
    border: none;
    margin: 0;
    padding: 0;
  }

  input[type="submit"] {
    height: 60px;
    background: #46749b;
    color: #fff;
    font-weight: bold;
    font-size: 22px;
    padding: 15px 10px;
    line-height: 1.2;
    font-family: ${headingFont} !important;
    justify-content: center;
    align-items: center;
    border: none;
    width: 100%;
    margin: 1rem 0;

    &:hover {
      background: #215887;
    }
  }

  input[type="submit"]:disabled {
    background: #ebedee;
    color: #989ca3;
  }

  .signin-link {
    display: block;
    text-align: center;
    margin: 0 auto;

    a {
      text-decoration: none;
      font-size: 20px;
      color: ${baseTheme.colors.gray[700]};

      &:hover {
        color: ${baseTheme.colors.blue[700]};
      }
    }
  }
`

const CreateAccountForm: React.FC<React.PropsWithChildren<unknown>> = () => {
  const { register, formState, watch, reset, handleSubmit, trigger } = useForm<FormFields>({
    // eslint-disable-next-line i18next/no-literal-string
    mode: "onChange",
  })
  const loginStateContext = useContext(LoginStateContext)
  const router = useRouter()
  const uncheckedReturnTo = useQueryParameter("return_to")
  const returnToForLinkToLoginPage = useCurrentPagePathForReturnTo(router.asPath)
  const { errors, isValid, isSubmitting } = formState

  const [confirmEmailPageVisible, setConfirmEmailPageVisible] = useState(false)

  const { t, i18n } = useTranslation()

  // eslint-disable-next-line i18next/no-literal-string
  const password = watch("password")
  const passwordConfirmation = watch("password_confirmation")

  const createAccountMutation = useToastMutation<unknown, unknown, FormFields>(
    async (data) => {
      const { first_name, last_name, email, password, password_confirmation } = data
      await createUser({
        email: email,
        first_name: first_name,
        last_name: last_name,
        language: i18n.language,
        password: password,
        password_confirmation: password_confirmation,
      })
    },
    { notify: true, method: "POST" },
    {
      onSuccess: () => {
        reset({
          first_name: "",
          last_name: "",
          email: "",
          password: "",
          password_confirmation: "",
        })
        setConfirmEmailPageVisible(true)
        loginStateContext.refresh()
      },
    },
  )

  useEffect(() => {
    if (loginStateContext.signedIn && !confirmEmailPageVisible) {
      router.push("/")
    }
  })

  useEffect(() => {
    // Make sure that password_confirmation is revalidated when the password changes.
    if (password && password !== "" && passwordConfirmation && passwordConfirmation !== "") {
      // eslint-disable-next-line i18next/no-literal-string
      trigger("password_confirmation")
    }
  }, [password, passwordConfirmation, trigger])

  if (confirmEmailPageVisible) {
    return (
      <Wrapper>
        <h1>{t("message-please-confirm-your-email-address")}</h1>
        <div
          className={css`
            margin: 2rem 0;
            padding: 1rem;
            background-color: ${baseTheme.colors.green[100]};
            line-height: 1.7;
            display: flex;
            align-items: center;
          `}
        >
          <FontAwesomeIcon
            icon={emailIcon}
            className={css`
              font-size: 2rem;
              margin-right: 1rem;
            `}
          />
          <div>
            <p>
              {t("confirm-email-address-instructions-1")}{" "}
              <strong>{t("confirm-email-address-instructions-2")}</strong>{" "}
              {t("confirm-email-address-instructions-3")}
            </p>
            <p></p>
          </div>
        </div>
        <Button
          variant="primary"
          size="medium"
          onClick={() => {
            const returnTo = validateReturnToRouteOrDefault(uncheckedReturnTo, "/")
            router.push(returnTo)
          }}
        >
          {t("button-text-done")}
        </Button>
      </Wrapper>
    )
  }

  return (
<<<<<<< HEAD
    <Wrapper>
      <h1>{t("create-new-account")}</h1>
      <span className="description">{t("sign-up-with-mooc-subtitle")}</span>
      <form
        onSubmit={handleSubmit(async (data, event) => {
          event?.preventDefault()
          createAccountMutation.mutate(data)
        })}
      >
        <fieldset disabled={isSubmitting}>
          <TextField
            label={t("first-name")}
            placeholder={t("enter-first-name")}
            register={register("first_name", {
              required: t("required-field"),
            })}
            required={true}
            error={errors.first_name}
          />

          <TextField
            label={t("last-name")}
            placeholder={t("enter-last-name")}
            register={register("last_name", {
              required: t("required-field"),
            })}
            required={true}
            error={errors.last_name}
          />
          <TextField
            label={t("email")}
            type="email"
            placeholder={t("enter-your-email")}
            register={register("email", {
              required: t("required-field"),
              validate: {
                isValidEmail: (value) =>
                  value.split("").indexOf("@") !== -1 || t("enter-a-valid-email"),
              },
            })}
            required={true}
            error={errors.email}
          />
          <TextField
            label={t("password")}
            type="password"
            placeholder={t("enter-your-password")}
            register={register("password", {
              required: t("required-field"),
              minLength: {
                value: 8,
                message: t("password-must-have-at-least-8-characters"),
              },
            })}
            required={true}
            error={errors.password}
          />

          <TextField
            label={t("confirm-password")}
            type="password"
            placeholder={t("confirm-your-password")}
            register={register("password_confirmation", {
              required: t("required-field"),
              minLength: {
                value: 8,
                message: t("password-must-have-at-least-8-characters"),
              },
              validate: {
                passwordMatch: (value) => value === password || t("passwords-dont-match"),
              },
            })}
            required={true}
            error={errors.password_confirmation}
=======
    <Layout>
      <Wrapper>
        <h1>{t("create-new-account")}</h1>
        <span className="description">{t("sign-up-with-mooc-subtitle")}</span>
        <form
          onSubmit={handleSubmit(async (data, event) => {
            event?.preventDefault()
            createAccountMutation.mutate(data)
          })}
        >
          <fieldset disabled={isSubmitting}>
            <TextField
              label={t("first-name")}
              placeholder={t("enter-first-name")}
              {...register("first_name", { required: t("required-field") })}
              required={true}
              error={errors.first_name}
            />

            <TextField
              label={t("last-name")}
              placeholder={t("enter-last-name")}
              {...register("last_name", { required: t("required-field") })}
              required={true}
              error={errors.last_name}
            />
            <TextField
              label={t("email")}
              type="email"
              placeholder={t("enter-your-email")}
              {...register("email", {
                required: t("required-field"),
                validate: {
                  isValidEmail: (value) =>
                    value.split("").indexOf("@") !== -1 || t("enter-a-valid-email"),
                },
              })}
              required={true}
              error={errors.email}
            />
            <TextField
              label={t("password")}
              type="password"
              placeholder={t("enter-your-password")}
              {...register("password", {
                required: t("required-field"),
                minLength: {
                  value: 8,
                  message: t("password-must-have-at-least-8-characters"),
                },
              })}
              required={true}
              error={errors.password}
            />

            <TextField
              label={t("confirm-password")}
              type="password"
              placeholder={t("confirm-your-password")}
              {...register("password_confirmation", {
                required: t("required-field"),
                minLength: {
                  value: 8,
                  message: t("password-must-have-at-least-8-characters"),
                },
                validate: {
                  passwordMatch: (value) => value === password || t("passwords-dont-match"),
                },
              })}
              required={true}
              error={errors.password_confirmation}
            />
          </fieldset>
          <input
            disabled={!isValid || createAccountMutation.isLoading}
            value={t("create-an-acount")}
            type="submit"
>>>>>>> 464b6c10
          />
        </fieldset>
        <input
          disabled={!isValid || createAccountMutation.isLoading}
          value={t("create-an-acount")}
          type="submit"
        />
      </form>
      <span className="signin-link">
        <a href={`/login?return_to=${encodeURIComponent(returnToForLinkToLoginPage)}`}>
          {t("sign-in-if-you-have-an-account")}
        </a>
      </span>
      {createAccountMutation.isError && (
        <ErrorBanner variant={"text"} error={createAccountMutation.error} />
      )}
    </Wrapper>
  )
}

export default CreateAccountForm<|MERGE_RESOLUTION|>--- conflicted
+++ resolved
@@ -216,7 +216,6 @@
   }
 
   return (
-<<<<<<< HEAD
     <Wrapper>
       <h1>{t("create-new-account")}</h1>
       <span className="description">{t("sign-up-with-mooc-subtitle")}</span>
@@ -230,7 +229,7 @@
           <TextField
             label={t("first-name")}
             placeholder={t("enter-first-name")}
-            register={register("first_name", {
+            {...register("first_name", {
               required: t("required-field"),
             })}
             required={true}
@@ -240,7 +239,7 @@
           <TextField
             label={t("last-name")}
             placeholder={t("enter-last-name")}
-            register={register("last_name", {
+            {...register("last_name", {
               required: t("required-field"),
             })}
             required={true}
@@ -250,7 +249,7 @@
             label={t("email")}
             type="email"
             placeholder={t("enter-your-email")}
-            register={register("email", {
+            {...register("email", {
               required: t("required-field"),
               validate: {
                 isValidEmail: (value) =>
@@ -264,7 +263,7 @@
             label={t("password")}
             type="password"
             placeholder={t("enter-your-password")}
-            register={register("password", {
+            {...register("password", {
               required: t("required-field"),
               minLength: {
                 value: 8,
@@ -279,7 +278,7 @@
             label={t("confirm-password")}
             type="password"
             placeholder={t("confirm-your-password")}
-            register={register("password_confirmation", {
+            {...register("password_confirmation", {
               required: t("required-field"),
               minLength: {
                 value: 8,
@@ -291,85 +290,6 @@
             })}
             required={true}
             error={errors.password_confirmation}
-=======
-    <Layout>
-      <Wrapper>
-        <h1>{t("create-new-account")}</h1>
-        <span className="description">{t("sign-up-with-mooc-subtitle")}</span>
-        <form
-          onSubmit={handleSubmit(async (data, event) => {
-            event?.preventDefault()
-            createAccountMutation.mutate(data)
-          })}
-        >
-          <fieldset disabled={isSubmitting}>
-            <TextField
-              label={t("first-name")}
-              placeholder={t("enter-first-name")}
-              {...register("first_name", { required: t("required-field") })}
-              required={true}
-              error={errors.first_name}
-            />
-
-            <TextField
-              label={t("last-name")}
-              placeholder={t("enter-last-name")}
-              {...register("last_name", { required: t("required-field") })}
-              required={true}
-              error={errors.last_name}
-            />
-            <TextField
-              label={t("email")}
-              type="email"
-              placeholder={t("enter-your-email")}
-              {...register("email", {
-                required: t("required-field"),
-                validate: {
-                  isValidEmail: (value) =>
-                    value.split("").indexOf("@") !== -1 || t("enter-a-valid-email"),
-                },
-              })}
-              required={true}
-              error={errors.email}
-            />
-            <TextField
-              label={t("password")}
-              type="password"
-              placeholder={t("enter-your-password")}
-              {...register("password", {
-                required: t("required-field"),
-                minLength: {
-                  value: 8,
-                  message: t("password-must-have-at-least-8-characters"),
-                },
-              })}
-              required={true}
-              error={errors.password}
-            />
-
-            <TextField
-              label={t("confirm-password")}
-              type="password"
-              placeholder={t("confirm-your-password")}
-              {...register("password_confirmation", {
-                required: t("required-field"),
-                minLength: {
-                  value: 8,
-                  message: t("password-must-have-at-least-8-characters"),
-                },
-                validate: {
-                  passwordMatch: (value) => value === password || t("passwords-dont-match"),
-                },
-              })}
-              required={true}
-              error={errors.password_confirmation}
-            />
-          </fieldset>
-          <input
-            disabled={!isValid || createAccountMutation.isLoading}
-            value={t("create-an-acount")}
-            type="submit"
->>>>>>> 464b6c10
           />
         </fieldset>
         <input
