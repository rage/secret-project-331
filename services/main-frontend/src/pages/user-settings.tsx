--- conflicted
+++ resolved
@@ -79,11 +79,7 @@
           <ErrorBanner variant={"readOnly"} error={getUserDetails.error} />
         )}
         {getUserDetails.isLoading && <Spinner variant={"medium"} />}
-<<<<<<< HEAD
-        {!getUserDetails.isLoading && getUserDetails.isSuccess && getUserDetails.data !== null && (
-=======
         {getUserDetails.isSuccess && getUserDetails.data !== null && (
->>>>>>> cf30750f
           <EditUserInformationForm
             firstName={getUserDetails.data?.first_name ?? ""}
             lastName={getUserDetails.data?.last_name ?? ""}
