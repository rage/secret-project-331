import { isBoolean } from "lodash"

import {
  CourseInstance,
  CourseInstanceCompletionSummary,
  CourseInstanceForm,
<<<<<<< HEAD
  CourseModuleCompletion,
=======
  CourseModuleCertificateConfiguration,
>>>>>>> 70cf4e86
  EmailTemplate,
  EmailTemplateNew,
  ExerciseStatusSummaryForUser,
  ManualCompletionPreview,
  Points,
  TeacherManualCompletionRequest,
  UserCourseInstanceProgress,
} from "../../shared-module/bindings"
import {
  isCourseInstance,
  isCourseInstanceCompletionSummary,
<<<<<<< HEAD
  isCourseModuleCompletion,
=======
  isCourseModuleCertificateConfiguration,
>>>>>>> 70cf4e86
  isEmailTemplate,
  isExerciseStatusSummaryForUser,
  isManualCompletionPreview,
  isPoints,
  isUserCourseInstanceProgress,
} from "../../shared-module/bindings.guard"
import { isArray, validateResponse } from "../../shared-module/utils/fetching"
import { mainFrontendClient } from "../mainFrontendClient"

export const fetchCourseInstance = async (courseInstanceId: string): Promise<CourseInstance> => {
  const response = await mainFrontendClient.get(`/course-instances/${courseInstanceId}`, {
    responseType: "json",
  })
  return validateResponse(response, isCourseInstance)
}

export const postNewEmailTemplateForCourseInstance = async (
  courseInstanceId: string,
  data: EmailTemplateNew,
): Promise<EmailTemplate> => {
  const response = await mainFrontendClient.post(
    `/course-instances/${courseInstanceId}/email-templates`,
    data,
    {
      headers: { "Content-Type": "application/json" },
    },
  )
  return validateResponse(response, isEmailTemplate)
}

export const postReprocessModuleCompletions = async (
  courseInstanceId: string,
): Promise<boolean> => {
  const res = await mainFrontendClient.post(
    `/course-instances/${courseInstanceId}/reprocess-completions`,
  )
  return validateResponse(res, isBoolean)
}

export const fetchCourseInstanceEmailTemplates = async (
  courseInstanceId: string,
): Promise<EmailTemplate[]> => {
  const response = await mainFrontendClient.get(
    `/course-instances/${courseInstanceId}/email-templates`,
    {
      responseType: "json",
    },
  )
  return validateResponse(response, isArray(isEmailTemplate))
}

export const getCompletions = async (
  courseInstanceId: string,
): Promise<CourseInstanceCompletionSummary> => {
  const response = await mainFrontendClient.get(
    `/course-instances/${courseInstanceId}/completions`,
    {
      responseType: "json",
    },
  )
  return validateResponse(response, isCourseInstanceCompletionSummary)
}

export const postCompletionsPreview = async (
  courseInstanceId: string,
  data: TeacherManualCompletionRequest,
): Promise<ManualCompletionPreview> => {
  const response = await mainFrontendClient.post(
    `/course-instances/${courseInstanceId}/completions/preview`,
    data,
    { responseType: "json" },
  )
  return validateResponse(response, isManualCompletionPreview)
}

export const postCompletions = async (
  courseInstanceId: string,
  data: TeacherManualCompletionRequest,
): Promise<void> => {
  const _response = await mainFrontendClient.post(
    `/course-instances/${courseInstanceId}/completions`,
    data,
  )
}

export const getPoints = async (courseInstanceId: string): Promise<Points> => {
  const response = await mainFrontendClient.get(`/course-instances/${courseInstanceId}/points`, {
    responseType: "json",
  })
  return validateResponse(response, isPoints)
}

export const getAllExerciseStatusSummariesForUserAndCourseInstance = async (
  courseInstanceId: string,
  userId: string,
): Promise<ExerciseStatusSummaryForUser[]> => {
  const response = await mainFrontendClient.get(
    `/course-instances/${courseInstanceId}/status-for-all-exercises/${userId}`,
    {
      responseType: "json",
    },
  )
  return validateResponse(response, isArray(isExerciseStatusSummaryForUser))
}

export const getAllCourseModuleCompletionsForUserAndCourseInstance = async (
  courseInstanceId: string,
  userId: string,
): Promise<CourseModuleCompletion[]> => {
  const response = await mainFrontendClient.get(
    `/course-instances/${courseInstanceId}/course-module-completions/${userId}`,
    {
      responseType: "json",
    },
  )
  return validateResponse(response, isArray(isCourseModuleCompletion))
}

export const getUserProgressForCourseInstance = async (
  courseInstanceId: string,
  userId: string,
): Promise<UserCourseInstanceProgress[]> => {
  const response = await mainFrontendClient.get(
    `/course-instances/${courseInstanceId}/progress/${userId}`,
    {
      responseType: "json",
    },
  )
  return validateResponse(response, isArray(isUserCourseInstanceProgress))
}

export const editCourseInstance = async (
  courseInstanceId: string,
  update: CourseInstanceForm,
): Promise<void> => {
  await mainFrontendClient.post(`/course-instances/${courseInstanceId}/edit`, update, {
    responseType: "json",
  })
}

export const deleteCourseInstance = async (courseInstanceId: string): Promise<void> => {
  await mainFrontendClient.post(`/course-instances/${courseInstanceId}/delete`)
}

export const fetchCertificateConfigurations = async (
  courseInstanceId: string,
): Promise<Array<CourseModuleCertificateConfiguration>> => {
  const res = await mainFrontendClient.get(
    `/course-instances/${courseInstanceId}/certificate-configurations`,
  )
  return validateResponse(res, isArray(isCourseModuleCertificateConfiguration))
}<|MERGE_RESOLUTION|>--- conflicted
+++ resolved
@@ -4,11 +4,8 @@
   CourseInstance,
   CourseInstanceCompletionSummary,
   CourseInstanceForm,
-<<<<<<< HEAD
+  CourseModuleCertificateConfiguration,
   CourseModuleCompletion,
-=======
-  CourseModuleCertificateConfiguration,
->>>>>>> 70cf4e86
   EmailTemplate,
   EmailTemplateNew,
   ExerciseStatusSummaryForUser,
@@ -20,11 +17,8 @@
 import {
   isCourseInstance,
   isCourseInstanceCompletionSummary,
-<<<<<<< HEAD
+  isCourseModuleCertificateConfiguration,
   isCourseModuleCompletion,
-=======
-  isCourseModuleCertificateConfiguration,
->>>>>>> 70cf4e86
   isEmailTemplate,
   isExerciseStatusSummaryForUser,
   isManualCompletionPreview,
