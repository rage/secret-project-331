--- conflicted
+++ resolved
@@ -39,14 +39,8 @@
     "postcss": "^8.4.5",
     "react": "^17.0.2",
     "react-dom": "^17.0.2",
-<<<<<<< HEAD
-    "react-hot-toast": "^2.2.0",
-    "react-i18next": "^11.14.3",
-    "react-query": "^3.34.1",
-=======
     "react-i18next": "^11.15.3",
     "react-query": "^3.34.8",
->>>>>>> 0e47de1d
     "react-redux": "^7.2.6",
     "react-spring": "^9.4.2",
     "redux": "^4.1.2",
