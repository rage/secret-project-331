import { css } from "@emotion/css"
import { t } from "i18next"
import React from "react"
import { useDispatch } from "react-redux"

import Button from "../../../shared-module/components/Button"
import { createdNewItem } from "../../../store/editor/editorActions"
import { useTypedSelector } from "../../../store/store"

interface ButtonProps {
  type: string
}

<<<<<<< HEAD
export const AddQuizItemButton: React.FC<ButtonProps> = ({ type }) => {
=======
export const AddQuizItemButton: React.FC<React.PropsWithChildren<ButtonProps>> = ({ type }) => {
  const { t } = useTranslation()
>>>>>>> b0e246cb
  const dispatch = useDispatch()
  const quizId = useTypedSelector((state) => state.editor.quizId)
  const capitalizedType = type.charAt(0).toUpperCase() + type.slice(1)
  return (
    <>
      <Button
        // eslint-disable-next-line i18next/no-literal-string
        title={t("add-new-quiz-title-text", { capitalizedType })}
        variant="outlined"
        transform="capitalize"
        onClick={() => dispatch(createdNewItem(quizId, type))}
        size={"medium"}
        className={css`
          margin-bottom: 1rem;
          margin-left: 1rem;
        `}
      >
        {type}
      </Button>
    </>
  )
}

export default AddQuizItemButton<|MERGE_RESOLUTION|>--- conflicted
+++ resolved
@@ -1,6 +1,6 @@
 import { css } from "@emotion/css"
-import { t } from "i18next"
 import React from "react"
+import { useTranslation } from "react-i18next"
 import { useDispatch } from "react-redux"
 
 import Button from "../../../shared-module/components/Button"
@@ -11,12 +11,8 @@
   type: string
 }
 
-<<<<<<< HEAD
-export const AddQuizItemButton: React.FC<ButtonProps> = ({ type }) => {
-=======
 export const AddQuizItemButton: React.FC<React.PropsWithChildren<ButtonProps>> = ({ type }) => {
   const { t } = useTranslation()
->>>>>>> b0e246cb
   const dispatch = useDispatch()
   const quizId = useTypedSelector((state) => state.editor.quizId)
   const capitalizedType = type.charAt(0).toUpperCase() + type.slice(1)
