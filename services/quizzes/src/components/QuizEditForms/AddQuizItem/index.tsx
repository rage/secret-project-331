--- conflicted
+++ resolved
@@ -26,9 +26,6 @@
   margin-bottom: 1rem;
 `
 
-<<<<<<< HEAD
-export const AddQuizItem: React.FC<React.PropsWithChildren<unknown>> = () => {
-=======
 const DuplicateContainer = styled.div`
   display: flex;
   justify-content: center;
@@ -37,38 +34,15 @@
   margin-bottom: 1rem;
 `
 
-const TYPES = [
-  "essay",
-  "scale",
-  "open",
-  "multiple-choice",
-  "checkbox",
-  "matrix",
-  "multiple-choice-dropdown",
-  "clickable-multiple-choice",
-  "timeline",
-]
-
 interface AddQuizItemProps {
   storeItems: NormalizedQuizItem[]
 }
 
 export const AddQuizItem: React.FC<AddQuizItemProps> = (storeItems) => {
->>>>>>> 855fbd8b
   const { t } = useTranslation()
   const dispatch = useDispatch()
   return (
     <>
-<<<<<<< HEAD
-      <AddQuizItemWrapper>
-        <h3>{t("add-new-quiz-item")}</h3>
-        <TypeContainer>
-          {Object.keys(QUIZ_COMPONENTS).map((type, _) => (
-            <QuizItemOption key={type} type={type} />
-          ))}
-        </TypeContainer>
-      </AddQuizItemWrapper>
-=======
       {storeItems.storeItems.length > 0 ? (
         <AddQuizItemWrapper>
           <div
@@ -125,13 +99,12 @@
         <AddQuizItemWrapper>
           <h3>{t("add-new-quiz-item")}</h3>
           <TypeContainer>
-            {TYPES.map((type) => (
-              <AddQuizItemButton key={type} type={type} />
+            {Object.keys(QUIZ_COMPONENTS).map((type, _) => (
+              <QuizItemOption key={type} type={type} />
             ))}
           </TypeContainer>
         </AddQuizItemWrapper>
       )}
->>>>>>> 855fbd8b
     </>
   )
 }
