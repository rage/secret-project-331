import React from "react"

<<<<<<< HEAD
import {
  ModelSolutionQuiz,
  ModelSolutionQuizItem,
  PublicQuiz,
  PublicQuizItem,
  QuizAnswer,
  QuizItemAnswer,
} from "../../types/types"
import { EssayItemAnswerFeedback, ItemAnswerFeedback } from "../pages/api/grade"
import HeightTrackingContainer from "../shared-module/components/HeightTrackingContainer"

import EssayFeedback from "./SubmissionComponents/Essay"
=======
import { ModelSolutionQuiz, PublicQuiz, QuizAnswer } from "../../types/types"
import { ItemAnswerFeedback } from "../pages/api/grade"

import { QuizItemSubmissionComponentProps } from "./SubmissionComponents"
import MultipleChoiceSubmission from "./SubmissionComponents/MultipleChoice"
>>>>>>> 35a857c3
import UnsupportedSubmissionViewComponent from "./SubmissionComponents/Unsupported"

interface SubmissionProps {
  maxWidth: number | null
  user_answer: QuizAnswer
  publicAlternatives: PublicQuiz
<<<<<<< HEAD
  modelSolutions: ModelSolutionQuiz
  feedback_json: (ItemAnswerFeedback | EssayItemAnswerFeedback)[] | null
}

export interface QuizItemSubmissionComponentProps {
  public_quiz_item: PublicQuizItem
  quiz_item_model_solution: ModelSolutionQuizItem
  quiz_item_feedback: ItemAnswerFeedback | EssayItemAnswerFeedback | null
  user_quiz_item_answer: QuizItemAnswer
}

=======
  modelSolutions: ModelSolutionQuiz | null
  feedback_json: ItemAnswerFeedback[] | null
}

>>>>>>> 35a857c3
type QuizItemType =
  | "essay"
  | "multiple-choice"
  | "scale"
  | "checkbox"
  | "open"
  | "custom-frontend-accept-data"

const componentsByTypeNames = (typeName: QuizItemType) => {
  const mapTypeToComponent: { [key: string]: React.FC<QuizItemSubmissionComponentProps> } = {
<<<<<<< HEAD
    essay: EssayFeedback,
    "multiple-choice": UnsupportedSubmissionViewComponent,
=======
    essay: UnsupportedSubmissionViewComponent,
    "multiple-choice": MultipleChoiceSubmission,
>>>>>>> 35a857c3
    checkbox: UnsupportedSubmissionViewComponent,
    scale: UnsupportedSubmissionViewComponent,
    open: UnsupportedSubmissionViewComponent,
    "custom-frontend-accept-data": UnsupportedSubmissionViewComponent,
    "multiple-choice-dropdown": UnsupportedSubmissionViewComponent,
    "clickable-multiple-choice": UnsupportedSubmissionViewComponent,
  }

  return mapTypeToComponent[typeName]
}

const Submission: React.FC<SubmissionProps> = ({
  publicAlternatives,
  modelSolutions,
  feedback_json,
  user_answer,
}) => {
  return (
    <>
      {publicAlternatives.items.map((item) => {
        const Component = componentsByTypeNames(item.type as QuizItemType)
        const itemFeedback = feedback_json
          ? feedback_json.filter((itemFeedback) => itemFeedback.quiz_item_id === item.id)[0]
          : null
        const itemModelSolution = modelSolutions
          ? modelSolutions.items.filter((itemModelSolution) => itemModelSolution.id === item.id)[0]
          : null
        const quizItemAnswer = user_answer.itemAnswers.filter((ia) => ia.quizItemId === item.id)[0]
        return (
          <Component
            key={item.id}
            public_quiz_item={item}
            quiz_item_feedback={itemFeedback}
            quiz_item_model_solution={itemModelSolution}
            user_quiz_item_answer={quizItemAnswer}
          />
        )
      })}
    </>
  )
}

export default Submission<|MERGE_RESOLUTION|>--- conflicted
+++ resolved
@@ -1,49 +1,21 @@
 import React from "react"
 
-<<<<<<< HEAD
-import {
-  ModelSolutionQuiz,
-  ModelSolutionQuizItem,
-  PublicQuiz,
-  PublicQuizItem,
-  QuizAnswer,
-  QuizItemAnswer,
-} from "../../types/types"
-import { EssayItemAnswerFeedback, ItemAnswerFeedback } from "../pages/api/grade"
-import HeightTrackingContainer from "../shared-module/components/HeightTrackingContainer"
-
-import EssayFeedback from "./SubmissionComponents/Essay"
-=======
 import { ModelSolutionQuiz, PublicQuiz, QuizAnswer } from "../../types/types"
 import { ItemAnswerFeedback } from "../pages/api/grade"
 
 import { QuizItemSubmissionComponentProps } from "./SubmissionComponents"
+import EssayFeedback from "./SubmissionComponents/Essay"
 import MultipleChoiceSubmission from "./SubmissionComponents/MultipleChoice"
->>>>>>> 35a857c3
 import UnsupportedSubmissionViewComponent from "./SubmissionComponents/Unsupported"
 
 interface SubmissionProps {
   maxWidth: number | null
   user_answer: QuizAnswer
   publicAlternatives: PublicQuiz
-<<<<<<< HEAD
-  modelSolutions: ModelSolutionQuiz
-  feedback_json: (ItemAnswerFeedback | EssayItemAnswerFeedback)[] | null
-}
-
-export interface QuizItemSubmissionComponentProps {
-  public_quiz_item: PublicQuizItem
-  quiz_item_model_solution: ModelSolutionQuizItem
-  quiz_item_feedback: ItemAnswerFeedback | EssayItemAnswerFeedback | null
-  user_quiz_item_answer: QuizItemAnswer
-}
-
-=======
   modelSolutions: ModelSolutionQuiz | null
   feedback_json: ItemAnswerFeedback[] | null
 }
 
->>>>>>> 35a857c3
 type QuizItemType =
   | "essay"
   | "multiple-choice"
@@ -54,13 +26,8 @@
 
 const componentsByTypeNames = (typeName: QuizItemType) => {
   const mapTypeToComponent: { [key: string]: React.FC<QuizItemSubmissionComponentProps> } = {
-<<<<<<< HEAD
     essay: EssayFeedback,
-    "multiple-choice": UnsupportedSubmissionViewComponent,
-=======
-    essay: UnsupportedSubmissionViewComponent,
     "multiple-choice": MultipleChoiceSubmission,
->>>>>>> 35a857c3
     checkbox: UnsupportedSubmissionViewComponent,
     scale: UnsupportedSubmissionViewComponent,
     open: UnsupportedSubmissionViewComponent,
