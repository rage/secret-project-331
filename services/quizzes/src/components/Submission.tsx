import { css } from "@emotion/css"
import React from "react"
import { useTranslation } from "react-i18next"

import { ModelSolutionQuiz, PublicQuiz, QuizAnswer } from "../../types/types"
import { ItemAnswerFeedback } from "../pages/api/grade"
<<<<<<< HEAD
import { UserInformation } from "../shared-module/exercise-service-protocol-types"
=======
import { baseTheme } from "../shared-module/styles"
>>>>>>> 25e61954

import { QuizItemSubmissionComponentProps } from "./SubmissionComponents"
import CheckBoxFeedback from "./SubmissionComponents/Checkbox"
import EssayFeedback from "./SubmissionComponents/Essay"
import MatrixSubmission from "./SubmissionComponents/Matrix"
import MultipleChoiceSubmission from "./SubmissionComponents/MultipleChoice"
import MultipleChoiceClickableFeedback from "./SubmissionComponents/MultipleChoiceClickable"
import MultipleChoiceDropdownFeedback from "./SubmissionComponents/MultipleChoiceDropdown"
import OpenFeedback from "./SubmissionComponents/Open"
import Timeline from "./SubmissionComponents/Timeline"
import UnsupportedSubmissionViewComponent from "./SubmissionComponents/Unsupported"

interface SubmissionProps {
  user_answer: QuizAnswer
  publicAlternatives: PublicQuiz
  modelSolutions: ModelSolutionQuiz | null
  gradingFeedbackJson: ItemAnswerFeedback[] | null
  user_information: UserInformation
}

type QuizItemType =
  | "essay"
  | "multiple-choice"
  | "scale"
  | "checkbox"
  | "open"
  | "custom-frontend-accept-data"
  | "matrix"
  | "timeline"

interface QuizItemSubmissionComponentDescriptor {
  component: React.ComponentClass<QuizItemSubmissionComponentProps>
  shouldDisplayCorrectnessMessageAfterAnswer: boolean
}

const mapTypeToComponent: { [key: string]: QuizItemSubmissionComponentDescriptor } = {
  essay: { component: EssayFeedback, shouldDisplayCorrectnessMessageAfterAnswer: false },
  "multiple-choice": {
    component: MultipleChoiceSubmission,
    shouldDisplayCorrectnessMessageAfterAnswer: true,
  },
  checkbox: {
    component: CheckBoxFeedback,
    shouldDisplayCorrectnessMessageAfterAnswer: false,
  },
  scale: {
    component: UnsupportedSubmissionViewComponent,
    shouldDisplayCorrectnessMessageAfterAnswer: false,
  },
  open: { component: OpenFeedback, shouldDisplayCorrectnessMessageAfterAnswer: true },
  "custom-frontend-accept-data": {
    component: OpenFeedback,
    shouldDisplayCorrectnessMessageAfterAnswer: false,
  },
  "multiple-choice-dropdown": {
    component: MultipleChoiceDropdownFeedback,
    shouldDisplayCorrectnessMessageAfterAnswer: true,
  },
  "clickable-multiple-choice": {
    component: MultipleChoiceClickableFeedback,
    shouldDisplayCorrectnessMessageAfterAnswer: true,
  },
  matrix: { component: MatrixSubmission, shouldDisplayCorrectnessMessageAfterAnswer: true },
  timeline: { component: Timeline, shouldDisplayCorrectnessMessageAfterAnswer: true },
}

const componentDescriptorByTypeName = (
  typeName: QuizItemType,
): QuizItemSubmissionComponentDescriptor | undefined => {
  return mapTypeToComponent[typeName]
}

const Submission: React.FC<React.PropsWithChildren<SubmissionProps>> = ({
  publicAlternatives,
  modelSolutions,
  gradingFeedbackJson: feedback_json,
  user_answer,
  user_information,
}) => {
  const { t } = useTranslation()
  return (
    <>
      {publicAlternatives.items
        .sort((i1, i2) => i1.order - i2.order)
        .map((item) => {
          const componentDescriptor = componentDescriptorByTypeName(item.type as QuizItemType)
          if (!componentDescriptor) {
            return <div key={item.id}>{t("quiz-type-not-supported")}</div>
          }
          const Component = componentDescriptor.component
          const itemFeedback = feedback_json
            ? feedback_json.filter((itemFeedback) => itemFeedback.quiz_item_id === item.id)[0]
            : null
          const itemModelSolution = modelSolutions
            ? modelSolutions.items.filter(
                (itemModelSolution) => itemModelSolution.id === item.id,
              )[0]
            : null
          const quizItemAnswer = user_answer.itemAnswers.filter(
            (ia) => ia.quizItemId === item.id,
          )[0]
          return (
<<<<<<< HEAD
            <div key={item.id}>
              <Component
                key={item.id}
                public_quiz_item={item}
                quiz_item_feedback={itemFeedback}
                quiz_item_model_solution={itemModelSolution}
                user_quiz_item_answer={quizItemAnswer}
                user_information={user_information}
              />
              {itemFeedback && componentDescriptor.shouldDisplayCorrectnessMessageAfterAnswer && (
=======
            <div
              className={css`
                margin-bottom: 1.5rem;
                :last-of-type {
                  margin-bottom: 0;
                }
              `}
              key={item.id}
            >
              {quizItemAnswer && (
                <>
                  <Component
                    key={item.id}
                    public_quiz_item={item}
                    quiz_item_feedback={itemFeedback}
                    quiz_item_model_solution={itemModelSolution}
                    user_quiz_item_answer={quizItemAnswer}
                  />
                  {itemFeedback &&
                    componentDescriptor.shouldDisplayCorrectnessMessageAfterAnswer && (
                      <div
                        className={css`
                          background: ${itemFeedback.quiz_item_correct ? "#f1fff2" : "#fff4f5"};
                          border: 1px solid
                            ${itemFeedback.quiz_item_correct ? "#cbf3cd" : "#f3cbcf"};
                          box-sizing: border-box;
                          border-radius: 4px;
                          color: ${itemFeedback.quiz_item_correct ? "#1c850d" : "#d52a3c"};
                          margin: 1.5rem auto;
                          margin-bottom: 0;
                          padding: 0.25rem 1.5rem;
                          width: fit-content;
                        `}
                      >
                        {itemFeedback.quiz_item_correct
                          ? t("your-answer-was-correct")
                          : t("your-answer-was-not-correct")}
                      </div>
                    )}{" "}
                </>
              )}
              {!quizItemAnswer && (
>>>>>>> 25e61954
                <div
                  className={css`
                    padding: 1rem;
                    background-color: ${baseTheme.colors.grey[100]};
                  `}
                >
                  {t("error-quiz-item-added-after-answering")}
                </div>
              )}
            </div>
          )
        })}
    </>
  )
}

export default Submission<|MERGE_RESOLUTION|>--- conflicted
+++ resolved
@@ -4,11 +4,8 @@
 
 import { ModelSolutionQuiz, PublicQuiz, QuizAnswer } from "../../types/types"
 import { ItemAnswerFeedback } from "../pages/api/grade"
-<<<<<<< HEAD
 import { UserInformation } from "../shared-module/exercise-service-protocol-types"
-=======
 import { baseTheme } from "../shared-module/styles"
->>>>>>> 25e61954
 
 import { QuizItemSubmissionComponentProps } from "./SubmissionComponents"
 import CheckBoxFeedback from "./SubmissionComponents/Checkbox"
@@ -111,18 +108,6 @@
             (ia) => ia.quizItemId === item.id,
           )[0]
           return (
-<<<<<<< HEAD
-            <div key={item.id}>
-              <Component
-                key={item.id}
-                public_quiz_item={item}
-                quiz_item_feedback={itemFeedback}
-                quiz_item_model_solution={itemModelSolution}
-                user_quiz_item_answer={quizItemAnswer}
-                user_information={user_information}
-              />
-              {itemFeedback && componentDescriptor.shouldDisplayCorrectnessMessageAfterAnswer && (
-=======
             <div
               className={css`
                 margin-bottom: 1.5rem;
@@ -140,6 +125,7 @@
                     quiz_item_feedback={itemFeedback}
                     quiz_item_model_solution={itemModelSolution}
                     user_quiz_item_answer={quizItemAnswer}
+                    user_information={user_information}
                   />
                   {itemFeedback &&
                     componentDescriptor.shouldDisplayCorrectnessMessageAfterAnswer && (
@@ -165,7 +151,6 @@
                 </>
               )}
               {!quizItemAnswer && (
->>>>>>> 25e61954
                 <div
                   className={css`
                     padding: 1rem;
