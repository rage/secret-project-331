--- conflicted
+++ resolved
@@ -109,32 +109,6 @@
             }
           }
           return (
-<<<<<<< HEAD
-            <div
-              key={qo.id}
-              className={cx(
-                gradingOption,
-                selectedAnswer && gradingOptionSelected,
-                selectedAnswer && correctAnswer === false && gradingOptionWrongAndSelected,
-                selectedAnswer && correctAnswer === true && gradingOptionCorrectAndSelected,
-              )}
-            >
-              <div
-                className={css`
-                  padding: 1rem 0;
-                `}
-              >
-                <MarkdownText text={qo.title || qo.body || ""} />
-              </div>
-              <div
-                className={css`
-                  display: flex;
-                  flex-direction: column;
-                `}
-              >
-                <div>{correctAnswer == true && t("correct-option")}</div>
-                <div>{correctAnswer == false && t("incorrect-option")}</div>
-=======
             <>
               <div>
                 <div
@@ -173,7 +147,6 @@
                   selectedAnswer={selectedAnswer}
                   feedbackDisplayPolicy={feedbackDisplayPolicy}
                 ></RowSubmissionFeedback>
->>>>>>> ecb4213b
               </div>
             </>
           )
