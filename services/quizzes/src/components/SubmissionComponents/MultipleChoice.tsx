--- conflicted
+++ resolved
@@ -93,18 +93,9 @@
       >
         {public_quiz_item.options.map((qo) => {
           const selectedAnswer = user_quiz_item_answer.optionAnswers?.includes(qo.id) ?? false
-<<<<<<< HEAD
-          const correctAnswerExists = (quiz_item_model_solution?.options.length ?? 0) > 0
-          const correctAnswer =
-            quiz_item_model_solution?.options.some((x) => x.id === qo.id && x.correct) ?? false
-
           const submissionFeedback = quiz_item_model_solution?.options.find(
             (option) => option.id === qo.id,
           )
-
-          return (
-            <>
-=======
           const modelSolutionForThisOption =
             quiz_item_model_solution?.options.find((x) => x.id === qo.id) ?? null
           // If correctAnswer is null we don't know whether this option was correct or not
@@ -120,23 +111,14 @@
             }
           }
           return (
-            <div
-              key={qo.id}
-              className={cx(
-                gradingOption,
-                selectedAnswer && gradingOptionSelected,
-                selectedAnswer && correctAnswer === false && gradingOptionWrongAndSelected,
-                selectedAnswer && correctAnswer === true && gradingOptionCorrectAndSelected,
-              )}
-            >
->>>>>>> 7d3ac651
+            <>
               <div
                 key={qo.id}
                 className={cx(
                   gradingOption,
-                  selectedAnswer ? gradingOptionSelected : "",
-                  selectedAnswer && correctAnswerExists ? gradingOptionWrong : "",
-                  correctAnswer ? gradingOptionCorrect : "",
+                  selectedAnswer && gradingOptionSelected,
+                  selectedAnswer && correctAnswer === false && gradingOptionWrongAndSelected,
+                  selectedAnswer && correctAnswer === true && gradingOptionCorrectAndSelected,
                 )}
               >
                 <div
@@ -146,17 +128,7 @@
                 >
                   <MarkdownText text={qo.title || qo.body || ""} />
                 </div>
-                <div
-                  className={css`
-                    display: flex;
-                    flex-direction: column;
-                  `}
-                >
-                  <div>{selectedAnswer && t("student-answer")}</div>
-                  <div>{correctAnswer && t("correct-answer")}</div>
-                </div>
               </div>
-<<<<<<< HEAD
               <div>
                 {feedbackDisplayPolicy === "DisplayFeedbackOnQuizItem" && submissionFeedback ? (
                   <>
@@ -202,16 +174,15 @@
                     </p>
                   </div>
                 ) : null}
-=======
-              <div
-                className={css`
-                  display: flex;
-                  flex-direction: column;
-                `}
-              >
-                <div>{correctAnswer == true && t("correct-option")}</div>
-                <div>{correctAnswer == false && t("incorrect-option")}</div>
->>>>>>> 7d3ac651
+                <div
+                  className={css`
+                    display: flex;
+                    flex-direction: column;
+                  `}
+                >
+                  <div>{correctAnswer == true && t("correct-option")}</div>
+                  <div>{correctAnswer == false && t("incorrect-option")}</div>
+                </div>
               </div>
             </>
           )
