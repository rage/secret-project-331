import { css } from "@emotion/css"
import styled from "@emotion/styled"
<<<<<<< HEAD
import { CheckCircle, Pencil, XmarkCircle } from "@vectopus/atlas-icons-react"
import React, { useState } from "react"
=======
import { faAngleDown, faAngleUp, faCheck, faPen, faX } from "@fortawesome/free-solid-svg-icons"
import { FontAwesomeIcon } from "@fortawesome/react-fontawesome"
import React, { useCallback, useState } from "react"
>>>>>>> b6bda054
import { useTranslation } from "react-i18next"

import { QuizItemOption } from "../../../../../../types/quizTypes/privateSpec"
import Button from "../../../../../shared-module/components/Button"
import CheckBox from "../../../../../shared-module/components/InputFields/CheckBox"
import TextField from "../../../../../shared-module/components/InputFields/TextField"
<<<<<<< HEAD
import ArrowDown from "../../../../../shared-module/img/caret-arrow-down.svg"
import ArrowUp from "../../../../../shared-module/img/caret-arrow-up.svg"
import { primaryFont } from "../../../../../shared-module/styles"
=======
import { baseTheme, primaryFont } from "../../../../../shared-module/styles"
import { nullIfEmptyString } from "../../../../../shared-module/utils/strings"
>>>>>>> b6bda054

const OptionCard = styled.div`
  height: 50px;
  width: 100%;
  background-color: #f7f8f9;
  display: flex;
  align-items: center;
`

const OptionButtonGroup = styled.div`
  display: flex;
  margin-left: auto;
`

const ChoiceTitle = styled.div`
  font-size: 20px;
  margin-left: 16px;
  font-family: ${primaryFont};
  max-width: 550ch;
  overflow: hidden;
  white-space: nowrap;
  text-overflow: ellipsis;
`

const CorrectTag = styled.div`
  height: 24px;
  padding: 0 10px;
  background-color: #dae6e5;
  font-size: 14px;
  border-radius: 26px;
  margin: 8px;
  font-weight: bold;
  align-self: center;
  color: #44827e;
  font-family: ${primaryFont};
`

const CenteredContainer = styled.div`
  display: flex;
  justify-content: center;
  align-items: center;
  margin-top: 16px;
  margin-left: 6px;
`

const CheckboxContainer = styled.div`
  display: flex;
  align-items: center;
  justify-content: center;
  margin-left: 6px;
`

const MessageDialogContainer = styled.div`
  display: flex;
  flex-direction: column;
  background-color: #f7f8f9;
  margin-bottom: 3px;
`

const MessageDialogTextFieldContainer = styled.div`
  margin: 4px;
  color: #535a66;
  height: 60px;
`

const MessageDialogTitle = styled.div`
  background-color: #dae6e5;
  color: #44827e;
  font-size: 17px;
  font-weight: bold;
  width: 100%;
  height: 40px;
  padding: 8px 0px 0px 16px;
`

const MessageDialogDescription = styled.div<{ isNull: boolean }>`
  color: #535a66;
  padding: 16px;
  height: 60px;
  color: ${(props) => (props.isNull ? baseTheme.colors.gray[500] : baseTheme.colors.gray[600])};
`
const MultipleChoiceMessageDialogContainer = styled.div`
  margin-bottom: 4px;
`

interface MultipleChoiceOption {
  option: QuizItemOption
  onUpdateValues: (
    title: string | null,
    messageAfterSubmissionWhenThisOptionSelected: string | null,
    messageOnModelSolutionWhenThisOptionSelected: string | null,
    correct: boolean,
  ) => void
  onDelete: () => void
}

const MultipleChoiceOption: React.FC<MultipleChoiceOption> = ({
  option,
  onUpdateValues,
  onDelete,
}) => {
  const [visible, setVisible] = useState(true)
  const [editMode, setEditMode] = useState(false)

  const [title, setTitle] = useState(option.title)
  const [
    messageAfterSubmissionWhenThisOptionSelected,
    setMessageAfterSubmissionWhenThisOptionSelected,
  ] = useState<string | null>(option.messageAfterSubmissionWhenSelected)
  const [
    messageOnModelSolutionWhenThisOptionSelected,
    setMessageOnModelSolutionWhenThisOptionSelected,
  ] = useState<string | null>(option.additionalCorrectnessExplanationOnModelSolution)
  const [correct, setCorrect] = useState(option.correct)

  const { t } = useTranslation()

  const handleVisibility = useCallback(() => {
    setVisible(!visible)
  }, [visible])

  const toggleEditMode = useCallback(() => {
    setEditMode(!editMode)
  }, [editMode])

  const startEditMode = useCallback(() => {
    setMessageAfterSubmissionWhenThisOptionSelected(option.messageAfterSubmissionWhenSelected ?? "")
    setTitle(option.title)
    setCorrect(option.correct)
    toggleEditMode()
  }, [option.correct, option.messageAfterSubmissionWhenSelected, option.title, toggleEditMode])

  const saveChanges = useCallback(() => {
    onUpdateValues(
      title,
      messageAfterSubmissionWhenThisOptionSelected,
      messageOnModelSolutionWhenThisOptionSelected,
      correct,
    )
    toggleEditMode()
  }, [
    correct,
    messageAfterSubmissionWhenThisOptionSelected,
    messageOnModelSolutionWhenThisOptionSelected,
    onUpdateValues,
    title,
    toggleEditMode,
  ])

  return (
    <>
      <OptionCard>
        {editMode ? (
          <CenteredContainer>
            <TextField onChangeByValue={(value) => setTitle(value)} value={title ?? undefined} />
            <CheckboxContainer>
              <CheckBox
                label={t("label-correct")}
                onChangeByValue={(checked) => setCorrect(checked)}
                checked={correct}
              />
            </CheckboxContainer>
          </CenteredContainer>
        ) : (
          <>
            <ChoiceTitle>{option.title}</ChoiceTitle>
          </>
        )}
        <OptionButtonGroup>
          {option.correct && !editMode && <CorrectTag> {t("label-correct")} </CorrectTag>}
          {editMode ? (
            <Button
              className={css`
                padding: 16px !important;
              `}
              variant="icon"
              size="small"
              onClick={saveChanges}
            >
              <CheckCircle
                size={16}
                className={css`
                  color: #6d757b;
                  :hover {
                    opacity: 1;
                  }
                `}
              />
            </Button>
          ) : (
            <Button
              className={css`
                display: flex;
                align-items: center;
                justify-content: center;
                height: 50px;
                width: 48px;
              `}
              variant="icon"
              size="small"
              onClick={startEditMode}
            >
              <Pencil
                className={css`
                  opacity: 0.9;
                  cursor: pointer;
                  color: #6d757b;
                  :hover {
                    opacity: 1;
                  }
                `}
                size={16}
              />
            </Button>
          )}
          <Button
            className={css`
              display: flex;
              align-items: center;
              justify-content: center;
              background-color: #d3d7db !important;
              height: 50px;
              width: 48px;
              cursor: pointer;
              color: #6d757b;
              :hover {
                background-color: #bcc0c4;
              }
            `}
            variant="icon"
            size="small"
            onClick={handleVisibility}
          >
            {visible ? (
              <ArrowDown
                className={css`
                  margin-bottom: 4px;
                  transform: scale(1.4);
                `}
              />
            ) : (
              <ArrowUp
                className={css`
                  margin-bottom: 4px;
                  transform: scale(1.4);
                `}
              />
            )}
          </Button>
          <Button
            className={css`
              height: 50px;
              width: 48px;
              cursor: pointer;
              background-color: #c4c9cd !important;
              :hover {
                background-color: #aaafb3 !important;
              }
            `}
            variant="icon"
            size="small"
            onClick={onDelete}
          >
            <XmarkCircle size={16} color="#333d45" />
          </Button>
        </OptionButtonGroup>
      </OptionCard>
      {!visible && (
        <>
          {!editMode ? (
            <MultipleChoiceMessageDialogContainer>
              <MessageDialogContainer>
                <MessageDialogTitle>
                  {t("message-after-submission-when-this-option-selected")}
                </MessageDialogTitle>
                <MessageDialogDescription
                  isNull={option.messageAfterSubmissionWhenSelected === null}
                >
                  {option.messageAfterSubmissionWhenSelected ?? `(${t("label-null")})`}
                </MessageDialogDescription>
              </MessageDialogContainer>
              <MessageDialogContainer>
                <MessageDialogTitle>
                  {t("message-on-model-solution-when-this-option-selected")}
                </MessageDialogTitle>
                <MessageDialogDescription
                  isNull={option.additionalCorrectnessExplanationOnModelSolution === null}
                >
                  {option.additionalCorrectnessExplanationOnModelSolution ?? `(${t("label-null")})`}
                </MessageDialogDescription>
              </MessageDialogContainer>
            </MultipleChoiceMessageDialogContainer>
          ) : (
            <MultipleChoiceMessageDialogContainer>
              <MessageDialogContainer>
                <MessageDialogTitle>
                  {t("message-after-submission-when-this-option-selected")}
                </MessageDialogTitle>
                <MessageDialogTextFieldContainer>
                  <TextField
                    onChange={(event) =>
                      setMessageAfterSubmissionWhenThisOptionSelected(
                        nullIfEmptyString(event.target.value),
                      )
                    }
                    value={messageAfterSubmissionWhenThisOptionSelected ?? undefined}
                  />
                </MessageDialogTextFieldContainer>
              </MessageDialogContainer>
              <MessageDialogContainer>
                <MessageDialogTitle>
                  {t("message-on-model-solution-when-this-option-selected")}
                </MessageDialogTitle>
                <MessageDialogTextFieldContainer>
                  <TextField
                    onChange={(event) =>
                      setMessageOnModelSolutionWhenThisOptionSelected(
                        nullIfEmptyString(event.target.value),
                      )
                    }
                    value={messageOnModelSolutionWhenThisOptionSelected ?? undefined}
                  />
                </MessageDialogTextFieldContainer>
              </MessageDialogContainer>
            </MultipleChoiceMessageDialogContainer>
          )}
        </>
      )}
    </>
  )
}
export default MultipleChoiceOption<|MERGE_RESOLUTION|>--- conflicted
+++ resolved
@@ -1,27 +1,17 @@
 import { css } from "@emotion/css"
 import styled from "@emotion/styled"
-<<<<<<< HEAD
 import { CheckCircle, Pencil, XmarkCircle } from "@vectopus/atlas-icons-react"
-import React, { useState } from "react"
-=======
-import { faAngleDown, faAngleUp, faCheck, faPen, faX } from "@fortawesome/free-solid-svg-icons"
-import { FontAwesomeIcon } from "@fortawesome/react-fontawesome"
 import React, { useCallback, useState } from "react"
->>>>>>> b6bda054
 import { useTranslation } from "react-i18next"
 
 import { QuizItemOption } from "../../../../../../types/quizTypes/privateSpec"
 import Button from "../../../../../shared-module/components/Button"
 import CheckBox from "../../../../../shared-module/components/InputFields/CheckBox"
 import TextField from "../../../../../shared-module/components/InputFields/TextField"
-<<<<<<< HEAD
 import ArrowDown from "../../../../../shared-module/img/caret-arrow-down.svg"
 import ArrowUp from "../../../../../shared-module/img/caret-arrow-up.svg"
 import { primaryFont } from "../../../../../shared-module/styles"
-=======
-import { baseTheme, primaryFont } from "../../../../../shared-module/styles"
 import { nullIfEmptyString } from "../../../../../shared-module/utils/strings"
->>>>>>> b6bda054
 
 const OptionCard = styled.div`
   height: 50px;
@@ -101,7 +91,6 @@
   color: #535a66;
   padding: 16px;
   height: 60px;
-  color: ${(props) => (props.isNull ? baseTheme.colors.gray[500] : baseTheme.colors.gray[600])};
 `
 const MultipleChoiceMessageDialogContainer = styled.div`
   margin-bottom: 4px;
