import { css, cx } from "@emotion/css"
import styled from "@emotion/styled"
import { PlusCircle, XmarkCircle } from "@vectopus/atlas-icons-react"
import React from "react"
import { useForm } from "react-hook-form"
import { useTranslation } from "react-i18next"
import { v4 } from "uuid"

import { OldNormalizedQuizItemTimelineItem } from "../../../../../../types/oldQuizTypes"
import { PrivateSpecQuizItemTimeline } from "../../../../../../types/quizTypes/privateSpec"
import useQuizzesExerciseServiceOutputState from "../../../../../hooks/useQuizzesExerciseServiceOutputState"
import TextField from "../../../../../shared-module/components/InputFields/TextField"
import { baseTheme } from "../../../../../shared-module/styles"
import findQuizItem from "../../utils/general"

interface TimelineContentProps {
  quizItemId: string
}

const BASE_BUTTON_STYLES = `
  width: 50px;
  height: 49px;
  border: none;
  outline: none;
  position: relative;
`

const Wrapper = styled.div`
  font-size: 16px;
  margin: 0 auto;

  span {
    display: inline-block;
    font-size: 18px;
    margin-bottom: 10px;
    color: #1a2333;
  }

  h2 {
    font-weight: 300;
    opacity: 0.8;
    font-size: 1.7rem;
  }
`
const StyledForm = styled.form`
  display: grid;
  grid-template-columns: 0.1fr 2.2fr 0.1fr;
  gap: 10px;
  margin-top: 12px;
  height: 75px;
`

const StyledBtn = styled.button`
  ${BASE_BUTTON_STYLES}
  width: 50px;
  height: 49px;
  background: #dae3eb;
  border: none;
  outline: none;
  display: flex;
  justify-content: center;
  align-items: center;
  justify-self: end;
  position: relative;
  top: 19px;

  svg {
    transform: scale(1.2);
    width: 20px;
    .bg {
      fill: #08457a;
    }
  }

  &:disabled {
    filter: grayscale(100%) opacity(0.7) contrast(1.1);
    cursor: not-allowed;
  }

  @media (max-width: 767.98px) {
    height: 48px;
  }
`
const DeleteBtn = styled.button`
<<<<<<< HEAD
  ${BASE_BUTTON_STYLES}
=======
  display: flex;
  align-items: center;
  justify-content: center;
>>>>>>> 63c11e66
  width: 50px;
  height: 49px;
  background: #e2c2bc;
  outline: none;
  display: flex;
  justify-content: center;
  align-items: center;
  justify-self: end;
  border: none;
  position: relative;
  top: 18%;
  color: ${baseTheme.colors.red[700]};
  svg {
    transform: scale(1.2);
  }

  @media (max-width: 767.98px) {
    height: 47px;
  }
`

const ButtonWrapper = styled.div`
  position: relative;
`

const List = styled.div`
  display: grid;
  grid-template-columns: 0.1fr 2.2fr 0.1fr;
  gap: 10px;
  margin-top: 10px;
  margin-bottom: 10px;
  font-size: 20px;
  height: 75px;

  @media (max-width: 767.98px) {
    grid-template-columns: 0.1fr 2.2fr 0.1fr;
    gap: 5px;
  }
`

const alreadyInputtedTextFieldStyles = css`
  input:not(:focus) {
    background: #f5f6f7;
    border: 1.5px solid #e2e4e6;
  }
`

const yearTextFieldStyles = css`
  width: 80px;
  display: inline-block;
`

export interface Timeline {
  id: string
  year: string
  content: string
}
const YEAR_PLACEHOLDER = "1994"
const FIELD_NAME_EVENT = "event"
const FIELD_NAME_YEAR = "year"

interface Fields {
  year: string
  event: string
}

const TimelineContent: React.FC<React.PropsWithChildren<TimelineContentProps>> = ({
  quizItemId,
}) => {
  const { t } = useTranslation()

  const {
    register,
    handleSubmit,
    formState: { isValid, isSubmitting },
    reset,
  } = useForm<Fields>({
    // eslint-disable-next-line i18next/no-literal-string
    mode: "onChange",
    defaultValues: {
      year: "",
      event: "",
    },
  })

  const { selected, updateState } =
    useQuizzesExerciseServiceOutputState<PrivateSpecQuizItemTimeline>((quiz) => {
      // eslint-disable-next-line i18next/no-literal-string
      return findQuizItem<PrivateSpecQuizItemTimeline>(quiz, quizItemId, "timeline")
    })

  if (selected === null) {
    return <></>
  }

  return (
    <Wrapper>
      {selected &&
        selected.timelineItems &&
        selected.timelineItems.map((timelineItem) => {
          if (!timelineItem) {
            return <></>
          }
          return (
            <List key={timelineItem.id} id={timelineItem.id}>
              <TextField
                className={cx(yearTextFieldStyles, alreadyInputtedTextFieldStyles)}
                label={t("label-year")}
                onChangeByValue={(value) => {
                  updateState((draft) => {
                    if (!draft || !draft.timelineItems) {
                      return
                    }
                    const parsedYear = parseInt(value)
                    draft.timelineItems = draft.timelineItems.map((item) => {
                      if (item.id === timelineItem.id) {
                        return {
                          ...item,
                          year: isNaN(parsedYear) ? "0" : value,
                        } as OldNormalizedQuizItemTimelineItem
                      }
                      return item
                    })
                  })
                }}
                value={timelineItem.year}
              />

              <TextField
                className={cx(alreadyInputtedTextFieldStyles)}
                label={t("label-correct-event")}
                onChangeByValue={(value) => {
                  updateState((draft) => {
                    if (!draft || !draft.timelineItems) {
                      return
                    }

                    draft.timelineItems = draft.timelineItems.map((item) => {
                      if (item.id === timelineItem.id) {
                        return {
                          ...item,
                          correctEventName: value,
                        }
                      }
                      return item
                    })
                  })
                }}
                value={timelineItem.correctEventName}
              />
              <ButtonWrapper>
                <DeleteBtn
                  aria-label={t("delete")}
                  onClick={() => {
                    updateState((draft) => {
                      if (!draft || !draft.timelineItems) {
                        return
                      }
                      draft.timelineItems = draft.timelineItems.filter(
                        (item) => item.id !== timelineItem.id,
                      )
                    })
                  }}
                >
                  <XmarkCircle size={22} />
                </DeleteBtn>
              </ButtonWrapper>
            </List>
          )
        })}
      <h2
        className={css`
          font-size: 20px !important;
          color: ${baseTheme.colors.gray[500]};
          margin-top: 2rem;
        `}
      >
        {t("add-new-event")}
      </h2>
      <StyledForm
        onSubmit={handleSubmit(async (data) => {
          updateState((draft) => {
            if (!draft || !draft.timelineItems) {
              return
            }
            draft.timelineItems.push({
              id: v4(),
              correctEventId: v4(),
              year: data.year,
              correctEventName: data.event,
            } as OldNormalizedQuizItemTimelineItem)
          })
          reset()
        })}
      >
        <TextField
          className={cx(yearTextFieldStyles)}
          label={t("label-year")}
          placeholder={YEAR_PLACEHOLDER}
          {...register("year", { required: true, pattern: /^\s*\d+/ })}
          name={FIELD_NAME_YEAR}
        />
        <TextField
          label={t("label-correct-event")}
          placeholder={t("placeholder-some-notable-event")}
          {...register("event", { required: true })}
          name={FIELD_NAME_EVENT}
        />
        <StyledBtn
          aria-label={t("add")}
          type="submit"
          name={t("submit")}
          value={t("submit")}
          disabled={!isValid || isSubmitting}
        >
          <PlusCircle />
        </StyledBtn>
      </StyledForm>
    </Wrapper>
  )
}

export default TimelineContent<|MERGE_RESOLUTION|>--- conflicted
+++ resolved
@@ -82,13 +82,7 @@
   }
 `
 const DeleteBtn = styled.button`
-<<<<<<< HEAD
   ${BASE_BUTTON_STYLES}
-=======
-  display: flex;
-  align-items: center;
-  justify-content: center;
->>>>>>> 63c11e66
   width: 50px;
   height: 49px;
   background: #e2c2bc;
