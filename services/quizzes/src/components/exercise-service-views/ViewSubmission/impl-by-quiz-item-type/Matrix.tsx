import { css } from "@emotion/css"
import styled from "@emotion/styled"
import { CheckCircle, XmarkCircle } from "@vectopus/atlas-icons-react"
import React from "react"

import { UserItemAnswerMatrix } from "../../../../../types/quizTypes/answer"
import { PublicSpecQuizItemMatrix } from "../../../../../types/quizTypes/publicSpec"
import withErrorBoundary from "../../../../shared-module/utils/withErrorBoundary"

import { QuizItemSubmissionComponentProps } from "."

const MatrixTableContainer = styled.table`
  margin: auto;
  margin-top: 1rem;
  border-collapse: collapse;

  td {
    border-top: none;
  }

  tr:last-child td {
    border-bottom: none;
  }

  tr td:last-child {
    border-right: none;
  }

  tr td:first-child {
    border-left: none;
  }

  tbody {
    border-left: 0.125rem solid #718dbf;
    border-right: 0.125rem solid #718dbf;
    position: relative;
  }

  .top-left:before {
    position: absolute;
    content: "";
    width: 0.938rem;
    border-top: 0.125rem solid #718dbf;
    top: 0%;
    left: -0.8%;
  }

  .top-right:before {
    position: absolute;
    content: "";
    width: 0.938rem;
    border-top: 0.125rem solid #718dbf;
    top: 0%;
    right: -0.6%;
  }

  .bottom-left:before {
    position: absolute;
    content: "";
    width: 0.938rem;
    border-bottom: 0.125rem solid #718dbf;
    bottom: 0%;
    left: -0.8%;
  }

  .bottom-right {
    position: absolute;
    content: "";
    width: 0.938rem;
    border-bottom: 0.125rem solid #718dbf;
    bottom: 0%;
    right: -0.6%;
  }
`

interface isCellCorrectObject {
  text: string
  correct: boolean | null
}

const MatrixSubmission: React.FC<
  QuizItemSubmissionComponentProps<PublicSpecQuizItemMatrix, UserItemAnswerMatrix>
> = ({ quiz_item_model_solution, user_quiz_item_answer, quiz_item_answer_feedback }) => {
  const modelSolution = quiz_item_model_solution as UserItemAnswerMatrix | null
  const correctAnswers = modelSolution?.matrix
  const studentAnswers = user_quiz_item_answer.matrix

  if (!studentAnswers) {
    // eslint-disable-next-line i18next/no-literal-string
    throw new Error("No student answers")
  }

  const isIncorrect = quiz_item_answer_feedback?.correctnessCoefficient != 1

  const findOptionText = (
    column: number,
    row: number,
    isStudentsAnswer: boolean,
  ): isCellCorrectObject => {
    if (!correctAnswers) {
      if (!isStudentsAnswer && modelSolution) {
        return {
          text: modelSolution.optionCells[row][column],
          correct: null,
        }
      }
      return {
        text: studentAnswers[row][column],
        correct: null,
      }
    }
    let correct = studentAnswers[row][column] === correctAnswers[row][column]
    let text = studentAnswers[row][column]
    if (!isStudentsAnswer) {
      correct = true
      text = correctAnswers[row][column]
    }
    return {
      text: text,
      correct: correct,
    }
  }
  const rowsCountArray: number[] = []
  const columnsCountArray: number[] = []

  const msRowsCountArray: number[] = []
  const msColumnsCountArray: number[] = []

  const containsNonEmptyString = (arr: string[]): boolean =>
    arr.some((item) => typeof item === "string" && item.trim() !== "")

  let countRows = 0
  let countColumns = 0

  let msCountRows = 0
  let msCountColumns = 0

  studentAnswers?.forEach((answer, index) => {
    if (containsNonEmptyString(answer)) {
      rowsCountArray.push(countRows)
      countRows += 1

      index == 0 &&
        answer?.forEach((item) => {
          if (item !== "") {
            columnsCountArray.push(countColumns)
            countColumns += 1
          }
        })
    }
  })

  const modelSolutionMatrix = modelSolution?.optionCells

  modelSolutionMatrix?.forEach((answer, index) => {
    if (containsNonEmptyString(answer)) {
      msRowsCountArray.push(msCountRows)
      msCountRows += 1

      index == 0 &&
        answer?.forEach((item) => {
          if (item !== "") {
            msColumnsCountArray.push(msCountColumns)
            msCountColumns += 1
          }
        })
    }
  })

  if (isIncorrect) {
    return (
      <div
        // eslint-disable-next-line i18next/no-literal-string
        aria-label="double"
        className={css`
          display: flex;
          justify-content: space-evenly;
        `}
      >
        <div>
          <MatrixTable
            isStudentsAnswer={true}
            rowsCountArray={rowsCountArray}
            columnsCountArray={columnsCountArray}
            findOptionText={findOptionText}
          ></MatrixTable>
<<<<<<< HEAD
          {correctAnswers && <FontAwesomeIcon icon={faTimesCircle} color="#D75861" size="lg" />}
=======
          {correctAnswers && <XmarkCircle color="red" size={20} />}
>>>>>>> 63c11e66
        </div>
        {modelSolutionMatrix && (
          <div>
<<<<<<< HEAD
            <MatrixTable
              rowsCountArray={msRowsCountArray}
              columnsCountArray={msColumnsCountArray}
              findOptionText={findOptionText}
            ></MatrixTable>
            <div
              className={css`
                display: flex;
                justify-content: center;

                svg {
                  margin-top: 0.563;
                }
              `}
            >
              <FontAwesomeIcon icon={faCheckCircle} color="#69AF8A" size="lg" />
            </div>
=======
            <MatrixTable tempArray={tempArray} findOptionText={findOptionText}></MatrixTable>
            <CheckCircle color="green" size={20} />
>>>>>>> 63c11e66
          </div>
        )}
      </div>
    )
  } else {
    return (
      <MatrixTable
        // eslint-disable-next-line i18next/no-literal-string
        aria-label="single"
        rowsCountArray={rowsCountArray}
        columnsCountArray={columnsCountArray}
        findOptionText={findOptionText}
      ></MatrixTable>
    )
  }
}

interface MatrixTableProps {
  rowsCountArray: number[]
  columnsCountArray: number[]
  findOptionText: (column: number, row: number, isStudentsAnswer: boolean) => isCellCorrectObject
  isStudentsAnswer?: boolean
}

const MatrixTable: React.FC<React.PropsWithChildren<MatrixTableProps>> = ({
  rowsCountArray,
  columnsCountArray,
  findOptionText,
  isStudentsAnswer = false,
}) => {
  return (
    <MatrixTableContainer>
      <tbody>
        <div className="top-left"></div>
        <div className="top-right"></div>
        <div className="bottom-left"></div>
        <div className="bottom-right"></div>
        <>
          {rowsCountArray.map((row) => {
            return (
              <tr key={`row${row}`}>
                {columnsCountArray.map((column) => {
                  const cell = findOptionText(column, row, isStudentsAnswer)
                  if (cell !== null) {
                    console.log("cell", cell, "row", row, "column", column)
                    return (
                      <td
                        key={`cell ${row} ${column}`}
                        className={css`
                          padding: 0;
                          font-size: 2.8vw;
                          font-size: 1.375rem;
                          font-family:
                            Josefin Sans,
                            sans-serif;
                        `}
                      >
                        <div
                          className={css`
                            display: flex;
                            align-items: center;
                            justify-content: center;
                            width: 3.125rem;
                            height: 3.125rem;
                            border: 0;
                            outline: none;
                            text-align: center;
                            resize: none;
                            ${cell.text.length === 0 &&
                            `
                              background-color: #f5f6f7;
                            `}
                            ${cell.text !== "" &&
                            `
                                background-color: #f9f9f9;
                                color: #4C5868;
                                `}
                                ${cell.correct === false &&
                            `background-color: #bfbec6;
                                `}
                          `}
                        >
                          <p
                            className={css`
                              position: relative;
                              bottom: -0.188rem;
                            `}
                          >
                            {cell.text}
                          </p>
                        </div>
                      </td>
                    )
                  }
                })}
              </tr>
            )
          })}
        </>
      </tbody>
    </MatrixTableContainer>
  )
}

export default withErrorBoundary(MatrixSubmission)<|MERGE_RESOLUTION|>--- conflicted
+++ resolved
@@ -123,8 +123,8 @@
   const rowsCountArray: number[] = []
   const columnsCountArray: number[] = []
 
-  const msRowsCountArray: number[] = []
-  const msColumnsCountArray: number[] = []
+  const modelSolutionRowsCountArray: number[] = []
+  const modelSolutionColumnsCountArray: number[] = []
 
   const containsNonEmptyString = (arr: string[]): boolean =>
     arr.some((item) => typeof item === "string" && item.trim() !== "")
@@ -132,8 +132,8 @@
   let countRows = 0
   let countColumns = 0
 
-  let msCountRows = 0
-  let msCountColumns = 0
+  let modelSolutionCountRows = 0
+  let modelSolutionCountColumns = 0
 
   studentAnswers?.forEach((answer, index) => {
     if (containsNonEmptyString(answer)) {
@@ -154,14 +154,14 @@
 
   modelSolutionMatrix?.forEach((answer, index) => {
     if (containsNonEmptyString(answer)) {
-      msRowsCountArray.push(msCountRows)
-      msCountRows += 1
+      modelSolutionRowsCountArray.push(modelSolutionCountRows)
+      modelSolutionCountRows += 1
 
       index == 0 &&
         answer?.forEach((item) => {
           if (item !== "") {
-            msColumnsCountArray.push(msCountColumns)
-            msCountColumns += 1
+            modelSolutionColumnsCountArray.push(modelSolutionCountColumns)
+            modelSolutionCountColumns += 1
           }
         })
     }
@@ -184,18 +184,13 @@
             columnsCountArray={columnsCountArray}
             findOptionText={findOptionText}
           ></MatrixTable>
-<<<<<<< HEAD
-          {correctAnswers && <FontAwesomeIcon icon={faTimesCircle} color="#D75861" size="lg" />}
-=======
-          {correctAnswers && <XmarkCircle color="red" size={20} />}
->>>>>>> 63c11e66
+          {correctAnswers && <XmarkCircle color="#D75861" size={20} />}
         </div>
         {modelSolutionMatrix && (
           <div>
-<<<<<<< HEAD
             <MatrixTable
-              rowsCountArray={msRowsCountArray}
-              columnsCountArray={msColumnsCountArray}
+              rowsCountArray={modelSolutionRowsCountArray}
+              columnsCountArray={modelSolutionColumnsCountArray}
               findOptionText={findOptionText}
             ></MatrixTable>
             <div
@@ -208,12 +203,8 @@
                 }
               `}
             >
-              <FontAwesomeIcon icon={faCheckCircle} color="#69AF8A" size="lg" />
+              <CheckCircle color="#69AF8A" size={20} />
             </div>
-=======
-            <MatrixTable tempArray={tempArray} findOptionText={findOptionText}></MatrixTable>
-            <CheckCircle color="green" size={20} />
->>>>>>> 63c11e66
           </div>
         )}
       </div>
