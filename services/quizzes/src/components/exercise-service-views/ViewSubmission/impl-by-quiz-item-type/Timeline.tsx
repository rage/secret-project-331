--- conflicted
+++ resolved
@@ -228,15 +228,12 @@
                       </p>
                       <div
                         className={css`
-<<<<<<< HEAD
                           padding: 0.5rem 1rem;
                           color: ${whatWasChosenWasCorrect ? "#246F46" : "#D75861"};
-=======
                           width: 50px;
                           display: flex;
                           align-items: center;
                           justify-content: center;
->>>>>>> 63c11e66
                         `}
                       >
                         {whatWasChosenWasCorrect ? (
