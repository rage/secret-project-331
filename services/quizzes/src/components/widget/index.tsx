--- conflicted
+++ resolved
@@ -18,13 +18,9 @@
 
 interface WidgetProps {
   port: MessagePort
-<<<<<<< HEAD
   publicSpec: PublicQuiz
+  user_information: UserInformation
   previousSubmission: QuizAnswer | null
-=======
-  quiz: PublicQuiz
-  user_information: UserInformation
->>>>>>> c0aaba0f
 }
 
 type QuizItemType =
@@ -101,13 +97,9 @@
 
 const Widget: React.FC<React.PropsWithChildren<WidgetProps>> = ({
   port,
-<<<<<<< HEAD
   publicSpec,
   previousSubmission,
-=======
-  quiz,
   user_information,
->>>>>>> c0aaba0f
 }) => {
   const quiz_answer_id = v4()
   const widget_state: WidgetReducerState = {
