--- conflicted
+++ resolved
@@ -104,16 +104,12 @@
   const quiz_answer_id = v4()
   const widget_state: WidgetReducerState = {
     quiz: publicSpec,
-    quiz_answer_is_valid: false,
     quiz_answer: previousSubmission || {
       id: quiz_answer_id,
       itemAnswers: [],
     },
-<<<<<<< HEAD
-=======
     // TODO: validate previous submission in the future
     quiz_answer_is_valid: !!previousSubmission,
->>>>>>> 2f822b1a
   }
   const [state, dispatch] = useReducer(reducer, widget_state)
 
