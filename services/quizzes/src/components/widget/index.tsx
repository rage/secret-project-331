import { useReducer } from "react"

import { useSendQuizAnswerOnChange } from "../../hooks/useSendQuizAnswerOnChange"
import HeightTrackingContainer from "../../shared-module/components/HeightTrackingContainer"
import { PublicQuiz, PublicQuizItem, QuizAnswer, QuizItemAnswer } from "../../types/types"

import Checkbox from "./Checkbox"
import MultipleChoice from "./MultipleChoice"
<<<<<<< HEAD
import { MultipleChoiceDropdown } from "./MultipleChoiceDropdown"
=======
import { MultipleChoiceClickable } from "./MultipleChoiceClickable"
>>>>>>> 06128e5f
import Open from "./Open"
import Scale from "./Scale"
import Unsupported from "./Unsupported"

interface WidgetProps {
  port: MessagePort
  maxWidth: number | null
  initialState: State
}

type QuizItemType =
  | "essay"
  | "multiple-choice"
  | "scale"
  | "checkbox"
  | "open"
  | "custom-frontend-accept-data"

const componentsByTypeNames = (typeName: QuizItemType) => {
  const mapTypeToComponent: { [key: string]: React.FC<QuizItemComponentProps> } = {
    essay: Unsupported,
    "multiple-choice": MultipleChoice,
    checkbox: Checkbox,
    scale: Scale,
    open: Open,
    "custom-frontend-accept-data": Unsupported,
<<<<<<< HEAD
    "multiple-choice-dropdown": MultipleChoiceDropdown,
    "clickable-multiple-choice": Unsupported,
=======
    "multiple-choice-dropdown": Unsupported,
    "clickable-multiple-choice": MultipleChoiceClickable,
>>>>>>> 06128e5f
  }

  return mapTypeToComponent[typeName]
}

export interface State {
  quiz: PublicQuiz
  quiz_answer: QuizAnswer
  quiz_answer_is_valid: boolean
}

type QuizItemAnswerWithoutId = Omit<QuizItemAnswer, "quiz_item_id">

type Action = {
  quiz_item_answer: QuizItemAnswer
  type: "set-answer-state"
}

export interface QuizItemComponentProps {
  quizItem: PublicQuizItem
  quizItemAnswerState: QuizItemAnswer | null
  setQuizItemAnswerState: (newQuizItemAnswer: QuizItemAnswerWithoutId) => void
}

function reducer(state: State, action: Action): State {
  switch (action.type) {
    case "set-answer-state": {
      const itemAnswers = state.quiz_answer.itemAnswers.map((qia) => {
        if (qia.quizItemId !== action.quiz_item_answer.quizItemId) {
          return qia
        }
        return action.quiz_item_answer
      })
      return {
        ...state,
        quiz_answer: {
          ...state.quiz_answer,
          itemAnswers,
        },
        quiz_answer_is_valid: itemAnswers.every((x) => x.valid),
      }
    }
    default:
      return state
  }
}

const Widget: React.FC<WidgetProps> = ({ port, initialState }) => {
  const [state, dispatch] = useReducer(reducer, initialState)

  useSendQuizAnswerOnChange(port, state)

  return (
    <HeightTrackingContainer port={port}>
      {state.quiz.items
        .sort((i1, i2) => i1.order - i2.order)
        .map((quizItem) => {
          const Component = componentsByTypeNames(quizItem.type as QuizItemType)
          const quizItemAnswerState =
            state.quiz_answer.itemAnswers.find((qia) => qia.quizItemId === quizItem.id) ?? null
          return (
            <Component
              key={quizItem.id}
              quizItem={quizItem}
              quizItemAnswerState={quizItemAnswerState}
              setQuizItemAnswerState={(newQuizItemAnswer: QuizItemAnswerWithoutId) => {
                dispatch({
                  type: "set-answer-state",
                  quiz_item_answer: {
                    ...newQuizItemAnswer,
                    quizItemId: quizItem.id,
                  },
                })
              }}
            />
          )
        })}
    </HeightTrackingContainer>
  )
}

export default Widget<|MERGE_RESOLUTION|>--- conflicted
+++ resolved
@@ -6,11 +6,8 @@
 
 import Checkbox from "./Checkbox"
 import MultipleChoice from "./MultipleChoice"
-<<<<<<< HEAD
+import { MultipleChoiceClickable } from "./MultipleChoiceClickable"
 import { MultipleChoiceDropdown } from "./MultipleChoiceDropdown"
-=======
-import { MultipleChoiceClickable } from "./MultipleChoiceClickable"
->>>>>>> 06128e5f
 import Open from "./Open"
 import Scale from "./Scale"
 import Unsupported from "./Unsupported"
@@ -37,13 +34,8 @@
     scale: Scale,
     open: Open,
     "custom-frontend-accept-data": Unsupported,
-<<<<<<< HEAD
     "multiple-choice-dropdown": MultipleChoiceDropdown,
-    "clickable-multiple-choice": Unsupported,
-=======
-    "multiple-choice-dropdown": Unsupported,
     "clickable-multiple-choice": MultipleChoiceClickable,
->>>>>>> 06128e5f
   }
 
   return mapTypeToComponent[typeName]
