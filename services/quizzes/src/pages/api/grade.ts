--- conflicted
+++ resolved
@@ -20,14 +20,6 @@
   quiz_item_option_feedbacks: OptionAnswerFeedback[] | null
 }
 
-<<<<<<< HEAD
-export interface EssayItemAnswerFeedback {
-  quiz_item_id: string | null
-  submit_message: string | null
-}
-
-=======
->>>>>>> 36ae0a1b
 interface QuizItemAnswerGrading {
   quizItemId: string
   correct: boolean
