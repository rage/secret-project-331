--- conflicted
+++ resolved
@@ -1,11 +1,7 @@
 /* eslint-disable i18next/no-literal-string */
 import type { NextApiRequest, NextApiResponse } from "next"
 
-<<<<<<< HEAD
-import { Quiz, QuizAnswer, QuizItem, QuizItemAnswer } from "../../types/types"
-=======
-import { Quiz, QuizAnswer, QuizItem, QuizItemAnswer, UserQuizState } from "../../../types/types"
->>>>>>> a72edb60
+import { Quiz, QuizAnswer, QuizItem, QuizItemAnswer } from "../../../types/types"
 
 interface QuizzesGradingRequest {
   exercise_spec: Quiz
