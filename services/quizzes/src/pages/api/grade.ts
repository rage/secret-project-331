/* eslint-disable i18next/no-literal-string */
import type { NextApiRequest, NextApiResponse } from "next"

import { Quiz, QuizAnswer, QuizItem, QuizItemAnswer } from "../../../types/types"
import { GradingResult } from "../../shared-module/bindings"

interface QuizzesGradingRequest {
  exercise_spec: Quiz
  submission_data: QuizAnswer
}

interface OptionAnswerFeedback {
  option_id: string | null
  option_feedback: string | null
}

export interface ItemAnswerFeedback {
  quiz_item_id: string | null
  quiz_item_feedback: string | null
  quiz_item_correct: boolean | null
  quiz_item_option_feedbacks: OptionAnswerFeedback[] | null
}

<<<<<<< HEAD
export interface EssayItemAnswerFeedback {
  quiz_item_id: string | null
  submit_message: string | null
}

=======
>>>>>>> 732a5aaa
interface QuizItemAnswerGrading {
  quizItemId: string
  correct: boolean
}

export default (req: NextApiRequest, res: NextApiResponse): void => {
  if (req.method !== "POST") {
    return res.status(404).json({ message: "Not found" })
  }

  return handlePost(req, res)
}

const handlePost = (req: NextApiRequest, res: NextApiResponse<GradingResult>) => {
  const gradingRedquest: QuizzesGradingRequest = req.body
  const { exercise_spec, submission_data } = gradingRedquest

  const assessedAnswers = asssesAnswers(submission_data, exercise_spec)

  const score = gradeAnswer(assessedAnswers, exercise_spec)
  const feedbacks: ItemAnswerFeedback[] = submissionFeedback(
    submission_data,
    exercise_spec,
    assessedAnswers,
  )
  return res.status(200).json({
    feedback_json: feedbacks,
    feedback_text: exercise_spec.submitMessage,
    grading_progress: "FullyGraded",
    score_given: score,
    score_maximum: exercise_spec.points,
  })
}

// When grading answers we assume all items have same amount of points
// eg. quizzes which have max points 4 and 2 quiz items both items are worth 2 points
// quiz item is either correct or incorrect
function gradeAnswer(assessedAnswer: QuizItemAnswerGrading[], quiz: Quiz): number {
  if (quiz.awardPointsEvenIfWrong) {
    return quiz.points
  }
  const nCorrect = assessedAnswer.filter((answer) => answer.correct).length
  const total = quiz.items.length
  const points = (nCorrect / total) * quiz.points
  return points
}

// Function, which goes through every quizItemAnswer and either marks it correct or incorrect
// Different quizItems have special functions which asseses them
// Returns a list of object, which tells whether answer was correct or not
function asssesAnswers(quizAnswer: QuizAnswer, quiz: Quiz): QuizItemAnswerGrading[] {
  const result = quizAnswer.itemAnswers.map((ia) => {
    const item = quiz.items.find((i) => i.id === ia.quizItemId)
    if (!item) {
      throw new Error("Item missing")
    }
    if (
      item.type === "multiple-choice" ||
      item.type === "clickable-multiple-choice" ||
      item.type === "multiple-choice-dropdown"
    ) {
      return assesMultipleChoiceQuizzes(ia, item)
    } else if (item.type === "open") {
      return assessOpenQuiz(ia, item)
    } else if (item.type === "matrix") {
      return assessMatrixQuiz(ia, item)
    } else {
      return { quizItemId: item.id, correct: true }
    }
  })
  return result
}

function removeNonPrintingCharacters(string: string): string {
  const nonPrintingCharRegex =
    // eslint-disable-next-line no-misleading-character-class, no-control-regex
    /[\0-\x1F\x7F-\x9F\xAD\u0378\u0379\u037F-\u0383\u038B\u038D\u03A2\u0528-\u0530\u0557\u0558\u0560\u0588\u058B-\u058E\u0590\u05C8-\u05CF\u05EB-\u05EF\u05F5-\u0605\u061C\u061D\u06DD\u070E\u070F\u074B\u074C\u07B2-\u07BF\u07FB-\u07FF\u082E\u082F\u083F\u085C\u085D\u085F-\u089F\u08A1\u08AD-\u08E3\u08FF\u0978\u0980\u0984\u098D\u098E\u0991\u0992\u09A9\u09B1\u09B3-\u09B5\u09BA\u09BB\u09C5\u09C6\u09C9\u09CA\u09CF-\u09D6\u09D8-\u09DB\u09DE\u09E4\u09E5\u09FC-\u0A00\u0A04\u0A0B-\u0A0E\u0A11\u0A12\u0A29\u0A31\u0A34\u0A37\u0A3A\u0A3B\u0A3D\u0A43-\u0A46\u0A49\u0A4A\u0A4E-\u0A50\u0A52-\u0A58\u0A5D\u0A5F-\u0A65\u0A76-\u0A80\u0A84\u0A8E\u0A92\u0AA9\u0AB1\u0AB4\u0ABA\u0ABB\u0AC6\u0ACA\u0ACE\u0ACF\u0AD1-\u0ADF\u0AE4\u0AE5\u0AF2-\u0B00\u0B04\u0B0D\u0B0E\u0B11\u0B12\u0B29\u0B31\u0B34\u0B3A\u0B3B\u0B45\u0B46\u0B49\u0B4A\u0B4E-\u0B55\u0B58-\u0B5B\u0B5E\u0B64\u0B65\u0B78-\u0B81\u0B84\u0B8B-\u0B8D\u0B91\u0B96-\u0B98\u0B9B\u0B9D\u0BA0-\u0BA2\u0BA5-\u0BA7\u0BAB-\u0BAD\u0BBA-\u0BBD\u0BC3-\u0BC5\u0BC9\u0BCE\u0BCF\u0BD1-\u0BD6\u0BD8-\u0BE5\u0BFB-\u0C00\u0C04\u0C0D\u0C11\u0C29\u0C34\u0C3A-\u0C3C\u0C45\u0C49\u0C4E-\u0C54\u0C57\u0C5A-\u0C5F\u0C64\u0C65\u0C70-\u0C77\u0C80\u0C81\u0C84\u0C8D\u0C91\u0CA9\u0CB4\u0CBA\u0CBB\u0CC5\u0CC9\u0CCE-\u0CD4\u0CD7-\u0CDD\u0CDF\u0CE4\u0CE5\u0CF0\u0CF3-\u0D01\u0D04\u0D0D\u0D11\u0D3B\u0D3C\u0D45\u0D49\u0D4F-\u0D56\u0D58-\u0D5F\u0D64\u0D65\u0D76-\u0D78\u0D80\u0D81\u0D84\u0D97-\u0D99\u0DB2\u0DBC\u0DBE\u0DBF\u0DC7-\u0DC9\u0DCB-\u0DCE\u0DD5\u0DD7\u0DE0-\u0DF1\u0DF5-\u0E00\u0E3B-\u0E3E\u0E5C-\u0E80\u0E83\u0E85\u0E86\u0E89\u0E8B\u0E8C\u0E8E-\u0E93\u0E98\u0EA0\u0EA4\u0EA6\u0EA8\u0EA9\u0EAC\u0EBA\u0EBE\u0EBF\u0EC5\u0EC7\u0ECE\u0ECF\u0EDA\u0EDB\u0EE0-\u0EFF\u0F48\u0F6D-\u0F70\u0F98\u0FBD\u0FCD\u0FDB-\u0FFF\u10C6\u10C8-\u10CC\u10CE\u10CF\u1249\u124E\u124F\u1257\u1259\u125E\u125F\u1289\u128E\u128F\u12B1\u12B6\u12B7\u12BF\u12C1\u12C6\u12C7\u12D7\u1311\u1316\u1317\u135B\u135C\u137D-\u137F\u139A-\u139F\u13F5-\u13FF\u169D-\u169F\u16F1-\u16FF\u170D\u1715-\u171F\u1737-\u173F\u1754-\u175F\u176D\u1771\u1774-\u177F\u17DE\u17DF\u17EA-\u17EF\u17FA-\u17FF\u180F\u181A-\u181F\u1878-\u187F\u18AB-\u18AF\u18F6-\u18FF\u191D-\u191F\u192C-\u192F\u193C-\u193F\u1941-\u1943\u196E\u196F\u1975-\u197F\u19AC-\u19AF\u19CA-\u19CF\u19DB-\u19DD\u1A1C\u1A1D\u1A5F\u1A7D\u1A7E\u1A8A-\u1A8F\u1A9A-\u1A9F\u1AAE-\u1AFF\u1B4C-\u1B4F\u1B7D-\u1B7F\u1BF4-\u1BFB\u1C38-\u1C3A\u1C4A-\u1C4C\u1C80-\u1CBF\u1CC8-\u1CCF\u1CF7-\u1CFF\u1DE7-\u1DFB\u1F16\u1F17\u1F1E\u1F1F\u1F46\u1F47\u1F4E\u1F4F\u1F58\u1F5A\u1F5C\u1F5E\u1F7E\u1F7F\u1FB5\u1FC5\u1FD4\u1FD5\u1FDC\u1FF0\u1FF1\u1FF5\u1FFF\u200B-\u200F\u202A-\u202E\u2060-\u206F\u2072\u2073\u208F\u209D-\u209F\u20BB-\u20CF\u20F1-\u20FF\u218A-\u218F\u23F4-\u23FF\u2427-\u243F\u244B-\u245F\u2700\u2B4D-\u2B4F\u2B5A-\u2BFF\u2C2F\u2C5F\u2CF4-\u2CF8\u2D26\u2D28-\u2D2C\u2D2E\u2D2F\u2D68-\u2D6E\u2D71-\u2D7E\u2D97-\u2D9F\u2DA7\u2DAF\u2DB7\u2DBF\u2DC7\u2DCF\u2DD7\u2DDF\u2E3C-\u2E7F\u2E9A\u2EF4-\u2EFF\u2FD6-\u2FEF\u2FFC-\u2FFF\u3040\u3097\u3098\u3100-\u3104\u312E-\u3130\u318F\u31BB-\u31BF\u31E4-\u31EF\u321F\u32FF\u4DB6-\u4DBF\u9FCD-\u9FFF\uA48D-\uA48F\uA4C7-\uA4CF\uA62C-\uA63F\uA698-\uA69E\uA6F8-\uA6FF\uA78F\uA794-\uA79F\uA7AB-\uA7F7\uA82C-\uA82F\uA83A-\uA83F\uA878-\uA87F\uA8C5-\uA8CD\uA8DA-\uA8DF\uA8FC-\uA8FF\uA954-\uA95E\uA97D-\uA97F\uA9CE\uA9DA-\uA9DD\uA9E0-\uA9FF\uAA37-\uAA3F\uAA4E\uAA4F\uAA5A\uAA5B\uAA7C-\uAA7F\uAAC3-\uAADA\uAAF7-\uAB00\uAB07\uAB08\uAB0F\uAB10\uAB17-\uAB1F\uAB27\uAB2F-\uABBF\uABEE\uABEF\uABFA-\uABFF\uD7A4-\uD7AF\uD7C7-\uD7CA\uD7FC-\uF8FF\uFA6E\uFA6F\uFADA-\uFAFF\uFB07-\uFB12\uFB18-\uFB1C\uFB37\uFB3D\uFB3F\uFB42\uFB45\uFBC2-\uFBD2\uFD40-\uFD4F\uFD90\uFD91\uFDC8-\uFDEF\uFDFE\uFDFF\uFE1A-\uFE1F\uFE27-\uFE2F\uFE53\uFE67\uFE6C-\uFE6F\uFE75\uFEFD-\uFF00\uFFBF-\uFFC1\uFFC8\uFFC9\uFFD0\uFFD1\uFFD8\uFFD9\uFFDD-\uFFDF\uFFE7\uFFEF-\uFFFB\uFFFE\uFFFF]/g
  return string.replace(nonPrintingCharRegex, "")
}

function assessOpenQuiz(quizItemAnswer: QuizItemAnswer, quizItem: QuizItem): QuizItemAnswerGrading {
  const textData = removeNonPrintingCharacters(
    quizItemAnswer.textData ? quizItemAnswer.textData : "",
  )
    .replace(/\0/g, "")
    .trim()
  if (!textData) {
    throw new Error("no answer provided")
  }
  const validityRegex = quizItem.validityRegex ? quizItem.validityRegex.trim() : ""
  const validator = new RegExp(validityRegex, "i")
  return { quizItemId: quizItem.id, correct: validator.test(textData) }
}

function assesMultipleChoiceQuizzes(
  quizItemAnswer: QuizItemAnswer,
  quizItem: QuizItem,
): QuizItemAnswerGrading {
  // Throws an error if no option answers
  if (!quizItemAnswer.optionAnswers || quizItemAnswer.optionAnswers.length === 0) {
    throw new Error("No option answers")
  }

  // quizItem.multi tells that student can only select one option but there are several correct options
  if (quizItem.multi && quizItemAnswer.optionAnswers.length > 1) {
    throw new Error("Cannot select multiple options when multi is true")
  }

  // Check if every selected option was a correct answer
  const allSelectedOptionsAreCorrect = quizItemAnswer.optionAnswers.every((oa) => {
    const option = quizItem.options.find((o) => o.id === oa)
    if (option && option.correct) {
      return true
    }
    return false
  })

  // Check if user selected correct amount of options
  const selectedAllCorrectOptions =
    quizItemAnswer.optionAnswers.length === quizItem.options.filter((o) => o.correct).length

  return {
    quizItemId: quizItem.id,
    correct: quizItem.multi
      ? allSelectedOptionsAreCorrect
      : selectedAllCorrectOptions && allSelectedOptionsAreCorrect,
  }
}

function assessMatrixQuiz(
  quizItemAnswer: QuizItemAnswer,
  quizItem: QuizItem,
): QuizItemAnswerGrading {
  const studentAnswers = quizItemAnswer.optionCells
  const correctAnswers = quizItem.optionCells

  if (!studentAnswers) {
    throw new Error("No student answers")
  }

  if (!correctAnswers) {
    throw new Error("No correct answers")
  }

  const isMatrixCorrect: boolean[] = []
  for (let i = 0; i < 6; i++) {
    for (let j = 0; j < 6; j++) {
      isMatrixCorrect.push(correctAnswers[i][j] === studentAnswers[i][j])
    }
  }

  const includesSingleFalse = !isMatrixCorrect.includes(false)

  return { quizItemId: quizItem.id, correct: includesSingleFalse }
}

function submissionFeedback(
  submission: QuizAnswer,
  quiz: Quiz,
  quizItemgradings: QuizItemAnswerGrading[],
): ItemAnswerFeedback[] {
  const feedbacks: ItemAnswerFeedback[] = submission.itemAnswers.map((ia) => {
    const item = quiz.items.find((i) => i.id === ia.quizItemId)
    const itemGrading = quizItemgradings.find((ig) => ig.quizItemId === ia.quizItemId)
    if (!item || !itemGrading) {
      return {
        quiz_item_id: null,
        quiz_item_feedback: null,
        quiz_item_option_feedbacks: null,
        quiz_item_correct: null,
      }
    }
    if (
      item.type === "multiple-choice" ||
      item.type === "clickable-multiple-choice" ||
      item.type === "multiple-choice-dropdown"
    ) {
      return {
        quiz_item_id: item.id,
        quiz_item_feedback: null,
        quiz_item_correct: itemGrading.correct,
        quiz_item_option_feedbacks: itemGrading.correct
          ? item.options
              .filter((o) => o.correct)
              .map((o) => {
                return { option_id: o.id, option_feedback: o.successMessage }
              })
          : null,
      }
    } else {
      return {
        quiz_item_id: item.id,
        quiz_item_feedback: itemGrading.correct ? item.successMessage : item.failureMessage,
        quiz_item_correct: itemGrading.correct,
        quiz_item_option_feedbacks: null,
      }
    }
  })
  return feedbacks
}<|MERGE_RESOLUTION|>--- conflicted
+++ resolved
@@ -21,14 +21,6 @@
   quiz_item_option_feedbacks: OptionAnswerFeedback[] | null
 }
 
-<<<<<<< HEAD
-export interface EssayItemAnswerFeedback {
-  quiz_item_id: string | null
-  submit_message: string | null
-}
-
-=======
->>>>>>> 732a5aaa
 interface QuizItemAnswerGrading {
   quizItemId: string
   correct: boolean
