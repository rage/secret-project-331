import { css } from "@emotion/css"
import { useRouter } from "next/router"
import React, { useState } from "react"
import ReactDOM from "react-dom"
import { useTranslation } from "react-i18next"
import { v4 } from "uuid"

import { ModelSolutionQuiz, PublicQuiz, Quiz, QuizAnswer } from "../../types/types"
import Renderer from "../components/Renderer"
import { StudentExerciseTaskSubmissionResult } from "../shared-module/bindings"
import HeightTrackingContainer from "../shared-module/components/HeightTrackingContainer"
import { UserInformation } from "../shared-module/exercise-service-protocol-types"
import {
  isSetLanguageMessage,
  isSetStateMessage,
} from "../shared-module/exercise-service-protocol-types.guard"
import useExerciseServiceParentConnection from "../shared-module/hooks/useExerciseServiceParentConnection"
import withErrorBoundary from "../shared-module/utils/withErrorBoundary"
import { migrateQuiz } from "../util/migrate"

import { ItemAnswerFeedback } from "./api/grade"

export interface SubmissionData {
  submission_result: StudentExerciseTaskSubmissionResult
  user_answer: QuizAnswer
  public_spec: unknown
}

export type State =
<<<<<<< HEAD
  | { viewType: "answer-exercise"; publicSpec: PublicQuiz; previousSubmission: QuizAnswer | null }
=======
  | { viewType: "exercise"; publicSpec: PublicQuiz; userInformation: UserInformation }
>>>>>>> c0aaba0f
  | {
      viewType: "view-submission"
      publicSpec: PublicQuiz
      modelSolutions: ModelSolutionQuiz | null
      userAnswer: QuizAnswer
      gradingFeedbackJson: ItemAnswerFeedback[] | null
      userInformation: UserInformation
    }
  | { viewType: "exercise-editor"; privateSpec: Quiz; userInformation: UserInformation }

const IFrame: React.FC<React.PropsWithChildren<unknown>> = () => {
  const { i18n } = useTranslation()
  const [state, setState] = useState<State | null>(null)
  const router = useRouter()
  const rawMaxWidth = router?.query?.width
  let maxWidth: number | null = 500
  if (rawMaxWidth) {
    maxWidth = Number(rawMaxWidth)
  }

  const port = useExerciseServiceParentConnection((messageData) => {
    if (isSetStateMessage(messageData)) {
      ReactDOM.flushSync(() => {
        if (messageData.view_type === "answer-exercise") {
          setState({
            viewType: messageData.view_type,
            publicSpec: messageData.data.public_spec as PublicQuiz,
<<<<<<< HEAD
            previousSubmission: messageData.data.previous_submission as QuizAnswer | null,
=======
            userInformation: messageData.user_information,
>>>>>>> c0aaba0f
          })
        } else if (messageData.view_type === "exercise-editor") {
          if (messageData.data.private_spec === null) {
            setState({
              viewType: messageData.view_type,
              privateSpec: emptyQuiz,
              userInformation: messageData.user_information,
            })
          } else {
            setState({
              viewType: messageData.view_type,
<<<<<<< HEAD
              privateSpec: migrateQuiz(messageData.data.private_spec),
=======
              privateSpec: migrateQuiz(JSON.parse(messageData.data.private_spec as string)),
              userInformation: messageData.user_information,
>>>>>>> c0aaba0f
            })
          }
        } else if (messageData.view_type === "view-submission") {
          setState({
            viewType: messageData.view_type,
            publicSpec: messageData.data.public_spec as PublicQuiz,
            modelSolutions: messageData.data.model_solution_spec as ModelSolutionQuiz | null,
            userAnswer: messageData.data.user_answer as QuizAnswer,
            userInformation: messageData.user_information,
            gradingFeedbackJson: messageData.data.grading?.feedback_json as
              | ItemAnswerFeedback[]
              | null,
          })
        } else {
          // eslint-disable-next-line i18next/no-literal-string
          console.error("Unknown view type received from parent")
        }
      })
    } else if (isSetLanguageMessage(messageData)) {
      i18n.changeLanguage(messageData.data)
    } else {
      // eslint-disable-next-line i18next/no-literal-string
      console.error("Frame received an unknown message from message port")
    }
  })

  return (
    <HeightTrackingContainer port={port}>
      <div
        className={css`
          width: 100%;
          ${maxWidth && `max-width: ${maxWidth}px;`}
          margin: 0 auto;
        `}
      >
        <Renderer port={port} setState={setState} state={state} />
      </div>
    </HeightTrackingContainer>
  )
}

const DEFAULT_GRANT_POINTS_POLICY = "grant_whenever_possible"

// Empty quiz for newly created quiz exercises
const emptyQuiz: Quiz = {
  id: v4(),
  autoConfirm: true,
  autoReject: false,
  awardPointsEvenIfWrong: false,
  body: "",
  courseId: v4(),
  createdAt: new Date(),
  deadline: new Date(),
  excludedFromScore: true,
  grantPointsPolicy: DEFAULT_GRANT_POINTS_POLICY,
  items: [],
  part: 0,
  points: 0,
  section: 0,
  submitMessage: "",
  title: "",
  tries: 1,
  triesLimited: true,
  updatedAt: new Date(),
  open: new Date(),
}

export default withErrorBoundary(IFrame)<|MERGE_RESOLUTION|>--- conflicted
+++ resolved
@@ -27,11 +27,12 @@
 }
 
 export type State =
-<<<<<<< HEAD
-  | { viewType: "answer-exercise"; publicSpec: PublicQuiz; previousSubmission: QuizAnswer | null }
-=======
-  | { viewType: "exercise"; publicSpec: PublicQuiz; userInformation: UserInformation }
->>>>>>> c0aaba0f
+  | {
+      viewType: "answer-exercise"
+      publicSpec: PublicQuiz
+      userInformation: UserInformation
+      previousSubmission: QuizAnswer | null
+    }
   | {
       viewType: "view-submission"
       publicSpec: PublicQuiz
@@ -59,11 +60,8 @@
           setState({
             viewType: messageData.view_type,
             publicSpec: messageData.data.public_spec as PublicQuiz,
-<<<<<<< HEAD
+            userInformation: messageData.user_information,
             previousSubmission: messageData.data.previous_submission as QuizAnswer | null,
-=======
-            userInformation: messageData.user_information,
->>>>>>> c0aaba0f
           })
         } else if (messageData.view_type === "exercise-editor") {
           if (messageData.data.private_spec === null) {
@@ -75,12 +73,8 @@
           } else {
             setState({
               viewType: messageData.view_type,
-<<<<<<< HEAD
               privateSpec: migrateQuiz(messageData.data.private_spec),
-=======
-              privateSpec: migrateQuiz(JSON.parse(messageData.data.private_spec as string)),
               userInformation: messageData.user_information,
->>>>>>> c0aaba0f
             })
           }
         } else if (messageData.view_type === "view-submission") {
