export interface Quiz {
  id: string
  courseId: string
  part: number
  section: number
  points: number
  deadline: Date | null
  open: Date | null
  excludedFromScore: boolean
  createdAt: Date
  updatedAt: Date
  autoConfirm: boolean
  tries: number
  triesLimited: boolean
  awardPointsEvenIfWrong: boolean
  grantPointsPolicy: "grant_whenever_possible" | "grant_only_when_answer_fully_correct"
  autoReject: boolean
  items: QuizItem[]
  title: string
  body: string
  submitMessage: string | null
}

export interface NormalizedQuiz {
  id: string
  courseId: string
  part: number
  section: number
  points: number
  deadline: Date | null
  open: Date | null
  excludedFromScore: boolean
  createdAt: string
  updatedAt: string
  autoConfirm: boolean
  tries: number
  triesLimited: boolean
  awardPointsEvenIfWrong: boolean
  grantPointsPolicy: string
  autoReject: boolean
  items: string[]
  course: string
  title: string
  body: string
  submitMessage: string | null
}

export interface QuizVariables {
  initialState: Quiz
  addingNewItem: boolean
  newItemType: string
  newItems: string[]
  deadline: Date | null
  validDeadline: boolean
  newQuiz: boolean
}

export interface PublicQuiz {
  id: string
  courseId: string
  part: number
  section: number
  deadline: Date | null
  open: Date | null
  tries: number
  triesLimited: boolean
  items: PublicQuizItem[]
  title: string
  body: string
}

export interface QuizItem {
  id: string
  quizId: string
  type: string
  order: number
  validityRegex: string | null
  formatRegex: string | null
  multi: boolean
  createdAt: Date
  updatedAt: Date
  minWords: number | null
  maxWords: number | null
  maxValue: number | null
  minValue: number | null
  maxLabel: string | null
  minLabel: string | null
  usesSharedOptionFeedbackMessage: boolean
  options: QuizItemOption[]
  title: string
  body: string
  successMessage: null
  failureMessage: null
  sharedOptionFeedbackMessage: null
  allAnswersCorrect: boolean
  direction: "row" | "column"
  feedbackDisplayPolicy: "DisplayFeedbackOnQuizItem" | "DisplayFeedbackOnAllOptions"
}

export interface NormalizedQuizItem {
  id: string
  quizId: string
  type: string
  order: number
  validityRegex: string | null
  formatRegex: string | null
  multi: boolean
  createdAt: string
  updatedAt: string
  minWords: number | null
  maxWords: number | null
  maxValue: number | null
  minValue: number | null
  usesSharedOptionFeedbackMessage: boolean
  options: string[]
  title: string
  body: string
  successMessage: string | null
  failureMessage: string | null
  sharedOptionFeedbackMessage: string | null
  allAnswersCorrect: boolean
  direction: "row" | "column"
  feedbackDisplayPolicy: "DisplayFeedbackOnQuizItem" | "DisplayFeedbackOnAllOptions"
}

export interface QuizItemVariables {
  scaleMin: number
  scaleMax: number
  validMin: boolean
  validMax: boolean
  array: number[]
  advancedEditing: boolean
  testingRegex: boolean
  testingFormatRegex: boolean
  validityRegexTestAnswer: string
  formatRegexTestAnswer: string
  regex: string
  formatRegex: string
  validRegex: boolean
  validFormatRegex: boolean
  newOptions: string[]
}

export interface PublicQuizItem {
  id: string
  quizId: string
  type: string
  order: number
  formatRegex: string | null
  multi: boolean
  minWords: number | null
  maxWords: number | null
  maxValue: number | null
  minValue: number | null
  maxLabel: string | null
  minLabel: string | null
  options: PublicQuizItemOption[]
  title: string
  body: string
  direction: "row" | "column"
}

export interface QuizItemOption {
  id: string
  quizItemId?: string
  order: number
  correct: boolean
  createdAt: Date
  updatedAt: Date
  title: string
  body: string | null
  successMessage: null | string
  failureMessage: null | string
}

export interface NormalizedQuizItemOption {
  id: string
  quizItemId: string
  order: number
  correct: boolean
  createdAt: string
  updatedAt: string
  title: string
  body: string | null
  successMessage: null | string
  failureMessage: null | string
}

export interface QuizItemOptionVariables {
  optionEditing: boolean
}

export interface PublicQuizItemOption {
  id: string
  quizItemId?: string
  order: number
  title: string | null
  body: string | null
}

export interface QuizAnswer {
  id: string
  createdAt: string
  updatedAt: string
  quizId: string
  status: "confirmed" | "open" | "locked"
  itemAnswers: QuizItemAnswer[]
}

export interface QuizItemAnswer {
  id: string
  quizAnswerId: string
  quizItemId: string
  textData: string | null
  intData: number | null
  createdAt: string
  updatedAt: string
  correct: boolean
<<<<<<< HEAD
  /** Whether or not the provided answer can be submitted. */
  valid: boolean
  // Only contains an id of a selected option
=======
  /** Only contains an id of a selected option */
>>>>>>> 5875b4a1
  optionAnswers: string[] | null
}

export interface UserQuizState {
  userId: number
  quizId: string
  peerReviewsGiven: number
  peerReviewsReceived: number | null
  pointsAwarded: number
  spamFlags: number | null
  tries: number
  status: string
  createdAt: string
  updatedAt: string
}

export interface Entities {
  quizzes: { [quizId: string]: NormalizedQuiz }
  items: { [itemId: string]: NormalizedQuizItem }
  options?: { [optionId: string]: NormalizedQuizItemOption }
  result: string
}

export interface action {
  type: string
  // eslint-disable-next-line @typescript-eslint/no-explicit-any
  payload?: any
  // eslint-disable-next-line @typescript-eslint/no-explicit-any
  meta?: any
}<|MERGE_RESOLUTION|>--- conflicted
+++ resolved
@@ -216,13 +216,9 @@
   createdAt: string
   updatedAt: string
   correct: boolean
-<<<<<<< HEAD
   /** Whether or not the provided answer can be submitted. */
   valid: boolean
-  // Only contains an id of a selected option
-=======
   /** Only contains an id of a selected option */
->>>>>>> 5875b4a1
   optionAnswers: string[] | null
 }
 
