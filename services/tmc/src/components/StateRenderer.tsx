--- conflicted
+++ resolved
@@ -24,27 +24,17 @@
   }
 
   if (state.viewType === "exercise-editor") {
-<<<<<<< HEAD
-    return <ExerciseEditor state={state} setState={setState} />
-  } else if (state.viewType === "answer-exercise") {
-    return <AnswerExercise initialPublicSpec={state.initialPublicSpec} setState={setState} />
-=======
     return (
       <div id={EXERCISE_SERVICE_CONTENT_ID}>
-        <ExerciseEditor state={state} setState={setState} port={port} />
+        <ExerciseEditor state={state} setState={setState} />
       </div>
     )
   } else if (state.viewType === "answer-exercise") {
     return (
       <div id={EXERCISE_SERVICE_CONTENT_ID}>
-        <AnswerExercise
-          port={port}
-          publicSpec={state.publicSpec}
-          initialPublicSpec={state.initialPublicSpec}
-        />
+        <AnswerExercise initialPublicSpec={state.initialPublicSpec} setState={setState} />
       </div>
     )
->>>>>>> acf63ad9
   } else if (state.viewType === "view-submission") {
     return (
       <div id={EXERCISE_SERVICE_CONTENT_ID}>
