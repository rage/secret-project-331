{
  "name": "secret-project-shared-module",
  "version": "0.0.0",
  "description": "",
  "main": "index.js",
  "scripts": {
    "sync": "tsx sync.ts",
    "sync-once": "tsx sync.ts --once"
  },
  "keywords": [],
  "author": "Henrik Nygren <nygrenh@gmail.com>",
  "devDependencies": {
    "@types/lodash": "^4.17.10",
    "tsx": "^4.19.1"
  },
  "dependencies": {
<<<<<<< HEAD
    "@parcel/watcher": "^2.4.1",
=======
    "@fontsource-variable/inter": "^5.1.0",
    "@fontsource/inter": "^5.1.0",
    "@parcel/watcher": "^2.3.0",
>>>>>>> c4a2136c
    "lodash": "^4.17.21"
  }
}<|MERGE_RESOLUTION|>--- conflicted
+++ resolved
@@ -14,13 +14,9 @@
     "tsx": "^4.19.1"
   },
   "dependencies": {
-<<<<<<< HEAD
-    "@parcel/watcher": "^2.4.1",
-=======
     "@fontsource-variable/inter": "^5.1.0",
     "@fontsource/inter": "^5.1.0",
     "@parcel/watcher": "^2.3.0",
->>>>>>> c4a2136c
     "lodash": "^4.17.21"
   }
 }