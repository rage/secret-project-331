--- conflicted
+++ resolved
@@ -532,7 +532,6 @@
         typeof typedObj["default_chatbot"] === "boolean" &&
         (typedObj["chatbotconf_id"] === null ||
             typeof typedObj["chatbotconf_id"] === "string")
-<<<<<<< HEAD
     )
 }
 
@@ -570,8 +569,6 @@
         typeof typedObj["thinking"] === "boolean" &&
         typeof typedObj["default_model"] === "boolean" &&
         typeof typedObj["deployment_name"] === "string"
-=======
->>>>>>> 64f799d5
     )
 }
 
