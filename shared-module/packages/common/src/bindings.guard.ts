--- conflicted
+++ resolved
@@ -5,259 +5,7 @@
  * Generated type guards for "bindings.ts".
  * WARNING: Do not manually change this file.
  */
-<<<<<<< HEAD
-import {
-  Action,
-  ActionOnResource,
-  ActivityProgress,
-  AnswerRequiringAttention,
-  AnswerRequiringAttentionWithTasks,
-  AnswersRequiringAttention,
-  AutomaticCompletionRequirements,
-  BlockProposal,
-  BlockProposalAction,
-  BlockProposalInfo,
-  CertificateAllRequirements,
-  CertificateConfiguration,
-  CertificateConfigurationAndRequirements,
-  CertificateConfigurationUpdate,
-  CertificateTextAnchor,
-  Chapter,
-  ChapterScore,
-  ChapterStatus,
-  ChaptersWithStatus,
-  ChapterUpdate,
-  ChapterWithStatus,
-  ChatbotConversation,
-  ChatbotConversationInfo,
-  ChatbotConversationMessage,
-  CmsPageExercise,
-  CmsPageExerciseSlide,
-  CmsPageExerciseTask,
-  CmsPageUpdate,
-  CmsPeerOrSelfReviewConfig,
-  CmsPeerOrSelfReviewConfiguration,
-  CmsPeerOrSelfReviewQuestion,
-  CodeGiveaway,
-  CodeGiveawayCode,
-  CodeGiveawayStatus,
-  CompletionPolicy,
-  CompletionRegistrationLink,
-  ContentManagementPage,
-  Course,
-  CourseBackgroundQuestion,
-  CourseBackgroundQuestionAnswer,
-  CourseBackgroundQuestionsAndAnswers,
-  CourseBackgroundQuestionType,
-  CourseBreadcrumbInfo,
-  CourseCount,
-  CourseCustomPrivacyPolicyCheckboxText,
-  CourseExam,
-  CourseInstance,
-  CourseInstanceCompletionSummary,
-  CourseInstanceEnrollment,
-  CourseInstanceEnrollmentsInfo,
-  CourseInstanceForm,
-  CourseMaterialCourseModule,
-  CourseMaterialExercise,
-  CourseMaterialExerciseServiceInfo,
-  CourseMaterialExerciseSlide,
-  CourseMaterialExerciseTask,
-  CourseMaterialPeerOrSelfReviewConfig,
-  CourseMaterialPeerOrSelfReviewData,
-  CourseMaterialPeerOrSelfReviewDataAnswerToReview,
-  CourseMaterialPeerOrSelfReviewDataWithToken,
-  CourseMaterialPeerOrSelfReviewQuestionAnswer,
-  CourseMaterialPeerOrSelfReviewSubmission,
-  CourseModule,
-  CourseModuleCompletion,
-  CourseModuleCompletionWithRegistrationInfo,
-  CoursePageWithUserData,
-  CourseStructure,
-  CourseUpdate,
-  CreateAccountDetails,
-  CustomViewExerciseSubmissions,
-  CustomViewExerciseTaskGrading,
-  CustomViewExerciseTasks,
-  CustomViewExerciseTaskSpec,
-  CustomViewExerciseTaskSubmission,
-  DatabaseChapter,
-  EditedBlockNoLongerExistsData,
-  EditedBlockStillExistsData,
-  EditProposalInfo,
-  EmailTemplate,
-  EmailTemplateNew,
-  EmailTemplateUpdate,
-  ErrorData,
-  ErrorResponse,
-  Exam,
-  ExamCourseInfo,
-  ExamData,
-  ExamEnrollment,
-  ExamEnrollmentData,
-  ExamInstructions,
-  ExamInstructionsUpdate,
-  Exercise,
-  ExerciseAnswersInCourseRequiringAttentionCount,
-  ExerciseGradingStatus,
-  ExerciseRepository,
-  ExerciseRepositoryStatus,
-  ExerciseService,
-  ExerciseServiceIframeRenderingInfo,
-  ExerciseServiceInfoApi,
-  ExerciseServiceNewOrUpdate,
-  ExerciseSlide,
-  ExerciseSlideSubmission,
-  ExerciseSlideSubmissionAndUserExerciseState,
-  ExerciseSlideSubmissionAndUserExerciseStateList,
-  ExerciseSlideSubmissionCount,
-  ExerciseSlideSubmissionCountByExercise,
-  ExerciseSlideSubmissionCountByWeekAndHour,
-  ExerciseSlideSubmissionInfo,
-  ExerciseStatus,
-  ExerciseStatusSummaryForUser,
-  ExerciseSubmissions,
-  ExerciseTask,
-  ExerciseTaskGrading,
-  ExerciseTaskGradingResult,
-  ExerciseTaskSubmission,
-  ExerciseUserCounts,
-  ExerciseWithExerciseTasks,
-  Feedback,
-  FeedbackBlock,
-  FeedbackCount,
-  FlaggedAnswer,
-  GeneratedCertificate,
-  GetEditProposalsQuery,
-  GetFeedbackQuery,
-  GlobalCourseModuleStatEntry,
-  GlobalStatEntry,
-  GradingProgress,
-  HistoryChangeReason,
-  HistoryRestoreData,
-  IsChapterFrontPage,
-  Login,
-  ManualCompletionPreview,
-  ManualCompletionPreviewUser,
-  MarkAsRead,
-  MaterialReference,
-  ModifiedModule,
-  ModuleUpdates,
-  NewChapter,
-  NewCodeGiveaway,
-  NewCourse,
-  NewCourseBackgroundQuestionAnswer,
-  NewCourseModule,
-  NewExam,
-  NewExerciseRepository,
-  NewFeedback,
-  NewFlaggedAnswer,
-  NewFlaggedAnswerWithToken,
-  NewMaterialReference,
-  NewModule,
-  NewPage,
-  NewProposedBlockEdit,
-  NewProposedPageEdits,
-  NewRegrading,
-  NewRegradingIdType,
-  NewResearchForm,
-  NewResearchFormQuestion,
-  NewResearchFormQuestionAnswer,
-  NewTeacherGradingDecision,
-  OEmbedResponse,
-  Organization,
-  OrgExam,
-  Page,
-  PageAudioFile,
-  PageChapterAndCourseInformation,
-  PageDetailsUpdate,
-  PageHistory,
-  PageInfo,
-  PageNavigationInformation,
-  PageProposal,
-  PageRoutingData,
-  PageSearchResult,
-  PageVisitDatumSummaryByCourse,
-  PageVisitDatumSummaryByCourseDeviceTypes,
-  PageVisitDatumSummaryByCoursesCountries,
-  PageVisitDatumSummaryByPages,
-  PageWithExercises,
-  Pagination,
-  PaperSize,
-  PartnerBlockNew,
-  PartnersBlock,
-  PeerOrSelfReviewAnswer,
-  PeerOrSelfReviewConfig,
-  PeerOrSelfReviewQuestion,
-  PeerOrSelfReviewQuestionAndAnswer,
-  PeerOrSelfReviewQuestionSubmission,
-  PeerOrSelfReviewQuestionType,
-  PeerOrSelfReviewsReceived,
-  PeerOrSelfReviewSubmission,
-  PeerReviewProcessingStrategy,
-  PeerReviewQueueEntry,
-  PeerReviewWithQuestionsAndAnswers,
-  PendingRole,
-  PlaygroundExample,
-  PlaygroundExampleData,
-  PlaygroundViewsMessage,
-  PointMap,
-  Points,
-  PrivacyLink,
-  ProposalCount,
-  ProposalStatus,
-  Regrading,
-  RegradingInfo,
-  RegradingSubmissionInfo,
-  ReportReason,
-  RepositoryExercise,
-  ResearchForm,
-  ResearchFormQuestion,
-  ResearchFormQuestionAnswer,
-  Resource,
-  ReviewingStage,
-  RoleDomain,
-  RoleInfo,
-  RoleQuery,
-  RoleUser,
-  SaveCourseSettingsPayload,
-  SearchRequest,
-  SpecRequest,
-  StudentCountry,
-  StudentExerciseSlideSubmission,
-  StudentExerciseSlideSubmissionResult,
-  StudentExerciseTaskSubmission,
-  StudentExerciseTaskSubmissionResult,
-  SuspectedCheaters,
-  TeacherDecisionType,
-  TeacherGradingDecision,
-  TeacherManualCompletion,
-  TeacherManualCompletionRequest,
-  Term,
-  TermUpdate,
-  ThresholdData,
-  UploadResult,
-  User,
-  UserCompletionInformation,
-  UserCourseChapterExerciseProgress,
-  UserCourseExerciseServiceVariable,
-  UserCourseInstanceChapterProgress,
-  UserCourseModuleCompletion,
-  UserCourseProgress,
-  UserCourseSettings,
-  UserDetail,
-  UserExerciseState,
-  UserInfo,
-  UserMarketingConsent,
-  UserModuleCompletionStatus,
-  UserPointsUpdateStrategy,
-  UserResearchConsent,
-  UserRole,
-  UserWithModuleCompletions,
-} from "./bindings"
-=======
-import { Action, ActionOnResource, Resource, ErrorData, ErrorResponse, SpecRequest, CertificateAllRequirements, CertificateConfiguration, CertificateConfigurationAndRequirements, CertificateTextAnchor, PaperSize, Chapter, ChapterStatus, ChapterUpdate, ChapterWithStatus, DatabaseChapter, NewChapter, UserCourseInstanceChapterProgress, ChatbotConversationMessage, ChatbotConversation, ChatbotConversationInfo, CodeGiveawayCode, CodeGiveaway, CodeGiveawayStatus, NewCodeGiveaway, CourseBackgroundQuestionAnswer, NewCourseBackgroundQuestionAnswer, CourseBackgroundQuestion, CourseBackgroundQuestionType, CourseBackgroundQuestionsAndAnswers, CourseCustomPrivacyPolicyCheckboxText, CourseInstanceEnrollment, CourseInstanceEnrollmentsInfo, ChapterScore, CourseInstance, CourseInstanceForm, PointMap, Points, CourseModuleCompletion, CourseModuleCompletionWithRegistrationInfo, AutomaticCompletionRequirements, CompletionPolicy, CourseModule, ModifiedModule, ModuleUpdates, NewCourseModule, NewModule, Course, CourseBreadcrumbInfo, CourseCount, CourseStructure, CourseUpdate, NewCourse, EmailTemplate, EmailTemplateNew, EmailTemplateUpdate, CourseExam, Exam, ExamEnrollment, ExamInstructions, ExamInstructionsUpdate, NewExam, OrgExam, ExerciseRepository, ExerciseRepositoryStatus, CourseMaterialExerciseServiceInfo, ExerciseServiceInfoApi, ExerciseService, ExerciseServiceIframeRenderingInfo, ExerciseServiceNewOrUpdate, AnswerRequiringAttention, ExerciseAnswersInCourseRequiringAttentionCount, ExerciseSlideSubmission, ExerciseSlideSubmissionAndUserExerciseState, ExerciseSlideSubmissionAndUserExerciseStateList, ExerciseSlideSubmissionCount, ExerciseSlideSubmissionCountByExercise, ExerciseSlideSubmissionCountByWeekAndHour, ExerciseSlideSubmissionInfo, CourseMaterialExerciseSlide, ExerciseSlide, ExerciseTaskGrading, ExerciseTaskGradingResult, UserPointsUpdateStrategy, ExerciseTaskSubmission, PeerOrSelfReviewsReceived, CourseMaterialExerciseTask, ExerciseTask, ActivityProgress, CourseMaterialExercise, Exercise, ExerciseGradingStatus, ExerciseStatus, ExerciseStatusSummaryForUser, GradingProgress, ExerciseResetLog, Feedback, FeedbackBlock, FeedbackCount, NewFeedback, FlaggedAnswer, NewFlaggedAnswer, NewFlaggedAnswerWithToken, ReportReason, GeneratedCertificate, Term, TermUpdate, AverageMetric, CohortActivity, CountResult, CustomViewExerciseSubmissions, CustomViewExerciseTaskGrading, CustomViewExerciseTaskSpec, CustomViewExerciseTaskSubmission, CustomViewExerciseTasks, CourseCompletionStats, DomainCompletionStats, GlobalCourseModuleStatEntry, GlobalStatEntry, TimeGranularity, AnswerRequiringAttentionWithTasks, AnswersRequiringAttention, StudentExerciseSlideSubmission, StudentExerciseSlideSubmissionResult, StudentExerciseTaskSubmission, StudentExerciseTaskSubmissionResult, CourseMaterialPeerOrSelfReviewData, CourseMaterialPeerOrSelfReviewDataAnswerToReview, CourseMaterialPeerOrSelfReviewQuestionAnswer, CourseMaterialPeerOrSelfReviewSubmission, CompletionRegistrationLink, CourseInstanceCompletionSummary, ManualCompletionPreview, ManualCompletionPreviewUser, TeacherManualCompletion, TeacherManualCompletionRequest, UserCompletionInformation, UserCourseModuleCompletion, UserModuleCompletionStatus, UserWithModuleCompletions, UserMarketingConsent, MaterialReference, NewMaterialReference, Organization, PageAudioFile, HistoryChangeReason, PageHistory, PageVisitDatumSummaryByCourse, PageVisitDatumSummaryByCoursesCountries, PageVisitDatumSummaryByCourseDeviceTypes, PageVisitDatumSummaryByPages, CmsPageExercise, CmsPageExerciseSlide, CmsPageExerciseTask, CmsPageUpdate, ContentManagementPage, CoursePageWithUserData, ExerciseWithExerciseTasks, HistoryRestoreData, IsChapterFrontPage, NewPage, Page, PageChapterAndCourseInformation, PageDetailsUpdate, PageInfo, PageNavigationInformation, PageRoutingData, PageSearchResult, PageWithExercises, SearchRequest, PartnerBlockNew, PartnersBlock, CmsPeerOrSelfReviewConfig, CmsPeerOrSelfReviewConfiguration, CourseMaterialPeerOrSelfReviewConfig, PeerOrSelfReviewConfig, PeerReviewProcessingStrategy, PeerOrSelfReviewAnswer, PeerOrSelfReviewQuestionAndAnswer, PeerOrSelfReviewQuestionSubmission, PeerReviewWithQuestionsAndAnswers, CmsPeerOrSelfReviewQuestion, PeerOrSelfReviewQuestion, PeerOrSelfReviewQuestionType, PeerOrSelfReviewSubmission, PeerReviewQueueEntry, PendingRole, PlaygroundExample, PlaygroundExampleData, PrivacyLink, BlockProposal, BlockProposalAction, BlockProposalInfo, EditedBlockNoLongerExistsData, EditedBlockStillExistsData, NewProposedBlockEdit, ProposalStatus, EditProposalInfo, NewProposedPageEdits, PageProposal, ProposalCount, NewRegrading, NewRegradingIdType, Regrading, RegradingInfo, RegradingSubmissionInfo, RepositoryExercise, NewResearchForm, NewResearchFormQuestion, NewResearchFormQuestionAnswer, ResearchForm, ResearchFormQuestion, ResearchFormQuestionAnswer, RoleDomain, RoleInfo, RoleUser, UserRole, StudentCountry, SuspectedCheaters, ThresholdData, NewTeacherGradingDecision, TeacherDecisionType, TeacherGradingDecision, UserCourseInstanceExerciseServiceVariable, UserCourseSettings, UserDetail, ExerciseUserCounts, ReviewingStage, UserCourseInstanceChapterExerciseProgress, UserCourseInstanceProgress, UserExerciseState, UserResearchConsent, User, UploadResult, CreateAccountDetails, Login, UserInfo, SaveCourseSettingsPayload, ChaptersWithStatus, CourseMaterialCourseModule, ExamData, ExamEnrollmentData, CourseMaterialPeerOrSelfReviewDataWithToken, CertificateConfigurationUpdate, GetFeedbackQuery, CopyCourseRequest, CopyCourseMode, ExamCourseInfo, NewExerciseRepository, ExerciseSubmissions, MarkAsRead, PlaygroundViewsMessage, GetEditProposalsQuery, RoleQuery, Pagination, OEmbedResponse } from "./bindings";
->>>>>>> 1ea251fb
+import { Action, ActionOnResource, Resource, ErrorData, ErrorResponse, SpecRequest, CertificateAllRequirements, CertificateConfiguration, CertificateConfigurationAndRequirements, CertificateTextAnchor, PaperSize, Chapter, ChapterStatus, ChapterUpdate, ChapterWithStatus, DatabaseChapter, NewChapter, UserCourseInstanceChapterProgress, ChatbotConversationMessage, ChatbotConversation, ChatbotConversationInfo, CodeGiveawayCode, CodeGiveaway, CodeGiveawayStatus, NewCodeGiveaway, CourseBackgroundQuestionAnswer, NewCourseBackgroundQuestionAnswer, CourseBackgroundQuestion, CourseBackgroundQuestionType, CourseBackgroundQuestionsAndAnswers, CourseCustomPrivacyPolicyCheckboxText, CourseInstanceEnrollment, CourseInstanceEnrollmentsInfo, ChapterScore, CourseInstance, CourseInstanceForm, PointMap, Points, CourseModuleCompletion, CourseModuleCompletionWithRegistrationInfo, AutomaticCompletionRequirements, CompletionPolicy, CourseModule, ModifiedModule, ModuleUpdates, NewCourseModule, NewModule, Course, CourseBreadcrumbInfo, CourseCount, CourseStructure, CourseUpdate, NewCourse, EmailTemplate, EmailTemplateNew, EmailTemplateUpdate, CourseExam, Exam, ExamEnrollment, ExamInstructions, ExamInstructionsUpdate, NewExam, OrgExam, ExerciseRepository, ExerciseRepositoryStatus, CourseMaterialExerciseServiceInfo, ExerciseServiceInfoApi, ExerciseService, ExerciseServiceIframeRenderingInfo, ExerciseServiceNewOrUpdate, AnswerRequiringAttention, ExerciseAnswersInCourseRequiringAttentionCount, ExerciseSlideSubmission, ExerciseSlideSubmissionAndUserExerciseState, ExerciseSlideSubmissionAndUserExerciseStateList, ExerciseSlideSubmissionCount, ExerciseSlideSubmissionCountByExercise, ExerciseSlideSubmissionCountByWeekAndHour, ExerciseSlideSubmissionInfo, CourseMaterialExerciseSlide, ExerciseSlide, ExerciseTaskGrading, ExerciseTaskGradingResult, UserPointsUpdateStrategy, ExerciseTaskSubmission, PeerOrSelfReviewsReceived, CourseMaterialExerciseTask, ExerciseTask, ActivityProgress, CourseMaterialExercise, Exercise, ExerciseGradingStatus, ExerciseStatus, ExerciseStatusSummaryForUser, GradingProgress, ExerciseResetLog, Feedback, FeedbackBlock, FeedbackCount, NewFeedback, FlaggedAnswer, NewFlaggedAnswer, NewFlaggedAnswerWithToken, ReportReason, GeneratedCertificate, Term, TermUpdate, AverageMetric, CohortActivity, CountResult, CustomViewExerciseSubmissions, CustomViewExerciseTaskGrading, CustomViewExerciseTaskSpec, CustomViewExerciseTaskSubmission, CustomViewExerciseTasks, CourseCompletionStats, DomainCompletionStats, GlobalCourseModuleStatEntry, GlobalStatEntry, TimeGranularity, AnswerRequiringAttentionWithTasks, AnswersRequiringAttention, StudentExerciseSlideSubmission, StudentExerciseSlideSubmissionResult, StudentExerciseTaskSubmission, StudentExerciseTaskSubmissionResult, CourseMaterialPeerOrSelfReviewData, CourseMaterialPeerOrSelfReviewDataAnswerToReview, CourseMaterialPeerOrSelfReviewQuestionAnswer, CourseMaterialPeerOrSelfReviewSubmission, CompletionRegistrationLink, CourseInstanceCompletionSummary, ManualCompletionPreview, ManualCompletionPreviewUser, TeacherManualCompletion, TeacherManualCompletionRequest, UserCompletionInformation, UserCourseModuleCompletion, UserModuleCompletionStatus, UserWithModuleCompletions, UserMarketingConsent, MaterialReference, NewMaterialReference, Organization, PageAudioFile, HistoryChangeReason, PageHistory, PageVisitDatumSummaryByCourse, PageVisitDatumSummaryByCoursesCountries, PageVisitDatumSummaryByCourseDeviceTypes, PageVisitDatumSummaryByPages, CmsPageExercise, CmsPageExerciseSlide, CmsPageExerciseTask, CmsPageUpdate, ContentManagementPage, CoursePageWithUserData, ExerciseWithExerciseTasks, HistoryRestoreData, IsChapterFrontPage, NewPage, Page, PageChapterAndCourseInformation, PageDetailsUpdate, PageInfo, PageNavigationInformation, PageRoutingData, PageSearchResult, PageWithExercises, SearchRequest, PartnerBlockNew, PartnersBlock, CmsPeerOrSelfReviewConfig, CmsPeerOrSelfReviewConfiguration, CourseMaterialPeerOrSelfReviewConfig, PeerOrSelfReviewConfig, PeerReviewProcessingStrategy, PeerOrSelfReviewAnswer, PeerOrSelfReviewQuestionAndAnswer, PeerOrSelfReviewQuestionSubmission, PeerReviewWithQuestionsAndAnswers, CmsPeerOrSelfReviewQuestion, PeerOrSelfReviewQuestion, PeerOrSelfReviewQuestionType, PeerOrSelfReviewSubmission, PeerReviewQueueEntry, PendingRole, PlaygroundExample, PlaygroundExampleData, PrivacyLink, BlockProposal, BlockProposalAction, BlockProposalInfo, EditedBlockNoLongerExistsData, EditedBlockStillExistsData, NewProposedBlockEdit, ProposalStatus, EditProposalInfo, NewProposedPageEdits, PageProposal, ProposalCount, NewRegrading, NewRegradingIdType, Regrading, RegradingInfo, RegradingSubmissionInfo, RepositoryExercise, NewResearchForm, NewResearchFormQuestion, NewResearchFormQuestionAnswer, ResearchForm, ResearchFormQuestion, ResearchFormQuestionAnswer, RoleDomain, RoleInfo, RoleUser, UserRole, StudentCountry, SuspectedCheaters, ThresholdData, NewTeacherGradingDecision, TeacherDecisionType, TeacherGradingDecision, UserCourseExerciseServiceVariable, UserCourseSettings, UserDetail, ExerciseUserCounts, ReviewingStage, UserCourseChapterExerciseProgress, UserCourseProgress, UserExerciseState, UserResearchConsent, User, UploadResult, CreateAccountDetails, Login, UserInfo, SaveCourseSettingsPayload, ChaptersWithStatus, CourseMaterialCourseModule, ExamData, ExamEnrollmentData, CourseMaterialPeerOrSelfReviewDataWithToken, CertificateConfigurationUpdate, GetFeedbackQuery, CopyCourseRequest, CopyCourseMode, ExamCourseInfo, NewExerciseRepository, ExerciseSubmissions, MarkAsRead, PlaygroundViewsMessage, GetEditProposalsQuery, RoleQuery, Pagination, OEmbedResponse } from "./bindings";
 
 export function isAction(obj: unknown): obj is Action {
     const typedObj = obj as Action
@@ -1086,67 +834,6 @@
 }
 
 export function isCourseModuleCompletion(obj: unknown): obj is CourseModuleCompletion {
-<<<<<<< HEAD
-  const typedObj = obj as CourseModuleCompletion
-  return (
-    ((typedObj !== null && typeof typedObj === "object") || typeof typedObj === "function") &&
-    typeof typedObj["id"] === "string" &&
-    typeof typedObj["created_at"] === "string" &&
-    typeof typedObj["updated_at"] === "string" &&
-    (typedObj["deleted_at"] === null || typeof typedObj["deleted_at"] === "string") &&
-    typeof typedObj["course_id"] === "string" &&
-    typeof typedObj["course_module_id"] === "string" &&
-    typeof typedObj["user_id"] === "string" &&
-    typeof typedObj["completion_date"] === "string" &&
-    (typedObj["completion_registration_attempt_date"] === null ||
-      typeof typedObj["completion_registration_attempt_date"] === "string") &&
-    typeof typedObj["completion_language"] === "string" &&
-    typeof typedObj["eligible_for_ects"] === "boolean" &&
-    typeof typedObj["email"] === "string" &&
-    (typedObj["grade"] === null || typeof typedObj["grade"] === "number") &&
-    typeof typedObj["passed"] === "boolean" &&
-    typeof typedObj["prerequisite_modules_completed"] === "boolean" &&
-    (typedObj["completion_granter_user_id"] === null ||
-      typeof typedObj["completion_granter_user_id"] === "string") &&
-    (typedObj["needs_to_be_reviewed"] === null ||
-      typedObj["needs_to_be_reviewed"] === false ||
-      typedObj["needs_to_be_reviewed"] === true)
-  )
-}
-
-export function isCourseModuleCompletionWithRegistrationInfo(
-  obj: unknown,
-): obj is CourseModuleCompletionWithRegistrationInfo {
-  const typedObj = obj as CourseModuleCompletionWithRegistrationInfo
-  return (
-    ((typedObj !== null && typeof typedObj === "object") || typeof typedObj === "function") &&
-    (typedObj["completion_registration_attempt_date"] === null ||
-      typeof typedObj["completion_registration_attempt_date"] === "string") &&
-    typeof typedObj["course_module_id"] === "string" &&
-    typeof typedObj["created_at"] === "string" &&
-    (typedObj["grade"] === null || typeof typedObj["grade"] === "number") &&
-    typeof typedObj["passed"] === "boolean" &&
-    typeof typedObj["prerequisite_modules_completed"] === "boolean" &&
-    typeof typedObj["registered"] === "boolean" &&
-    typeof typedObj["user_id"] === "string" &&
-    typeof typedObj["completion_date"] === "string"
-  )
-}
-
-export function isAutomaticCompletionRequirements(
-  obj: unknown,
-): obj is AutomaticCompletionRequirements {
-  const typedObj = obj as AutomaticCompletionRequirements
-  return (
-    ((typedObj !== null && typeof typedObj === "object") || typeof typedObj === "function") &&
-    typeof typedObj["course_module_id"] === "string" &&
-    (typedObj["number_of_exercises_attempted_treshold"] === null ||
-      typeof typedObj["number_of_exercises_attempted_treshold"] === "number") &&
-    (typedObj["number_of_points_treshold"] === null ||
-      typeof typedObj["number_of_points_treshold"] === "number") &&
-    typeof typedObj["requires_exam"] === "boolean"
-  )
-=======
     const typedObj = obj as CourseModuleCompletion
     return (
         (typedObj !== null &&
@@ -1158,7 +845,6 @@
         (typedObj["deleted_at"] === null ||
             typeof typedObj["deleted_at"] === "string") &&
         typeof typedObj["course_id"] === "string" &&
-        typeof typedObj["course_instance_id"] === "string" &&
         typeof typedObj["course_module_id"] === "string" &&
         typeof typedObj["user_id"] === "string" &&
         typeof typedObj["completion_date"] === "string" &&
@@ -1210,7 +896,6 @@
             typeof typedObj["number_of_points_treshold"] === "number") &&
         typeof typedObj["requires_exam"] === "boolean"
     )
->>>>>>> 1ea251fb
 }
 
 export function isCompletionPolicy(obj: unknown): obj is CompletionPolicy {
@@ -1737,83 +1422,6 @@
 }
 
 export function isAnswerRequiringAttention(obj: unknown): obj is AnswerRequiringAttention {
-<<<<<<< HEAD
-  const typedObj = obj as AnswerRequiringAttention
-  return (
-    ((typedObj !== null && typeof typedObj === "object") || typeof typedObj === "function") &&
-    typeof typedObj["id"] === "string" &&
-    typeof typedObj["user_id"] === "string" &&
-    typeof typedObj["created_at"] === "string" &&
-    typeof typedObj["updated_at"] === "string" &&
-    (typedObj["deleted_at"] === null || typeof typedObj["deleted_at"] === "string") &&
-    (isGradingProgress(typedObj["grading_progress"]) as boolean) &&
-    (typedObj["score_given"] === null || typeof typedObj["score_given"] === "number") &&
-    typeof typedObj["submission_id"] === "string" &&
-    typeof typedObj["exercise_id"] === "string"
-  )
-}
-
-export function isExerciseAnswersInCourseRequiringAttentionCount(
-  obj: unknown,
-): obj is ExerciseAnswersInCourseRequiringAttentionCount {
-  const typedObj = obj as ExerciseAnswersInCourseRequiringAttentionCount
-  return (
-    ((typedObj !== null && typeof typedObj === "object") || typeof typedObj === "function") &&
-    typeof typedObj["id"] === "string" &&
-    typeof typedObj["name"] === "string" &&
-    typeof typedObj["page_id"] === "string" &&
-    (typedObj["chapter_id"] === null || typeof typedObj["chapter_id"] === "string") &&
-    typeof typedObj["order_number"] === "number" &&
-    (typedObj["count"] === null || typeof typedObj["count"] === "number")
-  )
-}
-
-export function isExerciseSlideSubmission(obj: unknown): obj is ExerciseSlideSubmission {
-  const typedObj = obj as ExerciseSlideSubmission
-  return (
-    ((typedObj !== null && typeof typedObj === "object") || typeof typedObj === "function") &&
-    typeof typedObj["id"] === "string" &&
-    typeof typedObj["created_at"] === "string" &&
-    typeof typedObj["updated_at"] === "string" &&
-    (typedObj["deleted_at"] === null || typeof typedObj["deleted_at"] === "string") &&
-    typeof typedObj["exercise_slide_id"] === "string" &&
-    (typedObj["course_id"] === null || typeof typedObj["course_id"] === "string") &&
-    (typedObj["exam_id"] === null || typeof typedObj["exam_id"] === "string") &&
-    typeof typedObj["exercise_id"] === "string" &&
-    typeof typedObj["user_id"] === "string" &&
-    (isUserPointsUpdateStrategy(typedObj["user_points_update_strategy"]) as boolean) &&
-    (typedObj["flag_count"] === null || typeof typedObj["flag_count"] === "number")
-  )
-}
-
-export function isExerciseSlideSubmissionAndUserExerciseState(
-  obj: unknown,
-): obj is ExerciseSlideSubmissionAndUserExerciseState {
-  const typedObj = obj as ExerciseSlideSubmissionAndUserExerciseState
-  return (
-    ((typedObj !== null && typeof typedObj === "object") || typeof typedObj === "function") &&
-    (isExercise(typedObj["exercise"]) as boolean) &&
-    (isExerciseSlideSubmission(typedObj["exercise_slide_submission"]) as boolean) &&
-    (isUserExerciseState(typedObj["user_exercise_state"]) as boolean) &&
-    (typedObj["teacher_grading_decision"] === null ||
-      (isTeacherGradingDecision(typedObj["teacher_grading_decision"]) as boolean)) &&
-    (isExamEnrollment(typedObj["user_exam_enrollment"]) as boolean)
-  )
-}
-
-export function isExerciseSlideSubmissionAndUserExerciseStateList(
-  obj: unknown,
-): obj is ExerciseSlideSubmissionAndUserExerciseStateList {
-  const typedObj = obj as ExerciseSlideSubmissionAndUserExerciseStateList
-  return (
-    ((typedObj !== null && typeof typedObj === "object") || typeof typedObj === "function") &&
-    Array.isArray(typedObj["data"]) &&
-    typedObj["data"].every(
-      (e: any) => isExerciseSlideSubmissionAndUserExerciseState(e) as boolean,
-    ) &&
-    typeof typedObj["total_pages"] === "number"
-  )
-=======
     const typedObj = obj as AnswerRequiringAttention
     return (
         (typedObj !== null &&
@@ -1825,8 +1433,6 @@
         typeof typedObj["updated_at"] === "string" &&
         (typedObj["deleted_at"] === null ||
             typeof typedObj["deleted_at"] === "string") &&
-        (typedObj["course_instance_id"] === null ||
-            typeof typedObj["course_instance_id"] === "string") &&
         isGradingProgress(typedObj["grading_progress"]) as boolean &&
         (typedObj["score_given"] === null ||
             typeof typedObj["score_given"] === "number") &&
@@ -1866,8 +1472,6 @@
         typeof typedObj["exercise_slide_id"] === "string" &&
         (typedObj["course_id"] === null ||
             typeof typedObj["course_id"] === "string") &&
-        (typedObj["course_instance_id"] === null ||
-            typeof typedObj["course_instance_id"] === "string") &&
         (typedObj["exam_id"] === null ||
             typeof typedObj["exam_id"] === "string") &&
         typeof typedObj["exercise_id"] === "string" &&
@@ -1905,7 +1509,6 @@
         ) &&
         typeof typedObj["total_pages"] === "number"
     )
->>>>>>> 1ea251fb
 }
 
 export function isExerciseSlideSubmissionCount(obj: unknown): obj is ExerciseSlideSubmissionCount {
@@ -2149,33 +1752,6 @@
 }
 
 export function isCourseMaterialExercise(obj: unknown): obj is CourseMaterialExercise {
-<<<<<<< HEAD
-  const typedObj = obj as CourseMaterialExercise
-  return (
-    ((typedObj !== null && typeof typedObj === "object") || typeof typedObj === "function") &&
-    (isExercise(typedObj["exercise"]) as boolean) &&
-    typeof typedObj["can_post_submission"] === "boolean" &&
-    (isCourseMaterialExerciseSlide(typedObj["current_exercise_slide"]) as boolean) &&
-    (typedObj["exercise_status"] === null ||
-      (isExerciseStatus(typedObj["exercise_status"]) as boolean)) &&
-    ((typedObj["exercise_slide_submission_counts"] !== null &&
-      typeof typedObj["exercise_slide_submission_counts"] === "object") ||
-      typeof typedObj["exercise_slide_submission_counts"] === "function") &&
-    Object.entries<any>(typedObj["exercise_slide_submission_counts"]).every(
-      ([key, value]) => typeof value === "number" && typeof key === "string",
-    ) &&
-    (typedObj["peer_or_self_review_config"] === null ||
-      (isCourseMaterialPeerOrSelfReviewConfig(
-        typedObj["peer_or_self_review_config"],
-      ) as boolean)) &&
-    (typedObj["previous_exercise_slide_submission"] === null ||
-      (isExerciseSlideSubmission(typedObj["previous_exercise_slide_submission"]) as boolean)) &&
-    Array.isArray(typedObj["user_course_instance_exercise_service_variables"]) &&
-    typedObj["user_course_instance_exercise_service_variables"].every(
-      (e: any) => isUserCourseExerciseServiceVariable(e) as boolean,
-    )
-  )
-=======
     const typedObj = obj as CourseMaterialExercise
     return (
         (typedObj !== null &&
@@ -2198,10 +1774,9 @@
             isExerciseSlideSubmission(typedObj["previous_exercise_slide_submission"]) as boolean) &&
         Array.isArray(typedObj["user_course_instance_exercise_service_variables"]) &&
         typedObj["user_course_instance_exercise_service_variables"].every((e: any) =>
-            isUserCourseInstanceExerciseServiceVariable(e) as boolean
+            isUserCourseExerciseServiceVariable(e) as boolean
         )
     )
->>>>>>> 1ea251fb
 }
 
 export function isExercise(obj: unknown): obj is Exercise {
@@ -2514,42 +2089,6 @@
 }
 
 export function isTermUpdate(obj: unknown): obj is TermUpdate {
-<<<<<<< HEAD
-  const typedObj = obj as TermUpdate
-  return (
-    ((typedObj !== null && typeof typedObj === "object") || typeof typedObj === "function") &&
-    typeof typedObj["term"] === "string" &&
-    typeof typedObj["definition"] === "string"
-  )
-}
-
-export function isCustomViewExerciseSubmissions(
-  obj: unknown,
-): obj is CustomViewExerciseSubmissions {
-  const typedObj = obj as CustomViewExerciseSubmissions
-  return (
-    ((typedObj !== null && typeof typedObj === "object") || typeof typedObj === "function") &&
-    (isCustomViewExerciseTasks(typedObj["exercise_tasks"]) as boolean) &&
-    Array.isArray(typedObj["exercises"]) &&
-    typedObj["exercises"].every((e: any) => isExercise(e) as boolean) &&
-    Array.isArray(typedObj["user_variables"]) &&
-    typedObj["user_variables"].every((e: any) => isUserCourseExerciseServiceVariable(e) as boolean)
-  )
-}
-
-export function isCustomViewExerciseTaskGrading(
-  obj: unknown,
-): obj is CustomViewExerciseTaskGrading {
-  const typedObj = obj as CustomViewExerciseTaskGrading
-  return (
-    ((typedObj !== null && typeof typedObj === "object") || typeof typedObj === "function") &&
-    typeof typedObj["id"] === "string" &&
-    typeof typedObj["created_at"] === "string" &&
-    typeof typedObj["exercise_id"] === "string" &&
-    typeof typedObj["exercise_task_id"] === "string" &&
-    (typedObj["feedback_text"] === null || typeof typedObj["feedback_text"] === "string")
-  )
-=======
     const typedObj = obj as TermUpdate
     return (
         (typedObj !== null &&
@@ -2614,7 +2153,7 @@
         ) &&
         Array.isArray(typedObj["user_variables"]) &&
         typedObj["user_variables"].every((e: any) =>
-            isUserCourseInstanceExerciseServiceVariable(e) as boolean
+            isUserCourseExerciseServiceVariable(e) as boolean
         )
     )
 }
@@ -2632,7 +2171,6 @@
         (typedObj["feedback_text"] === null ||
             typeof typedObj["feedback_text"] === "string")
     )
->>>>>>> 1ea251fb
 }
 
 export function isCustomViewExerciseTaskSpec(obj: unknown): obj is CustomViewExerciseTaskSpec {
@@ -2807,132 +2345,6 @@
 }
 
 export function isAnswersRequiringAttention(obj: unknown): obj is AnswersRequiringAttention {
-<<<<<<< HEAD
-  const typedObj = obj as AnswersRequiringAttention
-  return (
-    ((typedObj !== null && typeof typedObj === "object") || typeof typedObj === "function") &&
-    typeof typedObj["exercise_max_points"] === "number" &&
-    Array.isArray(typedObj["data"]) &&
-    typedObj["data"].every((e: any) => isAnswerRequiringAttentionWithTasks(e) as boolean) &&
-    typeof typedObj["total_pages"] === "number"
-  )
-}
-
-export function isStudentExerciseSlideSubmission(
-  obj: unknown,
-): obj is StudentExerciseSlideSubmission {
-  const typedObj = obj as StudentExerciseSlideSubmission
-  return (
-    ((typedObj !== null && typeof typedObj === "object") || typeof typedObj === "function") &&
-    typeof typedObj["exercise_slide_id"] === "string" &&
-    Array.isArray(typedObj["exercise_task_submissions"]) &&
-    typedObj["exercise_task_submissions"].every(
-      (e: any) => isStudentExerciseTaskSubmission(e) as boolean,
-    )
-  )
-}
-
-export function isStudentExerciseSlideSubmissionResult(
-  obj: unknown,
-): obj is StudentExerciseSlideSubmissionResult {
-  const typedObj = obj as StudentExerciseSlideSubmissionResult
-  return (
-    ((typedObj !== null && typeof typedObj === "object") || typeof typedObj === "function") &&
-    (typedObj["exercise_status"] === null ||
-      (isExerciseStatus(typedObj["exercise_status"]) as boolean)) &&
-    Array.isArray(typedObj["exercise_task_submission_results"]) &&
-    typedObj["exercise_task_submission_results"].every(
-      (e: any) => isStudentExerciseTaskSubmissionResult(e) as boolean,
-    ) &&
-    Array.isArray(typedObj["user_course_instance_exercise_service_variables"]) &&
-    typedObj["user_course_instance_exercise_service_variables"].every(
-      (e: any) => isUserCourseExerciseServiceVariable(e) as boolean,
-    )
-  )
-}
-
-export function isStudentExerciseTaskSubmission(
-  obj: unknown,
-): obj is StudentExerciseTaskSubmission {
-  const typedObj = obj as StudentExerciseTaskSubmission
-  return (
-    ((typedObj !== null && typeof typedObj === "object") || typeof typedObj === "function") &&
-    typeof typedObj["exercise_task_id"] === "string"
-  )
-}
-
-export function isStudentExerciseTaskSubmissionResult(
-  obj: unknown,
-): obj is StudentExerciseTaskSubmissionResult {
-  const typedObj = obj as StudentExerciseTaskSubmissionResult
-  return (
-    ((typedObj !== null && typeof typedObj === "object") || typeof typedObj === "function") &&
-    (isExerciseTaskSubmission(typedObj["submission"]) as boolean) &&
-    (typedObj["grading"] === null || (isExerciseTaskGrading(typedObj["grading"]) as boolean)) &&
-    typeof typedObj["exercise_task_exercise_service_slug"] === "string"
-  )
-}
-
-export function isCourseMaterialPeerOrSelfReviewData(
-  obj: unknown,
-): obj is CourseMaterialPeerOrSelfReviewData {
-  const typedObj = obj as CourseMaterialPeerOrSelfReviewData
-  return (
-    ((typedObj !== null && typeof typedObj === "object") || typeof typedObj === "function") &&
-    (typedObj["answer_to_review"] === null ||
-      (isCourseMaterialPeerOrSelfReviewDataAnswerToReview(
-        typedObj["answer_to_review"],
-      ) as boolean)) &&
-    (isPeerOrSelfReviewConfig(typedObj["peer_or_self_review_config"]) as boolean) &&
-    Array.isArray(typedObj["peer_or_self_review_questions"]) &&
-    typedObj["peer_or_self_review_questions"].every(
-      (e: any) => isPeerOrSelfReviewQuestion(e) as boolean,
-    ) &&
-    typeof typedObj["num_peer_reviews_given"] === "number"
-  )
-}
-
-export function isCourseMaterialPeerOrSelfReviewDataAnswerToReview(
-  obj: unknown,
-): obj is CourseMaterialPeerOrSelfReviewDataAnswerToReview {
-  const typedObj = obj as CourseMaterialPeerOrSelfReviewDataAnswerToReview
-  return (
-    ((typedObj !== null && typeof typedObj === "object") || typeof typedObj === "function") &&
-    typeof typedObj["exercise_slide_submission_id"] === "string" &&
-    Array.isArray(typedObj["course_material_exercise_tasks"]) &&
-    typedObj["course_material_exercise_tasks"].every(
-      (e: any) => isCourseMaterialExerciseTask(e) as boolean,
-    )
-  )
-}
-
-export function isCourseMaterialPeerOrSelfReviewQuestionAnswer(
-  obj: unknown,
-): obj is CourseMaterialPeerOrSelfReviewQuestionAnswer {
-  const typedObj = obj as CourseMaterialPeerOrSelfReviewQuestionAnswer
-  return (
-    ((typedObj !== null && typeof typedObj === "object") || typeof typedObj === "function") &&
-    typeof typedObj["peer_or_self_review_question_id"] === "string" &&
-    (typedObj["text_data"] === null || typeof typedObj["text_data"] === "string") &&
-    (typedObj["number_data"] === null || typeof typedObj["number_data"] === "number")
-  )
-}
-
-export function isCourseMaterialPeerOrSelfReviewSubmission(
-  obj: unknown,
-): obj is CourseMaterialPeerOrSelfReviewSubmission {
-  const typedObj = obj as CourseMaterialPeerOrSelfReviewSubmission
-  return (
-    ((typedObj !== null && typeof typedObj === "object") || typeof typedObj === "function") &&
-    typeof typedObj["exercise_slide_submission_id"] === "string" &&
-    typeof typedObj["peer_or_self_review_config_id"] === "string" &&
-    Array.isArray(typedObj["peer_review_question_answers"]) &&
-    typedObj["peer_review_question_answers"].every(
-      (e: any) => isCourseMaterialPeerOrSelfReviewQuestionAnswer(e) as boolean,
-    ) &&
-    typeof typedObj["token"] === "string"
-  )
-=======
     const typedObj = obj as AnswersRequiringAttention
     return (
         (typedObj !== null &&
@@ -2975,7 +2387,7 @@
         ) &&
         Array.isArray(typedObj["user_course_instance_exercise_service_variables"]) &&
         typedObj["user_course_instance_exercise_service_variables"].every((e: any) =>
-            isUserCourseInstanceExerciseServiceVariable(e) as boolean
+            isUserCourseExerciseServiceVariable(e) as boolean
         )
     )
 }
@@ -3062,7 +2474,6 @@
         ) &&
         typeof typedObj["token"] === "string"
     )
->>>>>>> 1ea251fb
 }
 
 export function isCompletionRegistrationLink(obj: unknown): obj is CompletionRegistrationLink {
@@ -4046,39 +3457,6 @@
 }
 
 export function isPeerOrSelfReviewSubmission(obj: unknown): obj is PeerOrSelfReviewSubmission {
-<<<<<<< HEAD
-  const typedObj = obj as PeerOrSelfReviewSubmission
-  return (
-    ((typedObj !== null && typeof typedObj === "object") || typeof typedObj === "function") &&
-    typeof typedObj["id"] === "string" &&
-    typeof typedObj["created_at"] === "string" &&
-    typeof typedObj["updated_at"] === "string" &&
-    (typedObj["deleted_at"] === null || typeof typedObj["deleted_at"] === "string") &&
-    typeof typedObj["user_id"] === "string" &&
-    typeof typedObj["exercise_id"] === "string" &&
-    typeof typedObj["course_id"] === "string" &&
-    typeof typedObj["peer_or_self_review_config_id"] === "string" &&
-    typeof typedObj["exercise_slide_submission_id"] === "string"
-  )
-}
-
-export function isPeerReviewQueueEntry(obj: unknown): obj is PeerReviewQueueEntry {
-  const typedObj = obj as PeerReviewQueueEntry
-  return (
-    ((typedObj !== null && typeof typedObj === "object") || typeof typedObj === "function") &&
-    typeof typedObj["id"] === "string" &&
-    typeof typedObj["created_at"] === "string" &&
-    typeof typedObj["updated_at"] === "string" &&
-    (typedObj["deleted_at"] === null || typeof typedObj["deleted_at"] === "string") &&
-    typeof typedObj["user_id"] === "string" &&
-    typeof typedObj["exercise_id"] === "string" &&
-    typeof typedObj["course_id"] === "string" &&
-    typeof typedObj["receiving_peer_reviews_exercise_slide_submission_id"] === "string" &&
-    typeof typedObj["received_enough_peer_reviews"] === "boolean" &&
-    typeof typedObj["peer_review_priority"] === "number" &&
-    typeof typedObj["removed_from_queue_for_unusual_reason"] === "boolean"
-  )
-=======
     const typedObj = obj as PeerOrSelfReviewSubmission
     return (
         (typedObj !== null &&
@@ -4091,7 +3469,7 @@
             typeof typedObj["deleted_at"] === "string") &&
         typeof typedObj["user_id"] === "string" &&
         typeof typedObj["exercise_id"] === "string" &&
-        typeof typedObj["course_instance_id"] === "string" &&
+        typeof typedObj["course_id"] === "string" &&
         typeof typedObj["peer_or_self_review_config_id"] === "string" &&
         typeof typedObj["exercise_slide_submission_id"] === "string"
     )
@@ -4110,13 +3488,12 @@
             typeof typedObj["deleted_at"] === "string") &&
         typeof typedObj["user_id"] === "string" &&
         typeof typedObj["exercise_id"] === "string" &&
-        typeof typedObj["course_instance_id"] === "string" &&
+        typeof typedObj["course_id"] === "string" &&
         typeof typedObj["receiving_peer_reviews_exercise_slide_submission_id"] === "string" &&
         typeof typedObj["received_enough_peer_reviews"] === "boolean" &&
         typeof typedObj["peer_review_priority"] === "number" &&
         typeof typedObj["removed_from_queue_for_unusual_reason"] === "boolean"
     )
->>>>>>> 1ea251fb
 }
 
 export function isPendingRole(obj: unknown): obj is PendingRole {
@@ -4660,39 +4037,6 @@
 }
 
 export function isTeacherGradingDecision(obj: unknown): obj is TeacherGradingDecision {
-<<<<<<< HEAD
-  const typedObj = obj as TeacherGradingDecision
-  return (
-    ((typedObj !== null && typeof typedObj === "object") || typeof typedObj === "function") &&
-    typeof typedObj["id"] === "string" &&
-    typeof typedObj["user_exercise_state_id"] === "string" &&
-    typeof typedObj["created_at"] === "string" &&
-    typeof typedObj["updated_at"] === "string" &&
-    (typedObj["deleted_at"] === null || typeof typedObj["deleted_at"] === "string") &&
-    typeof typedObj["score_given"] === "number" &&
-    (isTeacherDecisionType(typedObj["teacher_decision"]) as boolean) &&
-    (typedObj["justification"] === null || typeof typedObj["justification"] === "string") &&
-    (typedObj["hidden"] === null || typedObj["hidden"] === false || typedObj["hidden"] === true)
-  )
-}
-
-export function isUserCourseExerciseServiceVariable(
-  obj: unknown,
-): obj is UserCourseExerciseServiceVariable {
-  const typedObj = obj as UserCourseExerciseServiceVariable
-  return (
-    ((typedObj !== null && typeof typedObj === "object") || typeof typedObj === "function") &&
-    typeof typedObj["id"] === "string" &&
-    typeof typedObj["created_at"] === "string" &&
-    typeof typedObj["updated_at"] === "string" &&
-    (typedObj["deleted_at"] === null || typeof typedObj["deleted_at"] === "string") &&
-    typeof typedObj["exercise_service_slug"] === "string" &&
-    typeof typedObj["user_id"] === "string" &&
-    (typedObj["course_id"] === null || typeof typedObj["course_id"] === "string") &&
-    (typedObj["exam_id"] === null || typeof typedObj["exam_id"] === "string") &&
-    typeof typedObj["variable_key"] === "string"
-  )
-=======
     const typedObj = obj as TeacherGradingDecision
     return (
         (typedObj !== null &&
@@ -4714,8 +4058,8 @@
     )
 }
 
-export function isUserCourseInstanceExerciseServiceVariable(obj: unknown): obj is UserCourseInstanceExerciseServiceVariable {
-    const typedObj = obj as UserCourseInstanceExerciseServiceVariable
+export function isUserCourseExerciseServiceVariable(obj: unknown): obj is UserCourseExerciseServiceVariable {
+    const typedObj = obj as UserCourseExerciseServiceVariable
     return (
         (typedObj !== null &&
             typeof typedObj === "object" ||
@@ -4727,13 +4071,12 @@
             typeof typedObj["deleted_at"] === "string") &&
         typeof typedObj["exercise_service_slug"] === "string" &&
         typeof typedObj["user_id"] === "string" &&
-        (typedObj["course_instance_id"] === null ||
-            typeof typedObj["course_instance_id"] === "string") &&
+        (typedObj["course_id"] === null ||
+            typeof typedObj["course_id"] === "string") &&
         (typedObj["exam_id"] === null ||
             typeof typedObj["exam_id"] === "string") &&
         typeof typedObj["variable_key"] === "string"
     )
->>>>>>> 1ea251fb
 }
 
 export function isUserCourseSettings(obj: unknown): obj is UserCourseSettings {
@@ -4790,67 +4133,6 @@
 }
 
 export function isReviewingStage(obj: unknown): obj is ReviewingStage {
-<<<<<<< HEAD
-  const typedObj = obj as ReviewingStage
-  return (
-    typedObj === "NotStarted" ||
-    typedObj === "PeerReview" ||
-    typedObj === "SelfReview" ||
-    typedObj === "WaitingForPeerReviews" ||
-    typedObj === "WaitingForManualGrading" ||
-    typedObj === "ReviewedAndLocked"
-  )
-}
-
-export function isUserCourseChapterExerciseProgress(
-  obj: unknown,
-): obj is UserCourseChapterExerciseProgress {
-  const typedObj = obj as UserCourseChapterExerciseProgress
-  return (
-    ((typedObj !== null && typeof typedObj === "object") || typeof typedObj === "function") &&
-    typeof typedObj["exercise_id"] === "string" &&
-    typeof typedObj["score_given"] === "number"
-  )
-}
-
-export function isUserCourseProgress(obj: unknown): obj is UserCourseProgress {
-  const typedObj = obj as UserCourseProgress
-  return (
-    ((typedObj !== null && typeof typedObj === "object") || typeof typedObj === "function") &&
-    typeof typedObj["course_module_id"] === "string" &&
-    typeof typedObj["course_module_name"] === "string" &&
-    typeof typedObj["course_module_order_number"] === "number" &&
-    typeof typedObj["score_given"] === "number" &&
-    (typedObj["score_required"] === null || typeof typedObj["score_required"] === "number") &&
-    (typedObj["score_maximum"] === null || typeof typedObj["score_maximum"] === "number") &&
-    (typedObj["total_exercises"] === null || typeof typedObj["total_exercises"] === "number") &&
-    (typedObj["attempted_exercises"] === null ||
-      typeof typedObj["attempted_exercises"] === "number") &&
-    (typedObj["attempted_exercises_required"] === null ||
-      typeof typedObj["attempted_exercises_required"] === "number")
-  )
-}
-
-export function isUserExerciseState(obj: unknown): obj is UserExerciseState {
-  const typedObj = obj as UserExerciseState
-  return (
-    ((typedObj !== null && typeof typedObj === "object") || typeof typedObj === "function") &&
-    typeof typedObj["id"] === "string" &&
-    typeof typedObj["user_id"] === "string" &&
-    typeof typedObj["exercise_id"] === "string" &&
-    (typedObj["course_id"] === null || typeof typedObj["course_id"] === "string") &&
-    (typedObj["exam_id"] === null || typeof typedObj["exam_id"] === "string") &&
-    typeof typedObj["created_at"] === "string" &&
-    typeof typedObj["updated_at"] === "string" &&
-    (typedObj["deleted_at"] === null || typeof typedObj["deleted_at"] === "string") &&
-    (typedObj["score_given"] === null || typeof typedObj["score_given"] === "number") &&
-    (isGradingProgress(typedObj["grading_progress"]) as boolean) &&
-    (isActivityProgress(typedObj["activity_progress"]) as boolean) &&
-    (isReviewingStage(typedObj["reviewing_stage"]) as boolean) &&
-    (typedObj["selected_exercise_slide_id"] === null ||
-      typeof typedObj["selected_exercise_slide_id"] === "string")
-  )
-=======
     const typedObj = obj as ReviewingStage
     return (
         (typedObj === "NotStarted" ||
@@ -4862,8 +4144,8 @@
     )
 }
 
-export function isUserCourseInstanceChapterExerciseProgress(obj: unknown): obj is UserCourseInstanceChapterExerciseProgress {
-    const typedObj = obj as UserCourseInstanceChapterExerciseProgress
+export function isUserCourseChapterExerciseProgress(obj: unknown): obj is UserCourseChapterExerciseProgress {
+    const typedObj = obj as UserCourseChapterExerciseProgress
     return (
         (typedObj !== null &&
             typeof typedObj === "object" ||
@@ -4873,8 +4155,8 @@
     )
 }
 
-export function isUserCourseInstanceProgress(obj: unknown): obj is UserCourseInstanceProgress {
-    const typedObj = obj as UserCourseInstanceProgress
+export function isUserCourseProgress(obj: unknown): obj is UserCourseProgress {
+    const typedObj = obj as UserCourseProgress
     return (
         (typedObj !== null &&
             typeof typedObj === "object" ||
@@ -4905,8 +4187,8 @@
         typeof typedObj["id"] === "string" &&
         typeof typedObj["user_id"] === "string" &&
         typeof typedObj["exercise_id"] === "string" &&
-        (typedObj["course_instance_id"] === null ||
-            typeof typedObj["course_instance_id"] === "string") &&
+        (typedObj["course_id"] === null ||
+            typeof typedObj["course_id"] === "string") &&
         (typedObj["exam_id"] === null ||
             typeof typedObj["exam_id"] === "string") &&
         typeof typedObj["created_at"] === "string" &&
@@ -4921,7 +4203,6 @@
         (typedObj["selected_exercise_slide_id"] === null ||
             typeof typedObj["selected_exercise_slide_id"] === "string")
     )
->>>>>>> 1ea251fb
 }
 
 export function isUserResearchConsent(obj: unknown): obj is UserResearchConsent {
