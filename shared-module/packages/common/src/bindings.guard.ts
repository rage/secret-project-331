--- conflicted
+++ resolved
@@ -895,13 +895,9 @@
     typeof typedObj["course_language_group_id"] === "string" &&
     typeof typedObj["is_draft"] === "boolean" &&
     typeof typedObj["is_test_mode"] === "boolean" &&
-<<<<<<< HEAD
+    typeof typedObj["is_unlisted"] === "boolean" &&
     typeof typedObj["base_module_completion_requires_n_submodule_completions"] === "number" &&
     typeof typedObj["can_add_chatbot"] === "boolean"
-=======
-    typeof typedObj["is_unlisted"] === "boolean" &&
-    typeof typedObj["base_module_completion_requires_n_submodule_completions"] === "number"
->>>>>>> 604715dc
   )
 }
 
@@ -935,11 +931,8 @@
     (typedObj["description"] === null || typeof typedObj["description"] === "string") &&
     typeof typedObj["is_draft"] === "boolean" &&
     typeof typedObj["is_test_mode"] === "boolean" &&
-<<<<<<< HEAD
-    typeof typedObj["can_add_chatbot"] === "boolean"
-=======
+    typeof typedObj["can_add_chatbot"] === "boolean" &&
     typeof typedObj["is_unlisted"] === "boolean"
->>>>>>> 604715dc
   )
 }
 
