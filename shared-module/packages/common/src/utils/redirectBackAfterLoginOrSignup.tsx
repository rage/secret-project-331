--- conflicted
+++ resolved
@@ -36,19 +36,14 @@
   // Parse the path we're about to return to double check we return only paths and not urls which could redirect to other sites.
   try {
     const parsedUrl = new URL(res, "https://example.com")
-<<<<<<< HEAD
 
     // If we are coming from oauth endpoint, keep query parameters. Still drop any origin to make sure we always return within our site.
     if (parsedUrl.pathname === "/api/v0/main-frontend/oauth/authorize") {
       return parsedUrl.pathname + parsedUrl.search
     }
 
-    // Pathname only. Also drops query parameters.
-    return parsedUrl.pathname
-=======
     // Return pathname with search parameters and hash preserved
     return parsedUrl.pathname + parsedUrl.search + parsedUrl.hash
->>>>>>> f3f12054
   } catch (e) {
     console.error(`Could not parse return_to path: ${res}`, e)
   }
