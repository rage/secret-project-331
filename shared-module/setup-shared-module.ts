import { exec as execOriginal } from "child_process"
import path from "path"
import { promisify } from "util"

const exec = promisify(execOriginal)

async function main() {
  const currentDir = __dirname
  const projectRoot = path.resolve(currentDir, "..")

  // the final targets are in .gitignore
  const targetFolders = [
    "services/cms/src/shared-module",
    "services/course-material/src/shared-module",
    "services/example-exercise/src/shared-module",
    "services/headless-lms/shared-module",
    "services/main-frontend/src/shared-module",
    "services/quizzes/src/shared-module",
    "system-tests/src/shared-module",
  ]

  const promises = targetFolders.map(async (targetFolder) => {
<<<<<<< HEAD
    // rsync is better than cp because it handles deletions and does not trigger a full skaffold rebuild
    const command = `rsync -a --checksum --delete  '${projectRoot}/shared-module/src/' '${projectRoot}/${targetFolder}/'`
=======
    // Cleanup to make sure deleted files get deleted. Will not fail if the
    // folder does not exist
    await exec(`rm -rf '${projectRoot}/${targetFolder}'`)
    const command = `cp -r '${projectRoot}/shared-module/src' '${projectRoot}/${targetFolder}'`
>>>>>>> b1ae0418
    console.log(`> ${command}`)
    await exec(command)
  })

  await Promise.all(promises)
}

main()<|MERGE_RESOLUTION|>--- conflicted
+++ resolved
@@ -1,3 +1,4 @@
+/* eslint-disable i18next/no-literal-string */
 import { exec as execOriginal } from "child_process"
 import path from "path"
 import { promisify } from "util"
@@ -20,15 +21,8 @@
   ]
 
   const promises = targetFolders.map(async (targetFolder) => {
-<<<<<<< HEAD
     // rsync is better than cp because it handles deletions and does not trigger a full skaffold rebuild
     const command = `rsync -a --checksum --delete  '${projectRoot}/shared-module/src/' '${projectRoot}/${targetFolder}/'`
-=======
-    // Cleanup to make sure deleted files get deleted. Will not fail if the
-    // folder does not exist
-    await exec(`rm -rf '${projectRoot}/${targetFolder}'`)
-    const command = `cp -r '${projectRoot}/shared-module/src' '${projectRoot}/${targetFolder}'`
->>>>>>> b1ae0418
     console.log(`> ${command}`)
     await exec(command)
   })
