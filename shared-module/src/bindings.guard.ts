/* eslint-disable @typescript-eslint/no-explicit-any */
/* eslint-disable @typescript-eslint/explicit-module-boundary-types */

/*
 * Generated type guards for "bindings.ts".
 * WARNING: Do not manually change this file.
 */
import {
  Action,
  ActionOnResource,
  ActivityProgress,
  AnswerRequiringAttention,
  AnswerRequiringAttentionWithTasks,
  AnswersRequiringAttention,
  BlockProposal,
  BlockProposalAction,
  BlockProposalInfo,
  Chapter,
  ChapterScore,
  ChapterStatus,
  ChaptersWithStatus,
  ChapterUpdate,
  ChapterWithStatus,
  CmsPageExercise,
  CmsPageExerciseSlide,
  CmsPageExerciseTask,
  CmsPageUpdate,
  CmsPeerReviewConfig,
  CmsPeerReviewConfiguration,
  CmsPeerReviewQuestion,
  CompletionRegistrationLink,
  ContentManagementPage,
  Course,
  CourseCount,
  CourseExam,
  CourseInstance,
  CourseInstanceCompletionSummary,
  CourseInstanceEnrollment,
  CourseInstanceForm,
  CourseMaterialCourseModule,
  CourseMaterialExercise,
  CourseMaterialExerciseServiceInfo,
  CourseMaterialExerciseSlide,
  CourseMaterialExerciseTask,
  CourseMaterialPeerReviewData,
  CourseMaterialPeerReviewDataAnswerToReview,
  CourseMaterialPeerReviewQuestionAnswer,
  CourseMaterialPeerReviewSubmission,
  CourseModule,
  CoursePageWithUserData,
  CourseStructure,
  CourseUpdate,
  CreateAccountDetails,
  DatabaseChapter,
  EditProposalInfo,
  EmailTemplate,
  EmailTemplateNew,
  EmailTemplateUpdate,
  ErrorData,
  ErrorResponse,
  Exam,
  ExamCourseInfo,
  ExamData,
  ExamEnrollment,
  ExamEnrollmentData,
  ExamInstructions,
  ExamInstructionsUpdate,
  Exercise,
  ExerciseAnswersInCourseRequiringAttentionCount,
  ExerciseRepository,
  ExerciseRepositoryStatus,
  ExerciseService,
  ExerciseServiceIframeRenderingInfo,
  ExerciseServiceInfoApi,
  ExerciseServiceNewOrUpdate,
  ExerciseSlide,
  ExerciseSlideSubmission,
  ExerciseSlideSubmissionCount,
  ExerciseSlideSubmissionCountByExercise,
  ExerciseSlideSubmissionCountByWeekAndHour,
  ExerciseSlideSubmissionInfo,
  ExerciseStatus,
  ExerciseSubmissions,
  ExerciseTask,
  ExerciseTaskGrading,
  ExerciseTaskGradingResult,
  ExerciseTaskSubmission,
  ExerciseUserCounts,
  ExerciseWithExerciseTasks,
  Feedback,
  FeedbackBlock,
  FeedbackCount,
  GetEditProposalsQuery,
  GetFeedbackQuery,
  GradingProgress,
  HistoryChangeReason,
  HistoryRestoreData,
  IsChapterFrontPage,
  Login,
  ManualCompletionPreview,
  ManualCompletionPreviewUser,
  MarkAsRead,
  MaterialReference,
  ModifiedModule,
  ModuleUpdates,
  NewChapter,
  NewCourse,
  NewExam,
  NewExerciseRepository,
  NewFeedback,
  NewMaterialReference,
  NewModule,
  NewPage,
  NewProposedBlockEdit,
  NewProposedPageEdits,
  NewRegrading,
  NewTeacherGradingDecision,
  OEmbedResponse,
  Organization,
  OrgExam,
  Page,
  PageChapterAndCourseInformation,
  PageHistory,
  PageInfo,
  PageNavigationInformation,
  PageProposal,
  PageRoutingData,
  PageSearchRequest,
  PageSearchResult,
  PageWithExercises,
  Pagination,
<<<<<<< HEAD
  PendingRole,
=======
  PeerReviewAcceptingStrategy,
  PeerReviewConfig,
  PeerReviewQuestion,
  PeerReviewQuestionType,
>>>>>>> 817095d0
  PlaygroundExample,
  PlaygroundExampleData,
  PointMap,
  Points,
  ProposalCount,
  ProposalStatus,
  Regrading,
  RegradingInfo,
  RegradingSubmissionInfo,
  RepositoryExercise,
  Resource,
  ReviewingStage,
  RoleDomain,
  RoleInfo,
  RoleQuery,
  RoleUser,
  StudentExerciseSlideSubmission,
  StudentExerciseSlideSubmissionResult,
  StudentExerciseTaskSubmission,
  StudentExerciseTaskSubmissionResult,
  TeacherDecisionType,
  TeacherGradingDecision,
  TeacherManualCompletion,
  TeacherManualCompletionRequest,
  Term,
  TermUpdate,
  UploadResult,
  User,
  UserCompletionInformation,
  UserCourseInstanceChapterExerciseProgress,
  UserCourseInstanceChapterProgress,
  UserCourseInstanceProgress,
  UserCourseModuleCompletion,
  UserCourseSettings,
  UserExerciseState,
  UserInfo,
  UserModuleCompletionStatus,
  UserPointsUpdateStrategy,
  UserRole,
  UserWithModuleCompletions,
} from "./bindings"

export function isActionOnResource(obj: unknown): obj is ActionOnResource {
  const typedObj = obj as ActionOnResource
  return (
    ((typedObj !== null && typeof typedObj === "object") || typeof typedObj === "function") &&
    (isAction(typedObj["action"]) as boolean) &&
    (isResource(typedObj["resource"]) as boolean)
  )
}

export function isAction(obj: unknown): obj is Action {
  const typedObj = obj as Action
  return (
    (((typedObj !== null && typeof typedObj === "object") || typeof typedObj === "function") &&
      typedObj["type"] === "view") ||
    (((typedObj !== null && typeof typedObj === "object") || typeof typedObj === "function") &&
      typedObj["type"] === "edit") ||
    (((typedObj !== null && typeof typedObj === "object") || typeof typedObj === "function") &&
      typedObj["type"] === "grade") ||
    (((typedObj !== null && typeof typedObj === "object") || typeof typedObj === "function") &&
      typedObj["type"] === "teach") ||
    (((typedObj !== null && typeof typedObj === "object") || typeof typedObj === "function") &&
      typedObj["type"] === "download") ||
    (((typedObj !== null && typeof typedObj === "object") || typeof typedObj === "function") &&
      typedObj["type"] === "duplicate") ||
    (((typedObj !== null && typeof typedObj === "object") || typeof typedObj === "function") &&
      typedObj["type"] === "delete_answer") ||
    (((typedObj !== null && typeof typedObj === "object") || typeof typedObj === "function") &&
      typedObj["type"] === "edit_role" &&
      (isUserRole(typedObj["variant"]) as boolean)) ||
    (((typedObj !== null && typeof typedObj === "object") || typeof typedObj === "function") &&
      typedObj["type"] === "create_courses_or_exams") ||
    (((typedObj !== null && typeof typedObj === "object") || typeof typedObj === "function") &&
      typedObj["type"] === "usually_unacceptable_deletion")
  )
}

export function isResource(obj: unknown): obj is Resource {
  const typedObj = obj as Resource
  return (
    (((typedObj !== null && typeof typedObj === "object") || typeof typedObj === "function") &&
      typedObj["type"] === "global_permissions") ||
    (((typedObj !== null && typeof typedObj === "object") || typeof typedObj === "function") &&
      typedObj["type"] === "chapter" &&
      typeof typedObj["id"] === "string") ||
    (((typedObj !== null && typeof typedObj === "object") || typeof typedObj === "function") &&
      typedObj["type"] === "course" &&
      typeof typedObj["id"] === "string") ||
    (((typedObj !== null && typeof typedObj === "object") || typeof typedObj === "function") &&
      typedObj["type"] === "course_instance" &&
      typeof typedObj["id"] === "string") ||
    (((typedObj !== null && typeof typedObj === "object") || typeof typedObj === "function") &&
      typedObj["type"] === "exam" &&
      typeof typedObj["id"] === "string") ||
    (((typedObj !== null && typeof typedObj === "object") || typeof typedObj === "function") &&
      typedObj["type"] === "exercise" &&
      typeof typedObj["id"] === "string") ||
    (((typedObj !== null && typeof typedObj === "object") || typeof typedObj === "function") &&
      typedObj["type"] === "exercise_slide_submission" &&
      typeof typedObj["id"] === "string") ||
    (((typedObj !== null && typeof typedObj === "object") || typeof typedObj === "function") &&
      typedObj["type"] === "exercise_task" &&
      typeof typedObj["id"] === "string") ||
    (((typedObj !== null && typeof typedObj === "object") || typeof typedObj === "function") &&
      typedObj["type"] === "exercise_task_grading" &&
      typeof typedObj["id"] === "string") ||
    (((typedObj !== null && typeof typedObj === "object") || typeof typedObj === "function") &&
      typedObj["type"] === "exercise_task_submission" &&
      typeof typedObj["id"] === "string") ||
    (((typedObj !== null && typeof typedObj === "object") || typeof typedObj === "function") &&
      typedObj["type"] === "organization" &&
      typeof typedObj["id"] === "string") ||
    (((typedObj !== null && typeof typedObj === "object") || typeof typedObj === "function") &&
      typedObj["type"] === "page" &&
      typeof typedObj["id"] === "string") ||
    (((typedObj !== null && typeof typedObj === "object") || typeof typedObj === "function") &&
      typedObj["type"] === "study_registry" &&
      typeof typedObj["id"] === "string") ||
    (((typedObj !== null && typeof typedObj === "object") || typeof typedObj === "function") &&
      typedObj["type"] === "any_course") ||
    (((typedObj !== null && typeof typedObj === "object") || typeof typedObj === "function") &&
      typedObj["type"] === "role") ||
    (((typedObj !== null && typeof typedObj === "object") || typeof typedObj === "function") &&
      typedObj["type"] === "user") ||
    (((typedObj !== null && typeof typedObj === "object") || typeof typedObj === "function") &&
      typedObj["type"] === "playground_example") ||
    (((typedObj !== null && typeof typedObj === "object") || typeof typedObj === "function") &&
      typedObj["type"] === "exercise_service") ||
    (((typedObj !== null && typeof typedObj === "object") || typeof typedObj === "function") &&
      typedObj["type"] === "material_reference")
  )
}

export function isErrorData(obj: unknown): obj is ErrorData {
  const typedObj = obj as ErrorData
  return (
    ((typedObj !== null && typeof typedObj === "object") || typeof typedObj === "function") &&
    typeof typedObj["block_id"] === "string"
  )
}

export function isErrorResponse(obj: unknown): obj is ErrorResponse {
  const typedObj = obj as ErrorResponse
  return (
    ((typedObj !== null && typeof typedObj === "object") || typeof typedObj === "function") &&
    typeof typedObj["title"] === "string" &&
    typeof typedObj["message"] === "string" &&
    (typedObj["source"] === null || typeof typedObj["source"] === "string") &&
    (typedObj["data"] === null || (isErrorData(typedObj["data"]) as boolean))
  )
}

export function isTerm(obj: unknown): obj is Term {
  const typedObj = obj as Term
  return (
    ((typedObj !== null && typeof typedObj === "object") || typeof typedObj === "function") &&
    typeof typedObj["id"] === "string" &&
    typeof typedObj["term"] === "string" &&
    typeof typedObj["definition"] === "string"
  )
}

export function isTermUpdate(obj: unknown): obj is TermUpdate {
  const typedObj = obj as TermUpdate
  return (
    ((typedObj !== null && typeof typedObj === "object") || typeof typedObj === "function") &&
    typeof typedObj["term"] === "string" &&
    typeof typedObj["definition"] === "string"
  )
}

export function isChapter(obj: unknown): obj is Chapter {
  const typedObj = obj as Chapter
  return (
    ((typedObj !== null && typeof typedObj === "object") || typeof typedObj === "function") &&
    typeof typedObj["id"] === "string" &&
    typedObj["created_at"] instanceof Date &&
    typedObj["updated_at"] instanceof Date &&
    typeof typedObj["name"] === "string" &&
    (typedObj["color"] === null || typeof typedObj["color"] === "string") &&
    typeof typedObj["course_id"] === "string" &&
    (typedObj["deleted_at"] === null || typedObj["deleted_at"] instanceof Date) &&
    (typedObj["chapter_image_url"] === null || typeof typedObj["chapter_image_url"] === "string") &&
    typeof typedObj["chapter_number"] === "number" &&
    (typedObj["front_page_id"] === null || typeof typedObj["front_page_id"] === "string") &&
    (typedObj["opens_at"] === null || typedObj["opens_at"] instanceof Date) &&
    (typedObj["deadline"] === null || typedObj["deadline"] instanceof Date) &&
    (typedObj["copied_from"] === null || typeof typedObj["copied_from"] === "string") &&
    typeof typedObj["course_module_id"] === "string"
  )
}

export function isDatabaseChapter(obj: unknown): obj is DatabaseChapter {
  const typedObj = obj as DatabaseChapter
  return (
    ((typedObj !== null && typeof typedObj === "object") || typeof typedObj === "function") &&
    typeof typedObj["id"] === "string" &&
    typedObj["created_at"] instanceof Date &&
    typedObj["updated_at"] instanceof Date &&
    typeof typedObj["name"] === "string" &&
    (typedObj["color"] === null || typeof typedObj["color"] === "string") &&
    typeof typedObj["course_id"] === "string" &&
    (typedObj["deleted_at"] === null || typedObj["deleted_at"] instanceof Date) &&
    (typedObj["chapter_image_path"] === null ||
      typeof typedObj["chapter_image_path"] === "string") &&
    typeof typedObj["chapter_number"] === "number" &&
    (typedObj["front_page_id"] === null || typeof typedObj["front_page_id"] === "string") &&
    (typedObj["opens_at"] === null || typedObj["opens_at"] instanceof Date) &&
    (typedObj["deadline"] === null || typedObj["deadline"] instanceof Date) &&
    (typedObj["copied_from"] === null || typeof typedObj["copied_from"] === "string") &&
    typeof typedObj["course_module_id"] === "string"
  )
}

export function isChapterStatus(obj: unknown): obj is ChapterStatus {
  const typedObj = obj as ChapterStatus
  return typedObj === "open" || typedObj === "closed"
}

export function isChapterUpdate(obj: unknown): obj is ChapterUpdate {
  const typedObj = obj as ChapterUpdate
  return (
    ((typedObj !== null && typeof typedObj === "object") || typeof typedObj === "function") &&
    typeof typedObj["name"] === "string" &&
    (typedObj["color"] === null || typeof typedObj["color"] === "string") &&
    (typedObj["front_page_id"] === null || typeof typedObj["front_page_id"] === "string") &&
    (typedObj["deadline"] === null || typedObj["deadline"] instanceof Date) &&
    (typedObj["opens_at"] === null || typedObj["opens_at"] instanceof Date) &&
    (typedObj["course_module_id"] === null || typeof typedObj["course_module_id"] === "string")
  )
}

export function isChapterWithStatus(obj: unknown): obj is ChapterWithStatus {
  const typedObj = obj as ChapterWithStatus
  return (
    ((typedObj !== null && typeof typedObj === "object") || typeof typedObj === "function") &&
    typeof typedObj["id"] === "string" &&
    typedObj["created_at"] instanceof Date &&
    typedObj["updated_at"] instanceof Date &&
    typeof typedObj["name"] === "string" &&
    (typedObj["color"] === null || typeof typedObj["color"] === "string") &&
    typeof typedObj["course_id"] === "string" &&
    (typedObj["deleted_at"] === null || typedObj["deleted_at"] instanceof Date) &&
    typeof typedObj["chapter_number"] === "number" &&
    (typedObj["front_page_id"] === null || typeof typedObj["front_page_id"] === "string") &&
    (typedObj["opens_at"] === null || typedObj["opens_at"] instanceof Date) &&
    (isChapterStatus(typedObj["status"]) as boolean) &&
    (typedObj["chapter_image_url"] === null || typeof typedObj["chapter_image_url"] === "string") &&
    typeof typedObj["course_module_id"] === "string"
  )
}

export function isNewChapter(obj: unknown): obj is NewChapter {
  const typedObj = obj as NewChapter
  return (
    ((typedObj !== null && typeof typedObj === "object") || typeof typedObj === "function") &&
    typeof typedObj["name"] === "string" &&
    (typedObj["color"] === null || typeof typedObj["color"] === "string") &&
    typeof typedObj["course_id"] === "string" &&
    typeof typedObj["chapter_number"] === "number" &&
    (typedObj["front_page_id"] === null || typeof typedObj["front_page_id"] === "string") &&
    (typedObj["opens_at"] === null || typedObj["opens_at"] instanceof Date) &&
    (typedObj["deadline"] === null || typedObj["deadline"] instanceof Date) &&
    (typedObj["course_module_id"] === null || typeof typedObj["course_module_id"] === "string")
  )
}

export function isUserCourseInstanceChapterProgress(
  obj: unknown,
): obj is UserCourseInstanceChapterProgress {
  const typedObj = obj as UserCourseInstanceChapterProgress
  return (
    ((typedObj !== null && typeof typedObj === "object") || typeof typedObj === "function") &&
    typeof typedObj["score_given"] === "number" &&
    typeof typedObj["score_maximum"] === "number" &&
    (typedObj["total_exercises"] === null || typeof typedObj["total_exercises"] === "number") &&
    (typedObj["attempted_exercises"] === null ||
      typeof typedObj["attempted_exercises"] === "number")
  )
}

export function isCourseInstanceEnrollment(obj: unknown): obj is CourseInstanceEnrollment {
  const typedObj = obj as CourseInstanceEnrollment
  return (
    ((typedObj !== null && typeof typedObj === "object") || typeof typedObj === "function") &&
    typeof typedObj["user_id"] === "string" &&
    typeof typedObj["course_id"] === "string" &&
    typeof typedObj["course_instance_id"] === "string" &&
    typedObj["created_at"] instanceof Date &&
    typedObj["updated_at"] instanceof Date &&
    (typedObj["deleted_at"] === null || typedObj["deleted_at"] instanceof Date)
  )
}

export function isChapterScore(obj: unknown): obj is ChapterScore {
  const typedObj = obj as ChapterScore
  return (
    ((typedObj !== null && typeof typedObj === "object") || typeof typedObj === "function") &&
    typeof typedObj["id"] === "string" &&
    typedObj["created_at"] instanceof Date &&
    typedObj["updated_at"] instanceof Date &&
    typeof typedObj["name"] === "string" &&
    (typedObj["color"] === null || typeof typedObj["color"] === "string") &&
    typeof typedObj["course_id"] === "string" &&
    (typedObj["deleted_at"] === null || typedObj["deleted_at"] instanceof Date) &&
    (typedObj["chapter_image_path"] === null ||
      typeof typedObj["chapter_image_path"] === "string") &&
    typeof typedObj["chapter_number"] === "number" &&
    (typedObj["front_page_id"] === null || typeof typedObj["front_page_id"] === "string") &&
    (typedObj["opens_at"] === null || typedObj["opens_at"] instanceof Date) &&
    (typedObj["deadline"] === null || typedObj["deadline"] instanceof Date) &&
    (typedObj["copied_from"] === null || typeof typedObj["copied_from"] === "string") &&
    typeof typedObj["course_module_id"] === "string" &&
    typeof typedObj["score_given"] === "number" &&
    typeof typedObj["score_total"] === "number"
  )
}

export function isCourseInstance(obj: unknown): obj is CourseInstance {
  const typedObj = obj as CourseInstance
  return (
    ((typedObj !== null && typeof typedObj === "object") || typeof typedObj === "function") &&
    typeof typedObj["id"] === "string" &&
    typedObj["created_at"] instanceof Date &&
    typedObj["updated_at"] instanceof Date &&
    (typedObj["deleted_at"] === null || typedObj["deleted_at"] instanceof Date) &&
    typeof typedObj["course_id"] === "string" &&
    (typedObj["starts_at"] === null || typedObj["starts_at"] instanceof Date) &&
    (typedObj["ends_at"] === null || typedObj["ends_at"] instanceof Date) &&
    (typedObj["name"] === null || typeof typedObj["name"] === "string") &&
    (typedObj["description"] === null || typeof typedObj["description"] === "string") &&
    typeof typedObj["teacher_in_charge_name"] === "string" &&
    typeof typedObj["teacher_in_charge_email"] === "string" &&
    (typedObj["support_email"] === null || typeof typedObj["support_email"] === "string")
  )
}

export function isCourseInstanceForm(obj: unknown): obj is CourseInstanceForm {
  const typedObj = obj as CourseInstanceForm
  return (
    ((typedObj !== null && typeof typedObj === "object") || typeof typedObj === "function") &&
    (typedObj["name"] === null || typeof typedObj["name"] === "string") &&
    (typedObj["description"] === null || typeof typedObj["description"] === "string") &&
    typeof typedObj["teacher_in_charge_name"] === "string" &&
    typeof typedObj["teacher_in_charge_email"] === "string" &&
    (typedObj["support_email"] === null || typeof typedObj["support_email"] === "string") &&
    (typedObj["opening_time"] === null || typedObj["opening_time"] instanceof Date) &&
    (typedObj["closing_time"] === null || typedObj["closing_time"] instanceof Date)
  )
}

export function isPointMap(obj: unknown): obj is PointMap {
  const typedObj = obj as PointMap
  return (
    ((typedObj !== null && typeof typedObj === "object") || typeof typedObj === "function") &&
    Object.entries<any>(typedObj).every(
      ([key, value]) => typeof value === "number" && typeof key === "string",
    )
  )
}

export function isPoints(obj: unknown): obj is Points {
  const typedObj = obj as Points
  return (
    ((typedObj !== null && typeof typedObj === "object") || typeof typedObj === "function") &&
    Array.isArray(typedObj["chapter_points"]) &&
    typedObj["chapter_points"].every((e: any) => isChapterScore(e) as boolean) &&
    Array.isArray(typedObj["users"]) &&
    typedObj["users"].every((e: any) => isUser(e) as boolean) &&
    ((typedObj["user_chapter_points"] !== null &&
      typeof typedObj["user_chapter_points"] === "object") ||
      typeof typedObj["user_chapter_points"] === "function") &&
    Object.entries<any>(typedObj["user_chapter_points"]).every(
      ([key, value]) => (isPointMap(value) as boolean) && typeof key === "string",
    )
  )
}

export function isCourseModule(obj: unknown): obj is CourseModule {
  const typedObj = obj as CourseModule
  return (
    ((typedObj !== null && typeof typedObj === "object") || typeof typedObj === "function") &&
    typeof typedObj["id"] === "string" &&
    typedObj["created_at"] instanceof Date &&
    typedObj["updated_at"] instanceof Date &&
    (typedObj["deleted_at"] === null || typedObj["deleted_at"] instanceof Date) &&
    (typedObj["name"] === null || typeof typedObj["name"] === "string") &&
    typeof typedObj["course_id"] === "string" &&
    typeof typedObj["order_number"] === "number" &&
    (typedObj["copied_from"] === null || typeof typedObj["copied_from"] === "string") &&
    (typedObj["uh_course_code"] === null || typeof typedObj["uh_course_code"] === "string") &&
    typeof typedObj["automatic_completion"] === "boolean" &&
    (typedObj["automatic_completion_number_of_exercises_attempted_treshold"] === null ||
      typeof typedObj["automatic_completion_number_of_exercises_attempted_treshold"] ===
        "number") &&
    (typedObj["automatic_completion_number_of_points_treshold"] === null ||
      typeof typedObj["automatic_completion_number_of_points_treshold"] === "number") &&
    (typedObj["ects_credits"] === null || typeof typedObj["ects_credits"] === "number")
  )
}

export function isModifiedModule(obj: unknown): obj is ModifiedModule {
  const typedObj = obj as ModifiedModule
  return (
    ((typedObj !== null && typeof typedObj === "object") || typeof typedObj === "function") &&
    typeof typedObj["id"] === "string" &&
    (typedObj["name"] === null || typeof typedObj["name"] === "string") &&
    typeof typedObj["order_number"] === "number" &&
    (typedObj["uh_course_code"] === null || typeof typedObj["uh_course_code"] === "string") &&
    (typedObj["ects_credits"] === null || typeof typedObj["ects_credits"] === "number") &&
    (typedObj["automatic_completion"] === null ||
      typedObj["automatic_completion"] === false ||
      typedObj["automatic_completion"] === true) &&
    (typedObj["automatic_completion_number_of_exercises_attempted_treshold"] === null ||
      typeof typedObj["automatic_completion_number_of_exercises_attempted_treshold"] ===
        "number") &&
    (typedObj["automatic_completion_number_of_points_treshold"] === null ||
      typeof typedObj["automatic_completion_number_of_points_treshold"] === "number")
  )
}

export function isModuleUpdates(obj: unknown): obj is ModuleUpdates {
  const typedObj = obj as ModuleUpdates
  return (
    ((typedObj !== null && typeof typedObj === "object") || typeof typedObj === "function") &&
    Array.isArray(typedObj["new_modules"]) &&
    typedObj["new_modules"].every((e: any) => isNewModule(e) as boolean) &&
    Array.isArray(typedObj["deleted_modules"]) &&
    typedObj["deleted_modules"].every((e: any) => typeof e === "string") &&
    Array.isArray(typedObj["modified_modules"]) &&
    typedObj["modified_modules"].every((e: any) => isModifiedModule(e) as boolean) &&
    Array.isArray(typedObj["moved_chapters"]) &&
    typedObj["moved_chapters"].every(
      (e: any) => Array.isArray(e) && typeof e[0] === "string" && typeof e[1] === "string",
    )
  )
}

export function isNewModule(obj: unknown): obj is NewModule {
  const typedObj = obj as NewModule
  return (
    ((typedObj !== null && typeof typedObj === "object") || typeof typedObj === "function") &&
    typeof typedObj["name"] === "string" &&
    typeof typedObj["order_number"] === "number" &&
    Array.isArray(typedObj["chapters"]) &&
    typedObj["chapters"].every((e: any) => typeof e === "string") &&
    (typedObj["uh_course_code"] === null || typeof typedObj["uh_course_code"] === "string") &&
    (typedObj["ects_credits"] === null || typeof typedObj["ects_credits"] === "number") &&
    (typedObj["automatic_completion"] === null ||
      typedObj["automatic_completion"] === false ||
      typedObj["automatic_completion"] === true) &&
    (typedObj["automatic_completion_number_of_exercises_attempted_treshold"] === null ||
      typeof typedObj["automatic_completion_number_of_exercises_attempted_treshold"] ===
        "number") &&
    (typedObj["automatic_completion_number_of_points_treshold"] === null ||
      typeof typedObj["automatic_completion_number_of_points_treshold"] === "number")
  )
}

export function isCourse(obj: unknown): obj is Course {
  const typedObj = obj as Course
  return (
    ((typedObj !== null && typeof typedObj === "object") || typeof typedObj === "function") &&
    typeof typedObj["id"] === "string" &&
    typeof typedObj["slug"] === "string" &&
    typedObj["created_at"] instanceof Date &&
    typedObj["updated_at"] instanceof Date &&
    typeof typedObj["name"] === "string" &&
    (typedObj["description"] === null || typeof typedObj["description"] === "string") &&
    typeof typedObj["organization_id"] === "string" &&
    (typedObj["deleted_at"] === null || typedObj["deleted_at"] instanceof Date) &&
    typeof typedObj["language_code"] === "string" &&
    (typedObj["copied_from"] === null || typeof typedObj["copied_from"] === "string") &&
    (typedObj["content_search_language"] === null ||
      typeof typedObj["content_search_language"] === "string") &&
    typeof typedObj["course_language_group_id"] === "string" &&
    typeof typedObj["is_draft"] === "boolean" &&
    typeof typedObj["is_test_mode"] === "boolean" &&
    typeof typedObj["base_module_completion_requires_n_submodule_completions"] === "number"
  )
}

export function isCourseStructure(obj: unknown): obj is CourseStructure {
  const typedObj = obj as CourseStructure
  return (
    ((typedObj !== null && typeof typedObj === "object") || typeof typedObj === "function") &&
    (isCourse(typedObj["course"]) as boolean) &&
    Array.isArray(typedObj["pages"]) &&
    typedObj["pages"].every((e: any) => isPage(e) as boolean) &&
    Array.isArray(typedObj["chapters"]) &&
    typedObj["chapters"].every((e: any) => isChapter(e) as boolean) &&
    Array.isArray(typedObj["modules"]) &&
    typedObj["modules"].every((e: any) => isCourseModule(e) as boolean)
  )
}

export function isCourseUpdate(obj: unknown): obj is CourseUpdate {
  const typedObj = obj as CourseUpdate
  return (
    ((typedObj !== null && typeof typedObj === "object") || typeof typedObj === "function") &&
    typeof typedObj["name"] === "string" &&
    (typedObj["description"] === null || typeof typedObj["description"] === "string") &&
    typeof typedObj["is_draft"] === "boolean" &&
    typeof typedObj["is_test_mode"] === "boolean"
  )
}

export function isNewCourse(obj: unknown): obj is NewCourse {
  const typedObj = obj as NewCourse
  return (
    ((typedObj !== null && typeof typedObj === "object") || typeof typedObj === "function") &&
    typeof typedObj["name"] === "string" &&
    typeof typedObj["slug"] === "string" &&
    typeof typedObj["organization_id"] === "string" &&
    typeof typedObj["language_code"] === "string" &&
    typeof typedObj["teacher_in_charge_name"] === "string" &&
    typeof typedObj["teacher_in_charge_email"] === "string" &&
    typeof typedObj["description"] === "string" &&
    typeof typedObj["is_draft"] === "boolean" &&
    typeof typedObj["is_test_mode"] === "boolean"
  )
}

export function isCourseCount(obj: unknown): obj is CourseCount {
  const typedObj = obj as CourseCount
  return (
    ((typedObj !== null && typeof typedObj === "object") || typeof typedObj === "function") &&
    typeof typedObj["count"] === "number"
  )
}

export function isEmailTemplate(obj: unknown): obj is EmailTemplate {
  const typedObj = obj as EmailTemplate
  return (
    ((typedObj !== null && typeof typedObj === "object") || typeof typedObj === "function") &&
    typeof typedObj["id"] === "string" &&
    typedObj["created_at"] instanceof Date &&
    typedObj["updated_at"] instanceof Date &&
    (typedObj["deleted_at"] === null || typedObj["deleted_at"] instanceof Date) &&
    typeof typedObj["name"] === "string" &&
    (typedObj["subject"] === null || typeof typedObj["subject"] === "string") &&
    (typedObj["exercise_completions_threshold"] === null ||
      typeof typedObj["exercise_completions_threshold"] === "number") &&
    (typedObj["points_threshold"] === null || typeof typedObj["points_threshold"] === "number") &&
    typeof typedObj["course_instance_id"] === "string"
  )
}

export function isEmailTemplateNew(obj: unknown): obj is EmailTemplateNew {
  const typedObj = obj as EmailTemplateNew
  return (
    ((typedObj !== null && typeof typedObj === "object") || typeof typedObj === "function") &&
    typeof typedObj["name"] === "string"
  )
}

export function isEmailTemplateUpdate(obj: unknown): obj is EmailTemplateUpdate {
  const typedObj = obj as EmailTemplateUpdate
  return (
    ((typedObj !== null && typeof typedObj === "object") || typeof typedObj === "function") &&
    typeof typedObj["name"] === "string" &&
    typeof typedObj["subject"] === "string" &&
    (typedObj["exercise_completions_threshold"] === null ||
      typeof typedObj["exercise_completions_threshold"] === "number") &&
    (typedObj["points_threshold"] === null || typeof typedObj["points_threshold"] === "number")
  )
}

export function isCourseExam(obj: unknown): obj is CourseExam {
  const typedObj = obj as CourseExam
  return (
    ((typedObj !== null && typeof typedObj === "object") || typeof typedObj === "function") &&
    typeof typedObj["id"] === "string" &&
    typeof typedObj["course_id"] === "string" &&
    typeof typedObj["course_name"] === "string" &&
    typeof typedObj["name"] === "string"
  )
}

export function isExam(obj: unknown): obj is Exam {
  const typedObj = obj as Exam
  return (
    ((typedObj !== null && typeof typedObj === "object") || typeof typedObj === "function") &&
    typeof typedObj["id"] === "string" &&
    typeof typedObj["name"] === "string" &&
    typeof typedObj["page_id"] === "string" &&
    Array.isArray(typedObj["courses"]) &&
    typedObj["courses"].every((e: any) => isCourse(e) as boolean) &&
    (typedObj["starts_at"] === null || typedObj["starts_at"] instanceof Date) &&
    (typedObj["ends_at"] === null || typedObj["ends_at"] instanceof Date) &&
    typeof typedObj["time_minutes"] === "number"
  )
}

export function isExamEnrollment(obj: unknown): obj is ExamEnrollment {
  const typedObj = obj as ExamEnrollment
  return (
    ((typedObj !== null && typeof typedObj === "object") || typeof typedObj === "function") &&
    typeof typedObj["user_id"] === "string" &&
    typeof typedObj["exam_id"] === "string" &&
    typedObj["started_at"] instanceof Date
  )
}

export function isNewExam(obj: unknown): obj is NewExam {
  const typedObj = obj as NewExam
  return (
    ((typedObj !== null && typeof typedObj === "object") || typeof typedObj === "function") &&
    typeof typedObj["name"] === "string" &&
    (typedObj["starts_at"] === null || typedObj["starts_at"] instanceof Date) &&
    (typedObj["ends_at"] === null || typedObj["ends_at"] instanceof Date) &&
    typeof typedObj["time_minutes"] === "number" &&
    typeof typedObj["organization_id"] === "string"
  )
}

export function isOrgExam(obj: unknown): obj is OrgExam {
  const typedObj = obj as OrgExam
  return (
    ((typedObj !== null && typeof typedObj === "object") || typeof typedObj === "function") &&
    typeof typedObj["id"] === "string" &&
    typeof typedObj["name"] === "string" &&
    (typedObj["starts_at"] === null || typedObj["starts_at"] instanceof Date) &&
    (typedObj["ends_at"] === null || typedObj["ends_at"] instanceof Date) &&
    typeof typedObj["time_minutes"] === "number" &&
    typeof typedObj["organization_id"] === "string"
  )
}

export function isExamInstructions(obj: unknown): obj is ExamInstructions {
  const typedObj = obj as ExamInstructions
  return (
    ((typedObj !== null && typeof typedObj === "object") || typeof typedObj === "function") &&
    typeof typedObj["id"] === "string"
  )
}

export function isExamInstructionsUpdate(obj: unknown): obj is ExamInstructionsUpdate {
  const typedObj = obj as ExamInstructionsUpdate
  return (typedObj !== null && typeof typedObj === "object") || typeof typedObj === "function"
}

export function isExerciseRepository(obj: unknown): obj is ExerciseRepository {
  const typedObj = obj as ExerciseRepository
  return (
    ((typedObj !== null && typeof typedObj === "object") || typeof typedObj === "function") &&
    typeof typedObj["id"] === "string" &&
    typeof typedObj["url"] === "string" &&
    (typedObj["course_id"] === null || typeof typedObj["course_id"] === "string") &&
    (typedObj["exam_id"] === null || typeof typedObj["exam_id"] === "string") &&
    (isExerciseRepositoryStatus(typedObj["status"]) as boolean) &&
    (typedObj["error_message"] === null || typeof typedObj["error_message"] === "string")
  )
}

export function isExerciseRepositoryStatus(obj: unknown): obj is ExerciseRepositoryStatus {
  const typedObj = obj as ExerciseRepositoryStatus
  return typedObj === "Pending" || typedObj === "Success" || typedObj === "Failure"
}

export function isCourseMaterialExerciseServiceInfo(
  obj: unknown,
): obj is CourseMaterialExerciseServiceInfo {
  const typedObj = obj as CourseMaterialExerciseServiceInfo
  return (
    ((typedObj !== null && typeof typedObj === "object") || typeof typedObj === "function") &&
    typeof typedObj["exercise_iframe_url"] === "string"
  )
}

export function isExerciseServiceInfoApi(obj: unknown): obj is ExerciseServiceInfoApi {
  const typedObj = obj as ExerciseServiceInfoApi
  return (
    ((typedObj !== null && typeof typedObj === "object") || typeof typedObj === "function") &&
    typeof typedObj["service_name"] === "string" &&
    typeof typedObj["user_interface_iframe_path"] === "string" &&
    typeof typedObj["grade_endpoint_path"] === "string" &&
    typeof typedObj["public_spec_endpoint_path"] === "string" &&
    typeof typedObj["model_solution_spec_endpoint_path"] === "string"
  )
}

export function isExerciseService(obj: unknown): obj is ExerciseService {
  const typedObj = obj as ExerciseService
  return (
    ((typedObj !== null && typeof typedObj === "object") || typeof typedObj === "function") &&
    typeof typedObj["id"] === "string" &&
    typedObj["created_at"] instanceof Date &&
    typedObj["updated_at"] instanceof Date &&
    (typedObj["deleted_at"] === null || typedObj["deleted_at"] instanceof Date) &&
    typeof typedObj["name"] === "string" &&
    typeof typedObj["slug"] === "string" &&
    typeof typedObj["public_url"] === "string" &&
    (typedObj["internal_url"] === null || typeof typedObj["internal_url"] === "string") &&
    typeof typedObj["max_reprocessing_submissions_at_once"] === "number"
  )
}

export function isExerciseServiceNewOrUpdate(obj: unknown): obj is ExerciseServiceNewOrUpdate {
  const typedObj = obj as ExerciseServiceNewOrUpdate
  return (
    ((typedObj !== null && typeof typedObj === "object") || typeof typedObj === "function") &&
    typeof typedObj["name"] === "string" &&
    typeof typedObj["slug"] === "string" &&
    typeof typedObj["public_url"] === "string" &&
    (typedObj["internal_url"] === null || typeof typedObj["internal_url"] === "string") &&
    typeof typedObj["max_reprocessing_submissions_at_once"] === "number"
  )
}

export function isExerciseServiceIframeRenderingInfo(
  obj: unknown,
): obj is ExerciseServiceIframeRenderingInfo {
  const typedObj = obj as ExerciseServiceIframeRenderingInfo
  return (
    ((typedObj !== null && typeof typedObj === "object") || typeof typedObj === "function") &&
    typeof typedObj["id"] === "string" &&
    typeof typedObj["name"] === "string" &&
    typeof typedObj["slug"] === "string" &&
    typeof typedObj["public_iframe_url"] === "string"
  )
}

export function isCourseMaterialExerciseSlide(obj: unknown): obj is CourseMaterialExerciseSlide {
  const typedObj = obj as CourseMaterialExerciseSlide
  return (
    ((typedObj !== null && typeof typedObj === "object") || typeof typedObj === "function") &&
    typeof typedObj["id"] === "string" &&
    Array.isArray(typedObj["exercise_tasks"]) &&
    typedObj["exercise_tasks"].every((e: any) => isCourseMaterialExerciseTask(e) as boolean)
  )
}

export function isExerciseSlide(obj: unknown): obj is ExerciseSlide {
  const typedObj = obj as ExerciseSlide
  return (
    ((typedObj !== null && typeof typedObj === "object") || typeof typedObj === "function") &&
    typeof typedObj["id"] === "string" &&
    typedObj["created_at"] instanceof Date &&
    typedObj["updated_at"] instanceof Date &&
    (typedObj["deleted_at"] === null || typedObj["deleted_at"] instanceof Date) &&
    typeof typedObj["exercise_id"] === "string" &&
    typeof typedObj["order_number"] === "number"
  )
}

export function isCourseMaterialExerciseTask(obj: unknown): obj is CourseMaterialExerciseTask {
  const typedObj = obj as CourseMaterialExerciseTask
  return (
    ((typedObj !== null && typeof typedObj === "object") || typeof typedObj === "function") &&
    typeof typedObj["id"] === "string" &&
    typeof typedObj["exercise_service_slug"] === "string" &&
    typeof typedObj["exercise_slide_id"] === "string" &&
    (typedObj["exercise_iframe_url"] === null ||
      typeof typedObj["exercise_iframe_url"] === "string") &&
    (typedObj["pseudonumous_user_id"] === null ||
      typeof typedObj["pseudonumous_user_id"] === "string") &&
    (typedObj["previous_submission"] === null ||
      (isExerciseTaskSubmission(typedObj["previous_submission"]) as boolean)) &&
    (typedObj["previous_submission_grading"] === null ||
      (isExerciseTaskGrading(typedObj["previous_submission_grading"]) as boolean)) &&
    typeof typedObj["order_number"] === "number"
  )
}

export function isExerciseTask(obj: unknown): obj is ExerciseTask {
  const typedObj = obj as ExerciseTask
  return (
    ((typedObj !== null && typeof typedObj === "object") || typeof typedObj === "function") &&
    typeof typedObj["id"] === "string" &&
    typedObj["created_at"] instanceof Date &&
    typedObj["updated_at"] instanceof Date &&
    typeof typedObj["exercise_slide_id"] === "string" &&
    typeof typedObj["exercise_type"] === "string" &&
    (typedObj["deleted_at"] === null || typedObj["deleted_at"] instanceof Date) &&
    (typedObj["copied_from"] === null || typeof typedObj["copied_from"] === "string") &&
    typeof typedObj["order_number"] === "number"
  )
}

export function isActivityProgress(obj: unknown): obj is ActivityProgress {
  const typedObj = obj as ActivityProgress
  return (
    typedObj === "Initialized" ||
    typedObj === "Started" ||
    typedObj === "InProgress" ||
    typedObj === "Submitted" ||
    typedObj === "Completed"
  )
}

export function isCourseMaterialExercise(obj: unknown): obj is CourseMaterialExercise {
  const typedObj = obj as CourseMaterialExercise
  return (
    ((typedObj !== null && typeof typedObj === "object") || typeof typedObj === "function") &&
    (isExercise(typedObj["exercise"]) as boolean) &&
    typeof typedObj["can_post_submission"] === "boolean" &&
    (isCourseMaterialExerciseSlide(typedObj["current_exercise_slide"]) as boolean) &&
    (typedObj["exercise_status"] === null ||
      (isExerciseStatus(typedObj["exercise_status"]) as boolean)) &&
    (isPointMap(typedObj["exercise_slide_submission_counts"]) as boolean) &&
    (typedObj["peer_review_config"] === null ||
      (isPeerReviewConfig(typedObj["peer_review_config"]) as boolean))
  )
}

export function isExercise(obj: unknown): obj is Exercise {
  const typedObj = obj as Exercise
  return (
    ((typedObj !== null && typeof typedObj === "object") || typeof typedObj === "function") &&
    typeof typedObj["id"] === "string" &&
    typedObj["created_at"] instanceof Date &&
    typedObj["updated_at"] instanceof Date &&
    typeof typedObj["name"] === "string" &&
    (typedObj["course_id"] === null || typeof typedObj["course_id"] === "string") &&
    (typedObj["exam_id"] === null || typeof typedObj["exam_id"] === "string") &&
    typeof typedObj["page_id"] === "string" &&
    (typedObj["chapter_id"] === null || typeof typedObj["chapter_id"] === "string") &&
    (typedObj["deadline"] === null || typedObj["deadline"] instanceof Date) &&
    (typedObj["deleted_at"] === null || typedObj["deleted_at"] instanceof Date) &&
    typeof typedObj["score_maximum"] === "number" &&
    typeof typedObj["order_number"] === "number" &&
    (typedObj["copied_from"] === null || typeof typedObj["copied_from"] === "string") &&
    (typedObj["max_tries_per_slide"] === null ||
      typeof typedObj["max_tries_per_slide"] === "number") &&
    typeof typedObj["limit_number_of_tries"] === "boolean" &&
    typeof typedObj["needs_peer_review"] === "boolean" &&
    typeof typedObj["use_course_default_peer_review_config"] === "boolean"
  )
}

export function isExerciseStatus(obj: unknown): obj is ExerciseStatus {
  const typedObj = obj as ExerciseStatus
  return (
    ((typedObj !== null && typeof typedObj === "object") || typeof typedObj === "function") &&
    (typedObj["score_given"] === null || typeof typedObj["score_given"] === "number") &&
    (isActivityProgress(typedObj["activity_progress"]) as boolean) &&
    (isGradingProgress(typedObj["grading_progress"]) as boolean) &&
    (isReviewingStage(typedObj["reviewing_stage"]) as boolean)
  )
}

export function isGradingProgress(obj: unknown): obj is GradingProgress {
  const typedObj = obj as GradingProgress
  return (
    typedObj === "Pending" ||
    typedObj === "Failed" ||
    typedObj === "NotReady" ||
    typedObj === "PendingManual" ||
    typedObj === "FullyGraded"
  )
}

export function isFeedback(obj: unknown): obj is Feedback {
  const typedObj = obj as Feedback
  return (
    ((typedObj !== null && typeof typedObj === "object") || typeof typedObj === "function") &&
    typeof typedObj["id"] === "string" &&
    (typedObj["user_id"] === null || typeof typedObj["user_id"] === "string") &&
    typeof typedObj["course_id"] === "string" &&
    (typedObj["page_id"] === null || typeof typedObj["page_id"] === "string") &&
    typeof typedObj["feedback_given"] === "string" &&
    (typedObj["selected_text"] === null || typeof typedObj["selected_text"] === "string") &&
    typeof typedObj["marked_as_read"] === "boolean" &&
    typedObj["created_at"] instanceof Date &&
    Array.isArray(typedObj["blocks"]) &&
    typedObj["blocks"].every((e: any) => isFeedbackBlock(e) as boolean) &&
    typeof typedObj["page_title"] === "string" &&
    typeof typedObj["page_url_path"] === "string"
  )
}

export function isFeedbackBlock(obj: unknown): obj is FeedbackBlock {
  const typedObj = obj as FeedbackBlock
  return (
    ((typedObj !== null && typeof typedObj === "object") || typeof typedObj === "function") &&
    typeof typedObj["id"] === "string" &&
    (typedObj["text"] === null || typeof typedObj["text"] === "string") &&
    (typedObj["order_number"] === null || typeof typedObj["order_number"] === "number")
  )
}

export function isFeedbackCount(obj: unknown): obj is FeedbackCount {
  const typedObj = obj as FeedbackCount
  return (
    ((typedObj !== null && typeof typedObj === "object") || typeof typedObj === "function") &&
    typeof typedObj["read"] === "number" &&
    typeof typedObj["unread"] === "number"
  )
}

export function isNewFeedback(obj: unknown): obj is NewFeedback {
  const typedObj = obj as NewFeedback
  return (
    ((typedObj !== null && typeof typedObj === "object") || typeof typedObj === "function") &&
    typeof typedObj["feedback_given"] === "string" &&
    (typedObj["selected_text"] === null || typeof typedObj["selected_text"] === "string") &&
    Array.isArray(typedObj["related_blocks"]) &&
    typedObj["related_blocks"].every((e: any) => isFeedbackBlock(e) as boolean) &&
    typeof typedObj["page_id"] === "string"
  )
}

export function isStudentExerciseSlideSubmission(
  obj: unknown,
): obj is StudentExerciseSlideSubmission {
  const typedObj = obj as StudentExerciseSlideSubmission
  return (
    ((typedObj !== null && typeof typedObj === "object") || typeof typedObj === "function") &&
    typeof typedObj["exercise_slide_id"] === "string" &&
    Array.isArray(typedObj["exercise_task_submissions"]) &&
    typedObj["exercise_task_submissions"].every(
      (e: any) => isStudentExerciseTaskSubmission(e) as boolean,
    )
  )
}

export function isStudentExerciseSlideSubmissionResult(
  obj: unknown,
): obj is StudentExerciseSlideSubmissionResult {
  const typedObj = obj as StudentExerciseSlideSubmissionResult
  return (
    ((typedObj !== null && typeof typedObj === "object") || typeof typedObj === "function") &&
    (typedObj["exercise_status"] === null ||
      (isExerciseStatus(typedObj["exercise_status"]) as boolean)) &&
    Array.isArray(typedObj["exercise_task_submission_results"]) &&
    typedObj["exercise_task_submission_results"].every(
      (e: any) => isStudentExerciseTaskSubmissionResult(e) as boolean,
    )
  )
}

export function isStudentExerciseTaskSubmission(
  obj: unknown,
): obj is StudentExerciseTaskSubmission {
  const typedObj = obj as StudentExerciseTaskSubmission
  return (
    ((typedObj !== null && typeof typedObj === "object") || typeof typedObj === "function") &&
    typeof typedObj["exercise_task_id"] === "string"
  )
}

export function isStudentExerciseTaskSubmissionResult(
  obj: unknown,
): obj is StudentExerciseTaskSubmissionResult {
  const typedObj = obj as StudentExerciseTaskSubmissionResult
  return (
    ((typedObj !== null && typeof typedObj === "object") || typeof typedObj === "function") &&
    (isExerciseTaskSubmission(typedObj["submission"]) as boolean) &&
    (typedObj["grading"] === null || (isExerciseTaskGrading(typedObj["grading"]) as boolean))
  )
}

export function isCourseMaterialPeerReviewData(obj: unknown): obj is CourseMaterialPeerReviewData {
  const typedObj = obj as CourseMaterialPeerReviewData
  return (
    ((typedObj !== null && typeof typedObj === "object") || typeof typedObj === "function") &&
    (typedObj["answer_to_review"] === null ||
      (isCourseMaterialPeerReviewDataAnswerToReview(typedObj["answer_to_review"]) as boolean)) &&
    (isPeerReviewConfig(typedObj["peer_review_config"]) as boolean) &&
    Array.isArray(typedObj["peer_review_questions"]) &&
    typedObj["peer_review_questions"].every((e: any) => isPeerReviewQuestion(e) as boolean) &&
    typeof typedObj["num_peer_reviews_given"] === "number"
  )
}

export function isCourseMaterialPeerReviewDataAnswerToReview(
  obj: unknown,
): obj is CourseMaterialPeerReviewDataAnswerToReview {
  const typedObj = obj as CourseMaterialPeerReviewDataAnswerToReview
  return (
    ((typedObj !== null && typeof typedObj === "object") || typeof typedObj === "function") &&
    typeof typedObj["exercise_slide_submission_id"] === "string" &&
    Array.isArray(typedObj["course_material_exercise_tasks"]) &&
    typedObj["course_material_exercise_tasks"].every(
      (e: any) => isCourseMaterialExerciseTask(e) as boolean,
    )
  )
}

export function isCourseMaterialPeerReviewQuestionAnswer(
  obj: unknown,
): obj is CourseMaterialPeerReviewQuestionAnswer {
  const typedObj = obj as CourseMaterialPeerReviewQuestionAnswer
  return (
    ((typedObj !== null && typeof typedObj === "object") || typeof typedObj === "function") &&
    typeof typedObj["peer_review_question_id"] === "string" &&
    (typedObj["text_data"] === null || typeof typedObj["text_data"] === "string") &&
    (typedObj["number_data"] === null || typeof typedObj["number_data"] === "number")
  )
}

export function isCourseMaterialPeerReviewSubmission(
  obj: unknown,
): obj is CourseMaterialPeerReviewSubmission {
  const typedObj = obj as CourseMaterialPeerReviewSubmission
  return (
    ((typedObj !== null && typeof typedObj === "object") || typeof typedObj === "function") &&
    typeof typedObj["exercise_slide_submission_id"] === "string" &&
    typeof typedObj["peer_review_config_id"] === "string" &&
    Array.isArray(typedObj["peer_review_question_answers"]) &&
    typedObj["peer_review_question_answers"].every(
      (e: any) => isCourseMaterialPeerReviewQuestionAnswer(e) as boolean,
    )
  )
}

export function isCompletionRegistrationLink(obj: unknown): obj is CompletionRegistrationLink {
  const typedObj = obj as CompletionRegistrationLink
  return (
    ((typedObj !== null && typeof typedObj === "object") || typeof typedObj === "function") &&
    typeof typedObj["url"] === "string"
  )
}

export function isCourseInstanceCompletionSummary(
  obj: unknown,
): obj is CourseInstanceCompletionSummary {
  const typedObj = obj as CourseInstanceCompletionSummary
  return (
    ((typedObj !== null && typeof typedObj === "object") || typeof typedObj === "function") &&
    Array.isArray(typedObj["course_modules"]) &&
    typedObj["course_modules"].every((e: any) => isCourseModule(e) as boolean) &&
    Array.isArray(typedObj["users_with_course_module_completions"]) &&
    typedObj["users_with_course_module_completions"].every(
      (e: any) => isUserWithModuleCompletions(e) as boolean,
    )
  )
}

export function isManualCompletionPreview(obj: unknown): obj is ManualCompletionPreview {
  const typedObj = obj as ManualCompletionPreview
  return (
    ((typedObj !== null && typeof typedObj === "object") || typeof typedObj === "function") &&
    Array.isArray(typedObj["already_completed_users"]) &&
    typedObj["already_completed_users"].every(
      (e: any) => isManualCompletionPreviewUser(e) as boolean,
    ) &&
    Array.isArray(typedObj["first_time_completing_users"]) &&
    typedObj["first_time_completing_users"].every(
      (e: any) => isManualCompletionPreviewUser(e) as boolean,
    ) &&
    Array.isArray(typedObj["non_enrolled_users"]) &&
    typedObj["non_enrolled_users"].every((e: any) => isManualCompletionPreviewUser(e) as boolean)
  )
}

export function isManualCompletionPreviewUser(obj: unknown): obj is ManualCompletionPreviewUser {
  const typedObj = obj as ManualCompletionPreviewUser
  return (
    ((typedObj !== null && typeof typedObj === "object") || typeof typedObj === "function") &&
    typeof typedObj["user_id"] === "string" &&
    (typedObj["first_name"] === null || typeof typedObj["first_name"] === "string") &&
    (typedObj["last_name"] === null || typeof typedObj["last_name"] === "string") &&
    (typedObj["grade"] === null || typeof typedObj["grade"] === "number") &&
    typeof typedObj["passed"] === "boolean"
  )
}

export function isTeacherManualCompletion(obj: unknown): obj is TeacherManualCompletion {
  const typedObj = obj as TeacherManualCompletion
  return (
    ((typedObj !== null && typeof typedObj === "object") || typeof typedObj === "function") &&
    typeof typedObj["user_id"] === "string" &&
    (typedObj["grade"] === null || typeof typedObj["grade"] === "number") &&
    (typedObj["completion_date"] === null || typedObj["completion_date"] instanceof Date)
  )
}

export function isTeacherManualCompletionRequest(
  obj: unknown,
): obj is TeacherManualCompletionRequest {
  const typedObj = obj as TeacherManualCompletionRequest
  return (
    ((typedObj !== null && typeof typedObj === "object") || typeof typedObj === "function") &&
    typeof typedObj["course_module_id"] === "string" &&
    Array.isArray(typedObj["new_completions"]) &&
    typedObj["new_completions"].every((e: any) => isTeacherManualCompletion(e) as boolean) &&
    typeof typedObj["skip_duplicate_completions"] === "boolean"
  )
}

export function isUserCompletionInformation(obj: unknown): obj is UserCompletionInformation {
  const typedObj = obj as UserCompletionInformation
  return (
    ((typedObj !== null && typeof typedObj === "object") || typeof typedObj === "function") &&
    typeof typedObj["course_module_completion_id"] === "string" &&
    typeof typedObj["course_name"] === "string" &&
    typeof typedObj["uh_course_code"] === "string" &&
    typeof typedObj["email"] === "string" &&
    (typedObj["ects_credits"] === null || typeof typedObj["ects_credits"] === "number")
  )
}

export function isUserCourseModuleCompletion(obj: unknown): obj is UserCourseModuleCompletion {
  const typedObj = obj as UserCourseModuleCompletion
  return (
    ((typedObj !== null && typeof typedObj === "object") || typeof typedObj === "function") &&
    typeof typedObj["course_module_id"] === "string" &&
    (typedObj["grade"] === null || typeof typedObj["grade"] === "number") &&
    typeof typedObj["passed"] === "boolean"
  )
}

export function isUserModuleCompletionStatus(obj: unknown): obj is UserModuleCompletionStatus {
  const typedObj = obj as UserModuleCompletionStatus
  return (
    ((typedObj !== null && typeof typedObj === "object") || typeof typedObj === "function") &&
    typeof typedObj["completed"] === "boolean" &&
    typeof typedObj["default"] === "boolean" &&
    typeof typedObj["module_id"] === "string" &&
    typeof typedObj["name"] === "string" &&
    typeof typedObj["order_number"] === "number" &&
    typeof typedObj["prerequisite_modules_completed"] === "boolean"
  )
}

export function isUserWithModuleCompletions(obj: unknown): obj is UserWithModuleCompletions {
  const typedObj = obj as UserWithModuleCompletions
  return (
    ((typedObj !== null && typeof typedObj === "object") || typeof typedObj === "function") &&
    Array.isArray(typedObj["completed_modules"]) &&
    typedObj["completed_modules"].every((e: any) => isUserCourseModuleCompletion(e) as boolean) &&
    typeof typedObj["email"] === "string" &&
    (typedObj["first_name"] === null || typeof typedObj["first_name"] === "string") &&
    (typedObj["last_name"] === null || typeof typedObj["last_name"] === "string") &&
    typeof typedObj["user_id"] === "string"
  )
}

export function isMaterialReference(obj: unknown): obj is MaterialReference {
  const typedObj = obj as MaterialReference
  return (
    ((typedObj !== null && typeof typedObj === "object") || typeof typedObj === "function") &&
    typeof typedObj["id"] === "string" &&
    typeof typedObj["course_id"] === "string" &&
    typeof typedObj["citation_key"] === "string" &&
    typeof typedObj["reference"] === "string" &&
    typedObj["created_at"] instanceof Date &&
    typedObj["updated_at"] instanceof Date &&
    (typedObj["deleted_at"] === null || typedObj["deleted_at"] instanceof Date)
  )
}

export function isNewMaterialReference(obj: unknown): obj is NewMaterialReference {
  const typedObj = obj as NewMaterialReference
  return (
    ((typedObj !== null && typeof typedObj === "object") || typeof typedObj === "function") &&
    typeof typedObj["citation_key"] === "string" &&
    typeof typedObj["reference"] === "string"
  )
}

export function isOrganization(obj: unknown): obj is Organization {
  const typedObj = obj as Organization
  return (
    ((typedObj !== null && typeof typedObj === "object") || typeof typedObj === "function") &&
    typeof typedObj["id"] === "string" &&
    typeof typedObj["slug"] === "string" &&
    typedObj["created_at"] instanceof Date &&
    typedObj["updated_at"] instanceof Date &&
    typeof typedObj["name"] === "string" &&
    (typedObj["description"] === null || typeof typedObj["description"] === "string") &&
    (typedObj["organization_image_url"] === null ||
      typeof typedObj["organization_image_url"] === "string") &&
    (typedObj["deleted_at"] === null || typedObj["deleted_at"] instanceof Date)
  )
}

export function isPageHistory(obj: unknown): obj is PageHistory {
  const typedObj = obj as PageHistory
  return (
    ((typedObj !== null && typeof typedObj === "object") || typeof typedObj === "function") &&
    typeof typedObj["id"] === "string" &&
    typedObj["created_at"] instanceof Date &&
    typeof typedObj["title"] === "string" &&
    (isHistoryChangeReason(typedObj["history_change_reason"]) as boolean) &&
    (typedObj["restored_from_id"] === null || typeof typedObj["restored_from_id"] === "string") &&
    typeof typedObj["author_user_id"] === "string"
  )
}

export function isHistoryChangeReason(obj: unknown): obj is HistoryChangeReason {
  const typedObj = obj as HistoryChangeReason
  return typedObj === "PageSaved" || typedObj === "HistoryRestored"
}

export function isCmsPageExercise(obj: unknown): obj is CmsPageExercise {
  const typedObj = obj as CmsPageExercise
  return (
    ((typedObj !== null && typeof typedObj === "object") || typeof typedObj === "function") &&
    typeof typedObj["id"] === "string" &&
    typeof typedObj["name"] === "string" &&
    typeof typedObj["order_number"] === "number" &&
    typeof typedObj["score_maximum"] === "number" &&
    (typedObj["max_tries_per_slide"] === null ||
      typeof typedObj["max_tries_per_slide"] === "number") &&
    typeof typedObj["limit_number_of_tries"] === "boolean" &&
    (typedObj["deadline"] === null || typedObj["deadline"] instanceof Date) &&
    typeof typedObj["needs_peer_review"] === "boolean" &&
    (typedObj["peer_review_config"] === null ||
      (isCmsPeerReviewConfig(typedObj["peer_review_config"]) as boolean)) &&
    (typedObj["peer_review_questions"] === null ||
      (Array.isArray(typedObj["peer_review_questions"]) &&
        typedObj["peer_review_questions"].every(
          (e: any) => isCmsPeerReviewQuestion(e) as boolean,
        ))) &&
    typeof typedObj["use_course_default_peer_review_config"] === "boolean"
  )
}

export function isCmsPageExerciseSlide(obj: unknown): obj is CmsPageExerciseSlide {
  const typedObj = obj as CmsPageExerciseSlide
  return (
    ((typedObj !== null && typeof typedObj === "object") || typeof typedObj === "function") &&
    typeof typedObj["id"] === "string" &&
    typeof typedObj["exercise_id"] === "string" &&
    typeof typedObj["order_number"] === "number"
  )
}

export function isCmsPageExerciseTask(obj: unknown): obj is CmsPageExerciseTask {
  const typedObj = obj as CmsPageExerciseTask
  return (
    ((typedObj !== null && typeof typedObj === "object") || typeof typedObj === "function") &&
    typeof typedObj["id"] === "string" &&
    typeof typedObj["exercise_slide_id"] === "string" &&
    typeof typedObj["exercise_type"] === "string" &&
    typeof typedObj["order_number"] === "number"
  )
}

export function isCmsPageUpdate(obj: unknown): obj is CmsPageUpdate {
  const typedObj = obj as CmsPageUpdate
  return (
    ((typedObj !== null && typeof typedObj === "object") || typeof typedObj === "function") &&
    Array.isArray(typedObj["exercises"]) &&
    typedObj["exercises"].every((e: any) => isCmsPageExercise(e) as boolean) &&
    Array.isArray(typedObj["exercise_slides"]) &&
    typedObj["exercise_slides"].every((e: any) => isCmsPageExerciseSlide(e) as boolean) &&
    Array.isArray(typedObj["exercise_tasks"]) &&
    typedObj["exercise_tasks"].every((e: any) => isCmsPageExerciseTask(e) as boolean) &&
    typeof typedObj["url_path"] === "string" &&
    typeof typedObj["title"] === "string" &&
    (typedObj["chapter_id"] === null || typeof typedObj["chapter_id"] === "string")
  )
}

export function isContentManagementPage(obj: unknown): obj is ContentManagementPage {
  const typedObj = obj as ContentManagementPage
  return (
    ((typedObj !== null && typeof typedObj === "object") || typeof typedObj === "function") &&
    (isPage(typedObj["page"]) as boolean) &&
    Array.isArray(typedObj["exercises"]) &&
    typedObj["exercises"].every((e: any) => isCmsPageExercise(e) as boolean) &&
    Array.isArray(typedObj["exercise_slides"]) &&
    typedObj["exercise_slides"].every((e: any) => isCmsPageExerciseSlide(e) as boolean) &&
    Array.isArray(typedObj["exercise_tasks"]) &&
    typedObj["exercise_tasks"].every((e: any) => isCmsPageExerciseTask(e) as boolean) &&
    Array.isArray(typedObj["peer_review_configs"]) &&
    typedObj["peer_review_configs"].every((e: any) => isCmsPeerReviewConfig(e) as boolean) &&
    Array.isArray(typedObj["peer_review_questions"]) &&
    typedObj["peer_review_questions"].every((e: any) => isCmsPeerReviewQuestion(e) as boolean) &&
    typeof typedObj["organization_id"] === "string"
  )
}

export function isCoursePageWithUserData(obj: unknown): obj is CoursePageWithUserData {
  const typedObj = obj as CoursePageWithUserData
  return (
    ((typedObj !== null && typeof typedObj === "object") || typeof typedObj === "function") &&
    (isPage(typedObj["page"]) as boolean) &&
    (typedObj["instance"] === null || (isCourseInstance(typedObj["instance"]) as boolean)) &&
    (typedObj["settings"] === null || (isUserCourseSettings(typedObj["settings"]) as boolean)) &&
    typeof typedObj["was_redirected"] === "boolean" &&
    typeof typedObj["is_test_mode"] === "boolean"
  )
}

export function isExerciseWithExerciseTasks(obj: unknown): obj is ExerciseWithExerciseTasks {
  const typedObj = obj as ExerciseWithExerciseTasks
  return (
    ((typedObj !== null && typeof typedObj === "object") || typeof typedObj === "function") &&
    typeof typedObj["id"] === "string" &&
    typedObj["created_at"] instanceof Date &&
    typedObj["updated_at"] instanceof Date &&
    typeof typedObj["course_id"] === "string" &&
    (typedObj["deleted_at"] === null || typedObj["deleted_at"] instanceof Date) &&
    typeof typedObj["name"] === "string" &&
    (typedObj["deadline"] === null || typedObj["deadline"] instanceof Date) &&
    typeof typedObj["page_id"] === "string" &&
    Array.isArray(typedObj["exercise_tasks"]) &&
    typedObj["exercise_tasks"].every((e: any) => isExerciseTask(e) as boolean) &&
    typeof typedObj["score_maximum"] === "number"
  )
}

export function isHistoryRestoreData(obj: unknown): obj is HistoryRestoreData {
  const typedObj = obj as HistoryRestoreData
  return (
    ((typedObj !== null && typeof typedObj === "object") || typeof typedObj === "function") &&
    typeof typedObj["history_id"] === "string"
  )
}

export function isPage(obj: unknown): obj is Page {
  const typedObj = obj as Page
  return (
    ((typedObj !== null && typeof typedObj === "object") || typeof typedObj === "function") &&
    typeof typedObj["id"] === "string" &&
    typedObj["created_at"] instanceof Date &&
    typedObj["updated_at"] instanceof Date &&
    (typedObj["course_id"] === null || typeof typedObj["course_id"] === "string") &&
    (typedObj["exam_id"] === null || typeof typedObj["exam_id"] === "string") &&
    (typedObj["chapter_id"] === null || typeof typedObj["chapter_id"] === "string") &&
    typeof typedObj["url_path"] === "string" &&
    typeof typedObj["title"] === "string" &&
    (typedObj["deleted_at"] === null || typedObj["deleted_at"] instanceof Date) &&
    typeof typedObj["order_number"] === "number" &&
    (typedObj["copied_from"] === null || typeof typedObj["copied_from"] === "string")
  )
}

export function isPageInfo(obj: unknown): obj is PageInfo {
  const typedObj = obj as PageInfo
  return (
    ((typedObj !== null && typeof typedObj === "object") || typeof typedObj === "function") &&
    typeof typedObj["page_id"] === "string" &&
    typeof typedObj["page_title"] === "string" &&
    (typedObj["course_id"] === null || typeof typedObj["course_id"] === "string") &&
    (typedObj["course_name"] === null || typeof typedObj["course_name"] === "string") &&
    (typedObj["course_slug"] === null || typeof typedObj["course_slug"] === "string") &&
    (typedObj["organization_slug"] === null || typeof typedObj["organization_slug"] === "string")
  )
}

export function isPageSearchRequest(obj: unknown): obj is PageSearchRequest {
  const typedObj = obj as PageSearchRequest
  return (
    ((typedObj !== null && typeof typedObj === "object") || typeof typedObj === "function") &&
    typeof typedObj["query"] === "string"
  )
}

export function isPageSearchResult(obj: unknown): obj is PageSearchResult {
  const typedObj = obj as PageSearchResult
  return (
    ((typedObj !== null && typeof typedObj === "object") || typeof typedObj === "function") &&
    typeof typedObj["id"] === "string" &&
    (typedObj["title_headline"] === null || typeof typedObj["title_headline"] === "string") &&
    (typedObj["rank"] === null || typeof typedObj["rank"] === "number") &&
    (typedObj["content_headline"] === null || typeof typedObj["content_headline"] === "string") &&
    typeof typedObj["url_path"] === "string"
  )
}

export function isPageWithExercises(obj: unknown): obj is PageWithExercises {
  const typedObj = obj as PageWithExercises
  return (
    ((typedObj !== null && typeof typedObj === "object") || typeof typedObj === "function") &&
    typeof typedObj["id"] === "string" &&
    typedObj["created_at"] instanceof Date &&
    typedObj["updated_at"] instanceof Date &&
    (typedObj["course_id"] === null || typeof typedObj["course_id"] === "string") &&
    (typedObj["exam_id"] === null || typeof typedObj["exam_id"] === "string") &&
    (typedObj["chapter_id"] === null || typeof typedObj["chapter_id"] === "string") &&
    typeof typedObj["url_path"] === "string" &&
    typeof typedObj["title"] === "string" &&
    (typedObj["deleted_at"] === null || typedObj["deleted_at"] instanceof Date) &&
    typeof typedObj["order_number"] === "number" &&
    (typedObj["copied_from"] === null || typeof typedObj["copied_from"] === "string") &&
    Array.isArray(typedObj["exercises"]) &&
    typedObj["exercises"].every((e: any) => isExercise(e) as boolean)
  )
}

export function isNewPage(obj: unknown): obj is NewPage {
  const typedObj = obj as NewPage
  return (
    ((typedObj !== null && typeof typedObj === "object") || typeof typedObj === "function") &&
    Array.isArray(typedObj["exercises"]) &&
    typedObj["exercises"].every((e: any) => isCmsPageExercise(e) as boolean) &&
    Array.isArray(typedObj["exercise_slides"]) &&
    typedObj["exercise_slides"].every((e: any) => isCmsPageExerciseSlide(e) as boolean) &&
    Array.isArray(typedObj["exercise_tasks"]) &&
    typedObj["exercise_tasks"].every((e: any) => isCmsPageExerciseTask(e) as boolean) &&
    typeof typedObj["url_path"] === "string" &&
    typeof typedObj["title"] === "string" &&
    (typedObj["course_id"] === null || typeof typedObj["course_id"] === "string") &&
    (typedObj["exam_id"] === null || typeof typedObj["exam_id"] === "string") &&
    (typedObj["chapter_id"] === null || typeof typedObj["chapter_id"] === "string") &&
    (typedObj["front_page_of_chapter_id"] === null ||
      typeof typedObj["front_page_of_chapter_id"] === "string") &&
    (typedObj["content_search_language"] === null ||
      typeof typedObj["content_search_language"] === "string")
  )
}

export function isPageChapterAndCourseInformation(
  obj: unknown,
): obj is PageChapterAndCourseInformation {
  const typedObj = obj as PageChapterAndCourseInformation
  return (
    ((typedObj !== null && typeof typedObj === "object") || typeof typedObj === "function") &&
    (typedObj["chapter_name"] === null || typeof typedObj["chapter_name"] === "string") &&
    (typedObj["chapter_number"] === null || typeof typedObj["chapter_number"] === "number") &&
    (typedObj["course_name"] === null || typeof typedObj["course_name"] === "string") &&
    (typedObj["course_slug"] === null || typeof typedObj["course_slug"] === "string") &&
    (typedObj["chapter_front_page_id"] === null ||
      typeof typedObj["chapter_front_page_id"] === "string") &&
    (typedObj["chapter_front_page_url_path"] === null ||
      typeof typedObj["chapter_front_page_url_path"] === "string") &&
    typeof typedObj["organization_slug"] === "string"
  )
}

export function isIsChapterFrontPage(obj: unknown): obj is IsChapterFrontPage {
  const typedObj = obj as IsChapterFrontPage
  return (
    ((typedObj !== null && typeof typedObj === "object") || typeof typedObj === "function") &&
    typeof typedObj["is_chapter_front_page"] === "boolean"
  )
}

export function isPageRoutingData(obj: unknown): obj is PageRoutingData {
  const typedObj = obj as PageRoutingData
  return (
    ((typedObj !== null && typeof typedObj === "object") || typeof typedObj === "function") &&
    typeof typedObj["url_path"] === "string" &&
    typeof typedObj["title"] === "string" &&
    typeof typedObj["page_id"] === "string" &&
    typeof typedObj["chapter_number"] === "number" &&
    typeof typedObj["chapter_id"] === "string" &&
    (typedObj["chapter_opens_at"] === null || typedObj["chapter_opens_at"] instanceof Date) &&
    (typedObj["chapter_front_page_id"] === null ||
      typeof typedObj["chapter_front_page_id"] === "string")
  )
}

export function isPageNavigationInformation(obj: unknown): obj is PageNavigationInformation {
  const typedObj = obj as PageNavigationInformation
  return (
    ((typedObj !== null && typeof typedObj === "object") || typeof typedObj === "function") &&
    (typedObj["chapter_front_page"] === null ||
      (isPageRoutingData(typedObj["chapter_front_page"]) as boolean)) &&
    (typedObj["next_page"] === null || (isPageRoutingData(typedObj["next_page"]) as boolean)) &&
    (typedObj["previous_page"] === null ||
      (isPageRoutingData(typedObj["previous_page"]) as boolean))
  )
}

export function isPeerReviewConfig(obj: unknown): obj is PeerReviewConfig {
  const typedObj = obj as PeerReviewConfig
  return (
    ((typedObj !== null && typeof typedObj === "object") || typeof typedObj === "function") &&
    typeof typedObj["id"] === "string" &&
    typedObj["created_at"] instanceof Date &&
    typedObj["updated_at"] instanceof Date &&
    (typedObj["deleted_at"] === null || typedObj["deleted_at"] instanceof Date) &&
    typeof typedObj["course_id"] === "string" &&
    (typedObj["exercise_id"] === null || typeof typedObj["exercise_id"] === "string") &&
    typeof typedObj["peer_reviews_to_give"] === "number" &&
    typeof typedObj["peer_reviews_to_receive"] === "number" &&
    typeof typedObj["accepting_threshold"] === "number" &&
    (isPeerReviewAcceptingStrategy(typedObj["accepting_strategy"]) as boolean)
  )
}

export function isPeerReviewAcceptingStrategy(obj: unknown): obj is PeerReviewAcceptingStrategy {
  const typedObj = obj as PeerReviewAcceptingStrategy
  return (
    typedObj === "AutomaticallyAcceptOrRejectByAverage" ||
    typedObj === "AutomaticallyAcceptOrManualReviewByAverage" ||
    typedObj === "ManualReviewEverything"
  )
}

export function isCmsPeerReviewConfig(obj: unknown): obj is CmsPeerReviewConfig {
  const typedObj = obj as CmsPeerReviewConfig
  return (
    ((typedObj !== null && typeof typedObj === "object") || typeof typedObj === "function") &&
    typeof typedObj["id"] === "string" &&
    typeof typedObj["course_id"] === "string" &&
    (typedObj["exercise_id"] === null || typeof typedObj["exercise_id"] === "string") &&
    typeof typedObj["peer_reviews_to_give"] === "number" &&
    typeof typedObj["peer_reviews_to_receive"] === "number" &&
    typeof typedObj["accepting_threshold"] === "number" &&
    (isPeerReviewAcceptingStrategy(typedObj["accepting_strategy"]) as boolean)
  )
}

export function isCmsPeerReviewConfiguration(obj: unknown): obj is CmsPeerReviewConfiguration {
  const typedObj = obj as CmsPeerReviewConfiguration
  return (
    ((typedObj !== null && typeof typedObj === "object") || typeof typedObj === "function") &&
    (isCmsPeerReviewConfig(typedObj["peer_review_config"]) as boolean) &&
    Array.isArray(typedObj["peer_review_questions"]) &&
    typedObj["peer_review_questions"].every((e: any) => isCmsPeerReviewQuestion(e) as boolean)
  )
}

export function isCmsPeerReviewQuestion(obj: unknown): obj is CmsPeerReviewQuestion {
  const typedObj = obj as CmsPeerReviewQuestion
  return (
    ((typedObj !== null && typeof typedObj === "object") || typeof typedObj === "function") &&
    typeof typedObj["id"] === "string" &&
    typeof typedObj["peer_review_config_id"] === "string" &&
    typeof typedObj["order_number"] === "number" &&
    typeof typedObj["question"] === "string" &&
    (isPeerReviewQuestionType(typedObj["question_type"]) as boolean) &&
    typeof typedObj["answer_required"] === "boolean"
  )
}

export function isPeerReviewQuestion(obj: unknown): obj is PeerReviewQuestion {
  const typedObj = obj as PeerReviewQuestion
  return (
    ((typedObj !== null && typeof typedObj === "object") || typeof typedObj === "function") &&
    typeof typedObj["id"] === "string" &&
    typedObj["created_at"] instanceof Date &&
    typedObj["updated_at"] instanceof Date &&
    (typedObj["deleted_at"] === null || typedObj["deleted_at"] instanceof Date) &&
    typeof typedObj["peer_review_config_id"] === "string" &&
    typeof typedObj["order_number"] === "number" &&
    typeof typedObj["question"] === "string" &&
    (isPeerReviewQuestionType(typedObj["question_type"]) as boolean) &&
    typeof typedObj["answer_required"] === "boolean"
  )
}

export function isPeerReviewQuestionType(obj: unknown): obj is PeerReviewQuestionType {
  const typedObj = obj as PeerReviewQuestionType
  return typedObj === "Essay" || typedObj === "Scale"
}

export function isPlaygroundExample(obj: unknown): obj is PlaygroundExample {
  const typedObj = obj as PlaygroundExample
  return (
    ((typedObj !== null && typeof typedObj === "object") || typeof typedObj === "function") &&
    typeof typedObj["id"] === "string" &&
    typedObj["created_at"] instanceof Date &&
    typedObj["updated_at"] instanceof Date &&
    (typedObj["deleted_at"] === null || typedObj["deleted_at"] instanceof Date) &&
    typeof typedObj["name"] === "string" &&
    typeof typedObj["url"] === "string" &&
    typeof typedObj["width"] === "number"
  )
}

export function isPlaygroundExampleData(obj: unknown): obj is PlaygroundExampleData {
  const typedObj = obj as PlaygroundExampleData
  return (
    ((typedObj !== null && typeof typedObj === "object") || typeof typedObj === "function") &&
    typeof typedObj["name"] === "string" &&
    typeof typedObj["url"] === "string" &&
    typeof typedObj["width"] === "number"
  )
}

export function isBlockProposal(obj: unknown): obj is BlockProposal {
  const typedObj = obj as BlockProposal
  return (
    ((typedObj !== null && typeof typedObj === "object") || typeof typedObj === "function") &&
    typeof typedObj["id"] === "string" &&
    typeof typedObj["block_id"] === "string" &&
    typeof typedObj["current_text"] === "string" &&
    typeof typedObj["changed_text"] === "string" &&
    typeof typedObj["original_text"] === "string" &&
    (isProposalStatus(typedObj["status"]) as boolean) &&
    (typedObj["accept_preview"] === null || typeof typedObj["accept_preview"] === "string")
  )
}

export function isBlockProposalAction(obj: unknown): obj is BlockProposalAction {
  const typedObj = obj as BlockProposalAction
  return (
    (((typedObj !== null && typeof typedObj === "object") || typeof typedObj === "function") &&
      typedObj["tag"] === "Accept" &&
      typeof typedObj["data"] === "string") ||
    (((typedObj !== null && typeof typedObj === "object") || typeof typedObj === "function") &&
      typedObj["tag"] === "Reject")
  )
}

export function isBlockProposalInfo(obj: unknown): obj is BlockProposalInfo {
  const typedObj = obj as BlockProposalInfo
  return (
    ((typedObj !== null && typeof typedObj === "object") || typeof typedObj === "function") &&
    typeof typedObj["id"] === "string" &&
    (isBlockProposalAction(typedObj["action"]) as boolean)
  )
}

export function isNewProposedBlockEdit(obj: unknown): obj is NewProposedBlockEdit {
  const typedObj = obj as NewProposedBlockEdit
  return (
    ((typedObj !== null && typeof typedObj === "object") || typeof typedObj === "function") &&
    typeof typedObj["block_id"] === "string" &&
    typeof typedObj["block_attribute"] === "string" &&
    typeof typedObj["original_text"] === "string" &&
    typeof typedObj["changed_text"] === "string"
  )
}

export function isProposalStatus(obj: unknown): obj is ProposalStatus {
  const typedObj = obj as ProposalStatus
  return typedObj === "Pending" || typedObj === "Accepted" || typedObj === "Rejected"
}

export function isEditProposalInfo(obj: unknown): obj is EditProposalInfo {
  const typedObj = obj as EditProposalInfo
  return (
    ((typedObj !== null && typeof typedObj === "object") || typeof typedObj === "function") &&
    typeof typedObj["page_id"] === "string" &&
    typeof typedObj["page_proposal_id"] === "string" &&
    Array.isArray(typedObj["block_proposals"]) &&
    typedObj["block_proposals"].every((e: any) => isBlockProposalInfo(e) as boolean)
  )
}

export function isNewProposedPageEdits(obj: unknown): obj is NewProposedPageEdits {
  const typedObj = obj as NewProposedPageEdits
  return (
    ((typedObj !== null && typeof typedObj === "object") || typeof typedObj === "function") &&
    typeof typedObj["page_id"] === "string" &&
    Array.isArray(typedObj["block_edits"]) &&
    typedObj["block_edits"].every((e: any) => isNewProposedBlockEdit(e) as boolean)
  )
}

export function isPageProposal(obj: unknown): obj is PageProposal {
  const typedObj = obj as PageProposal
  return (
    ((typedObj !== null && typeof typedObj === "object") || typeof typedObj === "function") &&
    typeof typedObj["id"] === "string" &&
    typeof typedObj["page_id"] === "string" &&
    (typedObj["user_id"] === null || typeof typedObj["user_id"] === "string") &&
    typeof typedObj["pending"] === "boolean" &&
    typedObj["created_at"] instanceof Date &&
    Array.isArray(typedObj["block_proposals"]) &&
    typedObj["block_proposals"].every((e: any) => isBlockProposal(e) as boolean) &&
    typeof typedObj["page_title"] === "string" &&
    typeof typedObj["page_url_path"] === "string"
  )
}

export function isProposalCount(obj: unknown): obj is ProposalCount {
  const typedObj = obj as ProposalCount
  return (
    ((typedObj !== null && typeof typedObj === "object") || typeof typedObj === "function") &&
    typeof typedObj["pending"] === "number" &&
    typeof typedObj["handled"] === "number"
  )
}

export function isRepositoryExercise(obj: unknown): obj is RepositoryExercise {
  const typedObj = obj as RepositoryExercise
  return (
    ((typedObj !== null && typeof typedObj === "object") || typeof typedObj === "function") &&
    typeof typedObj["id"] === "string" &&
    typeof typedObj["repository_id"] === "string" &&
    typeof typedObj["part"] === "string" &&
    typeof typedObj["name"] === "string" &&
    typeof typedObj["repository_url"] === "string" &&
    Array.isArray(typedObj["checksum"]) &&
    typedObj["checksum"].every((e: any) => typeof e === "number") &&
    typeof typedObj["download_url"] === "string"
  )
}

export function isRegrading(obj: unknown): obj is Regrading {
  const typedObj = obj as Regrading
  return (
    ((typedObj !== null && typeof typedObj === "object") || typeof typedObj === "function") &&
    typeof typedObj["id"] === "string" &&
    typedObj["created_at"] instanceof Date &&
    typedObj["updated_at"] instanceof Date &&
    (typedObj["regrading_started_at"] === null ||
      typedObj["regrading_started_at"] instanceof Date) &&
    (typedObj["regrading_completed_at"] === null ||
      typedObj["regrading_completed_at"] instanceof Date) &&
    (isGradingProgress(typedObj["total_grading_progress"]) as boolean) &&
    (isUserPointsUpdateStrategy(typedObj["user_points_update_strategy"]) as boolean) &&
    (typedObj["user_id"] === null || typeof typedObj["user_id"] === "string")
  )
}

export function isNewRegrading(obj: unknown): obj is NewRegrading {
  const typedObj = obj as NewRegrading
  return (
    ((typedObj !== null && typeof typedObj === "object") || typeof typedObj === "function") &&
    (isUserPointsUpdateStrategy(typedObj["user_points_update_strategy"]) as boolean) &&
    Array.isArray(typedObj["exercise_task_submission_ids"]) &&
    typedObj["exercise_task_submission_ids"].every((e: any) => typeof e === "string")
  )
}

export function isRegradingInfo(obj: unknown): obj is RegradingInfo {
  const typedObj = obj as RegradingInfo
  return (
    ((typedObj !== null && typeof typedObj === "object") || typeof typedObj === "function") &&
    (isRegrading(typedObj["regrading"]) as boolean) &&
    Array.isArray(typedObj["submission_infos"]) &&
    typedObj["submission_infos"].every((e: any) => isRegradingSubmissionInfo(e) as boolean)
  )
}

export function isRegradingSubmissionInfo(obj: unknown): obj is RegradingSubmissionInfo {
  const typedObj = obj as RegradingSubmissionInfo
  return (
    ((typedObj !== null && typeof typedObj === "object") || typeof typedObj === "function") &&
    typeof typedObj["exercise_task_submission_id"] === "string" &&
    (isExerciseTaskGrading(typedObj["grading_before_regrading"]) as boolean) &&
    (typedObj["grading_after_regrading"] === null ||
      (isExerciseTaskGrading(typedObj["grading_after_regrading"]) as boolean))
  )
}

export function isExerciseSlideSubmission(obj: unknown): obj is ExerciseSlideSubmission {
  const typedObj = obj as ExerciseSlideSubmission
  return (
    ((typedObj !== null && typeof typedObj === "object") || typeof typedObj === "function") &&
    typeof typedObj["id"] === "string" &&
    typedObj["created_at"] instanceof Date &&
    typedObj["updated_at"] instanceof Date &&
    (typedObj["deleted_at"] === null || typedObj["deleted_at"] instanceof Date) &&
    typeof typedObj["exercise_slide_id"] === "string" &&
    (typedObj["course_id"] === null || typeof typedObj["course_id"] === "string") &&
    (typedObj["course_instance_id"] === null ||
      typeof typedObj["course_instance_id"] === "string") &&
    (typedObj["exam_id"] === null || typeof typedObj["exam_id"] === "string") &&
    typeof typedObj["exercise_id"] === "string" &&
    typeof typedObj["user_id"] === "string" &&
    (isUserPointsUpdateStrategy(typedObj["user_points_update_strategy"]) as boolean)
  )
}

export function isExerciseSlideSubmissionCount(obj: unknown): obj is ExerciseSlideSubmissionCount {
  const typedObj = obj as ExerciseSlideSubmissionCount
  return (
    ((typedObj !== null && typeof typedObj === "object") || typeof typedObj === "function") &&
    (typedObj["date"] === null || typedObj["date"] instanceof Date) &&
    (typedObj["count"] === null || typeof typedObj["count"] === "number")
  )
}

export function isExerciseSlideSubmissionCountByExercise(
  obj: unknown,
): obj is ExerciseSlideSubmissionCountByExercise {
  const typedObj = obj as ExerciseSlideSubmissionCountByExercise
  return (
    ((typedObj !== null && typeof typedObj === "object") || typeof typedObj === "function") &&
    typeof typedObj["exercise_id"] === "string" &&
    (typedObj["count"] === null || typeof typedObj["count"] === "number") &&
    typeof typedObj["exercise_name"] === "string"
  )
}

export function isExerciseSlideSubmissionCountByWeekAndHour(
  obj: unknown,
): obj is ExerciseSlideSubmissionCountByWeekAndHour {
  const typedObj = obj as ExerciseSlideSubmissionCountByWeekAndHour
  return (
    ((typedObj !== null && typeof typedObj === "object") || typeof typedObj === "function") &&
    (typedObj["isodow"] === null || typeof typedObj["isodow"] === "number") &&
    (typedObj["hour"] === null || typeof typedObj["hour"] === "number") &&
    (typedObj["count"] === null || typeof typedObj["count"] === "number")
  )
}

export function isExerciseSlideSubmissionInfo(obj: unknown): obj is ExerciseSlideSubmissionInfo {
  const typedObj = obj as ExerciseSlideSubmissionInfo
  return (
    ((typedObj !== null && typeof typedObj === "object") || typeof typedObj === "function") &&
    Array.isArray(typedObj["tasks"]) &&
    typedObj["tasks"].every((e: any) => isCourseMaterialExerciseTask(e) as boolean) &&
    (isExercise(typedObj["exercise"]) as boolean) &&
    (isExerciseSlideSubmission(typedObj["exercise_slide_submission"]) as boolean)
  )
}

export function isExerciseAnswersInCourseRequiringAttentionCount(
  obj: unknown,
): obj is ExerciseAnswersInCourseRequiringAttentionCount {
  const typedObj = obj as ExerciseAnswersInCourseRequiringAttentionCount
  return (
    ((typedObj !== null && typeof typedObj === "object") || typeof typedObj === "function") &&
    typeof typedObj["id"] === "string" &&
    typeof typedObj["name"] === "string" &&
    typeof typedObj["page_id"] === "string" &&
    (typedObj["chapter_id"] === null || typeof typedObj["chapter_id"] === "string") &&
    typeof typedObj["order_number"] === "number" &&
    (typedObj["count"] === null || typeof typedObj["count"] === "number")
  )
}

export function isAnswerRequiringAttention(obj: unknown): obj is AnswerRequiringAttention {
  const typedObj = obj as AnswerRequiringAttention
  return (
    ((typedObj !== null && typeof typedObj === "object") || typeof typedObj === "function") &&
    typeof typedObj["id"] === "string" &&
    typeof typedObj["user_id"] === "string" &&
    typedObj["created_at"] instanceof Date &&
    typedObj["updated_at"] instanceof Date &&
    (typedObj["deleted_at"] === null || typedObj["deleted_at"] instanceof Date) &&
    (isGradingProgress(typedObj["grading_progress"]) as boolean) &&
    (typedObj["score_given"] === null || typeof typedObj["score_given"] === "number") &&
    typeof typedObj["submission_id"] === "string" &&
    typeof typedObj["exercise_id"] === "string"
  )
}

export function isTeacherGradingDecision(obj: unknown): obj is TeacherGradingDecision {
  const typedObj = obj as TeacherGradingDecision
  return (
    ((typedObj !== null && typeof typedObj === "object") || typeof typedObj === "function") &&
    typeof typedObj["id"] === "string" &&
    typeof typedObj["user_exercise_state_id"] === "string" &&
    typedObj["created_at"] instanceof Date &&
    typedObj["updated_at"] instanceof Date &&
    (typedObj["deleted_at"] === null || typedObj["deleted_at"] instanceof Date) &&
    typeof typedObj["score_given"] === "number" &&
    (isTeacherDecisionType(typedObj["teacher_decision"]) as boolean)
  )
}

export function isTeacherDecisionType(obj: unknown): obj is TeacherDecisionType {
  const typedObj = obj as TeacherDecisionType
  return (
    typedObj === "FullPoints" ||
    typedObj === "ZeroPoints" ||
    typedObj === "CustomPoints" ||
    typedObj === "SuspectedPlagiarism"
  )
}

export function isNewTeacherGradingDecision(obj: unknown): obj is NewTeacherGradingDecision {
  const typedObj = obj as NewTeacherGradingDecision
  return (
    ((typedObj !== null && typeof typedObj === "object") || typeof typedObj === "function") &&
    typeof typedObj["user_exercise_state_id"] === "string" &&
    typeof typedObj["exercise_id"] === "string" &&
    (isTeacherDecisionType(typedObj["action"]) as boolean) &&
    (typedObj["manual_points"] === null || typeof typedObj["manual_points"] === "number")
  )
}

export function isExerciseTaskGrading(obj: unknown): obj is ExerciseTaskGrading {
  const typedObj = obj as ExerciseTaskGrading
  return (
    ((typedObj !== null && typeof typedObj === "object") || typeof typedObj === "function") &&
    typeof typedObj["id"] === "string" &&
    typedObj["created_at"] instanceof Date &&
    typedObj["updated_at"] instanceof Date &&
    typeof typedObj["exercise_task_submission_id"] === "string" &&
    (typedObj["course_id"] === null || typeof typedObj["course_id"] === "string") &&
    (typedObj["exam_id"] === null || typeof typedObj["exam_id"] === "string") &&
    typeof typedObj["exercise_id"] === "string" &&
    typeof typedObj["exercise_task_id"] === "string" &&
    typeof typedObj["grading_priority"] === "number" &&
    (typedObj["score_given"] === null || typeof typedObj["score_given"] === "number") &&
    (isGradingProgress(typedObj["grading_progress"]) as boolean) &&
    (typedObj["unscaled_score_given"] === null ||
      typeof typedObj["unscaled_score_given"] === "number") &&
    (typedObj["unscaled_score_maximum"] === null ||
      typeof typedObj["unscaled_score_maximum"] === "number") &&
    (typedObj["grading_started_at"] === null || typedObj["grading_started_at"] instanceof Date) &&
    (typedObj["grading_completed_at"] === null ||
      typedObj["grading_completed_at"] instanceof Date) &&
    (typedObj["feedback_text"] === null || typeof typedObj["feedback_text"] === "string") &&
    (typedObj["deleted_at"] === null || typedObj["deleted_at"] instanceof Date)
  )
}

export function isExerciseTaskGradingResult(obj: unknown): obj is ExerciseTaskGradingResult {
  const typedObj = obj as ExerciseTaskGradingResult
  return (
    ((typedObj !== null && typeof typedObj === "object") || typeof typedObj === "function") &&
    (isGradingProgress(typedObj["grading_progress"]) as boolean) &&
    typeof typedObj["score_given"] === "number" &&
    typeof typedObj["score_maximum"] === "number" &&
    (typedObj["feedback_text"] === null || typeof typedObj["feedback_text"] === "string")
  )
}

export function isUserPointsUpdateStrategy(obj: unknown): obj is UserPointsUpdateStrategy {
  const typedObj = obj as UserPointsUpdateStrategy
  return (
    typedObj === "CanAddPointsButCannotRemovePoints" ||
    typedObj === "CanAddPointsAndCanRemovePoints"
  )
}

export function isExerciseTaskSubmission(obj: unknown): obj is ExerciseTaskSubmission {
  const typedObj = obj as ExerciseTaskSubmission
  return (
    ((typedObj !== null && typeof typedObj === "object") || typeof typedObj === "function") &&
    typeof typedObj["id"] === "string" &&
    typedObj["created_at"] instanceof Date &&
    typedObj["updated_at"] instanceof Date &&
    (typedObj["deleted_at"] === null || typedObj["deleted_at"] instanceof Date) &&
    typeof typedObj["exercise_slide_submission_id"] === "string" &&
    typeof typedObj["exercise_task_id"] === "string" &&
    typeof typedObj["exercise_slide_id"] === "string" &&
    (typedObj["exercise_task_grading_id"] === null ||
      typeof typedObj["exercise_task_grading_id"] === "string")
  )
}

export function isRoleUser(obj: unknown): obj is RoleUser {
  const typedObj = obj as RoleUser
  return (
    ((typedObj !== null && typeof typedObj === "object") || typeof typedObj === "function") &&
    typeof typedObj["id"] === "string" &&
    (typedObj["first_name"] === null || typeof typedObj["first_name"] === "string") &&
    (typedObj["last_name"] === null || typeof typedObj["last_name"] === "string") &&
    typeof typedObj["email"] === "string" &&
    (isUserRole(typedObj["role"]) as boolean)
  )
}

export function isRoleDomain(obj: unknown): obj is RoleDomain {
  const typedObj = obj as RoleDomain
  return (
    (((typedObj !== null && typeof typedObj === "object") || typeof typedObj === "function") &&
      typedObj["tag"] === "Global") ||
    (((typedObj !== null && typeof typedObj === "object") || typeof typedObj === "function") &&
      typedObj["tag"] === "Organization" &&
      typeof typedObj["id"] === "string") ||
    (((typedObj !== null && typeof typedObj === "object") || typeof typedObj === "function") &&
      typedObj["tag"] === "Course" &&
      typeof typedObj["id"] === "string") ||
    (((typedObj !== null && typeof typedObj === "object") || typeof typedObj === "function") &&
      typedObj["tag"] === "CourseInstance" &&
      typeof typedObj["id"] === "string") ||
    (((typedObj !== null && typeof typedObj === "object") || typeof typedObj === "function") &&
      typedObj["tag"] === "Exam" &&
      typeof typedObj["id"] === "string")
  )
}

export function isUserRole(obj: unknown): obj is UserRole {
  const typedObj = obj as UserRole
  return (
<<<<<<< HEAD
    obj === "Reviewer" ||
    obj === "Assistant" ||
    obj === "Teacher" ||
    obj === "Admin" ||
    obj === "CourseOrExamCreator" ||
    obj === "MaterialViewer"
  )
}

export function isRoleInfo(obj: any, _argumentName?: string): obj is RoleInfo {
  return (
    ((obj !== null && typeof obj === "object") || typeof obj === "function") &&
    typeof obj.email === "string" &&
    (isUserRole(obj.role) as boolean) &&
    (isRoleDomain(obj.domain) as boolean)
  )
}

export function isPendingRole(obj: any, _argumentName?: string): obj is PendingRole {
  return (
    ((obj !== null && typeof obj === "object") || typeof obj === "function") &&
    typeof obj.id === "string" &&
    typeof obj.user_email === "string" &&
    (isUserRole(obj.role) as boolean) &&
    obj.expires_at instanceof Date
=======
    typedObj === "Reviewer" ||
    typedObj === "Assistant" ||
    typedObj === "Teacher" ||
    typedObj === "Admin" ||
    typedObj === "CourseOrExamCreator"
>>>>>>> 817095d0
  )
}

export function isUserCourseSettings(obj: unknown): obj is UserCourseSettings {
  const typedObj = obj as UserCourseSettings
  return (
    ((typedObj !== null && typeof typedObj === "object") || typeof typedObj === "function") &&
    typeof typedObj["user_id"] === "string" &&
    typeof typedObj["course_language_group_id"] === "string" &&
    typedObj["created_at"] instanceof Date &&
    typedObj["updated_at"] instanceof Date &&
    (typedObj["deleted_at"] === null || typedObj["deleted_at"] instanceof Date) &&
    typeof typedObj["current_course_id"] === "string" &&
    typeof typedObj["current_course_instance_id"] === "string"
  )
}

export function isUserCourseInstanceChapterExerciseProgress(
  obj: unknown,
): obj is UserCourseInstanceChapterExerciseProgress {
  const typedObj = obj as UserCourseInstanceChapterExerciseProgress
  return (
    ((typedObj !== null && typeof typedObj === "object") || typeof typedObj === "function") &&
    typeof typedObj["exercise_id"] === "string" &&
    typeof typedObj["score_given"] === "number"
  )
}

export function isUserCourseInstanceProgress(obj: unknown): obj is UserCourseInstanceProgress {
  const typedObj = obj as UserCourseInstanceProgress
  return (
    ((typedObj !== null && typeof typedObj === "object") || typeof typedObj === "function") &&
    typeof typedObj["course_module_id"] === "string" &&
    typeof typedObj["course_module_name"] === "string" &&
    typeof typedObj["course_module_order_number"] === "number" &&
    typeof typedObj["score_given"] === "number" &&
    (typedObj["score_required"] === null || typeof typedObj["score_required"] === "number") &&
    (typedObj["score_maximum"] === null || typeof typedObj["score_maximum"] === "number") &&
    (typedObj["total_exercises"] === null || typeof typedObj["total_exercises"] === "number") &&
    (typedObj["attempted_exercises"] === null ||
      typeof typedObj["attempted_exercises"] === "number") &&
    (typedObj["attempted_exercises_required"] === null ||
      typeof typedObj["attempted_exercises_required"] === "number")
  )
}

export function isExerciseUserCounts(obj: unknown): obj is ExerciseUserCounts {
  const typedObj = obj as ExerciseUserCounts
  return (
    ((typedObj !== null && typeof typedObj === "object") || typeof typedObj === "function") &&
    typeof typedObj["exercise_name"] === "string" &&
    typeof typedObj["exercise_order_number"] === "number" &&
    typeof typedObj["page_order_number"] === "number" &&
    typeof typedObj["chapter_number"] === "number" &&
    typeof typedObj["exercise_id"] === "string" &&
    typeof typedObj["n_users_attempted"] === "number" &&
    typeof typedObj["n_users_with_some_points"] === "number" &&
    typeof typedObj["n_users_with_max_points"] === "number"
  )
}

export function isReviewingStage(obj: unknown): obj is ReviewingStage {
  const typedObj = obj as ReviewingStage
  return (
    typedObj === "NotStarted" ||
    typedObj === "PeerReview" ||
    typedObj === "SelfReview" ||
    typedObj === "WaitingForPeerReviews" ||
    typedObj === "WaitingForManualGrading" ||
    typedObj === "ReviewedAndLocked"
  )
}

export function isUserExerciseState(obj: unknown): obj is UserExerciseState {
  const typedObj = obj as UserExerciseState
  return (
    ((typedObj !== null && typeof typedObj === "object") || typeof typedObj === "function") &&
    typeof typedObj["id"] === "string" &&
    typeof typedObj["user_id"] === "string" &&
    typeof typedObj["exercise_id"] === "string" &&
    (typedObj["course_instance_id"] === null ||
      typeof typedObj["course_instance_id"] === "string") &&
    (typedObj["exam_id"] === null || typeof typedObj["exam_id"] === "string") &&
    typedObj["created_at"] instanceof Date &&
    typedObj["updated_at"] instanceof Date &&
    (typedObj["deleted_at"] === null || typedObj["deleted_at"] instanceof Date) &&
    (typedObj["score_given"] === null || typeof typedObj["score_given"] === "number") &&
    (isGradingProgress(typedObj["grading_progress"]) as boolean) &&
    (isActivityProgress(typedObj["activity_progress"]) as boolean) &&
    (isReviewingStage(typedObj["reviewing_stage"]) as boolean) &&
    (typedObj["selected_exercise_slide_id"] === null ||
      typeof typedObj["selected_exercise_slide_id"] === "string")
  )
}

export function isUser(obj: unknown): obj is User {
  const typedObj = obj as User
  return (
    ((typedObj !== null && typeof typedObj === "object") || typeof typedObj === "function") &&
    typeof typedObj["id"] === "string" &&
    (typedObj["first_name"] === null || typeof typedObj["first_name"] === "string") &&
    (typedObj["last_name"] === null || typeof typedObj["last_name"] === "string") &&
    typedObj["created_at"] instanceof Date &&
    typedObj["updated_at"] instanceof Date &&
    (typedObj["deleted_at"] === null || typedObj["deleted_at"] instanceof Date) &&
    (typedObj["upstream_id"] === null || typeof typedObj["upstream_id"] === "number") &&
    typeof typedObj["email"] === "string"
  )
}

export function isUploadResult(obj: unknown): obj is UploadResult {
  const typedObj = obj as UploadResult
  return (
    ((typedObj !== null && typeof typedObj === "object") || typeof typedObj === "function") &&
    typeof typedObj["url"] === "string"
  )
}

export function isCreateAccountDetails(obj: unknown): obj is CreateAccountDetails {
  const typedObj = obj as CreateAccountDetails
  return (
    ((typedObj !== null && typeof typedObj === "object") || typeof typedObj === "function") &&
    typeof typedObj["email"] === "string" &&
    typeof typedObj["first_name"] === "string" &&
    typeof typedObj["last_name"] === "string" &&
    typeof typedObj["language"] === "string" &&
    typeof typedObj["password"] === "string" &&
    typeof typedObj["password_confirmation"] === "string"
  )
}

export function isUserInfo(obj: unknown): obj is UserInfo {
  const typedObj = obj as UserInfo
  return (
    ((typedObj !== null && typeof typedObj === "object") || typeof typedObj === "function") &&
    typeof typedObj["user_id"] === "string"
  )
}

export function isLogin(obj: unknown): obj is Login {
  const typedObj = obj as Login
  return (
    ((typedObj !== null && typeof typedObj === "object") || typeof typedObj === "function") &&
    typeof typedObj["email"] === "string" &&
    typeof typedObj["password"] === "string"
  )
}

export function isChaptersWithStatus(obj: unknown): obj is ChaptersWithStatus {
  const typedObj = obj as ChaptersWithStatus
  return (
    ((typedObj !== null && typeof typedObj === "object") || typeof typedObj === "function") &&
    typeof typedObj["is_previewable"] === "boolean" &&
    Array.isArray(typedObj["modules"]) &&
    typedObj["modules"].every((e: any) => isCourseMaterialCourseModule(e) as boolean)
  )
}

export function isCourseMaterialCourseModule(obj: unknown): obj is CourseMaterialCourseModule {
  const typedObj = obj as CourseMaterialCourseModule
  return (
    ((typedObj !== null && typeof typedObj === "object") || typeof typedObj === "function") &&
    Array.isArray(typedObj["chapters"]) &&
    typedObj["chapters"].every((e: any) => isChapterWithStatus(e) as boolean) &&
    typeof typedObj["id"] === "string" &&
    typeof typedObj["is_default"] === "boolean" &&
    (typedObj["name"] === null || typeof typedObj["name"] === "string") &&
    typeof typedObj["order_number"] === "number"
  )
}

<<<<<<< HEAD
export function isExamData(obj: any, _argumentName?: string): obj is ExamData {
=======
export function isExamData(obj: unknown): obj is ExamData {
  const typedObj = obj as ExamData
  return (
    ((typedObj !== null && typeof typedObj === "object") || typeof typedObj === "function") &&
    typeof typedObj["id"] === "string" &&
    typeof typedObj["name"] === "string" &&
    typedObj["starts_at"] instanceof Date &&
    typedObj["ends_at"] instanceof Date &&
    typeof typedObj["ended"] === "boolean" &&
    typeof typedObj["time_minutes"] === "number" &&
    (isExamEnrollmentData(typedObj["enrollment_data"]) as boolean)
  )
}

export function isExamEnrollmentData(obj: unknown): obj is ExamEnrollmentData {
  const typedObj = obj as ExamEnrollmentData
>>>>>>> 817095d0
  return (
    (((typedObj !== null && typeof typedObj === "object") || typeof typedObj === "function") &&
      typedObj["tag"] === "EnrolledAndStarted" &&
      typeof typedObj["page_id"] === "string" &&
      (isPage(typedObj["page"]) as boolean) &&
      (isExamEnrollment(typedObj["enrollment"]) as boolean)) ||
    (((typedObj !== null && typeof typedObj === "object") || typeof typedObj === "function") &&
      typedObj["tag"] === "NotEnrolled") ||
    (((typedObj !== null && typeof typedObj === "object") || typeof typedObj === "function") &&
      typedObj["tag"] === "NotYetStarted") ||
    (((typedObj !== null && typeof typedObj === "object") || typeof typedObj === "function") &&
      typedObj["tag"] === "StudentTimeUp")
  )
}

export function isRoleQuery(obj: unknown): obj is RoleQuery {
  const typedObj = obj as RoleQuery
  return (
    ((typedObj !== null && typeof typedObj === "object") || typeof typedObj === "function") &&
    (typeof typedObj["global"] === "undefined" ||
      typedObj["global"] === false ||
      typedObj["global"] === true) &&
    (typeof typedObj["organization_id"] === "undefined" ||
      typeof typedObj["organization_id"] === "string") &&
    (typeof typedObj["course_id"] === "undefined" || typeof typedObj["course_id"] === "string") &&
    (typeof typedObj["course_instance_id"] === "undefined" ||
      typeof typedObj["course_instance_id"] === "string") &&
    (typeof typedObj["exam_id"] === "undefined" || typeof typedObj["exam_id"] === "string")
  )
}

export function isRoleInfo(obj: unknown): obj is RoleInfo {
  const typedObj = obj as RoleInfo
  return (
    ((typedObj !== null && typeof typedObj === "object") || typeof typedObj === "function") &&
    typeof typedObj["email"] === "string" &&
    (isUserRole(typedObj["role"]) as boolean) &&
    (isRoleDomain(typedObj["domain"]) as boolean)
  )
}

export function isExamCourseInfo(obj: unknown): obj is ExamCourseInfo {
  const typedObj = obj as ExamCourseInfo
  return (
    ((typedObj !== null && typeof typedObj === "object") || typeof typedObj === "function") &&
    typeof typedObj["course_id"] === "string"
  )
}

export function isExerciseSubmissions(obj: unknown): obj is ExerciseSubmissions {
  const typedObj = obj as ExerciseSubmissions
  return (
    ((typedObj !== null && typeof typedObj === "object") || typeof typedObj === "function") &&
    Array.isArray(typedObj["data"]) &&
    typedObj["data"].every((e: any) => isExerciseSlideSubmission(e) as boolean) &&
    typeof typedObj["total_pages"] === "number"
  )
}

export function isAnswersRequiringAttention(obj: unknown): obj is AnswersRequiringAttention {
  const typedObj = obj as AnswersRequiringAttention
  return (
    ((typedObj !== null && typeof typedObj === "object") || typeof typedObj === "function") &&
    typeof typedObj["exercise_max_points"] === "number" &&
    Array.isArray(typedObj["data"]) &&
    typedObj["data"].every((e: any) => isAnswerRequiringAttentionWithTasks(e) as boolean) &&
    typeof typedObj["total_pages"] === "number"
  )
}

export function isAnswerRequiringAttentionWithTasks(
  obj: unknown,
): obj is AnswerRequiringAttentionWithTasks {
  const typedObj = obj as AnswerRequiringAttentionWithTasks
  return (
    ((typedObj !== null && typeof typedObj === "object") || typeof typedObj === "function") &&
    typeof typedObj["id"] === "string" &&
    typeof typedObj["user_id"] === "string" &&
    typedObj["created_at"] instanceof Date &&
    typedObj["updated_at"] instanceof Date &&
    (typedObj["deleted_at"] === null || typedObj["deleted_at"] instanceof Date) &&
    (isGradingProgress(typedObj["grading_progress"]) as boolean) &&
    (typedObj["score_given"] === null || typeof typedObj["score_given"] === "number") &&
    typeof typedObj["submission_id"] === "string" &&
    typeof typedObj["exercise_id"] === "string" &&
    Array.isArray(typedObj["tasks"]) &&
    typedObj["tasks"].every((e: any) => isCourseMaterialExerciseTask(e) as boolean)
  )
}

export function isNewExerciseRepository(obj: unknown): obj is NewExerciseRepository {
  const typedObj = obj as NewExerciseRepository
  return (
    ((typedObj !== null && typeof typedObj === "object") || typeof typedObj === "function") &&
    (typedObj["course_id"] === null || typeof typedObj["course_id"] === "string") &&
    (typedObj["exam_id"] === null || typeof typedObj["exam_id"] === "string") &&
    typeof typedObj["git_url"] === "string" &&
    (typedObj["deploy_key"] === null || typeof typedObj["deploy_key"] === "string")
  )
}

export function isMarkAsRead(obj: unknown): obj is MarkAsRead {
  const typedObj = obj as MarkAsRead
  return (
    ((typedObj !== null && typeof typedObj === "object") || typeof typedObj === "function") &&
    typeof typedObj["read"] === "boolean"
  )
}

export function isGetFeedbackQuery(obj: unknown): obj is GetFeedbackQuery {
  const typedObj = obj as GetFeedbackQuery
  return (
    ((typedObj !== null && typeof typedObj === "object") || typeof typedObj === "function") &&
    typeof typedObj["read"] === "boolean" &&
    (typeof typedObj["page"] === "undefined" || typeof typedObj["page"] === "number") &&
    (typeof typedObj["limit"] === "undefined" || typeof typedObj["limit"] === "number")
  )
}

export function isGetEditProposalsQuery(obj: unknown): obj is GetEditProposalsQuery {
  const typedObj = obj as GetEditProposalsQuery
  return (
    ((typedObj !== null && typeof typedObj === "object") || typeof typedObj === "function") &&
    typeof typedObj["pending"] === "boolean" &&
    (typeof typedObj["page"] === "undefined" || typeof typedObj["page"] === "number") &&
    (typeof typedObj["limit"] === "undefined" || typeof typedObj["limit"] === "number")
  )
}

export function isPagination(obj: unknown): obj is Pagination {
  const typedObj = obj as Pagination
  return (
    ((typedObj !== null && typeof typedObj === "object") || typeof typedObj === "function") &&
    (typeof typedObj["page"] === "undefined" || typeof typedObj["page"] === "number") &&
    (typeof typedObj["limit"] === "undefined" || typeof typedObj["limit"] === "number")
  )
}

export function isOEmbedResponse(obj: unknown): obj is OEmbedResponse {
  const typedObj = obj as OEmbedResponse
  return (
    ((typedObj !== null && typeof typedObj === "object") || typeof typedObj === "function") &&
    typeof typedObj["author_name"] === "string" &&
    typeof typedObj["author_url"] === "string" &&
    typeof typedObj["html"] === "string" &&
    typeof typedObj["provider_name"] === "string" &&
    typeof typedObj["provider_url"] === "string" &&
    typeof typedObj["title"] === "string" &&
    typeof typedObj["version"] === "string"
  )
}<|MERGE_RESOLUTION|>--- conflicted
+++ resolved
@@ -129,14 +129,11 @@
   PageSearchResult,
   PageWithExercises,
   Pagination,
-<<<<<<< HEAD
-  PendingRole,
-=======
   PeerReviewAcceptingStrategy,
   PeerReviewConfig,
   PeerReviewQuestion,
   PeerReviewQuestionType,
->>>>>>> 817095d0
+  PendingRole,
   PlaygroundExample,
   PlaygroundExampleData,
   PointMap,
@@ -2082,39 +2079,33 @@
 export function isUserRole(obj: unknown): obj is UserRole {
   const typedObj = obj as UserRole
   return (
-<<<<<<< HEAD
-    obj === "Reviewer" ||
-    obj === "Assistant" ||
-    obj === "Teacher" ||
-    obj === "Admin" ||
-    obj === "CourseOrExamCreator" ||
-    obj === "MaterialViewer"
-  )
-}
-
-export function isRoleInfo(obj: any, _argumentName?: string): obj is RoleInfo {
-  return (
-    ((obj !== null && typeof obj === "object") || typeof obj === "function") &&
-    typeof obj.email === "string" &&
-    (isUserRole(obj.role) as boolean) &&
-    (isRoleDomain(obj.domain) as boolean)
-  )
-}
-
-export function isPendingRole(obj: any, _argumentName?: string): obj is PendingRole {
-  return (
-    ((obj !== null && typeof obj === "object") || typeof obj === "function") &&
-    typeof obj.id === "string" &&
-    typeof obj.user_email === "string" &&
-    (isUserRole(obj.role) as boolean) &&
-    obj.expires_at instanceof Date
-=======
     typedObj === "Reviewer" ||
     typedObj === "Assistant" ||
     typedObj === "Teacher" ||
     typedObj === "Admin" ||
-    typedObj === "CourseOrExamCreator"
->>>>>>> 817095d0
+    typedObj === "CourseOrExamCreator" ||
+    typedObj === "MaterialViewer"
+  )
+}
+
+export function isRoleInfo(obj: unknown): obj is RoleInfo {
+  const typedObj = obj as RoleInfo
+  return (
+    ((typedObj !== null && typeof typedObj === "object") || typeof typedObj === "function") &&
+    typeof typedObj["email"] === "string" &&
+    (isUserRole(typedObj["role"]) as boolean) &&
+    (isRoleDomain(typedObj["domain"]) as boolean)
+  )
+}
+
+export function isPendingRole(obj: unknown): obj is PendingRole {
+  const typedObj = obj as PendingRole
+  return (
+    ((typedObj !== null && typeof typedObj === "object") || typeof typedObj === "function") &&
+    typeof typedObj["id"] === "string" &&
+    typeof typedObj["user_email"] === "string" &&
+    (isUserRole(typedObj["role"]) as boolean) &&
+    typedObj["expires_at"] instanceof Date
   )
 }
 
@@ -2286,9 +2277,6 @@
   )
 }
 
-<<<<<<< HEAD
-export function isExamData(obj: any, _argumentName?: string): obj is ExamData {
-=======
 export function isExamData(obj: unknown): obj is ExamData {
   const typedObj = obj as ExamData
   return (
@@ -2305,7 +2293,6 @@
 
 export function isExamEnrollmentData(obj: unknown): obj is ExamEnrollmentData {
   const typedObj = obj as ExamEnrollmentData
->>>>>>> 817095d0
   return (
     (((typedObj !== null && typeof typedObj === "object") || typeof typedObj === "function") &&
       typedObj["tag"] === "EnrolledAndStarted" &&
@@ -2337,16 +2324,6 @@
   )
 }
 
-export function isRoleInfo(obj: unknown): obj is RoleInfo {
-  const typedObj = obj as RoleInfo
-  return (
-    ((typedObj !== null && typeof typedObj === "object") || typeof typedObj === "function") &&
-    typeof typedObj["email"] === "string" &&
-    (isUserRole(typedObj["role"]) as boolean) &&
-    (isRoleDomain(typedObj["domain"]) as boolean)
-  )
-}
-
 export function isExamCourseInfo(obj: unknown): obj is ExamCourseInfo {
   const typedObj = obj as ExamCourseInfo
   return (
