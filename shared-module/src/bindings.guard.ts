--- conflicted
+++ resolved
@@ -1043,15 +1043,11 @@
     ((typedObj !== null && typeof typedObj === "object") || typeof typedObj === "function") &&
     typeof typedObj["user_id"] === "string" &&
     typeof typedObj["exam_id"] === "string" &&
-<<<<<<< HEAD
-    typedObj["started_at"] instanceof Date &&
+    typeof typedObj["started_at"] === "string" &&
     typeof typedObj["is_teacher_testing"] === "boolean" &&
     (typedObj["show_exercise_answers"] === null ||
       typedObj["show_exercise_answers"] === false ||
       typedObj["show_exercise_answers"] === true)
-=======
-    typeof typedObj["started_at"] === "string"
->>>>>>> 8434e877
   )
 }
 
