/* eslint-disable @typescript-eslint/no-explicit-any */
/* eslint-disable @typescript-eslint/explicit-module-boundary-types */

/*
 * Generated type guards for "bindings.ts".
 * WARNING: Do not manually change this file.
 */
import {
  Action,
  ActionOnResource,
  ActivityProgress,
  BlockProposal,
  BlockProposalAction,
  BlockProposalInfo,
  Chapter,
  ChapterScore,
  ChapterStatus,
  ChaptersWithStatus,
  ChapterUpdate,
  ChapterWithStatus,
  CmsPageExercise,
  CmsPageExerciseSlide,
  CmsPageExerciseTask,
  CmsPageUpdate,
  ContentManagementPage,
  Course,
  CourseCount,
  CourseExam,
  CourseInstance,
  CourseInstanceEnrollment,
  CourseInstanceForm,
  CourseMaterialCourseModule,
  CourseMaterialExercise,
  CourseMaterialExerciseServiceInfo,
  CourseMaterialExerciseSlide,
  CourseMaterialExerciseTask,
  CourseMaterialPeerReviewData,
  CourseMaterialPeerReviewDataAnswerToReview,
  CourseMaterialPeerReviewQuestionAnswer,
  CourseMaterialPeerReviewSubmission,
  CourseModule,
  CoursePageWithUserData,
  CourseStructure,
  CourseUpdate,
  DatabaseChapter,
  EditProposalInfo,
  EmailTemplate,
  EmailTemplateNew,
  EmailTemplateUpdate,
  ErrorData,
  ErrorResponse,
  Exam,
  ExamCourseInfo,
  ExamData,
  ExamEnrollment,
  ExamEnrollmentData,
  ExamInstructions,
  ExamInstructionsUpdate,
  Exercise,
  ExerciseService,
  ExerciseServiceInfoApi,
  ExerciseServiceNewOrUpdate,
  ExerciseSlide,
  ExerciseSlideSubmission,
  ExerciseSlideSubmissionCount,
  ExerciseSlideSubmissionCountByExercise,
  ExerciseSlideSubmissionCountByWeekAndHour,
  ExerciseSlideSubmissionInfo,
  ExerciseStatus,
  ExerciseSubmissions,
  ExerciseTask,
  ExerciseTaskGrading,
  ExerciseTaskGradingResult,
  ExerciseTaskSubmission,
  ExerciseUserCounts,
  ExerciseWithExerciseTasks,
  Feedback,
  FeedbackBlock,
  FeedbackCount,
  GetEditProposalsQuery,
  GetFeedbackQuery,
  GradingProgress,
  HistoryChangeReason,
  HistoryRestoreData,
  Login,
  MarkAsRead,
  MaterialReference,
  NewChapter,
  NewCourse,
  NewExam,
  NewFeedback,
  NewMaterialReference,
  NewPage,
  NewPeerReviewQuestion,
  NewProposedBlockEdit,
  NewProposedPageEdits,
  OEmbedResponse,
  Organization,
  OrgExam,
  Page,
  PageChapterAndCourseInformation,
  PageHistory,
  PageInfo,
  PageProposal,
  PageRoutingDataWithChapterStatus,
  PageSearchRequest,
  PageSearchResult,
  PageWithExercises,
  Pagination,
  PeerReview,
  PeerReviewAcceptingStrategy,
  PeerReviewQuestion,
  PeerReviewQuestionType,
  PlaygroundExample,
  PlaygroundExampleData,
  PointMap,
  Points,
  ProposalCount,
  ProposalStatus,
  Resource,
  ReviewingStage,
  RoleDomain,
  RoleInfo,
  RoleQuery,
  RoleUser,
  StudentExerciseSlideSubmission,
  StudentExerciseSlideSubmissionResult,
  StudentExerciseTaskSubmission,
  StudentExerciseTaskSubmissionResult,
  Term,
  TermUpdate,
  UploadResult,
  User,
  UserCourseInstanceChapterExerciseProgress,
  UserCourseInstanceChapterProgress,
  UserCourseInstanceProgress,
  UserCourseSettings,
  UserPointsUpdateStrategy,
  UserRole,
} from "./bindings"

export function isActionOnResource(obj: any, _argumentName?: string): obj is ActionOnResource {
  return (
    ((obj !== null && typeof obj === "object") || typeof obj === "function") &&
    (isAction(obj.action) as boolean) &&
    (isResource(obj.resource) as boolean)
  )
}

export function isAction(obj: any, _argumentName?: string): obj is Action {
  return (
    (((obj !== null && typeof obj === "object") || typeof obj === "function") &&
      obj.type === "view") ||
    (((obj !== null && typeof obj === "object") || typeof obj === "function") &&
      obj.type === "edit") ||
    (((obj !== null && typeof obj === "object") || typeof obj === "function") &&
      obj.type === "grade") ||
    (((obj !== null && typeof obj === "object") || typeof obj === "function") &&
      obj.type === "teach") ||
    (((obj !== null && typeof obj === "object") || typeof obj === "function") &&
      obj.type === "download") ||
    (((obj !== null && typeof obj === "object") || typeof obj === "function") &&
      obj.type === "duplicate") ||
    (((obj !== null && typeof obj === "object") || typeof obj === "function") &&
      obj.type === "delete_answer") ||
    (((obj !== null && typeof obj === "object") || typeof obj === "function") &&
      obj.type === "edit_role" &&
      (isUserRole(obj.variant) as boolean)) ||
    (((obj !== null && typeof obj === "object") || typeof obj === "function") &&
      obj.type === "create_courses_or_exams") ||
    (((obj !== null && typeof obj === "object") || typeof obj === "function") &&
      obj.type === "usually_unacceptable_deletion")
  )
}

export function isResource(obj: any, _argumentName?: string): obj is Resource {
  return (
    (((obj !== null && typeof obj === "object") || typeof obj === "function") &&
      obj.type === "global_permissions") ||
    (((obj !== null && typeof obj === "object") || typeof obj === "function") &&
      obj.type === "chapter" &&
      typeof obj.id === "string") ||
    (((obj !== null && typeof obj === "object") || typeof obj === "function") &&
      obj.type === "course" &&
      typeof obj.id === "string") ||
    (((obj !== null && typeof obj === "object") || typeof obj === "function") &&
      obj.type === "course_instance" &&
      typeof obj.id === "string") ||
    (((obj !== null && typeof obj === "object") || typeof obj === "function") &&
      obj.type === "exam" &&
      typeof obj.id === "string") ||
    (((obj !== null && typeof obj === "object") || typeof obj === "function") &&
      obj.type === "exercise" &&
      typeof obj.id === "string") ||
    (((obj !== null && typeof obj === "object") || typeof obj === "function") &&
      obj.type === "exercise_slide_submission" &&
      typeof obj.id === "string") ||
    (((obj !== null && typeof obj === "object") || typeof obj === "function") &&
      obj.type === "exercise_task" &&
      typeof obj.id === "string") ||
    (((obj !== null && typeof obj === "object") || typeof obj === "function") &&
      obj.type === "exercise_task_grading" &&
      typeof obj.id === "string") ||
    (((obj !== null && typeof obj === "object") || typeof obj === "function") &&
      obj.type === "exercise_task_submission" &&
      typeof obj.id === "string") ||
    (((obj !== null && typeof obj === "object") || typeof obj === "function") &&
      obj.type === "organization" &&
      typeof obj.id === "string") ||
    (((obj !== null && typeof obj === "object") || typeof obj === "function") &&
      obj.type === "page" &&
      typeof obj.id === "string") ||
    (((obj !== null && typeof obj === "object") || typeof obj === "function") &&
      obj.type === "study_registry" &&
      typeof obj.id === "string") ||
    (((obj !== null && typeof obj === "object") || typeof obj === "function") &&
      obj.type === "any_course") ||
    (((obj !== null && typeof obj === "object") || typeof obj === "function") &&
      obj.type === "role") ||
    (((obj !== null && typeof obj === "object") || typeof obj === "function") &&
      obj.type === "user") ||
    (((obj !== null && typeof obj === "object") || typeof obj === "function") &&
      obj.type === "playground_example") ||
    (((obj !== null && typeof obj === "object") || typeof obj === "function") &&
      obj.type === "exercise_service") ||
    (((obj !== null && typeof obj === "object") || typeof obj === "function") &&
      obj.type === "material_reference")
  )
}

export function isTerm(obj: any, _argumentName?: string): obj is Term {
  return (
    ((obj !== null && typeof obj === "object") || typeof obj === "function") &&
    typeof obj.id === "string" &&
    typeof obj.term === "string" &&
    typeof obj.definition === "string"
  )
}

export function isTermUpdate(obj: any, _argumentName?: string): obj is TermUpdate {
  return (
    ((obj !== null && typeof obj === "object") || typeof obj === "function") &&
    typeof obj.term === "string" &&
    typeof obj.definition === "string"
  )
}

export function isChapter(obj: any, _argumentName?: string): obj is Chapter {
  return (
    ((obj !== null && typeof obj === "object") || typeof obj === "function") &&
    typeof obj.id === "string" &&
    obj.created_at instanceof Date &&
    obj.updated_at instanceof Date &&
    typeof obj.name === "string" &&
    typeof obj.course_id === "string" &&
    (obj.deleted_at === null || obj.deleted_at instanceof Date) &&
    (obj.chapter_image_url === null || typeof obj.chapter_image_url === "string") &&
    typeof obj.chapter_number === "number" &&
    (obj.front_page_id === null || typeof obj.front_page_id === "string") &&
    (obj.opens_at === null || obj.opens_at instanceof Date) &&
    (obj.deadline === null || obj.deadline instanceof Date) &&
    (obj.copied_from === null || typeof obj.copied_from === "string") &&
    typeof obj.course_module_id === "string"
  )
}

export function isDatabaseChapter(obj: any, _argumentName?: string): obj is DatabaseChapter {
  return (
    ((obj !== null && typeof obj === "object") || typeof obj === "function") &&
    typeof obj.id === "string" &&
    obj.created_at instanceof Date &&
    obj.updated_at instanceof Date &&
    typeof obj.name === "string" &&
    typeof obj.course_id === "string" &&
    (obj.deleted_at === null || obj.deleted_at instanceof Date) &&
    (obj.chapter_image_path === null || typeof obj.chapter_image_path === "string") &&
    typeof obj.chapter_number === "number" &&
    (obj.front_page_id === null || typeof obj.front_page_id === "string") &&
    (obj.opens_at === null || obj.opens_at instanceof Date) &&
    (obj.deadline === null || obj.deadline instanceof Date) &&
    (obj.copied_from === null || typeof obj.copied_from === "string") &&
    typeof obj.course_module_id === "string"
  )
}

export function isChapterStatus(obj: any, _argumentName?: string): obj is ChapterStatus {
  return obj === "open" || obj === "closed"
}

export function isChapterUpdate(obj: any, _argumentName?: string): obj is ChapterUpdate {
  return (
    ((obj !== null && typeof obj === "object") || typeof obj === "function") &&
    typeof obj.name === "string" &&
    (obj.front_page_id === null || typeof obj.front_page_id === "string") &&
    (obj.deadline === null || obj.deadline instanceof Date) &&
    (obj.opens_at === null || obj.opens_at instanceof Date) &&
    (obj.course_module_id === null || typeof obj.course_module_id === "string")
  )
}

export function isChapterWithStatus(obj: any, _argumentName?: string): obj is ChapterWithStatus {
  return (
    ((obj !== null && typeof obj === "object") || typeof obj === "function") &&
    typeof obj.id === "string" &&
    obj.created_at instanceof Date &&
    obj.updated_at instanceof Date &&
    typeof obj.name === "string" &&
    typeof obj.course_id === "string" &&
    (obj.deleted_at === null || obj.deleted_at instanceof Date) &&
    typeof obj.chapter_number === "number" &&
    (obj.front_page_id === null || typeof obj.front_page_id === "string") &&
    (obj.opens_at === null || obj.opens_at instanceof Date) &&
    (isChapterStatus(obj.status) as boolean) &&
    (obj.chapter_image_url === null || typeof obj.chapter_image_url === "string") &&
    typeof obj.course_module_id === "string"
  )
}

export function isNewChapter(obj: any, _argumentName?: string): obj is NewChapter {
  return (
    ((obj !== null && typeof obj === "object") || typeof obj === "function") &&
    typeof obj.name === "string" &&
    typeof obj.course_id === "string" &&
    typeof obj.chapter_number === "number" &&
    (obj.front_page_id === null || typeof obj.front_page_id === "string") &&
    (obj.opens_at === null || obj.opens_at instanceof Date) &&
    (obj.deadline === null || obj.deadline instanceof Date) &&
    (obj.course_module_id === null || typeof obj.course_module_id === "string")
  )
}

export function isUserCourseInstanceChapterProgress(
  obj: any,
  _argumentName?: string,
): obj is UserCourseInstanceChapterProgress {
  return (
    ((obj !== null && typeof obj === "object") || typeof obj === "function") &&
    typeof obj.score_given === "number" &&
    typeof obj.score_maximum === "number" &&
    (obj.total_exercises === null || typeof obj.total_exercises === "number") &&
    (obj.attempted_exercises === null || typeof obj.attempted_exercises === "number")
  )
}

export function isCourseInstanceEnrollment(
  obj: any,
  _argumentName?: string,
): obj is CourseInstanceEnrollment {
  return (
    ((obj !== null && typeof obj === "object") || typeof obj === "function") &&
    typeof obj.user_id === "string" &&
    typeof obj.course_id === "string" &&
    typeof obj.course_instance_id === "string" &&
    obj.created_at instanceof Date &&
    obj.updated_at instanceof Date &&
    (obj.deleted_at === null || obj.deleted_at instanceof Date)
  )
}

export function isChapterScore(obj: any, _argumentName?: string): obj is ChapterScore {
  return (
    ((obj !== null && typeof obj === "object") || typeof obj === "function") &&
    typeof obj.id === "string" &&
    obj.created_at instanceof Date &&
    obj.updated_at instanceof Date &&
    typeof obj.name === "string" &&
    typeof obj.course_id === "string" &&
    (obj.deleted_at === null || obj.deleted_at instanceof Date) &&
    (obj.chapter_image_path === null || typeof obj.chapter_image_path === "string") &&
    typeof obj.chapter_number === "number" &&
    (obj.front_page_id === null || typeof obj.front_page_id === "string") &&
    (obj.opens_at === null || obj.opens_at instanceof Date) &&
    (obj.deadline === null || obj.deadline instanceof Date) &&
    (obj.copied_from === null || typeof obj.copied_from === "string") &&
    typeof obj.course_module_id === "string" &&
    typeof obj.score_given === "number" &&
    typeof obj.score_total === "number"
  )
}

export function isCourseInstance(obj: any, _argumentName?: string): obj is CourseInstance {
  return (
    ((obj !== null && typeof obj === "object") || typeof obj === "function") &&
    typeof obj.id === "string" &&
    obj.created_at instanceof Date &&
    obj.updated_at instanceof Date &&
    (obj.deleted_at === null || obj.deleted_at instanceof Date) &&
    typeof obj.course_id === "string" &&
    (obj.starts_at === null || obj.starts_at instanceof Date) &&
    (obj.ends_at === null || obj.ends_at instanceof Date) &&
    (obj.name === null || typeof obj.name === "string") &&
    (obj.description === null || typeof obj.description === "string") &&
    typeof obj.teacher_in_charge_name === "string" &&
    typeof obj.teacher_in_charge_email === "string" &&
    (obj.support_email === null || typeof obj.support_email === "string")
  )
}

export function isCourseInstanceForm(obj: any, _argumentName?: string): obj is CourseInstanceForm {
  return (
    ((obj !== null && typeof obj === "object") || typeof obj === "function") &&
    (obj.name === null || typeof obj.name === "string") &&
    (obj.description === null || typeof obj.description === "string") &&
    typeof obj.teacher_in_charge_name === "string" &&
    typeof obj.teacher_in_charge_email === "string" &&
    (obj.support_email === null || typeof obj.support_email === "string") &&
    (obj.opening_time === null || obj.opening_time instanceof Date) &&
    (obj.closing_time === null || obj.closing_time instanceof Date)
  )
}

export function isPointMap(obj: any, _argumentName?: string): obj is PointMap {
  return (
    ((obj !== null && typeof obj === "object") || typeof obj === "function") &&
    Object.entries<any>(obj).every(
      ([key, value]) => typeof value === "number" && typeof key === "string",
    )
  )
}

export function isPoints(obj: any, _argumentName?: string): obj is Points {
  return (
    ((obj !== null && typeof obj === "object") || typeof obj === "function") &&
    Array.isArray(obj.chapter_points) &&
    obj.chapter_points.every((e: any) => isChapterScore(e) as boolean) &&
    Array.isArray(obj.users) &&
    obj.users.every((e: any) => isUser(e) as boolean) &&
    ((obj.user_chapter_points !== null && typeof obj.user_chapter_points === "object") ||
      typeof obj.user_chapter_points === "function") &&
    Object.entries<any>(obj.user_chapter_points).every(
      ([key, value]) => (isPointMap(value) as boolean) && typeof key === "string",
    )
  )
}

export function isCourseModule(obj: any, _argumentName?: string): obj is CourseModule {
  return (
    ((obj !== null && typeof obj === "object") || typeof obj === "function") &&
    typeof obj.id === "string" &&
    obj.created_at instanceof Date &&
    obj.updated_at instanceof Date &&
    (obj.deleted_at === null || obj.deleted_at instanceof Date) &&
    (obj.name === null || typeof obj.name === "string") &&
    typeof obj.course_id === "string" &&
    typeof obj.order_number === "number" &&
    (obj.copied_from === null || typeof obj.copied_from === "string") &&
<<<<<<< HEAD
    (obj.uh_course_code === null || typeof obj.uh_course_code === "string") &&
    typeof obj.automatic_completion === "boolean" &&
    (obj.automatic_completion_number_of_exercises_attempted_treshold === null ||
      typeof obj.automatic_completion_number_of_exercises_attempted_treshold === "number") &&
    (obj.automatic_completion_number_of_points_treshold === null ||
      typeof obj.automatic_completion_number_of_points_treshold === "number")
=======
    (obj.uh_course_code === null || typeof obj.uh_course_code === "string")
>>>>>>> 587dc29c
  )
}

export function isCourse(obj: any, _argumentName?: string): obj is Course {
  return (
    ((obj !== null && typeof obj === "object") || typeof obj === "function") &&
    typeof obj.id === "string" &&
    typeof obj.slug === "string" &&
    obj.created_at instanceof Date &&
    obj.updated_at instanceof Date &&
    typeof obj.name === "string" &&
    (obj.description === null || typeof obj.description === "string") &&
    typeof obj.organization_id === "string" &&
    (obj.deleted_at === null || obj.deleted_at instanceof Date) &&
    typeof obj.language_code === "string" &&
    (obj.copied_from === null || typeof obj.copied_from === "string") &&
    (obj.content_search_language === null || typeof obj.content_search_language === "string") &&
    typeof obj.course_language_group_id === "string" &&
    typeof obj.is_draft === "boolean" &&
    typeof obj.is_test_mode === "boolean"
  )
}

export function isCourseStructure(obj: any, _argumentName?: string): obj is CourseStructure {
  return (
    ((obj !== null && typeof obj === "object") || typeof obj === "function") &&
    (isCourse(obj.course) as boolean) &&
    Array.isArray(obj.pages) &&
    obj.pages.every((e: any) => isPage(e) as boolean) &&
    Array.isArray(obj.chapters) &&
    obj.chapters.every((e: any) => isChapter(e) as boolean)
  )
}

export function isCourseUpdate(obj: any, _argumentName?: string): obj is CourseUpdate {
  return (
    ((obj !== null && typeof obj === "object") || typeof obj === "function") &&
    typeof obj.name === "string" &&
    (obj.description === null || typeof obj.description === "string") &&
    typeof obj.is_draft === "boolean" &&
    typeof obj.is_test_mode === "boolean"
  )
}

export function isNewCourse(obj: any, _argumentName?: string): obj is NewCourse {
  return (
    ((obj !== null && typeof obj === "object") || typeof obj === "function") &&
    typeof obj.name === "string" &&
    typeof obj.slug === "string" &&
    typeof obj.organization_id === "string" &&
    typeof obj.language_code === "string" &&
    typeof obj.teacher_in_charge_name === "string" &&
    typeof obj.teacher_in_charge_email === "string" &&
    typeof obj.description === "string" &&
    typeof obj.is_draft === "boolean" &&
    typeof obj.is_test_mode === "boolean"
  )
}

export function isCourseCount(obj: any, _argumentName?: string): obj is CourseCount {
  return (
    ((obj !== null && typeof obj === "object") || typeof obj === "function") &&
    typeof obj.count === "number"
  )
}

export function isEmailTemplate(obj: any, _argumentName?: string): obj is EmailTemplate {
  return (
    ((obj !== null && typeof obj === "object") || typeof obj === "function") &&
    typeof obj.id === "string" &&
    obj.created_at instanceof Date &&
    obj.updated_at instanceof Date &&
    (obj.deleted_at === null || obj.deleted_at instanceof Date) &&
    typeof obj.name === "string" &&
    (obj.subject === null || typeof obj.subject === "string") &&
    (obj.exercise_completions_threshold === null ||
      typeof obj.exercise_completions_threshold === "number") &&
    (obj.points_threshold === null || typeof obj.points_threshold === "number") &&
    typeof obj.course_instance_id === "string"
  )
}

export function isEmailTemplateNew(obj: any, _argumentName?: string): obj is EmailTemplateNew {
  return (
    ((obj !== null && typeof obj === "object") || typeof obj === "function") &&
    typeof obj.name === "string"
  )
}

export function isEmailTemplateUpdate(
  obj: any,
  _argumentName?: string,
): obj is EmailTemplateUpdate {
  return (
    ((obj !== null && typeof obj === "object") || typeof obj === "function") &&
    typeof obj.name === "string" &&
    typeof obj.subject === "string" &&
    (obj.exercise_completions_threshold === null ||
      typeof obj.exercise_completions_threshold === "number") &&
    (obj.points_threshold === null || typeof obj.points_threshold === "number")
  )
}

export function isCourseExam(obj: any, _argumentName?: string): obj is CourseExam {
  return (
    ((obj !== null && typeof obj === "object") || typeof obj === "function") &&
    typeof obj.id === "string" &&
    typeof obj.course_id === "string" &&
    typeof obj.course_name === "string" &&
    typeof obj.name === "string"
  )
}

export function isExam(obj: any, _argumentName?: string): obj is Exam {
  return (
    ((obj !== null && typeof obj === "object") || typeof obj === "function") &&
    typeof obj.id === "string" &&
    typeof obj.name === "string" &&
    typeof obj.page_id === "string" &&
    Array.isArray(obj.courses) &&
    obj.courses.every((e: any) => isCourse(e) as boolean) &&
    (obj.starts_at === null || obj.starts_at instanceof Date) &&
    (obj.ends_at === null || obj.ends_at instanceof Date) &&
    typeof obj.time_minutes === "number"
  )
}

export function isExamEnrollment(obj: any, _argumentName?: string): obj is ExamEnrollment {
  return (
    ((obj !== null && typeof obj === "object") || typeof obj === "function") &&
    typeof obj.user_id === "string" &&
    typeof obj.exam_id === "string" &&
    obj.started_at instanceof Date
  )
}

export function isNewExam(obj: any, _argumentName?: string): obj is NewExam {
  return (
    ((obj !== null && typeof obj === "object") || typeof obj === "function") &&
    typeof obj.name === "string" &&
    (obj.starts_at === null || obj.starts_at instanceof Date) &&
    (obj.ends_at === null || obj.ends_at instanceof Date) &&
    typeof obj.time_minutes === "number" &&
    typeof obj.organization_id === "string"
  )
}

export function isOrgExam(obj: any, _argumentName?: string): obj is OrgExam {
  return (
    ((obj !== null && typeof obj === "object") || typeof obj === "function") &&
    typeof obj.id === "string" &&
    typeof obj.name === "string" &&
    (obj.starts_at === null || obj.starts_at instanceof Date) &&
    (obj.ends_at === null || obj.ends_at instanceof Date) &&
    typeof obj.time_minutes === "number" &&
    typeof obj.organization_id === "string"
  )
}

export function isExamInstructions(obj: any, _argumentName?: string): obj is ExamInstructions {
  return (
    ((obj !== null && typeof obj === "object") || typeof obj === "function") &&
    typeof obj.id === "string"
  )
}

export function isExamInstructionsUpdate(
  obj: any,
  _argumentName?: string,
): obj is ExamInstructionsUpdate {
  return (obj !== null && typeof obj === "object") || typeof obj === "function"
}

export function isCourseMaterialExerciseServiceInfo(
  obj: any,
  _argumentName?: string,
): obj is CourseMaterialExerciseServiceInfo {
  return (
    ((obj !== null && typeof obj === "object") || typeof obj === "function") &&
    typeof obj.exercise_iframe_url === "string"
  )
}

export function isExerciseServiceInfoApi(
  obj: any,
  _argumentName?: string,
): obj is ExerciseServiceInfoApi {
  return (
    ((obj !== null && typeof obj === "object") || typeof obj === "function") &&
    typeof obj.service_name === "string" &&
    typeof obj.exercise_type_specific_user_interface_iframe === "string" &&
    typeof obj.grade_endpoint_path === "string" &&
    typeof obj.public_spec_endpoint_path === "string" &&
    typeof obj.model_solution_path === "string"
  )
}

export function isExerciseService(obj: any, _argumentName?: string): obj is ExerciseService {
  return (
    ((obj !== null && typeof obj === "object") || typeof obj === "function") &&
    typeof obj.id === "string" &&
    obj.created_at instanceof Date &&
    obj.updated_at instanceof Date &&
    (obj.deleted_at === null || obj.deleted_at instanceof Date) &&
    typeof obj.name === "string" &&
    typeof obj.slug === "string" &&
    typeof obj.public_url === "string" &&
    (obj.internal_url === null || typeof obj.internal_url === "string") &&
    typeof obj.max_reprocessing_submissions_at_once === "number"
  )
}

export function isExerciseServiceNewOrUpdate(
  obj: any,
  _argumentName?: string,
): obj is ExerciseServiceNewOrUpdate {
  return (
    ((obj !== null && typeof obj === "object") || typeof obj === "function") &&
    typeof obj.name === "string" &&
    typeof obj.slug === "string" &&
    typeof obj.public_url === "string" &&
    (obj.internal_url === null || typeof obj.internal_url === "string") &&
    typeof obj.max_reprocessing_submissions_at_once === "number"
  )
}

export function isCourseMaterialExerciseSlide(
  obj: any,
  _argumentName?: string,
): obj is CourseMaterialExerciseSlide {
  return (
    ((obj !== null && typeof obj === "object") || typeof obj === "function") &&
    typeof obj.id === "string" &&
    Array.isArray(obj.exercise_tasks) &&
    obj.exercise_tasks.every((e: any) => isCourseMaterialExerciseTask(e) as boolean)
  )
}

export function isExerciseSlide(obj: any, _argumentName?: string): obj is ExerciseSlide {
  return (
    ((obj !== null && typeof obj === "object") || typeof obj === "function") &&
    typeof obj.id === "string" &&
    obj.created_at instanceof Date &&
    obj.updated_at instanceof Date &&
    (obj.deleted_at === null || obj.deleted_at instanceof Date) &&
    typeof obj.exercise_id === "string" &&
    typeof obj.order_number === "number"
  )
}

export function isCourseMaterialExerciseTask(
  obj: any,
  _argumentName?: string,
): obj is CourseMaterialExerciseTask {
  return (
    ((obj !== null && typeof obj === "object") || typeof obj === "function") &&
    typeof obj.id === "string" &&
    typeof obj.exercise_slide_id === "string" &&
    (obj.exercise_iframe_url === null || typeof obj.exercise_iframe_url === "string") &&
    (obj.previous_submission === null ||
      (isExerciseTaskSubmission(obj.previous_submission) as boolean)) &&
    (obj.previous_submission_grading === null ||
      (isExerciseTaskGrading(obj.previous_submission_grading) as boolean)) &&
    typeof obj.order_number === "number"
  )
}

export function isExerciseTask(obj: any, _argumentName?: string): obj is ExerciseTask {
  return (
    ((obj !== null && typeof obj === "object") || typeof obj === "function") &&
    typeof obj.id === "string" &&
    obj.created_at instanceof Date &&
    obj.updated_at instanceof Date &&
    typeof obj.exercise_slide_id === "string" &&
    typeof obj.exercise_type === "string" &&
    (obj.deleted_at === null || obj.deleted_at instanceof Date) &&
    (obj.spec_file_id === null || typeof obj.spec_file_id === "string") &&
    (obj.copied_from === null || typeof obj.copied_from === "string") &&
    typeof obj.order_number === "number"
  )
}

export function isActivityProgress(obj: any, _argumentName?: string): obj is ActivityProgress {
  return (
    obj === "Initialized" ||
    obj === "Started" ||
    obj === "InProgress" ||
    obj === "Submitted" ||
    obj === "Completed"
  )
}

export function isCourseMaterialExercise(
  obj: any,
  _argumentName?: string,
): obj is CourseMaterialExercise {
  return (
    ((obj !== null && typeof obj === "object") || typeof obj === "function") &&
    (isExercise(obj.exercise) as boolean) &&
    typeof obj.can_post_submission === "boolean" &&
    (isCourseMaterialExerciseSlide(obj.current_exercise_slide) as boolean) &&
    (obj.exercise_status === null || (isExerciseStatus(obj.exercise_status) as boolean)) &&
    (isPointMap(obj.exercise_slide_submission_counts) as boolean) &&
    (obj.peer_review === null || (isPeerReview(obj.peer_review) as boolean))
  )
}

export function isExercise(obj: any, _argumentName?: string): obj is Exercise {
  return (
    ((obj !== null && typeof obj === "object") || typeof obj === "function") &&
    typeof obj.id === "string" &&
    obj.created_at instanceof Date &&
    obj.updated_at instanceof Date &&
    typeof obj.name === "string" &&
    (obj.course_id === null || typeof obj.course_id === "string") &&
    (obj.exam_id === null || typeof obj.exam_id === "string") &&
    typeof obj.page_id === "string" &&
    (obj.chapter_id === null || typeof obj.chapter_id === "string") &&
    (obj.deadline === null || obj.deadline instanceof Date) &&
    (obj.deleted_at === null || obj.deleted_at instanceof Date) &&
    typeof obj.score_maximum === "number" &&
    typeof obj.order_number === "number" &&
    (obj.copied_from === null || typeof obj.copied_from === "string") &&
    (obj.max_tries_per_slide === null || typeof obj.max_tries_per_slide === "number") &&
    typeof obj.limit_number_of_tries === "boolean" &&
    typeof obj.needs_peer_review === "boolean"
  )
}

export function isExerciseStatus(obj: any, _argumentName?: string): obj is ExerciseStatus {
  return (
    ((obj !== null && typeof obj === "object") || typeof obj === "function") &&
    (obj.score_given === null || typeof obj.score_given === "number") &&
    (isActivityProgress(obj.activity_progress) as boolean) &&
    (isGradingProgress(obj.grading_progress) as boolean) &&
    (isReviewingStage(obj.reviewing_stage) as boolean)
  )
}

export function isGradingProgress(obj: any, _argumentName?: string): obj is GradingProgress {
  return (
    obj === "Failed" ||
    obj === "NotReady" ||
    obj === "PendingManual" ||
    obj === "Pending" ||
    obj === "FullyGraded"
  )
}

export function isFeedback(obj: any, _argumentName?: string): obj is Feedback {
  return (
    ((obj !== null && typeof obj === "object") || typeof obj === "function") &&
    typeof obj.id === "string" &&
    (obj.user_id === null || typeof obj.user_id === "string") &&
    typeof obj.course_id === "string" &&
    (obj.page_id === null || typeof obj.page_id === "string") &&
    typeof obj.feedback_given === "string" &&
    (obj.selected_text === null || typeof obj.selected_text === "string") &&
    typeof obj.marked_as_read === "boolean" &&
    obj.created_at instanceof Date &&
    Array.isArray(obj.blocks) &&
    obj.blocks.every((e: any) => isFeedbackBlock(e) as boolean) &&
    (obj.page_title === null || typeof obj.page_title === "string") &&
    (obj.page_url_path === null || typeof obj.page_url_path === "string")
  )
}

export function isFeedbackBlock(obj: any, _argumentName?: string): obj is FeedbackBlock {
  return (
    ((obj !== null && typeof obj === "object") || typeof obj === "function") &&
    typeof obj.id === "string" &&
    (obj.text === null || typeof obj.text === "string") &&
    (obj.order_number === null || typeof obj.order_number === "number")
  )
}

export function isFeedbackCount(obj: any, _argumentName?: string): obj is FeedbackCount {
  return (
    ((obj !== null && typeof obj === "object") || typeof obj === "function") &&
    typeof obj.read === "number" &&
    typeof obj.unread === "number"
  )
}

export function isNewFeedback(obj: any, _argumentName?: string): obj is NewFeedback {
  return (
    ((obj !== null && typeof obj === "object") || typeof obj === "function") &&
    typeof obj.feedback_given === "string" &&
    (obj.selected_text === null || typeof obj.selected_text === "string") &&
    Array.isArray(obj.related_blocks) &&
    obj.related_blocks.every((e: any) => isFeedbackBlock(e) as boolean) &&
    typeof obj.page_id === "string"
  )
}

export function isStudentExerciseSlideSubmission(
  obj: any,
  _argumentName?: string,
): obj is StudentExerciseSlideSubmission {
  return (
    ((obj !== null && typeof obj === "object") || typeof obj === "function") &&
    typeof obj.exercise_slide_id === "string" &&
    Array.isArray(obj.exercise_task_submissions) &&
    obj.exercise_task_submissions.every((e: any) => isStudentExerciseTaskSubmission(e) as boolean)
  )
}

export function isStudentExerciseSlideSubmissionResult(
  obj: any,
  _argumentName?: string,
): obj is StudentExerciseSlideSubmissionResult {
  return (
    ((obj !== null && typeof obj === "object") || typeof obj === "function") &&
    (obj.exercise_status === null || (isExerciseStatus(obj.exercise_status) as boolean)) &&
    Array.isArray(obj.exercise_task_submission_results) &&
    obj.exercise_task_submission_results.every(
      (e: any) => isStudentExerciseTaskSubmissionResult(e) as boolean,
    )
  )
}

export function isStudentExerciseTaskSubmission(
  obj: any,
  _argumentName?: string,
): obj is StudentExerciseTaskSubmission {
  return (
    ((obj !== null && typeof obj === "object") || typeof obj === "function") &&
    typeof obj.exercise_task_id === "string"
  )
}

export function isStudentExerciseTaskSubmissionResult(
  obj: any,
  _argumentName?: string,
): obj is StudentExerciseTaskSubmissionResult {
  return (
    ((obj !== null && typeof obj === "object") || typeof obj === "function") &&
    (isExerciseTaskSubmission(obj.submission) as boolean) &&
    (obj.grading === null || (isExerciseTaskGrading(obj.grading) as boolean))
  )
}

export function isCourseMaterialPeerReviewData(
  obj: any,
  _argumentName?: string,
): obj is CourseMaterialPeerReviewData {
  return (
    ((obj !== null && typeof obj === "object") || typeof obj === "function") &&
    (obj.answer_to_review === null ||
      (isCourseMaterialPeerReviewDataAnswerToReview(obj.answer_to_review) as boolean)) &&
    (isPeerReview(obj.peer_review) as boolean) &&
    Array.isArray(obj.peer_review_questions) &&
    obj.peer_review_questions.every((e: any) => isPeerReviewQuestion(e) as boolean) &&
    typeof obj.num_peer_reviews_given === "number"
  )
}

export function isCourseMaterialPeerReviewDataAnswerToReview(
  obj: any,
  _argumentName?: string,
): obj is CourseMaterialPeerReviewDataAnswerToReview {
  return (
    ((obj !== null && typeof obj === "object") || typeof obj === "function") &&
    typeof obj.exercise_slide_submission_id === "string" &&
    Array.isArray(obj.course_material_exercise_tasks) &&
    obj.course_material_exercise_tasks.every((e: any) => isCourseMaterialExerciseTask(e) as boolean)
  )
}

export function isCourseMaterialPeerReviewQuestionAnswer(
  obj: any,
  _argumentName?: string,
): obj is CourseMaterialPeerReviewQuestionAnswer {
  return (
    ((obj !== null && typeof obj === "object") || typeof obj === "function") &&
    typeof obj.peer_review_question_id === "string" &&
    (obj.text_data === null || typeof obj.text_data === "string") &&
    (obj.number_data === null || typeof obj.number_data === "number")
  )
}

export function isCourseMaterialPeerReviewSubmission(
  obj: any,
  _argumentName?: string,
): obj is CourseMaterialPeerReviewSubmission {
  return (
    ((obj !== null && typeof obj === "object") || typeof obj === "function") &&
    typeof obj.exercise_slide_submission_id === "string" &&
    typeof obj.peer_review_id === "string" &&
    Array.isArray(obj.peer_review_question_answers) &&
    obj.peer_review_question_answers.every(
      (e: any) => isCourseMaterialPeerReviewQuestionAnswer(e) as boolean,
    )
  )
}

export function isOrganization(obj: any, _argumentName?: string): obj is Organization {
  return (
    ((obj !== null && typeof obj === "object") || typeof obj === "function") &&
    typeof obj.id === "string" &&
    typeof obj.slug === "string" &&
    obj.created_at instanceof Date &&
    obj.updated_at instanceof Date &&
    typeof obj.name === "string" &&
    (obj.description === null || typeof obj.description === "string") &&
    (obj.organization_image_url === null || typeof obj.organization_image_url === "string") &&
    (obj.deleted_at === null || obj.deleted_at instanceof Date)
  )
}

export function isPageHistory(obj: any, _argumentName?: string): obj is PageHistory {
  return (
    ((obj !== null && typeof obj === "object") || typeof obj === "function") &&
    typeof obj.id === "string" &&
    obj.created_at instanceof Date &&
    typeof obj.title === "string" &&
    (isHistoryChangeReason(obj.history_change_reason) as boolean) &&
    (obj.restored_from_id === null || typeof obj.restored_from_id === "string") &&
    typeof obj.author_user_id === "string"
  )
}

export function isHistoryChangeReason(
  obj: any,
  _argumentName?: string,
): obj is HistoryChangeReason {
  return obj === "PageSaved" || obj === "HistoryRestored"
}

export function isCmsPageExercise(obj: any, _argumentName?: string): obj is CmsPageExercise {
  return (
    ((obj !== null && typeof obj === "object") || typeof obj === "function") &&
    typeof obj.id === "string" &&
    typeof obj.name === "string" &&
    typeof obj.order_number === "number" &&
    typeof obj.score_maximum === "number" &&
    (obj.max_tries_per_slide === null || typeof obj.max_tries_per_slide === "number") &&
    typeof obj.limit_number_of_tries === "boolean" &&
    (obj.deadline === null || obj.deadline instanceof Date) &&
    typeof obj.needs_peer_review === "boolean"
  )
}

export function isCmsPageExerciseSlide(
  obj: any,
  _argumentName?: string,
): obj is CmsPageExerciseSlide {
  return (
    ((obj !== null && typeof obj === "object") || typeof obj === "function") &&
    typeof obj.id === "string" &&
    typeof obj.exercise_id === "string" &&
    typeof obj.order_number === "number"
  )
}

export function isCmsPageExerciseTask(
  obj: any,
  _argumentName?: string,
): obj is CmsPageExerciseTask {
  return (
    ((obj !== null && typeof obj === "object") || typeof obj === "function") &&
    typeof obj.id === "string" &&
    typeof obj.exercise_slide_id === "string" &&
    typeof obj.exercise_type === "string" &&
    typeof obj.order_number === "number"
  )
}

export function isCmsPageUpdate(obj: any, _argumentName?: string): obj is CmsPageUpdate {
  return (
    ((obj !== null && typeof obj === "object") || typeof obj === "function") &&
    Array.isArray(obj.exercises) &&
    obj.exercises.every((e: any) => isCmsPageExercise(e) as boolean) &&
    Array.isArray(obj.exercise_slides) &&
    obj.exercise_slides.every((e: any) => isCmsPageExerciseSlide(e) as boolean) &&
    Array.isArray(obj.exercise_tasks) &&
    obj.exercise_tasks.every((e: any) => isCmsPageExerciseTask(e) as boolean) &&
    typeof obj.url_path === "string" &&
    typeof obj.title === "string" &&
    (obj.chapter_id === null || typeof obj.chapter_id === "string")
  )
}

export function isContentManagementPage(
  obj: any,
  _argumentName?: string,
): obj is ContentManagementPage {
  return (
    ((obj !== null && typeof obj === "object") || typeof obj === "function") &&
    (isPage(obj.page) as boolean) &&
    Array.isArray(obj.exercises) &&
    obj.exercises.every((e: any) => isCmsPageExercise(e) as boolean) &&
    Array.isArray(obj.exercise_slides) &&
    obj.exercise_slides.every((e: any) => isCmsPageExerciseSlide(e) as boolean) &&
    Array.isArray(obj.exercise_tasks) &&
    obj.exercise_tasks.every((e: any) => isCmsPageExerciseTask(e) as boolean) &&
    typeof obj.organization_id === "string"
  )
}

export function isCoursePageWithUserData(
  obj: any,
  _argumentName?: string,
): obj is CoursePageWithUserData {
  return (
    ((obj !== null && typeof obj === "object") || typeof obj === "function") &&
    (isPage(obj.page) as boolean) &&
    (obj.instance === null || (isCourseInstance(obj.instance) as boolean)) &&
    (obj.settings === null || (isUserCourseSettings(obj.settings) as boolean)) &&
    typeof obj.was_redirected === "boolean" &&
    typeof obj.is_test_mode === "boolean"
  )
}

export function isExerciseWithExerciseTasks(
  obj: any,
  _argumentName?: string,
): obj is ExerciseWithExerciseTasks {
  return (
    ((obj !== null && typeof obj === "object") || typeof obj === "function") &&
    typeof obj.id === "string" &&
    obj.created_at instanceof Date &&
    obj.updated_at instanceof Date &&
    typeof obj.course_id === "string" &&
    (obj.deleted_at === null || obj.deleted_at instanceof Date) &&
    typeof obj.name === "string" &&
    (obj.deadline === null || obj.deadline instanceof Date) &&
    typeof obj.page_id === "string" &&
    Array.isArray(obj.exercise_tasks) &&
    obj.exercise_tasks.every((e: any) => isExerciseTask(e) as boolean) &&
    typeof obj.score_maximum === "number"
  )
}

export function isHistoryRestoreData(obj: any, _argumentName?: string): obj is HistoryRestoreData {
  return (
    ((obj !== null && typeof obj === "object") || typeof obj === "function") &&
    typeof obj.history_id === "string"
  )
}

export function isPage(obj: any, _argumentName?: string): obj is Page {
  return (
    ((obj !== null && typeof obj === "object") || typeof obj === "function") &&
    typeof obj.id === "string" &&
    obj.created_at instanceof Date &&
    obj.updated_at instanceof Date &&
    (obj.course_id === null || typeof obj.course_id === "string") &&
    (obj.exam_id === null || typeof obj.exam_id === "string") &&
    (obj.chapter_id === null || typeof obj.chapter_id === "string") &&
    typeof obj.url_path === "string" &&
    typeof obj.title === "string" &&
    (obj.deleted_at === null || obj.deleted_at instanceof Date) &&
    typeof obj.order_number === "number" &&
    (obj.copied_from === null || typeof obj.copied_from === "string")
  )
}

export function isPageInfo(obj: any, _argumentName?: string): obj is PageInfo {
  return (
    ((obj !== null && typeof obj === "object") || typeof obj === "function") &&
    typeof obj.page_id === "string" &&
    typeof obj.page_title === "string" &&
    (obj.course_id === null || typeof obj.course_id === "string") &&
    (obj.course_name === null || typeof obj.course_name === "string") &&
    (obj.course_slug === null || typeof obj.course_slug === "string") &&
    (obj.organization_slug === null || typeof obj.organization_slug === "string")
  )
}

export function isPageRoutingDataWithChapterStatus(
  obj: any,
  _argumentName?: string,
): obj is PageRoutingDataWithChapterStatus {
  return (
    ((obj !== null && typeof obj === "object") || typeof obj === "function") &&
    typeof obj.url_path === "string" &&
    typeof obj.title === "string" &&
    typeof obj.chapter_number === "number" &&
    typeof obj.chapter_id === "string" &&
    (obj.chapter_opens_at === null || obj.chapter_opens_at instanceof Date) &&
    (obj.chapter_front_page_id === null || typeof obj.chapter_front_page_id === "string") &&
    (isChapterStatus(obj.chapter_status) as boolean)
  )
}

export function isPageSearchRequest(obj: any, _argumentName?: string): obj is PageSearchRequest {
  return (
    ((obj !== null && typeof obj === "object") || typeof obj === "function") &&
    typeof obj.query === "string"
  )
}

export function isPageSearchResult(obj: any, _argumentName?: string): obj is PageSearchResult {
  return (
    ((obj !== null && typeof obj === "object") || typeof obj === "function") &&
    typeof obj.id === "string" &&
    (obj.title_headline === null || typeof obj.title_headline === "string") &&
    (obj.rank === null || typeof obj.rank === "number") &&
    (obj.content_headline === null || typeof obj.content_headline === "string") &&
    typeof obj.url_path === "string"
  )
}

export function isPageWithExercises(obj: any, _argumentName?: string): obj is PageWithExercises {
  return (
    ((obj !== null && typeof obj === "object") || typeof obj === "function") &&
    typeof obj.id === "string" &&
    obj.created_at instanceof Date &&
    obj.updated_at instanceof Date &&
    (obj.course_id === null || typeof obj.course_id === "string") &&
    (obj.exam_id === null || typeof obj.exam_id === "string") &&
    (obj.chapter_id === null || typeof obj.chapter_id === "string") &&
    typeof obj.url_path === "string" &&
    typeof obj.title === "string" &&
    (obj.deleted_at === null || obj.deleted_at instanceof Date) &&
    typeof obj.order_number === "number" &&
    (obj.copied_from === null || typeof obj.copied_from === "string") &&
    Array.isArray(obj.exercises) &&
    obj.exercises.every((e: any) => isExercise(e) as boolean)
  )
}

export function isNewPage(obj: any, _argumentName?: string): obj is NewPage {
  return (
    ((obj !== null && typeof obj === "object") || typeof obj === "function") &&
    Array.isArray(obj.exercises) &&
    obj.exercises.every((e: any) => isCmsPageExercise(e) as boolean) &&
    Array.isArray(obj.exercise_slides) &&
    obj.exercise_slides.every((e: any) => isCmsPageExerciseSlide(e) as boolean) &&
    Array.isArray(obj.exercise_tasks) &&
    obj.exercise_tasks.every((e: any) => isCmsPageExerciseTask(e) as boolean) &&
    typeof obj.url_path === "string" &&
    typeof obj.title === "string" &&
    (obj.course_id === null || typeof obj.course_id === "string") &&
    (obj.exam_id === null || typeof obj.exam_id === "string") &&
    (obj.chapter_id === null || typeof obj.chapter_id === "string") &&
    (obj.front_page_of_chapter_id === null || typeof obj.front_page_of_chapter_id === "string") &&
    (obj.content_search_language === null || typeof obj.content_search_language === "string")
  )
}

export function isPageChapterAndCourseInformation(
  obj: any,
  _argumentName?: string,
): obj is PageChapterAndCourseInformation {
  return (
    ((obj !== null && typeof obj === "object") || typeof obj === "function") &&
    (obj.chapter_name === null || typeof obj.chapter_name === "string") &&
    (obj.chapter_number === null || typeof obj.chapter_number === "number") &&
    (obj.course_name === null || typeof obj.course_name === "string") &&
    (obj.course_slug === null || typeof obj.course_slug === "string") &&
    (obj.chapter_front_page_id === null || typeof obj.chapter_front_page_id === "string") &&
    (obj.chapter_front_page_url_path === null ||
      typeof obj.chapter_front_page_url_path === "string") &&
    typeof obj.organization_slug === "string"
  )
}

export function isPeerReview(obj: any, _argumentName?: string): obj is PeerReview {
  return (
    ((obj !== null && typeof obj === "object") || typeof obj === "function") &&
    typeof obj.id === "string" &&
    obj.created_at instanceof Date &&
    obj.updated_at instanceof Date &&
    (obj.deleted_at === null || obj.deleted_at instanceof Date) &&
    typeof obj.course_id === "string" &&
    (obj.exercise_id === null || typeof obj.exercise_id === "string") &&
    typeof obj.peer_reviews_to_give === "number" &&
    typeof obj.peer_reviews_to_receive === "number" &&
    typeof obj.accepting_threshold === "number" &&
    (isPeerReviewAcceptingStrategy(obj.accepting_strategy) as boolean)
  )
}

export function isPeerReviewAcceptingStrategy(
  obj: any,
  _argumentName?: string,
): obj is PeerReviewAcceptingStrategy {
  return (
    obj === "AutomaticallyAcceptOrRejectByAverage" ||
    obj === "AutomaticallyAcceptOrManualReviewByAverage" ||
    obj === "ManualReviewEverything"
  )
}

export function isNewPeerReviewQuestion(
  obj: any,
  _argumentName?: string,
): obj is NewPeerReviewQuestion {
  return (
    ((obj !== null && typeof obj === "object") || typeof obj === "function") &&
    typeof obj.peer_review_id === "string" &&
    typeof obj.order_number === "number" &&
    typeof obj.question === "string" &&
    (isPeerReviewQuestionType(obj.question_type) as boolean) &&
    typeof obj.answer_required === "boolean"
  )
}

export function isPeerReviewQuestion(obj: any, _argumentName?: string): obj is PeerReviewQuestion {
  return (
    ((obj !== null && typeof obj === "object") || typeof obj === "function") &&
    typeof obj.id === "string" &&
    obj.created_at instanceof Date &&
    obj.updated_at instanceof Date &&
    (obj.deleted_at === null || obj.deleted_at instanceof Date) &&
    typeof obj.peer_review_id === "string" &&
    typeof obj.order_number === "number" &&
    typeof obj.question === "string" &&
    (isPeerReviewQuestionType(obj.question_type) as boolean) &&
    typeof obj.answer_required === "boolean"
  )
}

export function isPeerReviewQuestionType(
  obj: any,
  _argumentName?: string,
): obj is PeerReviewQuestionType {
  return obj === "Essay" || obj === "Scale"
}

export function isPlaygroundExample(obj: any, _argumentName?: string): obj is PlaygroundExample {
  return (
    ((obj !== null && typeof obj === "object") || typeof obj === "function") &&
    typeof obj.id === "string" &&
    obj.created_at instanceof Date &&
    obj.updated_at instanceof Date &&
    (obj.deleted_at === null || obj.deleted_at instanceof Date) &&
    typeof obj.name === "string" &&
    typeof obj.url === "string" &&
    typeof obj.width === "number"
  )
}

export function isPlaygroundExampleData(
  obj: any,
  _argumentName?: string,
): obj is PlaygroundExampleData {
  return (
    ((obj !== null && typeof obj === "object") || typeof obj === "function") &&
    typeof obj.name === "string" &&
    typeof obj.url === "string" &&
    typeof obj.width === "number"
  )
}

export function isBlockProposal(obj: any, _argumentName?: string): obj is BlockProposal {
  return (
    ((obj !== null && typeof obj === "object") || typeof obj === "function") &&
    typeof obj.id === "string" &&
    typeof obj.block_id === "string" &&
    typeof obj.current_text === "string" &&
    typeof obj.changed_text === "string" &&
    typeof obj.original_text === "string" &&
    (isProposalStatus(obj.status) as boolean) &&
    (obj.accept_preview === null || typeof obj.accept_preview === "string")
  )
}

export function isBlockProposalAction(
  obj: any,
  _argumentName?: string,
): obj is BlockProposalAction {
  return (
    (((obj !== null && typeof obj === "object") || typeof obj === "function") &&
      obj.tag === "Accept" &&
      typeof obj.data === "string") ||
    (((obj !== null && typeof obj === "object") || typeof obj === "function") &&
      obj.tag === "Reject")
  )
}

export function isBlockProposalInfo(obj: any, _argumentName?: string): obj is BlockProposalInfo {
  return (
    ((obj !== null && typeof obj === "object") || typeof obj === "function") &&
    typeof obj.id === "string" &&
    (isBlockProposalAction(obj.action) as boolean)
  )
}

export function isNewProposedBlockEdit(
  obj: any,
  _argumentName?: string,
): obj is NewProposedBlockEdit {
  return (
    ((obj !== null && typeof obj === "object") || typeof obj === "function") &&
    typeof obj.block_id === "string" &&
    typeof obj.block_attribute === "string" &&
    typeof obj.original_text === "string" &&
    typeof obj.changed_text === "string"
  )
}

export function isProposalStatus(obj: any, _argumentName?: string): obj is ProposalStatus {
  return obj === "Pending" || obj === "Accepted" || obj === "Rejected"
}

export function isEditProposalInfo(obj: any, _argumentName?: string): obj is EditProposalInfo {
  return (
    ((obj !== null && typeof obj === "object") || typeof obj === "function") &&
    typeof obj.page_id === "string" &&
    typeof obj.page_proposal_id === "string" &&
    Array.isArray(obj.block_proposals) &&
    obj.block_proposals.every((e: any) => isBlockProposalInfo(e) as boolean)
  )
}

export function isNewProposedPageEdits(
  obj: any,
  _argumentName?: string,
): obj is NewProposedPageEdits {
  return (
    ((obj !== null && typeof obj === "object") || typeof obj === "function") &&
    typeof obj.page_id === "string" &&
    Array.isArray(obj.block_edits) &&
    obj.block_edits.every((e: any) => isNewProposedBlockEdit(e) as boolean)
  )
}

export function isPageProposal(obj: any, _argumentName?: string): obj is PageProposal {
  return (
    ((obj !== null && typeof obj === "object") || typeof obj === "function") &&
    typeof obj.id === "string" &&
    typeof obj.page_id === "string" &&
    (obj.user_id === null || typeof obj.user_id === "string") &&
    typeof obj.pending === "boolean" &&
    obj.created_at instanceof Date &&
    Array.isArray(obj.block_proposals) &&
    obj.block_proposals.every((e: any) => isBlockProposal(e) as boolean) &&
    typeof obj.page_title === "string" &&
    typeof obj.page_url_path === "string"
  )
}

export function isProposalCount(obj: any, _argumentName?: string): obj is ProposalCount {
  return (
    ((obj !== null && typeof obj === "object") || typeof obj === "function") &&
    typeof obj.pending === "number" &&
    typeof obj.handled === "number"
  )
}

export function isExerciseSlideSubmission(
  obj: any,
  _argumentName?: string,
): obj is ExerciseSlideSubmission {
  return (
    ((obj !== null && typeof obj === "object") || typeof obj === "function") &&
    typeof obj.id === "string" &&
    obj.created_at instanceof Date &&
    obj.updated_at instanceof Date &&
    (obj.deleted_at === null || obj.deleted_at instanceof Date) &&
    typeof obj.exercise_slide_id === "string" &&
    (obj.course_id === null || typeof obj.course_id === "string") &&
    (obj.course_instance_id === null || typeof obj.course_instance_id === "string") &&
    (obj.exam_id === null || typeof obj.exam_id === "string") &&
    typeof obj.exercise_id === "string" &&
    typeof obj.user_id === "string" &&
    (isUserPointsUpdateStrategy(obj.user_points_update_strategy) as boolean)
  )
}

export function isExerciseSlideSubmissionCount(
  obj: any,
  _argumentName?: string,
): obj is ExerciseSlideSubmissionCount {
  return (
    ((obj !== null && typeof obj === "object") || typeof obj === "function") &&
    (obj.date === null || obj.date instanceof Date) &&
    (obj.count === null || typeof obj.count === "number")
  )
}

export function isExerciseSlideSubmissionCountByExercise(
  obj: any,
  _argumentName?: string,
): obj is ExerciseSlideSubmissionCountByExercise {
  return (
    ((obj !== null && typeof obj === "object") || typeof obj === "function") &&
    (obj.exercise_id === null || typeof obj.exercise_id === "string") &&
    (obj.count === null || typeof obj.count === "number") &&
    (obj.exercise_name === null || typeof obj.exercise_name === "string")
  )
}

export function isExerciseSlideSubmissionCountByWeekAndHour(
  obj: any,
  _argumentName?: string,
): obj is ExerciseSlideSubmissionCountByWeekAndHour {
  return (
    ((obj !== null && typeof obj === "object") || typeof obj === "function") &&
    (obj.isodow === null || typeof obj.isodow === "number") &&
    (obj.hour === null || typeof obj.hour === "number") &&
    (obj.count === null || typeof obj.count === "number")
  )
}

export function isExerciseSlideSubmissionInfo(
  obj: any,
  _argumentName?: string,
): obj is ExerciseSlideSubmissionInfo {
  return (
    ((obj !== null && typeof obj === "object") || typeof obj === "function") &&
    Array.isArray(obj.tasks) &&
    obj.tasks.every((e: any) => isCourseMaterialExerciseTask(e) as boolean) &&
    (isExercise(obj.exercise) as boolean) &&
    (isExerciseSlideSubmission(obj.exercise_slide_submission) as boolean)
  )
}

export function isExerciseTaskGrading(
  obj: any,
  _argumentName?: string,
): obj is ExerciseTaskGrading {
  return (
    ((obj !== null && typeof obj === "object") || typeof obj === "function") &&
    typeof obj.id === "string" &&
    obj.created_at instanceof Date &&
    obj.updated_at instanceof Date &&
    typeof obj.exercise_task_submission_id === "string" &&
    (obj.course_id === null || typeof obj.course_id === "string") &&
    (obj.exam_id === null || typeof obj.exam_id === "string") &&
    typeof obj.exercise_id === "string" &&
    typeof obj.exercise_task_id === "string" &&
    typeof obj.grading_priority === "number" &&
    (obj.score_given === null || typeof obj.score_given === "number") &&
    (isGradingProgress(obj.grading_progress) as boolean) &&
    (obj.unscaled_score_given === null || typeof obj.unscaled_score_given === "number") &&
    (obj.unscaled_score_maximum === null || typeof obj.unscaled_score_maximum === "number") &&
    (obj.grading_started_at === null || obj.grading_started_at instanceof Date) &&
    (obj.grading_completed_at === null || obj.grading_completed_at instanceof Date) &&
    (obj.feedback_text === null || typeof obj.feedback_text === "string") &&
    (obj.deleted_at === null || obj.deleted_at instanceof Date)
  )
}

export function isExerciseTaskGradingResult(
  obj: any,
  _argumentName?: string,
): obj is ExerciseTaskGradingResult {
  return (
    ((obj !== null && typeof obj === "object") || typeof obj === "function") &&
    (isGradingProgress(obj.grading_progress) as boolean) &&
    typeof obj.score_given === "number" &&
    typeof obj.score_maximum === "number" &&
    (obj.feedback_text === null || typeof obj.feedback_text === "string")
  )
}

export function isUserPointsUpdateStrategy(
  obj: any,
  _argumentName?: string,
): obj is UserPointsUpdateStrategy {
  return obj === "CanAddPointsButCannotRemovePoints" || obj === "CanAddPointsAndCanRemovePoints"
}

export function isExerciseTaskSubmission(
  obj: any,
  _argumentName?: string,
): obj is ExerciseTaskSubmission {
  return (
    ((obj !== null && typeof obj === "object") || typeof obj === "function") &&
    typeof obj.id === "string" &&
    obj.created_at instanceof Date &&
    obj.updated_at instanceof Date &&
    (obj.deleted_at === null || obj.deleted_at instanceof Date) &&
    typeof obj.exercise_slide_submission_id === "string" &&
    typeof obj.exercise_task_id === "string" &&
    typeof obj.exercise_slide_id === "string" &&
    (obj.exercise_task_grading_id === null || typeof obj.exercise_task_grading_id === "string")
  )
}

export function isRoleUser(obj: any, _argumentName?: string): obj is RoleUser {
  return (
    ((obj !== null && typeof obj === "object") || typeof obj === "function") &&
    typeof obj.id === "string" &&
    (obj.first_name === null || typeof obj.first_name === "string") &&
    (obj.last_name === null || typeof obj.last_name === "string") &&
    typeof obj.email === "string" &&
    (isUserRole(obj.role) as boolean)
  )
}

export function isRoleDomain(obj: any, _argumentName?: string): obj is RoleDomain {
  return (
    (((obj !== null && typeof obj === "object") || typeof obj === "function") &&
      obj.tag === "Global") ||
    (((obj !== null && typeof obj === "object") || typeof obj === "function") &&
      obj.tag === "Organization" &&
      typeof obj.id === "string") ||
    (((obj !== null && typeof obj === "object") || typeof obj === "function") &&
      obj.tag === "Course" &&
      typeof obj.id === "string") ||
    (((obj !== null && typeof obj === "object") || typeof obj === "function") &&
      obj.tag === "CourseInstance" &&
      typeof obj.id === "string") ||
    (((obj !== null && typeof obj === "object") || typeof obj === "function") &&
      obj.tag === "Exam" &&
      typeof obj.id === "string")
  )
}

export function isUserRole(obj: any, _argumentName?: string): obj is UserRole {
  return (
    obj === "Reviewer" ||
    obj === "Assistant" ||
    obj === "Teacher" ||
    obj === "Admin" ||
    obj === "CourseOrExamCreator"
  )
}

export function isUserCourseSettings(obj: any, _argumentName?: string): obj is UserCourseSettings {
  return (
    ((obj !== null && typeof obj === "object") || typeof obj === "function") &&
    typeof obj.user_id === "string" &&
    typeof obj.course_language_group_id === "string" &&
    obj.created_at instanceof Date &&
    obj.updated_at instanceof Date &&
    (obj.deleted_at === null || obj.deleted_at instanceof Date) &&
    typeof obj.current_course_id === "string" &&
    typeof obj.current_course_instance_id === "string"
  )
}

export function isUserCourseInstanceChapterExerciseProgress(
  obj: any,
  _argumentName?: string,
): obj is UserCourseInstanceChapterExerciseProgress {
  return (
    ((obj !== null && typeof obj === "object") || typeof obj === "function") &&
    typeof obj.exercise_id === "string" &&
    typeof obj.score_given === "number"
  )
}

export function isUserCourseInstanceProgress(
  obj: any,
  _argumentName?: string,
): obj is UserCourseInstanceProgress {
  return (
    ((obj !== null && typeof obj === "object") || typeof obj === "function") &&
    typeof obj.course_module_id === "string" &&
    typeof obj.course_module_name === "string" &&
    typeof obj.course_module_order_number === "number" &&
    typeof obj.score_given === "number" &&
    (obj.score_maximum === null || typeof obj.score_maximum === "number") &&
    (obj.total_exercises === null || typeof obj.total_exercises === "number") &&
    (obj.attempted_exercises === null || typeof obj.attempted_exercises === "number") &&
    (obj.attempted_exercises_required === null ||
      typeof obj.attempted_exercises_required === "number")
  )
}

export function isExerciseUserCounts(obj: any, _argumentName?: string): obj is ExerciseUserCounts {
  return (
    ((obj !== null && typeof obj === "object") || typeof obj === "function") &&
    (obj.exercise_name === null || typeof obj.exercise_name === "string") &&
    (obj.exercise_order_number === null || typeof obj.exercise_order_number === "number") &&
    (obj.page_order_number === null || typeof obj.page_order_number === "number") &&
    (obj.chapter_number === null || typeof obj.chapter_number === "number") &&
    (obj.exercise_id === null || typeof obj.exercise_id === "string") &&
    typeof obj.n_users_attempted === "number" &&
    typeof obj.n_users_with_some_points === "number" &&
    typeof obj.n_users_with_max_points === "number"
  )
}

export function isReviewingStage(obj: any, _argumentName?: string): obj is ReviewingStage {
  return (
    obj === "NotStarted" ||
    obj === "PeerReview" ||
    obj === "SelfReview" ||
    obj === "WaitingForPeerReviews" ||
    obj === "WaitingForManualGrading" ||
    obj === "ReviewedAndLocked"
  )
}

export function isUser(obj: any, _argumentName?: string): obj is User {
  return (
    ((obj !== null && typeof obj === "object") || typeof obj === "function") &&
    typeof obj.id === "string" &&
    (obj.first_name === null || typeof obj.first_name === "string") &&
    (obj.last_name === null || typeof obj.last_name === "string") &&
    obj.created_at instanceof Date &&
    obj.updated_at instanceof Date &&
    (obj.deleted_at === null || obj.deleted_at instanceof Date) &&
    (obj.upstream_id === null || typeof obj.upstream_id === "number") &&
    typeof obj.email === "string"
  )
}

export function isChaptersWithStatus(obj: any, _argumentName?: string): obj is ChaptersWithStatus {
  return (
    ((obj !== null && typeof obj === "object") || typeof obj === "function") &&
    typeof obj.is_previewable === "boolean" &&
    Array.isArray(obj.modules) &&
    obj.modules.every((e: any) => isCourseMaterialCourseModule(e) as boolean)
  )
}

export function isCourseMaterialCourseModule(
  obj: any,
  _argumentName?: string,
): obj is CourseMaterialCourseModule {
  return (
    ((obj !== null && typeof obj === "object") || typeof obj === "function") &&
    Array.isArray(obj.chapters) &&
    obj.chapters.every((e: any) => isChapterWithStatus(e) as boolean) &&
    typeof obj.id === "string" &&
    typeof obj.is_default === "boolean" &&
    (obj.name === null || typeof obj.name === "string") &&
    typeof obj.order_number === "number"
  )
}

export function isRoleQuery(obj: any, _argumentName?: string): obj is RoleQuery {
  return (
    ((obj !== null && typeof obj === "object") || typeof obj === "function") &&
    (typeof obj.global === "undefined" || obj.global === false || obj.global === true) &&
    (typeof obj.organization_id === "undefined" || typeof obj.organization_id === "string") &&
    (typeof obj.course_id === "undefined" || typeof obj.course_id === "string") &&
    (typeof obj.course_instance_id === "undefined" || typeof obj.course_instance_id === "string") &&
    (typeof obj.exam_id === "undefined" || typeof obj.exam_id === "string")
  )
}

export function isRoleInfo(obj: any, _argumentName?: string): obj is RoleInfo {
  return (
    ((obj !== null && typeof obj === "object") || typeof obj === "function") &&
    typeof obj.email === "string" &&
    (isUserRole(obj.role) as boolean) &&
    (isRoleDomain(obj.domain) as boolean)
  )
}

export function isExamData(obj: any, _argumentName?: string): obj is ExamData {
  return (
    ((obj !== null && typeof obj === "object") || typeof obj === "function") &&
    typeof obj.id === "string" &&
    typeof obj.name === "string" &&
    obj.starts_at instanceof Date &&
    obj.ends_at instanceof Date &&
    typeof obj.ended === "boolean" &&
    typeof obj.time_minutes === "number" &&
    (isExamEnrollmentData(obj.enrollment_data) as boolean)
  )
}

export function isExamEnrollmentData(obj: any, _argumentName?: string): obj is ExamEnrollmentData {
  return (
    (((obj !== null && typeof obj === "object") || typeof obj === "function") &&
      obj.tag === "EnrolledAndStarted" &&
      typeof obj.page_id === "string" &&
      (isPage(obj.page) as boolean) &&
      (isExamEnrollment(obj.enrollment) as boolean)) ||
    (((obj !== null && typeof obj === "object") || typeof obj === "function") &&
      obj.tag === "NotEnrolled") ||
    (((obj !== null && typeof obj === "object") || typeof obj === "function") &&
      obj.tag === "NotYetStarted") ||
    (((obj !== null && typeof obj === "object") || typeof obj === "function") &&
      obj.tag === "StudentTimeUp")
  )
}

export function isExamCourseInfo(obj: any, _argumentName?: string): obj is ExamCourseInfo {
  return (
    ((obj !== null && typeof obj === "object") || typeof obj === "function") &&
    typeof obj.course_id === "string"
  )
}

export function isLogin(obj: any, _argumentName?: string): obj is Login {
  return (
    ((obj !== null && typeof obj === "object") || typeof obj === "function") &&
    typeof obj.email === "string" &&
    typeof obj.password === "string"
  )
}

export function isUploadResult(obj: any, _argumentName?: string): obj is UploadResult {
  return (
    ((obj !== null && typeof obj === "object") || typeof obj === "function") &&
    typeof obj.url === "string"
  )
}

export function isExerciseSubmissions(
  obj: any,
  _argumentName?: string,
): obj is ExerciseSubmissions {
  return (
    ((obj !== null && typeof obj === "object") || typeof obj === "function") &&
    Array.isArray(obj.data) &&
    obj.data.every((e: any) => isExerciseSlideSubmission(e) as boolean) &&
    typeof obj.total_pages === "number"
  )
}

export function isMarkAsRead(obj: any, _argumentName?: string): obj is MarkAsRead {
  return (
    ((obj !== null && typeof obj === "object") || typeof obj === "function") &&
    typeof obj.read === "boolean"
  )
}

export function isGetFeedbackQuery(obj: any, _argumentName?: string): obj is GetFeedbackQuery {
  return (
    ((obj !== null && typeof obj === "object") || typeof obj === "function") &&
    typeof obj.read === "boolean" &&
    (typeof obj.page === "undefined" || typeof obj.page === "number") &&
    (typeof obj.limit === "undefined" || typeof obj.limit === "number")
  )
}

export function isGetEditProposalsQuery(
  obj: any,
  _argumentName?: string,
): obj is GetEditProposalsQuery {
  return (
    ((obj !== null && typeof obj === "object") || typeof obj === "function") &&
    typeof obj.pending === "boolean" &&
    (typeof obj.page === "undefined" || typeof obj.page === "number") &&
    (typeof obj.limit === "undefined" || typeof obj.limit === "number")
  )
}

export function isErrorResponse(obj: any, _argumentName?: string): obj is ErrorResponse {
  return (
    ((obj !== null && typeof obj === "object") || typeof obj === "function") &&
    typeof obj.title === "string" &&
    typeof obj.message === "string" &&
    (obj.source === null || typeof obj.source === "string") &&
    (obj.data === null || (isErrorData(obj.data) as boolean))
  )
}

export function isErrorData(obj: any, _argumentName?: string): obj is ErrorData {
  return (
    ((obj !== null && typeof obj === "object") || typeof obj === "function") &&
    typeof obj.block_id === "string"
  )
}

export function isPagination(obj: any, _argumentName?: string): obj is Pagination {
  return (
    ((obj !== null && typeof obj === "object") || typeof obj === "function") &&
    (typeof obj.page === "undefined" || typeof obj.page === "number") &&
    (typeof obj.limit === "undefined" || typeof obj.limit === "number")
  )
}

export function isOEmbedResponse(obj: any, _argumentName?: string): obj is OEmbedResponse {
  return (
    ((obj !== null && typeof obj === "object") || typeof obj === "function") &&
    typeof obj.author_name === "string" &&
    typeof obj.author_url === "string" &&
    typeof obj.html === "string" &&
    typeof obj.provider_name === "string" &&
    typeof obj.provider_url === "string" &&
    typeof obj.title === "string" &&
    typeof obj.version === "string"
  )
}

export function isMaterialReference(obj: any, _argumentName?: string): obj is MaterialReference {
  return (
    ((obj !== null && typeof obj === "object") || typeof obj === "function") &&
    typeof obj.id === "string" &&
    typeof obj.course_id === "string" &&
    typeof obj.citation_key === "string" &&
    typeof obj.reference === "string" &&
    obj.created_at instanceof Date &&
    obj.updated_at instanceof Date &&
    (obj.deleted_at === null || obj.deleted_at instanceof Date)
  )
}

export function isNewMaterialReference(
  obj: any,
  _argumentName?: string,
): obj is NewMaterialReference {
  return (
    ((obj !== null && typeof obj === "object") || typeof obj === "function") &&
    typeof obj.citation_key === "string" &&
    typeof obj.reference === "string"
  )
}<|MERGE_RESOLUTION|>--- conflicted
+++ resolved
@@ -444,16 +444,12 @@
     typeof obj.course_id === "string" &&
     typeof obj.order_number === "number" &&
     (obj.copied_from === null || typeof obj.copied_from === "string") &&
-<<<<<<< HEAD
     (obj.uh_course_code === null || typeof obj.uh_course_code === "string") &&
     typeof obj.automatic_completion === "boolean" &&
     (obj.automatic_completion_number_of_exercises_attempted_treshold === null ||
       typeof obj.automatic_completion_number_of_exercises_attempted_treshold === "number") &&
     (obj.automatic_completion_number_of_points_treshold === null ||
       typeof obj.automatic_completion_number_of_points_treshold === "number")
-=======
-    (obj.uh_course_code === null || typeof obj.uh_course_code === "string")
->>>>>>> 587dc29c
   )
 }
 
