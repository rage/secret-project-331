--- conflicted
+++ resolved
@@ -11,7 +11,6 @@
   BlockProposalAction,
   BlockProposalInfo,
   Chapter,
-  ChapterScore,
   ChapterStatus,
   ChapterUpdate,
   ChapterWithStatus,
@@ -35,7 +34,6 @@
   EmailTemplateNew,
   EmailTemplateUpdate,
   ErrorResponse,
-  Exam,
   Exercise,
   ExerciseService,
   ExerciseServiceInfoApi,
@@ -74,8 +72,6 @@
   Pagination,
   PlaygroundExample,
   PlaygroundExampleData,
-  PointMap,
-  Points,
   ProposalCount,
   ProposalStatus,
   Submission,
@@ -85,7 +81,6 @@
   SubmissionInfo,
   SubmissionResult,
   UploadResult,
-  User,
   UserCourseInstanceChapterExerciseProgress,
   UserCourseInstanceChapterProgress,
   UserCourseInstanceProgress,
@@ -111,149 +106,42 @@
   )
 }
 
-export function isEmailTemplate(obj: any, _argumentName?: string): obj is EmailTemplate {
-  return (
-    ((obj !== null && typeof obj === "object") || typeof obj === "function") &&
-    typeof obj.id === "string" &&
-    obj.created_at instanceof Date &&
-    obj.updated_at instanceof Date &&
-    (obj.deleted_at === null || obj.deleted_at instanceof Date) &&
-    typeof obj.name === "string" &&
-    (obj.subject === null || typeof obj.subject === "string") &&
-    (obj.exercise_completions_threshold === null ||
-      typeof obj.exercise_completions_threshold === "number") &&
-    (obj.points_threshold === null || typeof obj.points_threshold === "number") &&
-    typeof obj.course_instance_id === "string"
-  )
-}
-
-export function isCmsPageExercise(obj: any, _argumentName?: string): obj is CmsPageExercise {
-  return (
-    ((obj !== null && typeof obj === "object") || typeof obj === "function") &&
-    typeof obj.id === "string" &&
-    typeof obj.name === "string" &&
-    typeof obj.order_number === "number"
-  )
-}
-
-export function isCmsPageExerciseSlide(
-  obj: any,
-  _argumentName?: string,
-): obj is CmsPageExerciseSlide {
-  return (
-    ((obj !== null && typeof obj === "object") || typeof obj === "function") &&
-    typeof obj.id === "string" &&
-    typeof obj.exercise_id === "string" &&
-    typeof obj.order_number === "number"
-  )
-}
-
-export function isCmsPageExerciseTask(
-  obj: any,
-  _argumentName?: string,
-): obj is CmsPageExerciseTask {
-  return (
-    ((obj !== null && typeof obj === "object") || typeof obj === "function") &&
-    typeof obj.id === "string" &&
-    typeof obj.exercise_slide_id === "string" &&
-    typeof obj.exercise_type === "string"
-  )
-}
-
-export function isCmsPageUpdate(obj: any, _argumentName?: string): obj is CmsPageUpdate {
-  return (
-    ((obj !== null && typeof obj === "object") || typeof obj === "function") &&
-    Array.isArray(obj.exercises) &&
-    obj.exercises.every((e: any) => isCmsPageExercise(e) as boolean) &&
-    Array.isArray(obj.exercise_slides) &&
-    obj.exercise_slides.every((e: any) => isCmsPageExerciseSlide(e) as boolean) &&
-    Array.isArray(obj.exercise_tasks) &&
-    obj.exercise_tasks.every((e: any) => isCmsPageExerciseTask(e) as boolean) &&
-    typeof obj.url_path === "string" &&
-    typeof obj.title === "string" &&
-    (obj.chapter_id === null || typeof obj.chapter_id === "string")
-  )
-}
-
-export function isContentManagementPage(
-  obj: any,
-  _argumentName?: string,
-): obj is ContentManagementPage {
-  return (
-    ((obj !== null && typeof obj === "object") || typeof obj === "function") &&
-    (isPage(obj.page) as boolean) &&
-    Array.isArray(obj.exercises) &&
-    obj.exercises.every((e: any) => isCmsPageExercise(e) as boolean) &&
-    Array.isArray(obj.exercise_slides) &&
-    obj.exercise_slides.every((e: any) => isCmsPageExerciseSlide(e) as boolean) &&
-    Array.isArray(obj.exercise_tasks) &&
-    obj.exercise_tasks.every((e: any) => isCmsPageExerciseTask(e) as boolean)
-  )
-}
-
-export function isCourseStructure(obj: any, _argumentName?: string): obj is CourseStructure {
-  return (
-    ((obj !== null && typeof obj === "object") || typeof obj === "function") &&
-    (isCourse(obj.course) as boolean) &&
-    Array.isArray(obj.pages) &&
-    obj.pages.every((e: any) => isPage(e) as boolean) &&
-    Array.isArray(obj.chapters) &&
-    obj.chapters.every((e: any) => isChapter(e) as boolean)
-  )
-}
-
-export function isPage(obj: any, _argumentName?: string): obj is Page {
-  return (
-    ((obj !== null && typeof obj === "object") || typeof obj === "function") &&
-    typeof obj.id === "string" &&
-    obj.created_at instanceof Date &&
-    obj.updated_at instanceof Date &&
-    (obj.course_id === null || typeof obj.course_id === "string") &&
-    (obj.exam_id === null || typeof obj.exam_id === "string") &&
-    (obj.chapter_id === null || typeof obj.chapter_id === "string") &&
-    typeof obj.url_path === "string" &&
-    typeof obj.title === "string" &&
-    (obj.deleted_at === null || obj.deleted_at instanceof Date) &&
-    typeof obj.order_number === "number" &&
-    (obj.copied_from === null || typeof obj.copied_from === "string")
-  )
-}
-
-export function isUploadResult(obj: any, _argumentName?: string): obj is UploadResult {
-  return (
-    ((obj !== null && typeof obj === "object") || typeof obj === "function") &&
-    typeof obj.url === "string"
-  )
-}
-
-export function isPageWithExercises(obj: any, _argumentName?: string): obj is PageWithExercises {
-  return (
-    ((obj !== null && typeof obj === "object") || typeof obj === "function") &&
-    typeof obj.id === "string" &&
-    obj.created_at instanceof Date &&
-    obj.updated_at instanceof Date &&
-    (obj.course_id === null || typeof obj.course_id === "string") &&
-    (obj.exam_id === null || typeof obj.exam_id === "string") &&
-    (obj.chapter_id === null || typeof obj.chapter_id === "string") &&
-    typeof obj.url_path === "string" &&
-    typeof obj.title === "string" &&
-    typeof obj.order_number === "number" &&
-    (obj.deleted_at === null || obj.deleted_at instanceof Date) &&
-    Array.isArray(obj.exercises) &&
-    obj.exercises.every((e: any) => isExercise(e) as boolean)
-  )
-}
-
-export function isUserCourseInstanceProgress(
-  obj: any,
-  _argumentName?: string,
-): obj is UserCourseInstanceProgress {
-  return (
-    ((obj !== null && typeof obj === "object") || typeof obj === "function") &&
-    typeof obj.score_given === "number" &&
-    (obj.score_maximum === null || typeof obj.score_maximum === "number") &&
-    (obj.total_exercises === null || typeof obj.total_exercises === "number") &&
-    (obj.completed_exercises === null || typeof obj.completed_exercises === "number")
+export function isChapterStatus(obj: any, _argumentName?: string): obj is ChapterStatus {
+  return obj === "open" || obj === "closed"
+}
+
+export function isChapterUpdate(obj: any, _argumentName?: string): obj is ChapterUpdate {
+  return (
+    ((obj !== null && typeof obj === "object") || typeof obj === "function") &&
+    typeof obj.name === "string" &&
+    typeof obj.chapter_number === "number" &&
+    (obj.front_front_page_id === null || typeof obj.front_front_page_id === "string")
+  )
+}
+
+export function isChapterWithStatus(obj: any, _argumentName?: string): obj is ChapterWithStatus {
+  return (
+    ((obj !== null && typeof obj === "object") || typeof obj === "function") &&
+    typeof obj.id === "string" &&
+    obj.created_at instanceof Date &&
+    obj.updated_at instanceof Date &&
+    typeof obj.name === "string" &&
+    typeof obj.course_id === "string" &&
+    (obj.deleted_at === null || obj.deleted_at instanceof Date) &&
+    typeof obj.chapter_number === "number" &&
+    (obj.front_page_id === null || typeof obj.front_page_id === "string") &&
+    (obj.opens_at === null || obj.opens_at instanceof Date) &&
+    (isChapterStatus(obj.status) as boolean)
+  )
+}
+
+export function isNewChapter(obj: any, _argumentName?: string): obj is NewChapter {
+  return (
+    ((obj !== null && typeof obj === "object") || typeof obj === "function") &&
+    typeof obj.name === "string" &&
+    typeof obj.course_id === "string" &&
+    typeof obj.chapter_number === "number" &&
+    (obj.front_front_page_id === null || typeof obj.front_front_page_id === "string")
   )
 }
 
@@ -265,17 +153,6 @@
     ((obj !== null && typeof obj === "object") || typeof obj === "function") &&
     typeof obj.score_given === "number" &&
     typeof obj.score_maximum === "number"
-  )
-}
-
-export function isUserCourseInstanceChapterExerciseProgress(
-  obj: any,
-  _argumentName?: string,
-): obj is UserCourseInstanceChapterExerciseProgress {
-  return (
-    ((obj !== null && typeof obj === "object") || typeof obj === "function") &&
-    typeof obj.exercise_id === "string" &&
-    typeof obj.score_given === "number"
   )
 }
 
@@ -313,87 +190,21 @@
   )
 }
 
-export function isChapterWithStatus(obj: any, _argumentName?: string): obj is ChapterWithStatus {
-  return (
-    ((obj !== null && typeof obj === "object") || typeof obj === "function") &&
-    typeof obj.id === "string" &&
-    obj.created_at instanceof Date &&
-    obj.updated_at instanceof Date &&
-    typeof obj.name === "string" &&
-    typeof obj.course_id === "string" &&
-    (obj.deleted_at === null || obj.deleted_at instanceof Date) &&
-    typeof obj.chapter_number === "number" &&
-    (obj.front_page_id === null || typeof obj.front_page_id === "string") &&
-    (obj.opens_at === null || obj.opens_at instanceof Date) &&
-    (isChapterStatus(obj.status) as boolean)
-  )
-}
-
-export function isCourseMaterialExercise(
-  obj: any,
-  _argumentName?: string,
-): obj is CourseMaterialExercise {
-  return (
-    ((obj !== null && typeof obj === "object") || typeof obj === "function") &&
-    (isExercise(obj.exercise) as boolean) &&
-    (isCourseMaterialExerciseTask(obj.current_exercise_task) as boolean) &&
-    (obj.current_exercise_task_service_info === null ||
-      (isCourseMaterialExerciseServiceInfo(obj.current_exercise_task_service_info) as boolean)) &&
-    (obj.exercise_status === null || (isExerciseStatus(obj.exercise_status) as boolean))
-  )
-}
-
-export function isPageRoutingDataWithChapterStatus(
-  obj: any,
-  _argumentName?: string,
-): obj is PageRoutingDataWithChapterStatus {
-  return (
-    ((obj !== null && typeof obj === "object") || typeof obj === "function") &&
-    typeof obj.url_path === "string" &&
-    typeof obj.title === "string" &&
-    typeof obj.chapter_number === "number" &&
-    typeof obj.chapter_id === "string" &&
-    (obj.chapter_opens_at === null || obj.chapter_opens_at instanceof Date) &&
-    (obj.chapter_front_page_id === null || typeof obj.chapter_front_page_id === "string") &&
-    (isChapterStatus(obj.chapter_status) as boolean)
-  )
-}
-
-export function isSubmissionResult(obj: any, _argumentName?: string): obj is SubmissionResult {
-  return (
-    ((obj !== null && typeof obj === "object") || typeof obj === "function") &&
-    (isSubmission(obj.submission) as boolean) &&
-    (isGrading(obj.grading) as boolean)
-  )
-}
-
-export function isExerciseService(obj: any, _argumentName?: string): obj is ExerciseService {
-  return (
-    ((obj !== null && typeof obj === "object") || typeof obj === "function") &&
-    typeof obj.id === "string" &&
-    obj.created_at instanceof Date &&
-    obj.updated_at instanceof Date &&
-    (obj.deleted_at === null || obj.deleted_at instanceof Date) &&
-    typeof obj.name === "string" &&
-    typeof obj.slug === "string" &&
-    typeof obj.public_url === "string" &&
-    (obj.internal_url === null || typeof obj.internal_url === "string") &&
-    typeof obj.max_reprocessing_submissions_at_once === "number"
-  )
-}
-
-export function isExerciseServiceNewOrUpdate(
-  obj: any,
-  _argumentName?: string,
-): obj is ExerciseServiceNewOrUpdate {
-  return (
-    ((obj !== null && typeof obj === "object") || typeof obj === "function") &&
-    typeof obj.name === "string" &&
-    typeof obj.slug === "string" &&
-    typeof obj.public_url === "string" &&
-    (obj.internal_url === null || typeof obj.internal_url === "string") &&
-    typeof obj.max_reprocessing_submissions_at_once === "number"
-  )
+export function isCourseInstanceForm(obj: any, _argumentName?: string): obj is CourseInstanceForm {
+  return (
+    ((obj !== null && typeof obj === "object") || typeof obj === "function") &&
+    (obj.name === null || typeof obj.name === "string") &&
+    (obj.description === null || typeof obj.description === "string") &&
+    typeof obj.teacher_in_charge_name === "string" &&
+    typeof obj.teacher_in_charge_email === "string" &&
+    (obj.support_email === null || typeof obj.support_email === "string") &&
+    (obj.opening_time === null || obj.opening_time instanceof Date) &&
+    (obj.closing_time === null || obj.closing_time instanceof Date)
+  )
+}
+
+export function isVariantStatus(obj: any, _argumentName?: string): obj is VariantStatus {
+  return obj === "Draft" || obj === "Upcoming" || obj === "Active" || obj === "Ended"
 }
 
 export function isCourse(obj: any, _argumentName?: string): obj is Course {
@@ -413,34 +224,80 @@
   )
 }
 
-export function isExercise(obj: any, _argumentName?: string): obj is Exercise {
-  return (
-    ((obj !== null && typeof obj === "object") || typeof obj === "function") &&
-    typeof obj.id === "string" &&
-    obj.created_at instanceof Date &&
-    obj.updated_at instanceof Date &&
-    typeof obj.name === "string" &&
-    (obj.course_id === null || typeof obj.course_id === "string") &&
-    (obj.exam_id === null || typeof obj.exam_id === "string") &&
-    typeof obj.page_id === "string" &&
-    typeof obj.chapter_id === "string" &&
-    (obj.deadline === null || obj.deadline instanceof Date) &&
-    (obj.deleted_at === null || obj.deleted_at instanceof Date) &&
-    typeof obj.score_maximum === "number" &&
-    typeof obj.order_number === "number" &&
-    (obj.copied_from === null || typeof obj.copied_from === "string")
-  )
-}
-
-export function isExerciseSlide(obj: any, _argumentName?: string): obj is ExerciseSlide {
-  return (
-    ((obj !== null && typeof obj === "object") || typeof obj === "function") &&
-    typeof obj.id === "string" &&
-    obj.created_at instanceof Date &&
-    obj.updated_at instanceof Date &&
-    (obj.deleted_at === null || obj.deleted_at instanceof Date) &&
-    typeof obj.exercise_id === "string" &&
-    typeof obj.order_number === "number"
+export function isCourseStructure(obj: any, _argumentName?: string): obj is CourseStructure {
+  return (
+    ((obj !== null && typeof obj === "object") || typeof obj === "function") &&
+    (isCourse(obj.course) as boolean) &&
+    Array.isArray(obj.pages) &&
+    obj.pages.every((e: any) => isPage(e) as boolean) &&
+    Array.isArray(obj.chapters) &&
+    obj.chapters.every((e: any) => isChapter(e) as boolean)
+  )
+}
+
+export function isCourseUpdate(obj: any, _argumentName?: string): obj is CourseUpdate {
+  return (
+    ((obj !== null && typeof obj === "object") || typeof obj === "function") &&
+    typeof obj.name === "string"
+  )
+}
+
+export function isNewCourse(obj: any, _argumentName?: string): obj is NewCourse {
+  return (
+    ((obj !== null && typeof obj === "object") || typeof obj === "function") &&
+    typeof obj.name === "string" &&
+    typeof obj.slug === "string" &&
+    typeof obj.organization_id === "string" &&
+    typeof obj.language_code === "string" &&
+    typeof obj.teacher_in_charge_name === "string" &&
+    typeof obj.teacher_in_charge_email === "string"
+  )
+}
+
+export function isEmailTemplate(obj: any, _argumentName?: string): obj is EmailTemplate {
+  return (
+    ((obj !== null && typeof obj === "object") || typeof obj === "function") &&
+    typeof obj.id === "string" &&
+    obj.created_at instanceof Date &&
+    obj.updated_at instanceof Date &&
+    (obj.deleted_at === null || obj.deleted_at instanceof Date) &&
+    typeof obj.name === "string" &&
+    (obj.subject === null || typeof obj.subject === "string") &&
+    (obj.exercise_completions_threshold === null ||
+      typeof obj.exercise_completions_threshold === "number") &&
+    (obj.points_threshold === null || typeof obj.points_threshold === "number") &&
+    typeof obj.course_instance_id === "string"
+  )
+}
+
+export function isEmailTemplateNew(obj: any, _argumentName?: string): obj is EmailTemplateNew {
+  return (
+    ((obj !== null && typeof obj === "object") || typeof obj === "function") &&
+    typeof obj.name === "string"
+  )
+}
+
+export function isEmailTemplateUpdate(
+  obj: any,
+  _argumentName?: string,
+): obj is EmailTemplateUpdate {
+  return (
+    ((obj !== null && typeof obj === "object") || typeof obj === "function") &&
+    typeof obj.name === "string" &&
+    typeof obj.subject === "string" &&
+    (obj.exercise_completions_threshold === null ||
+      typeof obj.exercise_completions_threshold === "number") &&
+    (obj.points_threshold === null || typeof obj.points_threshold === "number")
+  )
+}
+
+export function isCourseMaterialExerciseServiceInfo(
+  obj: any,
+  _argumentName?: string,
+): obj is CourseMaterialExerciseServiceInfo {
+  return (
+    ((obj !== null && typeof obj === "object") || typeof obj === "function") &&
+    typeof obj.exercise_iframe_url === "string"
   )
 }
 
@@ -460,210 +317,132 @@
   )
 }
 
-export function isSubmissionCount(obj: any, _argumentName?: string): obj is SubmissionCount {
-  return (
-    ((obj !== null && typeof obj === "object") || typeof obj === "function") &&
-    (obj.date === null || obj.date instanceof Date) &&
-    (obj.count === null || typeof obj.count === "number")
-  )
-}
-
-export function isSubmissionCountByWeekAndHour(
-  obj: any,
-  _argumentName?: string,
-): obj is SubmissionCountByWeekAndHour {
-  return (
-    ((obj !== null && typeof obj === "object") || typeof obj === "function") &&
-    (obj.isodow === null || typeof obj.isodow === "number") &&
-    (obj.hour === null || typeof obj.hour === "number") &&
-    (obj.count === null || typeof obj.count === "number")
-  )
-}
-
-export function isSubmissionCountByExercise(
-  obj: any,
-  _argumentName?: string,
-): obj is SubmissionCountByExercise {
-  return (
-    ((obj !== null && typeof obj === "object") || typeof obj === "function") &&
-    (obj.exercise_id === null || typeof obj.exercise_id === "string") &&
-    (obj.count === null || typeof obj.count === "number") &&
-    (obj.exercise_name === null || typeof obj.exercise_name === "string")
-  )
-}
-
-export function isExerciseSubmissions(
-  obj: any,
-  _argumentName?: string,
-): obj is ExerciseSubmissions {
-  return (
-    ((obj !== null && typeof obj === "object") || typeof obj === "function") &&
-    Array.isArray(obj.data) &&
-    obj.data.every((e: any) => isSubmission(e) as boolean) &&
-    typeof obj.total_pages === "number"
-  )
-}
-
-export function isOrganization(obj: any, _argumentName?: string): obj is Organization {
-  return (
-    ((obj !== null && typeof obj === "object") || typeof obj === "function") &&
-    typeof obj.id === "string" &&
+export function isExerciseService(obj: any, _argumentName?: string): obj is ExerciseService {
+  return (
+    ((obj !== null && typeof obj === "object") || typeof obj === "function") &&
+    typeof obj.id === "string" &&
+    obj.created_at instanceof Date &&
+    obj.updated_at instanceof Date &&
+    (obj.deleted_at === null || obj.deleted_at instanceof Date) &&
+    typeof obj.name === "string" &&
     typeof obj.slug === "string" &&
-    obj.created_at instanceof Date &&
-    obj.updated_at instanceof Date &&
-    typeof obj.name === "string" &&
-    (obj.description === null || typeof obj.description === "string") &&
-    (obj.organization_image_url === null || typeof obj.organization_image_url === "string") &&
-    (obj.deleted_at === null || obj.deleted_at instanceof Date)
-  )
-}
-
-export function isNewChapter(obj: any, _argumentName?: string): obj is NewChapter {
-  return (
-    ((obj !== null && typeof obj === "object") || typeof obj === "function") &&
-    typeof obj.name === "string" &&
-    typeof obj.course_id === "string" &&
-    typeof obj.chapter_number === "number" &&
-    (obj.front_front_page_id === null || typeof obj.front_front_page_id === "string")
-  )
-}
-
-export function isChapterUpdate(obj: any, _argumentName?: string): obj is ChapterUpdate {
-  return (
-    ((obj !== null && typeof obj === "object") || typeof obj === "function") &&
-    typeof obj.name === "string" &&
-    typeof obj.chapter_number === "number" &&
-    (obj.front_front_page_id === null || typeof obj.front_front_page_id === "string")
-  )
-}
-
-export function isEmailTemplateNew(obj: any, _argumentName?: string): obj is EmailTemplateNew {
-  return (
-    ((obj !== null && typeof obj === "object") || typeof obj === "function") &&
-    typeof obj.name === "string"
-  )
-}
-
-export function isEmailTemplateUpdate(
-  obj: any,
-  _argumentName?: string,
-): obj is EmailTemplateUpdate {
-  return (
-    ((obj !== null && typeof obj === "object") || typeof obj === "function") &&
-    typeof obj.name === "string" &&
-    typeof obj.subject === "string" &&
-    (obj.exercise_completions_threshold === null ||
-      typeof obj.exercise_completions_threshold === "number") &&
-    (obj.points_threshold === null || typeof obj.points_threshold === "number")
-  )
-}
-
-export function isNewPage(obj: any, _argumentName?: string): obj is NewPage {
-  return (
-    ((obj !== null && typeof obj === "object") || typeof obj === "function") &&
-    Array.isArray(obj.exercises) &&
-    obj.exercises.every((e: any) => isCmsPageExercise(e) as boolean) &&
-    Array.isArray(obj.exercise_slides) &&
-    obj.exercise_slides.every((e: any) => isCmsPageExerciseSlide(e) as boolean) &&
-    Array.isArray(obj.exercise_tasks) &&
-    obj.exercise_tasks.every((e: any) => isCmsPageExerciseTask(e) as boolean) &&
-    typeof obj.url_path === "string" &&
-    typeof obj.title === "string" &&
+    typeof obj.public_url === "string" &&
+    (obj.internal_url === null || typeof obj.internal_url === "string") &&
+    typeof obj.max_reprocessing_submissions_at_once === "number"
+  )
+}
+
+export function isExerciseServiceNewOrUpdate(
+  obj: any,
+  _argumentName?: string,
+): obj is ExerciseServiceNewOrUpdate {
+  return (
+    ((obj !== null && typeof obj === "object") || typeof obj === "function") &&
+    typeof obj.name === "string" &&
+    typeof obj.slug === "string" &&
+    typeof obj.public_url === "string" &&
+    (obj.internal_url === null || typeof obj.internal_url === "string") &&
+    typeof obj.max_reprocessing_submissions_at_once === "number"
+  )
+}
+
+export function isExerciseSlide(obj: any, _argumentName?: string): obj is ExerciseSlide {
+  return (
+    ((obj !== null && typeof obj === "object") || typeof obj === "function") &&
+    typeof obj.id === "string" &&
+    obj.created_at instanceof Date &&
+    obj.updated_at instanceof Date &&
+    (obj.deleted_at === null || obj.deleted_at instanceof Date) &&
+    typeof obj.exercise_id === "string" &&
+    typeof obj.order_number === "number"
+  )
+}
+
+export function isCourseMaterialExerciseTask(
+  obj: any,
+  _argumentName?: string,
+): obj is CourseMaterialExerciseTask {
+  return (
+    ((obj !== null && typeof obj === "object") || typeof obj === "function") &&
+    typeof obj.id === "string" &&
+    typeof obj.exercise_slide_id === "string" &&
+    typeof obj.exercise_type === "string"
+  )
+}
+
+export function isExerciseTask(obj: any, _argumentName?: string): obj is ExerciseTask {
+  return (
+    ((obj !== null && typeof obj === "object") || typeof obj === "function") &&
+    typeof obj.id === "string" &&
+    obj.created_at instanceof Date &&
+    obj.updated_at instanceof Date &&
+    typeof obj.exercise_slide_id === "string" &&
+    typeof obj.exercise_type === "string" &&
+    (obj.deleted_at === null || obj.deleted_at instanceof Date) &&
+    (obj.spec_file_id === null || typeof obj.spec_file_id === "string") &&
+    (obj.copied_from === null || typeof obj.copied_from === "string")
+  )
+}
+
+export function isActivityProgress(obj: any, _argumentName?: string): obj is ActivityProgress {
+  return (
+    obj === "Initialized" ||
+    obj === "Started" ||
+    obj === "InProgress" ||
+    obj === "Submitted" ||
+    obj === "Completed"
+  )
+}
+
+export function isCourseMaterialExercise(
+  obj: any,
+  _argumentName?: string,
+): obj is CourseMaterialExercise {
+  return (
+    ((obj !== null && typeof obj === "object") || typeof obj === "function") &&
+    (isExercise(obj.exercise) as boolean) &&
+    (isCourseMaterialExerciseTask(obj.current_exercise_task) as boolean) &&
+    (obj.current_exercise_task_service_info === null ||
+      (isCourseMaterialExerciseServiceInfo(obj.current_exercise_task_service_info) as boolean)) &&
+    (obj.exercise_status === null || (isExerciseStatus(obj.exercise_status) as boolean))
+  )
+}
+
+export function isExercise(obj: any, _argumentName?: string): obj is Exercise {
+  return (
+    ((obj !== null && typeof obj === "object") || typeof obj === "function") &&
+    typeof obj.id === "string" &&
+    obj.created_at instanceof Date &&
+    obj.updated_at instanceof Date &&
+    typeof obj.name === "string" &&
     (obj.course_id === null || typeof obj.course_id === "string") &&
     (obj.exam_id === null || typeof obj.exam_id === "string") &&
-    (obj.chapter_id === null || typeof obj.chapter_id === "string") &&
-    (obj.front_page_of_chapter_id === null || typeof obj.front_page_of_chapter_id === "string") &&
-    (obj.content_search_language === null || typeof obj.content_search_language === "string")
-  )
-}
-
-export function isNewSubmission(obj: any, _argumentName?: string): obj is NewSubmission {
-  return (
-    ((obj !== null && typeof obj === "object") || typeof obj === "function") &&
-    typeof obj.exercise_task_id === "string" &&
-    typeof obj.course_instance_id === "string"
-  )
-}
-
-export function isNewCourse(obj: any, _argumentName?: string): obj is NewCourse {
-  return (
-    ((obj !== null && typeof obj === "object") || typeof obj === "function") &&
-    typeof obj.name === "string" &&
-    typeof obj.slug === "string" &&
-    typeof obj.organization_id === "string" &&
-    typeof obj.language_code === "string" &&
-    typeof obj.teacher_in_charge_name === "string" &&
-    typeof obj.teacher_in_charge_email === "string"
-  )
-}
-
-export function isCourseUpdate(obj: any, _argumentName?: string): obj is CourseUpdate {
-  return (
-    ((obj !== null && typeof obj === "object") || typeof obj === "function") &&
-    typeof obj.name === "string"
-  )
-}
-
-export function isLogin(obj: any, _argumentName?: string): obj is Login {
-  return (
-    ((obj !== null && typeof obj === "object") || typeof obj === "function") &&
-    typeof obj.email === "string" &&
-    typeof obj.password === "string"
-  )
-}
-
-export function isSubmissionInfo(obj: any, _argumentName?: string): obj is SubmissionInfo {
-  return (
-    ((obj !== null && typeof obj === "object") || typeof obj === "function") &&
-    (isSubmission(obj.submission) as boolean) &&
-    (isExercise(obj.exercise) as boolean) &&
-    (isExerciseTask(obj.exercise_task) as boolean) &&
-    (obj.grading === null || (isGrading(obj.grading) as boolean)) &&
-    typeof obj.submission_iframe_path === "string"
-  )
-}
-
-export function isPageSearchResult(obj: any, _argumentName?: string): obj is PageSearchResult {
-  return (
-    ((obj !== null && typeof obj === "object") || typeof obj === "function") &&
-    typeof obj.id === "string" &&
-    (obj.title_headline === null || typeof obj.title_headline === "string") &&
-    (obj.rank === null || typeof obj.rank === "number") &&
-    (obj.content_headline === null || typeof obj.content_headline === "string") &&
-    typeof obj.url_path === "string"
-  )
-}
-
-export function isPageSearchRequest(obj: any, _argumentName?: string): obj is PageSearchRequest {
-  return (
-    ((obj !== null && typeof obj === "object") || typeof obj === "function") &&
-    typeof obj.query === "string"
-  )
-}
-
-export function isPageHistory(obj: any, _argumentName?: string): obj is PageHistory {
-  return (
-    ((obj !== null && typeof obj === "object") || typeof obj === "function") &&
-    typeof obj.id === "string" &&
-    obj.created_at instanceof Date &&
-    typeof obj.title === "string" &&
-    (isHistoryChangeReason(obj.history_change_reason) as boolean) &&
-    (obj.restored_from_id === null || typeof obj.restored_from_id === "string") &&
-    typeof obj.author_user_id === "string"
-  )
-}
-
-export function isHistoryChangeReason(
-  obj: any,
-  _argumentName?: string,
-): obj is HistoryChangeReason {
-  return obj === "PageSaved" || obj === "HistoryRestored"
-}
-
-export function isHistoryRestoreData(obj: any, _argumentName?: string): obj is HistoryRestoreData {
-  return (
-    ((obj !== null && typeof obj === "object") || typeof obj === "function") &&
-    typeof obj.history_id === "string"
+    typeof obj.page_id === "string" &&
+    typeof obj.chapter_id === "string" &&
+    (obj.deadline === null || obj.deadline instanceof Date) &&
+    (obj.deleted_at === null || obj.deleted_at instanceof Date) &&
+    typeof obj.score_maximum === "number" &&
+    typeof obj.order_number === "number" &&
+    (obj.copied_from === null || typeof obj.copied_from === "string")
+  )
+}
+
+export function isExerciseStatus(obj: any, _argumentName?: string): obj is ExerciseStatus {
+  return (
+    ((obj !== null && typeof obj === "object") || typeof obj === "function") &&
+    (obj.score_given === null || typeof obj.score_given === "number") &&
+    (isActivityProgress(obj.activity_progress) as boolean) &&
+    (isGradingProgress(obj.grading_progress) as boolean)
+  )
+}
+
+export function isGradingProgress(obj: any, _argumentName?: string): obj is GradingProgress {
+  return (
+    obj === "FullyGraded" ||
+    obj === "Pending" ||
+    obj === "PendingManual" ||
+    obj === "Failed" ||
+    obj === "NotReady"
   )
 }
 
@@ -682,10 +461,19 @@
   )
 }
 
-export function isMarkAsRead(obj: any, _argumentName?: string): obj is MarkAsRead {
-  return (
-    ((obj !== null && typeof obj === "object") || typeof obj === "function") &&
-    typeof obj.read === "boolean"
+export function isFeedbackBlock(obj: any, _argumentName?: string): obj is FeedbackBlock {
+  return (
+    ((obj !== null && typeof obj === "object") || typeof obj === "function") &&
+    typeof obj.id === "string" &&
+    (obj.text === null || typeof obj.text === "string")
+  )
+}
+
+export function isFeedbackCount(obj: any, _argumentName?: string): obj is FeedbackCount {
+  return (
+    ((obj !== null && typeof obj === "object") || typeof obj === "function") &&
+    typeof obj.read === "number" &&
+    typeof obj.unread === "number"
   )
 }
 
@@ -696,241 +484,6 @@
     (obj.selected_text === null || typeof obj.selected_text === "string") &&
     Array.isArray(obj.related_blocks) &&
     obj.related_blocks.every((e: any) => isFeedbackBlock(e) as boolean)
-  )
-}
-
-export function isFeedbackBlock(obj: any, _argumentName?: string): obj is FeedbackBlock {
-  return (
-    ((obj !== null && typeof obj === "object") || typeof obj === "function") &&
-    typeof obj.id === "string" &&
-    (obj.text === null || typeof obj.text === "string")
-  )
-}
-
-export function isFeedbackCount(obj: any, _argumentName?: string): obj is FeedbackCount {
-  return (
-    ((obj !== null && typeof obj === "object") || typeof obj === "function") &&
-    typeof obj.read === "number" &&
-    typeof obj.unread === "number"
-  )
-}
-
-export function isGetFeedbackQuery(obj: any, _argumentName?: string): obj is GetFeedbackQuery {
-  return (
-    ((obj !== null && typeof obj === "object") || typeof obj === "function") &&
-    typeof obj.read === "boolean" &&
-    (typeof obj.page === "undefined" || typeof obj.page === "number") &&
-    (typeof obj.limit === "undefined" || typeof obj.limit === "number")
-  )
-}
-
-export function isCourseInstanceForm(obj: any, _argumentName?: string): obj is CourseInstanceForm {
-  return (
-    ((obj !== null && typeof obj === "object") || typeof obj === "function") &&
-    (obj.name === null || typeof obj.name === "string") &&
-    (obj.description === null || typeof obj.description === "string") &&
-    typeof obj.teacher_in_charge_name === "string" &&
-    typeof obj.teacher_in_charge_email === "string" &&
-    (obj.support_email === null || typeof obj.support_email === "string") &&
-    (obj.opening_time === null || obj.opening_time instanceof Date) &&
-    (obj.closing_time === null || obj.closing_time instanceof Date)
-  )
-}
-
-export function isPageProposal(obj: any, _argumentName?: string): obj is PageProposal {
-  return (
-    ((obj !== null && typeof obj === "object") || typeof obj === "function") &&
-    typeof obj.id === "string" &&
-    typeof obj.page_id === "string" &&
-    (obj.user_id === null || typeof obj.user_id === "string") &&
-    typeof obj.pending === "boolean" &&
-    obj.created_at instanceof Date &&
-    Array.isArray(obj.block_proposals) &&
-    obj.block_proposals.every((e: any) => isBlockProposal(e) as boolean)
-  )
-}
-
-export function isBlockProposal(obj: any, _argumentName?: string): obj is BlockProposal {
-  return (
-    ((obj !== null && typeof obj === "object") || typeof obj === "function") &&
-    typeof obj.id === "string" &&
-    typeof obj.block_id === "string" &&
-    typeof obj.current_text === "string" &&
-    typeof obj.changed_text === "string" &&
-    (isProposalStatus(obj.status) as boolean) &&
-    (obj.accept_preview === null || typeof obj.accept_preview === "string")
-  )
-}
-
-export function isProposalCount(obj: any, _argumentName?: string): obj is ProposalCount {
-  return (
-    ((obj !== null && typeof obj === "object") || typeof obj === "function") &&
-    typeof obj.pending === "number" &&
-    typeof obj.handled === "number"
-  )
-}
-
-export function isEditProposalInfo(obj: any, _argumentName?: string): obj is EditProposalInfo {
-  return (
-    ((obj !== null && typeof obj === "object") || typeof obj === "function") &&
-    typeof obj.page_id === "string" &&
-    typeof obj.page_proposal_id === "string" &&
-    Array.isArray(obj.block_proposals) &&
-    obj.block_proposals.every((e: any) => isBlockProposalInfo(e) as boolean)
-  )
-}
-
-export function isGetEditProposalsQuery(
-  obj: any,
-  _argumentName?: string,
-): obj is GetEditProposalsQuery {
-  return (
-    ((obj !== null && typeof obj === "object") || typeof obj === "function") &&
-    typeof obj.pending === "boolean" &&
-    (typeof obj.page === "undefined" || typeof obj.page === "number") &&
-    (typeof obj.limit === "undefined" || typeof obj.limit === "number")
-  )
-}
-
-export function isNewProposedPageEdits(
-  obj: any,
-  _argumentName?: string,
-): obj is NewProposedPageEdits {
-  return (
-    ((obj !== null && typeof obj === "object") || typeof obj === "function") &&
-    typeof obj.page_id === "string" &&
-    Array.isArray(obj.block_edits) &&
-    obj.block_edits.every((e: any) => isNewProposedBlockEdit(e) as boolean)
-  )
-}
-
-export function isErrorResponse(obj: any, _argumentName?: string): obj is ErrorResponse {
-  return (
-    ((obj !== null && typeof obj === "object") || typeof obj === "function") &&
-    typeof obj.title === "string" &&
-    typeof obj.message === "string" &&
-    (obj.source === null || typeof obj.source === "string")
-  )
-}
-
-<<<<<<< HEAD
-export function isExam(obj: any, _argumentName?: string): obj is Exam {
-  return (
-    ((obj !== null && typeof obj === "object") || typeof obj === "function") &&
-    typeof obj.id === "string" &&
-    typeof obj.course_id === "string" &&
-    typeof obj.course_name === "string" &&
-    typeof obj.name === "string"
-=======
-export function isChapterScore(obj: any, _argumentName?: string): obj is ChapterScore {
-  return (
-    ((obj !== null && typeof obj === "object") || typeof obj === "function") &&
-    typeof obj.id === "string" &&
-    obj.created_at instanceof Date &&
-    obj.updated_at instanceof Date &&
-    typeof obj.name === "string" &&
-    typeof obj.course_id === "string" &&
-    (obj.deleted_at === null || obj.deleted_at instanceof Date) &&
-    (obj.chapter_image_path === null || typeof obj.chapter_image_path === "string") &&
-    typeof obj.chapter_number === "number" &&
-    (obj.front_page_id === null || typeof obj.front_page_id === "string") &&
-    (obj.opens_at === null || obj.opens_at instanceof Date) &&
-    (obj.copied_from === null || typeof obj.copied_from === "string") &&
-    typeof obj.score_given === "number" &&
-    typeof obj.score_total === "number"
-  )
-}
-
-export function isUser(obj: any, _argumentName?: string): obj is User {
-  return (
-    ((obj !== null && typeof obj === "object") || typeof obj === "function") &&
-    typeof obj.id === "string" &&
-    obj.created_at instanceof Date &&
-    obj.updated_at instanceof Date &&
-    (obj.deleted_at === null || obj.deleted_at instanceof Date) &&
-    (obj.upstream_id === null || typeof obj.upstream_id === "number") &&
-    typeof obj.email === "string"
-  )
-}
-
-export function isPointMap(obj: any, _argumentName?: string): obj is PointMap {
-  return (
-    ((obj !== null && typeof obj === "object") || typeof obj === "function") &&
-    Object.entries(obj).every(
-      ([key, value]) => typeof value === "number" && typeof key === "string",
-    )
-  )
-}
-
-export function isPoints(obj: any, _argumentName?: string): obj is Points {
-  return (
-    ((obj !== null && typeof obj === "object") || typeof obj === "function") &&
-    Array.isArray(obj.chapter_points) &&
-    obj.chapter_points.every((e: any) => isChapterScore(e) as boolean) &&
-    Array.isArray(obj.users) &&
-    obj.users.every((e: any) => isUser(e) as boolean) &&
-    ((obj.user_chapter_points !== null && typeof obj.user_chapter_points === "object") ||
-      typeof obj.user_chapter_points === "function") &&
-    Object.entries(obj.user_chapter_points).every(
-      ([key, value]) => (isPointMap(value) as boolean) && typeof key === "string",
-    )
->>>>>>> 95735cf6
-  )
-}
-
-export function isVariantStatus(obj: any, _argumentName?: string): obj is VariantStatus {
-  return obj === "Draft" || obj === "Upcoming" || obj === "Active" || obj === "Ended"
-}
-
-export function isChapterStatus(obj: any, _argumentName?: string): obj is ChapterStatus {
-  return obj === "open" || obj === "closed"
-}
-
-export function isCourseMaterialExerciseTask(
-  obj: any,
-  _argumentName?: string,
-): obj is CourseMaterialExerciseTask {
-  return (
-    ((obj !== null && typeof obj === "object") || typeof obj === "function") &&
-    typeof obj.id === "string" &&
-    typeof obj.exercise_slide_id === "string" &&
-    typeof obj.exercise_type === "string"
-  )
-}
-
-export function isCourseMaterialExerciseServiceInfo(
-  obj: any,
-  _argumentName?: string,
-): obj is CourseMaterialExerciseServiceInfo {
-  return (
-    ((obj !== null && typeof obj === "object") || typeof obj === "function") &&
-    typeof obj.exercise_iframe_url === "string"
-  )
-}
-
-export function isExerciseStatus(obj: any, _argumentName?: string): obj is ExerciseStatus {
-  return (
-    ((obj !== null && typeof obj === "object") || typeof obj === "function") &&
-    (obj.score_given === null || typeof obj.score_given === "number") &&
-    (isActivityProgress(obj.activity_progress) as boolean) &&
-    (isGradingProgress(obj.grading_progress) as boolean)
-  )
-}
-
-export function isSubmission(obj: any, _argumentName?: string): obj is Submission {
-  return (
-    ((obj !== null && typeof obj === "object") || typeof obj === "function") &&
-    typeof obj.id === "string" &&
-    obj.created_at instanceof Date &&
-    obj.updated_at instanceof Date &&
-    (obj.deleted_at === null || obj.deleted_at instanceof Date) &&
-    typeof obj.exercise_id === "string" &&
-    (obj.course_id === null || typeof obj.course_id === "string") &&
-    (obj.course_instance_id === null || typeof obj.course_instance_id === "string") &&
-    (obj.exam_id === null || typeof obj.exam_id === "string") &&
-    typeof obj.exercise_task_id === "string" &&
-    (obj.grading_id === null || typeof obj.grading_id === "string") &&
-    typeof obj.user_id === "string"
   )
 }
 
@@ -958,26 +511,6 @@
   )
 }
 
-export function isActivityProgress(obj: any, _argumentName?: string): obj is ActivityProgress {
-  return (
-    obj === "Initialized" ||
-    obj === "Started" ||
-    obj === "InProgress" ||
-    obj === "Submitted" ||
-    obj === "Completed"
-  )
-}
-
-export function isGradingProgress(obj: any, _argumentName?: string): obj is GradingProgress {
-  return (
-    obj === "FullyGraded" ||
-    obj === "Pending" ||
-    obj === "PendingManual" ||
-    obj === "Failed" ||
-    obj === "NotReady"
-  )
-}
-
 export function isUserPointsUpdateStrategy(
   obj: any,
   _argumentName?: string,
@@ -985,36 +518,264 @@
   return obj === "CanAddPointsButCannotRemovePoints" || obj === "CanAddPointsAndCanRemovePoints"
 }
 
-export function isPagination(obj: any, _argumentName?: string): obj is Pagination {
-  return (
-    ((obj !== null && typeof obj === "object") || typeof obj === "function") &&
-    (typeof obj.page === "undefined" || typeof obj.page === "number") &&
-    (typeof obj.limit === "undefined" || typeof obj.limit === "number")
-  )
-}
-
-export function isProposalStatus(obj: any, _argumentName?: string): obj is ProposalStatus {
-  return obj === "Pending" || obj === "Accepted" || obj === "Rejected"
-}
-
-export function isNewProposedBlockEdit(
-  obj: any,
-  _argumentName?: string,
-): obj is NewProposedBlockEdit {
-  return (
-    ((obj !== null && typeof obj === "object") || typeof obj === "function") &&
+export function isOrganization(obj: any, _argumentName?: string): obj is Organization {
+  return (
+    ((obj !== null && typeof obj === "object") || typeof obj === "function") &&
+    typeof obj.id === "string" &&
+    typeof obj.slug === "string" &&
+    obj.created_at instanceof Date &&
+    obj.updated_at instanceof Date &&
+    typeof obj.name === "string" &&
+    (obj.description === null || typeof obj.description === "string") &&
+    (obj.organization_image_url === null || typeof obj.organization_image_url === "string") &&
+    (obj.deleted_at === null || obj.deleted_at instanceof Date)
+  )
+}
+
+export function isPageHistory(obj: any, _argumentName?: string): obj is PageHistory {
+  return (
+    ((obj !== null && typeof obj === "object") || typeof obj === "function") &&
+    typeof obj.id === "string" &&
+    obj.created_at instanceof Date &&
+    typeof obj.title === "string" &&
+    (isHistoryChangeReason(obj.history_change_reason) as boolean) &&
+    (obj.restored_from_id === null || typeof obj.restored_from_id === "string") &&
+    typeof obj.author_user_id === "string"
+  )
+}
+
+export function isHistoryChangeReason(
+  obj: any,
+  _argumentName?: string,
+): obj is HistoryChangeReason {
+  return obj === "PageSaved" || obj === "HistoryRestored"
+}
+
+export function isCmsPageExercise(obj: any, _argumentName?: string): obj is CmsPageExercise {
+  return (
+    ((obj !== null && typeof obj === "object") || typeof obj === "function") &&
+    typeof obj.id === "string" &&
+    typeof obj.name === "string" &&
+    typeof obj.order_number === "number"
+  )
+}
+
+export function isCmsPageExerciseSlide(
+  obj: any,
+  _argumentName?: string,
+): obj is CmsPageExerciseSlide {
+  return (
+    ((obj !== null && typeof obj === "object") || typeof obj === "function") &&
+    typeof obj.id === "string" &&
+    typeof obj.exercise_id === "string" &&
+    typeof obj.order_number === "number"
+  )
+}
+
+export function isCmsPageExerciseTask(
+  obj: any,
+  _argumentName?: string,
+): obj is CmsPageExerciseTask {
+  return (
+    ((obj !== null && typeof obj === "object") || typeof obj === "function") &&
+    typeof obj.id === "string" &&
+    typeof obj.exercise_slide_id === "string" &&
+    typeof obj.exercise_type === "string"
+  )
+}
+
+export function isCmsPageUpdate(obj: any, _argumentName?: string): obj is CmsPageUpdate {
+  return (
+    ((obj !== null && typeof obj === "object") || typeof obj === "function") &&
+    Array.isArray(obj.exercises) &&
+    obj.exercises.every((e: any) => isCmsPageExercise(e) as boolean) &&
+    Array.isArray(obj.exercise_slides) &&
+    obj.exercise_slides.every((e: any) => isCmsPageExerciseSlide(e) as boolean) &&
+    Array.isArray(obj.exercise_tasks) &&
+    obj.exercise_tasks.every((e: any) => isCmsPageExerciseTask(e) as boolean) &&
+    typeof obj.url_path === "string" &&
+    typeof obj.title === "string" &&
+    (obj.chapter_id === null || typeof obj.chapter_id === "string")
+  )
+}
+
+export function isContentManagementPage(
+  obj: any,
+  _argumentName?: string,
+): obj is ContentManagementPage {
+  return (
+    ((obj !== null && typeof obj === "object") || typeof obj === "function") &&
+    (isPage(obj.page) as boolean) &&
+    Array.isArray(obj.exercises) &&
+    obj.exercises.every((e: any) => isCmsPageExercise(e) as boolean) &&
+    Array.isArray(obj.exercise_slides) &&
+    obj.exercise_slides.every((e: any) => isCmsPageExerciseSlide(e) as boolean) &&
+    Array.isArray(obj.exercise_tasks) &&
+    obj.exercise_tasks.every((e: any) => isCmsPageExerciseTask(e) as boolean)
+  )
+}
+
+export function isCoursePageWithUserData(
+  obj: any,
+  _argumentName?: string,
+): obj is CoursePageWithUserData {
+  return (
+    ((obj !== null && typeof obj === "object") || typeof obj === "function") &&
+    (isPage(obj.page) as boolean) &&
+    (obj.instance === null || (isCourseInstance(obj.instance) as boolean)) &&
+    (obj.settings === null || (isUserCourseSettings(obj.settings) as boolean))
+  )
+}
+
+export function isExerciseWithExerciseTasks(
+  obj: any,
+  _argumentName?: string,
+): obj is ExerciseWithExerciseTasks {
+  return (
+    ((obj !== null && typeof obj === "object") || typeof obj === "function") &&
+    typeof obj.id === "string" &&
+    obj.created_at instanceof Date &&
+    obj.updated_at instanceof Date &&
+    typeof obj.course_id === "string" &&
+    (obj.deleted_at === null || obj.deleted_at instanceof Date) &&
+    typeof obj.name === "string" &&
+    (obj.deadline === null || obj.deadline instanceof Date) &&
+    typeof obj.page_id === "string" &&
+    Array.isArray(obj.exercise_tasks) &&
+    obj.exercise_tasks.every((e: any) => isExerciseTask(e) as boolean) &&
+    typeof obj.score_maximum === "number"
+  )
+}
+
+export function isHistoryRestoreData(obj: any, _argumentName?: string): obj is HistoryRestoreData {
+  return (
+    ((obj !== null && typeof obj === "object") || typeof obj === "function") &&
+    typeof obj.history_id === "string"
+  )
+}
+
+export function isPage(obj: any, _argumentName?: string): obj is Page {
+  return (
+    ((obj !== null && typeof obj === "object") || typeof obj === "function") &&
+    typeof obj.id === "string" &&
+    obj.created_at instanceof Date &&
+    obj.updated_at instanceof Date &&
+    (obj.course_id === null || typeof obj.course_id === "string") &&
+    (obj.exam_id === null || typeof obj.exam_id === "string") &&
+    (obj.chapter_id === null || typeof obj.chapter_id === "string") &&
+    typeof obj.url_path === "string" &&
+    typeof obj.title === "string" &&
+    (obj.deleted_at === null || obj.deleted_at instanceof Date) &&
+    typeof obj.order_number === "number" &&
+    (obj.copied_from === null || typeof obj.copied_from === "string")
+  )
+}
+
+export function isPageRoutingDataWithChapterStatus(
+  obj: any,
+  _argumentName?: string,
+): obj is PageRoutingDataWithChapterStatus {
+  return (
+    ((obj !== null && typeof obj === "object") || typeof obj === "function") &&
+    typeof obj.url_path === "string" &&
+    typeof obj.title === "string" &&
+    typeof obj.chapter_number === "number" &&
+    typeof obj.chapter_id === "string" &&
+    (obj.chapter_opens_at === null || obj.chapter_opens_at instanceof Date) &&
+    (obj.chapter_front_page_id === null || typeof obj.chapter_front_page_id === "string") &&
+    (isChapterStatus(obj.chapter_status) as boolean)
+  )
+}
+
+export function isPageSearchRequest(obj: any, _argumentName?: string): obj is PageSearchRequest {
+  return (
+    ((obj !== null && typeof obj === "object") || typeof obj === "function") &&
+    typeof obj.query === "string"
+  )
+}
+
+export function isPageSearchResult(obj: any, _argumentName?: string): obj is PageSearchResult {
+  return (
+    ((obj !== null && typeof obj === "object") || typeof obj === "function") &&
+    typeof obj.id === "string" &&
+    (obj.title_headline === null || typeof obj.title_headline === "string") &&
+    (obj.rank === null || typeof obj.rank === "number") &&
+    (obj.content_headline === null || typeof obj.content_headline === "string") &&
+    typeof obj.url_path === "string"
+  )
+}
+
+export function isPageWithExercises(obj: any, _argumentName?: string): obj is PageWithExercises {
+  return (
+    ((obj !== null && typeof obj === "object") || typeof obj === "function") &&
+    typeof obj.id === "string" &&
+    obj.created_at instanceof Date &&
+    obj.updated_at instanceof Date &&
+    (obj.course_id === null || typeof obj.course_id === "string") &&
+    (obj.exam_id === null || typeof obj.exam_id === "string") &&
+    (obj.chapter_id === null || typeof obj.chapter_id === "string") &&
+    typeof obj.url_path === "string" &&
+    typeof obj.title === "string" &&
+    typeof obj.order_number === "number" &&
+    (obj.deleted_at === null || obj.deleted_at instanceof Date) &&
+    Array.isArray(obj.exercises) &&
+    obj.exercises.every((e: any) => isExercise(e) as boolean)
+  )
+}
+
+export function isNewPage(obj: any, _argumentName?: string): obj is NewPage {
+  return (
+    ((obj !== null && typeof obj === "object") || typeof obj === "function") &&
+    Array.isArray(obj.exercises) &&
+    obj.exercises.every((e: any) => isCmsPageExercise(e) as boolean) &&
+    Array.isArray(obj.exercise_slides) &&
+    obj.exercise_slides.every((e: any) => isCmsPageExerciseSlide(e) as boolean) &&
+    Array.isArray(obj.exercise_tasks) &&
+    obj.exercise_tasks.every((e: any) => isCmsPageExerciseTask(e) as boolean) &&
+    typeof obj.url_path === "string" &&
+    typeof obj.title === "string" &&
+    (obj.course_id === null || typeof obj.course_id === "string") &&
+    (obj.exam_id === null || typeof obj.exam_id === "string") &&
+    (obj.chapter_id === null || typeof obj.chapter_id === "string") &&
+    (obj.front_page_of_chapter_id === null || typeof obj.front_page_of_chapter_id === "string") &&
+    (obj.content_search_language === null || typeof obj.content_search_language === "string")
+  )
+}
+
+export function isPlaygroundExample(obj: any, _argumentName?: string): obj is PlaygroundExample {
+  return (
+    ((obj !== null && typeof obj === "object") || typeof obj === "function") &&
+    typeof obj.id === "string" &&
+    obj.created_at instanceof Date &&
+    obj.updated_at instanceof Date &&
+    (obj.deleted_at === null || obj.deleted_at instanceof Date) &&
+    typeof obj.name === "string" &&
+    typeof obj.url === "string" &&
+    typeof obj.width === "number"
+  )
+}
+
+export function isPlaygroundExampleData(
+  obj: any,
+  _argumentName?: string,
+): obj is PlaygroundExampleData {
+  return (
+    ((obj !== null && typeof obj === "object") || typeof obj === "function") &&
+    typeof obj.name === "string" &&
+    typeof obj.url === "string" &&
+    typeof obj.width === "number"
+  )
+}
+
+export function isBlockProposal(obj: any, _argumentName?: string): obj is BlockProposal {
+  return (
+    ((obj !== null && typeof obj === "object") || typeof obj === "function") &&
+    typeof obj.id === "string" &&
     typeof obj.block_id === "string" &&
-    typeof obj.block_attribute === "string" &&
-    typeof obj.original_text === "string" &&
-    typeof obj.changed_text === "string"
-  )
-}
-
-export function isBlockProposalInfo(obj: any, _argumentName?: string): obj is BlockProposalInfo {
-  return (
-    ((obj !== null && typeof obj === "object") || typeof obj === "function") &&
-    typeof obj.id === "string" &&
-    (isBlockProposalAction(obj.action) as boolean)
+    typeof obj.current_text === "string" &&
+    typeof obj.changed_text === "string" &&
+    (isProposalStatus(obj.status) as boolean) &&
+    (obj.accept_preview === null || typeof obj.accept_preview === "string")
   )
 }
 
@@ -1031,37 +792,147 @@
   )
 }
 
-export function isExerciseTask(obj: any, _argumentName?: string): obj is ExerciseTask {
-  return (
-    ((obj !== null && typeof obj === "object") || typeof obj === "function") &&
-    typeof obj.id === "string" &&
-    obj.created_at instanceof Date &&
-    obj.updated_at instanceof Date &&
-    typeof obj.exercise_slide_id === "string" &&
-    typeof obj.exercise_type === "string" &&
-    (obj.deleted_at === null || obj.deleted_at instanceof Date) &&
-    (obj.spec_file_id === null || typeof obj.spec_file_id === "string") &&
-    (obj.copied_from === null || typeof obj.copied_from === "string")
-  )
-}
-
-export function isExerciseWithExerciseTasks(
-  obj: any,
-  _argumentName?: string,
-): obj is ExerciseWithExerciseTasks {
-  return (
-    ((obj !== null && typeof obj === "object") || typeof obj === "function") &&
-    typeof obj.id === "string" &&
-    obj.created_at instanceof Date &&
-    obj.updated_at instanceof Date &&
-    typeof obj.course_id === "string" &&
-    (obj.deleted_at === null || obj.deleted_at instanceof Date) &&
-    typeof obj.name === "string" &&
-    (obj.deadline === null || obj.deadline instanceof Date) &&
+export function isBlockProposalInfo(obj: any, _argumentName?: string): obj is BlockProposalInfo {
+  return (
+    ((obj !== null && typeof obj === "object") || typeof obj === "function") &&
+    typeof obj.id === "string" &&
+    (isBlockProposalAction(obj.action) as boolean)
+  )
+}
+
+export function isNewProposedBlockEdit(
+  obj: any,
+  _argumentName?: string,
+): obj is NewProposedBlockEdit {
+  return (
+    ((obj !== null && typeof obj === "object") || typeof obj === "function") &&
+    typeof obj.block_id === "string" &&
+    typeof obj.block_attribute === "string" &&
+    typeof obj.original_text === "string" &&
+    typeof obj.changed_text === "string"
+  )
+}
+
+export function isProposalStatus(obj: any, _argumentName?: string): obj is ProposalStatus {
+  return obj === "Pending" || obj === "Accepted" || obj === "Rejected"
+}
+
+export function isEditProposalInfo(obj: any, _argumentName?: string): obj is EditProposalInfo {
+  return (
+    ((obj !== null && typeof obj === "object") || typeof obj === "function") &&
     typeof obj.page_id === "string" &&
-    Array.isArray(obj.exercise_tasks) &&
-    obj.exercise_tasks.every((e: any) => isExerciseTask(e) as boolean) &&
-    typeof obj.score_maximum === "number"
+    typeof obj.page_proposal_id === "string" &&
+    Array.isArray(obj.block_proposals) &&
+    obj.block_proposals.every((e: any) => isBlockProposalInfo(e) as boolean)
+  )
+}
+
+export function isNewProposedPageEdits(
+  obj: any,
+  _argumentName?: string,
+): obj is NewProposedPageEdits {
+  return (
+    ((obj !== null && typeof obj === "object") || typeof obj === "function") &&
+    typeof obj.page_id === "string" &&
+    Array.isArray(obj.block_edits) &&
+    obj.block_edits.every((e: any) => isNewProposedBlockEdit(e) as boolean)
+  )
+}
+
+export function isPageProposal(obj: any, _argumentName?: string): obj is PageProposal {
+  return (
+    ((obj !== null && typeof obj === "object") || typeof obj === "function") &&
+    typeof obj.id === "string" &&
+    typeof obj.page_id === "string" &&
+    (obj.user_id === null || typeof obj.user_id === "string") &&
+    typeof obj.pending === "boolean" &&
+    obj.created_at instanceof Date &&
+    Array.isArray(obj.block_proposals) &&
+    obj.block_proposals.every((e: any) => isBlockProposal(e) as boolean)
+  )
+}
+
+export function isProposalCount(obj: any, _argumentName?: string): obj is ProposalCount {
+  return (
+    ((obj !== null && typeof obj === "object") || typeof obj === "function") &&
+    typeof obj.pending === "number" &&
+    typeof obj.handled === "number"
+  )
+}
+
+export function isSubmission(obj: any, _argumentName?: string): obj is Submission {
+  return (
+    ((obj !== null && typeof obj === "object") || typeof obj === "function") &&
+    typeof obj.id === "string" &&
+    obj.created_at instanceof Date &&
+    obj.updated_at instanceof Date &&
+    (obj.deleted_at === null || obj.deleted_at instanceof Date) &&
+    typeof obj.exercise_id === "string" &&
+    (obj.course_id === null || typeof obj.course_id === "string") &&
+    (obj.course_instance_id === null || typeof obj.course_instance_id === "string") &&
+    (obj.exam_id === null || typeof obj.exam_id === "string") &&
+    typeof obj.exercise_task_id === "string" &&
+    (obj.grading_id === null || typeof obj.grading_id === "string") &&
+    typeof obj.user_id === "string"
+  )
+}
+
+export function isSubmissionCount(obj: any, _argumentName?: string): obj is SubmissionCount {
+  return (
+    ((obj !== null && typeof obj === "object") || typeof obj === "function") &&
+    (obj.date === null || obj.date instanceof Date) &&
+    (obj.count === null || typeof obj.count === "number")
+  )
+}
+
+export function isSubmissionCountByWeekAndHour(
+  obj: any,
+  _argumentName?: string,
+): obj is SubmissionCountByWeekAndHour {
+  return (
+    ((obj !== null && typeof obj === "object") || typeof obj === "function") &&
+    (obj.isodow === null || typeof obj.isodow === "number") &&
+    (obj.hour === null || typeof obj.hour === "number") &&
+    (obj.count === null || typeof obj.count === "number")
+  )
+}
+
+export function isSubmissionCountByExercise(
+  obj: any,
+  _argumentName?: string,
+): obj is SubmissionCountByExercise {
+  return (
+    ((obj !== null && typeof obj === "object") || typeof obj === "function") &&
+    (obj.exercise_id === null || typeof obj.exercise_id === "string") &&
+    (obj.count === null || typeof obj.count === "number") &&
+    (obj.exercise_name === null || typeof obj.exercise_name === "string")
+  )
+}
+
+export function isSubmissionInfo(obj: any, _argumentName?: string): obj is SubmissionInfo {
+  return (
+    ((obj !== null && typeof obj === "object") || typeof obj === "function") &&
+    (isSubmission(obj.submission) as boolean) &&
+    (isExercise(obj.exercise) as boolean) &&
+    (isExerciseTask(obj.exercise_task) as boolean) &&
+    (obj.grading === null || (isGrading(obj.grading) as boolean)) &&
+    typeof obj.submission_iframe_path === "string"
+  )
+}
+
+export function isSubmissionResult(obj: any, _argumentName?: string): obj is SubmissionResult {
+  return (
+    ((obj !== null && typeof obj === "object") || typeof obj === "function") &&
+    (isSubmission(obj.submission) as boolean) &&
+    (isGrading(obj.grading) as boolean)
+  )
+}
+
+export function isNewSubmission(obj: any, _argumentName?: string): obj is NewSubmission {
+  return (
+    ((obj !== null && typeof obj === "object") || typeof obj === "function") &&
+    typeof obj.exercise_task_id === "string" &&
+    typeof obj.course_instance_id === "string"
   )
 }
 
@@ -1078,39 +949,98 @@
   )
 }
 
-export function isPlaygroundExample(obj: any, _argumentName?: string): obj is PlaygroundExample {
-  return (
-    ((obj !== null && typeof obj === "object") || typeof obj === "function") &&
-    typeof obj.id === "string" &&
-    obj.created_at instanceof Date &&
-    obj.updated_at instanceof Date &&
-    (obj.deleted_at === null || obj.deleted_at instanceof Date) &&
-    typeof obj.name === "string" &&
-    typeof obj.url === "string" &&
-    typeof obj.width === "number"
-  )
-}
-
-export function isPlaygroundExampleData(
-  obj: any,
-  _argumentName?: string,
-): obj is PlaygroundExampleData {
-  return (
-    ((obj !== null && typeof obj === "object") || typeof obj === "function") &&
-    typeof obj.name === "string" &&
-    typeof obj.url === "string" &&
-    typeof obj.width === "number"
-  )
-}
-
-export function isCoursePageWithUserData(
-  obj: any,
-  _argumentName?: string,
-): obj is CoursePageWithUserData {
-  return (
-    ((obj !== null && typeof obj === "object") || typeof obj === "function") &&
-    (isPage(obj.page) as boolean) &&
-    (obj.instance === null || (isCourseInstance(obj.instance) as boolean)) &&
-    (obj.settings === null || (isUserCourseSettings(obj.settings) as boolean))
+export function isUserCourseInstanceChapterExerciseProgress(
+  obj: any,
+  _argumentName?: string,
+): obj is UserCourseInstanceChapterExerciseProgress {
+  return (
+    ((obj !== null && typeof obj === "object") || typeof obj === "function") &&
+    typeof obj.exercise_id === "string" &&
+    typeof obj.score_given === "number"
+  )
+}
+
+export function isUserCourseInstanceProgress(
+  obj: any,
+  _argumentName?: string,
+): obj is UserCourseInstanceProgress {
+  return (
+    ((obj !== null && typeof obj === "object") || typeof obj === "function") &&
+    typeof obj.score_given === "number" &&
+    (obj.score_maximum === null || typeof obj.score_maximum === "number") &&
+    (obj.total_exercises === null || typeof obj.total_exercises === "number") &&
+    (obj.completed_exercises === null || typeof obj.completed_exercises === "number")
+  )
+}
+
+export function isLogin(obj: any, _argumentName?: string): obj is Login {
+  return (
+    ((obj !== null && typeof obj === "object") || typeof obj === "function") &&
+    typeof obj.email === "string" &&
+    typeof obj.password === "string"
+  )
+}
+
+export function isUploadResult(obj: any, _argumentName?: string): obj is UploadResult {
+  return (
+    ((obj !== null && typeof obj === "object") || typeof obj === "function") &&
+    typeof obj.url === "string"
+  )
+}
+
+export function isExerciseSubmissions(
+  obj: any,
+  _argumentName?: string,
+): obj is ExerciseSubmissions {
+  return (
+    ((obj !== null && typeof obj === "object") || typeof obj === "function") &&
+    Array.isArray(obj.data) &&
+    obj.data.every((e: any) => isSubmission(e) as boolean) &&
+    typeof obj.total_pages === "number"
+  )
+}
+
+export function isMarkAsRead(obj: any, _argumentName?: string): obj is MarkAsRead {
+  return (
+    ((obj !== null && typeof obj === "object") || typeof obj === "function") &&
+    typeof obj.read === "boolean"
+  )
+}
+
+export function isGetFeedbackQuery(obj: any, _argumentName?: string): obj is GetFeedbackQuery {
+  return (
+    ((obj !== null && typeof obj === "object") || typeof obj === "function") &&
+    typeof obj.read === "boolean" &&
+    (typeof obj.page === "undefined" || typeof obj.page === "number") &&
+    (typeof obj.limit === "undefined" || typeof obj.limit === "number")
+  )
+}
+
+export function isGetEditProposalsQuery(
+  obj: any,
+  _argumentName?: string,
+): obj is GetEditProposalsQuery {
+  return (
+    ((obj !== null && typeof obj === "object") || typeof obj === "function") &&
+    typeof obj.pending === "boolean" &&
+    (typeof obj.page === "undefined" || typeof obj.page === "number") &&
+    (typeof obj.limit === "undefined" || typeof obj.limit === "number")
+  )
+}
+
+export function isErrorResponse(obj: any, _argumentName?: string): obj is ErrorResponse {
+  return (
+    ((obj !== null && typeof obj === "object") || typeof obj === "function") &&
+    typeof obj.title === "string" &&
+    typeof obj.message === "string" &&
+    (obj.source === null || typeof obj.source === "string")
+  )
+}
+
+export function isPagination(obj: any, _argumentName?: string): obj is Pagination {
+  return (
+    ((obj !== null && typeof obj === "object") || typeof obj === "function") &&
+    (typeof obj.page === "undefined" || typeof obj.page === "number") &&
+    (typeof obj.limit === "undefined" || typeof obj.limit === "number")
   )
 }