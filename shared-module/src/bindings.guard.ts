/* eslint-disable @typescript-eslint/no-explicit-any */
/* eslint-disable @typescript-eslint/explicit-module-boundary-types */

/*
 * Generated type guards for "bindings.ts".
 * WARNING: Do not manually change this file.
 */
import {
  Action,
  ActionOnResource,
  ActivityProgress,
  AnswerRequiringAttention,
  AnswerRequiringAttentionWithTasks,
  AnswersRequiringAttention,
  BlockProposal,
  BlockProposalAction,
  BlockProposalInfo,
  Chapter,
  ChapterScore,
  ChapterStatus,
  ChaptersWithStatus,
  ChapterUpdate,
  ChapterWithStatus,
  CmsPageExercise,
  CmsPageExerciseSlide,
  CmsPageExerciseTask,
  CmsPageUpdate,
  CompletionRegistrationLink,
  ContentManagementPage,
  Course,
  CourseCount,
  CourseExam,
  CourseInstance,
  CourseInstanceEnrollment,
  CourseInstanceForm,
  CourseMaterialCourseModule,
  CourseMaterialExercise,
  CourseMaterialExerciseServiceInfo,
  CourseMaterialExerciseSlide,
  CourseMaterialExerciseTask,
  CourseMaterialPeerReviewData,
  CourseMaterialPeerReviewDataAnswerToReview,
  CourseMaterialPeerReviewQuestionAnswer,
  CourseMaterialPeerReviewSubmission,
  CourseModule,
  CoursePageWithUserData,
  CourseStructure,
  CourseUpdate,
  CreateAccountDetails,
  DatabaseChapter,
  EditProposalInfo,
  EmailTemplate,
  EmailTemplateNew,
  EmailTemplateUpdate,
  ErrorData,
  ErrorResponse,
  Exam,
  ExamCourseInfo,
  ExamData,
  ExamEnrollment,
  ExamEnrollmentData,
  ExamInstructions,
  ExamInstructionsUpdate,
  Exercise,
  ExerciseAnswersInCourseRequiringAttentionCount,
  ExerciseRepository,
  ExerciseRepositoryStatus,
  ExerciseService,
  ExerciseServiceIframeRenderingInfo,
  ExerciseServiceInfoApi,
  ExerciseServiceNewOrUpdate,
  ExerciseSlide,
  ExerciseSlideSubmission,
  ExerciseSlideSubmissionCount,
  ExerciseSlideSubmissionCountByExercise,
  ExerciseSlideSubmissionCountByWeekAndHour,
  ExerciseSlideSubmissionInfo,
  ExerciseStatus,
  ExerciseSubmissions,
  ExerciseTask,
  ExerciseTaskGrading,
  ExerciseTaskGradingResult,
  ExerciseTaskSubmission,
  ExerciseUserCounts,
  ExerciseWithExerciseTasks,
  Feedback,
  FeedbackBlock,
  FeedbackCount,
  GetEditProposalsQuery,
  GetFeedbackQuery,
  GradingProgress,
  HistoryChangeReason,
  HistoryRestoreData,
  IsChapterFrontPage,
  Login,
  MarkAsRead,
  MaterialReference,
  ModifiedModule,
  ModuleUpdates,
  NewChapter,
  NewCourse,
  NewExam,
  NewExerciseRepository,
  NewFeedback,
  NewMaterialReference,
  NewModule,
  NewPage,
  NewPeerReviewQuestion,
  NewProposedBlockEdit,
  NewProposedPageEdits,
  NewTeacherGradingDecision,
  OEmbedResponse,
  Organization,
  OrgExam,
  Page,
  PageChapterAndCourseInformation,
  PageHistory,
  PageInfo,
  PageNavigationInformation,
  PageProposal,
  PageRoutingData,
  PageSearchRequest,
  PageSearchResult,
  PageWithExercises,
  Pagination,
  PeerReview,
  PeerReviewAcceptingStrategy,
  PeerReviewQuestion,
  PeerReviewQuestionType,
  PlaygroundExample,
  PlaygroundExampleData,
  PointMap,
  Points,
  ProposalCount,
  ProposalStatus,
  RepositoryExercise,
  Resource,
  ReviewingStage,
  RoleDomain,
  RoleInfo,
  RoleQuery,
  RoleUser,
  StudentExerciseSlideSubmission,
  StudentExerciseSlideSubmissionResult,
  StudentExerciseTaskSubmission,
  StudentExerciseTaskSubmissionResult,
  TeacherDecisionType,
  TeacherGradingDecision,
  Term,
  TermUpdate,
  UploadResult,
  User,
  UserCompletionInformation,
  UserCourseInstanceChapterExerciseProgress,
  UserCourseInstanceChapterProgress,
  UserCourseInstanceProgress,
  UserCourseSettings,
  UserExerciseState,
  UserInfo,
  UserModuleCompletionStatus,
  UserPointsUpdateStrategy,
  UserRole,
} from "./bindings"

export function isActionOnResource(obj: unknown): obj is ActionOnResource {
  const typedObj = obj as ActionOnResource
  return (
    ((typedObj !== null && typeof typedObj === "object") || typeof typedObj === "function") &&
    (isAction(typedObj["action"]) as boolean) &&
    (isResource(typedObj["resource"]) as boolean)
  )
}

export function isAction(obj: unknown): obj is Action {
  const typedObj = obj as Action
  return (
    (((typedObj !== null && typeof typedObj === "object") || typeof typedObj === "function") &&
      typedObj["type"] === "view") ||
    (((typedObj !== null && typeof typedObj === "object") || typeof typedObj === "function") &&
      typedObj["type"] === "edit") ||
    (((typedObj !== null && typeof typedObj === "object") || typeof typedObj === "function") &&
      typedObj["type"] === "grade") ||
    (((typedObj !== null && typeof typedObj === "object") || typeof typedObj === "function") &&
      typedObj["type"] === "teach") ||
    (((typedObj !== null && typeof typedObj === "object") || typeof typedObj === "function") &&
      typedObj["type"] === "download") ||
    (((typedObj !== null && typeof typedObj === "object") || typeof typedObj === "function") &&
      typedObj["type"] === "duplicate") ||
    (((typedObj !== null && typeof typedObj === "object") || typeof typedObj === "function") &&
      typedObj["type"] === "delete_answer") ||
    (((typedObj !== null && typeof typedObj === "object") || typeof typedObj === "function") &&
      typedObj["type"] === "edit_role" &&
      (isUserRole(typedObj["variant"]) as boolean)) ||
    (((typedObj !== null && typeof typedObj === "object") || typeof typedObj === "function") &&
      typedObj["type"] === "create_courses_or_exams") ||
    (((typedObj !== null && typeof typedObj === "object") || typeof typedObj === "function") &&
      typedObj["type"] === "usually_unacceptable_deletion")
  )
}

export function isResource(obj: unknown): obj is Resource {
  const typedObj = obj as Resource
  return (
    (((typedObj !== null && typeof typedObj === "object") || typeof typedObj === "function") &&
      typedObj["type"] === "global_permissions") ||
    (((typedObj !== null && typeof typedObj === "object") || typeof typedObj === "function") &&
      typedObj["type"] === "chapter" &&
      typeof typedObj["id"] === "string") ||
    (((typedObj !== null && typeof typedObj === "object") || typeof typedObj === "function") &&
      typedObj["type"] === "course" &&
      typeof typedObj["id"] === "string") ||
    (((typedObj !== null && typeof typedObj === "object") || typeof typedObj === "function") &&
      typedObj["type"] === "course_instance" &&
      typeof typedObj["id"] === "string") ||
    (((typedObj !== null && typeof typedObj === "object") || typeof typedObj === "function") &&
      typedObj["type"] === "exam" &&
      typeof typedObj["id"] === "string") ||
    (((typedObj !== null && typeof typedObj === "object") || typeof typedObj === "function") &&
      typedObj["type"] === "exercise" &&
      typeof typedObj["id"] === "string") ||
    (((typedObj !== null && typeof typedObj === "object") || typeof typedObj === "function") &&
      typedObj["type"] === "exercise_slide_submission" &&
      typeof typedObj["id"] === "string") ||
    (((typedObj !== null && typeof typedObj === "object") || typeof typedObj === "function") &&
      typedObj["type"] === "exercise_task" &&
      typeof typedObj["id"] === "string") ||
    (((typedObj !== null && typeof typedObj === "object") || typeof typedObj === "function") &&
      typedObj["type"] === "exercise_task_grading" &&
      typeof typedObj["id"] === "string") ||
    (((typedObj !== null && typeof typedObj === "object") || typeof typedObj === "function") &&
      typedObj["type"] === "exercise_task_submission" &&
      typeof typedObj["id"] === "string") ||
    (((typedObj !== null && typeof typedObj === "object") || typeof typedObj === "function") &&
      typedObj["type"] === "organization" &&
      typeof typedObj["id"] === "string") ||
    (((typedObj !== null && typeof typedObj === "object") || typeof typedObj === "function") &&
      typedObj["type"] === "page" &&
      typeof typedObj["id"] === "string") ||
    (((typedObj !== null && typeof typedObj === "object") || typeof typedObj === "function") &&
      typedObj["type"] === "study_registry" &&
      typeof typedObj["id"] === "string") ||
    (((typedObj !== null && typeof typedObj === "object") || typeof typedObj === "function") &&
      typedObj["type"] === "any_course") ||
    (((typedObj !== null && typeof typedObj === "object") || typeof typedObj === "function") &&
      typedObj["type"] === "role") ||
    (((typedObj !== null && typeof typedObj === "object") || typeof typedObj === "function") &&
      typedObj["type"] === "user") ||
    (((typedObj !== null && typeof typedObj === "object") || typeof typedObj === "function") &&
      typedObj["type"] === "playground_example") ||
    (((typedObj !== null && typeof typedObj === "object") || typeof typedObj === "function") &&
      typedObj["type"] === "exercise_service") ||
    (((typedObj !== null && typeof typedObj === "object") || typeof typedObj === "function") &&
      typedObj["type"] === "material_reference")
  )
}

export function isTerm(obj: unknown): obj is Term {
  const typedObj = obj as Term
  return (
    ((typedObj !== null && typeof typedObj === "object") || typeof typedObj === "function") &&
    typeof typedObj["id"] === "string" &&
    typeof typedObj["term"] === "string" &&
    typeof typedObj["definition"] === "string"
  )
}

export function isTermUpdate(obj: unknown): obj is TermUpdate {
  const typedObj = obj as TermUpdate
  return (
    ((typedObj !== null && typeof typedObj === "object") || typeof typedObj === "function") &&
    typeof typedObj["term"] === "string" &&
    typeof typedObj["definition"] === "string"
  )
}

export function isChapter(obj: unknown): obj is Chapter {
  const typedObj = obj as Chapter
  return (
    ((typedObj !== null && typeof typedObj === "object") || typeof typedObj === "function") &&
    typeof typedObj["id"] === "string" &&
    typedObj["created_at"] instanceof Date &&
    typedObj["updated_at"] instanceof Date &&
    typeof typedObj["name"] === "string" &&
    typeof typedObj["course_id"] === "string" &&
    (typedObj["deleted_at"] === null || typedObj["deleted_at"] instanceof Date) &&
    (typedObj["chapter_image_url"] === null || typeof typedObj["chapter_image_url"] === "string") &&
    typeof typedObj["chapter_number"] === "number" &&
    (typedObj["front_page_id"] === null || typeof typedObj["front_page_id"] === "string") &&
    (typedObj["opens_at"] === null || typedObj["opens_at"] instanceof Date) &&
    (typedObj["deadline"] === null || typedObj["deadline"] instanceof Date) &&
    (typedObj["copied_from"] === null || typeof typedObj["copied_from"] === "string") &&
    typeof typedObj["course_module_id"] === "string"
  )
}

export function isDatabaseChapter(obj: unknown): obj is DatabaseChapter {
  const typedObj = obj as DatabaseChapter
  return (
    ((typedObj !== null && typeof typedObj === "object") || typeof typedObj === "function") &&
    typeof typedObj["id"] === "string" &&
    typedObj["created_at"] instanceof Date &&
    typedObj["updated_at"] instanceof Date &&
    typeof typedObj["name"] === "string" &&
    typeof typedObj["course_id"] === "string" &&
    (typedObj["deleted_at"] === null || typedObj["deleted_at"] instanceof Date) &&
    (typedObj["chapter_image_path"] === null ||
      typeof typedObj["chapter_image_path"] === "string") &&
    typeof typedObj["chapter_number"] === "number" &&
    (typedObj["front_page_id"] === null || typeof typedObj["front_page_id"] === "string") &&
    (typedObj["opens_at"] === null || typedObj["opens_at"] instanceof Date) &&
    (typedObj["deadline"] === null || typedObj["deadline"] instanceof Date) &&
    (typedObj["copied_from"] === null || typeof typedObj["copied_from"] === "string") &&
    typeof typedObj["course_module_id"] === "string"
  )
}

export function isChapterStatus(obj: unknown): obj is ChapterStatus {
  const typedObj = obj as ChapterStatus
  return typedObj === "open" || typedObj === "closed"
}

export function isChapterUpdate(obj: unknown): obj is ChapterUpdate {
  const typedObj = obj as ChapterUpdate
  return (
    ((typedObj !== null && typeof typedObj === "object") || typeof typedObj === "function") &&
    typeof typedObj["name"] === "string" &&
    (typedObj["front_page_id"] === null || typeof typedObj["front_page_id"] === "string") &&
    (typedObj["deadline"] === null || typedObj["deadline"] instanceof Date) &&
    (typedObj["opens_at"] === null || typedObj["opens_at"] instanceof Date) &&
    (typedObj["course_module_id"] === null || typeof typedObj["course_module_id"] === "string")
  )
}

export function isChapterWithStatus(obj: unknown): obj is ChapterWithStatus {
  const typedObj = obj as ChapterWithStatus
  return (
    ((typedObj !== null && typeof typedObj === "object") || typeof typedObj === "function") &&
    typeof typedObj["id"] === "string" &&
    typedObj["created_at"] instanceof Date &&
    typedObj["updated_at"] instanceof Date &&
    typeof typedObj["name"] === "string" &&
    typeof typedObj["course_id"] === "string" &&
    (typedObj["deleted_at"] === null || typedObj["deleted_at"] instanceof Date) &&
    typeof typedObj["chapter_number"] === "number" &&
    (typedObj["front_page_id"] === null || typeof typedObj["front_page_id"] === "string") &&
    (typedObj["opens_at"] === null || typedObj["opens_at"] instanceof Date) &&
    (isChapterStatus(typedObj["status"]) as boolean) &&
    (typedObj["chapter_image_url"] === null || typeof typedObj["chapter_image_url"] === "string") &&
    typeof typedObj["course_module_id"] === "string"
  )
}

export function isNewChapter(obj: unknown): obj is NewChapter {
  const typedObj = obj as NewChapter
  return (
    ((typedObj !== null && typeof typedObj === "object") || typeof typedObj === "function") &&
    typeof typedObj["name"] === "string" &&
    typeof typedObj["course_id"] === "string" &&
    typeof typedObj["chapter_number"] === "number" &&
    (typedObj["front_page_id"] === null || typeof typedObj["front_page_id"] === "string") &&
    (typedObj["opens_at"] === null || typedObj["opens_at"] instanceof Date) &&
    (typedObj["deadline"] === null || typedObj["deadline"] instanceof Date) &&
    (typedObj["course_module_id"] === null || typeof typedObj["course_module_id"] === "string")
  )
}

export function isUserCourseInstanceChapterProgress(
  obj: unknown,
): obj is UserCourseInstanceChapterProgress {
  const typedObj = obj as UserCourseInstanceChapterProgress
  return (
    ((typedObj !== null && typeof typedObj === "object") || typeof typedObj === "function") &&
    typeof typedObj["score_given"] === "number" &&
    typeof typedObj["score_maximum"] === "number" &&
    (typedObj["total_exercises"] === null || typeof typedObj["total_exercises"] === "number") &&
    (typedObj["attempted_exercises"] === null ||
      typeof typedObj["attempted_exercises"] === "number")
  )
}

export function isCourseInstanceEnrollment(obj: unknown): obj is CourseInstanceEnrollment {
  const typedObj = obj as CourseInstanceEnrollment
  return (
    ((typedObj !== null && typeof typedObj === "object") || typeof typedObj === "function") &&
    typeof typedObj["user_id"] === "string" &&
    typeof typedObj["course_id"] === "string" &&
    typeof typedObj["course_instance_id"] === "string" &&
    typedObj["created_at"] instanceof Date &&
    typedObj["updated_at"] instanceof Date &&
    (typedObj["deleted_at"] === null || typedObj["deleted_at"] instanceof Date)
  )
}

export function isChapterScore(obj: unknown): obj is ChapterScore {
  const typedObj = obj as ChapterScore
  return (
    ((typedObj !== null && typeof typedObj === "object") || typeof typedObj === "function") &&
    typeof typedObj["id"] === "string" &&
    typedObj["created_at"] instanceof Date &&
    typedObj["updated_at"] instanceof Date &&
    typeof typedObj["name"] === "string" &&
    typeof typedObj["course_id"] === "string" &&
    (typedObj["deleted_at"] === null || typedObj["deleted_at"] instanceof Date) &&
    (typedObj["chapter_image_path"] === null ||
      typeof typedObj["chapter_image_path"] === "string") &&
    typeof typedObj["chapter_number"] === "number" &&
    (typedObj["front_page_id"] === null || typeof typedObj["front_page_id"] === "string") &&
    (typedObj["opens_at"] === null || typedObj["opens_at"] instanceof Date) &&
    (typedObj["deadline"] === null || typedObj["deadline"] instanceof Date) &&
    (typedObj["copied_from"] === null || typeof typedObj["copied_from"] === "string") &&
    typeof typedObj["course_module_id"] === "string" &&
    typeof typedObj["score_given"] === "number" &&
    typeof typedObj["score_total"] === "number"
  )
}

export function isCourseInstance(obj: unknown): obj is CourseInstance {
  const typedObj = obj as CourseInstance
  return (
    ((typedObj !== null && typeof typedObj === "object") || typeof typedObj === "function") &&
    typeof typedObj["id"] === "string" &&
    typedObj["created_at"] instanceof Date &&
    typedObj["updated_at"] instanceof Date &&
    (typedObj["deleted_at"] === null || typedObj["deleted_at"] instanceof Date) &&
    typeof typedObj["course_id"] === "string" &&
    (typedObj["starts_at"] === null || typedObj["starts_at"] instanceof Date) &&
    (typedObj["ends_at"] === null || typedObj["ends_at"] instanceof Date) &&
    (typedObj["name"] === null || typeof typedObj["name"] === "string") &&
    (typedObj["description"] === null || typeof typedObj["description"] === "string") &&
    typeof typedObj["teacher_in_charge_name"] === "string" &&
    typeof typedObj["teacher_in_charge_email"] === "string" &&
    (typedObj["support_email"] === null || typeof typedObj["support_email"] === "string")
  )
}

export function isCourseInstanceForm(obj: unknown): obj is CourseInstanceForm {
  const typedObj = obj as CourseInstanceForm
  return (
    ((typedObj !== null && typeof typedObj === "object") || typeof typedObj === "function") &&
    (typedObj["name"] === null || typeof typedObj["name"] === "string") &&
    (typedObj["description"] === null || typeof typedObj["description"] === "string") &&
    typeof typedObj["teacher_in_charge_name"] === "string" &&
    typeof typedObj["teacher_in_charge_email"] === "string" &&
    (typedObj["support_email"] === null || typeof typedObj["support_email"] === "string") &&
    (typedObj["opening_time"] === null || typedObj["opening_time"] instanceof Date) &&
    (typedObj["closing_time"] === null || typedObj["closing_time"] instanceof Date)
  )
}

export function isPointMap(obj: unknown): obj is PointMap {
  const typedObj = obj as PointMap
  return (
    ((typedObj !== null && typeof typedObj === "object") || typeof typedObj === "function") &&
    Object.entries<any>(typedObj).every(
      ([key, value]) => typeof value === "number" && typeof key === "string",
    )
  )
}

export function isPoints(obj: unknown): obj is Points {
  const typedObj = obj as Points
  return (
    ((typedObj !== null && typeof typedObj === "object") || typeof typedObj === "function") &&
    Array.isArray(typedObj["chapter_points"]) &&
    typedObj["chapter_points"].every((e: any) => isChapterScore(e) as boolean) &&
    Array.isArray(typedObj["users"]) &&
    typedObj["users"].every((e: any) => isUser(e) as boolean) &&
    ((typedObj["user_chapter_points"] !== null &&
      typeof typedObj["user_chapter_points"] === "object") ||
      typeof typedObj["user_chapter_points"] === "function") &&
    Object.entries<any>(typedObj["user_chapter_points"]).every(
      ([key, value]) => (isPointMap(value) as boolean) && typeof key === "string",
    )
  )
}

export function isCourseModule(obj: unknown): obj is CourseModule {
  const typedObj = obj as CourseModule
  return (
    ((typedObj !== null && typeof typedObj === "object") || typeof typedObj === "function") &&
    typeof typedObj["id"] === "string" &&
    typedObj["created_at"] instanceof Date &&
    typedObj["updated_at"] instanceof Date &&
    (typedObj["deleted_at"] === null || typedObj["deleted_at"] instanceof Date) &&
    (typedObj["name"] === null || typeof typedObj["name"] === "string") &&
    typeof typedObj["course_id"] === "string" &&
    typeof typedObj["order_number"] === "number" &&
    (typedObj["copied_from"] === null || typeof typedObj["copied_from"] === "string") &&
    (typedObj["uh_course_code"] === null || typeof typedObj["uh_course_code"] === "string") &&
    typeof typedObj["automatic_completion"] === "boolean" &&
    (typedObj["automatic_completion_number_of_exercises_attempted_treshold"] === null ||
      typeof typedObj["automatic_completion_number_of_exercises_attempted_treshold"] ===
        "number") &&
    (typedObj["automatic_completion_number_of_points_treshold"] === null ||
      typeof typedObj["automatic_completion_number_of_points_treshold"] === "number") &&
    (typedObj["ects_credits"] === null || typeof typedObj["ects_credits"] === "number")
  )
}

export function isModifiedModule(obj: unknown): obj is ModifiedModule {
  const typedObj = obj as ModifiedModule
  return (
    ((typedObj !== null && typeof typedObj === "object") || typeof typedObj === "function") &&
    typeof typedObj["id"] === "string" &&
    (typedObj["name"] === null || typeof typedObj["name"] === "string") &&
    typeof typedObj["order_number"] === "number" &&
    (typedObj["uh_course_code"] === null || typeof typedObj["uh_course_code"] === "string") &&
    (typedObj["ects_credits"] === null || typeof typedObj["ects_credits"] === "number") &&
    (typedObj["automatic_completion"] === null ||
      typedObj["automatic_completion"] === false ||
      typedObj["automatic_completion"] === true) &&
    (typedObj["automatic_completion_number_of_exercises_attempted_treshold"] === null ||
      typeof typedObj["automatic_completion_number_of_exercises_attempted_treshold"] ===
        "number") &&
    (typedObj["automatic_completion_number_of_points_treshold"] === null ||
      typeof typedObj["automatic_completion_number_of_points_treshold"] === "number")
  )
}

export function isModuleUpdates(obj: unknown): obj is ModuleUpdates {
  const typedObj = obj as ModuleUpdates
  return (
    ((typedObj !== null && typeof typedObj === "object") || typeof typedObj === "function") &&
    Array.isArray(typedObj["new_modules"]) &&
    typedObj["new_modules"].every((e: any) => isNewModule(e) as boolean) &&
    Array.isArray(typedObj["deleted_modules"]) &&
    typedObj["deleted_modules"].every((e: any) => typeof e === "string") &&
    Array.isArray(typedObj["modified_modules"]) &&
    typedObj["modified_modules"].every((e: any) => isModifiedModule(e) as boolean) &&
    Array.isArray(typedObj["moved_chapters"]) &&
    typedObj["moved_chapters"].every(
      (e: any) => Array.isArray(e) && typeof e[0] === "string" && typeof e[1] === "string",
    )
  )
}

export function isNewModule(obj: unknown): obj is NewModule {
  const typedObj = obj as NewModule
  return (
    ((typedObj !== null && typeof typedObj === "object") || typeof typedObj === "function") &&
    typeof typedObj["name"] === "string" &&
    typeof typedObj["order_number"] === "number" &&
    Array.isArray(typedObj["chapters"]) &&
    typedObj["chapters"].every((e: any) => typeof e === "string") &&
    (typedObj["uh_course_code"] === null || typeof typedObj["uh_course_code"] === "string") &&
    (typedObj["ects_credits"] === null || typeof typedObj["ects_credits"] === "number") &&
    (typedObj["automatic_completion"] === null ||
      typedObj["automatic_completion"] === false ||
      typedObj["automatic_completion"] === true) &&
    (typedObj["automatic_completion_number_of_exercises_attempted_treshold"] === null ||
      typeof typedObj["automatic_completion_number_of_exercises_attempted_treshold"] ===
        "number") &&
    (typedObj["automatic_completion_number_of_points_treshold"] === null ||
      typeof typedObj["automatic_completion_number_of_points_treshold"] === "number")
  )
}

export function isCourse(obj: unknown): obj is Course {
  const typedObj = obj as Course
  return (
    ((typedObj !== null && typeof typedObj === "object") || typeof typedObj === "function") &&
    typeof typedObj["id"] === "string" &&
    typeof typedObj["slug"] === "string" &&
    typedObj["created_at"] instanceof Date &&
    typedObj["updated_at"] instanceof Date &&
    typeof typedObj["name"] === "string" &&
    (typedObj["description"] === null || typeof typedObj["description"] === "string") &&
    typeof typedObj["organization_id"] === "string" &&
    (typedObj["deleted_at"] === null || typedObj["deleted_at"] instanceof Date) &&
    typeof typedObj["language_code"] === "string" &&
    (typedObj["copied_from"] === null || typeof typedObj["copied_from"] === "string") &&
    (typedObj["content_search_language"] === null ||
      typeof typedObj["content_search_language"] === "string") &&
    typeof typedObj["course_language_group_id"] === "string" &&
    typeof typedObj["is_draft"] === "boolean" &&
    typeof typedObj["is_test_mode"] === "boolean" &&
    typeof typedObj["base_module_completion_requires_n_submodule_completions"] === "number"
  )
}

export function isCourseStructure(obj: unknown): obj is CourseStructure {
  const typedObj = obj as CourseStructure
  return (
    ((typedObj !== null && typeof typedObj === "object") || typeof typedObj === "function") &&
    (isCourse(typedObj["course"]) as boolean) &&
    Array.isArray(typedObj["pages"]) &&
    typedObj["pages"].every((e: any) => isPage(e) as boolean) &&
    Array.isArray(typedObj["chapters"]) &&
    typedObj["chapters"].every((e: any) => isChapter(e) as boolean) &&
    Array.isArray(typedObj["modules"]) &&
    typedObj["modules"].every((e: any) => isCourseModule(e) as boolean)
  )
}

export function isCourseUpdate(obj: unknown): obj is CourseUpdate {
  const typedObj = obj as CourseUpdate
  return (
    ((typedObj !== null && typeof typedObj === "object") || typeof typedObj === "function") &&
    typeof typedObj["name"] === "string" &&
    (typedObj["description"] === null || typeof typedObj["description"] === "string") &&
    typeof typedObj["is_draft"] === "boolean" &&
    typeof typedObj["is_test_mode"] === "boolean"
  )
}

export function isNewCourse(obj: unknown): obj is NewCourse {
  const typedObj = obj as NewCourse
  return (
    ((typedObj !== null && typeof typedObj === "object") || typeof typedObj === "function") &&
    typeof typedObj["name"] === "string" &&
    typeof typedObj["slug"] === "string" &&
    typeof typedObj["organization_id"] === "string" &&
    typeof typedObj["language_code"] === "string" &&
    typeof typedObj["teacher_in_charge_name"] === "string" &&
    typeof typedObj["teacher_in_charge_email"] === "string" &&
    typeof typedObj["description"] === "string" &&
    typeof typedObj["is_draft"] === "boolean" &&
    typeof typedObj["is_test_mode"] === "boolean"
  )
}

export function isCourseCount(obj: unknown): obj is CourseCount {
  const typedObj = obj as CourseCount
  return (
    ((typedObj !== null && typeof typedObj === "object") || typeof typedObj === "function") &&
    typeof typedObj["count"] === "number"
  )
}

export function isEmailTemplate(obj: unknown): obj is EmailTemplate {
  const typedObj = obj as EmailTemplate
  return (
    ((typedObj !== null && typeof typedObj === "object") || typeof typedObj === "function") &&
    typeof typedObj["id"] === "string" &&
    typedObj["created_at"] instanceof Date &&
    typedObj["updated_at"] instanceof Date &&
    (typedObj["deleted_at"] === null || typedObj["deleted_at"] instanceof Date) &&
    typeof typedObj["name"] === "string" &&
    (typedObj["subject"] === null || typeof typedObj["subject"] === "string") &&
    (typedObj["exercise_completions_threshold"] === null ||
      typeof typedObj["exercise_completions_threshold"] === "number") &&
    (typedObj["points_threshold"] === null || typeof typedObj["points_threshold"] === "number") &&
    typeof typedObj["course_instance_id"] === "string"
  )
}

export function isEmailTemplateNew(obj: unknown): obj is EmailTemplateNew {
  const typedObj = obj as EmailTemplateNew
  return (
    ((typedObj !== null && typeof typedObj === "object") || typeof typedObj === "function") &&
    typeof typedObj["name"] === "string"
  )
}

export function isEmailTemplateUpdate(obj: unknown): obj is EmailTemplateUpdate {
  const typedObj = obj as EmailTemplateUpdate
  return (
    ((typedObj !== null && typeof typedObj === "object") || typeof typedObj === "function") &&
    typeof typedObj["name"] === "string" &&
    typeof typedObj["subject"] === "string" &&
    (typedObj["exercise_completions_threshold"] === null ||
      typeof typedObj["exercise_completions_threshold"] === "number") &&
    (typedObj["points_threshold"] === null || typeof typedObj["points_threshold"] === "number")
  )
}

export function isCourseExam(obj: unknown): obj is CourseExam {
  const typedObj = obj as CourseExam
  return (
    ((typedObj !== null && typeof typedObj === "object") || typeof typedObj === "function") &&
    typeof typedObj["id"] === "string" &&
    typeof typedObj["course_id"] === "string" &&
    typeof typedObj["course_name"] === "string" &&
    typeof typedObj["name"] === "string"
  )
}

export function isExam(obj: unknown): obj is Exam {
  const typedObj = obj as Exam
  return (
    ((typedObj !== null && typeof typedObj === "object") || typeof typedObj === "function") &&
    typeof typedObj["id"] === "string" &&
    typeof typedObj["name"] === "string" &&
    typeof typedObj["page_id"] === "string" &&
    Array.isArray(typedObj["courses"]) &&
    typedObj["courses"].every((e: any) => isCourse(e) as boolean) &&
    (typedObj["starts_at"] === null || typedObj["starts_at"] instanceof Date) &&
    (typedObj["ends_at"] === null || typedObj["ends_at"] instanceof Date) &&
    typeof typedObj["time_minutes"] === "number"
  )
}

export function isExamEnrollment(obj: unknown): obj is ExamEnrollment {
  const typedObj = obj as ExamEnrollment
  return (
    ((typedObj !== null && typeof typedObj === "object") || typeof typedObj === "function") &&
    typeof typedObj["user_id"] === "string" &&
    typeof typedObj["exam_id"] === "string" &&
    typedObj["started_at"] instanceof Date
  )
}

export function isNewExam(obj: unknown): obj is NewExam {
  const typedObj = obj as NewExam
  return (
    ((typedObj !== null && typeof typedObj === "object") || typeof typedObj === "function") &&
    typeof typedObj["name"] === "string" &&
    (typedObj["starts_at"] === null || typedObj["starts_at"] instanceof Date) &&
    (typedObj["ends_at"] === null || typedObj["ends_at"] instanceof Date) &&
    typeof typedObj["time_minutes"] === "number" &&
    typeof typedObj["organization_id"] === "string"
  )
}

export function isOrgExam(obj: unknown): obj is OrgExam {
  const typedObj = obj as OrgExam
  return (
    ((typedObj !== null && typeof typedObj === "object") || typeof typedObj === "function") &&
    typeof typedObj["id"] === "string" &&
    typeof typedObj["name"] === "string" &&
    (typedObj["starts_at"] === null || typedObj["starts_at"] instanceof Date) &&
    (typedObj["ends_at"] === null || typedObj["ends_at"] instanceof Date) &&
    typeof typedObj["time_minutes"] === "number" &&
    typeof typedObj["organization_id"] === "string"
  )
}

export function isExamInstructions(obj: unknown): obj is ExamInstructions {
  const typedObj = obj as ExamInstructions
  return (
    ((typedObj !== null && typeof typedObj === "object") || typeof typedObj === "function") &&
    typeof typedObj["id"] === "string"
  )
}

export function isExamInstructionsUpdate(obj: unknown): obj is ExamInstructionsUpdate {
  const typedObj = obj as ExamInstructionsUpdate
  return (typedObj !== null && typeof typedObj === "object") || typeof typedObj === "function"
}

export function isCourseMaterialExerciseServiceInfo(
  obj: unknown,
): obj is CourseMaterialExerciseServiceInfo {
  const typedObj = obj as CourseMaterialExerciseServiceInfo
  return (
    ((typedObj !== null && typeof typedObj === "object") || typeof typedObj === "function") &&
    typeof typedObj["exercise_iframe_url"] === "string"
  )
}

export function isExerciseServiceInfoApi(obj: unknown): obj is ExerciseServiceInfoApi {
  const typedObj = obj as ExerciseServiceInfoApi
  return (
    ((typedObj !== null && typeof typedObj === "object") || typeof typedObj === "function") &&
    typeof typedObj["service_name"] === "string" &&
    typeof typedObj["user_interface_iframe_path"] === "string" &&
    typeof typedObj["grade_endpoint_path"] === "string" &&
    typeof typedObj["public_spec_endpoint_path"] === "string" &&
    typeof typedObj["model_solution_spec_endpoint_path"] === "string"
  )
}

export function isExerciseService(obj: unknown): obj is ExerciseService {
  const typedObj = obj as ExerciseService
  return (
    ((typedObj !== null && typeof typedObj === "object") || typeof typedObj === "function") &&
    typeof typedObj["id"] === "string" &&
    typedObj["created_at"] instanceof Date &&
    typedObj["updated_at"] instanceof Date &&
    (typedObj["deleted_at"] === null || typedObj["deleted_at"] instanceof Date) &&
    typeof typedObj["name"] === "string" &&
    typeof typedObj["slug"] === "string" &&
    typeof typedObj["public_url"] === "string" &&
    (typedObj["internal_url"] === null || typeof typedObj["internal_url"] === "string") &&
    typeof typedObj["max_reprocessing_submissions_at_once"] === "number"
  )
}

export function isExerciseServiceNewOrUpdate(obj: unknown): obj is ExerciseServiceNewOrUpdate {
  const typedObj = obj as ExerciseServiceNewOrUpdate
  return (
    ((typedObj !== null && typeof typedObj === "object") || typeof typedObj === "function") &&
    typeof typedObj["name"] === "string" &&
    typeof typedObj["slug"] === "string" &&
    typeof typedObj["public_url"] === "string" &&
    (typedObj["internal_url"] === null || typeof typedObj["internal_url"] === "string") &&
    typeof typedObj["max_reprocessing_submissions_at_once"] === "number"
  )
}

export function isExerciseServiceIframeRenderingInfo(
  obj: unknown,
): obj is ExerciseServiceIframeRenderingInfo {
  const typedObj = obj as ExerciseServiceIframeRenderingInfo
  return (
    ((typedObj !== null && typeof typedObj === "object") || typeof typedObj === "function") &&
    typeof typedObj["id"] === "string" &&
    typeof typedObj["name"] === "string" &&
    typeof typedObj["slug"] === "string" &&
    typeof typedObj["public_iframe_url"] === "string"
  )
}

export function isCourseMaterialExerciseSlide(obj: unknown): obj is CourseMaterialExerciseSlide {
  const typedObj = obj as CourseMaterialExerciseSlide
  return (
    ((typedObj !== null && typeof typedObj === "object") || typeof typedObj === "function") &&
    typeof typedObj["id"] === "string" &&
    Array.isArray(typedObj["exercise_tasks"]) &&
    typedObj["exercise_tasks"].every((e: any) => isCourseMaterialExerciseTask(e) as boolean)
  )
}

export function isExerciseSlide(obj: unknown): obj is ExerciseSlide {
  const typedObj = obj as ExerciseSlide
  return (
    ((typedObj !== null && typeof typedObj === "object") || typeof typedObj === "function") &&
    typeof typedObj["id"] === "string" &&
    typedObj["created_at"] instanceof Date &&
    typedObj["updated_at"] instanceof Date &&
    (typedObj["deleted_at"] === null || typedObj["deleted_at"] instanceof Date) &&
    typeof typedObj["exercise_id"] === "string" &&
    typeof typedObj["order_number"] === "number"
  )
}

export function isCourseMaterialExerciseTask(obj: unknown): obj is CourseMaterialExerciseTask {
  const typedObj = obj as CourseMaterialExerciseTask
  return (
    ((typedObj !== null && typeof typedObj === "object") || typeof typedObj === "function") &&
    typeof typedObj["id"] === "string" &&
    typeof typedObj["exercise_slide_id"] === "string" &&
    (typedObj["exercise_iframe_url"] === null ||
      typeof typedObj["exercise_iframe_url"] === "string") &&
    (typedObj["pseudonumous_user_id"] === null ||
      typeof typedObj["pseudonumous_user_id"] === "string") &&
    (typedObj["previous_submission"] === null ||
      (isExerciseTaskSubmission(typedObj["previous_submission"]) as boolean)) &&
    (typedObj["previous_submission_grading"] === null ||
      (isExerciseTaskGrading(typedObj["previous_submission_grading"]) as boolean)) &&
    typeof typedObj["order_number"] === "number"
  )
}

export function isExerciseTask(obj: unknown): obj is ExerciseTask {
  const typedObj = obj as ExerciseTask
  return (
    ((typedObj !== null && typeof typedObj === "object") || typeof typedObj === "function") &&
    typeof typedObj["id"] === "string" &&
    typedObj["created_at"] instanceof Date &&
    typedObj["updated_at"] instanceof Date &&
    typeof typedObj["exercise_slide_id"] === "string" &&
    typeof typedObj["exercise_type"] === "string" &&
    (typedObj["deleted_at"] === null || typedObj["deleted_at"] instanceof Date) &&
    (typedObj["copied_from"] === null || typeof typedObj["copied_from"] === "string") &&
    typeof typedObj["order_number"] === "number"
  )
}

export function isActivityProgress(obj: unknown): obj is ActivityProgress {
  const typedObj = obj as ActivityProgress
  return (
    typedObj === "Initialized" ||
    typedObj === "Started" ||
    typedObj === "InProgress" ||
    typedObj === "Submitted" ||
    typedObj === "Completed"
  )
}

export function isCourseMaterialExercise(obj: unknown): obj is CourseMaterialExercise {
  const typedObj = obj as CourseMaterialExercise
  return (
    ((typedObj !== null && typeof typedObj === "object") || typeof typedObj === "function") &&
    (isExercise(typedObj["exercise"]) as boolean) &&
    typeof typedObj["can_post_submission"] === "boolean" &&
    (isCourseMaterialExerciseSlide(typedObj["current_exercise_slide"]) as boolean) &&
    (typedObj["exercise_status"] === null ||
      (isExerciseStatus(typedObj["exercise_status"]) as boolean)) &&
    (isPointMap(typedObj["exercise_slide_submission_counts"]) as boolean) &&
    (typedObj["peer_review"] === null || (isPeerReview(typedObj["peer_review"]) as boolean))
  )
}

export function isExercise(obj: unknown): obj is Exercise {
  const typedObj = obj as Exercise
  return (
    ((typedObj !== null && typeof typedObj === "object") || typeof typedObj === "function") &&
    typeof typedObj["id"] === "string" &&
    typedObj["created_at"] instanceof Date &&
    typedObj["updated_at"] instanceof Date &&
    typeof typedObj["name"] === "string" &&
    (typedObj["course_id"] === null || typeof typedObj["course_id"] === "string") &&
    (typedObj["exam_id"] === null || typeof typedObj["exam_id"] === "string") &&
    typeof typedObj["page_id"] === "string" &&
    (typedObj["chapter_id"] === null || typeof typedObj["chapter_id"] === "string") &&
    (typedObj["deadline"] === null || typedObj["deadline"] instanceof Date) &&
    (typedObj["deleted_at"] === null || typedObj["deleted_at"] instanceof Date) &&
    typeof typedObj["score_maximum"] === "number" &&
    typeof typedObj["order_number"] === "number" &&
    (typedObj["copied_from"] === null || typeof typedObj["copied_from"] === "string") &&
    (typedObj["max_tries_per_slide"] === null ||
      typeof typedObj["max_tries_per_slide"] === "number") &&
    typeof typedObj["limit_number_of_tries"] === "boolean" &&
    typeof typedObj["needs_peer_review"] === "boolean"
  )
}

export function isExerciseStatus(obj: unknown): obj is ExerciseStatus {
  const typedObj = obj as ExerciseStatus
  return (
    ((typedObj !== null && typeof typedObj === "object") || typeof typedObj === "function") &&
    (typedObj["score_given"] === null || typeof typedObj["score_given"] === "number") &&
    (isActivityProgress(typedObj["activity_progress"]) as boolean) &&
    (isGradingProgress(typedObj["grading_progress"]) as boolean) &&
    (isReviewingStage(typedObj["reviewing_stage"]) as boolean)
  )
}

export function isGradingProgress(obj: unknown): obj is GradingProgress {
  const typedObj = obj as GradingProgress
  return (
    typedObj === "Failed" ||
    typedObj === "NotReady" ||
    typedObj === "PendingManual" ||
    typedObj === "Pending" ||
    typedObj === "FullyGraded"
  )
}

export function isFeedback(obj: unknown): obj is Feedback {
  const typedObj = obj as Feedback
  return (
    ((typedObj !== null && typeof typedObj === "object") || typeof typedObj === "function") &&
    typeof typedObj["id"] === "string" &&
    (typedObj["user_id"] === null || typeof typedObj["user_id"] === "string") &&
    typeof typedObj["course_id"] === "string" &&
    (typedObj["page_id"] === null || typeof typedObj["page_id"] === "string") &&
    typeof typedObj["feedback_given"] === "string" &&
    (typedObj["selected_text"] === null || typeof typedObj["selected_text"] === "string") &&
    typeof typedObj["marked_as_read"] === "boolean" &&
    typedObj["created_at"] instanceof Date &&
    Array.isArray(typedObj["blocks"]) &&
    typedObj["blocks"].every((e: any) => isFeedbackBlock(e) as boolean) &&
    typeof typedObj["page_title"] === "string" &&
    typeof typedObj["page_url_path"] === "string"
  )
}

export function isFeedbackBlock(obj: unknown): obj is FeedbackBlock {
  const typedObj = obj as FeedbackBlock
  return (
    ((typedObj !== null && typeof typedObj === "object") || typeof typedObj === "function") &&
    typeof typedObj["id"] === "string" &&
    (typedObj["text"] === null || typeof typedObj["text"] === "string") &&
    (typedObj["order_number"] === null || typeof typedObj["order_number"] === "number")
  )
}

export function isFeedbackCount(obj: unknown): obj is FeedbackCount {
  const typedObj = obj as FeedbackCount
  return (
    ((typedObj !== null && typeof typedObj === "object") || typeof typedObj === "function") &&
    typeof typedObj["read"] === "number" &&
    typeof typedObj["unread"] === "number"
  )
}

export function isNewFeedback(obj: unknown): obj is NewFeedback {
  const typedObj = obj as NewFeedback
  return (
    ((typedObj !== null && typeof typedObj === "object") || typeof typedObj === "function") &&
    typeof typedObj["feedback_given"] === "string" &&
    (typedObj["selected_text"] === null || typeof typedObj["selected_text"] === "string") &&
    Array.isArray(typedObj["related_blocks"]) &&
    typedObj["related_blocks"].every((e: any) => isFeedbackBlock(e) as boolean) &&
    typeof typedObj["page_id"] === "string"
  )
}

export function isStudentExerciseSlideSubmission(
  obj: unknown,
): obj is StudentExerciseSlideSubmission {
  const typedObj = obj as StudentExerciseSlideSubmission
  return (
    ((typedObj !== null && typeof typedObj === "object") || typeof typedObj === "function") &&
    typeof typedObj["exercise_slide_id"] === "string" &&
    Array.isArray(typedObj["exercise_task_submissions"]) &&
    typedObj["exercise_task_submissions"].every(
      (e: any) => isStudentExerciseTaskSubmission(e) as boolean,
    )
  )
}

export function isStudentExerciseSlideSubmissionResult(
  obj: unknown,
): obj is StudentExerciseSlideSubmissionResult {
  const typedObj = obj as StudentExerciseSlideSubmissionResult
  return (
    ((typedObj !== null && typeof typedObj === "object") || typeof typedObj === "function") &&
    (typedObj["exercise_status"] === null ||
      (isExerciseStatus(typedObj["exercise_status"]) as boolean)) &&
    Array.isArray(typedObj["exercise_task_submission_results"]) &&
    typedObj["exercise_task_submission_results"].every(
      (e: any) => isStudentExerciseTaskSubmissionResult(e) as boolean,
    )
  )
}

export function isStudentExerciseTaskSubmission(
  obj: unknown,
): obj is StudentExerciseTaskSubmission {
  const typedObj = obj as StudentExerciseTaskSubmission
  return (
    ((typedObj !== null && typeof typedObj === "object") || typeof typedObj === "function") &&
    typeof typedObj["exercise_task_id"] === "string"
  )
}

export function isStudentExerciseTaskSubmissionResult(
  obj: unknown,
): obj is StudentExerciseTaskSubmissionResult {
  const typedObj = obj as StudentExerciseTaskSubmissionResult
  return (
    ((typedObj !== null && typeof typedObj === "object") || typeof typedObj === "function") &&
    (isExerciseTaskSubmission(typedObj["submission"]) as boolean) &&
    (typedObj["grading"] === null || (isExerciseTaskGrading(typedObj["grading"]) as boolean))
  )
}

export function isCourseMaterialPeerReviewData(obj: unknown): obj is CourseMaterialPeerReviewData {
  const typedObj = obj as CourseMaterialPeerReviewData
  return (
    ((typedObj !== null && typeof typedObj === "object") || typeof typedObj === "function") &&
    (typedObj["answer_to_review"] === null ||
      (isCourseMaterialPeerReviewDataAnswerToReview(typedObj["answer_to_review"]) as boolean)) &&
    (isPeerReview(typedObj["peer_review"]) as boolean) &&
    Array.isArray(typedObj["peer_review_questions"]) &&
    typedObj["peer_review_questions"].every((e: any) => isPeerReviewQuestion(e) as boolean) &&
    typeof typedObj["num_peer_reviews_given"] === "number"
  )
}

export function isCourseMaterialPeerReviewDataAnswerToReview(
  obj: unknown,
): obj is CourseMaterialPeerReviewDataAnswerToReview {
  const typedObj = obj as CourseMaterialPeerReviewDataAnswerToReview
  return (
    ((typedObj !== null && typeof typedObj === "object") || typeof typedObj === "function") &&
    typeof typedObj["exercise_slide_submission_id"] === "string" &&
    Array.isArray(typedObj["course_material_exercise_tasks"]) &&
    typedObj["course_material_exercise_tasks"].every(
      (e: any) => isCourseMaterialExerciseTask(e) as boolean,
    )
  )
}

export function isCourseMaterialPeerReviewQuestionAnswer(
  obj: unknown,
): obj is CourseMaterialPeerReviewQuestionAnswer {
  const typedObj = obj as CourseMaterialPeerReviewQuestionAnswer
  return (
    ((typedObj !== null && typeof typedObj === "object") || typeof typedObj === "function") &&
    typeof typedObj["peer_review_question_id"] === "string" &&
    (typedObj["text_data"] === null || typeof typedObj["text_data"] === "string") &&
    (typedObj["number_data"] === null || typeof typedObj["number_data"] === "number")
  )
}

export function isCourseMaterialPeerReviewSubmission(
  obj: unknown,
): obj is CourseMaterialPeerReviewSubmission {
  const typedObj = obj as CourseMaterialPeerReviewSubmission
  return (
    ((typedObj !== null && typeof typedObj === "object") || typeof typedObj === "function") &&
    typeof typedObj["exercise_slide_submission_id"] === "string" &&
    typeof typedObj["peer_review_id"] === "string" &&
    Array.isArray(typedObj["peer_review_question_answers"]) &&
    typedObj["peer_review_question_answers"].every(
      (e: any) => isCourseMaterialPeerReviewQuestionAnswer(e) as boolean,
    )
  )
}

export function isCompletionRegistrationLink(obj: unknown): obj is CompletionRegistrationLink {
  const typedObj = obj as CompletionRegistrationLink
  return (
    ((typedObj !== null && typeof typedObj === "object") || typeof typedObj === "function") &&
    typeof typedObj["url"] === "string"
  )
}

export function isUserCompletionInformation(obj: unknown): obj is UserCompletionInformation {
  const typedObj = obj as UserCompletionInformation
  return (
    ((typedObj !== null && typeof typedObj === "object") || typeof typedObj === "function") &&
    typeof typedObj["course_module_completion_id"] === "string" &&
    typeof typedObj["course_name"] === "string" &&
    typeof typedObj["uh_course_code"] === "string" &&
    typeof typedObj["email"] === "string" &&
    (typedObj["ects_credits"] === null || typeof typedObj["ects_credits"] === "number")
  )
}

export function isUserModuleCompletionStatus(obj: unknown): obj is UserModuleCompletionStatus {
  const typedObj = obj as UserModuleCompletionStatus
  return (
    ((typedObj !== null && typeof typedObj === "object") || typeof typedObj === "function") &&
    typeof typedObj["completed"] === "boolean" &&
    typeof typedObj["default"] === "boolean" &&
    typeof typedObj["module_id"] === "string" &&
    typeof typedObj["name"] === "string" &&
    typeof typedObj["order_number"] === "number" &&
    typeof typedObj["prerequisite_modules_completed"] === "boolean"
  )
}

export function isMaterialReference(obj: unknown): obj is MaterialReference {
  const typedObj = obj as MaterialReference
  return (
    ((typedObj !== null && typeof typedObj === "object") || typeof typedObj === "function") &&
    typeof typedObj["id"] === "string" &&
    typeof typedObj["course_id"] === "string" &&
    typeof typedObj["citation_key"] === "string" &&
    typeof typedObj["reference"] === "string" &&
    typedObj["created_at"] instanceof Date &&
    typedObj["updated_at"] instanceof Date &&
    (typedObj["deleted_at"] === null || typedObj["deleted_at"] instanceof Date)
  )
}

export function isNewMaterialReference(obj: unknown): obj is NewMaterialReference {
  const typedObj = obj as NewMaterialReference
  return (
    ((typedObj !== null && typeof typedObj === "object") || typeof typedObj === "function") &&
    typeof typedObj["citation_key"] === "string" &&
    typeof typedObj["reference"] === "string"
  )
}

export function isOrganization(obj: unknown): obj is Organization {
  const typedObj = obj as Organization
  return (
    ((typedObj !== null && typeof typedObj === "object") || typeof typedObj === "function") &&
    typeof typedObj["id"] === "string" &&
    typeof typedObj["slug"] === "string" &&
    typedObj["created_at"] instanceof Date &&
    typedObj["updated_at"] instanceof Date &&
    typeof typedObj["name"] === "string" &&
    (typedObj["description"] === null || typeof typedObj["description"] === "string") &&
    (typedObj["organization_image_url"] === null ||
      typeof typedObj["organization_image_url"] === "string") &&
    (typedObj["deleted_at"] === null || typedObj["deleted_at"] instanceof Date)
  )
}

export function isPageHistory(obj: unknown): obj is PageHistory {
  const typedObj = obj as PageHistory
  return (
    ((typedObj !== null && typeof typedObj === "object") || typeof typedObj === "function") &&
    typeof typedObj["id"] === "string" &&
    typedObj["created_at"] instanceof Date &&
    typeof typedObj["title"] === "string" &&
    (isHistoryChangeReason(typedObj["history_change_reason"]) as boolean) &&
    (typedObj["restored_from_id"] === null || typeof typedObj["restored_from_id"] === "string") &&
    typeof typedObj["author_user_id"] === "string"
  )
}

export function isHistoryChangeReason(obj: unknown): obj is HistoryChangeReason {
  const typedObj = obj as HistoryChangeReason
  return typedObj === "PageSaved" || typedObj === "HistoryRestored"
}

export function isCmsPageExercise(obj: unknown): obj is CmsPageExercise {
  const typedObj = obj as CmsPageExercise
  return (
    ((typedObj !== null && typeof typedObj === "object") || typeof typedObj === "function") &&
    typeof typedObj["id"] === "string" &&
    typeof typedObj["name"] === "string" &&
    typeof typedObj["order_number"] === "number" &&
    typeof typedObj["score_maximum"] === "number" &&
    (typedObj["max_tries_per_slide"] === null ||
      typeof typedObj["max_tries_per_slide"] === "number") &&
    typeof typedObj["limit_number_of_tries"] === "boolean" &&
    (typedObj["deadline"] === null || typedObj["deadline"] instanceof Date) &&
    typeof typedObj["needs_peer_review"] === "boolean"
  )
}

export function isCmsPageExerciseSlide(obj: unknown): obj is CmsPageExerciseSlide {
  const typedObj = obj as CmsPageExerciseSlide
  return (
    ((typedObj !== null && typeof typedObj === "object") || typeof typedObj === "function") &&
    typeof typedObj["id"] === "string" &&
    typeof typedObj["exercise_id"] === "string" &&
    typeof typedObj["order_number"] === "number"
  )
}

export function isCmsPageExerciseTask(obj: unknown): obj is CmsPageExerciseTask {
  const typedObj = obj as CmsPageExerciseTask
  return (
    ((typedObj !== null && typeof typedObj === "object") || typeof typedObj === "function") &&
    typeof typedObj["id"] === "string" &&
    typeof typedObj["exercise_slide_id"] === "string" &&
    typeof typedObj["exercise_type"] === "string" &&
    typeof typedObj["order_number"] === "number"
  )
}

export function isCmsPageUpdate(obj: unknown): obj is CmsPageUpdate {
  const typedObj = obj as CmsPageUpdate
  return (
    ((typedObj !== null && typeof typedObj === "object") || typeof typedObj === "function") &&
    Array.isArray(typedObj["exercises"]) &&
    typedObj["exercises"].every((e: any) => isCmsPageExercise(e) as boolean) &&
    Array.isArray(typedObj["exercise_slides"]) &&
    typedObj["exercise_slides"].every((e: any) => isCmsPageExerciseSlide(e) as boolean) &&
    Array.isArray(typedObj["exercise_tasks"]) &&
    typedObj["exercise_tasks"].every((e: any) => isCmsPageExerciseTask(e) as boolean) &&
    typeof typedObj["url_path"] === "string" &&
    typeof typedObj["title"] === "string" &&
    (typedObj["chapter_id"] === null || typeof typedObj["chapter_id"] === "string")
  )
}

export function isContentManagementPage(obj: unknown): obj is ContentManagementPage {
  const typedObj = obj as ContentManagementPage
  return (
    ((typedObj !== null && typeof typedObj === "object") || typeof typedObj === "function") &&
    (isPage(typedObj["page"]) as boolean) &&
    Array.isArray(typedObj["exercises"]) &&
    typedObj["exercises"].every((e: any) => isCmsPageExercise(e) as boolean) &&
    Array.isArray(typedObj["exercise_slides"]) &&
    typedObj["exercise_slides"].every((e: any) => isCmsPageExerciseSlide(e) as boolean) &&
    Array.isArray(typedObj["exercise_tasks"]) &&
    typedObj["exercise_tasks"].every((e: any) => isCmsPageExerciseTask(e) as boolean) &&
    typeof typedObj["organization_id"] === "string"
  )
}

export function isCoursePageWithUserData(obj: unknown): obj is CoursePageWithUserData {
  const typedObj = obj as CoursePageWithUserData
  return (
    ((typedObj !== null && typeof typedObj === "object") || typeof typedObj === "function") &&
    (isPage(typedObj["page"]) as boolean) &&
    (typedObj["instance"] === null || (isCourseInstance(typedObj["instance"]) as boolean)) &&
    (typedObj["settings"] === null || (isUserCourseSettings(typedObj["settings"]) as boolean)) &&
    typeof typedObj["was_redirected"] === "boolean" &&
    typeof typedObj["is_test_mode"] === "boolean"
  )
}

export function isExerciseWithExerciseTasks(obj: unknown): obj is ExerciseWithExerciseTasks {
  const typedObj = obj as ExerciseWithExerciseTasks
  return (
    ((typedObj !== null && typeof typedObj === "object") || typeof typedObj === "function") &&
    typeof typedObj["id"] === "string" &&
    typedObj["created_at"] instanceof Date &&
    typedObj["updated_at"] instanceof Date &&
    typeof typedObj["course_id"] === "string" &&
    (typedObj["deleted_at"] === null || typedObj["deleted_at"] instanceof Date) &&
    typeof typedObj["name"] === "string" &&
    (typedObj["deadline"] === null || typedObj["deadline"] instanceof Date) &&
    typeof typedObj["page_id"] === "string" &&
    Array.isArray(typedObj["exercise_tasks"]) &&
    typedObj["exercise_tasks"].every((e: any) => isExerciseTask(e) as boolean) &&
    typeof typedObj["score_maximum"] === "number"
  )
}

export function isHistoryRestoreData(obj: unknown): obj is HistoryRestoreData {
  const typedObj = obj as HistoryRestoreData
  return (
    ((typedObj !== null && typeof typedObj === "object") || typeof typedObj === "function") &&
    typeof typedObj["history_id"] === "string"
  )
}

export function isPage(obj: unknown): obj is Page {
  const typedObj = obj as Page
  return (
    ((typedObj !== null && typeof typedObj === "object") || typeof typedObj === "function") &&
    typeof typedObj["id"] === "string" &&
    typedObj["created_at"] instanceof Date &&
    typedObj["updated_at"] instanceof Date &&
    (typedObj["course_id"] === null || typeof typedObj["course_id"] === "string") &&
    (typedObj["exam_id"] === null || typeof typedObj["exam_id"] === "string") &&
    (typedObj["chapter_id"] === null || typeof typedObj["chapter_id"] === "string") &&
    typeof typedObj["url_path"] === "string" &&
    typeof typedObj["title"] === "string" &&
    (typedObj["deleted_at"] === null || typedObj["deleted_at"] instanceof Date) &&
    typeof typedObj["order_number"] === "number" &&
    (typedObj["copied_from"] === null || typeof typedObj["copied_from"] === "string")
  )
}

export function isPageInfo(obj: unknown): obj is PageInfo {
  const typedObj = obj as PageInfo
  return (
    ((typedObj !== null && typeof typedObj === "object") || typeof typedObj === "function") &&
    typeof typedObj["page_id"] === "string" &&
    typeof typedObj["page_title"] === "string" &&
    (typedObj["course_id"] === null || typeof typedObj["course_id"] === "string") &&
    (typedObj["course_name"] === null || typeof typedObj["course_name"] === "string") &&
    (typedObj["course_slug"] === null || typeof typedObj["course_slug"] === "string") &&
    (typedObj["organization_slug"] === null || typeof typedObj["organization_slug"] === "string")
  )
}

export function isPageSearchRequest(obj: unknown): obj is PageSearchRequest {
  const typedObj = obj as PageSearchRequest
  return (
    ((typedObj !== null && typeof typedObj === "object") || typeof typedObj === "function") &&
    typeof typedObj["query"] === "string"
  )
}

export function isPageSearchResult(obj: unknown): obj is PageSearchResult {
  const typedObj = obj as PageSearchResult
  return (
    ((typedObj !== null && typeof typedObj === "object") || typeof typedObj === "function") &&
    typeof typedObj["id"] === "string" &&
    (typedObj["title_headline"] === null || typeof typedObj["title_headline"] === "string") &&
    (typedObj["rank"] === null || typeof typedObj["rank"] === "number") &&
    (typedObj["content_headline"] === null || typeof typedObj["content_headline"] === "string") &&
    typeof typedObj["url_path"] === "string"
  )
}

export function isPageWithExercises(obj: unknown): obj is PageWithExercises {
  const typedObj = obj as PageWithExercises
  return (
    ((typedObj !== null && typeof typedObj === "object") || typeof typedObj === "function") &&
    typeof typedObj["id"] === "string" &&
    typedObj["created_at"] instanceof Date &&
    typedObj["updated_at"] instanceof Date &&
    (typedObj["course_id"] === null || typeof typedObj["course_id"] === "string") &&
    (typedObj["exam_id"] === null || typeof typedObj["exam_id"] === "string") &&
    (typedObj["chapter_id"] === null || typeof typedObj["chapter_id"] === "string") &&
    typeof typedObj["url_path"] === "string" &&
    typeof typedObj["title"] === "string" &&
    (typedObj["deleted_at"] === null || typedObj["deleted_at"] instanceof Date) &&
    typeof typedObj["order_number"] === "number" &&
    (typedObj["copied_from"] === null || typeof typedObj["copied_from"] === "string") &&
    Array.isArray(typedObj["exercises"]) &&
    typedObj["exercises"].every((e: any) => isExercise(e) as boolean)
  )
}

export function isNewPage(obj: unknown): obj is NewPage {
  const typedObj = obj as NewPage
  return (
    ((typedObj !== null && typeof typedObj === "object") || typeof typedObj === "function") &&
    Array.isArray(typedObj["exercises"]) &&
    typedObj["exercises"].every((e: any) => isCmsPageExercise(e) as boolean) &&
    Array.isArray(typedObj["exercise_slides"]) &&
    typedObj["exercise_slides"].every((e: any) => isCmsPageExerciseSlide(e) as boolean) &&
    Array.isArray(typedObj["exercise_tasks"]) &&
    typedObj["exercise_tasks"].every((e: any) => isCmsPageExerciseTask(e) as boolean) &&
    typeof typedObj["url_path"] === "string" &&
    typeof typedObj["title"] === "string" &&
    (typedObj["course_id"] === null || typeof typedObj["course_id"] === "string") &&
    (typedObj["exam_id"] === null || typeof typedObj["exam_id"] === "string") &&
    (typedObj["chapter_id"] === null || typeof typedObj["chapter_id"] === "string") &&
    (typedObj["front_page_of_chapter_id"] === null ||
      typeof typedObj["front_page_of_chapter_id"] === "string") &&
    (typedObj["content_search_language"] === null ||
      typeof typedObj["content_search_language"] === "string")
  )
}

export function isPageChapterAndCourseInformation(
  obj: unknown,
): obj is PageChapterAndCourseInformation {
  const typedObj = obj as PageChapterAndCourseInformation
  return (
    ((typedObj !== null && typeof typedObj === "object") || typeof typedObj === "function") &&
    (typedObj["chapter_name"] === null || typeof typedObj["chapter_name"] === "string") &&
    (typedObj["chapter_number"] === null || typeof typedObj["chapter_number"] === "number") &&
    (typedObj["course_name"] === null || typeof typedObj["course_name"] === "string") &&
    (typedObj["course_slug"] === null || typeof typedObj["course_slug"] === "string") &&
    (typedObj["chapter_front_page_id"] === null ||
      typeof typedObj["chapter_front_page_id"] === "string") &&
    (typedObj["chapter_front_page_url_path"] === null ||
      typeof typedObj["chapter_front_page_url_path"] === "string") &&
    typeof typedObj["organization_slug"] === "string"
  )
}

export function isIsChapterFrontPage(obj: unknown): obj is IsChapterFrontPage {
  const typedObj = obj as IsChapterFrontPage
  return (
    ((typedObj !== null && typeof typedObj === "object") || typeof typedObj === "function") &&
    typeof typedObj["is_chapter_front_page"] === "boolean"
  )
}

export function isPageRoutingData(obj: unknown): obj is PageRoutingData {
  const typedObj = obj as PageRoutingData
  return (
    ((typedObj !== null && typeof typedObj === "object") || typeof typedObj === "function") &&
    typeof typedObj["url_path"] === "string" &&
    typeof typedObj["title"] === "string" &&
    typeof typedObj["page_id"] === "string" &&
    typeof typedObj["chapter_number"] === "number" &&
    typeof typedObj["chapter_id"] === "string" &&
    (typedObj["chapter_opens_at"] === null || typedObj["chapter_opens_at"] instanceof Date) &&
    (typedObj["chapter_front_page_id"] === null ||
      typeof typedObj["chapter_front_page_id"] === "string")
  )
}

export function isPageNavigationInformation(obj: unknown): obj is PageNavigationInformation {
  const typedObj = obj as PageNavigationInformation
  return (
    ((typedObj !== null && typeof typedObj === "object") || typeof typedObj === "function") &&
    (typedObj["chapter_front_page"] === null ||
      (isPageRoutingData(typedObj["chapter_front_page"]) as boolean)) &&
    (typedObj["next_page"] === null || (isPageRoutingData(typedObj["next_page"]) as boolean)) &&
    (typedObj["previous_page"] === null ||
      (isPageRoutingData(typedObj["previous_page"]) as boolean))
  )
}

export function isPeerReview(obj: unknown): obj is PeerReview {
  const typedObj = obj as PeerReview
  return (
    ((typedObj !== null && typeof typedObj === "object") || typeof typedObj === "function") &&
    typeof typedObj["id"] === "string" &&
    typedObj["created_at"] instanceof Date &&
    typedObj["updated_at"] instanceof Date &&
    (typedObj["deleted_at"] === null || typedObj["deleted_at"] instanceof Date) &&
    typeof typedObj["course_id"] === "string" &&
    (typedObj["exercise_id"] === null || typeof typedObj["exercise_id"] === "string") &&
    typeof typedObj["peer_reviews_to_give"] === "number" &&
    typeof typedObj["peer_reviews_to_receive"] === "number" &&
    typeof typedObj["accepting_threshold"] === "number" &&
    (isPeerReviewAcceptingStrategy(typedObj["accepting_strategy"]) as boolean)
  )
}

export function isPeerReviewAcceptingStrategy(obj: unknown): obj is PeerReviewAcceptingStrategy {
  const typedObj = obj as PeerReviewAcceptingStrategy
  return (
    typedObj === "AutomaticallyAcceptOrRejectByAverage" ||
    typedObj === "AutomaticallyAcceptOrManualReviewByAverage" ||
    typedObj === "ManualReviewEverything"
  )
}

export function isNewPeerReviewQuestion(obj: unknown): obj is NewPeerReviewQuestion {
  const typedObj = obj as NewPeerReviewQuestion
  return (
    ((typedObj !== null && typeof typedObj === "object") || typeof typedObj === "function") &&
    typeof typedObj["peer_review_id"] === "string" &&
    typeof typedObj["order_number"] === "number" &&
    typeof typedObj["question"] === "string" &&
    (isPeerReviewQuestionType(typedObj["question_type"]) as boolean) &&
    typeof typedObj["answer_required"] === "boolean"
  )
}

export function isPeerReviewQuestion(obj: unknown): obj is PeerReviewQuestion {
  const typedObj = obj as PeerReviewQuestion
  return (
    ((typedObj !== null && typeof typedObj === "object") || typeof typedObj === "function") &&
    typeof typedObj["id"] === "string" &&
    typedObj["created_at"] instanceof Date &&
    typedObj["updated_at"] instanceof Date &&
    (typedObj["deleted_at"] === null || typedObj["deleted_at"] instanceof Date) &&
    typeof typedObj["peer_review_id"] === "string" &&
    typeof typedObj["order_number"] === "number" &&
    typeof typedObj["question"] === "string" &&
    (isPeerReviewQuestionType(typedObj["question_type"]) as boolean) &&
    typeof typedObj["answer_required"] === "boolean"
  )
}

export function isPeerReviewQuestionType(obj: unknown): obj is PeerReviewQuestionType {
  const typedObj = obj as PeerReviewQuestionType
  return typedObj === "Essay" || typedObj === "Scale"
}

export function isPlaygroundExample(obj: unknown): obj is PlaygroundExample {
  const typedObj = obj as PlaygroundExample
  return (
    ((typedObj !== null && typeof typedObj === "object") || typeof typedObj === "function") &&
    typeof typedObj["id"] === "string" &&
    typedObj["created_at"] instanceof Date &&
    typedObj["updated_at"] instanceof Date &&
    (typedObj["deleted_at"] === null || typedObj["deleted_at"] instanceof Date) &&
    typeof typedObj["name"] === "string" &&
    typeof typedObj["url"] === "string" &&
    typeof typedObj["width"] === "number"
  )
}

export function isPlaygroundExampleData(obj: unknown): obj is PlaygroundExampleData {
  const typedObj = obj as PlaygroundExampleData
  return (
    ((typedObj !== null && typeof typedObj === "object") || typeof typedObj === "function") &&
    typeof typedObj["name"] === "string" &&
    typeof typedObj["url"] === "string" &&
    typeof typedObj["width"] === "number"
  )
}

export function isBlockProposal(obj: unknown): obj is BlockProposal {
  const typedObj = obj as BlockProposal
  return (
    ((typedObj !== null && typeof typedObj === "object") || typeof typedObj === "function") &&
    typeof typedObj["id"] === "string" &&
    typeof typedObj["block_id"] === "string" &&
    typeof typedObj["current_text"] === "string" &&
    typeof typedObj["changed_text"] === "string" &&
    typeof typedObj["original_text"] === "string" &&
    (isProposalStatus(typedObj["status"]) as boolean) &&
    (typedObj["accept_preview"] === null || typeof typedObj["accept_preview"] === "string")
  )
}

export function isBlockProposalAction(obj: unknown): obj is BlockProposalAction {
  const typedObj = obj as BlockProposalAction
  return (
    (((typedObj !== null && typeof typedObj === "object") || typeof typedObj === "function") &&
      typedObj["tag"] === "Accept" &&
      typeof typedObj["data"] === "string") ||
    (((typedObj !== null && typeof typedObj === "object") || typeof typedObj === "function") &&
      typedObj["tag"] === "Reject")
  )
}

export function isBlockProposalInfo(obj: unknown): obj is BlockProposalInfo {
  const typedObj = obj as BlockProposalInfo
  return (
    ((typedObj !== null && typeof typedObj === "object") || typeof typedObj === "function") &&
    typeof typedObj["id"] === "string" &&
    (isBlockProposalAction(typedObj["action"]) as boolean)
  )
}

export function isNewProposedBlockEdit(obj: unknown): obj is NewProposedBlockEdit {
  const typedObj = obj as NewProposedBlockEdit
  return (
    ((typedObj !== null && typeof typedObj === "object") || typeof typedObj === "function") &&
    typeof typedObj["block_id"] === "string" &&
    typeof typedObj["block_attribute"] === "string" &&
    typeof typedObj["original_text"] === "string" &&
    typeof typedObj["changed_text"] === "string"
  )
}

export function isProposalStatus(obj: unknown): obj is ProposalStatus {
  const typedObj = obj as ProposalStatus
  return typedObj === "Pending" || typedObj === "Accepted" || typedObj === "Rejected"
}

export function isEditProposalInfo(obj: unknown): obj is EditProposalInfo {
  const typedObj = obj as EditProposalInfo
  return (
    ((typedObj !== null && typeof typedObj === "object") || typeof typedObj === "function") &&
    typeof typedObj["page_id"] === "string" &&
    typeof typedObj["page_proposal_id"] === "string" &&
    Array.isArray(typedObj["block_proposals"]) &&
    typedObj["block_proposals"].every((e: any) => isBlockProposalInfo(e) as boolean)
  )
}

export function isNewProposedPageEdits(obj: unknown): obj is NewProposedPageEdits {
  const typedObj = obj as NewProposedPageEdits
  return (
    ((typedObj !== null && typeof typedObj === "object") || typeof typedObj === "function") &&
    typeof typedObj["page_id"] === "string" &&
    Array.isArray(typedObj["block_edits"]) &&
    typedObj["block_edits"].every((e: any) => isNewProposedBlockEdit(e) as boolean)
  )
}

export function isPageProposal(obj: unknown): obj is PageProposal {
  const typedObj = obj as PageProposal
  return (
    ((typedObj !== null && typeof typedObj === "object") || typeof typedObj === "function") &&
    typeof typedObj["id"] === "string" &&
    typeof typedObj["page_id"] === "string" &&
    (typedObj["user_id"] === null || typeof typedObj["user_id"] === "string") &&
    typeof typedObj["pending"] === "boolean" &&
    typedObj["created_at"] instanceof Date &&
    Array.isArray(typedObj["block_proposals"]) &&
    typedObj["block_proposals"].every((e: any) => isBlockProposal(e) as boolean) &&
    typeof typedObj["page_title"] === "string" &&
    typeof typedObj["page_url_path"] === "string"
  )
}

export function isProposalCount(obj: unknown): obj is ProposalCount {
  const typedObj = obj as ProposalCount
  return (
    ((typedObj !== null && typeof typedObj === "object") || typeof typedObj === "function") &&
    typeof typedObj["pending"] === "number" &&
    typeof typedObj["handled"] === "number"
  )
}

export function isExerciseSlideSubmission(obj: unknown): obj is ExerciseSlideSubmission {
  const typedObj = obj as ExerciseSlideSubmission
  return (
    ((typedObj !== null && typeof typedObj === "object") || typeof typedObj === "function") &&
    typeof typedObj["id"] === "string" &&
    typedObj["created_at"] instanceof Date &&
    typedObj["updated_at"] instanceof Date &&
    (typedObj["deleted_at"] === null || typedObj["deleted_at"] instanceof Date) &&
    typeof typedObj["exercise_slide_id"] === "string" &&
    (typedObj["course_id"] === null || typeof typedObj["course_id"] === "string") &&
    (typedObj["course_instance_id"] === null ||
      typeof typedObj["course_instance_id"] === "string") &&
    (typedObj["exam_id"] === null || typeof typedObj["exam_id"] === "string") &&
    typeof typedObj["exercise_id"] === "string" &&
    typeof typedObj["user_id"] === "string" &&
    (isUserPointsUpdateStrategy(typedObj["user_points_update_strategy"]) as boolean)
  )
}

export function isExerciseSlideSubmissionCount(obj: unknown): obj is ExerciseSlideSubmissionCount {
  const typedObj = obj as ExerciseSlideSubmissionCount
  return (
    ((typedObj !== null && typeof typedObj === "object") || typeof typedObj === "function") &&
    (typedObj["date"] === null || typedObj["date"] instanceof Date) &&
    (typedObj["count"] === null || typeof typedObj["count"] === "number")
  )
}

export function isExerciseSlideSubmissionCountByExercise(
  obj: unknown,
): obj is ExerciseSlideSubmissionCountByExercise {
  const typedObj = obj as ExerciseSlideSubmissionCountByExercise
  return (
    ((typedObj !== null && typeof typedObj === "object") || typeof typedObj === "function") &&
    typeof typedObj["exercise_id"] === "string" &&
    (typedObj["count"] === null || typeof typedObj["count"] === "number") &&
    typeof typedObj["exercise_name"] === "string"
  )
}

export function isExerciseSlideSubmissionCountByWeekAndHour(
  obj: unknown,
): obj is ExerciseSlideSubmissionCountByWeekAndHour {
  const typedObj = obj as ExerciseSlideSubmissionCountByWeekAndHour
  return (
    ((typedObj !== null && typeof typedObj === "object") || typeof typedObj === "function") &&
    (typedObj["isodow"] === null || typeof typedObj["isodow"] === "number") &&
    (typedObj["hour"] === null || typeof typedObj["hour"] === "number") &&
    (typedObj["count"] === null || typeof typedObj["count"] === "number")
  )
}

export function isExerciseSlideSubmissionInfo(obj: unknown): obj is ExerciseSlideSubmissionInfo {
  const typedObj = obj as ExerciseSlideSubmissionInfo
  return (
    ((typedObj !== null && typeof typedObj === "object") || typeof typedObj === "function") &&
    Array.isArray(typedObj["tasks"]) &&
    typedObj["tasks"].every((e: any) => isCourseMaterialExerciseTask(e) as boolean) &&
    (isExercise(typedObj["exercise"]) as boolean) &&
    (isExerciseSlideSubmission(typedObj["exercise_slide_submission"]) as boolean)
  )
}

export function isExerciseAnswersInCourseRequiringAttentionCount(
  obj: unknown,
): obj is ExerciseAnswersInCourseRequiringAttentionCount {
  const typedObj = obj as ExerciseAnswersInCourseRequiringAttentionCount
  return (
    ((typedObj !== null && typeof typedObj === "object") || typeof typedObj === "function") &&
    typeof typedObj["id"] === "string" &&
    typeof typedObj["name"] === "string" &&
    typeof typedObj["page_id"] === "string" &&
    (typedObj["chapter_id"] === null || typeof typedObj["chapter_id"] === "string") &&
    typeof typedObj["order_number"] === "number" &&
    (typedObj["count"] === null || typeof typedObj["count"] === "number")
  )
}

export function isAnswerRequiringAttention(obj: unknown): obj is AnswerRequiringAttention {
  const typedObj = obj as AnswerRequiringAttention
  return (
    ((typedObj !== null && typeof typedObj === "object") || typeof typedObj === "function") &&
    typeof typedObj["id"] === "string" &&
    typeof typedObj["user_id"] === "string" &&
    typedObj["created_at"] instanceof Date &&
    typedObj["updated_at"] instanceof Date &&
    (typedObj["deleted_at"] === null || typedObj["deleted_at"] instanceof Date) &&
    (isGradingProgress(typedObj["grading_progress"]) as boolean) &&
    (typedObj["score_given"] === null || typeof typedObj["score_given"] === "number") &&
    typeof typedObj["submission_id"] === "string" &&
    typeof typedObj["exercise_id"] === "string"
  )
}

export function isTeacherGradingDecision(obj: unknown): obj is TeacherGradingDecision {
  const typedObj = obj as TeacherGradingDecision
  return (
    ((typedObj !== null && typeof typedObj === "object") || typeof typedObj === "function") &&
    typeof typedObj["id"] === "string" &&
    typeof typedObj["user_exercise_state_id"] === "string" &&
    typedObj["created_at"] instanceof Date &&
    typedObj["updated_at"] instanceof Date &&
    (typedObj["deleted_at"] === null || typedObj["deleted_at"] instanceof Date) &&
    typeof typedObj["score_given"] === "number" &&
    (isTeacherDecisionType(typedObj["teacher_decision"]) as boolean)
  )
}

export function isTeacherDecisionType(obj: unknown): obj is TeacherDecisionType {
  const typedObj = obj as TeacherDecisionType
  return (
    typedObj === "FullPoints" ||
    typedObj === "ZeroPoints" ||
    typedObj === "CustomPoints" ||
    typedObj === "SuspectedPlagiarism"
  )
}

export function isNewTeacherGradingDecision(obj: unknown): obj is NewTeacherGradingDecision {
  const typedObj = obj as NewTeacherGradingDecision
  return (
    ((typedObj !== null && typeof typedObj === "object") || typeof typedObj === "function") &&
    typeof typedObj["user_exercise_state_id"] === "string" &&
    typeof typedObj["exercise_id"] === "string" &&
    (isTeacherDecisionType(typedObj["action"]) as boolean) &&
    (typedObj["manual_points"] === null || typeof typedObj["manual_points"] === "number")
  )
}

export function isExerciseTaskGrading(obj: unknown): obj is ExerciseTaskGrading {
  const typedObj = obj as ExerciseTaskGrading
  return (
    ((typedObj !== null && typeof typedObj === "object") || typeof typedObj === "function") &&
    typeof typedObj["id"] === "string" &&
    typedObj["created_at"] instanceof Date &&
    typedObj["updated_at"] instanceof Date &&
    typeof typedObj["exercise_task_submission_id"] === "string" &&
    (typedObj["course_id"] === null || typeof typedObj["course_id"] === "string") &&
    (typedObj["exam_id"] === null || typeof typedObj["exam_id"] === "string") &&
    typeof typedObj["exercise_id"] === "string" &&
    typeof typedObj["exercise_task_id"] === "string" &&
    typeof typedObj["grading_priority"] === "number" &&
    (typedObj["score_given"] === null || typeof typedObj["score_given"] === "number") &&
    (isGradingProgress(typedObj["grading_progress"]) as boolean) &&
    (typedObj["unscaled_score_given"] === null ||
      typeof typedObj["unscaled_score_given"] === "number") &&
    (typedObj["unscaled_score_maximum"] === null ||
      typeof typedObj["unscaled_score_maximum"] === "number") &&
    (typedObj["grading_started_at"] === null || typedObj["grading_started_at"] instanceof Date) &&
    (typedObj["grading_completed_at"] === null ||
      typedObj["grading_completed_at"] instanceof Date) &&
    (typedObj["feedback_text"] === null || typeof typedObj["feedback_text"] === "string") &&
    (typedObj["deleted_at"] === null || typedObj["deleted_at"] instanceof Date)
  )
}

export function isExerciseTaskGradingResult(obj: unknown): obj is ExerciseTaskGradingResult {
  const typedObj = obj as ExerciseTaskGradingResult
  return (
    ((typedObj !== null && typeof typedObj === "object") || typeof typedObj === "function") &&
    (isGradingProgress(typedObj["grading_progress"]) as boolean) &&
    typeof typedObj["score_given"] === "number" &&
    typeof typedObj["score_maximum"] === "number" &&
    (typedObj["feedback_text"] === null || typeof typedObj["feedback_text"] === "string")
  )
}

export function isUserPointsUpdateStrategy(obj: unknown): obj is UserPointsUpdateStrategy {
  const typedObj = obj as UserPointsUpdateStrategy
  return (
    typedObj === "CanAddPointsButCannotRemovePoints" ||
    typedObj === "CanAddPointsAndCanRemovePoints"
  )
}

export function isExerciseTaskSubmission(obj: unknown): obj is ExerciseTaskSubmission {
  const typedObj = obj as ExerciseTaskSubmission
  return (
    ((typedObj !== null && typeof typedObj === "object") || typeof typedObj === "function") &&
    typeof typedObj["id"] === "string" &&
    typedObj["created_at"] instanceof Date &&
    typedObj["updated_at"] instanceof Date &&
    (typedObj["deleted_at"] === null || typedObj["deleted_at"] instanceof Date) &&
    typeof typedObj["exercise_slide_submission_id"] === "string" &&
    typeof typedObj["exercise_task_id"] === "string" &&
    typeof typedObj["exercise_slide_id"] === "string" &&
    (typedObj["exercise_task_grading_id"] === null ||
      typeof typedObj["exercise_task_grading_id"] === "string")
  )
}

export function isExerciseRepositoryStatus(obj: unknown): obj is ExerciseRepositoryStatus {
  const typedObj = obj as ExerciseRepositoryStatus
  return typedObj === "Pending" || typedObj === "Success" || typedObj === "Failure"
}

export function isExerciseRepository(obj: unknown): obj is ExerciseRepository {
  const typedObj = obj as ExerciseRepository
  return (
    ((typedObj !== null && typeof typedObj === "object") || typeof typedObj === "function") &&
    typeof typedObj["id"] === "string" &&
    typeof typedObj["url"] === "string" &&
    (typedObj["course_id"] === null || typeof typedObj["course_id"] === "string") &&
    (typedObj["exam_id"] === null || typeof typedObj["exam_id"] === "string") &&
    (isExerciseRepositoryStatus(typedObj["status"]) as boolean) &&
    (typedObj["error_message"] === null || typeof typedObj["error_message"] === "string")
  )
}

export function isRepositoryExercise(obj: unknown): obj is RepositoryExercise {
  const typedObj = obj as RepositoryExercise
  return (
    ((typedObj !== null && typeof typedObj === "object") || typeof typedObj === "function") &&
    typeof typedObj["id"] === "string" &&
    typeof typedObj["repository_id"] === "string" &&
    typeof typedObj["part"] === "string" &&
    typeof typedObj["name"] === "string" &&
    typeof typedObj["repository_url"] === "string" &&
    Array.isArray(typedObj["checksum"]) &&
    typedObj["checksum"].every((e: any) => typeof e === "number") &&
    typeof typedObj["download_url"] === "string"
  )
}

export function isRoleUser(obj: unknown): obj is RoleUser {
  const typedObj = obj as RoleUser
  return (
    ((typedObj !== null && typeof typedObj === "object") || typeof typedObj === "function") &&
    typeof typedObj["id"] === "string" &&
    (typedObj["first_name"] === null || typeof typedObj["first_name"] === "string") &&
    (typedObj["last_name"] === null || typeof typedObj["last_name"] === "string") &&
    typeof typedObj["email"] === "string" &&
    (isUserRole(typedObj["role"]) as boolean)
  )
}

export function isRoleDomain(obj: unknown): obj is RoleDomain {
  const typedObj = obj as RoleDomain
  return (
    (((typedObj !== null && typeof typedObj === "object") || typeof typedObj === "function") &&
      typedObj["tag"] === "Global") ||
    (((typedObj !== null && typeof typedObj === "object") || typeof typedObj === "function") &&
      typedObj["tag"] === "Organization" &&
      typeof typedObj["id"] === "string") ||
    (((typedObj !== null && typeof typedObj === "object") || typeof typedObj === "function") &&
      typedObj["tag"] === "Course" &&
      typeof typedObj["id"] === "string") ||
    (((typedObj !== null && typeof typedObj === "object") || typeof typedObj === "function") &&
      typedObj["tag"] === "CourseInstance" &&
      typeof typedObj["id"] === "string") ||
    (((typedObj !== null && typeof typedObj === "object") || typeof typedObj === "function") &&
      typedObj["tag"] === "Exam" &&
      typeof typedObj["id"] === "string")
  )
}

export function isUserRole(obj: unknown): obj is UserRole {
  const typedObj = obj as UserRole
  return (
    typedObj === "Reviewer" ||
    typedObj === "Assistant" ||
    typedObj === "Teacher" ||
    typedObj === "Admin" ||
    typedObj === "CourseOrExamCreator"
  )
}

export function isUserCourseSettings(obj: unknown): obj is UserCourseSettings {
  const typedObj = obj as UserCourseSettings
  return (
    ((typedObj !== null && typeof typedObj === "object") || typeof typedObj === "function") &&
    typeof typedObj["user_id"] === "string" &&
    typeof typedObj["course_language_group_id"] === "string" &&
    typedObj["created_at"] instanceof Date &&
    typedObj["updated_at"] instanceof Date &&
    (typedObj["deleted_at"] === null || typedObj["deleted_at"] instanceof Date) &&
    typeof typedObj["current_course_id"] === "string" &&
    typeof typedObj["current_course_instance_id"] === "string"
  )
}

export function isUserCourseInstanceChapterExerciseProgress(
  obj: unknown,
): obj is UserCourseInstanceChapterExerciseProgress {
  const typedObj = obj as UserCourseInstanceChapterExerciseProgress
  return (
    ((typedObj !== null && typeof typedObj === "object") || typeof typedObj === "function") &&
    typeof typedObj["exercise_id"] === "string" &&
    typeof typedObj["score_given"] === "number"
  )
}

export function isUserCourseInstanceProgress(obj: unknown): obj is UserCourseInstanceProgress {
  const typedObj = obj as UserCourseInstanceProgress
  return (
    ((typedObj !== null && typeof typedObj === "object") || typeof typedObj === "function") &&
    typeof typedObj["course_module_id"] === "string" &&
    typeof typedObj["course_module_name"] === "string" &&
    typeof typedObj["course_module_order_number"] === "number" &&
    typeof typedObj["score_given"] === "number" &&
    (typedObj["score_required"] === null || typeof typedObj["score_required"] === "number") &&
    (typedObj["score_maximum"] === null || typeof typedObj["score_maximum"] === "number") &&
    (typedObj["total_exercises"] === null || typeof typedObj["total_exercises"] === "number") &&
    (typedObj["attempted_exercises"] === null ||
      typeof typedObj["attempted_exercises"] === "number") &&
    (typedObj["attempted_exercises_required"] === null ||
      typeof typedObj["attempted_exercises_required"] === "number")
  )
}

export function isExerciseUserCounts(obj: unknown): obj is ExerciseUserCounts {
  const typedObj = obj as ExerciseUserCounts
  return (
    ((typedObj !== null && typeof typedObj === "object") || typeof typedObj === "function") &&
    typeof typedObj["exercise_name"] === "string" &&
    typeof typedObj["exercise_order_number"] === "number" &&
    typeof typedObj["page_order_number"] === "number" &&
    typeof typedObj["chapter_number"] === "number" &&
    typeof typedObj["exercise_id"] === "string" &&
    typeof typedObj["n_users_attempted"] === "number" &&
    typeof typedObj["n_users_with_some_points"] === "number" &&
    typeof typedObj["n_users_with_max_points"] === "number"
  )
}

export function isReviewingStage(obj: unknown): obj is ReviewingStage {
  const typedObj = obj as ReviewingStage
  return (
    typedObj === "NotStarted" ||
    typedObj === "PeerReview" ||
    typedObj === "SelfReview" ||
    typedObj === "WaitingForPeerReviews" ||
    typedObj === "WaitingForManualGrading" ||
    typedObj === "ReviewedAndLocked"
  )
}

export function isUserExerciseState(obj: unknown): obj is UserExerciseState {
  const typedObj = obj as UserExerciseState
  return (
    ((typedObj !== null && typeof typedObj === "object") || typeof typedObj === "function") &&
    typeof typedObj["id"] === "string" &&
    typeof typedObj["user_id"] === "string" &&
    typeof typedObj["exercise_id"] === "string" &&
    (typedObj["course_instance_id"] === null ||
      typeof typedObj["course_instance_id"] === "string") &&
    (typedObj["exam_id"] === null || typeof typedObj["exam_id"] === "string") &&
    typedObj["created_at"] instanceof Date &&
    typedObj["updated_at"] instanceof Date &&
    (typedObj["deleted_at"] === null || typedObj["deleted_at"] instanceof Date) &&
    (typedObj["score_given"] === null || typeof typedObj["score_given"] === "number") &&
    (isGradingProgress(typedObj["grading_progress"]) as boolean) &&
    (isActivityProgress(typedObj["activity_progress"]) as boolean) &&
    (isReviewingStage(typedObj["reviewing_stage"]) as boolean) &&
    (typedObj["selected_exercise_slide_id"] === null ||
      typeof typedObj["selected_exercise_slide_id"] === "string")
  )
}

export function isUser(obj: unknown): obj is User {
  const typedObj = obj as User
  return (
    ((typedObj !== null && typeof typedObj === "object") || typeof typedObj === "function") &&
    typeof typedObj["id"] === "string" &&
    (typedObj["first_name"] === null || typeof typedObj["first_name"] === "string") &&
    (typedObj["last_name"] === null || typeof typedObj["last_name"] === "string") &&
    typedObj["created_at"] instanceof Date &&
    typedObj["updated_at"] instanceof Date &&
    (typedObj["deleted_at"] === null || typedObj["deleted_at"] instanceof Date) &&
    (typedObj["upstream_id"] === null || typeof typedObj["upstream_id"] === "number") &&
    typeof typedObj["email"] === "string"
  )
}

export function isErrorData(obj: unknown): obj is ErrorData {
  const typedObj = obj as ErrorData
  return (
    ((typedObj !== null && typeof typedObj === "object") || typeof typedObj === "function") &&
    typeof typedObj["block_id"] === "string"
  )
}

export function isErrorResponse(obj: unknown): obj is ErrorResponse {
  const typedObj = obj as ErrorResponse
  return (
    ((typedObj !== null && typeof typedObj === "object") || typeof typedObj === "function") &&
    typeof typedObj["title"] === "string" &&
    typeof typedObj["message"] === "string" &&
    (typedObj["source"] === null || typeof typedObj["source"] === "string") &&
    (typedObj["data"] === null || (isErrorData(typedObj["data"]) as boolean))
  )
}

export function isUploadResult(obj: unknown): obj is UploadResult {
  const typedObj = obj as UploadResult
  return (
    ((typedObj !== null && typeof typedObj === "object") || typeof typedObj === "function") &&
    typeof typedObj["url"] === "string"
  )
}

export function isCreateAccountDetails(obj: unknown): obj is CreateAccountDetails {
  const typedObj = obj as CreateAccountDetails
  return (
    ((typedObj !== null && typeof typedObj === "object") || typeof typedObj === "function") &&
    typeof typedObj["email"] === "string" &&
    typeof typedObj["first_name"] === "string" &&
    typeof typedObj["last_name"] === "string" &&
    typeof typedObj["language"] === "string" &&
    typeof typedObj["password"] === "string" &&
    typeof typedObj["password_confirmation"] === "string"
  )
}

export function isUserInfo(obj: unknown): obj is UserInfo {
  const typedObj = obj as UserInfo
  return (
    ((typedObj !== null && typeof typedObj === "object") || typeof typedObj === "function") &&
    typeof typedObj["user_id"] === "string"
  )
}

export function isLogin(obj: unknown): obj is Login {
  const typedObj = obj as Login
  return (
    ((typedObj !== null && typeof typedObj === "object") || typeof typedObj === "function") &&
    typeof typedObj["email"] === "string" &&
    typeof typedObj["password"] === "string"
  )
}

export function isChaptersWithStatus(obj: unknown): obj is ChaptersWithStatus {
  const typedObj = obj as ChaptersWithStatus
  return (
    ((typedObj !== null && typeof typedObj === "object") || typeof typedObj === "function") &&
    typeof typedObj["is_previewable"] === "boolean" &&
    Array.isArray(typedObj["modules"]) &&
    typedObj["modules"].every((e: any) => isCourseMaterialCourseModule(e) as boolean)
  )
}

export function isCourseMaterialCourseModule(obj: unknown): obj is CourseMaterialCourseModule {
  const typedObj = obj as CourseMaterialCourseModule
  return (
    ((typedObj !== null && typeof typedObj === "object") || typeof typedObj === "function") &&
    Array.isArray(typedObj["chapters"]) &&
    typedObj["chapters"].every((e: any) => isChapterWithStatus(e) as boolean) &&
    typeof typedObj["id"] === "string" &&
    typeof typedObj["is_default"] === "boolean" &&
    (typedObj["name"] === null || typeof typedObj["name"] === "string") &&
    typeof typedObj["order_number"] === "number"
  )
}

export function isExamData(obj: unknown): obj is ExamData {
  const typedObj = obj as ExamData
  return (
    ((typedObj !== null && typeof typedObj === "object") || typeof typedObj === "function") &&
    typeof typedObj["id"] === "string" &&
    typeof typedObj["name"] === "string" &&
    typedObj["starts_at"] instanceof Date &&
    typedObj["ends_at"] instanceof Date &&
    typeof typedObj["ended"] === "boolean" &&
    typeof typedObj["time_minutes"] === "number" &&
    (isExamEnrollmentData(typedObj["enrollment_data"]) as boolean)
  )
}

export function isExamEnrollmentData(obj: unknown): obj is ExamEnrollmentData {
  const typedObj = obj as ExamEnrollmentData
  return (
    (((typedObj !== null && typeof typedObj === "object") || typeof typedObj === "function") &&
      typedObj["tag"] === "EnrolledAndStarted" &&
      typeof typedObj["page_id"] === "string" &&
      (isPage(typedObj["page"]) as boolean) &&
      (isExamEnrollment(typedObj["enrollment"]) as boolean)) ||
    (((typedObj !== null && typeof typedObj === "object") || typeof typedObj === "function") &&
      typedObj["tag"] === "NotEnrolled") ||
    (((typedObj !== null && typeof typedObj === "object") || typeof typedObj === "function") &&
      typedObj["tag"] === "NotYetStarted") ||
    (((typedObj !== null && typeof typedObj === "object") || typeof typedObj === "function") &&
      typedObj["tag"] === "StudentTimeUp")
  )
}

export function isRoleQuery(obj: unknown): obj is RoleQuery {
  const typedObj = obj as RoleQuery
  return (
    ((typedObj !== null && typeof typedObj === "object") || typeof typedObj === "function") &&
    (typeof typedObj["global"] === "undefined" ||
      typedObj["global"] === false ||
      typedObj["global"] === true) &&
    (typeof typedObj["organization_id"] === "undefined" ||
      typeof typedObj["organization_id"] === "string") &&
    (typeof typedObj["course_id"] === "undefined" || typeof typedObj["course_id"] === "string") &&
    (typeof typedObj["course_instance_id"] === "undefined" ||
      typeof typedObj["course_instance_id"] === "string") &&
    (typeof typedObj["exam_id"] === "undefined" || typeof typedObj["exam_id"] === "string")
  )
}

export function isRoleInfo(obj: unknown): obj is RoleInfo {
  const typedObj = obj as RoleInfo
  return (
    ((typedObj !== null && typeof typedObj === "object") || typeof typedObj === "function") &&
    typeof typedObj["email"] === "string" &&
    (isUserRole(typedObj["role"]) as boolean) &&
    (isRoleDomain(typedObj["domain"]) as boolean)
  )
}

export function isExamCourseInfo(obj: unknown): obj is ExamCourseInfo {
  const typedObj = obj as ExamCourseInfo
  return (
    ((typedObj !== null && typeof typedObj === "object") || typeof typedObj === "function") &&
    typeof typedObj["course_id"] === "string"
  )
}

export function isExerciseSubmissions(obj: unknown): obj is ExerciseSubmissions {
  const typedObj = obj as ExerciseSubmissions
  return (
    ((typedObj !== null && typeof typedObj === "object") || typeof typedObj === "function") &&
    Array.isArray(typedObj["data"]) &&
    typedObj["data"].every((e: any) => isExerciseSlideSubmission(e) as boolean) &&
    typeof typedObj["total_pages"] === "number"
  )
}

export function isAnswersRequiringAttention(obj: unknown): obj is AnswersRequiringAttention {
  const typedObj = obj as AnswersRequiringAttention
  return (
    ((typedObj !== null && typeof typedObj === "object") || typeof typedObj === "function") &&
    typeof typedObj["exercise_max_points"] === "number" &&
    Array.isArray(typedObj["data"]) &&
    typedObj["data"].every((e: any) => isAnswerRequiringAttentionWithTasks(e) as boolean) &&
    typeof typedObj["total_pages"] === "number"
  )
}

export function isAnswerRequiringAttentionWithTasks(
  obj: unknown,
): obj is AnswerRequiringAttentionWithTasks {
  const typedObj = obj as AnswerRequiringAttentionWithTasks
  return (
    ((typedObj !== null && typeof typedObj === "object") || typeof typedObj === "function") &&
    typeof typedObj["id"] === "string" &&
    typeof typedObj["user_id"] === "string" &&
    typedObj["created_at"] instanceof Date &&
    typedObj["updated_at"] instanceof Date &&
    (typedObj["deleted_at"] === null || typedObj["deleted_at"] instanceof Date) &&
    (isGradingProgress(typedObj["grading_progress"]) as boolean) &&
    (typedObj["score_given"] === null || typeof typedObj["score_given"] === "number") &&
    typeof typedObj["submission_id"] === "string" &&
    typeof typedObj["exercise_id"] === "string" &&
    Array.isArray(typedObj["tasks"]) &&
    typedObj["tasks"].every((e: any) => isCourseMaterialExerciseTask(e) as boolean)
  )
}

export function isMarkAsRead(obj: unknown): obj is MarkAsRead {
  const typedObj = obj as MarkAsRead
  return (
    ((typedObj !== null && typeof typedObj === "object") || typeof typedObj === "function") &&
    typeof typedObj["read"] === "boolean"
  )
}

export function isGetFeedbackQuery(obj: unknown): obj is GetFeedbackQuery {
  const typedObj = obj as GetFeedbackQuery
  return (
    ((typedObj !== null && typeof typedObj === "object") || typeof typedObj === "function") &&
    typeof typedObj["read"] === "boolean" &&
    (typeof typedObj["page"] === "undefined" || typeof typedObj["page"] === "number") &&
    (typeof typedObj["limit"] === "undefined" || typeof typedObj["limit"] === "number")
  )
}

export function isGetEditProposalsQuery(obj: unknown): obj is GetEditProposalsQuery {
  const typedObj = obj as GetEditProposalsQuery
  return (
    ((typedObj !== null && typeof typedObj === "object") || typeof typedObj === "function") &&
    typeof typedObj["pending"] === "boolean" &&
    (typeof typedObj["page"] === "undefined" || typeof typedObj["page"] === "number") &&
    (typeof typedObj["limit"] === "undefined" || typeof typedObj["limit"] === "number")
  )
}

export function isPagination(obj: unknown): obj is Pagination {
  const typedObj = obj as Pagination
  return (
    ((typedObj !== null && typeof typedObj === "object") || typeof typedObj === "function") &&
    (typeof typedObj["page"] === "undefined" || typeof typedObj["page"] === "number") &&
    (typeof typedObj["limit"] === "undefined" || typeof typedObj["limit"] === "number")
  )
}

export function isOEmbedResponse(obj: unknown): obj is OEmbedResponse {
  const typedObj = obj as OEmbedResponse
  return (
    ((typedObj !== null && typeof typedObj === "object") || typeof typedObj === "function") &&
    typeof typedObj["author_name"] === "string" &&
    typeof typedObj["author_url"] === "string" &&
    typeof typedObj["html"] === "string" &&
    typeof typedObj["provider_name"] === "string" &&
    typeof typedObj["provider_url"] === "string" &&
    typeof typedObj["title"] === "string" &&
    typeof typedObj["version"] === "string"
  )
<<<<<<< HEAD
}

export function isNewExerciseRepository(obj: unknown): obj is NewExerciseRepository {
  const typedObj = obj as NewExerciseRepository
  return (
    ((typedObj !== null && typeof typedObj === "object") || typeof typedObj === "function") &&
    (typedObj["course_id"] === null || typeof typedObj["course_id"] === "string") &&
    (typedObj["exam_id"] === null || typeof typedObj["exam_id"] === "string") &&
    typeof typedObj["git_url"] === "string" &&
    (typedObj["deploy_key"] === null || typeof typedObj["deploy_key"] === "string")
  )
}

export function isMaterialReference(obj: unknown): obj is MaterialReference {
  const typedObj = obj as MaterialReference
  return (
    ((typedObj !== null && typeof typedObj === "object") || typeof typedObj === "function") &&
    typeof typedObj["id"] === "string" &&
    typeof typedObj["course_id"] === "string" &&
    typeof typedObj["citation_key"] === "string" &&
    typeof typedObj["reference"] === "string" &&
    typedObj["created_at"] instanceof Date &&
    typedObj["updated_at"] instanceof Date &&
    (typedObj["deleted_at"] === null || typedObj["deleted_at"] instanceof Date)
  )
}

export function isNewMaterialReference(obj: unknown): obj is NewMaterialReference {
  const typedObj = obj as NewMaterialReference
  return (
    ((typedObj !== null && typeof typedObj === "object") || typeof typedObj === "function") &&
    typeof typedObj["citation_key"] === "string" &&
    typeof typedObj["reference"] === "string"
  )
}

export function isModifiedModule(obj: unknown): obj is ModifiedModule {
  const typedObj = obj as ModifiedModule
  return (
    ((typedObj !== null && typeof typedObj === "object") || typeof typedObj === "function") &&
    typeof typedObj["id"] === "string" &&
    (typedObj["name"] === null || typeof typedObj["name"] === "string") &&
    typeof typedObj["order_number"] === "number" &&
    (typedObj["uh_course_code"] === null || typeof typedObj["uh_course_code"] === "string") &&
    (typedObj["ects_credits"] === null || typeof typedObj["ects_credits"] === "number") &&
    (typedObj["automatic_completion"] === null ||
      typedObj["automatic_completion"] === false ||
      typedObj["automatic_completion"] === true) &&
    (typedObj["automatic_completion_number_of_exercises_attempted_treshold"] === null ||
      typeof typedObj["automatic_completion_number_of_exercises_attempted_treshold"] ===
        "number") &&
    (typedObj["automatic_completion_number_of_points_treshold"] === null ||
      typeof typedObj["automatic_completion_number_of_points_treshold"] === "number")
  )
}

export function isModuleUpdates(obj: unknown): obj is ModuleUpdates {
  const typedObj = obj as ModuleUpdates
  return (
    ((typedObj !== null && typeof typedObj === "object") || typeof typedObj === "function") &&
    Array.isArray(typedObj["new_modules"]) &&
    typedObj["new_modules"].every((e: any) => isNewModule(e) as boolean) &&
    Array.isArray(typedObj["deleted_modules"]) &&
    typedObj["deleted_modules"].every((e: any) => typeof e === "string") &&
    Array.isArray(typedObj["modified_modules"]) &&
    typedObj["modified_modules"].every((e: any) => isModifiedModule(e) as boolean) &&
    Array.isArray(typedObj["moved_chapters"]) &&
    typedObj["moved_chapters"].every(
      (e: any) => Array.isArray(e) && typeof e[0] === "string" && typeof e[1] === "string",
    )
  )
}

export function isNewModule(obj: unknown): obj is NewModule {
  const typedObj = obj as NewModule
  return (
    ((typedObj !== null && typeof typedObj === "object") || typeof typedObj === "function") &&
    typeof typedObj["name"] === "string" &&
    typeof typedObj["order_number"] === "number" &&
    Array.isArray(typedObj["chapters"]) &&
    typedObj["chapters"].every((e: any) => typeof e === "string") &&
    (typedObj["uh_course_code"] === null || typeof typedObj["uh_course_code"] === "string") &&
    (typedObj["ects_credits"] === null || typeof typedObj["ects_credits"] === "number") &&
    (typedObj["automatic_completion"] === null ||
      typedObj["automatic_completion"] === false ||
      typedObj["automatic_completion"] === true) &&
    (typedObj["automatic_completion_number_of_exercises_attempted_treshold"] === null ||
      typeof typedObj["automatic_completion_number_of_exercises_attempted_treshold"] ===
        "number") &&
    (typedObj["automatic_completion_number_of_points_treshold"] === null ||
      typeof typedObj["automatic_completion_number_of_points_treshold"] === "number")
  )
=======
>>>>>>> 68b53488
}<|MERGE_RESOLUTION|>--- conflicted
+++ resolved
@@ -738,6 +738,24 @@
   return (typedObj !== null && typeof typedObj === "object") || typeof typedObj === "function"
 }
 
+export function isExerciseRepository(obj: unknown): obj is ExerciseRepository {
+  const typedObj = obj as ExerciseRepository
+  return (
+    ((typedObj !== null && typeof typedObj === "object") || typeof typedObj === "function") &&
+    typeof typedObj["id"] === "string" &&
+    typeof typedObj["url"] === "string" &&
+    (typedObj["course_id"] === null || typeof typedObj["course_id"] === "string") &&
+    (typedObj["exam_id"] === null || typeof typedObj["exam_id"] === "string") &&
+    (isExerciseRepositoryStatus(typedObj["status"]) as boolean) &&
+    (typedObj["error_message"] === null || typeof typedObj["error_message"] === "string")
+  )
+}
+
+export function isExerciseRepositoryStatus(obj: unknown): obj is ExerciseRepositoryStatus {
+  const typedObj = obj as ExerciseRepositoryStatus
+  return typedObj === "Pending" || typedObj === "Success" || typedObj === "Failure"
+}
+
 export function isCourseMaterialExerciseServiceInfo(
   obj: unknown,
 ): obj is CourseMaterialExerciseServiceInfo {
@@ -920,10 +938,10 @@
 export function isGradingProgress(obj: unknown): obj is GradingProgress {
   const typedObj = obj as GradingProgress
   return (
+    typedObj === "Pending" ||
     typedObj === "Failed" ||
     typedObj === "NotReady" ||
     typedObj === "PendingManual" ||
-    typedObj === "Pending" ||
     typedObj === "FullyGraded"
   )
 }
@@ -1600,6 +1618,21 @@
     ((typedObj !== null && typeof typedObj === "object") || typeof typedObj === "function") &&
     typeof typedObj["pending"] === "number" &&
     typeof typedObj["handled"] === "number"
+  )
+}
+
+export function isRepositoryExercise(obj: unknown): obj is RepositoryExercise {
+  const typedObj = obj as RepositoryExercise
+  return (
+    ((typedObj !== null && typeof typedObj === "object") || typeof typedObj === "function") &&
+    typeof typedObj["id"] === "string" &&
+    typeof typedObj["repository_id"] === "string" &&
+    typeof typedObj["part"] === "string" &&
+    typeof typedObj["name"] === "string" &&
+    typeof typedObj["repository_url"] === "string" &&
+    Array.isArray(typedObj["checksum"]) &&
+    typedObj["checksum"].every((e: any) => typeof e === "number") &&
+    typeof typedObj["download_url"] === "string"
   )
 }
 
@@ -1794,39 +1827,6 @@
   )
 }
 
-export function isExerciseRepositoryStatus(obj: unknown): obj is ExerciseRepositoryStatus {
-  const typedObj = obj as ExerciseRepositoryStatus
-  return typedObj === "Pending" || typedObj === "Success" || typedObj === "Failure"
-}
-
-export function isExerciseRepository(obj: unknown): obj is ExerciseRepository {
-  const typedObj = obj as ExerciseRepository
-  return (
-    ((typedObj !== null && typeof typedObj === "object") || typeof typedObj === "function") &&
-    typeof typedObj["id"] === "string" &&
-    typeof typedObj["url"] === "string" &&
-    (typedObj["course_id"] === null || typeof typedObj["course_id"] === "string") &&
-    (typedObj["exam_id"] === null || typeof typedObj["exam_id"] === "string") &&
-    (isExerciseRepositoryStatus(typedObj["status"]) as boolean) &&
-    (typedObj["error_message"] === null || typeof typedObj["error_message"] === "string")
-  )
-}
-
-export function isRepositoryExercise(obj: unknown): obj is RepositoryExercise {
-  const typedObj = obj as RepositoryExercise
-  return (
-    ((typedObj !== null && typeof typedObj === "object") || typeof typedObj === "function") &&
-    typeof typedObj["id"] === "string" &&
-    typeof typedObj["repository_id"] === "string" &&
-    typeof typedObj["part"] === "string" &&
-    typeof typedObj["name"] === "string" &&
-    typeof typedObj["repository_url"] === "string" &&
-    Array.isArray(typedObj["checksum"]) &&
-    typedObj["checksum"].every((e: any) => typeof e === "number") &&
-    typeof typedObj["download_url"] === "string"
-  )
-}
-
 export function isRoleUser(obj: unknown): obj is RoleUser {
   const typedObj = obj as RoleUser
   return (
@@ -2163,6 +2163,17 @@
   )
 }
 
+export function isNewExerciseRepository(obj: unknown): obj is NewExerciseRepository {
+  const typedObj = obj as NewExerciseRepository
+  return (
+    ((typedObj !== null && typeof typedObj === "object") || typeof typedObj === "function") &&
+    (typedObj["course_id"] === null || typeof typedObj["course_id"] === "string") &&
+    (typedObj["exam_id"] === null || typeof typedObj["exam_id"] === "string") &&
+    typeof typedObj["git_url"] === "string" &&
+    (typedObj["deploy_key"] === null || typeof typedObj["deploy_key"] === "string")
+  )
+}
+
 export function isMarkAsRead(obj: unknown): obj is MarkAsRead {
   const typedObj = obj as MarkAsRead
   return (
@@ -2212,99 +2223,4 @@
     typeof typedObj["title"] === "string" &&
     typeof typedObj["version"] === "string"
   )
-<<<<<<< HEAD
-}
-
-export function isNewExerciseRepository(obj: unknown): obj is NewExerciseRepository {
-  const typedObj = obj as NewExerciseRepository
-  return (
-    ((typedObj !== null && typeof typedObj === "object") || typeof typedObj === "function") &&
-    (typedObj["course_id"] === null || typeof typedObj["course_id"] === "string") &&
-    (typedObj["exam_id"] === null || typeof typedObj["exam_id"] === "string") &&
-    typeof typedObj["git_url"] === "string" &&
-    (typedObj["deploy_key"] === null || typeof typedObj["deploy_key"] === "string")
-  )
-}
-
-export function isMaterialReference(obj: unknown): obj is MaterialReference {
-  const typedObj = obj as MaterialReference
-  return (
-    ((typedObj !== null && typeof typedObj === "object") || typeof typedObj === "function") &&
-    typeof typedObj["id"] === "string" &&
-    typeof typedObj["course_id"] === "string" &&
-    typeof typedObj["citation_key"] === "string" &&
-    typeof typedObj["reference"] === "string" &&
-    typedObj["created_at"] instanceof Date &&
-    typedObj["updated_at"] instanceof Date &&
-    (typedObj["deleted_at"] === null || typedObj["deleted_at"] instanceof Date)
-  )
-}
-
-export function isNewMaterialReference(obj: unknown): obj is NewMaterialReference {
-  const typedObj = obj as NewMaterialReference
-  return (
-    ((typedObj !== null && typeof typedObj === "object") || typeof typedObj === "function") &&
-    typeof typedObj["citation_key"] === "string" &&
-    typeof typedObj["reference"] === "string"
-  )
-}
-
-export function isModifiedModule(obj: unknown): obj is ModifiedModule {
-  const typedObj = obj as ModifiedModule
-  return (
-    ((typedObj !== null && typeof typedObj === "object") || typeof typedObj === "function") &&
-    typeof typedObj["id"] === "string" &&
-    (typedObj["name"] === null || typeof typedObj["name"] === "string") &&
-    typeof typedObj["order_number"] === "number" &&
-    (typedObj["uh_course_code"] === null || typeof typedObj["uh_course_code"] === "string") &&
-    (typedObj["ects_credits"] === null || typeof typedObj["ects_credits"] === "number") &&
-    (typedObj["automatic_completion"] === null ||
-      typedObj["automatic_completion"] === false ||
-      typedObj["automatic_completion"] === true) &&
-    (typedObj["automatic_completion_number_of_exercises_attempted_treshold"] === null ||
-      typeof typedObj["automatic_completion_number_of_exercises_attempted_treshold"] ===
-        "number") &&
-    (typedObj["automatic_completion_number_of_points_treshold"] === null ||
-      typeof typedObj["automatic_completion_number_of_points_treshold"] === "number")
-  )
-}
-
-export function isModuleUpdates(obj: unknown): obj is ModuleUpdates {
-  const typedObj = obj as ModuleUpdates
-  return (
-    ((typedObj !== null && typeof typedObj === "object") || typeof typedObj === "function") &&
-    Array.isArray(typedObj["new_modules"]) &&
-    typedObj["new_modules"].every((e: any) => isNewModule(e) as boolean) &&
-    Array.isArray(typedObj["deleted_modules"]) &&
-    typedObj["deleted_modules"].every((e: any) => typeof e === "string") &&
-    Array.isArray(typedObj["modified_modules"]) &&
-    typedObj["modified_modules"].every((e: any) => isModifiedModule(e) as boolean) &&
-    Array.isArray(typedObj["moved_chapters"]) &&
-    typedObj["moved_chapters"].every(
-      (e: any) => Array.isArray(e) && typeof e[0] === "string" && typeof e[1] === "string",
-    )
-  )
-}
-
-export function isNewModule(obj: unknown): obj is NewModule {
-  const typedObj = obj as NewModule
-  return (
-    ((typedObj !== null && typeof typedObj === "object") || typeof typedObj === "function") &&
-    typeof typedObj["name"] === "string" &&
-    typeof typedObj["order_number"] === "number" &&
-    Array.isArray(typedObj["chapters"]) &&
-    typedObj["chapters"].every((e: any) => typeof e === "string") &&
-    (typedObj["uh_course_code"] === null || typeof typedObj["uh_course_code"] === "string") &&
-    (typedObj["ects_credits"] === null || typeof typedObj["ects_credits"] === "number") &&
-    (typedObj["automatic_completion"] === null ||
-      typedObj["automatic_completion"] === false ||
-      typedObj["automatic_completion"] === true) &&
-    (typedObj["automatic_completion_number_of_exercises_attempted_treshold"] === null ||
-      typeof typedObj["automatic_completion_number_of_exercises_attempted_treshold"] ===
-        "number") &&
-    (typedObj["automatic_completion_number_of_points_treshold"] === null ||
-      typeof typedObj["automatic_completion_number_of_points_treshold"] === "number")
-  )
-=======
->>>>>>> 68b53488
 }