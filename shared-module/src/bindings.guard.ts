/* eslint-disable @typescript-eslint/no-explicit-any */
/* eslint-disable @typescript-eslint/explicit-module-boundary-types */

/*
 * Generated type guards for "bindings.ts".
 * WARNING: Do not manually change this file.
 */
import {
  ActivityProgress,
  BlockProposal,
  BlockProposalAction,
  BlockProposalInfo,
  Chapter,
  ChapterScore,
  ChapterStatus,
  ChapterUpdate,
  ChapterWithStatus,
  CmsPageExercise,
  CmsPageExerciseSlide,
  CmsPageExerciseTask,
  CmsPageUpdate,
  ContentManagementPage,
  Course,
  CourseCount,
  CourseExam,
  CourseInstance,
  CourseInstanceEnrollment,
  CourseInstanceForm,
  CourseMaterialExercise,
  CourseMaterialExerciseServiceInfo,
  CourseMaterialExerciseSlide,
  CourseMaterialExerciseTask,
  CoursePageWithUserData,
  CourseStructure,
  CourseUpdate,
  EditProposalInfo,
  EmailTemplate,
  EmailTemplateNew,
  EmailTemplateUpdate,
  ErrorData,
  ErrorResponse,
  Exam,
  ExamCourseInfo,
  ExamData,
  ExamEnrollment,
  ExamEnrollmentData,
  Exercise,
  ExerciseService,
  ExerciseServiceInfoApi,
  ExerciseServiceNewOrUpdate,
  ExerciseSlide,
  ExerciseSlideSubmission,
  ExerciseStatus,
  ExerciseSubmissions,
  ExerciseTask,
  ExerciseTaskSubmission,
  ExerciseWithExerciseTasks,
  Feedback,
  FeedbackBlock,
  FeedbackCount,
  GetEditProposalsQuery,
  GetFeedbackQuery,
  Grading,
  GradingProgress,
  GradingResult,
  HistoryChangeReason,
  HistoryRestoreData,
  Login,
  MarkAsRead,
  NewChapter,
  NewCourse,
  NewFeedback,
  NewPage,
  NewProposedBlockEdit,
  NewProposedPageEdits,
  NewSubmission,
  Organization,
  Page,
  PageHistory,
  PageProposal,
  PageRoutingDataWithChapterStatus,
  PageSearchRequest,
  PageSearchResult,
  PageWithExercises,
  Pagination,
  PlaygroundExample,
  PlaygroundExampleData,
  PointMap,
  Points,
  PreviousSubmission,
  ProposalCount,
  ProposalStatus,
<<<<<<< HEAD
=======
  RoleDomain,
  RoleInfo,
  RoleQuery,
  RoleUser,
  Submission,
>>>>>>> 6a9d048a
  SubmissionCount,
  SubmissionCountByExercise,
  SubmissionCountByWeekAndHour,
  SubmissionInfo,
  SubmissionResult,
  UploadResult,
  User,
  UserCourseInstanceChapterExerciseProgress,
  UserCourseInstanceChapterProgress,
  UserCourseInstanceProgress,
  UserCourseSettings,
  UserPointsUpdateStrategy,
  UserRole,
  VariantStatus,
} from "./bindings"

export function isChapter(obj: any, _argumentName?: string): obj is Chapter {
  return (
    ((obj !== null && typeof obj === "object") || typeof obj === "function") &&
    typeof obj.id === "string" &&
    obj.created_at instanceof Date &&
    obj.updated_at instanceof Date &&
    typeof obj.name === "string" &&
    typeof obj.course_id === "string" &&
    (obj.deleted_at === null || obj.deleted_at instanceof Date) &&
    (obj.chapter_image_url === null || typeof obj.chapter_image_url === "string") &&
    typeof obj.chapter_number === "number" &&
    (obj.front_page_id === null || typeof obj.front_page_id === "string") &&
    (obj.opens_at === null || obj.opens_at instanceof Date) &&
    (obj.copied_from === null || typeof obj.copied_from === "string")
  )
}

export function isChapterStatus(obj: any, _argumentName?: string): obj is ChapterStatus {
  return obj === "open" || obj === "closed"
}

export function isChapterUpdate(obj: any, _argumentName?: string): obj is ChapterUpdate {
  return (
    ((obj !== null && typeof obj === "object") || typeof obj === "function") &&
    typeof obj.name === "string" &&
    typeof obj.chapter_number === "number" &&
    (obj.front_front_page_id === null || typeof obj.front_front_page_id === "string")
  )
}

export function isChapterWithStatus(obj: any, _argumentName?: string): obj is ChapterWithStatus {
  return (
    ((obj !== null && typeof obj === "object") || typeof obj === "function") &&
    typeof obj.id === "string" &&
    obj.created_at instanceof Date &&
    obj.updated_at instanceof Date &&
    typeof obj.name === "string" &&
    typeof obj.course_id === "string" &&
    (obj.deleted_at === null || obj.deleted_at instanceof Date) &&
    typeof obj.chapter_number === "number" &&
    (obj.front_page_id === null || typeof obj.front_page_id === "string") &&
    (obj.opens_at === null || obj.opens_at instanceof Date) &&
    (isChapterStatus(obj.status) as boolean)
  )
}

export function isNewChapter(obj: any, _argumentName?: string): obj is NewChapter {
  return (
    ((obj !== null && typeof obj === "object") || typeof obj === "function") &&
    typeof obj.name === "string" &&
    typeof obj.course_id === "string" &&
    typeof obj.chapter_number === "number" &&
    (obj.front_front_page_id === null || typeof obj.front_front_page_id === "string")
  )
}

export function isUserCourseInstanceChapterProgress(
  obj: any,
  _argumentName?: string,
): obj is UserCourseInstanceChapterProgress {
  return (
    ((obj !== null && typeof obj === "object") || typeof obj === "function") &&
    typeof obj.score_given === "number" &&
    typeof obj.score_maximum === "number"
  )
}

export function isCourseInstanceEnrollment(
  obj: any,
  _argumentName?: string,
): obj is CourseInstanceEnrollment {
  return (
    ((obj !== null && typeof obj === "object") || typeof obj === "function") &&
    typeof obj.user_id === "string" &&
    typeof obj.course_id === "string" &&
    typeof obj.course_instance_id === "string" &&
    obj.created_at instanceof Date &&
    obj.updated_at instanceof Date &&
    (obj.deleted_at === null || obj.deleted_at instanceof Date)
  )
}

export function isChapterScore(obj: any, _argumentName?: string): obj is ChapterScore {
  return (
    ((obj !== null && typeof obj === "object") || typeof obj === "function") &&
    typeof obj.id === "string" &&
    obj.created_at instanceof Date &&
    obj.updated_at instanceof Date &&
    typeof obj.name === "string" &&
    typeof obj.course_id === "string" &&
    (obj.deleted_at === null || obj.deleted_at instanceof Date) &&
    (obj.chapter_image_path === null || typeof obj.chapter_image_path === "string") &&
    typeof obj.chapter_number === "number" &&
    (obj.front_page_id === null || typeof obj.front_page_id === "string") &&
    (obj.opens_at === null || obj.opens_at instanceof Date) &&
    (obj.copied_from === null || typeof obj.copied_from === "string") &&
    typeof obj.score_given === "number" &&
    typeof obj.score_total === "number"
  )
}

export function isCourseInstance(obj: any, _argumentName?: string): obj is CourseInstance {
  return (
    ((obj !== null && typeof obj === "object") || typeof obj === "function") &&
    typeof obj.id === "string" &&
    obj.created_at instanceof Date &&
    obj.updated_at instanceof Date &&
    (obj.deleted_at === null || obj.deleted_at instanceof Date) &&
    typeof obj.course_id === "string" &&
    (obj.starts_at === null || obj.starts_at instanceof Date) &&
    (obj.ends_at === null || obj.ends_at instanceof Date) &&
    (obj.name === null || typeof obj.name === "string") &&
    (obj.description === null || typeof obj.description === "string") &&
    (isVariantStatus(obj.variant_status) as boolean) &&
    typeof obj.teacher_in_charge_name === "string" &&
    typeof obj.teacher_in_charge_email === "string" &&
    (obj.support_email === null || typeof obj.support_email === "string")
  )
}

export function isCourseInstanceForm(obj: any, _argumentName?: string): obj is CourseInstanceForm {
  return (
    ((obj !== null && typeof obj === "object") || typeof obj === "function") &&
    (obj.name === null || typeof obj.name === "string") &&
    (obj.description === null || typeof obj.description === "string") &&
    typeof obj.teacher_in_charge_name === "string" &&
    typeof obj.teacher_in_charge_email === "string" &&
    (obj.support_email === null || typeof obj.support_email === "string") &&
    (obj.opening_time === null || obj.opening_time instanceof Date) &&
    (obj.closing_time === null || obj.closing_time instanceof Date)
  )
}

export function isPointMap(obj: any, _argumentName?: string): obj is PointMap {
  return (
    ((obj !== null && typeof obj === "object") || typeof obj === "function") &&
    Object.entries(obj).every(
      ([key, value]) => typeof value === "number" && typeof key === "string",
    )
  )
}

export function isPoints(obj: any, _argumentName?: string): obj is Points {
  return (
    ((obj !== null && typeof obj === "object") || typeof obj === "function") &&
    Array.isArray(obj.chapter_points) &&
    obj.chapter_points.every((e: any) => isChapterScore(e) as boolean) &&
    Array.isArray(obj.users) &&
    obj.users.every((e: any) => isUser(e) as boolean) &&
    ((obj.user_chapter_points !== null && typeof obj.user_chapter_points === "object") ||
      typeof obj.user_chapter_points === "function") &&
    Object.entries(obj.user_chapter_points).every(
      ([key, value]) => (isPointMap(value) as boolean) && typeof key === "string",
    )
  )
}

export function isVariantStatus(obj: any, _argumentName?: string): obj is VariantStatus {
  return obj === "Draft" || obj === "Upcoming" || obj === "Active" || obj === "Ended"
}

export function isCourse(obj: any, _argumentName?: string): obj is Course {
  return (
    ((obj !== null && typeof obj === "object") || typeof obj === "function") &&
    typeof obj.id === "string" &&
    typeof obj.slug === "string" &&
    obj.created_at instanceof Date &&
    obj.updated_at instanceof Date &&
    typeof obj.name === "string" &&
    (obj.description === null || typeof obj.description === "string") &&
    typeof obj.organization_id === "string" &&
    (obj.deleted_at === null || obj.deleted_at instanceof Date) &&
    typeof obj.language_code === "string" &&
    (obj.copied_from === null || typeof obj.copied_from === "string") &&
    (obj.content_search_language === null || typeof obj.content_search_language === "string") &&
    typeof obj.course_language_group_id === "string"
  )
}

export function isCourseStructure(obj: any, _argumentName?: string): obj is CourseStructure {
  return (
    ((obj !== null && typeof obj === "object") || typeof obj === "function") &&
    (isCourse(obj.course) as boolean) &&
    Array.isArray(obj.pages) &&
    obj.pages.every((e: any) => isPage(e) as boolean) &&
    Array.isArray(obj.chapters) &&
    obj.chapters.every((e: any) => isChapter(e) as boolean)
  )
}

export function isCourseUpdate(obj: any, _argumentName?: string): obj is CourseUpdate {
  return (
    ((obj !== null && typeof obj === "object") || typeof obj === "function") &&
    typeof obj.name === "string"
  )
}

export function isNewCourse(obj: any, _argumentName?: string): obj is NewCourse {
  return (
    ((obj !== null && typeof obj === "object") || typeof obj === "function") &&
    typeof obj.name === "string" &&
    typeof obj.slug === "string" &&
    typeof obj.organization_id === "string" &&
    typeof obj.language_code === "string" &&
    typeof obj.teacher_in_charge_name === "string" &&
    typeof obj.teacher_in_charge_email === "string"
  )
}

export function isCourseCount(obj: any, _argumentName?: string): obj is CourseCount {
  return (
    ((obj !== null && typeof obj === "object") || typeof obj === "function") &&
    typeof obj.count === "number"
  )
}

export function isEmailTemplate(obj: any, _argumentName?: string): obj is EmailTemplate {
  return (
    ((obj !== null && typeof obj === "object") || typeof obj === "function") &&
    typeof obj.id === "string" &&
    obj.created_at instanceof Date &&
    obj.updated_at instanceof Date &&
    (obj.deleted_at === null || obj.deleted_at instanceof Date) &&
    typeof obj.name === "string" &&
    (obj.subject === null || typeof obj.subject === "string") &&
    (obj.exercise_completions_threshold === null ||
      typeof obj.exercise_completions_threshold === "number") &&
    (obj.points_threshold === null || typeof obj.points_threshold === "number") &&
    typeof obj.course_instance_id === "string"
  )
}

export function isEmailTemplateNew(obj: any, _argumentName?: string): obj is EmailTemplateNew {
  return (
    ((obj !== null && typeof obj === "object") || typeof obj === "function") &&
    typeof obj.name === "string"
  )
}

export function isEmailTemplateUpdate(
  obj: any,
  _argumentName?: string,
): obj is EmailTemplateUpdate {
  return (
    ((obj !== null && typeof obj === "object") || typeof obj === "function") &&
    typeof obj.name === "string" &&
    typeof obj.subject === "string" &&
    (obj.exercise_completions_threshold === null ||
      typeof obj.exercise_completions_threshold === "number") &&
    (obj.points_threshold === null || typeof obj.points_threshold === "number")
  )
}

export function isCourseExam(obj: any, _argumentName?: string): obj is CourseExam {
  return (
    ((obj !== null && typeof obj === "object") || typeof obj === "function") &&
    typeof obj.id === "string" &&
    typeof obj.course_id === "string" &&
    typeof obj.course_name === "string" &&
    typeof obj.name === "string"
  )
}

export function isExam(obj: any, _argumentName?: string): obj is Exam {
  return (
    ((obj !== null && typeof obj === "object") || typeof obj === "function") &&
    typeof obj.id === "string" &&
    typeof obj.name === "string" &&
    typeof obj.instructions === "string" &&
    typeof obj.page_id === "string" &&
    Array.isArray(obj.courses) &&
    obj.courses.every((e: any) => isCourse(e) as boolean) &&
    (obj.starts_at === null || obj.starts_at instanceof Date) &&
    (obj.ends_at === null || obj.ends_at instanceof Date) &&
    typeof obj.time_minutes === "number"
  )
}

export function isExamEnrollment(obj: any, _argumentName?: string): obj is ExamEnrollment {
  return (
    ((obj !== null && typeof obj === "object") || typeof obj === "function") &&
    typeof obj.user_id === "string" &&
    typeof obj.exam_id === "string" &&
    obj.started_at instanceof Date
  )
}

export function isCourseMaterialExerciseServiceInfo(
  obj: any,
  _argumentName?: string,
): obj is CourseMaterialExerciseServiceInfo {
  return (
    ((obj !== null && typeof obj === "object") || typeof obj === "function") &&
    typeof obj.exercise_iframe_url === "string"
  )
}

export function isExerciseServiceInfoApi(
  obj: any,
  _argumentName?: string,
): obj is ExerciseServiceInfoApi {
  return (
    ((obj !== null && typeof obj === "object") || typeof obj === "function") &&
    typeof obj.service_name === "string" &&
    typeof obj.exercise_type_specific_user_interface_iframe === "string" &&
    typeof obj.grade_endpoint_path === "string" &&
    typeof obj.public_spec_endpoint_path === "string" &&
    typeof obj.model_solution_path === "string"
  )
}

export function isExerciseService(obj: any, _argumentName?: string): obj is ExerciseService {
  return (
    ((obj !== null && typeof obj === "object") || typeof obj === "function") &&
    typeof obj.id === "string" &&
    obj.created_at instanceof Date &&
    obj.updated_at instanceof Date &&
    (obj.deleted_at === null || obj.deleted_at instanceof Date) &&
    typeof obj.name === "string" &&
    typeof obj.slug === "string" &&
    typeof obj.public_url === "string" &&
    (obj.internal_url === null || typeof obj.internal_url === "string") &&
    typeof obj.max_reprocessing_submissions_at_once === "number"
  )
}

export function isExerciseServiceNewOrUpdate(
  obj: any,
  _argumentName?: string,
): obj is ExerciseServiceNewOrUpdate {
  return (
    ((obj !== null && typeof obj === "object") || typeof obj === "function") &&
    typeof obj.name === "string" &&
    typeof obj.slug === "string" &&
    typeof obj.public_url === "string" &&
    (obj.internal_url === null || typeof obj.internal_url === "string") &&
    typeof obj.max_reprocessing_submissions_at_once === "number"
  )
}

export function isCourseMaterialExerciseSlide(
  obj: any,
  _argumentName?: string,
): obj is CourseMaterialExerciseSlide {
  return (
    ((obj !== null && typeof obj === "object") || typeof obj === "function") &&
    typeof obj.id === "string" &&
    Array.isArray(obj.exercise_tasks) &&
    obj.exercise_tasks.every((e: any) => isCourseMaterialExerciseTask(e) as boolean)
  )
}

export function isExerciseSlide(obj: any, _argumentName?: string): obj is ExerciseSlide {
  return (
    ((obj !== null && typeof obj === "object") || typeof obj === "function") &&
    typeof obj.id === "string" &&
    obj.created_at instanceof Date &&
    obj.updated_at instanceof Date &&
    (obj.deleted_at === null || obj.deleted_at instanceof Date) &&
    typeof obj.exercise_id === "string" &&
    typeof obj.order_number === "number"
  )
}

export function isCourseMaterialExerciseTask(
  obj: any,
  _argumentName?: string,
): obj is CourseMaterialExerciseTask {
  return (
    ((obj !== null && typeof obj === "object") || typeof obj === "function") &&
    typeof obj.id === "string" &&
    typeof obj.exercise_slide_id === "string" &&
    (obj.exercise_iframe_url === null || typeof obj.exercise_iframe_url === "string") &&
    (obj.previous_submission === null ||
      (isExerciseTaskSubmission(obj.previous_submission) as boolean))
  )
}

export function isExerciseTask(obj: any, _argumentName?: string): obj is ExerciseTask {
  return (
    ((obj !== null && typeof obj === "object") || typeof obj === "function") &&
    typeof obj.id === "string" &&
    obj.created_at instanceof Date &&
    obj.updated_at instanceof Date &&
    typeof obj.exercise_slide_id === "string" &&
    typeof obj.exercise_type === "string" &&
    (obj.deleted_at === null || obj.deleted_at instanceof Date) &&
    (obj.spec_file_id === null || typeof obj.spec_file_id === "string") &&
    (obj.copied_from === null || typeof obj.copied_from === "string")
  )
}

export function isActivityProgress(obj: any, _argumentName?: string): obj is ActivityProgress {
  return (
    obj === "Initialized" ||
    obj === "Started" ||
    obj === "InProgress" ||
    obj === "Submitted" ||
    obj === "Completed"
  )
}

export function isCourseMaterialExercise(
  obj: any,
  _argumentName?: string,
): obj is CourseMaterialExercise {
  return (
    ((obj !== null && typeof obj === "object") || typeof obj === "function") &&
    (isExercise(obj.exercise) as boolean) &&
    (isCourseMaterialExerciseSlide(obj.current_exercise_slide) as boolean) &&
    (obj.exercise_status === null || (isExerciseStatus(obj.exercise_status) as boolean)) &&
    (obj.grading === null || (isGrading(obj.grading) as boolean))
  )
}

export function isExercise(obj: any, _argumentName?: string): obj is Exercise {
  return (
    ((obj !== null && typeof obj === "object") || typeof obj === "function") &&
    typeof obj.id === "string" &&
    obj.created_at instanceof Date &&
    obj.updated_at instanceof Date &&
    typeof obj.name === "string" &&
    (obj.course_id === null || typeof obj.course_id === "string") &&
    (obj.exam_id === null || typeof obj.exam_id === "string") &&
    typeof obj.page_id === "string" &&
    (obj.chapter_id === null || typeof obj.chapter_id === "string") &&
    (obj.deadline === null || obj.deadline instanceof Date) &&
    (obj.deleted_at === null || obj.deleted_at instanceof Date) &&
    typeof obj.score_maximum === "number" &&
    typeof obj.order_number === "number" &&
    (obj.copied_from === null || typeof obj.copied_from === "string")
  )
}

export function isExerciseStatus(obj: any, _argumentName?: string): obj is ExerciseStatus {
  return (
    ((obj !== null && typeof obj === "object") || typeof obj === "function") &&
    (obj.score_given === null || typeof obj.score_given === "number") &&
    (isActivityProgress(obj.activity_progress) as boolean) &&
    (isGradingProgress(obj.grading_progress) as boolean)
  )
}

export function isGradingProgress(obj: any, _argumentName?: string): obj is GradingProgress {
  return (
    obj === "FullyGraded" ||
    obj === "Pending" ||
    obj === "PendingManual" ||
    obj === "Failed" ||
    obj === "NotReady"
  )
}

export function isFeedback(obj: any, _argumentName?: string): obj is Feedback {
  return (
    ((obj !== null && typeof obj === "object") || typeof obj === "function") &&
    typeof obj.id === "string" &&
    (obj.user_id === null || typeof obj.user_id === "string") &&
    typeof obj.course_id === "string" &&
    typeof obj.feedback_given === "string" &&
    (obj.selected_text === null || typeof obj.selected_text === "string") &&
    typeof obj.marked_as_read === "boolean" &&
    obj.created_at instanceof Date &&
    Array.isArray(obj.blocks) &&
    obj.blocks.every((e: any) => isFeedbackBlock(e) as boolean)
  )
}

export function isFeedbackBlock(obj: any, _argumentName?: string): obj is FeedbackBlock {
  return (
    ((obj !== null && typeof obj === "object") || typeof obj === "function") &&
    typeof obj.id === "string" &&
    (obj.text === null || typeof obj.text === "string")
  )
}

export function isFeedbackCount(obj: any, _argumentName?: string): obj is FeedbackCount {
  return (
    ((obj !== null && typeof obj === "object") || typeof obj === "function") &&
    typeof obj.read === "number" &&
    typeof obj.unread === "number"
  )
}

export function isNewFeedback(obj: any, _argumentName?: string): obj is NewFeedback {
  return (
    ((obj !== null && typeof obj === "object") || typeof obj === "function") &&
    typeof obj.feedback_given === "string" &&
    (obj.selected_text === null || typeof obj.selected_text === "string") &&
    Array.isArray(obj.related_blocks) &&
    obj.related_blocks.every((e: any) => isFeedbackBlock(e) as boolean)
  )
}

export function isGrading(obj: any, _argumentName?: string): obj is Grading {
  return (
    ((obj !== null && typeof obj === "object") || typeof obj === "function") &&
    typeof obj.id === "string" &&
    obj.created_at instanceof Date &&
    obj.updated_at instanceof Date &&
    typeof obj.submission_id === "string" &&
    (obj.course_id === null || typeof obj.course_id === "string") &&
    (obj.exam_id === null || typeof obj.exam_id === "string") &&
    typeof obj.exercise_id === "string" &&
    typeof obj.exercise_task_id === "string" &&
    typeof obj.grading_priority === "number" &&
    (obj.score_given === null || typeof obj.score_given === "number") &&
    (isGradingProgress(obj.grading_progress) as boolean) &&
    (isUserPointsUpdateStrategy(obj.user_points_update_strategy) as boolean) &&
    (obj.unscaled_score_given === null || typeof obj.unscaled_score_given === "number") &&
    (obj.unscaled_score_maximum === null || typeof obj.unscaled_score_maximum === "number") &&
    (obj.grading_started_at === null || obj.grading_started_at instanceof Date) &&
    (obj.grading_completed_at === null || obj.grading_completed_at instanceof Date) &&
    (obj.feedback_text === null || typeof obj.feedback_text === "string") &&
    (obj.deleted_at === null || obj.deleted_at instanceof Date)
  )
}

export function isUserPointsUpdateStrategy(
  obj: any,
  _argumentName?: string,
): obj is UserPointsUpdateStrategy {
  return obj === "CanAddPointsButCannotRemovePoints" || obj === "CanAddPointsAndCanRemovePoints"
}

export function isOrganization(obj: any, _argumentName?: string): obj is Organization {
  return (
    ((obj !== null && typeof obj === "object") || typeof obj === "function") &&
    typeof obj.id === "string" &&
    typeof obj.slug === "string" &&
    obj.created_at instanceof Date &&
    obj.updated_at instanceof Date &&
    typeof obj.name === "string" &&
    (obj.description === null || typeof obj.description === "string") &&
    (obj.organization_image_url === null || typeof obj.organization_image_url === "string") &&
    (obj.deleted_at === null || obj.deleted_at instanceof Date)
  )
}

export function isPageHistory(obj: any, _argumentName?: string): obj is PageHistory {
  return (
    ((obj !== null && typeof obj === "object") || typeof obj === "function") &&
    typeof obj.id === "string" &&
    obj.created_at instanceof Date &&
    typeof obj.title === "string" &&
    (isHistoryChangeReason(obj.history_change_reason) as boolean) &&
    (obj.restored_from_id === null || typeof obj.restored_from_id === "string") &&
    typeof obj.author_user_id === "string"
  )
}

export function isHistoryChangeReason(
  obj: any,
  _argumentName?: string,
): obj is HistoryChangeReason {
  return obj === "PageSaved" || obj === "HistoryRestored"
}

export function isCmsPageExercise(obj: any, _argumentName?: string): obj is CmsPageExercise {
  return (
    ((obj !== null && typeof obj === "object") || typeof obj === "function") &&
    typeof obj.id === "string" &&
    typeof obj.name === "string" &&
    typeof obj.order_number === "number"
  )
}

export function isCmsPageExerciseSlide(
  obj: any,
  _argumentName?: string,
): obj is CmsPageExerciseSlide {
  return (
    ((obj !== null && typeof obj === "object") || typeof obj === "function") &&
    typeof obj.id === "string" &&
    typeof obj.exercise_id === "string" &&
    typeof obj.order_number === "number"
  )
}

export function isCmsPageExerciseTask(
  obj: any,
  _argumentName?: string,
): obj is CmsPageExerciseTask {
  return (
    ((obj !== null && typeof obj === "object") || typeof obj === "function") &&
    typeof obj.id === "string" &&
    typeof obj.exercise_slide_id === "string" &&
    typeof obj.exercise_type === "string"
  )
}

export function isCmsPageUpdate(obj: any, _argumentName?: string): obj is CmsPageUpdate {
  return (
    ((obj !== null && typeof obj === "object") || typeof obj === "function") &&
    Array.isArray(obj.exercises) &&
    obj.exercises.every((e: any) => isCmsPageExercise(e) as boolean) &&
    Array.isArray(obj.exercise_slides) &&
    obj.exercise_slides.every((e: any) => isCmsPageExerciseSlide(e) as boolean) &&
    Array.isArray(obj.exercise_tasks) &&
    obj.exercise_tasks.every((e: any) => isCmsPageExerciseTask(e) as boolean) &&
    typeof obj.url_path === "string" &&
    typeof obj.title === "string" &&
    (obj.chapter_id === null || typeof obj.chapter_id === "string")
  )
}

export function isContentManagementPage(
  obj: any,
  _argumentName?: string,
): obj is ContentManagementPage {
  return (
    ((obj !== null && typeof obj === "object") || typeof obj === "function") &&
    (isPage(obj.page) as boolean) &&
    Array.isArray(obj.exercises) &&
    obj.exercises.every((e: any) => isCmsPageExercise(e) as boolean) &&
    Array.isArray(obj.exercise_slides) &&
    obj.exercise_slides.every((e: any) => isCmsPageExerciseSlide(e) as boolean) &&
    Array.isArray(obj.exercise_tasks) &&
    obj.exercise_tasks.every((e: any) => isCmsPageExerciseTask(e) as boolean) &&
    typeof obj.organization_id === "string"
  )
}

export function isCoursePageWithUserData(
  obj: any,
  _argumentName?: string,
): obj is CoursePageWithUserData {
  return (
    ((obj !== null && typeof obj === "object") || typeof obj === "function") &&
    (isPage(obj.page) as boolean) &&
    (obj.instance === null || (isCourseInstance(obj.instance) as boolean)) &&
    (obj.settings === null || (isUserCourseSettings(obj.settings) as boolean))
  )
}

export function isExerciseWithExerciseTasks(
  obj: any,
  _argumentName?: string,
): obj is ExerciseWithExerciseTasks {
  return (
    ((obj !== null && typeof obj === "object") || typeof obj === "function") &&
    typeof obj.id === "string" &&
    obj.created_at instanceof Date &&
    obj.updated_at instanceof Date &&
    typeof obj.course_id === "string" &&
    (obj.deleted_at === null || obj.deleted_at instanceof Date) &&
    typeof obj.name === "string" &&
    (obj.deadline === null || obj.deadline instanceof Date) &&
    typeof obj.page_id === "string" &&
    Array.isArray(obj.exercise_tasks) &&
    obj.exercise_tasks.every((e: any) => isExerciseTask(e) as boolean) &&
    typeof obj.score_maximum === "number"
  )
}

export function isHistoryRestoreData(obj: any, _argumentName?: string): obj is HistoryRestoreData {
  return (
    ((obj !== null && typeof obj === "object") || typeof obj === "function") &&
    typeof obj.history_id === "string"
  )
}

export function isPage(obj: any, _argumentName?: string): obj is Page {
  return (
    ((obj !== null && typeof obj === "object") || typeof obj === "function") &&
    typeof obj.id === "string" &&
    obj.created_at instanceof Date &&
    obj.updated_at instanceof Date &&
    (obj.course_id === null || typeof obj.course_id === "string") &&
    (obj.exam_id === null || typeof obj.exam_id === "string") &&
    (obj.chapter_id === null || typeof obj.chapter_id === "string") &&
    typeof obj.url_path === "string" &&
    typeof obj.title === "string" &&
    (obj.deleted_at === null || obj.deleted_at instanceof Date) &&
    typeof obj.order_number === "number" &&
    (obj.copied_from === null || typeof obj.copied_from === "string")
  )
}

export function isPageRoutingDataWithChapterStatus(
  obj: any,
  _argumentName?: string,
): obj is PageRoutingDataWithChapterStatus {
  return (
    ((obj !== null && typeof obj === "object") || typeof obj === "function") &&
    typeof obj.url_path === "string" &&
    typeof obj.title === "string" &&
    typeof obj.chapter_number === "number" &&
    typeof obj.chapter_id === "string" &&
    (obj.chapter_opens_at === null || obj.chapter_opens_at instanceof Date) &&
    (obj.chapter_front_page_id === null || typeof obj.chapter_front_page_id === "string") &&
    (isChapterStatus(obj.chapter_status) as boolean)
  )
}

export function isPageSearchRequest(obj: any, _argumentName?: string): obj is PageSearchRequest {
  return (
    ((obj !== null && typeof obj === "object") || typeof obj === "function") &&
    typeof obj.query === "string"
  )
}

export function isPageSearchResult(obj: any, _argumentName?: string): obj is PageSearchResult {
  return (
    ((obj !== null && typeof obj === "object") || typeof obj === "function") &&
    typeof obj.id === "string" &&
    (obj.title_headline === null || typeof obj.title_headline === "string") &&
    (obj.rank === null || typeof obj.rank === "number") &&
    (obj.content_headline === null || typeof obj.content_headline === "string") &&
    typeof obj.url_path === "string"
  )
}

export function isPageWithExercises(obj: any, _argumentName?: string): obj is PageWithExercises {
  return (
    ((obj !== null && typeof obj === "object") || typeof obj === "function") &&
    typeof obj.id === "string" &&
    obj.created_at instanceof Date &&
    obj.updated_at instanceof Date &&
    (obj.course_id === null || typeof obj.course_id === "string") &&
    (obj.exam_id === null || typeof obj.exam_id === "string") &&
    (obj.chapter_id === null || typeof obj.chapter_id === "string") &&
    typeof obj.url_path === "string" &&
    typeof obj.title === "string" &&
    (obj.deleted_at === null || obj.deleted_at instanceof Date) &&
    typeof obj.order_number === "number" &&
    (obj.copied_from === null || typeof obj.copied_from === "string") &&
    Array.isArray(obj.exercises) &&
    obj.exercises.every((e: any) => isExercise(e) as boolean)
  )
}

export function isNewPage(obj: any, _argumentName?: string): obj is NewPage {
  return (
    ((obj !== null && typeof obj === "object") || typeof obj === "function") &&
    Array.isArray(obj.exercises) &&
    obj.exercises.every((e: any) => isCmsPageExercise(e) as boolean) &&
    Array.isArray(obj.exercise_slides) &&
    obj.exercise_slides.every((e: any) => isCmsPageExerciseSlide(e) as boolean) &&
    Array.isArray(obj.exercise_tasks) &&
    obj.exercise_tasks.every((e: any) => isCmsPageExerciseTask(e) as boolean) &&
    typeof obj.url_path === "string" &&
    typeof obj.title === "string" &&
    (obj.course_id === null || typeof obj.course_id === "string") &&
    (obj.exam_id === null || typeof obj.exam_id === "string") &&
    (obj.chapter_id === null || typeof obj.chapter_id === "string") &&
    (obj.front_page_of_chapter_id === null || typeof obj.front_page_of_chapter_id === "string") &&
    (obj.content_search_language === null || typeof obj.content_search_language === "string")
  )
}

export function isPlaygroundExample(obj: any, _argumentName?: string): obj is PlaygroundExample {
  return (
    ((obj !== null && typeof obj === "object") || typeof obj === "function") &&
    typeof obj.id === "string" &&
    obj.created_at instanceof Date &&
    obj.updated_at instanceof Date &&
    (obj.deleted_at === null || obj.deleted_at instanceof Date) &&
    typeof obj.name === "string" &&
    typeof obj.url === "string" &&
    typeof obj.width === "number"
  )
}

export function isPlaygroundExampleData(
  obj: any,
  _argumentName?: string,
): obj is PlaygroundExampleData {
  return (
    ((obj !== null && typeof obj === "object") || typeof obj === "function") &&
    typeof obj.name === "string" &&
    typeof obj.url === "string" &&
    typeof obj.width === "number"
  )
}

export function isBlockProposal(obj: any, _argumentName?: string): obj is BlockProposal {
  return (
    ((obj !== null && typeof obj === "object") || typeof obj === "function") &&
    typeof obj.id === "string" &&
    typeof obj.block_id === "string" &&
    typeof obj.current_text === "string" &&
    typeof obj.changed_text === "string" &&
    (isProposalStatus(obj.status) as boolean) &&
    (obj.accept_preview === null || typeof obj.accept_preview === "string")
  )
}

export function isBlockProposalAction(
  obj: any,
  _argumentName?: string,
): obj is BlockProposalAction {
  return (
    (((obj !== null && typeof obj === "object") || typeof obj === "function") &&
      obj.tag === "Accept" &&
      typeof obj.data === "string") ||
    (((obj !== null && typeof obj === "object") || typeof obj === "function") &&
      obj.tag === "Reject")
  )
}

export function isBlockProposalInfo(obj: any, _argumentName?: string): obj is BlockProposalInfo {
  return (
    ((obj !== null && typeof obj === "object") || typeof obj === "function") &&
    typeof obj.id === "string" &&
    (isBlockProposalAction(obj.action) as boolean)
  )
}

export function isNewProposedBlockEdit(
  obj: any,
  _argumentName?: string,
): obj is NewProposedBlockEdit {
  return (
    ((obj !== null && typeof obj === "object") || typeof obj === "function") &&
    typeof obj.block_id === "string" &&
    typeof obj.block_attribute === "string" &&
    typeof obj.original_text === "string" &&
    typeof obj.changed_text === "string"
  )
}

export function isProposalStatus(obj: any, _argumentName?: string): obj is ProposalStatus {
  return obj === "Pending" || obj === "Accepted" || obj === "Rejected"
}

export function isEditProposalInfo(obj: any, _argumentName?: string): obj is EditProposalInfo {
  return (
    ((obj !== null && typeof obj === "object") || typeof obj === "function") &&
    typeof obj.page_id === "string" &&
    typeof obj.page_proposal_id === "string" &&
    Array.isArray(obj.block_proposals) &&
    obj.block_proposals.every((e: any) => isBlockProposalInfo(e) as boolean)
  )
}

export function isNewProposedPageEdits(
  obj: any,
  _argumentName?: string,
): obj is NewProposedPageEdits {
  return (
    ((obj !== null && typeof obj === "object") || typeof obj === "function") &&
    typeof obj.page_id === "string" &&
    Array.isArray(obj.block_edits) &&
    obj.block_edits.every((e: any) => isNewProposedBlockEdit(e) as boolean)
  )
}

export function isPageProposal(obj: any, _argumentName?: string): obj is PageProposal {
  return (
    ((obj !== null && typeof obj === "object") || typeof obj === "function") &&
    typeof obj.id === "string" &&
    typeof obj.page_id === "string" &&
    (obj.user_id === null || typeof obj.user_id === "string") &&
    typeof obj.pending === "boolean" &&
    obj.created_at instanceof Date &&
    Array.isArray(obj.block_proposals) &&
    obj.block_proposals.every((e: any) => isBlockProposal(e) as boolean)
  )
}

export function isProposalCount(obj: any, _argumentName?: string): obj is ProposalCount {
  return (
    ((obj !== null && typeof obj === "object") || typeof obj === "function") &&
    typeof obj.pending === "number" &&
    typeof obj.handled === "number"
  )
}

<<<<<<< HEAD
export function isExerciseSlideSubmission(
  obj: any,
  _argumentName?: string,
): obj is ExerciseSlideSubmission {
=======
export function isRoleUser(obj: any, _argumentName?: string): obj is RoleUser {
  return (
    ((obj !== null && typeof obj === "object") || typeof obj === "function") &&
    typeof obj.id === "string" &&
    (obj.first_name === null || typeof obj.first_name === "string") &&
    (obj.last_name === null || typeof obj.last_name === "string") &&
    typeof obj.email === "string" &&
    (isUserRole(obj.role) as boolean)
  )
}

export function isRoleDomain(obj: any, _argumentName?: string): obj is RoleDomain {
  return (
    (((obj !== null && typeof obj === "object") || typeof obj === "function") &&
      obj.tag === "Global") ||
    (((obj !== null && typeof obj === "object") || typeof obj === "function") &&
      obj.tag === "Organization" &&
      typeof obj.id === "string") ||
    (((obj !== null && typeof obj === "object") || typeof obj === "function") &&
      obj.tag === "Course" &&
      typeof obj.id === "string") ||
    (((obj !== null && typeof obj === "object") || typeof obj === "function") &&
      obj.tag === "CourseInstance" &&
      typeof obj.id === "string") ||
    (((obj !== null && typeof obj === "object") || typeof obj === "function") &&
      obj.tag === "Exam" &&
      typeof obj.id === "string")
  )
}

export function isUserRole(obj: any, _argumentName?: string): obj is UserRole {
  return obj === "Admin" || obj === "Assistant" || obj === "Teacher" || obj === "Reviewer"
}

export function isSubmission(obj: any, _argumentName?: string): obj is Submission {
>>>>>>> 6a9d048a
  return (
    ((obj !== null && typeof obj === "object") || typeof obj === "function") &&
    typeof obj.id === "string" &&
    obj.created_at instanceof Date &&
    obj.updated_at instanceof Date &&
    (obj.deleted_at === null || obj.deleted_at instanceof Date) &&
    typeof obj.exercise_slide_id === "string" &&
    (obj.course_id === null || typeof obj.course_id === "string") &&
    (obj.course_instance_id === null || typeof obj.course_instance_id === "string") &&
    (obj.exam_id === null || typeof obj.exam_id === "string") &&
    typeof obj.exercise_id === "string" &&
    typeof obj.user_id === "string"
  )
}

export function isExerciseTaskSubmission(
  obj: any,
  _argumentName?: string,
): obj is ExerciseTaskSubmission {
  return (
    ((obj !== null && typeof obj === "object") || typeof obj === "function") &&
    typeof obj.id === "string" &&
    obj.created_at instanceof Date &&
    obj.updated_at instanceof Date &&
    (obj.deleted_at === null || obj.deleted_at instanceof Date) &&
    typeof obj.exercise_slide_submission_id === "string" &&
    typeof obj.exercise_task_id === "string" &&
    typeof obj.exercise_slide_id === "string" &&
    (obj.grading_id === null || typeof obj.grading_id === "string")
  )
}

export function isSubmissionCount(obj: any, _argumentName?: string): obj is SubmissionCount {
  return (
    ((obj !== null && typeof obj === "object") || typeof obj === "function") &&
    (obj.date === null || obj.date instanceof Date) &&
    (obj.count === null || typeof obj.count === "number")
  )
}

export function isSubmissionCountByWeekAndHour(
  obj: any,
  _argumentName?: string,
): obj is SubmissionCountByWeekAndHour {
  return (
    ((obj !== null && typeof obj === "object") || typeof obj === "function") &&
    (obj.isodow === null || typeof obj.isodow === "number") &&
    (obj.hour === null || typeof obj.hour === "number") &&
    (obj.count === null || typeof obj.count === "number")
  )
}

export function isSubmissionCountByExercise(
  obj: any,
  _argumentName?: string,
): obj is SubmissionCountByExercise {
  return (
    ((obj !== null && typeof obj === "object") || typeof obj === "function") &&
    (obj.exercise_id === null || typeof obj.exercise_id === "string") &&
    (obj.count === null || typeof obj.count === "number") &&
    (obj.exercise_name === null || typeof obj.exercise_name === "string")
  )
}

export function isSubmissionInfo(obj: any, _argumentName?: string): obj is SubmissionInfo {
  return (
    ((obj !== null && typeof obj === "object") || typeof obj === "function") &&
    (isExerciseTaskSubmission(obj.submission) as boolean) &&
    (isExercise(obj.exercise) as boolean) &&
    (isExerciseTask(obj.exercise_task) as boolean) &&
    (obj.grading === null || (isGrading(obj.grading) as boolean)) &&
    typeof obj.iframe_path === "string"
  )
}

export function isSubmissionResult(obj: any, _argumentName?: string): obj is SubmissionResult {
  return (
    ((obj !== null && typeof obj === "object") || typeof obj === "function") &&
    (isExerciseTaskSubmission(obj.submission) as boolean) &&
    (obj.grading === null || (isGrading(obj.grading) as boolean))
  )
}

export function isNewSubmission(obj: any, _argumentName?: string): obj is NewSubmission {
  return (
    ((obj !== null && typeof obj === "object") || typeof obj === "function") &&
    typeof obj.exercise_task_id === "string" &&
    (obj.course_instance_id === null || typeof obj.course_instance_id === "string")
  )
}

export function isGradingResult(obj: any, _argumentName?: string): obj is GradingResult {
  return (
    ((obj !== null && typeof obj === "object") || typeof obj === "function") &&
    (isGradingProgress(obj.grading_progress) as boolean) &&
    typeof obj.score_given === "number" &&
    typeof obj.score_maximum === "number" &&
    (obj.feedback_text === null || typeof obj.feedback_text === "string")
  )
}

export function isUserCourseSettings(obj: any, _argumentName?: string): obj is UserCourseSettings {
  return (
    ((obj !== null && typeof obj === "object") || typeof obj === "function") &&
    typeof obj.user_id === "string" &&
    typeof obj.course_language_group_id === "string" &&
    obj.created_at instanceof Date &&
    obj.updated_at instanceof Date &&
    (obj.deleted_at === null || obj.deleted_at instanceof Date) &&
    typeof obj.current_course_id === "string" &&
    typeof obj.current_course_instance_id === "string"
  )
}

export function isUserCourseInstanceChapterExerciseProgress(
  obj: any,
  _argumentName?: string,
): obj is UserCourseInstanceChapterExerciseProgress {
  return (
    ((obj !== null && typeof obj === "object") || typeof obj === "function") &&
    typeof obj.exercise_id === "string" &&
    typeof obj.score_given === "number"
  )
}

export function isUserCourseInstanceProgress(
  obj: any,
  _argumentName?: string,
): obj is UserCourseInstanceProgress {
  return (
    ((obj !== null && typeof obj === "object") || typeof obj === "function") &&
    typeof obj.score_given === "number" &&
    (obj.score_maximum === null || typeof obj.score_maximum === "number") &&
    (obj.total_exercises === null || typeof obj.total_exercises === "number") &&
    (obj.completed_exercises === null || typeof obj.completed_exercises === "number")
  )
}

export function isUser(obj: any, _argumentName?: string): obj is User {
  return (
    ((obj !== null && typeof obj === "object") || typeof obj === "function") &&
    typeof obj.id === "string" &&
    (obj.first_name === null || typeof obj.first_name === "string") &&
    (obj.last_name === null || typeof obj.last_name === "string") &&
    obj.created_at instanceof Date &&
    obj.updated_at instanceof Date &&
    (obj.deleted_at === null || obj.deleted_at instanceof Date) &&
    (obj.upstream_id === null || typeof obj.upstream_id === "number") &&
    typeof obj.email === "string"
  )
}

export function isRoleQuery(obj: any, _argumentName?: string): obj is RoleQuery {
  return (
    ((obj !== null && typeof obj === "object") || typeof obj === "function") &&
    (typeof obj.global === "undefined" || obj.global === false || obj.global === true) &&
    (typeof obj.organization_id === "undefined" || typeof obj.organization_id === "string") &&
    (typeof obj.course_id === "undefined" || typeof obj.course_id === "string") &&
    (typeof obj.course_instance_id === "undefined" || typeof obj.course_instance_id === "string") &&
    (typeof obj.exam_id === "undefined" || typeof obj.exam_id === "string")
  )
}

export function isRoleInfo(obj: any, _argumentName?: string): obj is RoleInfo {
  return (
    ((obj !== null && typeof obj === "object") || typeof obj === "function") &&
    typeof obj.email === "string" &&
    (isUserRole(obj.role) as boolean) &&
    (isRoleDomain(obj.domain) as boolean)
  )
}

export function isPreviousSubmission(obj: any, _argumentName?: string): obj is PreviousSubmission {
  return (
    ((obj !== null && typeof obj === "object") || typeof obj === "function") &&
    (isExerciseTaskSubmission(obj.submission) as boolean) &&
    (obj.grading === null || (isGrading(obj.grading) as boolean))
  )
}

export function isExamData(obj: any, _argumentName?: string): obj is ExamData {
  return (
    ((obj !== null && typeof obj === "object") || typeof obj === "function") &&
    typeof obj.id === "string" &&
    typeof obj.name === "string" &&
    typeof obj.instructions === "string" &&
    obj.starts_at instanceof Date &&
    obj.ends_at instanceof Date &&
    typeof obj.time_minutes === "number" &&
    (isExamEnrollmentData(obj.enrollment_data) as boolean)
  )
}

export function isExamEnrollmentData(obj: any, _argumentName?: string): obj is ExamEnrollmentData {
  return (
    (((obj !== null && typeof obj === "object") || typeof obj === "function") &&
      obj.tag === "EnrolledAndStarted" &&
      typeof obj.page_id === "string" &&
      (isPage(obj.page) as boolean) &&
      (isExamEnrollment(obj.enrollment) as boolean)) ||
    (((obj !== null && typeof obj === "object") || typeof obj === "function") &&
      obj.tag === "NotEnrolled") ||
    (((obj !== null && typeof obj === "object") || typeof obj === "function") &&
      obj.tag === "NotYetStarted") ||
    (((obj !== null && typeof obj === "object") || typeof obj === "function") &&
      obj.tag === "StudentTimeUp")
  )
}

export function isExamCourseInfo(obj: any, _argumentName?: string): obj is ExamCourseInfo {
  return (
    ((obj !== null && typeof obj === "object") || typeof obj === "function") &&
    typeof obj.course_id === "string"
  )
}

export function isLogin(obj: any, _argumentName?: string): obj is Login {
  return (
    ((obj !== null && typeof obj === "object") || typeof obj === "function") &&
    typeof obj.email === "string" &&
    typeof obj.password === "string"
  )
}

export function isUploadResult(obj: any, _argumentName?: string): obj is UploadResult {
  return (
    ((obj !== null && typeof obj === "object") || typeof obj === "function") &&
    typeof obj.url === "string"
  )
}

export function isExerciseSubmissions(
  obj: any,
  _argumentName?: string,
): obj is ExerciseSubmissions {
  return (
    ((obj !== null && typeof obj === "object") || typeof obj === "function") &&
    Array.isArray(obj.data) &&
    obj.data.every((e: any) => isExerciseSlideSubmission(e) as boolean) &&
    typeof obj.total_pages === "number"
  )
}

export function isMarkAsRead(obj: any, _argumentName?: string): obj is MarkAsRead {
  return (
    ((obj !== null && typeof obj === "object") || typeof obj === "function") &&
    typeof obj.read === "boolean"
  )
}

export function isGetFeedbackQuery(obj: any, _argumentName?: string): obj is GetFeedbackQuery {
  return (
    ((obj !== null && typeof obj === "object") || typeof obj === "function") &&
    typeof obj.read === "boolean" &&
    (typeof obj.page === "undefined" || typeof obj.page === "number") &&
    (typeof obj.limit === "undefined" || typeof obj.limit === "number")
  )
}

export function isGetEditProposalsQuery(
  obj: any,
  _argumentName?: string,
): obj is GetEditProposalsQuery {
  return (
    ((obj !== null && typeof obj === "object") || typeof obj === "function") &&
    typeof obj.pending === "boolean" &&
    (typeof obj.page === "undefined" || typeof obj.page === "number") &&
    (typeof obj.limit === "undefined" || typeof obj.limit === "number")
  )
}

export function isErrorResponse(obj: any, _argumentName?: string): obj is ErrorResponse {
  return (
    ((obj !== null && typeof obj === "object") || typeof obj === "function") &&
    typeof obj.title === "string" &&
    typeof obj.message === "string" &&
    (obj.source === null || typeof obj.source === "string") &&
    (obj.data === null || (isErrorData(obj.data) as boolean))
  )
}

export function isErrorData(obj: any, _argumentName?: string): obj is ErrorData {
  return (
    ((obj !== null && typeof obj === "object") || typeof obj === "function") &&
    typeof obj.block_id === "string"
  )
}

export function isPagination(obj: any, _argumentName?: string): obj is Pagination {
  return (
    ((obj !== null && typeof obj === "object") || typeof obj === "function") &&
    (typeof obj.page === "undefined" || typeof obj.page === "number") &&
    (typeof obj.limit === "undefined" || typeof obj.limit === "number")
  )
}<|MERGE_RESOLUTION|>--- conflicted
+++ resolved
@@ -90,14 +90,10 @@
   PreviousSubmission,
   ProposalCount,
   ProposalStatus,
-<<<<<<< HEAD
-=======
   RoleDomain,
   RoleInfo,
   RoleQuery,
   RoleUser,
-  Submission,
->>>>>>> 6a9d048a
   SubmissionCount,
   SubmissionCountByExercise,
   SubmissionCountByWeekAndHour,
@@ -983,12 +979,111 @@
   )
 }
 
-<<<<<<< HEAD
 export function isExerciseSlideSubmission(
   obj: any,
   _argumentName?: string,
 ): obj is ExerciseSlideSubmission {
-=======
+  return (
+    ((obj !== null && typeof obj === "object") || typeof obj === "function") &&
+    typeof obj.id === "string" &&
+    obj.created_at instanceof Date &&
+    obj.updated_at instanceof Date &&
+    (obj.deleted_at === null || obj.deleted_at instanceof Date) &&
+    typeof obj.exercise_slide_id === "string" &&
+    (obj.course_id === null || typeof obj.course_id === "string") &&
+    (obj.course_instance_id === null || typeof obj.course_instance_id === "string") &&
+    (obj.exam_id === null || typeof obj.exam_id === "string") &&
+    typeof obj.exercise_id === "string" &&
+    typeof obj.user_id === "string"
+  )
+}
+
+export function isExerciseTaskSubmission(
+  obj: any,
+  _argumentName?: string,
+): obj is ExerciseTaskSubmission {
+  return (
+    ((obj !== null && typeof obj === "object") || typeof obj === "function") &&
+    typeof obj.id === "string" &&
+    obj.created_at instanceof Date &&
+    obj.updated_at instanceof Date &&
+    (obj.deleted_at === null || obj.deleted_at instanceof Date) &&
+    typeof obj.exercise_slide_submission_id === "string" &&
+    typeof obj.exercise_task_id === "string" &&
+    typeof obj.exercise_slide_id === "string" &&
+    (obj.grading_id === null || typeof obj.grading_id === "string")
+  )
+}
+
+export function isSubmissionCount(obj: any, _argumentName?: string): obj is SubmissionCount {
+  return (
+    ((obj !== null && typeof obj === "object") || typeof obj === "function") &&
+    (obj.date === null || obj.date instanceof Date) &&
+    (obj.count === null || typeof obj.count === "number")
+  )
+}
+
+export function isSubmissionCountByWeekAndHour(
+  obj: any,
+  _argumentName?: string,
+): obj is SubmissionCountByWeekAndHour {
+  return (
+    ((obj !== null && typeof obj === "object") || typeof obj === "function") &&
+    (obj.isodow === null || typeof obj.isodow === "number") &&
+    (obj.hour === null || typeof obj.hour === "number") &&
+    (obj.count === null || typeof obj.count === "number")
+  )
+}
+
+export function isSubmissionCountByExercise(
+  obj: any,
+  _argumentName?: string,
+): obj is SubmissionCountByExercise {
+  return (
+    ((obj !== null && typeof obj === "object") || typeof obj === "function") &&
+    (obj.exercise_id === null || typeof obj.exercise_id === "string") &&
+    (obj.count === null || typeof obj.count === "number") &&
+    (obj.exercise_name === null || typeof obj.exercise_name === "string")
+  )
+}
+
+export function isSubmissionInfo(obj: any, _argumentName?: string): obj is SubmissionInfo {
+  return (
+    ((obj !== null && typeof obj === "object") || typeof obj === "function") &&
+    (isExerciseTaskSubmission(obj.submission) as boolean) &&
+    (isExercise(obj.exercise) as boolean) &&
+    (isExerciseTask(obj.exercise_task) as boolean) &&
+    (obj.grading === null || (isGrading(obj.grading) as boolean)) &&
+    typeof obj.iframe_path === "string"
+  )
+}
+
+export function isSubmissionResult(obj: any, _argumentName?: string): obj is SubmissionResult {
+  return (
+    ((obj !== null && typeof obj === "object") || typeof obj === "function") &&
+    (isExerciseTaskSubmission(obj.submission) as boolean) &&
+    (obj.grading === null || (isGrading(obj.grading) as boolean))
+  )
+}
+
+export function isNewSubmission(obj: any, _argumentName?: string): obj is NewSubmission {
+  return (
+    ((obj !== null && typeof obj === "object") || typeof obj === "function") &&
+    typeof obj.exercise_task_id === "string" &&
+    (obj.course_instance_id === null || typeof obj.course_instance_id === "string")
+  )
+}
+
+export function isGradingResult(obj: any, _argumentName?: string): obj is GradingResult {
+  return (
+    ((obj !== null && typeof obj === "object") || typeof obj === "function") &&
+    (isGradingProgress(obj.grading_progress) as boolean) &&
+    typeof obj.score_given === "number" &&
+    typeof obj.score_maximum === "number" &&
+    (obj.feedback_text === null || typeof obj.feedback_text === "string")
+  )
+}
+
 export function isRoleUser(obj: any, _argumentName?: string): obj is RoleUser {
   return (
     ((obj !== null && typeof obj === "object") || typeof obj === "function") &&
@@ -1023,109 +1118,6 @@
   return obj === "Admin" || obj === "Assistant" || obj === "Teacher" || obj === "Reviewer"
 }
 
-export function isSubmission(obj: any, _argumentName?: string): obj is Submission {
->>>>>>> 6a9d048a
-  return (
-    ((obj !== null && typeof obj === "object") || typeof obj === "function") &&
-    typeof obj.id === "string" &&
-    obj.created_at instanceof Date &&
-    obj.updated_at instanceof Date &&
-    (obj.deleted_at === null || obj.deleted_at instanceof Date) &&
-    typeof obj.exercise_slide_id === "string" &&
-    (obj.course_id === null || typeof obj.course_id === "string") &&
-    (obj.course_instance_id === null || typeof obj.course_instance_id === "string") &&
-    (obj.exam_id === null || typeof obj.exam_id === "string") &&
-    typeof obj.exercise_id === "string" &&
-    typeof obj.user_id === "string"
-  )
-}
-
-export function isExerciseTaskSubmission(
-  obj: any,
-  _argumentName?: string,
-): obj is ExerciseTaskSubmission {
-  return (
-    ((obj !== null && typeof obj === "object") || typeof obj === "function") &&
-    typeof obj.id === "string" &&
-    obj.created_at instanceof Date &&
-    obj.updated_at instanceof Date &&
-    (obj.deleted_at === null || obj.deleted_at instanceof Date) &&
-    typeof obj.exercise_slide_submission_id === "string" &&
-    typeof obj.exercise_task_id === "string" &&
-    typeof obj.exercise_slide_id === "string" &&
-    (obj.grading_id === null || typeof obj.grading_id === "string")
-  )
-}
-
-export function isSubmissionCount(obj: any, _argumentName?: string): obj is SubmissionCount {
-  return (
-    ((obj !== null && typeof obj === "object") || typeof obj === "function") &&
-    (obj.date === null || obj.date instanceof Date) &&
-    (obj.count === null || typeof obj.count === "number")
-  )
-}
-
-export function isSubmissionCountByWeekAndHour(
-  obj: any,
-  _argumentName?: string,
-): obj is SubmissionCountByWeekAndHour {
-  return (
-    ((obj !== null && typeof obj === "object") || typeof obj === "function") &&
-    (obj.isodow === null || typeof obj.isodow === "number") &&
-    (obj.hour === null || typeof obj.hour === "number") &&
-    (obj.count === null || typeof obj.count === "number")
-  )
-}
-
-export function isSubmissionCountByExercise(
-  obj: any,
-  _argumentName?: string,
-): obj is SubmissionCountByExercise {
-  return (
-    ((obj !== null && typeof obj === "object") || typeof obj === "function") &&
-    (obj.exercise_id === null || typeof obj.exercise_id === "string") &&
-    (obj.count === null || typeof obj.count === "number") &&
-    (obj.exercise_name === null || typeof obj.exercise_name === "string")
-  )
-}
-
-export function isSubmissionInfo(obj: any, _argumentName?: string): obj is SubmissionInfo {
-  return (
-    ((obj !== null && typeof obj === "object") || typeof obj === "function") &&
-    (isExerciseTaskSubmission(obj.submission) as boolean) &&
-    (isExercise(obj.exercise) as boolean) &&
-    (isExerciseTask(obj.exercise_task) as boolean) &&
-    (obj.grading === null || (isGrading(obj.grading) as boolean)) &&
-    typeof obj.iframe_path === "string"
-  )
-}
-
-export function isSubmissionResult(obj: any, _argumentName?: string): obj is SubmissionResult {
-  return (
-    ((obj !== null && typeof obj === "object") || typeof obj === "function") &&
-    (isExerciseTaskSubmission(obj.submission) as boolean) &&
-    (obj.grading === null || (isGrading(obj.grading) as boolean))
-  )
-}
-
-export function isNewSubmission(obj: any, _argumentName?: string): obj is NewSubmission {
-  return (
-    ((obj !== null && typeof obj === "object") || typeof obj === "function") &&
-    typeof obj.exercise_task_id === "string" &&
-    (obj.course_instance_id === null || typeof obj.course_instance_id === "string")
-  )
-}
-
-export function isGradingResult(obj: any, _argumentName?: string): obj is GradingResult {
-  return (
-    ((obj !== null && typeof obj === "object") || typeof obj === "function") &&
-    (isGradingProgress(obj.grading_progress) as boolean) &&
-    typeof obj.score_given === "number" &&
-    typeof obj.score_maximum === "number" &&
-    (obj.feedback_text === null || typeof obj.feedback_text === "string")
-  )
-}
-
 export function isUserCourseSettings(obj: any, _argumentName?: string): obj is UserCourseSettings {
   return (
     ((obj !== null && typeof obj === "object") || typeof obj === "function") &&
