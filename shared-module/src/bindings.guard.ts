/* eslint-disable @typescript-eslint/no-explicit-any */
/* eslint-disable @typescript-eslint/explicit-module-boundary-types */

/*
 * Generated type guards for "bindings.ts".
 * WARNING: Do not manually change this file.
 */
import {
  Action,
  ActionOnResource,
  ActivityProgress,
  BlockProposal,
  BlockProposalAction,
  BlockProposalInfo,
  Chapter,
  ChapterScore,
  ChapterStatus,
  ChaptersWithStatus,
  ChapterUpdate,
  ChapterWithStatus,
  CmsPageExercise,
  CmsPageExerciseSlide,
  CmsPageExerciseTask,
  CmsPageUpdate,
  CompletionRegistrationLink,
  ContentManagementPage,
  Course,
  CourseCount,
  CourseExam,
  CourseInstance,
  CourseInstanceEnrollment,
  CourseInstanceForm,
  CourseMaterialCourseModule,
  CourseMaterialExercise,
  CourseMaterialExerciseServiceInfo,
  CourseMaterialExerciseSlide,
  CourseMaterialExerciseTask,
  CourseMaterialPeerReviewData,
  CourseMaterialPeerReviewDataAnswerToReview,
  CourseMaterialPeerReviewQuestionAnswer,
  CourseMaterialPeerReviewSubmission,
  CourseModule,
  CoursePageWithUserData,
  CourseStructure,
  CourseUpdate,
  CreateAccountDetails,
  DatabaseChapter,
  EditProposalInfo,
  EmailTemplate,
  EmailTemplateNew,
  EmailTemplateUpdate,
  ErrorData,
  ErrorResponse,
  Exam,
  ExamCourseInfo,
  ExamData,
  ExamEnrollment,
  ExamEnrollmentData,
  ExamInstructions,
  ExamInstructionsUpdate,
  Exercise,
  ExerciseService,
  ExerciseServiceInfoApi,
  ExerciseServiceNewOrUpdate,
  ExerciseSlide,
  ExerciseSlideSubmission,
  ExerciseSlideSubmissionCount,
  ExerciseSlideSubmissionCountByExercise,
  ExerciseSlideSubmissionCountByWeekAndHour,
  ExerciseSlideSubmissionInfo,
  ExerciseStatus,
  ExerciseSubmissions,
  ExerciseTask,
  ExerciseTaskGrading,
  ExerciseTaskGradingResult,
  ExerciseTaskSubmission,
  ExerciseUserCounts,
  ExerciseWithExerciseTasks,
  Feedback,
  FeedbackBlock,
  FeedbackCount,
  GetEditProposalsQuery,
  GetFeedbackQuery,
  GradingProgress,
  HistoryChangeReason,
  HistoryRestoreData,
  IsChapterFrontPage,
  Login,
  MarkAsRead,
<<<<<<< HEAD
  Module,
  ModuleUpdate,
  ModuleUpdates,
=======
  MaterialReference,
>>>>>>> d314dcf4
  NewChapter,
  NewCourse,
  NewExam,
  NewFeedback,
<<<<<<< HEAD
  NewModule,
=======
  NewMaterialReference,
>>>>>>> d314dcf4
  NewPage,
  NewPeerReviewQuestion,
  NewProposedBlockEdit,
  NewProposedPageEdits,
  OEmbedResponse,
  Organization,
  OrgExam,
  Page,
  PageChapterAndCourseInformation,
  PageHistory,
  PageInfo,
  PageNavigationInformation,
  PageProposal,
  PageRoutingData,
  PageSearchRequest,
  PageSearchResult,
  PageWithExercises,
  Pagination,
  PeerReview,
  PeerReviewAcceptingStrategy,
  PeerReviewQuestion,
  PeerReviewQuestionType,
  PlaygroundExample,
  PlaygroundExampleData,
  PointMap,
  Points,
  ProposalCount,
  ProposalStatus,
  Resource,
  ReviewingStage,
  RoleDomain,
  RoleInfo,
  RoleQuery,
  RoleUser,
  StudentExerciseSlideSubmission,
  StudentExerciseSlideSubmissionResult,
  StudentExerciseTaskSubmission,
  StudentExerciseTaskSubmissionResult,
  Term,
  TermUpdate,
  UploadResult,
  User,
  UserCompletionInformation,
  UserCourseInstanceChapterExerciseProgress,
  UserCourseInstanceChapterProgress,
  UserCourseInstanceProgress,
  UserCourseSettings,
  UserModuleCompletionStatus,
  UserPointsUpdateStrategy,
  UserRole,
} from "./bindings"

export function isActionOnResource(obj: any, _argumentName?: string): obj is ActionOnResource {
  return (
    ((obj !== null && typeof obj === "object") || typeof obj === "function") &&
    (isAction(obj.action) as boolean) &&
    (isResource(obj.resource) as boolean)
  )
}

export function isAction(obj: any, _argumentName?: string): obj is Action {
  return (
    (((obj !== null && typeof obj === "object") || typeof obj === "function") &&
      obj.type === "view") ||
    (((obj !== null && typeof obj === "object") || typeof obj === "function") &&
      obj.type === "edit") ||
    (((obj !== null && typeof obj === "object") || typeof obj === "function") &&
      obj.type === "grade") ||
    (((obj !== null && typeof obj === "object") || typeof obj === "function") &&
      obj.type === "teach") ||
    (((obj !== null && typeof obj === "object") || typeof obj === "function") &&
      obj.type === "download") ||
    (((obj !== null && typeof obj === "object") || typeof obj === "function") &&
      obj.type === "duplicate") ||
    (((obj !== null && typeof obj === "object") || typeof obj === "function") &&
      obj.type === "delete_answer") ||
    (((obj !== null && typeof obj === "object") || typeof obj === "function") &&
      obj.type === "edit_role" &&
      (isUserRole(obj.variant) as boolean)) ||
    (((obj !== null && typeof obj === "object") || typeof obj === "function") &&
      obj.type === "create_courses_or_exams") ||
    (((obj !== null && typeof obj === "object") || typeof obj === "function") &&
      obj.type === "usually_unacceptable_deletion")
  )
}

export function isResource(obj: any, _argumentName?: string): obj is Resource {
  return (
    (((obj !== null && typeof obj === "object") || typeof obj === "function") &&
      obj.type === "global_permissions") ||
    (((obj !== null && typeof obj === "object") || typeof obj === "function") &&
      obj.type === "chapter" &&
      typeof obj.id === "string") ||
    (((obj !== null && typeof obj === "object") || typeof obj === "function") &&
      obj.type === "course" &&
      typeof obj.id === "string") ||
    (((obj !== null && typeof obj === "object") || typeof obj === "function") &&
      obj.type === "course_instance" &&
      typeof obj.id === "string") ||
    (((obj !== null && typeof obj === "object") || typeof obj === "function") &&
      obj.type === "exam" &&
      typeof obj.id === "string") ||
    (((obj !== null && typeof obj === "object") || typeof obj === "function") &&
      obj.type === "exercise" &&
      typeof obj.id === "string") ||
    (((obj !== null && typeof obj === "object") || typeof obj === "function") &&
      obj.type === "exercise_slide_submission" &&
      typeof obj.id === "string") ||
    (((obj !== null && typeof obj === "object") || typeof obj === "function") &&
      obj.type === "exercise_task" &&
      typeof obj.id === "string") ||
    (((obj !== null && typeof obj === "object") || typeof obj === "function") &&
      obj.type === "exercise_task_grading" &&
      typeof obj.id === "string") ||
    (((obj !== null && typeof obj === "object") || typeof obj === "function") &&
      obj.type === "exercise_task_submission" &&
      typeof obj.id === "string") ||
    (((obj !== null && typeof obj === "object") || typeof obj === "function") &&
      obj.type === "organization" &&
      typeof obj.id === "string") ||
    (((obj !== null && typeof obj === "object") || typeof obj === "function") &&
      obj.type === "page" &&
      typeof obj.id === "string") ||
    (((obj !== null && typeof obj === "object") || typeof obj === "function") &&
      obj.type === "study_registry" &&
      typeof obj.id === "string") ||
    (((obj !== null && typeof obj === "object") || typeof obj === "function") &&
      obj.type === "any_course") ||
    (((obj !== null && typeof obj === "object") || typeof obj === "function") &&
      obj.type === "role") ||
    (((obj !== null && typeof obj === "object") || typeof obj === "function") &&
      obj.type === "user") ||
    (((obj !== null && typeof obj === "object") || typeof obj === "function") &&
      obj.type === "playground_example") ||
    (((obj !== null && typeof obj === "object") || typeof obj === "function") &&
      obj.type === "exercise_service") ||
    (((obj !== null && typeof obj === "object") || typeof obj === "function") &&
      obj.type === "material_reference")
  )
}

export function isTerm(obj: any, _argumentName?: string): obj is Term {
  return (
    ((obj !== null && typeof obj === "object") || typeof obj === "function") &&
    typeof obj.id === "string" &&
    typeof obj.term === "string" &&
    typeof obj.definition === "string"
  )
}

export function isTermUpdate(obj: any, _argumentName?: string): obj is TermUpdate {
  return (
    ((obj !== null && typeof obj === "object") || typeof obj === "function") &&
    typeof obj.term === "string" &&
    typeof obj.definition === "string"
  )
}

export function isChapter(obj: any, _argumentName?: string): obj is Chapter {
  return (
    ((obj !== null && typeof obj === "object") || typeof obj === "function") &&
    typeof obj.id === "string" &&
    obj.created_at instanceof Date &&
    obj.updated_at instanceof Date &&
    typeof obj.name === "string" &&
    typeof obj.course_id === "string" &&
    (obj.deleted_at === null || obj.deleted_at instanceof Date) &&
    (obj.chapter_image_url === null || typeof obj.chapter_image_url === "string") &&
    typeof obj.chapter_number === "number" &&
    (obj.front_page_id === null || typeof obj.front_page_id === "string") &&
    (obj.opens_at === null || obj.opens_at instanceof Date) &&
    (obj.deadline === null || obj.deadline instanceof Date) &&
    (obj.copied_from === null || typeof obj.copied_from === "string") &&
<<<<<<< HEAD
    typeof obj.module === "string"
=======
    typeof obj.course_module_id === "string"
>>>>>>> d314dcf4
  )
}

export function isDatabaseChapter(obj: any, _argumentName?: string): obj is DatabaseChapter {
  return (
    ((obj !== null && typeof obj === "object") || typeof obj === "function") &&
    typeof obj.id === "string" &&
    obj.created_at instanceof Date &&
    obj.updated_at instanceof Date &&
    typeof obj.name === "string" &&
    typeof obj.course_id === "string" &&
    (obj.deleted_at === null || obj.deleted_at instanceof Date) &&
    (obj.chapter_image_path === null || typeof obj.chapter_image_path === "string") &&
    typeof obj.chapter_number === "number" &&
    (obj.front_page_id === null || typeof obj.front_page_id === "string") &&
    (obj.opens_at === null || obj.opens_at instanceof Date) &&
    (obj.deadline === null || obj.deadline instanceof Date) &&
    (obj.copied_from === null || typeof obj.copied_from === "string") &&
<<<<<<< HEAD
    typeof obj.module === "string"
=======
    typeof obj.course_module_id === "string"
>>>>>>> d314dcf4
  )
}

export function isChapterStatus(obj: any, _argumentName?: string): obj is ChapterStatus {
  return obj === "open" || obj === "closed"
}

export function isChapterUpdate(obj: any, _argumentName?: string): obj is ChapterUpdate {
  return (
    ((obj !== null && typeof obj === "object") || typeof obj === "function") &&
    typeof obj.name === "string" &&
    (obj.front_page_id === null || typeof obj.front_page_id === "string") &&
    (obj.deadline === null || obj.deadline instanceof Date) &&
    (obj.opens_at === null || obj.opens_at instanceof Date) &&
<<<<<<< HEAD
    typeof obj.module === "string"
=======
    (obj.course_module_id === null || typeof obj.course_module_id === "string")
>>>>>>> d314dcf4
  )
}

export function isChapterWithStatus(obj: any, _argumentName?: string): obj is ChapterWithStatus {
  return (
    ((obj !== null && typeof obj === "object") || typeof obj === "function") &&
    typeof obj.id === "string" &&
    obj.created_at instanceof Date &&
    obj.updated_at instanceof Date &&
    typeof obj.name === "string" &&
    typeof obj.course_id === "string" &&
    (obj.deleted_at === null || obj.deleted_at instanceof Date) &&
    typeof obj.chapter_number === "number" &&
    (obj.front_page_id === null || typeof obj.front_page_id === "string") &&
    (obj.opens_at === null || obj.opens_at instanceof Date) &&
    (isChapterStatus(obj.status) as boolean) &&
    (obj.chapter_image_url === null || typeof obj.chapter_image_url === "string") &&
<<<<<<< HEAD
    typeof obj.module === "string"
=======
    typeof obj.course_module_id === "string"
>>>>>>> d314dcf4
  )
}

export function isNewChapter(obj: any, _argumentName?: string): obj is NewChapter {
  return (
    ((obj !== null && typeof obj === "object") || typeof obj === "function") &&
    typeof obj.name === "string" &&
    typeof obj.course_id === "string" &&
    typeof obj.chapter_number === "number" &&
    (obj.front_page_id === null || typeof obj.front_page_id === "string") &&
    (obj.opens_at === null || obj.opens_at instanceof Date) &&
    (obj.deadline === null || obj.deadline instanceof Date) &&
    (obj.course_module_id === null || typeof obj.course_module_id === "string")
  )
}

export function isUserCourseInstanceChapterProgress(
  obj: any,
  _argumentName?: string,
): obj is UserCourseInstanceChapterProgress {
  return (
    ((obj !== null && typeof obj === "object") || typeof obj === "function") &&
    typeof obj.score_given === "number" &&
    typeof obj.score_maximum === "number" &&
    (obj.total_exercises === null || typeof obj.total_exercises === "number") &&
    (obj.attempted_exercises === null || typeof obj.attempted_exercises === "number")
  )
}

export function isCourseInstanceEnrollment(
  obj: any,
  _argumentName?: string,
): obj is CourseInstanceEnrollment {
  return (
    ((obj !== null && typeof obj === "object") || typeof obj === "function") &&
    typeof obj.user_id === "string" &&
    typeof obj.course_id === "string" &&
    typeof obj.course_instance_id === "string" &&
    obj.created_at instanceof Date &&
    obj.updated_at instanceof Date &&
    (obj.deleted_at === null || obj.deleted_at instanceof Date)
  )
}

export function isChapterScore(obj: any, _argumentName?: string): obj is ChapterScore {
  return (
    ((obj !== null && typeof obj === "object") || typeof obj === "function") &&
    typeof obj.id === "string" &&
    obj.created_at instanceof Date &&
    obj.updated_at instanceof Date &&
    typeof obj.name === "string" &&
    typeof obj.course_id === "string" &&
    (obj.deleted_at === null || obj.deleted_at instanceof Date) &&
    (obj.chapter_image_path === null || typeof obj.chapter_image_path === "string") &&
    typeof obj.chapter_number === "number" &&
    (obj.front_page_id === null || typeof obj.front_page_id === "string") &&
    (obj.opens_at === null || obj.opens_at instanceof Date) &&
    (obj.deadline === null || obj.deadline instanceof Date) &&
    (obj.copied_from === null || typeof obj.copied_from === "string") &&
<<<<<<< HEAD
    typeof obj.module === "string" &&
=======
    typeof obj.course_module_id === "string" &&
>>>>>>> d314dcf4
    typeof obj.score_given === "number" &&
    typeof obj.score_total === "number"
  )
}

export function isCourseInstance(obj: any, _argumentName?: string): obj is CourseInstance {
  return (
    ((obj !== null && typeof obj === "object") || typeof obj === "function") &&
    typeof obj.id === "string" &&
    obj.created_at instanceof Date &&
    obj.updated_at instanceof Date &&
    (obj.deleted_at === null || obj.deleted_at instanceof Date) &&
    typeof obj.course_id === "string" &&
    (obj.starts_at === null || obj.starts_at instanceof Date) &&
    (obj.ends_at === null || obj.ends_at instanceof Date) &&
    (obj.name === null || typeof obj.name === "string") &&
    (obj.description === null || typeof obj.description === "string") &&
    typeof obj.teacher_in_charge_name === "string" &&
    typeof obj.teacher_in_charge_email === "string" &&
    (obj.support_email === null || typeof obj.support_email === "string")
  )
}

export function isCourseInstanceForm(obj: any, _argumentName?: string): obj is CourseInstanceForm {
  return (
    ((obj !== null && typeof obj === "object") || typeof obj === "function") &&
    (obj.name === null || typeof obj.name === "string") &&
    (obj.description === null || typeof obj.description === "string") &&
    typeof obj.teacher_in_charge_name === "string" &&
    typeof obj.teacher_in_charge_email === "string" &&
    (obj.support_email === null || typeof obj.support_email === "string") &&
    (obj.opening_time === null || obj.opening_time instanceof Date) &&
    (obj.closing_time === null || obj.closing_time instanceof Date)
  )
}

export function isPointMap(obj: any, _argumentName?: string): obj is PointMap {
  return (
    ((obj !== null && typeof obj === "object") || typeof obj === "function") &&
    Object.entries<any>(obj).every(
      ([key, value]) => typeof value === "number" && typeof key === "string",
    )
  )
}

export function isPoints(obj: any, _argumentName?: string): obj is Points {
  return (
    ((obj !== null && typeof obj === "object") || typeof obj === "function") &&
    Array.isArray(obj.chapter_points) &&
    obj.chapter_points.every((e: any) => isChapterScore(e) as boolean) &&
    Array.isArray(obj.users) &&
    obj.users.every((e: any) => isUser(e) as boolean) &&
    ((obj.user_chapter_points !== null && typeof obj.user_chapter_points === "object") ||
      typeof obj.user_chapter_points === "function") &&
    Object.entries<any>(obj.user_chapter_points).every(
      ([key, value]) => (isPointMap(value) as boolean) && typeof key === "string",
    )
  )
}

export function isCourseModule(obj: any, _argumentName?: string): obj is CourseModule {
  return (
    ((obj !== null && typeof obj === "object") || typeof obj === "function") &&
    typeof obj.id === "string" &&
<<<<<<< HEAD
    typeof obj.name === "string" &&
    typeof obj.order_number === "number" &&
    typeof obj.is_default === "boolean"
=======
    obj.created_at instanceof Date &&
    obj.updated_at instanceof Date &&
    (obj.deleted_at === null || obj.deleted_at instanceof Date) &&
    (obj.name === null || typeof obj.name === "string") &&
    typeof obj.course_id === "string" &&
    typeof obj.order_number === "number" &&
    (obj.copied_from === null || typeof obj.copied_from === "string") &&
    (obj.uh_course_code === null || typeof obj.uh_course_code === "string") &&
    typeof obj.automatic_completion === "boolean" &&
    (obj.automatic_completion_number_of_exercises_attempted_treshold === null ||
      typeof obj.automatic_completion_number_of_exercises_attempted_treshold === "number") &&
    (obj.automatic_completion_number_of_points_treshold === null ||
      typeof obj.automatic_completion_number_of_points_treshold === "number") &&
    (obj.ects_credits === null || typeof obj.ects_credits === "number")
>>>>>>> d314dcf4
  )
}

export function isCourse(obj: any, _argumentName?: string): obj is Course {
  return (
    ((obj !== null && typeof obj === "object") || typeof obj === "function") &&
    typeof obj.id === "string" &&
    typeof obj.slug === "string" &&
    obj.created_at instanceof Date &&
    obj.updated_at instanceof Date &&
    typeof obj.name === "string" &&
    (obj.description === null || typeof obj.description === "string") &&
    typeof obj.organization_id === "string" &&
    (obj.deleted_at === null || obj.deleted_at instanceof Date) &&
    typeof obj.language_code === "string" &&
    (obj.copied_from === null || typeof obj.copied_from === "string") &&
    (obj.content_search_language === null || typeof obj.content_search_language === "string") &&
    typeof obj.course_language_group_id === "string" &&
    typeof obj.is_draft === "boolean" &&
    typeof obj.is_test_mode === "boolean" &&
    typeof obj.base_module_completion_requires_n_submodule_completions === "number"
  )
}

export function isCourseStructure(obj: any, _argumentName?: string): obj is CourseStructure {
  return (
    ((obj !== null && typeof obj === "object") || typeof obj === "function") &&
    (isCourse(obj.course) as boolean) &&
    Array.isArray(obj.pages) &&
    obj.pages.every((e: any) => isPage(e) as boolean) &&
    Array.isArray(obj.chapters) &&
    obj.chapters.every((e: any) => isChapter(e) as boolean) &&
    Array.isArray(obj.modules) &&
    obj.modules.every((e: any) => isModule(e) as boolean)
  )
}

export function isCourseUpdate(obj: any, _argumentName?: string): obj is CourseUpdate {
  return (
    ((obj !== null && typeof obj === "object") || typeof obj === "function") &&
    typeof obj.name === "string" &&
    (obj.description === null || typeof obj.description === "string") &&
    typeof obj.is_draft === "boolean" &&
    typeof obj.is_test_mode === "boolean"
  )
}

export function isNewCourse(obj: any, _argumentName?: string): obj is NewCourse {
  return (
    ((obj !== null && typeof obj === "object") || typeof obj === "function") &&
    typeof obj.name === "string" &&
    typeof obj.slug === "string" &&
    typeof obj.organization_id === "string" &&
    typeof obj.language_code === "string" &&
    typeof obj.teacher_in_charge_name === "string" &&
    typeof obj.teacher_in_charge_email === "string" &&
    typeof obj.description === "string" &&
    typeof obj.is_draft === "boolean" &&
    typeof obj.is_test_mode === "boolean"
  )
}

export function isCourseCount(obj: any, _argumentName?: string): obj is CourseCount {
  return (
    ((obj !== null && typeof obj === "object") || typeof obj === "function") &&
    typeof obj.count === "number"
  )
}

export function isEmailTemplate(obj: any, _argumentName?: string): obj is EmailTemplate {
  return (
    ((obj !== null && typeof obj === "object") || typeof obj === "function") &&
    typeof obj.id === "string" &&
    obj.created_at instanceof Date &&
    obj.updated_at instanceof Date &&
    (obj.deleted_at === null || obj.deleted_at instanceof Date) &&
    typeof obj.name === "string" &&
    (obj.subject === null || typeof obj.subject === "string") &&
    (obj.exercise_completions_threshold === null ||
      typeof obj.exercise_completions_threshold === "number") &&
    (obj.points_threshold === null || typeof obj.points_threshold === "number") &&
    typeof obj.course_instance_id === "string"
  )
}

export function isEmailTemplateNew(obj: any, _argumentName?: string): obj is EmailTemplateNew {
  return (
    ((obj !== null && typeof obj === "object") || typeof obj === "function") &&
    typeof obj.name === "string"
  )
}

export function isEmailTemplateUpdate(
  obj: any,
  _argumentName?: string,
): obj is EmailTemplateUpdate {
  return (
    ((obj !== null && typeof obj === "object") || typeof obj === "function") &&
    typeof obj.name === "string" &&
    typeof obj.subject === "string" &&
    (obj.exercise_completions_threshold === null ||
      typeof obj.exercise_completions_threshold === "number") &&
    (obj.points_threshold === null || typeof obj.points_threshold === "number")
  )
}

export function isCourseExam(obj: any, _argumentName?: string): obj is CourseExam {
  return (
    ((obj !== null && typeof obj === "object") || typeof obj === "function") &&
    typeof obj.id === "string" &&
    typeof obj.course_id === "string" &&
    typeof obj.course_name === "string" &&
    typeof obj.name === "string"
  )
}

export function isExam(obj: any, _argumentName?: string): obj is Exam {
  return (
    ((obj !== null && typeof obj === "object") || typeof obj === "function") &&
    typeof obj.id === "string" &&
    typeof obj.name === "string" &&
    typeof obj.page_id === "string" &&
    Array.isArray(obj.courses) &&
    obj.courses.every((e: any) => isCourse(e) as boolean) &&
    (obj.starts_at === null || obj.starts_at instanceof Date) &&
    (obj.ends_at === null || obj.ends_at instanceof Date) &&
    typeof obj.time_minutes === "number"
  )
}

export function isExamEnrollment(obj: any, _argumentName?: string): obj is ExamEnrollment {
  return (
    ((obj !== null && typeof obj === "object") || typeof obj === "function") &&
    typeof obj.user_id === "string" &&
    typeof obj.exam_id === "string" &&
    obj.started_at instanceof Date
  )
}

export function isNewExam(obj: any, _argumentName?: string): obj is NewExam {
  return (
    ((obj !== null && typeof obj === "object") || typeof obj === "function") &&
    typeof obj.name === "string" &&
    (obj.starts_at === null || obj.starts_at instanceof Date) &&
    (obj.ends_at === null || obj.ends_at instanceof Date) &&
    typeof obj.time_minutes === "number" &&
    typeof obj.organization_id === "string"
  )
}

export function isOrgExam(obj: any, _argumentName?: string): obj is OrgExam {
  return (
    ((obj !== null && typeof obj === "object") || typeof obj === "function") &&
    typeof obj.id === "string" &&
    typeof obj.name === "string" &&
    (obj.starts_at === null || obj.starts_at instanceof Date) &&
    (obj.ends_at === null || obj.ends_at instanceof Date) &&
    typeof obj.time_minutes === "number" &&
    typeof obj.organization_id === "string"
  )
}

export function isExamInstructions(obj: any, _argumentName?: string): obj is ExamInstructions {
  return (
    ((obj !== null && typeof obj === "object") || typeof obj === "function") &&
    typeof obj.id === "string"
  )
}

export function isExamInstructionsUpdate(
  obj: any,
  _argumentName?: string,
): obj is ExamInstructionsUpdate {
  return (obj !== null && typeof obj === "object") || typeof obj === "function"
}

export function isCourseMaterialExerciseServiceInfo(
  obj: any,
  _argumentName?: string,
): obj is CourseMaterialExerciseServiceInfo {
  return (
    ((obj !== null && typeof obj === "object") || typeof obj === "function") &&
    typeof obj.exercise_iframe_url === "string"
  )
}

export function isExerciseServiceInfoApi(
  obj: any,
  _argumentName?: string,
): obj is ExerciseServiceInfoApi {
  return (
    ((obj !== null && typeof obj === "object") || typeof obj === "function") &&
    typeof obj.service_name === "string" &&
    typeof obj.user_interface_iframe_path === "string" &&
    typeof obj.grade_endpoint_path === "string" &&
    typeof obj.public_spec_endpoint_path === "string" &&
    typeof obj.model_solution_spec_endpoint_path === "string"
  )
}

export function isExerciseService(obj: any, _argumentName?: string): obj is ExerciseService {
  return (
    ((obj !== null && typeof obj === "object") || typeof obj === "function") &&
    typeof obj.id === "string" &&
    obj.created_at instanceof Date &&
    obj.updated_at instanceof Date &&
    (obj.deleted_at === null || obj.deleted_at instanceof Date) &&
    typeof obj.name === "string" &&
    typeof obj.slug === "string" &&
    typeof obj.public_url === "string" &&
    (obj.internal_url === null || typeof obj.internal_url === "string") &&
    typeof obj.max_reprocessing_submissions_at_once === "number"
  )
}

export function isExerciseServiceNewOrUpdate(
  obj: any,
  _argumentName?: string,
): obj is ExerciseServiceNewOrUpdate {
  return (
    ((obj !== null && typeof obj === "object") || typeof obj === "function") &&
    typeof obj.name === "string" &&
    typeof obj.slug === "string" &&
    typeof obj.public_url === "string" &&
    (obj.internal_url === null || typeof obj.internal_url === "string") &&
    typeof obj.max_reprocessing_submissions_at_once === "number"
  )
}

export function isCourseMaterialExerciseSlide(
  obj: any,
  _argumentName?: string,
): obj is CourseMaterialExerciseSlide {
  return (
    ((obj !== null && typeof obj === "object") || typeof obj === "function") &&
    typeof obj.id === "string" &&
    Array.isArray(obj.exercise_tasks) &&
    obj.exercise_tasks.every((e: any) => isCourseMaterialExerciseTask(e) as boolean)
  )
}

export function isExerciseSlide(obj: any, _argumentName?: string): obj is ExerciseSlide {
  return (
    ((obj !== null && typeof obj === "object") || typeof obj === "function") &&
    typeof obj.id === "string" &&
    obj.created_at instanceof Date &&
    obj.updated_at instanceof Date &&
    (obj.deleted_at === null || obj.deleted_at instanceof Date) &&
    typeof obj.exercise_id === "string" &&
    typeof obj.order_number === "number"
  )
}

export function isCourseMaterialExerciseTask(
  obj: any,
  _argumentName?: string,
): obj is CourseMaterialExerciseTask {
  return (
    ((obj !== null && typeof obj === "object") || typeof obj === "function") &&
    typeof obj.id === "string" &&
    typeof obj.exercise_slide_id === "string" &&
    (obj.exercise_iframe_url === null || typeof obj.exercise_iframe_url === "string") &&
    (obj.previous_submission === null ||
      (isExerciseTaskSubmission(obj.previous_submission) as boolean)) &&
    (obj.previous_submission_grading === null ||
      (isExerciseTaskGrading(obj.previous_submission_grading) as boolean)) &&
    typeof obj.order_number === "number"
  )
}

export function isExerciseTask(obj: any, _argumentName?: string): obj is ExerciseTask {
  return (
    ((obj !== null && typeof obj === "object") || typeof obj === "function") &&
    typeof obj.id === "string" &&
    obj.created_at instanceof Date &&
    obj.updated_at instanceof Date &&
    typeof obj.exercise_slide_id === "string" &&
    typeof obj.exercise_type === "string" &&
    (obj.deleted_at === null || obj.deleted_at instanceof Date) &&
    (obj.spec_file_id === null || typeof obj.spec_file_id === "string") &&
    (obj.copied_from === null || typeof obj.copied_from === "string") &&
    typeof obj.order_number === "number"
  )
}

export function isActivityProgress(obj: any, _argumentName?: string): obj is ActivityProgress {
  return (
    obj === "Initialized" ||
    obj === "Started" ||
    obj === "InProgress" ||
    obj === "Submitted" ||
    obj === "Completed"
  )
}

export function isCourseMaterialExercise(
  obj: any,
  _argumentName?: string,
): obj is CourseMaterialExercise {
  return (
    ((obj !== null && typeof obj === "object") || typeof obj === "function") &&
    (isExercise(obj.exercise) as boolean) &&
    typeof obj.can_post_submission === "boolean" &&
    (isCourseMaterialExerciseSlide(obj.current_exercise_slide) as boolean) &&
    (obj.exercise_status === null || (isExerciseStatus(obj.exercise_status) as boolean)) &&
    (isPointMap(obj.exercise_slide_submission_counts) as boolean) &&
    (obj.peer_review === null || (isPeerReview(obj.peer_review) as boolean))
  )
}

export function isExercise(obj: any, _argumentName?: string): obj is Exercise {
  return (
    ((obj !== null && typeof obj === "object") || typeof obj === "function") &&
    typeof obj.id === "string" &&
    obj.created_at instanceof Date &&
    obj.updated_at instanceof Date &&
    typeof obj.name === "string" &&
    (obj.course_id === null || typeof obj.course_id === "string") &&
    (obj.exam_id === null || typeof obj.exam_id === "string") &&
    typeof obj.page_id === "string" &&
    (obj.chapter_id === null || typeof obj.chapter_id === "string") &&
    (obj.deadline === null || obj.deadline instanceof Date) &&
    (obj.deleted_at === null || obj.deleted_at instanceof Date) &&
    typeof obj.score_maximum === "number" &&
    typeof obj.order_number === "number" &&
    (obj.copied_from === null || typeof obj.copied_from === "string") &&
    (obj.max_tries_per_slide === null || typeof obj.max_tries_per_slide === "number") &&
    typeof obj.limit_number_of_tries === "boolean" &&
    typeof obj.needs_peer_review === "boolean"
  )
}

export function isExerciseStatus(obj: any, _argumentName?: string): obj is ExerciseStatus {
  return (
    ((obj !== null && typeof obj === "object") || typeof obj === "function") &&
    (obj.score_given === null || typeof obj.score_given === "number") &&
    (isActivityProgress(obj.activity_progress) as boolean) &&
    (isGradingProgress(obj.grading_progress) as boolean) &&
    (isReviewingStage(obj.reviewing_stage) as boolean)
  )
}

export function isGradingProgress(obj: any, _argumentName?: string): obj is GradingProgress {
  return (
    obj === "Failed" ||
    obj === "NotReady" ||
    obj === "PendingManual" ||
    obj === "Pending" ||
    obj === "FullyGraded"
  )
}

export function isFeedback(obj: any, _argumentName?: string): obj is Feedback {
  return (
    ((obj !== null && typeof obj === "object") || typeof obj === "function") &&
    typeof obj.id === "string" &&
    (obj.user_id === null || typeof obj.user_id === "string") &&
    typeof obj.course_id === "string" &&
    (obj.page_id === null || typeof obj.page_id === "string") &&
    typeof obj.feedback_given === "string" &&
    (obj.selected_text === null || typeof obj.selected_text === "string") &&
    typeof obj.marked_as_read === "boolean" &&
    obj.created_at instanceof Date &&
    Array.isArray(obj.blocks) &&
    obj.blocks.every((e: any) => isFeedbackBlock(e) as boolean) &&
    (obj.page_title === null || typeof obj.page_title === "string") &&
    (obj.page_url_path === null || typeof obj.page_url_path === "string")
  )
}

export function isFeedbackBlock(obj: any, _argumentName?: string): obj is FeedbackBlock {
  return (
    ((obj !== null && typeof obj === "object") || typeof obj === "function") &&
    typeof obj.id === "string" &&
    (obj.text === null || typeof obj.text === "string") &&
    (obj.order_number === null || typeof obj.order_number === "number")
  )
}

export function isFeedbackCount(obj: any, _argumentName?: string): obj is FeedbackCount {
  return (
    ((obj !== null && typeof obj === "object") || typeof obj === "function") &&
    typeof obj.read === "number" &&
    typeof obj.unread === "number"
  )
}

export function isNewFeedback(obj: any, _argumentName?: string): obj is NewFeedback {
  return (
    ((obj !== null && typeof obj === "object") || typeof obj === "function") &&
    typeof obj.feedback_given === "string" &&
    (obj.selected_text === null || typeof obj.selected_text === "string") &&
    Array.isArray(obj.related_blocks) &&
    obj.related_blocks.every((e: any) => isFeedbackBlock(e) as boolean) &&
    typeof obj.page_id === "string"
  )
}

export function isStudentExerciseSlideSubmission(
  obj: any,
  _argumentName?: string,
): obj is StudentExerciseSlideSubmission {
  return (
    ((obj !== null && typeof obj === "object") || typeof obj === "function") &&
    typeof obj.exercise_slide_id === "string" &&
    Array.isArray(obj.exercise_task_submissions) &&
    obj.exercise_task_submissions.every((e: any) => isStudentExerciseTaskSubmission(e) as boolean)
  )
}

export function isStudentExerciseSlideSubmissionResult(
  obj: any,
  _argumentName?: string,
): obj is StudentExerciseSlideSubmissionResult {
  return (
    ((obj !== null && typeof obj === "object") || typeof obj === "function") &&
    (obj.exercise_status === null || (isExerciseStatus(obj.exercise_status) as boolean)) &&
    Array.isArray(obj.exercise_task_submission_results) &&
    obj.exercise_task_submission_results.every(
      (e: any) => isStudentExerciseTaskSubmissionResult(e) as boolean,
    )
  )
}

export function isStudentExerciseTaskSubmission(
  obj: any,
  _argumentName?: string,
): obj is StudentExerciseTaskSubmission {
  return (
    ((obj !== null && typeof obj === "object") || typeof obj === "function") &&
    typeof obj.exercise_task_id === "string"
  )
}

export function isStudentExerciseTaskSubmissionResult(
  obj: any,
  _argumentName?: string,
): obj is StudentExerciseTaskSubmissionResult {
  return (
    ((obj !== null && typeof obj === "object") || typeof obj === "function") &&
    (isExerciseTaskSubmission(obj.submission) as boolean) &&
    (obj.grading === null || (isExerciseTaskGrading(obj.grading) as boolean))
  )
}

export function isCourseMaterialPeerReviewData(
  obj: any,
  _argumentName?: string,
): obj is CourseMaterialPeerReviewData {
  return (
    ((obj !== null && typeof obj === "object") || typeof obj === "function") &&
    (obj.answer_to_review === null ||
      (isCourseMaterialPeerReviewDataAnswerToReview(obj.answer_to_review) as boolean)) &&
    (isPeerReview(obj.peer_review) as boolean) &&
    Array.isArray(obj.peer_review_questions) &&
    obj.peer_review_questions.every((e: any) => isPeerReviewQuestion(e) as boolean) &&
    typeof obj.num_peer_reviews_given === "number"
  )
}

export function isCourseMaterialPeerReviewDataAnswerToReview(
  obj: any,
  _argumentName?: string,
): obj is CourseMaterialPeerReviewDataAnswerToReview {
  return (
    ((obj !== null && typeof obj === "object") || typeof obj === "function") &&
    typeof obj.exercise_slide_submission_id === "string" &&
    Array.isArray(obj.course_material_exercise_tasks) &&
    obj.course_material_exercise_tasks.every((e: any) => isCourseMaterialExerciseTask(e) as boolean)
  )
}

export function isCourseMaterialPeerReviewQuestionAnswer(
  obj: any,
  _argumentName?: string,
): obj is CourseMaterialPeerReviewQuestionAnswer {
  return (
    ((obj !== null && typeof obj === "object") || typeof obj === "function") &&
    typeof obj.peer_review_question_id === "string" &&
    (obj.text_data === null || typeof obj.text_data === "string") &&
    (obj.number_data === null || typeof obj.number_data === "number")
  )
}

export function isCourseMaterialPeerReviewSubmission(
  obj: any,
  _argumentName?: string,
): obj is CourseMaterialPeerReviewSubmission {
  return (
    ((obj !== null && typeof obj === "object") || typeof obj === "function") &&
    typeof obj.exercise_slide_submission_id === "string" &&
    typeof obj.peer_review_id === "string" &&
    Array.isArray(obj.peer_review_question_answers) &&
    obj.peer_review_question_answers.every(
      (e: any) => isCourseMaterialPeerReviewQuestionAnswer(e) as boolean,
    )
  )
}

export function isCompletionRegistrationLink(
  obj: any,
  _argumentName?: string,
): obj is CompletionRegistrationLink {
  return (
    ((obj !== null && typeof obj === "object") || typeof obj === "function") &&
    typeof obj.url === "string"
  )
}

export function isUserCompletionInformation(
  obj: any,
  _argumentName?: string,
): obj is UserCompletionInformation {
  return (
    ((obj !== null && typeof obj === "object") || typeof obj === "function") &&
    typeof obj.course_module_completion_id === "string" &&
    typeof obj.course_name === "string" &&
    typeof obj.uh_course_code === "string" &&
    typeof obj.email === "string" &&
    (obj.ects_credits === null || typeof obj.ects_credits === "number")
  )
}

export function isUserModuleCompletionStatus(
  obj: any,
  _argumentName?: string,
): obj is UserModuleCompletionStatus {
  return (
    ((obj !== null && typeof obj === "object") || typeof obj === "function") &&
    typeof obj.completed === "boolean" &&
    typeof obj.default === "boolean" &&
    typeof obj.module_id === "string" &&
    typeof obj.name === "string" &&
    typeof obj.order_number === "number" &&
    typeof obj.prerequisite_modules_completed === "boolean"
  )
}

export function isOrganization(obj: any, _argumentName?: string): obj is Organization {
  return (
    ((obj !== null && typeof obj === "object") || typeof obj === "function") &&
    typeof obj.id === "string" &&
    typeof obj.slug === "string" &&
    obj.created_at instanceof Date &&
    obj.updated_at instanceof Date &&
    typeof obj.name === "string" &&
    (obj.description === null || typeof obj.description === "string") &&
    (obj.organization_image_url === null || typeof obj.organization_image_url === "string") &&
    (obj.deleted_at === null || obj.deleted_at instanceof Date)
  )
}

export function isPageHistory(obj: any, _argumentName?: string): obj is PageHistory {
  return (
    ((obj !== null && typeof obj === "object") || typeof obj === "function") &&
    typeof obj.id === "string" &&
    obj.created_at instanceof Date &&
    typeof obj.title === "string" &&
    (isHistoryChangeReason(obj.history_change_reason) as boolean) &&
    (obj.restored_from_id === null || typeof obj.restored_from_id === "string") &&
    typeof obj.author_user_id === "string"
  )
}

export function isHistoryChangeReason(
  obj: any,
  _argumentName?: string,
): obj is HistoryChangeReason {
  return obj === "PageSaved" || obj === "HistoryRestored"
}

export function isCmsPageExercise(obj: any, _argumentName?: string): obj is CmsPageExercise {
  return (
    ((obj !== null && typeof obj === "object") || typeof obj === "function") &&
    typeof obj.id === "string" &&
    typeof obj.name === "string" &&
    typeof obj.order_number === "number" &&
    typeof obj.score_maximum === "number" &&
    (obj.max_tries_per_slide === null || typeof obj.max_tries_per_slide === "number") &&
    typeof obj.limit_number_of_tries === "boolean" &&
    (obj.deadline === null || obj.deadline instanceof Date) &&
    typeof obj.needs_peer_review === "boolean"
  )
}

export function isCmsPageExerciseSlide(
  obj: any,
  _argumentName?: string,
): obj is CmsPageExerciseSlide {
  return (
    ((obj !== null && typeof obj === "object") || typeof obj === "function") &&
    typeof obj.id === "string" &&
    typeof obj.exercise_id === "string" &&
    typeof obj.order_number === "number"
  )
}

export function isCmsPageExerciseTask(
  obj: any,
  _argumentName?: string,
): obj is CmsPageExerciseTask {
  return (
    ((obj !== null && typeof obj === "object") || typeof obj === "function") &&
    typeof obj.id === "string" &&
    typeof obj.exercise_slide_id === "string" &&
    typeof obj.exercise_type === "string" &&
    typeof obj.order_number === "number"
  )
}

export function isCmsPageUpdate(obj: any, _argumentName?: string): obj is CmsPageUpdate {
  return (
    ((obj !== null && typeof obj === "object") || typeof obj === "function") &&
    Array.isArray(obj.exercises) &&
    obj.exercises.every((e: any) => isCmsPageExercise(e) as boolean) &&
    Array.isArray(obj.exercise_slides) &&
    obj.exercise_slides.every((e: any) => isCmsPageExerciseSlide(e) as boolean) &&
    Array.isArray(obj.exercise_tasks) &&
    obj.exercise_tasks.every((e: any) => isCmsPageExerciseTask(e) as boolean) &&
    typeof obj.url_path === "string" &&
    typeof obj.title === "string" &&
    (obj.chapter_id === null || typeof obj.chapter_id === "string")
  )
}

export function isContentManagementPage(
  obj: any,
  _argumentName?: string,
): obj is ContentManagementPage {
  return (
    ((obj !== null && typeof obj === "object") || typeof obj === "function") &&
    (isPage(obj.page) as boolean) &&
    Array.isArray(obj.exercises) &&
    obj.exercises.every((e: any) => isCmsPageExercise(e) as boolean) &&
    Array.isArray(obj.exercise_slides) &&
    obj.exercise_slides.every((e: any) => isCmsPageExerciseSlide(e) as boolean) &&
    Array.isArray(obj.exercise_tasks) &&
    obj.exercise_tasks.every((e: any) => isCmsPageExerciseTask(e) as boolean) &&
    typeof obj.organization_id === "string"
  )
}

export function isCoursePageWithUserData(
  obj: any,
  _argumentName?: string,
): obj is CoursePageWithUserData {
  return (
    ((obj !== null && typeof obj === "object") || typeof obj === "function") &&
    (isPage(obj.page) as boolean) &&
    (obj.instance === null || (isCourseInstance(obj.instance) as boolean)) &&
    (obj.settings === null || (isUserCourseSettings(obj.settings) as boolean)) &&
    typeof obj.was_redirected === "boolean" &&
    typeof obj.is_test_mode === "boolean"
  )
}

export function isExerciseWithExerciseTasks(
  obj: any,
  _argumentName?: string,
): obj is ExerciseWithExerciseTasks {
  return (
    ((obj !== null && typeof obj === "object") || typeof obj === "function") &&
    typeof obj.id === "string" &&
    obj.created_at instanceof Date &&
    obj.updated_at instanceof Date &&
    typeof obj.course_id === "string" &&
    (obj.deleted_at === null || obj.deleted_at instanceof Date) &&
    typeof obj.name === "string" &&
    (obj.deadline === null || obj.deadline instanceof Date) &&
    typeof obj.page_id === "string" &&
    Array.isArray(obj.exercise_tasks) &&
    obj.exercise_tasks.every((e: any) => isExerciseTask(e) as boolean) &&
    typeof obj.score_maximum === "number"
  )
}

export function isHistoryRestoreData(obj: any, _argumentName?: string): obj is HistoryRestoreData {
  return (
    ((obj !== null && typeof obj === "object") || typeof obj === "function") &&
    typeof obj.history_id === "string"
  )
}

export function isPage(obj: any, _argumentName?: string): obj is Page {
  return (
    ((obj !== null && typeof obj === "object") || typeof obj === "function") &&
    typeof obj.id === "string" &&
    obj.created_at instanceof Date &&
    obj.updated_at instanceof Date &&
    (obj.course_id === null || typeof obj.course_id === "string") &&
    (obj.exam_id === null || typeof obj.exam_id === "string") &&
    (obj.chapter_id === null || typeof obj.chapter_id === "string") &&
    typeof obj.url_path === "string" &&
    typeof obj.title === "string" &&
    (obj.deleted_at === null || obj.deleted_at instanceof Date) &&
    typeof obj.order_number === "number" &&
    (obj.copied_from === null || typeof obj.copied_from === "string")
  )
}

export function isPageInfo(obj: any, _argumentName?: string): obj is PageInfo {
  return (
    ((obj !== null && typeof obj === "object") || typeof obj === "function") &&
    typeof obj.page_id === "string" &&
    typeof obj.page_title === "string" &&
    (obj.course_id === null || typeof obj.course_id === "string") &&
    (obj.course_name === null || typeof obj.course_name === "string") &&
    (obj.course_slug === null || typeof obj.course_slug === "string") &&
    (obj.organization_slug === null || typeof obj.organization_slug === "string")
  )
}

export function isPageSearchRequest(obj: any, _argumentName?: string): obj is PageSearchRequest {
  return (
    ((obj !== null && typeof obj === "object") || typeof obj === "function") &&
    typeof obj.query === "string"
  )
}

export function isPageSearchResult(obj: any, _argumentName?: string): obj is PageSearchResult {
  return (
    ((obj !== null && typeof obj === "object") || typeof obj === "function") &&
    typeof obj.id === "string" &&
    (obj.title_headline === null || typeof obj.title_headline === "string") &&
    (obj.rank === null || typeof obj.rank === "number") &&
    (obj.content_headline === null || typeof obj.content_headline === "string") &&
    typeof obj.url_path === "string"
  )
}

export function isPageWithExercises(obj: any, _argumentName?: string): obj is PageWithExercises {
  return (
    ((obj !== null && typeof obj === "object") || typeof obj === "function") &&
    typeof obj.id === "string" &&
    obj.created_at instanceof Date &&
    obj.updated_at instanceof Date &&
    (obj.course_id === null || typeof obj.course_id === "string") &&
    (obj.exam_id === null || typeof obj.exam_id === "string") &&
    (obj.chapter_id === null || typeof obj.chapter_id === "string") &&
    typeof obj.url_path === "string" &&
    typeof obj.title === "string" &&
    (obj.deleted_at === null || obj.deleted_at instanceof Date) &&
    typeof obj.order_number === "number" &&
    (obj.copied_from === null || typeof obj.copied_from === "string") &&
    Array.isArray(obj.exercises) &&
    obj.exercises.every((e: any) => isExercise(e) as boolean)
  )
}

export function isNewPage(obj: any, _argumentName?: string): obj is NewPage {
  return (
    ((obj !== null && typeof obj === "object") || typeof obj === "function") &&
    Array.isArray(obj.exercises) &&
    obj.exercises.every((e: any) => isCmsPageExercise(e) as boolean) &&
    Array.isArray(obj.exercise_slides) &&
    obj.exercise_slides.every((e: any) => isCmsPageExerciseSlide(e) as boolean) &&
    Array.isArray(obj.exercise_tasks) &&
    obj.exercise_tasks.every((e: any) => isCmsPageExerciseTask(e) as boolean) &&
    typeof obj.url_path === "string" &&
    typeof obj.title === "string" &&
    (obj.course_id === null || typeof obj.course_id === "string") &&
    (obj.exam_id === null || typeof obj.exam_id === "string") &&
    (obj.chapter_id === null || typeof obj.chapter_id === "string") &&
    (obj.front_page_of_chapter_id === null || typeof obj.front_page_of_chapter_id === "string") &&
    (obj.content_search_language === null || typeof obj.content_search_language === "string")
  )
}

export function isPageChapterAndCourseInformation(
  obj: any,
  _argumentName?: string,
): obj is PageChapterAndCourseInformation {
  return (
    ((obj !== null && typeof obj === "object") || typeof obj === "function") &&
    (obj.chapter_name === null || typeof obj.chapter_name === "string") &&
    (obj.chapter_number === null || typeof obj.chapter_number === "number") &&
    (obj.course_name === null || typeof obj.course_name === "string") &&
    (obj.course_slug === null || typeof obj.course_slug === "string") &&
    (obj.chapter_front_page_id === null || typeof obj.chapter_front_page_id === "string") &&
    (obj.chapter_front_page_url_path === null ||
      typeof obj.chapter_front_page_url_path === "string") &&
    typeof obj.organization_slug === "string"
  )
}

export function isIsChapterFrontPage(obj: any, _argumentName?: string): obj is IsChapterFrontPage {
  return (
    ((obj !== null && typeof obj === "object") || typeof obj === "function") &&
    typeof obj.is_chapter_front_page === "boolean"
  )
}

export function isPageRoutingData(obj: any, _argumentName?: string): obj is PageRoutingData {
  return (
    ((obj !== null && typeof obj === "object") || typeof obj === "function") &&
    typeof obj.url_path === "string" &&
    typeof obj.title === "string" &&
    typeof obj.chapter_number === "number" &&
    typeof obj.chapter_id === "string" &&
    (obj.chapter_opens_at === null || obj.chapter_opens_at instanceof Date) &&
    (obj.chapter_front_page_id === null || typeof obj.chapter_front_page_id === "string")
  )
}

export function isPageNavigationInformation(
  obj: any,
  _argumentName?: string,
): obj is PageNavigationInformation {
  return (
    ((obj !== null && typeof obj === "object") || typeof obj === "function") &&
    (obj.chapter_front_page === null || (isPageRoutingData(obj.chapter_front_page) as boolean)) &&
    (obj.next_page === null || (isPageRoutingData(obj.next_page) as boolean)) &&
    (obj.previous_page === null || (isPageRoutingData(obj.previous_page) as boolean))
  )
}

export function isPeerReview(obj: any, _argumentName?: string): obj is PeerReview {
  return (
    ((obj !== null && typeof obj === "object") || typeof obj === "function") &&
    typeof obj.id === "string" &&
    obj.created_at instanceof Date &&
    obj.updated_at instanceof Date &&
    (obj.deleted_at === null || obj.deleted_at instanceof Date) &&
    typeof obj.course_id === "string" &&
    (obj.exercise_id === null || typeof obj.exercise_id === "string") &&
    typeof obj.peer_reviews_to_give === "number" &&
    typeof obj.peer_reviews_to_receive === "number" &&
    typeof obj.accepting_threshold === "number" &&
    (isPeerReviewAcceptingStrategy(obj.accepting_strategy) as boolean)
  )
}

export function isPeerReviewAcceptingStrategy(
  obj: any,
  _argumentName?: string,
): obj is PeerReviewAcceptingStrategy {
  return (
    obj === "AutomaticallyAcceptOrRejectByAverage" ||
    obj === "AutomaticallyAcceptOrManualReviewByAverage" ||
    obj === "ManualReviewEverything"
  )
}

export function isNewPeerReviewQuestion(
  obj: any,
  _argumentName?: string,
): obj is NewPeerReviewQuestion {
  return (
    ((obj !== null && typeof obj === "object") || typeof obj === "function") &&
    typeof obj.peer_review_id === "string" &&
    typeof obj.order_number === "number" &&
    typeof obj.question === "string" &&
    (isPeerReviewQuestionType(obj.question_type) as boolean) &&
    typeof obj.answer_required === "boolean"
  )
}

export function isPeerReviewQuestion(obj: any, _argumentName?: string): obj is PeerReviewQuestion {
  return (
    ((obj !== null && typeof obj === "object") || typeof obj === "function") &&
    typeof obj.id === "string" &&
    obj.created_at instanceof Date &&
    obj.updated_at instanceof Date &&
    (obj.deleted_at === null || obj.deleted_at instanceof Date) &&
    typeof obj.peer_review_id === "string" &&
    typeof obj.order_number === "number" &&
    typeof obj.question === "string" &&
    (isPeerReviewQuestionType(obj.question_type) as boolean) &&
    typeof obj.answer_required === "boolean"
  )
}

export function isPeerReviewQuestionType(
  obj: any,
  _argumentName?: string,
): obj is PeerReviewQuestionType {
  return obj === "Essay" || obj === "Scale"
}

export function isPlaygroundExample(obj: any, _argumentName?: string): obj is PlaygroundExample {
  return (
    ((obj !== null && typeof obj === "object") || typeof obj === "function") &&
    typeof obj.id === "string" &&
    obj.created_at instanceof Date &&
    obj.updated_at instanceof Date &&
    (obj.deleted_at === null || obj.deleted_at instanceof Date) &&
    typeof obj.name === "string" &&
    typeof obj.url === "string" &&
    typeof obj.width === "number"
  )
}

export function isPlaygroundExampleData(
  obj: any,
  _argumentName?: string,
): obj is PlaygroundExampleData {
  return (
    ((obj !== null && typeof obj === "object") || typeof obj === "function") &&
    typeof obj.name === "string" &&
    typeof obj.url === "string" &&
    typeof obj.width === "number"
  )
}

export function isBlockProposal(obj: any, _argumentName?: string): obj is BlockProposal {
  return (
    ((obj !== null && typeof obj === "object") || typeof obj === "function") &&
    typeof obj.id === "string" &&
    typeof obj.block_id === "string" &&
    typeof obj.current_text === "string" &&
    typeof obj.changed_text === "string" &&
    typeof obj.original_text === "string" &&
    (isProposalStatus(obj.status) as boolean) &&
    (obj.accept_preview === null || typeof obj.accept_preview === "string")
  )
}

export function isBlockProposalAction(
  obj: any,
  _argumentName?: string,
): obj is BlockProposalAction {
  return (
    (((obj !== null && typeof obj === "object") || typeof obj === "function") &&
      obj.tag === "Accept" &&
      typeof obj.data === "string") ||
    (((obj !== null && typeof obj === "object") || typeof obj === "function") &&
      obj.tag === "Reject")
  )
}

export function isBlockProposalInfo(obj: any, _argumentName?: string): obj is BlockProposalInfo {
  return (
    ((obj !== null && typeof obj === "object") || typeof obj === "function") &&
    typeof obj.id === "string" &&
    (isBlockProposalAction(obj.action) as boolean)
  )
}

export function isNewProposedBlockEdit(
  obj: any,
  _argumentName?: string,
): obj is NewProposedBlockEdit {
  return (
    ((obj !== null && typeof obj === "object") || typeof obj === "function") &&
    typeof obj.block_id === "string" &&
    typeof obj.block_attribute === "string" &&
    typeof obj.original_text === "string" &&
    typeof obj.changed_text === "string"
  )
}

export function isProposalStatus(obj: any, _argumentName?: string): obj is ProposalStatus {
  return obj === "Pending" || obj === "Accepted" || obj === "Rejected"
}

export function isEditProposalInfo(obj: any, _argumentName?: string): obj is EditProposalInfo {
  return (
    ((obj !== null && typeof obj === "object") || typeof obj === "function") &&
    typeof obj.page_id === "string" &&
    typeof obj.page_proposal_id === "string" &&
    Array.isArray(obj.block_proposals) &&
    obj.block_proposals.every((e: any) => isBlockProposalInfo(e) as boolean)
  )
}

export function isNewProposedPageEdits(
  obj: any,
  _argumentName?: string,
): obj is NewProposedPageEdits {
  return (
    ((obj !== null && typeof obj === "object") || typeof obj === "function") &&
    typeof obj.page_id === "string" &&
    Array.isArray(obj.block_edits) &&
    obj.block_edits.every((e: any) => isNewProposedBlockEdit(e) as boolean)
  )
}

export function isPageProposal(obj: any, _argumentName?: string): obj is PageProposal {
  return (
    ((obj !== null && typeof obj === "object") || typeof obj === "function") &&
    typeof obj.id === "string" &&
    typeof obj.page_id === "string" &&
    (obj.user_id === null || typeof obj.user_id === "string") &&
    typeof obj.pending === "boolean" &&
    obj.created_at instanceof Date &&
    Array.isArray(obj.block_proposals) &&
    obj.block_proposals.every((e: any) => isBlockProposal(e) as boolean) &&
    typeof obj.page_title === "string" &&
    typeof obj.page_url_path === "string"
  )
}

export function isProposalCount(obj: any, _argumentName?: string): obj is ProposalCount {
  return (
    ((obj !== null && typeof obj === "object") || typeof obj === "function") &&
    typeof obj.pending === "number" &&
    typeof obj.handled === "number"
  )
}

export function isExerciseSlideSubmission(
  obj: any,
  _argumentName?: string,
): obj is ExerciseSlideSubmission {
  return (
    ((obj !== null && typeof obj === "object") || typeof obj === "function") &&
    typeof obj.id === "string" &&
    obj.created_at instanceof Date &&
    obj.updated_at instanceof Date &&
    (obj.deleted_at === null || obj.deleted_at instanceof Date) &&
    typeof obj.exercise_slide_id === "string" &&
    (obj.course_id === null || typeof obj.course_id === "string") &&
    (obj.course_instance_id === null || typeof obj.course_instance_id === "string") &&
    (obj.exam_id === null || typeof obj.exam_id === "string") &&
    typeof obj.exercise_id === "string" &&
    typeof obj.user_id === "string" &&
    (isUserPointsUpdateStrategy(obj.user_points_update_strategy) as boolean)
  )
}

export function isExerciseSlideSubmissionCount(
  obj: any,
  _argumentName?: string,
): obj is ExerciseSlideSubmissionCount {
  return (
    ((obj !== null && typeof obj === "object") || typeof obj === "function") &&
    (obj.date === null || obj.date instanceof Date) &&
    (obj.count === null || typeof obj.count === "number")
  )
}

export function isExerciseSlideSubmissionCountByExercise(
  obj: any,
  _argumentName?: string,
): obj is ExerciseSlideSubmissionCountByExercise {
  return (
    ((obj !== null && typeof obj === "object") || typeof obj === "function") &&
    (obj.exercise_id === null || typeof obj.exercise_id === "string") &&
    (obj.count === null || typeof obj.count === "number") &&
    (obj.exercise_name === null || typeof obj.exercise_name === "string")
  )
}

export function isExerciseSlideSubmissionCountByWeekAndHour(
  obj: any,
  _argumentName?: string,
): obj is ExerciseSlideSubmissionCountByWeekAndHour {
  return (
    ((obj !== null && typeof obj === "object") || typeof obj === "function") &&
    (obj.isodow === null || typeof obj.isodow === "number") &&
    (obj.hour === null || typeof obj.hour === "number") &&
    (obj.count === null || typeof obj.count === "number")
  )
}

export function isExerciseSlideSubmissionInfo(
  obj: any,
  _argumentName?: string,
): obj is ExerciseSlideSubmissionInfo {
  return (
    ((obj !== null && typeof obj === "object") || typeof obj === "function") &&
    Array.isArray(obj.tasks) &&
    obj.tasks.every((e: any) => isCourseMaterialExerciseTask(e) as boolean) &&
    (isExercise(obj.exercise) as boolean) &&
    (isExerciseSlideSubmission(obj.exercise_slide_submission) as boolean)
  )
}

export function isExerciseTaskGrading(
  obj: any,
  _argumentName?: string,
): obj is ExerciseTaskGrading {
  return (
    ((obj !== null && typeof obj === "object") || typeof obj === "function") &&
    typeof obj.id === "string" &&
    obj.created_at instanceof Date &&
    obj.updated_at instanceof Date &&
    typeof obj.exercise_task_submission_id === "string" &&
    (obj.course_id === null || typeof obj.course_id === "string") &&
    (obj.exam_id === null || typeof obj.exam_id === "string") &&
    typeof obj.exercise_id === "string" &&
    typeof obj.exercise_task_id === "string" &&
    typeof obj.grading_priority === "number" &&
    (obj.score_given === null || typeof obj.score_given === "number") &&
    (isGradingProgress(obj.grading_progress) as boolean) &&
    (obj.unscaled_score_given === null || typeof obj.unscaled_score_given === "number") &&
    (obj.unscaled_score_maximum === null || typeof obj.unscaled_score_maximum === "number") &&
    (obj.grading_started_at === null || obj.grading_started_at instanceof Date) &&
    (obj.grading_completed_at === null || obj.grading_completed_at instanceof Date) &&
    (obj.feedback_text === null || typeof obj.feedback_text === "string") &&
    (obj.deleted_at === null || obj.deleted_at instanceof Date)
  )
}

export function isExerciseTaskGradingResult(
  obj: any,
  _argumentName?: string,
): obj is ExerciseTaskGradingResult {
  return (
    ((obj !== null && typeof obj === "object") || typeof obj === "function") &&
    (isGradingProgress(obj.grading_progress) as boolean) &&
    typeof obj.score_given === "number" &&
    typeof obj.score_maximum === "number" &&
    (obj.feedback_text === null || typeof obj.feedback_text === "string")
  )
}

export function isUserPointsUpdateStrategy(
  obj: any,
  _argumentName?: string,
): obj is UserPointsUpdateStrategy {
  return obj === "CanAddPointsButCannotRemovePoints" || obj === "CanAddPointsAndCanRemovePoints"
}

export function isExerciseTaskSubmission(
  obj: any,
  _argumentName?: string,
): obj is ExerciseTaskSubmission {
  return (
    ((obj !== null && typeof obj === "object") || typeof obj === "function") &&
    typeof obj.id === "string" &&
    obj.created_at instanceof Date &&
    obj.updated_at instanceof Date &&
    (obj.deleted_at === null || obj.deleted_at instanceof Date) &&
    typeof obj.exercise_slide_submission_id === "string" &&
    typeof obj.exercise_task_id === "string" &&
    typeof obj.exercise_slide_id === "string" &&
    (obj.exercise_task_grading_id === null || typeof obj.exercise_task_grading_id === "string")
  )
}

export function isRoleUser(obj: any, _argumentName?: string): obj is RoleUser {
  return (
    ((obj !== null && typeof obj === "object") || typeof obj === "function") &&
    typeof obj.id === "string" &&
    (obj.first_name === null || typeof obj.first_name === "string") &&
    (obj.last_name === null || typeof obj.last_name === "string") &&
    typeof obj.email === "string" &&
    (isUserRole(obj.role) as boolean)
  )
}

export function isRoleDomain(obj: any, _argumentName?: string): obj is RoleDomain {
  return (
    (((obj !== null && typeof obj === "object") || typeof obj === "function") &&
      obj.tag === "Global") ||
    (((obj !== null && typeof obj === "object") || typeof obj === "function") &&
      obj.tag === "Organization" &&
      typeof obj.id === "string") ||
    (((obj !== null && typeof obj === "object") || typeof obj === "function") &&
      obj.tag === "Course" &&
      typeof obj.id === "string") ||
    (((obj !== null && typeof obj === "object") || typeof obj === "function") &&
      obj.tag === "CourseInstance" &&
      typeof obj.id === "string") ||
    (((obj !== null && typeof obj === "object") || typeof obj === "function") &&
      obj.tag === "Exam" &&
      typeof obj.id === "string")
  )
}

export function isUserRole(obj: any, _argumentName?: string): obj is UserRole {
  return (
    obj === "Reviewer" ||
    obj === "Assistant" ||
    obj === "Teacher" ||
    obj === "Admin" ||
    obj === "CourseOrExamCreator"
  )
}

export function isUserCourseSettings(obj: any, _argumentName?: string): obj is UserCourseSettings {
  return (
    ((obj !== null && typeof obj === "object") || typeof obj === "function") &&
    typeof obj.user_id === "string" &&
    typeof obj.course_language_group_id === "string" &&
    obj.created_at instanceof Date &&
    obj.updated_at instanceof Date &&
    (obj.deleted_at === null || obj.deleted_at instanceof Date) &&
    typeof obj.current_course_id === "string" &&
    typeof obj.current_course_instance_id === "string"
  )
}

export function isUserCourseInstanceChapterExerciseProgress(
  obj: any,
  _argumentName?: string,
): obj is UserCourseInstanceChapterExerciseProgress {
  return (
    ((obj !== null && typeof obj === "object") || typeof obj === "function") &&
    typeof obj.exercise_id === "string" &&
    typeof obj.score_given === "number"
  )
}

export function isUserCourseInstanceProgress(
  obj: any,
  _argumentName?: string,
): obj is UserCourseInstanceProgress {
  return (
    ((obj !== null && typeof obj === "object") || typeof obj === "function") &&
    typeof obj.course_module_id === "string" &&
    typeof obj.course_module_name === "string" &&
    typeof obj.course_module_order_number === "number" &&
    typeof obj.score_given === "number" &&
    (obj.score_required === null || typeof obj.score_required === "number") &&
    (obj.score_maximum === null || typeof obj.score_maximum === "number") &&
    (obj.total_exercises === null || typeof obj.total_exercises === "number") &&
    (obj.attempted_exercises === null || typeof obj.attempted_exercises === "number") &&
    (obj.attempted_exercises_required === null ||
      typeof obj.attempted_exercises_required === "number")
  )
}

export function isExerciseUserCounts(obj: any, _argumentName?: string): obj is ExerciseUserCounts {
  return (
    ((obj !== null && typeof obj === "object") || typeof obj === "function") &&
    (obj.exercise_name === null || typeof obj.exercise_name === "string") &&
    (obj.exercise_order_number === null || typeof obj.exercise_order_number === "number") &&
    (obj.page_order_number === null || typeof obj.page_order_number === "number") &&
    (obj.chapter_number === null || typeof obj.chapter_number === "number") &&
    (obj.exercise_id === null || typeof obj.exercise_id === "string") &&
    typeof obj.n_users_attempted === "number" &&
    typeof obj.n_users_with_some_points === "number" &&
    typeof obj.n_users_with_max_points === "number"
  )
}

export function isReviewingStage(obj: any, _argumentName?: string): obj is ReviewingStage {
  return (
    obj === "NotStarted" ||
    obj === "PeerReview" ||
    obj === "SelfReview" ||
    obj === "WaitingForPeerReviews" ||
    obj === "WaitingForManualGrading" ||
    obj === "ReviewedAndLocked"
  )
}

export function isUser(obj: any, _argumentName?: string): obj is User {
  return (
    ((obj !== null && typeof obj === "object") || typeof obj === "function") &&
    typeof obj.id === "string" &&
    (obj.first_name === null || typeof obj.first_name === "string") &&
    (obj.last_name === null || typeof obj.last_name === "string") &&
    obj.created_at instanceof Date &&
    obj.updated_at instanceof Date &&
    (obj.deleted_at === null || obj.deleted_at instanceof Date) &&
    (obj.upstream_id === null || typeof obj.upstream_id === "number") &&
    typeof obj.email === "string"
  )
}

export function isChaptersWithStatus(obj: any, _argumentName?: string): obj is ChaptersWithStatus {
  return (
    ((obj !== null && typeof obj === "object") || typeof obj === "function") &&
    typeof obj.is_previewable === "boolean" &&
    Array.isArray(obj.modules) &&
    obj.modules.every((e: any) => isCourseMaterialCourseModule(e) as boolean)
  )
}

export function isCourseMaterialCourseModule(
  obj: any,
  _argumentName?: string,
): obj is CourseMaterialCourseModule {
  return (
    ((obj !== null && typeof obj === "object") || typeof obj === "function") &&
    Array.isArray(obj.chapters) &&
    obj.chapters.every((e: any) => isChapterWithStatus(e) as boolean) &&
    typeof obj.id === "string" &&
    typeof obj.is_default === "boolean" &&
    (obj.name === null || typeof obj.name === "string") &&
    typeof obj.order_number === "number"
  )
}

export function isCreateAccountDetails(
  obj: any,
  _argumentName?: string,
): obj is CreateAccountDetails {
  return (
    ((obj !== null && typeof obj === "object") || typeof obj === "function") &&
    typeof obj.email === "string" &&
    typeof obj.first_name === "string" &&
    typeof obj.last_name === "string" &&
    typeof obj.language === "string" &&
    typeof obj.password === "string" &&
    typeof obj.password_confirmation === "string"
  )
}

export function isRoleQuery(obj: any, _argumentName?: string): obj is RoleQuery {
  return (
    ((obj !== null && typeof obj === "object") || typeof obj === "function") &&
    (typeof obj.global === "undefined" || obj.global === false || obj.global === true) &&
    (typeof obj.organization_id === "undefined" || typeof obj.organization_id === "string") &&
    (typeof obj.course_id === "undefined" || typeof obj.course_id === "string") &&
    (typeof obj.course_instance_id === "undefined" || typeof obj.course_instance_id === "string") &&
    (typeof obj.exam_id === "undefined" || typeof obj.exam_id === "string")
  )
}

export function isRoleInfo(obj: any, _argumentName?: string): obj is RoleInfo {
  return (
    ((obj !== null && typeof obj === "object") || typeof obj === "function") &&
    typeof obj.email === "string" &&
    (isUserRole(obj.role) as boolean) &&
    (isRoleDomain(obj.domain) as boolean)
  )
}

export function isExamData(obj: any, _argumentName?: string): obj is ExamData {
  return (
    ((obj !== null && typeof obj === "object") || typeof obj === "function") &&
    typeof obj.id === "string" &&
    typeof obj.name === "string" &&
    obj.starts_at instanceof Date &&
    obj.ends_at instanceof Date &&
    typeof obj.ended === "boolean" &&
    typeof obj.time_minutes === "number" &&
    (isExamEnrollmentData(obj.enrollment_data) as boolean)
  )
}

export function isExamEnrollmentData(obj: any, _argumentName?: string): obj is ExamEnrollmentData {
  return (
    (((obj !== null && typeof obj === "object") || typeof obj === "function") &&
      obj.tag === "EnrolledAndStarted" &&
      typeof obj.page_id === "string" &&
      (isPage(obj.page) as boolean) &&
      (isExamEnrollment(obj.enrollment) as boolean)) ||
    (((obj !== null && typeof obj === "object") || typeof obj === "function") &&
      obj.tag === "NotEnrolled") ||
    (((obj !== null && typeof obj === "object") || typeof obj === "function") &&
      obj.tag === "NotYetStarted") ||
    (((obj !== null && typeof obj === "object") || typeof obj === "function") &&
      obj.tag === "StudentTimeUp")
  )
}

export function isExamCourseInfo(obj: any, _argumentName?: string): obj is ExamCourseInfo {
  return (
    ((obj !== null && typeof obj === "object") || typeof obj === "function") &&
    typeof obj.course_id === "string"
  )
}

export function isLogin(obj: any, _argumentName?: string): obj is Login {
  return (
    ((obj !== null && typeof obj === "object") || typeof obj === "function") &&
    typeof obj.email === "string" &&
    typeof obj.password === "string"
  )
}

export function isUploadResult(obj: any, _argumentName?: string): obj is UploadResult {
  return (
    ((obj !== null && typeof obj === "object") || typeof obj === "function") &&
    typeof obj.url === "string"
  )
}

export function isExerciseSubmissions(
  obj: any,
  _argumentName?: string,
): obj is ExerciseSubmissions {
  return (
    ((obj !== null && typeof obj === "object") || typeof obj === "function") &&
    Array.isArray(obj.data) &&
    obj.data.every((e: any) => isExerciseSlideSubmission(e) as boolean) &&
    typeof obj.total_pages === "number"
  )
}

export function isMarkAsRead(obj: any, _argumentName?: string): obj is MarkAsRead {
  return (
    ((obj !== null && typeof obj === "object") || typeof obj === "function") &&
    typeof obj.read === "boolean"
  )
}

export function isGetFeedbackQuery(obj: any, _argumentName?: string): obj is GetFeedbackQuery {
  return (
    ((obj !== null && typeof obj === "object") || typeof obj === "function") &&
    typeof obj.read === "boolean" &&
    (typeof obj.page === "undefined" || typeof obj.page === "number") &&
    (typeof obj.limit === "undefined" || typeof obj.limit === "number")
  )
}

export function isGetEditProposalsQuery(
  obj: any,
  _argumentName?: string,
): obj is GetEditProposalsQuery {
  return (
    ((obj !== null && typeof obj === "object") || typeof obj === "function") &&
    typeof obj.pending === "boolean" &&
    (typeof obj.page === "undefined" || typeof obj.page === "number") &&
    (typeof obj.limit === "undefined" || typeof obj.limit === "number")
  )
}

export function isErrorResponse(obj: any, _argumentName?: string): obj is ErrorResponse {
  return (
    ((obj !== null && typeof obj === "object") || typeof obj === "function") &&
    typeof obj.title === "string" &&
    typeof obj.message === "string" &&
    (obj.source === null || typeof obj.source === "string") &&
    (obj.data === null || (isErrorData(obj.data) as boolean))
  )
}

export function isErrorData(obj: any, _argumentName?: string): obj is ErrorData {
  return (
    ((obj !== null && typeof obj === "object") || typeof obj === "function") &&
    typeof obj.block_id === "string"
  )
}

export function isPagination(obj: any, _argumentName?: string): obj is Pagination {
  return (
    ((obj !== null && typeof obj === "object") || typeof obj === "function") &&
    (typeof obj.page === "undefined" || typeof obj.page === "number") &&
    (typeof obj.limit === "undefined" || typeof obj.limit === "number")
  )
}

export function isOEmbedResponse(obj: any, _argumentName?: string): obj is OEmbedResponse {
  return (
    ((obj !== null && typeof obj === "object") || typeof obj === "function") &&
    typeof obj.author_name === "string" &&
    typeof obj.author_url === "string" &&
    typeof obj.html === "string" &&
    typeof obj.provider_name === "string" &&
    typeof obj.provider_url === "string" &&
    typeof obj.title === "string" &&
    typeof obj.version === "string"
  )
}

<<<<<<< HEAD
export function isNewModule(obj: any, _argumentName?: string): obj is NewModule {
  return (
    ((obj !== null && typeof obj === "object") || typeof obj === "function") &&
    typeof obj.name === "string" &&
    typeof obj.order_number === "number" &&
    Array.isArray(obj.chapters) &&
    obj.chapters.every((e: any) => typeof e === "string")
  )
}

export function isModuleUpdate(obj: any, _argumentName?: string): obj is ModuleUpdate {
  return (
    ((obj !== null && typeof obj === "object") || typeof obj === "function") &&
    (obj.new_name === null || typeof obj.new_name === "string") &&
    (obj.new_order_number === null || typeof obj.new_order_number === "number") &&
    Array.isArray(obj.new_chapters) &&
    obj.new_chapters.every((e: any) => typeof e === "string")
  )
}

export function isModuleUpdates(obj: any, _argumentName?: string): obj is ModuleUpdates {
  return (
    ((obj !== null && typeof obj === "object") || typeof obj === "function") &&
    Array.isArray(obj.new) &&
    obj.new.every((e: any) => isNewModule(e) as boolean) &&
    ((obj.updated !== null && typeof obj.updated === "object") ||
      typeof obj.updated === "function") &&
    Object.entries<any>(obj.updated).every(
      ([key, value]) => (isModuleUpdate(value) as boolean) && typeof key === "string",
    ) &&
    Array.isArray(obj.deleted) &&
    obj.deleted.every((e: any) => typeof e === "string")
=======
export function isMaterialReference(obj: any, _argumentName?: string): obj is MaterialReference {
  return (
    ((obj !== null && typeof obj === "object") || typeof obj === "function") &&
    typeof obj.id === "string" &&
    typeof obj.course_id === "string" &&
    typeof obj.citation_key === "string" &&
    typeof obj.reference === "string" &&
    obj.created_at instanceof Date &&
    obj.updated_at instanceof Date &&
    (obj.deleted_at === null || obj.deleted_at instanceof Date)
  )
}

export function isNewMaterialReference(
  obj: any,
  _argumentName?: string,
): obj is NewMaterialReference {
  return (
    ((obj !== null && typeof obj === "object") || typeof obj === "function") &&
    typeof obj.citation_key === "string" &&
    typeof obj.reference === "string"
>>>>>>> d314dcf4
  )
}<|MERGE_RESOLUTION|>--- conflicted
+++ resolved
@@ -87,22 +87,12 @@
   IsChapterFrontPage,
   Login,
   MarkAsRead,
-<<<<<<< HEAD
-  Module,
-  ModuleUpdate,
-  ModuleUpdates,
-=======
   MaterialReference,
->>>>>>> d314dcf4
   NewChapter,
   NewCourse,
   NewExam,
   NewFeedback,
-<<<<<<< HEAD
-  NewModule,
-=======
   NewMaterialReference,
->>>>>>> d314dcf4
   NewPage,
   NewPeerReviewQuestion,
   NewProposedBlockEdit,
@@ -276,11 +266,7 @@
     (obj.opens_at === null || obj.opens_at instanceof Date) &&
     (obj.deadline === null || obj.deadline instanceof Date) &&
     (obj.copied_from === null || typeof obj.copied_from === "string") &&
-<<<<<<< HEAD
-    typeof obj.module === "string"
-=======
     typeof obj.course_module_id === "string"
->>>>>>> d314dcf4
   )
 }
 
@@ -299,11 +285,7 @@
     (obj.opens_at === null || obj.opens_at instanceof Date) &&
     (obj.deadline === null || obj.deadline instanceof Date) &&
     (obj.copied_from === null || typeof obj.copied_from === "string") &&
-<<<<<<< HEAD
-    typeof obj.module === "string"
-=======
     typeof obj.course_module_id === "string"
->>>>>>> d314dcf4
   )
 }
 
@@ -318,11 +300,7 @@
     (obj.front_page_id === null || typeof obj.front_page_id === "string") &&
     (obj.deadline === null || obj.deadline instanceof Date) &&
     (obj.opens_at === null || obj.opens_at instanceof Date) &&
-<<<<<<< HEAD
-    typeof obj.module === "string"
-=======
     (obj.course_module_id === null || typeof obj.course_module_id === "string")
->>>>>>> d314dcf4
   )
 }
 
@@ -340,11 +318,7 @@
     (obj.opens_at === null || obj.opens_at instanceof Date) &&
     (isChapterStatus(obj.status) as boolean) &&
     (obj.chapter_image_url === null || typeof obj.chapter_image_url === "string") &&
-<<<<<<< HEAD
-    typeof obj.module === "string"
-=======
     typeof obj.course_module_id === "string"
->>>>>>> d314dcf4
   )
 }
 
@@ -404,11 +378,7 @@
     (obj.opens_at === null || obj.opens_at instanceof Date) &&
     (obj.deadline === null || obj.deadline instanceof Date) &&
     (obj.copied_from === null || typeof obj.copied_from === "string") &&
-<<<<<<< HEAD
-    typeof obj.module === "string" &&
-=======
     typeof obj.course_module_id === "string" &&
->>>>>>> d314dcf4
     typeof obj.score_given === "number" &&
     typeof obj.score_total === "number"
   )
@@ -473,11 +443,6 @@
   return (
     ((obj !== null && typeof obj === "object") || typeof obj === "function") &&
     typeof obj.id === "string" &&
-<<<<<<< HEAD
-    typeof obj.name === "string" &&
-    typeof obj.order_number === "number" &&
-    typeof obj.is_default === "boolean"
-=======
     obj.created_at instanceof Date &&
     obj.updated_at instanceof Date &&
     (obj.deleted_at === null || obj.deleted_at instanceof Date) &&
@@ -492,7 +457,6 @@
     (obj.automatic_completion_number_of_points_treshold === null ||
       typeof obj.automatic_completion_number_of_points_treshold === "number") &&
     (obj.ects_credits === null || typeof obj.ects_credits === "number")
->>>>>>> d314dcf4
   )
 }
 
@@ -1934,40 +1898,6 @@
   )
 }
 
-<<<<<<< HEAD
-export function isNewModule(obj: any, _argumentName?: string): obj is NewModule {
-  return (
-    ((obj !== null && typeof obj === "object") || typeof obj === "function") &&
-    typeof obj.name === "string" &&
-    typeof obj.order_number === "number" &&
-    Array.isArray(obj.chapters) &&
-    obj.chapters.every((e: any) => typeof e === "string")
-  )
-}
-
-export function isModuleUpdate(obj: any, _argumentName?: string): obj is ModuleUpdate {
-  return (
-    ((obj !== null && typeof obj === "object") || typeof obj === "function") &&
-    (obj.new_name === null || typeof obj.new_name === "string") &&
-    (obj.new_order_number === null || typeof obj.new_order_number === "number") &&
-    Array.isArray(obj.new_chapters) &&
-    obj.new_chapters.every((e: any) => typeof e === "string")
-  )
-}
-
-export function isModuleUpdates(obj: any, _argumentName?: string): obj is ModuleUpdates {
-  return (
-    ((obj !== null && typeof obj === "object") || typeof obj === "function") &&
-    Array.isArray(obj.new) &&
-    obj.new.every((e: any) => isNewModule(e) as boolean) &&
-    ((obj.updated !== null && typeof obj.updated === "object") ||
-      typeof obj.updated === "function") &&
-    Object.entries<any>(obj.updated).every(
-      ([key, value]) => (isModuleUpdate(value) as boolean) && typeof key === "string",
-    ) &&
-    Array.isArray(obj.deleted) &&
-    obj.deleted.every((e: any) => typeof e === "string")
-=======
 export function isMaterialReference(obj: any, _argumentName?: string): obj is MaterialReference {
   return (
     ((obj !== null && typeof obj === "object") || typeof obj === "function") &&
@@ -1989,6 +1919,5 @@
     ((obj !== null && typeof obj === "object") || typeof obj === "function") &&
     typeof obj.citation_key === "string" &&
     typeof obj.reference === "string"
->>>>>>> d314dcf4
   )
 }