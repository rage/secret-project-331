/* eslint-disable @typescript-eslint/no-explicit-any */
/* eslint-disable @typescript-eslint/explicit-module-boundary-types */

/*
 * Generated type guards for "bindings.ts".
 * WARNING: Do not manually change this file.
 */
import {
  ActivityProgress,
  BlockProposal,
  BlockProposalAction,
  BlockProposalInfo,
  Chapter,
  ChapterScore,
  ChapterStatus,
  ChapterUpdate,
  ChapterWithStatus,
  CmsPageExercise,
  CmsPageExerciseSlide,
  CmsPageExerciseTask,
  CmsPageUpdate,
  ContentManagementPage,
  Course,
<<<<<<< HEAD
  CourseCount,
=======
  CourseExam,
>>>>>>> 71713610
  CourseInstance,
  CourseInstanceEnrollment,
  CourseInstanceForm,
  CourseMaterialExercise,
  CourseMaterialExerciseServiceInfo,
  CourseMaterialExerciseTask,
  CoursePageWithUserData,
  CourseStructure,
  CourseUpdate,
  EditProposalInfo,
  EmailTemplate,
  EmailTemplateNew,
  EmailTemplateUpdate,
  ErrorResponse,
  Exam,
  ExamCourseInfo,
  ExamEnrollment,
  Exercise,
  ExerciseService,
  ExerciseServiceInfoApi,
  ExerciseServiceNewOrUpdate,
  ExerciseSlide,
  ExerciseStatus,
  ExerciseSubmissions,
  ExerciseTask,
  ExerciseWithExerciseTasks,
  Feedback,
  FeedbackBlock,
  FeedbackCount,
  GetEditProposalsQuery,
  GetFeedbackQuery,
  Grading,
  GradingProgress,
  HistoryChangeReason,
  HistoryRestoreData,
  Login,
  MarkAsRead,
  NewChapter,
  NewCourse,
  NewFeedback,
  NewPage,
  NewProposedBlockEdit,
  NewProposedPageEdits,
  NewSubmission,
  Organization,
  Page,
  PageHistory,
  PageProposal,
  PageRoutingDataWithChapterStatus,
  PageSearchRequest,
  PageSearchResult,
  PageWithExercises,
  Pagination,
  PlaygroundExample,
  PlaygroundExampleData,
  PointMap,
  Points,
  ProposalCount,
  ProposalStatus,
  Submission,
  SubmissionCount,
  SubmissionCountByExercise,
  SubmissionCountByWeekAndHour,
  SubmissionInfo,
  SubmissionResult,
  UploadResult,
  User,
  UserCourseInstanceChapterExerciseProgress,
  UserCourseInstanceChapterProgress,
  UserCourseInstanceProgress,
  UserCourseSettings,
  UserPointsUpdateStrategy,
  VariantStatus,
} from "./bindings"

export function isChapter(obj: any, _argumentName?: string): obj is Chapter {
  return (
    ((obj !== null && typeof obj === "object") || typeof obj === "function") &&
    typeof obj.id === "string" &&
    obj.created_at instanceof Date &&
    obj.updated_at instanceof Date &&
    typeof obj.name === "string" &&
    typeof obj.course_id === "string" &&
    (obj.deleted_at === null || obj.deleted_at instanceof Date) &&
    (obj.chapter_image_url === null || typeof obj.chapter_image_url === "string") &&
    typeof obj.chapter_number === "number" &&
    (obj.front_page_id === null || typeof obj.front_page_id === "string") &&
    (obj.opens_at === null || obj.opens_at instanceof Date) &&
    (obj.copied_from === null || typeof obj.copied_from === "string")
  )
}

export function isChapterStatus(obj: any, _argumentName?: string): obj is ChapterStatus {
  return obj === "open" || obj === "closed"
}

export function isChapterUpdate(obj: any, _argumentName?: string): obj is ChapterUpdate {
  return (
    ((obj !== null && typeof obj === "object") || typeof obj === "function") &&
    typeof obj.name === "string" &&
    typeof obj.chapter_number === "number" &&
    (obj.front_front_page_id === null || typeof obj.front_front_page_id === "string")
  )
}

export function isChapterWithStatus(obj: any, _argumentName?: string): obj is ChapterWithStatus {
  return (
    ((obj !== null && typeof obj === "object") || typeof obj === "function") &&
    typeof obj.id === "string" &&
    obj.created_at instanceof Date &&
    obj.updated_at instanceof Date &&
    typeof obj.name === "string" &&
    typeof obj.course_id === "string" &&
    (obj.deleted_at === null || obj.deleted_at instanceof Date) &&
    typeof obj.chapter_number === "number" &&
    (obj.front_page_id === null || typeof obj.front_page_id === "string") &&
    (obj.opens_at === null || obj.opens_at instanceof Date) &&
    (isChapterStatus(obj.status) as boolean)
  )
}

export function isNewChapter(obj: any, _argumentName?: string): obj is NewChapter {
  return (
    ((obj !== null && typeof obj === "object") || typeof obj === "function") &&
    typeof obj.name === "string" &&
    typeof obj.course_id === "string" &&
    typeof obj.chapter_number === "number" &&
    (obj.front_front_page_id === null || typeof obj.front_front_page_id === "string")
  )
}

export function isUserCourseInstanceChapterProgress(
  obj: any,
  _argumentName?: string,
): obj is UserCourseInstanceChapterProgress {
  return (
    ((obj !== null && typeof obj === "object") || typeof obj === "function") &&
    typeof obj.score_given === "number" &&
    typeof obj.score_maximum === "number"
  )
}

export function isCourseInstanceEnrollment(
  obj: any,
  _argumentName?: string,
): obj is CourseInstanceEnrollment {
  return (
    ((obj !== null && typeof obj === "object") || typeof obj === "function") &&
    typeof obj.user_id === "string" &&
    typeof obj.course_id === "string" &&
    typeof obj.course_instance_id === "string" &&
    obj.created_at instanceof Date &&
    obj.updated_at instanceof Date &&
    (obj.deleted_at === null || obj.deleted_at instanceof Date)
  )
}

export function isChapterScore(obj: any, _argumentName?: string): obj is ChapterScore {
  return (
    ((obj !== null && typeof obj === "object") || typeof obj === "function") &&
    typeof obj.id === "string" &&
    obj.created_at instanceof Date &&
    obj.updated_at instanceof Date &&
    typeof obj.name === "string" &&
    typeof obj.course_id === "string" &&
    (obj.deleted_at === null || obj.deleted_at instanceof Date) &&
    (obj.chapter_image_path === null || typeof obj.chapter_image_path === "string") &&
    typeof obj.chapter_number === "number" &&
    (obj.front_page_id === null || typeof obj.front_page_id === "string") &&
    (obj.opens_at === null || obj.opens_at instanceof Date) &&
    (obj.copied_from === null || typeof obj.copied_from === "string") &&
    typeof obj.score_given === "number" &&
    typeof obj.score_total === "number"
  )
}

export function isCourseInstance(obj: any, _argumentName?: string): obj is CourseInstance {
  return (
    ((obj !== null && typeof obj === "object") || typeof obj === "function") &&
    typeof obj.id === "string" &&
    obj.created_at instanceof Date &&
    obj.updated_at instanceof Date &&
    (obj.deleted_at === null || obj.deleted_at instanceof Date) &&
    typeof obj.course_id === "string" &&
    (obj.starts_at === null || obj.starts_at instanceof Date) &&
    (obj.ends_at === null || obj.ends_at instanceof Date) &&
    (obj.name === null || typeof obj.name === "string") &&
    (obj.description === null || typeof obj.description === "string") &&
    (isVariantStatus(obj.variant_status) as boolean) &&
    typeof obj.teacher_in_charge_name === "string" &&
    typeof obj.teacher_in_charge_email === "string" &&
    (obj.support_email === null || typeof obj.support_email === "string")
  )
}

export function isCourseInstanceForm(obj: any, _argumentName?: string): obj is CourseInstanceForm {
  return (
    ((obj !== null && typeof obj === "object") || typeof obj === "function") &&
    (obj.name === null || typeof obj.name === "string") &&
    (obj.description === null || typeof obj.description === "string") &&
    typeof obj.teacher_in_charge_name === "string" &&
    typeof obj.teacher_in_charge_email === "string" &&
    (obj.support_email === null || typeof obj.support_email === "string") &&
    (obj.opening_time === null || obj.opening_time instanceof Date) &&
    (obj.closing_time === null || obj.closing_time instanceof Date)
  )
}

export function isPointMap(obj: any, _argumentName?: string): obj is PointMap {
  return (
    ((obj !== null && typeof obj === "object") || typeof obj === "function") &&
    Object.entries(obj).every(
      ([key, value]) => typeof value === "number" && typeof key === "string",
    )
  )
}

export function isPoints(obj: any, _argumentName?: string): obj is Points {
  return (
    ((obj !== null && typeof obj === "object") || typeof obj === "function") &&
    Array.isArray(obj.chapter_points) &&
    obj.chapter_points.every((e: any) => isChapterScore(e) as boolean) &&
    Array.isArray(obj.users) &&
    obj.users.every((e: any) => isUser(e) as boolean) &&
    ((obj.user_chapter_points !== null && typeof obj.user_chapter_points === "object") ||
      typeof obj.user_chapter_points === "function") &&
    Object.entries(obj.user_chapter_points).every(
      ([key, value]) => (isPointMap(value) as boolean) && typeof key === "string",
    )
  )
}

export function isVariantStatus(obj: any, _argumentName?: string): obj is VariantStatus {
  return obj === "Draft" || obj === "Upcoming" || obj === "Active" || obj === "Ended"
}

export function isCourse(obj: any, _argumentName?: string): obj is Course {
  return (
    ((obj !== null && typeof obj === "object") || typeof obj === "function") &&
    typeof obj.id === "string" &&
    typeof obj.slug === "string" &&
    obj.created_at instanceof Date &&
    obj.updated_at instanceof Date &&
    typeof obj.name === "string" &&
    typeof obj.organization_id === "string" &&
    (obj.deleted_at === null || obj.deleted_at instanceof Date) &&
    typeof obj.language_code === "string" &&
    (obj.copied_from === null || typeof obj.copied_from === "string") &&
    (obj.content_search_language === null || typeof obj.content_search_language === "string") &&
    typeof obj.course_language_group_id === "string"
  )
}

export function isCourseStructure(obj: any, _argumentName?: string): obj is CourseStructure {
  return (
    ((obj !== null && typeof obj === "object") || typeof obj === "function") &&
    (isCourse(obj.course) as boolean) &&
    Array.isArray(obj.pages) &&
    obj.pages.every((e: any) => isPage(e) as boolean) &&
    Array.isArray(obj.chapters) &&
    obj.chapters.every((e: any) => isChapter(e) as boolean)
  )
}

export function isCourseUpdate(obj: any, _argumentName?: string): obj is CourseUpdate {
  return (
    ((obj !== null && typeof obj === "object") || typeof obj === "function") &&
    typeof obj.name === "string"
  )
}

export function isNewCourse(obj: any, _argumentName?: string): obj is NewCourse {
  return (
    ((obj !== null && typeof obj === "object") || typeof obj === "function") &&
    typeof obj.name === "string" &&
    typeof obj.slug === "string" &&
    typeof obj.organization_id === "string" &&
    typeof obj.language_code === "string" &&
    typeof obj.teacher_in_charge_name === "string" &&
    typeof obj.teacher_in_charge_email === "string"
  )
}

export function isEmailTemplate(obj: any, _argumentName?: string): obj is EmailTemplate {
  return (
    ((obj !== null && typeof obj === "object") || typeof obj === "function") &&
    typeof obj.id === "string" &&
    obj.created_at instanceof Date &&
    obj.updated_at instanceof Date &&
    (obj.deleted_at === null || obj.deleted_at instanceof Date) &&
    typeof obj.name === "string" &&
    (obj.subject === null || typeof obj.subject === "string") &&
    (obj.exercise_completions_threshold === null ||
      typeof obj.exercise_completions_threshold === "number") &&
    (obj.points_threshold === null || typeof obj.points_threshold === "number") &&
    typeof obj.course_instance_id === "string"
  )
}

export function isEmailTemplateNew(obj: any, _argumentName?: string): obj is EmailTemplateNew {
  return (
    ((obj !== null && typeof obj === "object") || typeof obj === "function") &&
    typeof obj.name === "string"
  )
}

export function isEmailTemplateUpdate(
  obj: any,
  _argumentName?: string,
): obj is EmailTemplateUpdate {
  return (
    ((obj !== null && typeof obj === "object") || typeof obj === "function") &&
    typeof obj.name === "string" &&
    typeof obj.subject === "string" &&
    (obj.exercise_completions_threshold === null ||
      typeof obj.exercise_completions_threshold === "number") &&
    (obj.points_threshold === null || typeof obj.points_threshold === "number")
  )
}

export function isCourseExam(obj: any, _argumentName?: string): obj is CourseExam {
  return (
    ((obj !== null && typeof obj === "object") || typeof obj === "function") &&
    typeof obj.id === "string" &&
    typeof obj.course_id === "string" &&
    typeof obj.course_name === "string" &&
    typeof obj.name === "string"
  )
}

export function isExam(obj: any, _argumentName?: string): obj is Exam {
  return (
    ((obj !== null && typeof obj === "object") || typeof obj === "function") &&
    typeof obj.id === "string" &&
    typeof obj.name === "string" &&
    typeof obj.page_id === "string" &&
    Array.isArray(obj.courses) &&
    obj.courses.every((e: any) => isCourse(e) as boolean)
  )
}

export function isExamEnrollment(obj: any, _argumentName?: string): obj is ExamEnrollment {
  return (
    ((obj !== null && typeof obj === "object") || typeof obj === "function") &&
    typeof obj.user_id === "string" &&
    typeof obj.exam_id === "string" &&
    (obj.started_at === null || obj.started_at instanceof Date)
  )
}

export function isCourseMaterialExerciseServiceInfo(
  obj: any,
  _argumentName?: string,
): obj is CourseMaterialExerciseServiceInfo {
  return (
    ((obj !== null && typeof obj === "object") || typeof obj === "function") &&
    typeof obj.exercise_iframe_url === "string"
  )
}

export function isExerciseServiceInfoApi(
  obj: any,
  _argumentName?: string,
): obj is ExerciseServiceInfoApi {
  return (
    ((obj !== null && typeof obj === "object") || typeof obj === "function") &&
    typeof obj.service_name === "string" &&
    typeof obj.exercise_type_specific_user_interface_iframe === "string" &&
    typeof obj.grade_endpoint_path === "string" &&
    typeof obj.public_spec_endpoint_path === "string" &&
    typeof obj.model_solution_path === "string"
  )
}

export function isExerciseService(obj: any, _argumentName?: string): obj is ExerciseService {
  return (
    ((obj !== null && typeof obj === "object") || typeof obj === "function") &&
    typeof obj.id === "string" &&
    obj.created_at instanceof Date &&
    obj.updated_at instanceof Date &&
    (obj.deleted_at === null || obj.deleted_at instanceof Date) &&
    typeof obj.name === "string" &&
    typeof obj.slug === "string" &&
    typeof obj.public_url === "string" &&
    (obj.internal_url === null || typeof obj.internal_url === "string") &&
    typeof obj.max_reprocessing_submissions_at_once === "number"
  )
}

export function isCourseCount(obj: any, _argumentName?: string): obj is CourseCount {
  return (
    ((obj !== null && typeof obj === "object") || typeof obj === "function") &&
    typeof obj.count === "number"
  )
}

export function isExerciseServiceNewOrUpdate(
  obj: any,
  _argumentName?: string,
): obj is ExerciseServiceNewOrUpdate {
  return (
    ((obj !== null && typeof obj === "object") || typeof obj === "function") &&
    typeof obj.name === "string" &&
    typeof obj.slug === "string" &&
    typeof obj.public_url === "string" &&
    (obj.internal_url === null || typeof obj.internal_url === "string") &&
    typeof obj.max_reprocessing_submissions_at_once === "number"
  )
}

export function isExerciseSlide(obj: any, _argumentName?: string): obj is ExerciseSlide {
  return (
    ((obj !== null && typeof obj === "object") || typeof obj === "function") &&
    typeof obj.id === "string" &&
    obj.created_at instanceof Date &&
    obj.updated_at instanceof Date &&
<<<<<<< HEAD
    typeof obj.name === "string" &&
    (obj.description === null || typeof obj.description === "string") &&
    typeof obj.organization_id === "string" &&
=======
>>>>>>> 71713610
    (obj.deleted_at === null || obj.deleted_at instanceof Date) &&
    typeof obj.exercise_id === "string" &&
    typeof obj.order_number === "number"
  )
}

export function isCourseMaterialExerciseTask(
  obj: any,
  _argumentName?: string,
): obj is CourseMaterialExerciseTask {
  return (
    ((obj !== null && typeof obj === "object") || typeof obj === "function") &&
    typeof obj.id === "string" &&
    typeof obj.exercise_slide_id === "string" &&
    typeof obj.exercise_type === "string"
  )
}

export function isExerciseTask(obj: any, _argumentName?: string): obj is ExerciseTask {
  return (
    ((obj !== null && typeof obj === "object") || typeof obj === "function") &&
    typeof obj.id === "string" &&
    obj.created_at instanceof Date &&
    obj.updated_at instanceof Date &&
    typeof obj.exercise_slide_id === "string" &&
    typeof obj.exercise_type === "string" &&
    (obj.deleted_at === null || obj.deleted_at instanceof Date) &&
    (obj.spec_file_id === null || typeof obj.spec_file_id === "string") &&
    (obj.copied_from === null || typeof obj.copied_from === "string")
  )
}

export function isActivityProgress(obj: any, _argumentName?: string): obj is ActivityProgress {
  return (
    obj === "Initialized" ||
    obj === "Started" ||
    obj === "InProgress" ||
    obj === "Submitted" ||
    obj === "Completed"
  )
}

export function isCourseMaterialExercise(
  obj: any,
  _argumentName?: string,
): obj is CourseMaterialExercise {
  return (
    ((obj !== null && typeof obj === "object") || typeof obj === "function") &&
    (isExercise(obj.exercise) as boolean) &&
    (isCourseMaterialExerciseTask(obj.current_exercise_task) as boolean) &&
    (obj.current_exercise_task_service_info === null ||
      (isCourseMaterialExerciseServiceInfo(obj.current_exercise_task_service_info) as boolean)) &&
    (obj.exercise_status === null || (isExerciseStatus(obj.exercise_status) as boolean)) &&
    (obj.previous_submission === null || (isSubmission(obj.previous_submission) as boolean)) &&
    (obj.grading === null || (isGrading(obj.grading) as boolean))
  )
}

export function isExercise(obj: any, _argumentName?: string): obj is Exercise {
  return (
    ((obj !== null && typeof obj === "object") || typeof obj === "function") &&
    typeof obj.id === "string" &&
    obj.created_at instanceof Date &&
    obj.updated_at instanceof Date &&
    typeof obj.name === "string" &&
    (obj.course_id === null || typeof obj.course_id === "string") &&
    (obj.exam_id === null || typeof obj.exam_id === "string") &&
    typeof obj.page_id === "string" &&
    typeof obj.chapter_id === "string" &&
    (obj.deadline === null || obj.deadline instanceof Date) &&
    (obj.deleted_at === null || obj.deleted_at instanceof Date) &&
    typeof obj.score_maximum === "number" &&
    typeof obj.order_number === "number" &&
    (obj.copied_from === null || typeof obj.copied_from === "string")
  )
}

export function isExerciseStatus(obj: any, _argumentName?: string): obj is ExerciseStatus {
  return (
    ((obj !== null && typeof obj === "object") || typeof obj === "function") &&
    (obj.score_given === null || typeof obj.score_given === "number") &&
    (isActivityProgress(obj.activity_progress) as boolean) &&
    (isGradingProgress(obj.grading_progress) as boolean)
  )
}

export function isGradingProgress(obj: any, _argumentName?: string): obj is GradingProgress {
  return (
    obj === "FullyGraded" ||
    obj === "Pending" ||
    obj === "PendingManual" ||
    obj === "Failed" ||
    obj === "NotReady"
  )
}

export function isFeedback(obj: any, _argumentName?: string): obj is Feedback {
  return (
    ((obj !== null && typeof obj === "object") || typeof obj === "function") &&
    typeof obj.id === "string" &&
    (obj.user_id === null || typeof obj.user_id === "string") &&
    typeof obj.course_id === "string" &&
    typeof obj.feedback_given === "string" &&
    (obj.selected_text === null || typeof obj.selected_text === "string") &&
    typeof obj.marked_as_read === "boolean" &&
    obj.created_at instanceof Date &&
    Array.isArray(obj.blocks) &&
    obj.blocks.every((e: any) => isFeedbackBlock(e) as boolean)
  )
}

export function isFeedbackBlock(obj: any, _argumentName?: string): obj is FeedbackBlock {
  return (
    ((obj !== null && typeof obj === "object") || typeof obj === "function") &&
    typeof obj.id === "string" &&
    (obj.text === null || typeof obj.text === "string")
  )
}

export function isFeedbackCount(obj: any, _argumentName?: string): obj is FeedbackCount {
  return (
    ((obj !== null && typeof obj === "object") || typeof obj === "function") &&
    typeof obj.read === "number" &&
    typeof obj.unread === "number"
  )
}

export function isNewFeedback(obj: any, _argumentName?: string): obj is NewFeedback {
  return (
    ((obj !== null && typeof obj === "object") || typeof obj === "function") &&
    typeof obj.feedback_given === "string" &&
    (obj.selected_text === null || typeof obj.selected_text === "string") &&
    Array.isArray(obj.related_blocks) &&
    obj.related_blocks.every((e: any) => isFeedbackBlock(e) as boolean)
  )
}

export function isGrading(obj: any, _argumentName?: string): obj is Grading {
  return (
    ((obj !== null && typeof obj === "object") || typeof obj === "function") &&
    typeof obj.id === "string" &&
    obj.created_at instanceof Date &&
    obj.updated_at instanceof Date &&
    typeof obj.submission_id === "string" &&
    (obj.course_id === null || typeof obj.course_id === "string") &&
    (obj.exam_id === null || typeof obj.exam_id === "string") &&
    typeof obj.exercise_id === "string" &&
    typeof obj.exercise_task_id === "string" &&
    typeof obj.grading_priority === "number" &&
    (obj.score_given === null || typeof obj.score_given === "number") &&
    (isGradingProgress(obj.grading_progress) as boolean) &&
    (isUserPointsUpdateStrategy(obj.user_points_update_strategy) as boolean) &&
    (obj.unscaled_score_given === null || typeof obj.unscaled_score_given === "number") &&
    (obj.unscaled_score_maximum === null || typeof obj.unscaled_score_maximum === "number") &&
    (obj.grading_started_at === null || obj.grading_started_at instanceof Date) &&
    (obj.grading_completed_at === null || obj.grading_completed_at instanceof Date) &&
    (obj.feedback_text === null || typeof obj.feedback_text === "string") &&
    (obj.deleted_at === null || obj.deleted_at instanceof Date)
  )
}

export function isUserPointsUpdateStrategy(
  obj: any,
  _argumentName?: string,
): obj is UserPointsUpdateStrategy {
  return obj === "CanAddPointsButCannotRemovePoints" || obj === "CanAddPointsAndCanRemovePoints"
}

export function isOrganization(obj: any, _argumentName?: string): obj is Organization {
  return (
    ((obj !== null && typeof obj === "object") || typeof obj === "function") &&
    typeof obj.id === "string" &&
    typeof obj.slug === "string" &&
    obj.created_at instanceof Date &&
    obj.updated_at instanceof Date &&
    typeof obj.name === "string" &&
    (obj.description === null || typeof obj.description === "string") &&
    (obj.organization_image_url === null || typeof obj.organization_image_url === "string") &&
    (obj.deleted_at === null || obj.deleted_at instanceof Date)
  )
}

export function isPageHistory(obj: any, _argumentName?: string): obj is PageHistory {
  return (
    ((obj !== null && typeof obj === "object") || typeof obj === "function") &&
    typeof obj.id === "string" &&
    obj.created_at instanceof Date &&
    typeof obj.title === "string" &&
    (isHistoryChangeReason(obj.history_change_reason) as boolean) &&
    (obj.restored_from_id === null || typeof obj.restored_from_id === "string") &&
    typeof obj.author_user_id === "string"
  )
}

export function isHistoryChangeReason(
  obj: any,
  _argumentName?: string,
): obj is HistoryChangeReason {
  return obj === "PageSaved" || obj === "HistoryRestored"
}

export function isCmsPageExercise(obj: any, _argumentName?: string): obj is CmsPageExercise {
  return (
    ((obj !== null && typeof obj === "object") || typeof obj === "function") &&
    typeof obj.id === "string" &&
    typeof obj.name === "string" &&
    typeof obj.order_number === "number"
  )
}

export function isCmsPageExerciseSlide(
  obj: any,
  _argumentName?: string,
): obj is CmsPageExerciseSlide {
  return (
    ((obj !== null && typeof obj === "object") || typeof obj === "function") &&
    typeof obj.id === "string" &&
    typeof obj.exercise_id === "string" &&
    typeof obj.order_number === "number"
  )
}

export function isCmsPageExerciseTask(
  obj: any,
  _argumentName?: string,
): obj is CmsPageExerciseTask {
  return (
    ((obj !== null && typeof obj === "object") || typeof obj === "function") &&
    typeof obj.id === "string" &&
    typeof obj.exercise_slide_id === "string" &&
    typeof obj.exercise_type === "string"
  )
}

export function isCmsPageUpdate(obj: any, _argumentName?: string): obj is CmsPageUpdate {
  return (
    ((obj !== null && typeof obj === "object") || typeof obj === "function") &&
    Array.isArray(obj.exercises) &&
    obj.exercises.every((e: any) => isCmsPageExercise(e) as boolean) &&
    Array.isArray(obj.exercise_slides) &&
    obj.exercise_slides.every((e: any) => isCmsPageExerciseSlide(e) as boolean) &&
    Array.isArray(obj.exercise_tasks) &&
    obj.exercise_tasks.every((e: any) => isCmsPageExerciseTask(e) as boolean) &&
    typeof obj.url_path === "string" &&
    typeof obj.title === "string" &&
    (obj.chapter_id === null || typeof obj.chapter_id === "string")
  )
}

export function isContentManagementPage(
  obj: any,
  _argumentName?: string,
): obj is ContentManagementPage {
  return (
    ((obj !== null && typeof obj === "object") || typeof obj === "function") &&
    (isPage(obj.page) as boolean) &&
    Array.isArray(obj.exercises) &&
    obj.exercises.every((e: any) => isCmsPageExercise(e) as boolean) &&
    Array.isArray(obj.exercise_slides) &&
    obj.exercise_slides.every((e: any) => isCmsPageExerciseSlide(e) as boolean) &&
    Array.isArray(obj.exercise_tasks) &&
    obj.exercise_tasks.every((e: any) => isCmsPageExerciseTask(e) as boolean) &&
    typeof obj.organization_id === "string"
  )
}

export function isCoursePageWithUserData(
  obj: any,
  _argumentName?: string,
): obj is CoursePageWithUserData {
  return (
    ((obj !== null && typeof obj === "object") || typeof obj === "function") &&
    (isPage(obj.page) as boolean) &&
    (obj.instance === null || (isCourseInstance(obj.instance) as boolean)) &&
    (obj.settings === null || (isUserCourseSettings(obj.settings) as boolean))
  )
}

export function isExerciseWithExerciseTasks(
  obj: any,
  _argumentName?: string,
): obj is ExerciseWithExerciseTasks {
  return (
    ((obj !== null && typeof obj === "object") || typeof obj === "function") &&
    typeof obj.id === "string" &&
    obj.created_at instanceof Date &&
    obj.updated_at instanceof Date &&
    typeof obj.course_id === "string" &&
    (obj.deleted_at === null || obj.deleted_at instanceof Date) &&
    typeof obj.name === "string" &&
    (obj.deadline === null || obj.deadline instanceof Date) &&
    typeof obj.page_id === "string" &&
    Array.isArray(obj.exercise_tasks) &&
    obj.exercise_tasks.every((e: any) => isExerciseTask(e) as boolean) &&
    typeof obj.score_maximum === "number"
  )
}

export function isHistoryRestoreData(obj: any, _argumentName?: string): obj is HistoryRestoreData {
  return (
    ((obj !== null && typeof obj === "object") || typeof obj === "function") &&
    typeof obj.history_id === "string"
  )
}

export function isPage(obj: any, _argumentName?: string): obj is Page {
  return (
    ((obj !== null && typeof obj === "object") || typeof obj === "function") &&
    typeof obj.id === "string" &&
    obj.created_at instanceof Date &&
    obj.updated_at instanceof Date &&
    (obj.course_id === null || typeof obj.course_id === "string") &&
    (obj.exam_id === null || typeof obj.exam_id === "string") &&
    (obj.chapter_id === null || typeof obj.chapter_id === "string") &&
    typeof obj.url_path === "string" &&
    typeof obj.title === "string" &&
    (obj.deleted_at === null || obj.deleted_at instanceof Date) &&
    typeof obj.order_number === "number" &&
    (obj.copied_from === null || typeof obj.copied_from === "string")
  )
}

export function isPageRoutingDataWithChapterStatus(
  obj: any,
  _argumentName?: string,
): obj is PageRoutingDataWithChapterStatus {
  return (
    ((obj !== null && typeof obj === "object") || typeof obj === "function") &&
    typeof obj.url_path === "string" &&
    typeof obj.title === "string" &&
    typeof obj.chapter_number === "number" &&
    typeof obj.chapter_id === "string" &&
    (obj.chapter_opens_at === null || obj.chapter_opens_at instanceof Date) &&
    (obj.chapter_front_page_id === null || typeof obj.chapter_front_page_id === "string") &&
    (isChapterStatus(obj.chapter_status) as boolean)
  )
}

export function isPageSearchRequest(obj: any, _argumentName?: string): obj is PageSearchRequest {
  return (
    ((obj !== null && typeof obj === "object") || typeof obj === "function") &&
    typeof obj.query === "string"
  )
}

export function isPageSearchResult(obj: any, _argumentName?: string): obj is PageSearchResult {
  return (
    ((obj !== null && typeof obj === "object") || typeof obj === "function") &&
    typeof obj.id === "string" &&
    (obj.title_headline === null || typeof obj.title_headline === "string") &&
    (obj.rank === null || typeof obj.rank === "number") &&
    (obj.content_headline === null || typeof obj.content_headline === "string") &&
    typeof obj.url_path === "string"
  )
}

export function isPageWithExercises(obj: any, _argumentName?: string): obj is PageWithExercises {
  return (
    ((obj !== null && typeof obj === "object") || typeof obj === "function") &&
    typeof obj.id === "string" &&
    obj.created_at instanceof Date &&
    obj.updated_at instanceof Date &&
    (obj.course_id === null || typeof obj.course_id === "string") &&
    (obj.exam_id === null || typeof obj.exam_id === "string") &&
    (obj.chapter_id === null || typeof obj.chapter_id === "string") &&
    typeof obj.url_path === "string" &&
    typeof obj.title === "string" &&
    typeof obj.order_number === "number" &&
    (obj.deleted_at === null || obj.deleted_at instanceof Date) &&
    Array.isArray(obj.exercises) &&
    obj.exercises.every((e: any) => isExercise(e) as boolean)
  )
}

export function isNewPage(obj: any, _argumentName?: string): obj is NewPage {
  return (
    ((obj !== null && typeof obj === "object") || typeof obj === "function") &&
    Array.isArray(obj.exercises) &&
    obj.exercises.every((e: any) => isCmsPageExercise(e) as boolean) &&
    Array.isArray(obj.exercise_slides) &&
    obj.exercise_slides.every((e: any) => isCmsPageExerciseSlide(e) as boolean) &&
    Array.isArray(obj.exercise_tasks) &&
    obj.exercise_tasks.every((e: any) => isCmsPageExerciseTask(e) as boolean) &&
    typeof obj.url_path === "string" &&
    typeof obj.title === "string" &&
    (obj.course_id === null || typeof obj.course_id === "string") &&
    (obj.exam_id === null || typeof obj.exam_id === "string") &&
    (obj.chapter_id === null || typeof obj.chapter_id === "string") &&
    (obj.front_page_of_chapter_id === null || typeof obj.front_page_of_chapter_id === "string") &&
    (obj.content_search_language === null || typeof obj.content_search_language === "string")
  )
}

export function isPlaygroundExample(obj: any, _argumentName?: string): obj is PlaygroundExample {
  return (
    ((obj !== null && typeof obj === "object") || typeof obj === "function") &&
    typeof obj.id === "string" &&
    obj.created_at instanceof Date &&
    obj.updated_at instanceof Date &&
    (obj.deleted_at === null || obj.deleted_at instanceof Date) &&
    typeof obj.name === "string" &&
    typeof obj.url === "string" &&
    typeof obj.width === "number"
  )
}

export function isPlaygroundExampleData(
  obj: any,
  _argumentName?: string,
): obj is PlaygroundExampleData {
  return (
    ((obj !== null && typeof obj === "object") || typeof obj === "function") &&
    typeof obj.name === "string" &&
    typeof obj.url === "string" &&
    typeof obj.width === "number"
  )
}

export function isBlockProposal(obj: any, _argumentName?: string): obj is BlockProposal {
  return (
    ((obj !== null && typeof obj === "object") || typeof obj === "function") &&
    typeof obj.id === "string" &&
    typeof obj.block_id === "string" &&
    typeof obj.current_text === "string" &&
    typeof obj.changed_text === "string" &&
    (isProposalStatus(obj.status) as boolean) &&
    (obj.accept_preview === null || typeof obj.accept_preview === "string")
  )
}

export function isBlockProposalAction(
  obj: any,
  _argumentName?: string,
): obj is BlockProposalAction {
  return (
    (((obj !== null && typeof obj === "object") || typeof obj === "function") &&
      obj.tag === "Accept" &&
      typeof obj.data === "string") ||
    (((obj !== null && typeof obj === "object") || typeof obj === "function") &&
      obj.tag === "Reject")
  )
}

export function isBlockProposalInfo(obj: any, _argumentName?: string): obj is BlockProposalInfo {
  return (
    ((obj !== null && typeof obj === "object") || typeof obj === "function") &&
    typeof obj.id === "string" &&
    (isBlockProposalAction(obj.action) as boolean)
  )
}

export function isNewProposedBlockEdit(
  obj: any,
  _argumentName?: string,
): obj is NewProposedBlockEdit {
  return (
    ((obj !== null && typeof obj === "object") || typeof obj === "function") &&
    typeof obj.block_id === "string" &&
    typeof obj.block_attribute === "string" &&
    typeof obj.original_text === "string" &&
    typeof obj.changed_text === "string"
  )
}

export function isProposalStatus(obj: any, _argumentName?: string): obj is ProposalStatus {
  return obj === "Pending" || obj === "Accepted" || obj === "Rejected"
}

export function isEditProposalInfo(obj: any, _argumentName?: string): obj is EditProposalInfo {
  return (
    ((obj !== null && typeof obj === "object") || typeof obj === "function") &&
    typeof obj.page_id === "string" &&
    typeof obj.page_proposal_id === "string" &&
    Array.isArray(obj.block_proposals) &&
    obj.block_proposals.every((e: any) => isBlockProposalInfo(e) as boolean)
  )
}

export function isNewProposedPageEdits(
  obj: any,
  _argumentName?: string,
): obj is NewProposedPageEdits {
  return (
    ((obj !== null && typeof obj === "object") || typeof obj === "function") &&
    typeof obj.page_id === "string" &&
    Array.isArray(obj.block_edits) &&
    obj.block_edits.every((e: any) => isNewProposedBlockEdit(e) as boolean)
  )
}

export function isPageProposal(obj: any, _argumentName?: string): obj is PageProposal {
  return (
    ((obj !== null && typeof obj === "object") || typeof obj === "function") &&
    typeof obj.id === "string" &&
    typeof obj.page_id === "string" &&
    (obj.user_id === null || typeof obj.user_id === "string") &&
    typeof obj.pending === "boolean" &&
    obj.created_at instanceof Date &&
    Array.isArray(obj.block_proposals) &&
    obj.block_proposals.every((e: any) => isBlockProposal(e) as boolean)
  )
}

export function isProposalCount(obj: any, _argumentName?: string): obj is ProposalCount {
  return (
    ((obj !== null && typeof obj === "object") || typeof obj === "function") &&
    typeof obj.pending === "number" &&
    typeof obj.handled === "number"
  )
}

export function isSubmission(obj: any, _argumentName?: string): obj is Submission {
  return (
    ((obj !== null && typeof obj === "object") || typeof obj === "function") &&
    typeof obj.id === "string" &&
    obj.created_at instanceof Date &&
    obj.updated_at instanceof Date &&
    (obj.deleted_at === null || obj.deleted_at instanceof Date) &&
    typeof obj.exercise_id === "string" &&
    (obj.course_id === null || typeof obj.course_id === "string") &&
    (obj.course_instance_id === null || typeof obj.course_instance_id === "string") &&
    (obj.exam_id === null || typeof obj.exam_id === "string") &&
    typeof obj.exercise_task_id === "string" &&
    (obj.grading_id === null || typeof obj.grading_id === "string") &&
    typeof obj.user_id === "string"
  )
}

export function isSubmissionCount(obj: any, _argumentName?: string): obj is SubmissionCount {
  return (
    ((obj !== null && typeof obj === "object") || typeof obj === "function") &&
    (obj.date === null || obj.date instanceof Date) &&
    (obj.count === null || typeof obj.count === "number")
  )
}

export function isSubmissionCountByWeekAndHour(
  obj: any,
  _argumentName?: string,
): obj is SubmissionCountByWeekAndHour {
  return (
    ((obj !== null && typeof obj === "object") || typeof obj === "function") &&
    (obj.isodow === null || typeof obj.isodow === "number") &&
    (obj.hour === null || typeof obj.hour === "number") &&
    (obj.count === null || typeof obj.count === "number")
  )
}

export function isSubmissionCountByExercise(
  obj: any,
  _argumentName?: string,
): obj is SubmissionCountByExercise {
  return (
    ((obj !== null && typeof obj === "object") || typeof obj === "function") &&
    (obj.exercise_id === null || typeof obj.exercise_id === "string") &&
    (obj.count === null || typeof obj.count === "number") &&
    (obj.exercise_name === null || typeof obj.exercise_name === "string")
  )
}

export function isSubmissionInfo(obj: any, _argumentName?: string): obj is SubmissionInfo {
  return (
    ((obj !== null && typeof obj === "object") || typeof obj === "function") &&
    (isSubmission(obj.submission) as boolean) &&
    (isExercise(obj.exercise) as boolean) &&
    (isExerciseTask(obj.exercise_task) as boolean) &&
    (obj.grading === null || (isGrading(obj.grading) as boolean)) &&
    typeof obj.iframe_path === "string"
  )
}

export function isSubmissionResult(obj: any, _argumentName?: string): obj is SubmissionResult {
  return (
    ((obj !== null && typeof obj === "object") || typeof obj === "function") &&
    (isSubmission(obj.submission) as boolean) &&
    (isGrading(obj.grading) as boolean)
  )
}

export function isNewSubmission(obj: any, _argumentName?: string): obj is NewSubmission {
  return (
    ((obj !== null && typeof obj === "object") || typeof obj === "function") &&
    typeof obj.exercise_task_id === "string" &&
    typeof obj.course_instance_id === "string"
  )
}

export function isUserCourseSettings(obj: any, _argumentName?: string): obj is UserCourseSettings {
  return (
    ((obj !== null && typeof obj === "object") || typeof obj === "function") &&
    typeof obj.user_id === "string" &&
    typeof obj.course_language_group_id === "string" &&
    obj.created_at instanceof Date &&
    obj.updated_at instanceof Date &&
    (obj.deleted_at === null || obj.deleted_at instanceof Date) &&
    typeof obj.current_course_id === "string" &&
    typeof obj.current_course_instance_id === "string"
  )
}

export function isUserCourseInstanceChapterExerciseProgress(
  obj: any,
  _argumentName?: string,
): obj is UserCourseInstanceChapterExerciseProgress {
  return (
    ((obj !== null && typeof obj === "object") || typeof obj === "function") &&
    typeof obj.exercise_id === "string" &&
    typeof obj.score_given === "number"
  )
}

export function isUserCourseInstanceProgress(
  obj: any,
  _argumentName?: string,
): obj is UserCourseInstanceProgress {
  return (
    ((obj !== null && typeof obj === "object") || typeof obj === "function") &&
    typeof obj.score_given === "number" &&
    (obj.score_maximum === null || typeof obj.score_maximum === "number") &&
    (obj.total_exercises === null || typeof obj.total_exercises === "number") &&
    (obj.completed_exercises === null || typeof obj.completed_exercises === "number")
  )
}

export function isUser(obj: any, _argumentName?: string): obj is User {
  return (
    ((obj !== null && typeof obj === "object") || typeof obj === "function") &&
    typeof obj.id === "string" &&
    obj.created_at instanceof Date &&
    obj.updated_at instanceof Date &&
    (obj.deleted_at === null || obj.deleted_at instanceof Date) &&
    (obj.upstream_id === null || typeof obj.upstream_id === "number") &&
    typeof obj.email === "string"
  )
}

export function isExamCourseInfo(obj: any, _argumentName?: string): obj is ExamCourseInfo {
  return (
    ((obj !== null && typeof obj === "object") || typeof obj === "function") &&
    typeof obj.course_id === "string"
  )
}

export function isLogin(obj: any, _argumentName?: string): obj is Login {
  return (
    ((obj !== null && typeof obj === "object") || typeof obj === "function") &&
    typeof obj.email === "string" &&
    typeof obj.password === "string"
  )
}

export function isUploadResult(obj: any, _argumentName?: string): obj is UploadResult {
  return (
    ((obj !== null && typeof obj === "object") || typeof obj === "function") &&
    typeof obj.url === "string"
  )
}

export function isExerciseSubmissions(
  obj: any,
  _argumentName?: string,
): obj is ExerciseSubmissions {
  return (
    ((obj !== null && typeof obj === "object") || typeof obj === "function") &&
    Array.isArray(obj.data) &&
    obj.data.every((e: any) => isSubmission(e) as boolean) &&
    typeof obj.total_pages === "number"
  )
}

export function isMarkAsRead(obj: any, _argumentName?: string): obj is MarkAsRead {
  return (
    ((obj !== null && typeof obj === "object") || typeof obj === "function") &&
    typeof obj.read === "boolean"
  )
}

export function isGetFeedbackQuery(obj: any, _argumentName?: string): obj is GetFeedbackQuery {
  return (
    ((obj !== null && typeof obj === "object") || typeof obj === "function") &&
    typeof obj.read === "boolean" &&
    (typeof obj.page === "undefined" || typeof obj.page === "number") &&
    (typeof obj.limit === "undefined" || typeof obj.limit === "number")
  )
}

export function isGetEditProposalsQuery(
  obj: any,
  _argumentName?: string,
): obj is GetEditProposalsQuery {
  return (
    ((obj !== null && typeof obj === "object") || typeof obj === "function") &&
    typeof obj.pending === "boolean" &&
    (typeof obj.page === "undefined" || typeof obj.page === "number") &&
    (typeof obj.limit === "undefined" || typeof obj.limit === "number")
  )
}

export function isErrorResponse(obj: any, _argumentName?: string): obj is ErrorResponse {
  return (
    ((obj !== null && typeof obj === "object") || typeof obj === "function") &&
    typeof obj.title === "string" &&
    typeof obj.message === "string" &&
    (obj.source === null || typeof obj.source === "string")
  )
}

export function isPagination(obj: any, _argumentName?: string): obj is Pagination {
  return (
    ((obj !== null && typeof obj === "object") || typeof obj === "function") &&
    (typeof obj.page === "undefined" || typeof obj.page === "number") &&
    (typeof obj.limit === "undefined" || typeof obj.limit === "number")
  )
}<|MERGE_RESOLUTION|>--- conflicted
+++ resolved
@@ -21,11 +21,8 @@
   CmsPageUpdate,
   ContentManagementPage,
   Course,
-<<<<<<< HEAD
   CourseCount,
-=======
   CourseExam,
->>>>>>> 71713610
   CourseInstance,
   CourseInstanceEnrollment,
   CourseInstanceForm,
@@ -270,6 +267,7 @@
     obj.created_at instanceof Date &&
     obj.updated_at instanceof Date &&
     typeof obj.name === "string" &&
+    (obj.description === null || typeof obj.description === "string") &&
     typeof obj.organization_id === "string" &&
     (obj.deleted_at === null || obj.deleted_at instanceof Date) &&
     typeof obj.language_code === "string" &&
@@ -309,6 +307,13 @@
   )
 }
 
+export function isCourseCount(obj: any, _argumentName?: string): obj is CourseCount {
+  return (
+    ((obj !== null && typeof obj === "object") || typeof obj === "function") &&
+    typeof obj.count === "bigint"
+  )
+}
+
 export function isEmailTemplate(obj: any, _argumentName?: string): obj is EmailTemplate {
   return (
     ((obj !== null && typeof obj === "object") || typeof obj === "function") &&
@@ -415,13 +420,6 @@
   )
 }
 
-export function isCourseCount(obj: any, _argumentName?: string): obj is CourseCount {
-  return (
-    ((obj !== null && typeof obj === "object") || typeof obj === "function") &&
-    typeof obj.count === "number"
-  )
-}
-
 export function isExerciseServiceNewOrUpdate(
   obj: any,
   _argumentName?: string,
@@ -442,12 +440,6 @@
     typeof obj.id === "string" &&
     obj.created_at instanceof Date &&
     obj.updated_at instanceof Date &&
-<<<<<<< HEAD
-    typeof obj.name === "string" &&
-    (obj.description === null || typeof obj.description === "string") &&
-    typeof obj.organization_id === "string" &&
-=======
->>>>>>> 71713610
     (obj.deleted_at === null || obj.deleted_at instanceof Date) &&
     typeof obj.exercise_id === "string" &&
     typeof obj.order_number === "number"
