/* eslint-disable @typescript-eslint/no-explicit-any */
/* eslint-disable @typescript-eslint/explicit-module-boundary-types */

/*
 * Generated type guards for "bindings.ts".
 * WARNING: Do not manually change this file.
 */
import {
  Action,
  ActionOnResource,
  ActivityProgress,
  AnswerRequiringAttention,
  AnswerRequiringAttentionWithTasks,
  AnswersRequiringAttention,
  BlockProposal,
  BlockProposalAction,
  BlockProposalInfo,
  Chapter,
  ChapterScore,
  ChapterStatus,
  ChaptersWithStatus,
  ChapterUpdate,
  ChapterWithStatus,
  CmsPageExercise,
  CmsPageExerciseSlide,
  CmsPageExerciseTask,
  CmsPageUpdate,
  CmsPeerReviewConfig,
  CmsPeerReviewConfiguration,
  CmsPeerReviewQuestion,
  CompletionRegistrationLink,
  ContentManagementPage,
  Course,
  CourseCount,
  CourseExam,
  CourseInstance,
  CourseInstanceEnrollment,
  CourseInstanceForm,
  CourseMaterialCourseModule,
  CourseMaterialExercise,
  CourseMaterialExerciseServiceInfo,
  CourseMaterialExerciseSlide,
  CourseMaterialExerciseTask,
  CourseMaterialPeerReviewData,
  CourseMaterialPeerReviewDataAnswerToReview,
  CourseMaterialPeerReviewQuestionAnswer,
  CourseMaterialPeerReviewSubmission,
  CourseModule,
  CoursePageWithUserData,
  CourseStructure,
  CourseUpdate,
  CreateAccountDetails,
  DatabaseChapter,
  EditProposalInfo,
  EmailTemplate,
  EmailTemplateNew,
  EmailTemplateUpdate,
  ErrorData,
  ErrorResponse,
  Exam,
  ExamCourseInfo,
  ExamData,
  ExamEnrollment,
  ExamEnrollmentData,
  ExamInstructions,
  ExamInstructionsUpdate,
  Exercise,
  ExerciseAnswersInCourseRequiringAttentionCount,
  ExerciseRepository,
  ExerciseRepositoryStatus,
  ExerciseService,
  ExerciseServiceIframeRenderingInfo,
  ExerciseServiceInfoApi,
  ExerciseServiceNewOrUpdate,
  ExerciseSlide,
  ExerciseSlideSubmission,
  ExerciseSlideSubmissionCount,
  ExerciseSlideSubmissionCountByExercise,
  ExerciseSlideSubmissionCountByWeekAndHour,
  ExerciseSlideSubmissionInfo,
  ExerciseStatus,
  ExerciseSubmissions,
  ExerciseTask,
  ExerciseTaskGrading,
  ExerciseTaskGradingResult,
  ExerciseTaskSubmission,
  ExerciseUserCounts,
  ExerciseWithExerciseTasks,
  Feedback,
  FeedbackBlock,
  FeedbackCount,
  GetEditProposalsQuery,
  GetFeedbackQuery,
  GradingProgress,
  HistoryChangeReason,
  HistoryRestoreData,
  IsChapterFrontPage,
  Login,
  MarkAsRead,
  MaterialReference,
  ModifiedModule,
  ModuleUpdates,
  NewChapter,
  NewCourse,
  NewExam,
  NewExerciseRepository,
  NewFeedback,
  NewMaterialReference,
  NewModule,
  NewPage,
  NewProposedBlockEdit,
  NewProposedPageEdits,
  NewTeacherGradingDecision,
  OEmbedResponse,
  Organization,
  OrgExam,
  Page,
  PageChapterAndCourseInformation,
  PageHistory,
  PageInfo,
  PageNavigationInformation,
  PageProposal,
  PageRoutingData,
  PageSearchRequest,
  PageSearchResult,
  PageWithExercises,
  Pagination,
  PeerReviewAcceptingStrategy,
  PeerReviewConfig,
  PeerReviewQuestion,
  PeerReviewQuestionType,
  PlaygroundExample,
  PlaygroundExampleData,
  PointMap,
  Points,
  ProposalCount,
  ProposalStatus,
  RepositoryExercise,
  Resource,
  ReviewingStage,
  RoleDomain,
  RoleInfo,
  RoleQuery,
  RoleUser,
  StudentExerciseSlideSubmission,
  StudentExerciseSlideSubmissionResult,
  StudentExerciseTaskSubmission,
  StudentExerciseTaskSubmissionResult,
  TeacherDecisionType,
  TeacherGradingDecision,
  Term,
  TermUpdate,
  UploadResult,
  User,
  UserCompletionInformation,
  UserCourseInstanceChapterExerciseProgress,
  UserCourseInstanceChapterProgress,
  UserCourseInstanceProgress,
  UserCourseSettings,
  UserExerciseState,
  UserInfo,
  UserModuleCompletionStatus,
  UserPointsUpdateStrategy,
  UserRole,
} from "./bindings"

export function isActionOnResource(obj: any, _argumentName?: string): obj is ActionOnResource {
  return (
    ((obj !== null && typeof obj === "object") || typeof obj === "function") &&
    (isAction(obj.action) as boolean) &&
    (isResource(obj.resource) as boolean)
  )
}

export function isAction(obj: any, _argumentName?: string): obj is Action {
  return (
    (((obj !== null && typeof obj === "object") || typeof obj === "function") &&
      obj.type === "view") ||
    (((obj !== null && typeof obj === "object") || typeof obj === "function") &&
      obj.type === "edit") ||
    (((obj !== null && typeof obj === "object") || typeof obj === "function") &&
      obj.type === "grade") ||
    (((obj !== null && typeof obj === "object") || typeof obj === "function") &&
      obj.type === "teach") ||
    (((obj !== null && typeof obj === "object") || typeof obj === "function") &&
      obj.type === "download") ||
    (((obj !== null && typeof obj === "object") || typeof obj === "function") &&
      obj.type === "duplicate") ||
    (((obj !== null && typeof obj === "object") || typeof obj === "function") &&
      obj.type === "delete_answer") ||
    (((obj !== null && typeof obj === "object") || typeof obj === "function") &&
      obj.type === "edit_role" &&
      (isUserRole(obj.variant) as boolean)) ||
    (((obj !== null && typeof obj === "object") || typeof obj === "function") &&
      obj.type === "create_courses_or_exams") ||
    (((obj !== null && typeof obj === "object") || typeof obj === "function") &&
      obj.type === "usually_unacceptable_deletion")
  )
}

export function isResource(obj: any, _argumentName?: string): obj is Resource {
  return (
    (((obj !== null && typeof obj === "object") || typeof obj === "function") &&
      obj.type === "global_permissions") ||
    (((obj !== null && typeof obj === "object") || typeof obj === "function") &&
      obj.type === "chapter" &&
      typeof obj.id === "string") ||
    (((obj !== null && typeof obj === "object") || typeof obj === "function") &&
      obj.type === "course" &&
      typeof obj.id === "string") ||
    (((obj !== null && typeof obj === "object") || typeof obj === "function") &&
      obj.type === "course_instance" &&
      typeof obj.id === "string") ||
    (((obj !== null && typeof obj === "object") || typeof obj === "function") &&
      obj.type === "exam" &&
      typeof obj.id === "string") ||
    (((obj !== null && typeof obj === "object") || typeof obj === "function") &&
      obj.type === "exercise" &&
      typeof obj.id === "string") ||
    (((obj !== null && typeof obj === "object") || typeof obj === "function") &&
      obj.type === "exercise_slide_submission" &&
      typeof obj.id === "string") ||
    (((obj !== null && typeof obj === "object") || typeof obj === "function") &&
      obj.type === "exercise_task" &&
      typeof obj.id === "string") ||
    (((obj !== null && typeof obj === "object") || typeof obj === "function") &&
      obj.type === "exercise_task_grading" &&
      typeof obj.id === "string") ||
    (((obj !== null && typeof obj === "object") || typeof obj === "function") &&
      obj.type === "exercise_task_submission" &&
      typeof obj.id === "string") ||
    (((obj !== null && typeof obj === "object") || typeof obj === "function") &&
      obj.type === "organization" &&
      typeof obj.id === "string") ||
    (((obj !== null && typeof obj === "object") || typeof obj === "function") &&
      obj.type === "page" &&
      typeof obj.id === "string") ||
    (((obj !== null && typeof obj === "object") || typeof obj === "function") &&
      obj.type === "study_registry" &&
      typeof obj.id === "string") ||
    (((obj !== null && typeof obj === "object") || typeof obj === "function") &&
      obj.type === "any_course") ||
    (((obj !== null && typeof obj === "object") || typeof obj === "function") &&
      obj.type === "role") ||
    (((obj !== null && typeof obj === "object") || typeof obj === "function") &&
      obj.type === "user") ||
    (((obj !== null && typeof obj === "object") || typeof obj === "function") &&
      obj.type === "playground_example") ||
    (((obj !== null && typeof obj === "object") || typeof obj === "function") &&
      obj.type === "exercise_service") ||
    (((obj !== null && typeof obj === "object") || typeof obj === "function") &&
      obj.type === "material_reference")
  )
}

export function isTerm(obj: any, _argumentName?: string): obj is Term {
  return (
    ((obj !== null && typeof obj === "object") || typeof obj === "function") &&
    typeof obj.id === "string" &&
    typeof obj.term === "string" &&
    typeof obj.definition === "string"
  )
}

export function isTermUpdate(obj: any, _argumentName?: string): obj is TermUpdate {
  return (
    ((obj !== null && typeof obj === "object") || typeof obj === "function") &&
    typeof obj.term === "string" &&
    typeof obj.definition === "string"
  )
}

export function isChapter(obj: any, _argumentName?: string): obj is Chapter {
  return (
    ((obj !== null && typeof obj === "object") || typeof obj === "function") &&
    typeof obj.id === "string" &&
    obj.created_at instanceof Date &&
    obj.updated_at instanceof Date &&
    typeof obj.name === "string" &&
    typeof obj.course_id === "string" &&
    (obj.deleted_at === null || obj.deleted_at instanceof Date) &&
    (obj.chapter_image_url === null || typeof obj.chapter_image_url === "string") &&
    typeof obj.chapter_number === "number" &&
    (obj.front_page_id === null || typeof obj.front_page_id === "string") &&
    (obj.opens_at === null || obj.opens_at instanceof Date) &&
    (obj.deadline === null || obj.deadline instanceof Date) &&
    (obj.copied_from === null || typeof obj.copied_from === "string") &&
    typeof obj.course_module_id === "string"
  )
}

export function isDatabaseChapter(obj: any, _argumentName?: string): obj is DatabaseChapter {
  return (
    ((obj !== null && typeof obj === "object") || typeof obj === "function") &&
    typeof obj.id === "string" &&
    obj.created_at instanceof Date &&
    obj.updated_at instanceof Date &&
    typeof obj.name === "string" &&
    typeof obj.course_id === "string" &&
    (obj.deleted_at === null || obj.deleted_at instanceof Date) &&
    (obj.chapter_image_path === null || typeof obj.chapter_image_path === "string") &&
    typeof obj.chapter_number === "number" &&
    (obj.front_page_id === null || typeof obj.front_page_id === "string") &&
    (obj.opens_at === null || obj.opens_at instanceof Date) &&
    (obj.deadline === null || obj.deadline instanceof Date) &&
    (obj.copied_from === null || typeof obj.copied_from === "string") &&
    typeof obj.course_module_id === "string"
  )
}

export function isChapterStatus(obj: any, _argumentName?: string): obj is ChapterStatus {
  return obj === "open" || obj === "closed"
}

export function isChapterUpdate(obj: any, _argumentName?: string): obj is ChapterUpdate {
  return (
    ((obj !== null && typeof obj === "object") || typeof obj === "function") &&
    typeof obj.name === "string" &&
    (obj.front_page_id === null || typeof obj.front_page_id === "string") &&
    (obj.deadline === null || obj.deadline instanceof Date) &&
    (obj.opens_at === null || obj.opens_at instanceof Date) &&
    (obj.course_module_id === null || typeof obj.course_module_id === "string")
  )
}

export function isChapterWithStatus(obj: any, _argumentName?: string): obj is ChapterWithStatus {
  return (
    ((obj !== null && typeof obj === "object") || typeof obj === "function") &&
    typeof obj.id === "string" &&
    obj.created_at instanceof Date &&
    obj.updated_at instanceof Date &&
    typeof obj.name === "string" &&
    typeof obj.course_id === "string" &&
    (obj.deleted_at === null || obj.deleted_at instanceof Date) &&
    typeof obj.chapter_number === "number" &&
    (obj.front_page_id === null || typeof obj.front_page_id === "string") &&
    (obj.opens_at === null || obj.opens_at instanceof Date) &&
    (isChapterStatus(obj.status) as boolean) &&
    (obj.chapter_image_url === null || typeof obj.chapter_image_url === "string") &&
    typeof obj.course_module_id === "string"
  )
}

export function isNewChapter(obj: any, _argumentName?: string): obj is NewChapter {
  return (
    ((obj !== null && typeof obj === "object") || typeof obj === "function") &&
    typeof obj.name === "string" &&
    typeof obj.course_id === "string" &&
    typeof obj.chapter_number === "number" &&
    (obj.front_page_id === null || typeof obj.front_page_id === "string") &&
    (obj.opens_at === null || obj.opens_at instanceof Date) &&
    (obj.deadline === null || obj.deadline instanceof Date) &&
    (obj.course_module_id === null || typeof obj.course_module_id === "string")
  )
}

export function isUserCourseInstanceChapterProgress(
  obj: any,
  _argumentName?: string,
): obj is UserCourseInstanceChapterProgress {
  return (
    ((obj !== null && typeof obj === "object") || typeof obj === "function") &&
    typeof obj.score_given === "number" &&
    typeof obj.score_maximum === "number" &&
    (obj.total_exercises === null || typeof obj.total_exercises === "number") &&
    (obj.attempted_exercises === null || typeof obj.attempted_exercises === "number")
  )
}

export function isCourseInstanceEnrollment(
  obj: any,
  _argumentName?: string,
): obj is CourseInstanceEnrollment {
  return (
    ((obj !== null && typeof obj === "object") || typeof obj === "function") &&
    typeof obj.user_id === "string" &&
    typeof obj.course_id === "string" &&
    typeof obj.course_instance_id === "string" &&
    obj.created_at instanceof Date &&
    obj.updated_at instanceof Date &&
    (obj.deleted_at === null || obj.deleted_at instanceof Date)
  )
}

export function isChapterScore(obj: any, _argumentName?: string): obj is ChapterScore {
  return (
    ((obj !== null && typeof obj === "object") || typeof obj === "function") &&
    typeof obj.id === "string" &&
    obj.created_at instanceof Date &&
    obj.updated_at instanceof Date &&
    typeof obj.name === "string" &&
    typeof obj.course_id === "string" &&
    (obj.deleted_at === null || obj.deleted_at instanceof Date) &&
    (obj.chapter_image_path === null || typeof obj.chapter_image_path === "string") &&
    typeof obj.chapter_number === "number" &&
    (obj.front_page_id === null || typeof obj.front_page_id === "string") &&
    (obj.opens_at === null || obj.opens_at instanceof Date) &&
    (obj.deadline === null || obj.deadline instanceof Date) &&
    (obj.copied_from === null || typeof obj.copied_from === "string") &&
    typeof obj.course_module_id === "string" &&
    typeof obj.score_given === "number" &&
    typeof obj.score_total === "number"
  )
}

export function isCourseInstance(obj: any, _argumentName?: string): obj is CourseInstance {
  return (
    ((obj !== null && typeof obj === "object") || typeof obj === "function") &&
    typeof obj.id === "string" &&
    obj.created_at instanceof Date &&
    obj.updated_at instanceof Date &&
    (obj.deleted_at === null || obj.deleted_at instanceof Date) &&
    typeof obj.course_id === "string" &&
    (obj.starts_at === null || obj.starts_at instanceof Date) &&
    (obj.ends_at === null || obj.ends_at instanceof Date) &&
    (obj.name === null || typeof obj.name === "string") &&
    (obj.description === null || typeof obj.description === "string") &&
    typeof obj.teacher_in_charge_name === "string" &&
    typeof obj.teacher_in_charge_email === "string" &&
    (obj.support_email === null || typeof obj.support_email === "string")
  )
}

export function isCourseInstanceForm(obj: any, _argumentName?: string): obj is CourseInstanceForm {
  return (
    ((obj !== null && typeof obj === "object") || typeof obj === "function") &&
    (obj.name === null || typeof obj.name === "string") &&
    (obj.description === null || typeof obj.description === "string") &&
    typeof obj.teacher_in_charge_name === "string" &&
    typeof obj.teacher_in_charge_email === "string" &&
    (obj.support_email === null || typeof obj.support_email === "string") &&
    (obj.opening_time === null || obj.opening_time instanceof Date) &&
    (obj.closing_time === null || obj.closing_time instanceof Date)
  )
}

export function isPointMap(obj: any, _argumentName?: string): obj is PointMap {
  return (
    ((obj !== null && typeof obj === "object") || typeof obj === "function") &&
    Object.entries<any>(obj).every(
      ([key, value]) => typeof value === "number" && typeof key === "string",
    )
  )
}

export function isPoints(obj: any, _argumentName?: string): obj is Points {
  return (
    ((obj !== null && typeof obj === "object") || typeof obj === "function") &&
    Array.isArray(obj.chapter_points) &&
    obj.chapter_points.every((e: any) => isChapterScore(e) as boolean) &&
    Array.isArray(obj.users) &&
    obj.users.every((e: any) => isUser(e) as boolean) &&
    ((obj.user_chapter_points !== null && typeof obj.user_chapter_points === "object") ||
      typeof obj.user_chapter_points === "function") &&
    Object.entries<any>(obj.user_chapter_points).every(
      ([key, value]) => (isPointMap(value) as boolean) && typeof key === "string",
    )
  )
}

export function isCourseModule(obj: any, _argumentName?: string): obj is CourseModule {
  return (
    ((obj !== null && typeof obj === "object") || typeof obj === "function") &&
    typeof obj.id === "string" &&
    obj.created_at instanceof Date &&
    obj.updated_at instanceof Date &&
    (obj.deleted_at === null || obj.deleted_at instanceof Date) &&
    (obj.name === null || typeof obj.name === "string") &&
    typeof obj.course_id === "string" &&
    typeof obj.order_number === "number" &&
    (obj.copied_from === null || typeof obj.copied_from === "string") &&
    (obj.uh_course_code === null || typeof obj.uh_course_code === "string") &&
    typeof obj.automatic_completion === "boolean" &&
    (obj.automatic_completion_number_of_exercises_attempted_treshold === null ||
      typeof obj.automatic_completion_number_of_exercises_attempted_treshold === "number") &&
    (obj.automatic_completion_number_of_points_treshold === null ||
      typeof obj.automatic_completion_number_of_points_treshold === "number") &&
    (obj.ects_credits === null || typeof obj.ects_credits === "number")
  )
}

<<<<<<< HEAD
export function isCourse(obj: any, _argumentName?: string): obj is Course {
=======
export function isModifiedModule(obj: unknown): obj is ModifiedModule {
  const typedObj = obj as ModifiedModule
  return (
    ((typedObj !== null && typeof typedObj === "object") || typeof typedObj === "function") &&
    typeof typedObj["id"] === "string" &&
    (typedObj["name"] === null || typeof typedObj["name"] === "string") &&
    typeof typedObj["order_number"] === "number" &&
    (typedObj["uh_course_code"] === null || typeof typedObj["uh_course_code"] === "string") &&
    (typedObj["ects_credits"] === null || typeof typedObj["ects_credits"] === "number") &&
    (typedObj["automatic_completion"] === null ||
      typedObj["automatic_completion"] === false ||
      typedObj["automatic_completion"] === true) &&
    (typedObj["automatic_completion_number_of_exercises_attempted_treshold"] === null ||
      typeof typedObj["automatic_completion_number_of_exercises_attempted_treshold"] ===
        "number") &&
    (typedObj["automatic_completion_number_of_points_treshold"] === null ||
      typeof typedObj["automatic_completion_number_of_points_treshold"] === "number")
  )
}

export function isModuleUpdates(obj: unknown): obj is ModuleUpdates {
  const typedObj = obj as ModuleUpdates
  return (
    ((typedObj !== null && typeof typedObj === "object") || typeof typedObj === "function") &&
    Array.isArray(typedObj["new_modules"]) &&
    typedObj["new_modules"].every((e: any) => isNewModule(e) as boolean) &&
    Array.isArray(typedObj["deleted_modules"]) &&
    typedObj["deleted_modules"].every((e: any) => typeof e === "string") &&
    Array.isArray(typedObj["modified_modules"]) &&
    typedObj["modified_modules"].every((e: any) => isModifiedModule(e) as boolean) &&
    Array.isArray(typedObj["moved_chapters"]) &&
    typedObj["moved_chapters"].every(
      (e: any) => Array.isArray(e) && typeof e[0] === "string" && typeof e[1] === "string",
    )
  )
}

export function isNewModule(obj: unknown): obj is NewModule {
  const typedObj = obj as NewModule
  return (
    ((typedObj !== null && typeof typedObj === "object") || typeof typedObj === "function") &&
    typeof typedObj["name"] === "string" &&
    typeof typedObj["order_number"] === "number" &&
    Array.isArray(typedObj["chapters"]) &&
    typedObj["chapters"].every((e: any) => typeof e === "string") &&
    (typedObj["uh_course_code"] === null || typeof typedObj["uh_course_code"] === "string") &&
    (typedObj["ects_credits"] === null || typeof typedObj["ects_credits"] === "number") &&
    (typedObj["automatic_completion"] === null ||
      typedObj["automatic_completion"] === false ||
      typedObj["automatic_completion"] === true) &&
    (typedObj["automatic_completion_number_of_exercises_attempted_treshold"] === null ||
      typeof typedObj["automatic_completion_number_of_exercises_attempted_treshold"] ===
        "number") &&
    (typedObj["automatic_completion_number_of_points_treshold"] === null ||
      typeof typedObj["automatic_completion_number_of_points_treshold"] === "number")
  )
}

export function isCourse(obj: unknown): obj is Course {
  const typedObj = obj as Course
>>>>>>> bd96df53
  return (
    ((obj !== null && typeof obj === "object") || typeof obj === "function") &&
    typeof obj.id === "string" &&
    typeof obj.slug === "string" &&
    obj.created_at instanceof Date &&
    obj.updated_at instanceof Date &&
    typeof obj.name === "string" &&
    (obj.description === null || typeof obj.description === "string") &&
    typeof obj.organization_id === "string" &&
    (obj.deleted_at === null || obj.deleted_at instanceof Date) &&
    typeof obj.language_code === "string" &&
    (obj.copied_from === null || typeof obj.copied_from === "string") &&
    (obj.content_search_language === null || typeof obj.content_search_language === "string") &&
    typeof obj.course_language_group_id === "string" &&
    typeof obj.is_draft === "boolean" &&
    typeof obj.is_test_mode === "boolean" &&
    typeof obj.base_module_completion_requires_n_submodule_completions === "number"
  )
}

export function isCourseStructure(obj: any, _argumentName?: string): obj is CourseStructure {
  return (
    ((obj !== null && typeof obj === "object") || typeof obj === "function") &&
    (isCourse(obj.course) as boolean) &&
    Array.isArray(obj.pages) &&
    obj.pages.every((e: any) => isPage(e) as boolean) &&
    Array.isArray(obj.chapters) &&
    obj.chapters.every((e: any) => isChapter(e) as boolean) &&
    Array.isArray(obj.modules) &&
    obj.modules.every((e: any) => isCourseModule(e) as boolean)
  )
}

export function isCourseUpdate(obj: any, _argumentName?: string): obj is CourseUpdate {
  return (
    ((obj !== null && typeof obj === "object") || typeof obj === "function") &&
    typeof obj.name === "string" &&
    (obj.description === null || typeof obj.description === "string") &&
    typeof obj.is_draft === "boolean" &&
    typeof obj.is_test_mode === "boolean"
  )
}

export function isNewCourse(obj: any, _argumentName?: string): obj is NewCourse {
  return (
    ((obj !== null && typeof obj === "object") || typeof obj === "function") &&
    typeof obj.name === "string" &&
    typeof obj.slug === "string" &&
    typeof obj.organization_id === "string" &&
    typeof obj.language_code === "string" &&
    typeof obj.teacher_in_charge_name === "string" &&
    typeof obj.teacher_in_charge_email === "string" &&
    typeof obj.description === "string" &&
    typeof obj.is_draft === "boolean" &&
    typeof obj.is_test_mode === "boolean"
  )
}

export function isCourseCount(obj: any, _argumentName?: string): obj is CourseCount {
  return (
    ((obj !== null && typeof obj === "object") || typeof obj === "function") &&
    typeof obj.count === "number"
  )
}

export function isEmailTemplate(obj: any, _argumentName?: string): obj is EmailTemplate {
  return (
    ((obj !== null && typeof obj === "object") || typeof obj === "function") &&
    typeof obj.id === "string" &&
    obj.created_at instanceof Date &&
    obj.updated_at instanceof Date &&
    (obj.deleted_at === null || obj.deleted_at instanceof Date) &&
    typeof obj.name === "string" &&
    (obj.subject === null || typeof obj.subject === "string") &&
    (obj.exercise_completions_threshold === null ||
      typeof obj.exercise_completions_threshold === "number") &&
    (obj.points_threshold === null || typeof obj.points_threshold === "number") &&
    typeof obj.course_instance_id === "string"
  )
}

export function isEmailTemplateNew(obj: any, _argumentName?: string): obj is EmailTemplateNew {
  return (
    ((obj !== null && typeof obj === "object") || typeof obj === "function") &&
    typeof obj.name === "string"
  )
}

export function isEmailTemplateUpdate(
  obj: any,
  _argumentName?: string,
): obj is EmailTemplateUpdate {
  return (
    ((obj !== null && typeof obj === "object") || typeof obj === "function") &&
    typeof obj.name === "string" &&
    typeof obj.subject === "string" &&
    (obj.exercise_completions_threshold === null ||
      typeof obj.exercise_completions_threshold === "number") &&
    (obj.points_threshold === null || typeof obj.points_threshold === "number")
  )
}

export function isCourseExam(obj: any, _argumentName?: string): obj is CourseExam {
  return (
    ((obj !== null && typeof obj === "object") || typeof obj === "function") &&
    typeof obj.id === "string" &&
    typeof obj.course_id === "string" &&
    typeof obj.course_name === "string" &&
    typeof obj.name === "string"
  )
}

export function isExam(obj: any, _argumentName?: string): obj is Exam {
  return (
    ((obj !== null && typeof obj === "object") || typeof obj === "function") &&
    typeof obj.id === "string" &&
    typeof obj.name === "string" &&
    typeof obj.page_id === "string" &&
    Array.isArray(obj.courses) &&
    obj.courses.every((e: any) => isCourse(e) as boolean) &&
    (obj.starts_at === null || obj.starts_at instanceof Date) &&
    (obj.ends_at === null || obj.ends_at instanceof Date) &&
    typeof obj.time_minutes === "number"
  )
}

export function isExamEnrollment(obj: any, _argumentName?: string): obj is ExamEnrollment {
  return (
    ((obj !== null && typeof obj === "object") || typeof obj === "function") &&
    typeof obj.user_id === "string" &&
    typeof obj.exam_id === "string" &&
    obj.started_at instanceof Date
  )
}

export function isNewExam(obj: any, _argumentName?: string): obj is NewExam {
  return (
    ((obj !== null && typeof obj === "object") || typeof obj === "function") &&
    typeof obj.name === "string" &&
    (obj.starts_at === null || obj.starts_at instanceof Date) &&
    (obj.ends_at === null || obj.ends_at instanceof Date) &&
    typeof obj.time_minutes === "number" &&
    typeof obj.organization_id === "string"
  )
}

export function isOrgExam(obj: any, _argumentName?: string): obj is OrgExam {
  return (
    ((obj !== null && typeof obj === "object") || typeof obj === "function") &&
    typeof obj.id === "string" &&
    typeof obj.name === "string" &&
    (obj.starts_at === null || obj.starts_at instanceof Date) &&
    (obj.ends_at === null || obj.ends_at instanceof Date) &&
    typeof obj.time_minutes === "number" &&
    typeof obj.organization_id === "string"
  )
}

export function isExamInstructions(obj: any, _argumentName?: string): obj is ExamInstructions {
  return (
    ((obj !== null && typeof obj === "object") || typeof obj === "function") &&
    typeof obj.id === "string"
  )
}

export function isExamInstructionsUpdate(
  obj: any,
  _argumentName?: string,
): obj is ExamInstructionsUpdate {
  return (obj !== null && typeof obj === "object") || typeof obj === "function"
}

export function isExerciseRepository(obj: unknown): obj is ExerciseRepository {
  const typedObj = obj as ExerciseRepository
  return (
    ((typedObj !== null && typeof typedObj === "object") || typeof typedObj === "function") &&
    typeof typedObj["id"] === "string" &&
    typeof typedObj["url"] === "string" &&
    (typedObj["course_id"] === null || typeof typedObj["course_id"] === "string") &&
    (typedObj["exam_id"] === null || typeof typedObj["exam_id"] === "string") &&
    (isExerciseRepositoryStatus(typedObj["status"]) as boolean) &&
    (typedObj["error_message"] === null || typeof typedObj["error_message"] === "string")
  )
}

export function isExerciseRepositoryStatus(obj: unknown): obj is ExerciseRepositoryStatus {
  const typedObj = obj as ExerciseRepositoryStatus
  return typedObj === "Pending" || typedObj === "Success" || typedObj === "Failure"
}

export function isCourseMaterialExerciseServiceInfo(
  obj: any,
  _argumentName?: string,
): obj is CourseMaterialExerciseServiceInfo {
  return (
    ((obj !== null && typeof obj === "object") || typeof obj === "function") &&
    typeof obj.exercise_iframe_url === "string"
  )
}

export function isExerciseServiceInfoApi(
  obj: any,
  _argumentName?: string,
): obj is ExerciseServiceInfoApi {
  return (
    ((obj !== null && typeof obj === "object") || typeof obj === "function") &&
    typeof obj.service_name === "string" &&
    typeof obj.user_interface_iframe_path === "string" &&
    typeof obj.grade_endpoint_path === "string" &&
    typeof obj.public_spec_endpoint_path === "string" &&
    typeof obj.model_solution_spec_endpoint_path === "string"
  )
}

export function isExerciseService(obj: any, _argumentName?: string): obj is ExerciseService {
  return (
    ((obj !== null && typeof obj === "object") || typeof obj === "function") &&
    typeof obj.id === "string" &&
    obj.created_at instanceof Date &&
    obj.updated_at instanceof Date &&
    (obj.deleted_at === null || obj.deleted_at instanceof Date) &&
    typeof obj.name === "string" &&
    typeof obj.slug === "string" &&
    typeof obj.public_url === "string" &&
    (obj.internal_url === null || typeof obj.internal_url === "string") &&
    typeof obj.max_reprocessing_submissions_at_once === "number"
  )
}

export function isExerciseServiceNewOrUpdate(
  obj: any,
  _argumentName?: string,
): obj is ExerciseServiceNewOrUpdate {
  return (
    ((obj !== null && typeof obj === "object") || typeof obj === "function") &&
    typeof obj.name === "string" &&
    typeof obj.slug === "string" &&
    typeof obj.public_url === "string" &&
    (obj.internal_url === null || typeof obj.internal_url === "string") &&
    typeof obj.max_reprocessing_submissions_at_once === "number"
  )
}

export function isExerciseServiceIframeRenderingInfo(
  obj: any,
  _argumentName?: string,
): obj is ExerciseServiceIframeRenderingInfo {
  return (
    ((obj !== null && typeof obj === "object") || typeof obj === "function") &&
    typeof obj.id === "string" &&
    typeof obj.name === "string" &&
    typeof obj.slug === "string" &&
    typeof obj.public_iframe_url === "string"
  )
}

export function isCourseMaterialExerciseSlide(
  obj: any,
  _argumentName?: string,
): obj is CourseMaterialExerciseSlide {
  return (
    ((obj !== null && typeof obj === "object") || typeof obj === "function") &&
    typeof obj.id === "string" &&
    Array.isArray(obj.exercise_tasks) &&
    obj.exercise_tasks.every((e: any) => isCourseMaterialExerciseTask(e) as boolean)
  )
}

export function isExerciseSlide(obj: any, _argumentName?: string): obj is ExerciseSlide {
  return (
    ((obj !== null && typeof obj === "object") || typeof obj === "function") &&
    typeof obj.id === "string" &&
    obj.created_at instanceof Date &&
    obj.updated_at instanceof Date &&
    (obj.deleted_at === null || obj.deleted_at instanceof Date) &&
    typeof obj.exercise_id === "string" &&
    typeof obj.order_number === "number"
  )
}

export function isCourseMaterialExerciseTask(
  obj: any,
  _argumentName?: string,
): obj is CourseMaterialExerciseTask {
  return (
    ((obj !== null && typeof obj === "object") || typeof obj === "function") &&
    typeof obj.id === "string" &&
    typeof obj.exercise_slide_id === "string" &&
    (obj.exercise_iframe_url === null || typeof obj.exercise_iframe_url === "string") &&
    (obj.pseudonumous_user_id === null || typeof obj.pseudonumous_user_id === "string") &&
    (obj.previous_submission === null ||
      (isExerciseTaskSubmission(obj.previous_submission) as boolean)) &&
    (obj.previous_submission_grading === null ||
      (isExerciseTaskGrading(obj.previous_submission_grading) as boolean)) &&
    typeof obj.order_number === "number"
  )
}

export function isExerciseTask(obj: any, _argumentName?: string): obj is ExerciseTask {
  return (
<<<<<<< HEAD
    ((obj !== null && typeof obj === "object") || typeof obj === "function") &&
    typeof obj.id === "string" &&
    obj.created_at instanceof Date &&
    obj.updated_at instanceof Date &&
    typeof obj.exercise_slide_id === "string" &&
    typeof obj.exercise_type === "string" &&
    (obj.deleted_at === null || obj.deleted_at instanceof Date) &&
    (obj.spec_file_id === null || typeof obj.spec_file_id === "string") &&
    (obj.copied_from === null || typeof obj.copied_from === "string") &&
    typeof obj.order_number === "number"
=======
    ((typedObj !== null && typeof typedObj === "object") || typeof typedObj === "function") &&
    typeof typedObj["id"] === "string" &&
    typedObj["created_at"] instanceof Date &&
    typedObj["updated_at"] instanceof Date &&
    typeof typedObj["exercise_slide_id"] === "string" &&
    typeof typedObj["exercise_type"] === "string" &&
    (typedObj["deleted_at"] === null || typedObj["deleted_at"] instanceof Date) &&
    (typedObj["copied_from"] === null || typeof typedObj["copied_from"] === "string") &&
    typeof typedObj["order_number"] === "number"
>>>>>>> bd96df53
  )
}

export function isActivityProgress(obj: any, _argumentName?: string): obj is ActivityProgress {
  return (
    obj === "Initialized" ||
    obj === "Started" ||
    obj === "InProgress" ||
    obj === "Submitted" ||
    obj === "Completed"
  )
}

export function isCourseMaterialExercise(
  obj: any,
  _argumentName?: string,
): obj is CourseMaterialExercise {
  return (
    ((obj !== null && typeof obj === "object") || typeof obj === "function") &&
    (isExercise(obj.exercise) as boolean) &&
    typeof obj.can_post_submission === "boolean" &&
    (isCourseMaterialExerciseSlide(obj.current_exercise_slide) as boolean) &&
    (obj.exercise_status === null || (isExerciseStatus(obj.exercise_status) as boolean)) &&
    (isPointMap(obj.exercise_slide_submission_counts) as boolean) &&
    (obj.peer_review_config === null || (isPeerReviewConfig(obj.peer_review_config) as boolean))
  )
}

export function isExercise(obj: any, _argumentName?: string): obj is Exercise {
  return (
    ((obj !== null && typeof obj === "object") || typeof obj === "function") &&
    typeof obj.id === "string" &&
    obj.created_at instanceof Date &&
    obj.updated_at instanceof Date &&
    typeof obj.name === "string" &&
    (obj.course_id === null || typeof obj.course_id === "string") &&
    (obj.exam_id === null || typeof obj.exam_id === "string") &&
    typeof obj.page_id === "string" &&
    (obj.chapter_id === null || typeof obj.chapter_id === "string") &&
    (obj.deadline === null || obj.deadline instanceof Date) &&
    (obj.deleted_at === null || obj.deleted_at instanceof Date) &&
    typeof obj.score_maximum === "number" &&
    typeof obj.order_number === "number" &&
    (obj.copied_from === null || typeof obj.copied_from === "string") &&
    (obj.max_tries_per_slide === null || typeof obj.max_tries_per_slide === "number") &&
    typeof obj.limit_number_of_tries === "boolean" &&
    typeof obj.needs_peer_review === "boolean" &&
    typeof obj.use_course_default_peer_review_config === "boolean"
  )
}

export function isExerciseStatus(obj: any, _argumentName?: string): obj is ExerciseStatus {
  return (
    ((obj !== null && typeof obj === "object") || typeof obj === "function") &&
    (obj.score_given === null || typeof obj.score_given === "number") &&
    (isActivityProgress(obj.activity_progress) as boolean) &&
    (isGradingProgress(obj.grading_progress) as boolean) &&
    (isReviewingStage(obj.reviewing_stage) as boolean)
  )
}

export function isGradingProgress(obj: any, _argumentName?: string): obj is GradingProgress {
  return (
<<<<<<< HEAD
    obj === "Failed" ||
    obj === "NotReady" ||
    obj === "PendingManual" ||
    obj === "Pending" ||
    obj === "FullyGraded"
=======
    typedObj === "Pending" ||
    typedObj === "Failed" ||
    typedObj === "NotReady" ||
    typedObj === "PendingManual" ||
    typedObj === "FullyGraded"
>>>>>>> bd96df53
  )
}

export function isFeedback(obj: any, _argumentName?: string): obj is Feedback {
  return (
    ((obj !== null && typeof obj === "object") || typeof obj === "function") &&
    typeof obj.id === "string" &&
    (obj.user_id === null || typeof obj.user_id === "string") &&
    typeof obj.course_id === "string" &&
    (obj.page_id === null || typeof obj.page_id === "string") &&
    typeof obj.feedback_given === "string" &&
    (obj.selected_text === null || typeof obj.selected_text === "string") &&
    typeof obj.marked_as_read === "boolean" &&
    obj.created_at instanceof Date &&
    Array.isArray(obj.blocks) &&
    obj.blocks.every((e: any) => isFeedbackBlock(e) as boolean) &&
    typeof obj.page_title === "string" &&
    typeof obj.page_url_path === "string"
  )
}

export function isFeedbackBlock(obj: any, _argumentName?: string): obj is FeedbackBlock {
  return (
    ((obj !== null && typeof obj === "object") || typeof obj === "function") &&
    typeof obj.id === "string" &&
    (obj.text === null || typeof obj.text === "string") &&
    (obj.order_number === null || typeof obj.order_number === "number")
  )
}

export function isFeedbackCount(obj: any, _argumentName?: string): obj is FeedbackCount {
  return (
    ((obj !== null && typeof obj === "object") || typeof obj === "function") &&
    typeof obj.read === "number" &&
    typeof obj.unread === "number"
  )
}

export function isNewFeedback(obj: any, _argumentName?: string): obj is NewFeedback {
  return (
    ((obj !== null && typeof obj === "object") || typeof obj === "function") &&
    typeof obj.feedback_given === "string" &&
    (obj.selected_text === null || typeof obj.selected_text === "string") &&
    Array.isArray(obj.related_blocks) &&
    obj.related_blocks.every((e: any) => isFeedbackBlock(e) as boolean) &&
    typeof obj.page_id === "string"
  )
}

export function isStudentExerciseSlideSubmission(
  obj: any,
  _argumentName?: string,
): obj is StudentExerciseSlideSubmission {
  return (
    ((obj !== null && typeof obj === "object") || typeof obj === "function") &&
    typeof obj.exercise_slide_id === "string" &&
    Array.isArray(obj.exercise_task_submissions) &&
    obj.exercise_task_submissions.every((e: any) => isStudentExerciseTaskSubmission(e) as boolean)
  )
}

export function isStudentExerciseSlideSubmissionResult(
  obj: any,
  _argumentName?: string,
): obj is StudentExerciseSlideSubmissionResult {
  return (
    ((obj !== null && typeof obj === "object") || typeof obj === "function") &&
    (obj.exercise_status === null || (isExerciseStatus(obj.exercise_status) as boolean)) &&
    Array.isArray(obj.exercise_task_submission_results) &&
    obj.exercise_task_submission_results.every(
      (e: any) => isStudentExerciseTaskSubmissionResult(e) as boolean,
    )
  )
}

export function isStudentExerciseTaskSubmission(
  obj: any,
  _argumentName?: string,
): obj is StudentExerciseTaskSubmission {
  return (
    ((obj !== null && typeof obj === "object") || typeof obj === "function") &&
    typeof obj.exercise_task_id === "string"
  )
}

export function isStudentExerciseTaskSubmissionResult(
  obj: any,
  _argumentName?: string,
): obj is StudentExerciseTaskSubmissionResult {
  return (
    ((obj !== null && typeof obj === "object") || typeof obj === "function") &&
    (isExerciseTaskSubmission(obj.submission) as boolean) &&
    (obj.grading === null || (isExerciseTaskGrading(obj.grading) as boolean))
  )
}

export function isCourseMaterialPeerReviewData(
  obj: any,
  _argumentName?: string,
): obj is CourseMaterialPeerReviewData {
  return (
    ((obj !== null && typeof obj === "object") || typeof obj === "function") &&
    (obj.answer_to_review === null ||
      (isCourseMaterialPeerReviewDataAnswerToReview(obj.answer_to_review) as boolean)) &&
    (isPeerReviewConfig(obj.peer_review_config) as boolean) &&
    Array.isArray(obj.peer_review_questions) &&
    obj.peer_review_questions.every((e: any) => isPeerReviewQuestion(e) as boolean) &&
    typeof obj.num_peer_reviews_given === "number"
  )
}

export function isCourseMaterialPeerReviewDataAnswerToReview(
  obj: any,
  _argumentName?: string,
): obj is CourseMaterialPeerReviewDataAnswerToReview {
  return (
    ((obj !== null && typeof obj === "object") || typeof obj === "function") &&
    typeof obj.exercise_slide_submission_id === "string" &&
    Array.isArray(obj.course_material_exercise_tasks) &&
    obj.course_material_exercise_tasks.every((e: any) => isCourseMaterialExerciseTask(e) as boolean)
  )
}

export function isCourseMaterialPeerReviewQuestionAnswer(
  obj: any,
  _argumentName?: string,
): obj is CourseMaterialPeerReviewQuestionAnswer {
  return (
    ((obj !== null && typeof obj === "object") || typeof obj === "function") &&
    typeof obj.peer_review_question_id === "string" &&
    (obj.text_data === null || typeof obj.text_data === "string") &&
    (obj.number_data === null || typeof obj.number_data === "number")
  )
}

export function isCourseMaterialPeerReviewSubmission(
  obj: any,
  _argumentName?: string,
): obj is CourseMaterialPeerReviewSubmission {
  return (
    ((obj !== null && typeof obj === "object") || typeof obj === "function") &&
    typeof obj.exercise_slide_submission_id === "string" &&
    typeof obj.peer_review_config_id === "string" &&
    Array.isArray(obj.peer_review_question_answers) &&
    obj.peer_review_question_answers.every(
      (e: any) => isCourseMaterialPeerReviewQuestionAnswer(e) as boolean,
    )
  )
}

export function isCompletionRegistrationLink(
  obj: any,
  _argumentName?: string,
): obj is CompletionRegistrationLink {
  return (
    ((obj !== null && typeof obj === "object") || typeof obj === "function") &&
    typeof obj.url === "string"
  )
}

export function isUserCompletionInformation(
  obj: any,
  _argumentName?: string,
): obj is UserCompletionInformation {
  return (
    ((obj !== null && typeof obj === "object") || typeof obj === "function") &&
    typeof obj.course_module_completion_id === "string" &&
    typeof obj.course_name === "string" &&
    typeof obj.uh_course_code === "string" &&
    typeof obj.email === "string" &&
    (obj.ects_credits === null || typeof obj.ects_credits === "number")
  )
}

export function isUserModuleCompletionStatus(
  obj: any,
  _argumentName?: string,
): obj is UserModuleCompletionStatus {
  return (
    ((obj !== null && typeof obj === "object") || typeof obj === "function") &&
    typeof obj.completed === "boolean" &&
    typeof obj.default === "boolean" &&
    typeof obj.module_id === "string" &&
    typeof obj.name === "string" &&
    typeof obj.order_number === "number" &&
    typeof obj.prerequisite_modules_completed === "boolean"
  )
}

<<<<<<< HEAD
export function isOrganization(obj: any, _argumentName?: string): obj is Organization {
=======
export function isMaterialReference(obj: unknown): obj is MaterialReference {
  const typedObj = obj as MaterialReference
  return (
    ((typedObj !== null && typeof typedObj === "object") || typeof typedObj === "function") &&
    typeof typedObj["id"] === "string" &&
    typeof typedObj["course_id"] === "string" &&
    typeof typedObj["citation_key"] === "string" &&
    typeof typedObj["reference"] === "string" &&
    typedObj["created_at"] instanceof Date &&
    typedObj["updated_at"] instanceof Date &&
    (typedObj["deleted_at"] === null || typedObj["deleted_at"] instanceof Date)
  )
}

export function isNewMaterialReference(obj: unknown): obj is NewMaterialReference {
  const typedObj = obj as NewMaterialReference
  return (
    ((typedObj !== null && typeof typedObj === "object") || typeof typedObj === "function") &&
    typeof typedObj["citation_key"] === "string" &&
    typeof typedObj["reference"] === "string"
  )
}

export function isOrganization(obj: unknown): obj is Organization {
  const typedObj = obj as Organization
>>>>>>> bd96df53
  return (
    ((obj !== null && typeof obj === "object") || typeof obj === "function") &&
    typeof obj.id === "string" &&
    typeof obj.slug === "string" &&
    obj.created_at instanceof Date &&
    obj.updated_at instanceof Date &&
    typeof obj.name === "string" &&
    (obj.description === null || typeof obj.description === "string") &&
    (obj.organization_image_url === null || typeof obj.organization_image_url === "string") &&
    (obj.deleted_at === null || obj.deleted_at instanceof Date)
  )
}

export function isPageHistory(obj: any, _argumentName?: string): obj is PageHistory {
  return (
    ((obj !== null && typeof obj === "object") || typeof obj === "function") &&
    typeof obj.id === "string" &&
    obj.created_at instanceof Date &&
    typeof obj.title === "string" &&
    (isHistoryChangeReason(obj.history_change_reason) as boolean) &&
    (obj.restored_from_id === null || typeof obj.restored_from_id === "string") &&
    typeof obj.author_user_id === "string"
  )
}

export function isHistoryChangeReason(
  obj: any,
  _argumentName?: string,
): obj is HistoryChangeReason {
  return obj === "PageSaved" || obj === "HistoryRestored"
}

export function isCmsPageExercise(obj: any, _argumentName?: string): obj is CmsPageExercise {
  return (
    ((obj !== null && typeof obj === "object") || typeof obj === "function") &&
    typeof obj.id === "string" &&
    typeof obj.name === "string" &&
    typeof obj.order_number === "number" &&
    typeof obj.score_maximum === "number" &&
    (obj.max_tries_per_slide === null || typeof obj.max_tries_per_slide === "number") &&
    typeof obj.limit_number_of_tries === "boolean" &&
    (obj.deadline === null || obj.deadline instanceof Date) &&
    typeof obj.needs_peer_review === "boolean" &&
    (obj.peer_review_config === null ||
      (isCmsPeerReviewConfig(obj.peer_review_config) as boolean)) &&
    (obj.peer_review_questions === null ||
      (Array.isArray(obj.peer_review_questions) &&
        obj.peer_review_questions.every((e: any) => isCmsPeerReviewQuestion(e) as boolean))) &&
    typeof obj.use_course_default_peer_review_config === "boolean"
  )
}

export function isCmsPageExerciseSlide(
  obj: any,
  _argumentName?: string,
): obj is CmsPageExerciseSlide {
  return (
    ((obj !== null && typeof obj === "object") || typeof obj === "function") &&
    typeof obj.id === "string" &&
    typeof obj.exercise_id === "string" &&
    typeof obj.order_number === "number"
  )
}

export function isCmsPageExerciseTask(
  obj: any,
  _argumentName?: string,
): obj is CmsPageExerciseTask {
  return (
    ((obj !== null && typeof obj === "object") || typeof obj === "function") &&
    typeof obj.id === "string" &&
    typeof obj.exercise_slide_id === "string" &&
    typeof obj.exercise_type === "string" &&
    typeof obj.order_number === "number"
  )
}

export function isCmsPageUpdate(obj: any, _argumentName?: string): obj is CmsPageUpdate {
  return (
    ((obj !== null && typeof obj === "object") || typeof obj === "function") &&
    Array.isArray(obj.exercises) &&
    obj.exercises.every((e: any) => isCmsPageExercise(e) as boolean) &&
    Array.isArray(obj.exercise_slides) &&
    obj.exercise_slides.every((e: any) => isCmsPageExerciseSlide(e) as boolean) &&
    Array.isArray(obj.exercise_tasks) &&
    obj.exercise_tasks.every((e: any) => isCmsPageExerciseTask(e) as boolean) &&
    typeof obj.url_path === "string" &&
    typeof obj.title === "string" &&
    (obj.chapter_id === null || typeof obj.chapter_id === "string")
  )
}

export function isContentManagementPage(
  obj: any,
  _argumentName?: string,
): obj is ContentManagementPage {
  return (
    ((obj !== null && typeof obj === "object") || typeof obj === "function") &&
    (isPage(obj.page) as boolean) &&
    Array.isArray(obj.exercises) &&
    obj.exercises.every((e: any) => isCmsPageExercise(e) as boolean) &&
    Array.isArray(obj.exercise_slides) &&
    obj.exercise_slides.every((e: any) => isCmsPageExerciseSlide(e) as boolean) &&
    Array.isArray(obj.exercise_tasks) &&
    obj.exercise_tasks.every((e: any) => isCmsPageExerciseTask(e) as boolean) &&
    Array.isArray(obj.peer_review_configs) &&
    obj.peer_review_configs.every((e: any) => isCmsPeerReviewConfig(e) as boolean) &&
    Array.isArray(obj.peer_review_questions) &&
    obj.peer_review_questions.every((e: any) => isCmsPeerReviewQuestion(e) as boolean) &&
    typeof obj.organization_id === "string"
  )
}

export function isCoursePageWithUserData(
  obj: any,
  _argumentName?: string,
): obj is CoursePageWithUserData {
  return (
    ((obj !== null && typeof obj === "object") || typeof obj === "function") &&
    (isPage(obj.page) as boolean) &&
    (obj.instance === null || (isCourseInstance(obj.instance) as boolean)) &&
    (obj.settings === null || (isUserCourseSettings(obj.settings) as boolean)) &&
    typeof obj.was_redirected === "boolean" &&
    typeof obj.is_test_mode === "boolean"
  )
}

export function isExerciseWithExerciseTasks(
  obj: any,
  _argumentName?: string,
): obj is ExerciseWithExerciseTasks {
  return (
    ((obj !== null && typeof obj === "object") || typeof obj === "function") &&
    typeof obj.id === "string" &&
    obj.created_at instanceof Date &&
    obj.updated_at instanceof Date &&
    typeof obj.course_id === "string" &&
    (obj.deleted_at === null || obj.deleted_at instanceof Date) &&
    typeof obj.name === "string" &&
    (obj.deadline === null || obj.deadline instanceof Date) &&
    typeof obj.page_id === "string" &&
    Array.isArray(obj.exercise_tasks) &&
    obj.exercise_tasks.every((e: any) => isExerciseTask(e) as boolean) &&
    typeof obj.score_maximum === "number"
  )
}

export function isHistoryRestoreData(obj: any, _argumentName?: string): obj is HistoryRestoreData {
  return (
    ((obj !== null && typeof obj === "object") || typeof obj === "function") &&
    typeof obj.history_id === "string"
  )
}

export function isPage(obj: any, _argumentName?: string): obj is Page {
  return (
    ((obj !== null && typeof obj === "object") || typeof obj === "function") &&
    typeof obj.id === "string" &&
    obj.created_at instanceof Date &&
    obj.updated_at instanceof Date &&
    (obj.course_id === null || typeof obj.course_id === "string") &&
    (obj.exam_id === null || typeof obj.exam_id === "string") &&
    (obj.chapter_id === null || typeof obj.chapter_id === "string") &&
    typeof obj.url_path === "string" &&
    typeof obj.title === "string" &&
    (obj.deleted_at === null || obj.deleted_at instanceof Date) &&
    typeof obj.order_number === "number" &&
    (obj.copied_from === null || typeof obj.copied_from === "string")
  )
}

export function isPageInfo(obj: any, _argumentName?: string): obj is PageInfo {
  return (
    ((obj !== null && typeof obj === "object") || typeof obj === "function") &&
    typeof obj.page_id === "string" &&
    typeof obj.page_title === "string" &&
    (obj.course_id === null || typeof obj.course_id === "string") &&
    (obj.course_name === null || typeof obj.course_name === "string") &&
    (obj.course_slug === null || typeof obj.course_slug === "string") &&
    (obj.organization_slug === null || typeof obj.organization_slug === "string")
  )
}

export function isPageSearchRequest(obj: any, _argumentName?: string): obj is PageSearchRequest {
  return (
    ((obj !== null && typeof obj === "object") || typeof obj === "function") &&
    typeof obj.query === "string"
  )
}

export function isPageSearchResult(obj: any, _argumentName?: string): obj is PageSearchResult {
  return (
    ((obj !== null && typeof obj === "object") || typeof obj === "function") &&
    typeof obj.id === "string" &&
    (obj.title_headline === null || typeof obj.title_headline === "string") &&
    (obj.rank === null || typeof obj.rank === "number") &&
    (obj.content_headline === null || typeof obj.content_headline === "string") &&
    typeof obj.url_path === "string"
  )
}

export function isPageWithExercises(obj: any, _argumentName?: string): obj is PageWithExercises {
  return (
    ((obj !== null && typeof obj === "object") || typeof obj === "function") &&
    typeof obj.id === "string" &&
    obj.created_at instanceof Date &&
    obj.updated_at instanceof Date &&
    (obj.course_id === null || typeof obj.course_id === "string") &&
    (obj.exam_id === null || typeof obj.exam_id === "string") &&
    (obj.chapter_id === null || typeof obj.chapter_id === "string") &&
    typeof obj.url_path === "string" &&
    typeof obj.title === "string" &&
    (obj.deleted_at === null || obj.deleted_at instanceof Date) &&
    typeof obj.order_number === "number" &&
    (obj.copied_from === null || typeof obj.copied_from === "string") &&
    Array.isArray(obj.exercises) &&
    obj.exercises.every((e: any) => isExercise(e) as boolean)
  )
}

export function isNewPage(obj: any, _argumentName?: string): obj is NewPage {
  return (
    ((obj !== null && typeof obj === "object") || typeof obj === "function") &&
    Array.isArray(obj.exercises) &&
    obj.exercises.every((e: any) => isCmsPageExercise(e) as boolean) &&
    Array.isArray(obj.exercise_slides) &&
    obj.exercise_slides.every((e: any) => isCmsPageExerciseSlide(e) as boolean) &&
    Array.isArray(obj.exercise_tasks) &&
    obj.exercise_tasks.every((e: any) => isCmsPageExerciseTask(e) as boolean) &&
    typeof obj.url_path === "string" &&
    typeof obj.title === "string" &&
    (obj.course_id === null || typeof obj.course_id === "string") &&
    (obj.exam_id === null || typeof obj.exam_id === "string") &&
    (obj.chapter_id === null || typeof obj.chapter_id === "string") &&
    (obj.front_page_of_chapter_id === null || typeof obj.front_page_of_chapter_id === "string") &&
    (obj.content_search_language === null || typeof obj.content_search_language === "string")
  )
}

export function isPageChapterAndCourseInformation(
  obj: any,
  _argumentName?: string,
): obj is PageChapterAndCourseInformation {
  return (
    ((obj !== null && typeof obj === "object") || typeof obj === "function") &&
    (obj.chapter_name === null || typeof obj.chapter_name === "string") &&
    (obj.chapter_number === null || typeof obj.chapter_number === "number") &&
    (obj.course_name === null || typeof obj.course_name === "string") &&
    (obj.course_slug === null || typeof obj.course_slug === "string") &&
    (obj.chapter_front_page_id === null || typeof obj.chapter_front_page_id === "string") &&
    (obj.chapter_front_page_url_path === null ||
      typeof obj.chapter_front_page_url_path === "string") &&
    typeof obj.organization_slug === "string"
  )
}

export function isIsChapterFrontPage(obj: any, _argumentName?: string): obj is IsChapterFrontPage {
  return (
    ((obj !== null && typeof obj === "object") || typeof obj === "function") &&
    typeof obj.is_chapter_front_page === "boolean"
  )
}

export function isPageRoutingData(obj: any, _argumentName?: string): obj is PageRoutingData {
  return (
    ((obj !== null && typeof obj === "object") || typeof obj === "function") &&
    typeof obj.url_path === "string" &&
    typeof obj.title === "string" &&
    typeof obj.page_id === "string" &&
    typeof obj.chapter_number === "number" &&
    typeof obj.chapter_id === "string" &&
    (obj.chapter_opens_at === null || obj.chapter_opens_at instanceof Date) &&
    (obj.chapter_front_page_id === null || typeof obj.chapter_front_page_id === "string")
  )
}

export function isPageNavigationInformation(
  obj: any,
  _argumentName?: string,
): obj is PageNavigationInformation {
  return (
    ((obj !== null && typeof obj === "object") || typeof obj === "function") &&
    (obj.chapter_front_page === null || (isPageRoutingData(obj.chapter_front_page) as boolean)) &&
    (obj.next_page === null || (isPageRoutingData(obj.next_page) as boolean)) &&
    (obj.previous_page === null || (isPageRoutingData(obj.previous_page) as boolean))
  )
}

export function isPeerReviewConfig(obj: any, _argumentName?: string): obj is PeerReviewConfig {
  return (
    ((obj !== null && typeof obj === "object") || typeof obj === "function") &&
    typeof obj.id === "string" &&
    obj.created_at instanceof Date &&
    obj.updated_at instanceof Date &&
    (obj.deleted_at === null || obj.deleted_at instanceof Date) &&
    typeof obj.course_id === "string" &&
    (obj.exercise_id === null || typeof obj.exercise_id === "string") &&
    typeof obj.peer_reviews_to_give === "number" &&
    typeof obj.peer_reviews_to_receive === "number" &&
    typeof obj.accepting_threshold === "number" &&
    (isPeerReviewAcceptingStrategy(obj.accepting_strategy) as boolean)
  )
}

export function isPeerReviewAcceptingStrategy(
  obj: any,
  _argumentName?: string,
): obj is PeerReviewAcceptingStrategy {
  return (
    obj === "AutomaticallyAcceptOrRejectByAverage" ||
    obj === "AutomaticallyAcceptOrManualReviewByAverage" ||
    obj === "ManualReviewEverything"
  )
}

export function isCmsPeerReviewConfig(
  obj: any,
  _argumentName?: string,
): obj is CmsPeerReviewConfig {
  return (
    ((obj !== null && typeof obj === "object") || typeof obj === "function") &&
    typeof obj.id === "string" &&
    typeof obj.course_id === "string" &&
    (obj.exercise_id === null || typeof obj.exercise_id === "string") &&
    typeof obj.peer_reviews_to_give === "number" &&
    typeof obj.peer_reviews_to_receive === "number" &&
    typeof obj.accepting_threshold === "number" &&
    (isPeerReviewAcceptingStrategy(obj.accepting_strategy) as boolean)
  )
}

export function isCmsPeerReviewConfiguration(
  obj: any,
  _argumentName?: string,
): obj is CmsPeerReviewConfiguration {
  return (
    ((obj !== null && typeof obj === "object") || typeof obj === "function") &&
    (isCmsPeerReviewConfig(obj.peer_review_config) as boolean) &&
    Array.isArray(obj.peer_review_questions) &&
    obj.peer_review_questions.every((e: any) => isCmsPeerReviewQuestion(e) as boolean)
  )
}

export function isCmsPeerReviewQuestion(
  obj: any,
  _argumentName?: string,
): obj is CmsPeerReviewQuestion {
  return (
    ((obj !== null && typeof obj === "object") || typeof obj === "function") &&
    typeof obj.id === "string" &&
    typeof obj.peer_review_config_id === "string" &&
    typeof obj.order_number === "number" &&
    typeof obj.question === "string" &&
    (isPeerReviewQuestionType(obj.question_type) as boolean) &&
    typeof obj.answer_required === "boolean"
  )
}

export function isPeerReviewQuestion(obj: any, _argumentName?: string): obj is PeerReviewQuestion {
  return (
    ((obj !== null && typeof obj === "object") || typeof obj === "function") &&
    typeof obj.id === "string" &&
    obj.created_at instanceof Date &&
    obj.updated_at instanceof Date &&
    (obj.deleted_at === null || obj.deleted_at instanceof Date) &&
    typeof obj.peer_review_config_id === "string" &&
    typeof obj.order_number === "number" &&
    typeof obj.question === "string" &&
    (isPeerReviewQuestionType(obj.question_type) as boolean) &&
    typeof obj.answer_required === "boolean"
  )
}

export function isPeerReviewQuestionType(
  obj: any,
  _argumentName?: string,
): obj is PeerReviewQuestionType {
  return obj === "Essay" || obj === "Scale"
}

export function isPlaygroundExample(obj: any, _argumentName?: string): obj is PlaygroundExample {
  return (
    ((obj !== null && typeof obj === "object") || typeof obj === "function") &&
    typeof obj.id === "string" &&
    obj.created_at instanceof Date &&
    obj.updated_at instanceof Date &&
    (obj.deleted_at === null || obj.deleted_at instanceof Date) &&
    typeof obj.name === "string" &&
    typeof obj.url === "string" &&
    typeof obj.width === "number"
  )
}

export function isPlaygroundExampleData(
  obj: any,
  _argumentName?: string,
): obj is PlaygroundExampleData {
  return (
    ((obj !== null && typeof obj === "object") || typeof obj === "function") &&
    typeof obj.name === "string" &&
    typeof obj.url === "string" &&
    typeof obj.width === "number"
  )
}

export function isBlockProposal(obj: any, _argumentName?: string): obj is BlockProposal {
  return (
    ((obj !== null && typeof obj === "object") || typeof obj === "function") &&
    typeof obj.id === "string" &&
    typeof obj.block_id === "string" &&
    typeof obj.current_text === "string" &&
    typeof obj.changed_text === "string" &&
    typeof obj.original_text === "string" &&
    (isProposalStatus(obj.status) as boolean) &&
    (obj.accept_preview === null || typeof obj.accept_preview === "string")
  )
}

export function isBlockProposalAction(
  obj: any,
  _argumentName?: string,
): obj is BlockProposalAction {
  return (
    (((obj !== null && typeof obj === "object") || typeof obj === "function") &&
      obj.tag === "Accept" &&
      typeof obj.data === "string") ||
    (((obj !== null && typeof obj === "object") || typeof obj === "function") &&
      obj.tag === "Reject")
  )
}

export function isBlockProposalInfo(obj: any, _argumentName?: string): obj is BlockProposalInfo {
  return (
    ((obj !== null && typeof obj === "object") || typeof obj === "function") &&
    typeof obj.id === "string" &&
    (isBlockProposalAction(obj.action) as boolean)
  )
}

export function isNewProposedBlockEdit(
  obj: any,
  _argumentName?: string,
): obj is NewProposedBlockEdit {
  return (
    ((obj !== null && typeof obj === "object") || typeof obj === "function") &&
    typeof obj.block_id === "string" &&
    typeof obj.block_attribute === "string" &&
    typeof obj.original_text === "string" &&
    typeof obj.changed_text === "string"
  )
}

export function isProposalStatus(obj: any, _argumentName?: string): obj is ProposalStatus {
  return obj === "Pending" || obj === "Accepted" || obj === "Rejected"
}

export function isEditProposalInfo(obj: any, _argumentName?: string): obj is EditProposalInfo {
  return (
    ((obj !== null && typeof obj === "object") || typeof obj === "function") &&
    typeof obj.page_id === "string" &&
    typeof obj.page_proposal_id === "string" &&
    Array.isArray(obj.block_proposals) &&
    obj.block_proposals.every((e: any) => isBlockProposalInfo(e) as boolean)
  )
}

export function isNewProposedPageEdits(
  obj: any,
  _argumentName?: string,
): obj is NewProposedPageEdits {
  return (
    ((obj !== null && typeof obj === "object") || typeof obj === "function") &&
    typeof obj.page_id === "string" &&
    Array.isArray(obj.block_edits) &&
    obj.block_edits.every((e: any) => isNewProposedBlockEdit(e) as boolean)
  )
}

export function isPageProposal(obj: any, _argumentName?: string): obj is PageProposal {
  return (
    ((obj !== null && typeof obj === "object") || typeof obj === "function") &&
    typeof obj.id === "string" &&
    typeof obj.page_id === "string" &&
    (obj.user_id === null || typeof obj.user_id === "string") &&
    typeof obj.pending === "boolean" &&
    obj.created_at instanceof Date &&
    Array.isArray(obj.block_proposals) &&
    obj.block_proposals.every((e: any) => isBlockProposal(e) as boolean) &&
    typeof obj.page_title === "string" &&
    typeof obj.page_url_path === "string"
  )
}

export function isProposalCount(obj: any, _argumentName?: string): obj is ProposalCount {
  return (
    ((obj !== null && typeof obj === "object") || typeof obj === "function") &&
    typeof obj.pending === "number" &&
    typeof obj.handled === "number"
  )
}

<<<<<<< HEAD
export function isExerciseSlideSubmission(
  obj: any,
  _argumentName?: string,
): obj is ExerciseSlideSubmission {
=======
export function isRepositoryExercise(obj: unknown): obj is RepositoryExercise {
  const typedObj = obj as RepositoryExercise
  return (
    ((typedObj !== null && typeof typedObj === "object") || typeof typedObj === "function") &&
    typeof typedObj["id"] === "string" &&
    typeof typedObj["repository_id"] === "string" &&
    typeof typedObj["part"] === "string" &&
    typeof typedObj["name"] === "string" &&
    typeof typedObj["repository_url"] === "string" &&
    Array.isArray(typedObj["checksum"]) &&
    typedObj["checksum"].every((e: any) => typeof e === "number") &&
    typeof typedObj["download_url"] === "string"
  )
}

export function isExerciseSlideSubmission(obj: unknown): obj is ExerciseSlideSubmission {
  const typedObj = obj as ExerciseSlideSubmission
>>>>>>> bd96df53
  return (
    ((obj !== null && typeof obj === "object") || typeof obj === "function") &&
    typeof obj.id === "string" &&
    obj.created_at instanceof Date &&
    obj.updated_at instanceof Date &&
    (obj.deleted_at === null || obj.deleted_at instanceof Date) &&
    typeof obj.exercise_slide_id === "string" &&
    (obj.course_id === null || typeof obj.course_id === "string") &&
    (obj.course_instance_id === null || typeof obj.course_instance_id === "string") &&
    (obj.exam_id === null || typeof obj.exam_id === "string") &&
    typeof obj.exercise_id === "string" &&
    typeof obj.user_id === "string" &&
    (isUserPointsUpdateStrategy(obj.user_points_update_strategy) as boolean)
  )
}

export function isExerciseSlideSubmissionCount(
  obj: any,
  _argumentName?: string,
): obj is ExerciseSlideSubmissionCount {
  return (
    ((obj !== null && typeof obj === "object") || typeof obj === "function") &&
    (obj.date === null || obj.date instanceof Date) &&
    (obj.count === null || typeof obj.count === "number")
  )
}

export function isExerciseSlideSubmissionCountByExercise(
  obj: any,
  _argumentName?: string,
): obj is ExerciseSlideSubmissionCountByExercise {
  return (
    ((obj !== null && typeof obj === "object") || typeof obj === "function") &&
    typeof obj.exercise_id === "string" &&
    (obj.count === null || typeof obj.count === "number") &&
    typeof obj.exercise_name === "string"
  )
}

export function isExerciseSlideSubmissionCountByWeekAndHour(
  obj: any,
  _argumentName?: string,
): obj is ExerciseSlideSubmissionCountByWeekAndHour {
  return (
    ((obj !== null && typeof obj === "object") || typeof obj === "function") &&
    (obj.isodow === null || typeof obj.isodow === "number") &&
    (obj.hour === null || typeof obj.hour === "number") &&
    (obj.count === null || typeof obj.count === "number")
  )
}

export function isExerciseSlideSubmissionInfo(
  obj: any,
  _argumentName?: string,
): obj is ExerciseSlideSubmissionInfo {
  return (
    ((obj !== null && typeof obj === "object") || typeof obj === "function") &&
    Array.isArray(obj.tasks) &&
    obj.tasks.every((e: any) => isCourseMaterialExerciseTask(e) as boolean) &&
    (isExercise(obj.exercise) as boolean) &&
    (isExerciseSlideSubmission(obj.exercise_slide_submission) as boolean)
  )
}

export function isExerciseAnswersInCourseRequiringAttentionCount(
  obj: any,
  _argumentName?: string,
): obj is ExerciseAnswersInCourseRequiringAttentionCount {
  return (
    ((obj !== null && typeof obj === "object") || typeof obj === "function") &&
    typeof obj.id === "string" &&
    typeof obj.name === "string" &&
    typeof obj.page_id === "string" &&
    (obj.chapter_id === null || typeof obj.chapter_id === "string") &&
    typeof obj.order_number === "number" &&
    (obj.count === null || typeof obj.count === "number")
  )
}

export function isAnswerRequiringAttention(
  obj: any,
  _argumentName?: string,
): obj is AnswerRequiringAttention {
  return (
    ((obj !== null && typeof obj === "object") || typeof obj === "function") &&
    typeof obj.id === "string" &&
    typeof obj.user_id === "string" &&
    obj.created_at instanceof Date &&
    obj.updated_at instanceof Date &&
    (obj.deleted_at === null || obj.deleted_at instanceof Date) &&
    (isGradingProgress(obj.grading_progress) as boolean) &&
    (obj.score_given === null || typeof obj.score_given === "number") &&
    typeof obj.submission_id === "string" &&
    typeof obj.exercise_id === "string"
  )
}

export function isTeacherGradingDecision(
  obj: any,
  _argumentName?: string,
): obj is TeacherGradingDecision {
  return (
    ((obj !== null && typeof obj === "object") || typeof obj === "function") &&
    typeof obj.id === "string" &&
    typeof obj.user_exercise_state_id === "string" &&
    obj.created_at instanceof Date &&
    obj.updated_at instanceof Date &&
    (obj.deleted_at === null || obj.deleted_at instanceof Date) &&
    typeof obj.score_given === "number" &&
    (isTeacherDecisionType(obj.teacher_decision) as boolean)
  )
}

export function isTeacherDecisionType(
  obj: any,
  _argumentName?: string,
): obj is TeacherDecisionType {
  return (
    obj === "FullPoints" ||
    obj === "ZeroPoints" ||
    obj === "CustomPoints" ||
    obj === "SuspectedPlagiarism"
  )
}

export function isNewTeacherGradingDecision(
  obj: any,
  _argumentName?: string,
): obj is NewTeacherGradingDecision {
  return (
    ((obj !== null && typeof obj === "object") || typeof obj === "function") &&
    typeof obj.user_exercise_state_id === "string" &&
    typeof obj.exercise_id === "string" &&
    (isTeacherDecisionType(obj.action) as boolean) &&
    (obj.manual_points === null || typeof obj.manual_points === "number")
  )
}

export function isExerciseTaskGrading(
  obj: any,
  _argumentName?: string,
): obj is ExerciseTaskGrading {
  return (
    ((obj !== null && typeof obj === "object") || typeof obj === "function") &&
    typeof obj.id === "string" &&
    obj.created_at instanceof Date &&
    obj.updated_at instanceof Date &&
    typeof obj.exercise_task_submission_id === "string" &&
    (obj.course_id === null || typeof obj.course_id === "string") &&
    (obj.exam_id === null || typeof obj.exam_id === "string") &&
    typeof obj.exercise_id === "string" &&
    typeof obj.exercise_task_id === "string" &&
    typeof obj.grading_priority === "number" &&
    (obj.score_given === null || typeof obj.score_given === "number") &&
    (isGradingProgress(obj.grading_progress) as boolean) &&
    (obj.unscaled_score_given === null || typeof obj.unscaled_score_given === "number") &&
    (obj.unscaled_score_maximum === null || typeof obj.unscaled_score_maximum === "number") &&
    (obj.grading_started_at === null || obj.grading_started_at instanceof Date) &&
    (obj.grading_completed_at === null || obj.grading_completed_at instanceof Date) &&
    (obj.feedback_text === null || typeof obj.feedback_text === "string") &&
    (obj.deleted_at === null || obj.deleted_at instanceof Date)
  )
}

export function isExerciseTaskGradingResult(
  obj: any,
  _argumentName?: string,
): obj is ExerciseTaskGradingResult {
  return (
    ((obj !== null && typeof obj === "object") || typeof obj === "function") &&
    (isGradingProgress(obj.grading_progress) as boolean) &&
    typeof obj.score_given === "number" &&
    typeof obj.score_maximum === "number" &&
    (obj.feedback_text === null || typeof obj.feedback_text === "string")
  )
}

export function isUserPointsUpdateStrategy(
  obj: any,
  _argumentName?: string,
): obj is UserPointsUpdateStrategy {
  return obj === "CanAddPointsButCannotRemovePoints" || obj === "CanAddPointsAndCanRemovePoints"
}

export function isExerciseTaskSubmission(
  obj: any,
  _argumentName?: string,
): obj is ExerciseTaskSubmission {
  return (
    ((obj !== null && typeof obj === "object") || typeof obj === "function") &&
    typeof obj.id === "string" &&
    obj.created_at instanceof Date &&
    obj.updated_at instanceof Date &&
    (obj.deleted_at === null || obj.deleted_at instanceof Date) &&
    typeof obj.exercise_slide_submission_id === "string" &&
    typeof obj.exercise_task_id === "string" &&
    typeof obj.exercise_slide_id === "string" &&
    (obj.exercise_task_grading_id === null || typeof obj.exercise_task_grading_id === "string")
  )
}

export function isRoleUser(obj: any, _argumentName?: string): obj is RoleUser {
  return (
    ((obj !== null && typeof obj === "object") || typeof obj === "function") &&
    typeof obj.id === "string" &&
    (obj.first_name === null || typeof obj.first_name === "string") &&
    (obj.last_name === null || typeof obj.last_name === "string") &&
    typeof obj.email === "string" &&
    (isUserRole(obj.role) as boolean)
  )
}

export function isRoleDomain(obj: any, _argumentName?: string): obj is RoleDomain {
  return (
    (((obj !== null && typeof obj === "object") || typeof obj === "function") &&
      obj.tag === "Global") ||
    (((obj !== null && typeof obj === "object") || typeof obj === "function") &&
      obj.tag === "Organization" &&
      typeof obj.id === "string") ||
    (((obj !== null && typeof obj === "object") || typeof obj === "function") &&
      obj.tag === "Course" &&
      typeof obj.id === "string") ||
    (((obj !== null && typeof obj === "object") || typeof obj === "function") &&
      obj.tag === "CourseInstance" &&
      typeof obj.id === "string") ||
    (((obj !== null && typeof obj === "object") || typeof obj === "function") &&
      obj.tag === "Exam" &&
      typeof obj.id === "string")
  )
}

export function isUserRole(obj: any, _argumentName?: string): obj is UserRole {
  return (
    obj === "Reviewer" ||
    obj === "Assistant" ||
    obj === "Teacher" ||
    obj === "Admin" ||
    obj === "CourseOrExamCreator"
  )
}

export function isUserCourseSettings(obj: any, _argumentName?: string): obj is UserCourseSettings {
  return (
    ((obj !== null && typeof obj === "object") || typeof obj === "function") &&
    typeof obj.user_id === "string" &&
    typeof obj.course_language_group_id === "string" &&
    obj.created_at instanceof Date &&
    obj.updated_at instanceof Date &&
    (obj.deleted_at === null || obj.deleted_at instanceof Date) &&
    typeof obj.current_course_id === "string" &&
    typeof obj.current_course_instance_id === "string"
  )
}

export function isUserCourseInstanceChapterExerciseProgress(
  obj: any,
  _argumentName?: string,
): obj is UserCourseInstanceChapterExerciseProgress {
  return (
    ((obj !== null && typeof obj === "object") || typeof obj === "function") &&
    typeof obj.exercise_id === "string" &&
    typeof obj.score_given === "number"
  )
}

export function isUserCourseInstanceProgress(
  obj: any,
  _argumentName?: string,
): obj is UserCourseInstanceProgress {
  return (
    ((obj !== null && typeof obj === "object") || typeof obj === "function") &&
    typeof obj.course_module_id === "string" &&
    typeof obj.course_module_name === "string" &&
    typeof obj.course_module_order_number === "number" &&
    typeof obj.score_given === "number" &&
    (obj.score_required === null || typeof obj.score_required === "number") &&
    (obj.score_maximum === null || typeof obj.score_maximum === "number") &&
    (obj.total_exercises === null || typeof obj.total_exercises === "number") &&
    (obj.attempted_exercises === null || typeof obj.attempted_exercises === "number") &&
    (obj.attempted_exercises_required === null ||
      typeof obj.attempted_exercises_required === "number")
  )
}

export function isExerciseUserCounts(obj: any, _argumentName?: string): obj is ExerciseUserCounts {
  return (
    ((obj !== null && typeof obj === "object") || typeof obj === "function") &&
    typeof obj.exercise_name === "string" &&
    typeof obj.exercise_order_number === "number" &&
    typeof obj.page_order_number === "number" &&
    typeof obj.chapter_number === "number" &&
    typeof obj.exercise_id === "string" &&
    typeof obj.n_users_attempted === "number" &&
    typeof obj.n_users_with_some_points === "number" &&
    typeof obj.n_users_with_max_points === "number"
  )
}

export function isReviewingStage(obj: any, _argumentName?: string): obj is ReviewingStage {
  return (
    obj === "NotStarted" ||
    obj === "PeerReview" ||
    obj === "SelfReview" ||
    obj === "WaitingForPeerReviews" ||
    obj === "WaitingForManualGrading" ||
    obj === "ReviewedAndLocked"
  )
}

export function isUserExerciseState(obj: any, _argumentName?: string): obj is UserExerciseState {
  return (
    ((obj !== null && typeof obj === "object") || typeof obj === "function") &&
    typeof obj.id === "string" &&
    typeof obj.user_id === "string" &&
    typeof obj.exercise_id === "string" &&
    (obj.course_instance_id === null || typeof obj.course_instance_id === "string") &&
    (obj.exam_id === null || typeof obj.exam_id === "string") &&
    obj.created_at instanceof Date &&
    obj.updated_at instanceof Date &&
    (obj.deleted_at === null || obj.deleted_at instanceof Date) &&
    (obj.score_given === null || typeof obj.score_given === "number") &&
    (isGradingProgress(obj.grading_progress) as boolean) &&
    (isActivityProgress(obj.activity_progress) as boolean) &&
    (isReviewingStage(obj.reviewing_stage) as boolean) &&
    (obj.selected_exercise_slide_id === null || typeof obj.selected_exercise_slide_id === "string")
  )
}

export function isUser(obj: any, _argumentName?: string): obj is User {
  return (
    ((obj !== null && typeof obj === "object") || typeof obj === "function") &&
    typeof obj.id === "string" &&
    (obj.first_name === null || typeof obj.first_name === "string") &&
    (obj.last_name === null || typeof obj.last_name === "string") &&
    obj.created_at instanceof Date &&
    obj.updated_at instanceof Date &&
    (obj.deleted_at === null || obj.deleted_at instanceof Date) &&
    (obj.upstream_id === null || typeof obj.upstream_id === "number") &&
    typeof obj.email === "string"
  )
}

<<<<<<< HEAD
export function isChaptersWithStatus(obj: any, _argumentName?: string): obj is ChaptersWithStatus {
  return (
    ((obj !== null && typeof obj === "object") || typeof obj === "function") &&
    typeof obj.is_previewable === "boolean" &&
    Array.isArray(obj.modules) &&
    obj.modules.every((e: any) => isCourseMaterialCourseModule(e) as boolean)
  )
}

export function isCourseMaterialCourseModule(
  obj: any,
  _argumentName?: string,
): obj is CourseMaterialCourseModule {
  return (
    ((obj !== null && typeof obj === "object") || typeof obj === "function") &&
    Array.isArray(obj.chapters) &&
    obj.chapters.every((e: any) => isChapterWithStatus(e) as boolean) &&
    typeof obj.id === "string" &&
    typeof obj.is_default === "boolean" &&
    (obj.name === null || typeof obj.name === "string") &&
    typeof obj.order_number === "number"
=======
export function isErrorData(obj: unknown): obj is ErrorData {
  const typedObj = obj as ErrorData
  return (
    ((typedObj !== null && typeof typedObj === "object") || typeof typedObj === "function") &&
    typeof typedObj["block_id"] === "string"
  )
}

export function isErrorResponse(obj: unknown): obj is ErrorResponse {
  const typedObj = obj as ErrorResponse
  return (
    ((typedObj !== null && typeof typedObj === "object") || typeof typedObj === "function") &&
    typeof typedObj["title"] === "string" &&
    typeof typedObj["message"] === "string" &&
    (typedObj["source"] === null || typeof typedObj["source"] === "string") &&
    (typedObj["data"] === null || (isErrorData(typedObj["data"]) as boolean))
  )
}

export function isUploadResult(obj: unknown): obj is UploadResult {
  const typedObj = obj as UploadResult
  return (
    ((typedObj !== null && typeof typedObj === "object") || typeof typedObj === "function") &&
    typeof typedObj["url"] === "string"
>>>>>>> bd96df53
  )
}

export function isCreateAccountDetails(
  obj: any,
  _argumentName?: string,
): obj is CreateAccountDetails {
  return (
    ((obj !== null && typeof obj === "object") || typeof obj === "function") &&
    typeof obj.email === "string" &&
    typeof obj.first_name === "string" &&
    typeof obj.last_name === "string" &&
    typeof obj.language === "string" &&
    typeof obj.password === "string" &&
    typeof obj.password_confirmation === "string"
  )
}

export function isUserInfo(obj: any, _argumentName?: string): obj is UserInfo {
  return (
    ((obj !== null && typeof obj === "object") || typeof obj === "function") &&
    typeof obj.user_id === "string"
  )
}

<<<<<<< HEAD
export function isRoleQuery(obj: any, _argumentName?: string): obj is RoleQuery {
  return (
    ((obj !== null && typeof obj === "object") || typeof obj === "function") &&
    (typeof obj.global === "undefined" || obj.global === false || obj.global === true) &&
    (typeof obj.organization_id === "undefined" || typeof obj.organization_id === "string") &&
    (typeof obj.course_id === "undefined" || typeof obj.course_id === "string") &&
    (typeof obj.course_instance_id === "undefined" || typeof obj.course_instance_id === "string") &&
    (typeof obj.exam_id === "undefined" || typeof obj.exam_id === "string")
  )
}

export function isRoleInfo(obj: any, _argumentName?: string): obj is RoleInfo {
  return (
    ((obj !== null && typeof obj === "object") || typeof obj === "function") &&
    typeof obj.email === "string" &&
    (isUserRole(obj.role) as boolean) &&
    (isRoleDomain(obj.domain) as boolean)
=======
export function isLogin(obj: unknown): obj is Login {
  const typedObj = obj as Login
  return (
    ((typedObj !== null && typeof typedObj === "object") || typeof typedObj === "function") &&
    typeof typedObj["email"] === "string" &&
    typeof typedObj["password"] === "string"
  )
}

export function isChaptersWithStatus(obj: unknown): obj is ChaptersWithStatus {
  const typedObj = obj as ChaptersWithStatus
  return (
    ((typedObj !== null && typeof typedObj === "object") || typeof typedObj === "function") &&
    typeof typedObj["is_previewable"] === "boolean" &&
    Array.isArray(typedObj["modules"]) &&
    typedObj["modules"].every((e: any) => isCourseMaterialCourseModule(e) as boolean)
  )
}

export function isCourseMaterialCourseModule(obj: unknown): obj is CourseMaterialCourseModule {
  const typedObj = obj as CourseMaterialCourseModule
  return (
    ((typedObj !== null && typeof typedObj === "object") || typeof typedObj === "function") &&
    Array.isArray(typedObj["chapters"]) &&
    typedObj["chapters"].every((e: any) => isChapterWithStatus(e) as boolean) &&
    typeof typedObj["id"] === "string" &&
    typeof typedObj["is_default"] === "boolean" &&
    (typedObj["name"] === null || typeof typedObj["name"] === "string") &&
    typeof typedObj["order_number"] === "number"
>>>>>>> bd96df53
  )
}

export function isExamData(obj: any, _argumentName?: string): obj is ExamData {
  return (
    ((obj !== null && typeof obj === "object") || typeof obj === "function") &&
    typeof obj.id === "string" &&
    typeof obj.name === "string" &&
    obj.starts_at instanceof Date &&
    obj.ends_at instanceof Date &&
    typeof obj.ended === "boolean" &&
    typeof obj.time_minutes === "number" &&
    (isExamEnrollmentData(obj.enrollment_data) as boolean)
  )
}

export function isExamEnrollmentData(obj: any, _argumentName?: string): obj is ExamEnrollmentData {
  return (
    (((obj !== null && typeof obj === "object") || typeof obj === "function") &&
      obj.tag === "EnrolledAndStarted" &&
      typeof obj.page_id === "string" &&
      (isPage(obj.page) as boolean) &&
      (isExamEnrollment(obj.enrollment) as boolean)) ||
    (((obj !== null && typeof obj === "object") || typeof obj === "function") &&
      obj.tag === "NotEnrolled") ||
    (((obj !== null && typeof obj === "object") || typeof obj === "function") &&
      obj.tag === "NotYetStarted") ||
    (((obj !== null && typeof obj === "object") || typeof obj === "function") &&
      obj.tag === "StudentTimeUp")
  )
}

<<<<<<< HEAD
export function isExamCourseInfo(obj: any, _argumentName?: string): obj is ExamCourseInfo {
  return (
    ((obj !== null && typeof obj === "object") || typeof obj === "function") &&
    typeof obj.course_id === "string"
  )
}

export function isLogin(obj: any, _argumentName?: string): obj is Login {
  return (
    ((obj !== null && typeof obj === "object") || typeof obj === "function") &&
    typeof obj.email === "string" &&
    typeof obj.password === "string"
  )
}

export function isUploadResult(obj: any, _argumentName?: string): obj is UploadResult {
  return (
    ((obj !== null && typeof obj === "object") || typeof obj === "function") &&
    typeof obj.url === "string"
=======
export function isRoleQuery(obj: unknown): obj is RoleQuery {
  const typedObj = obj as RoleQuery
  return (
    ((typedObj !== null && typeof typedObj === "object") || typeof typedObj === "function") &&
    (typeof typedObj["global"] === "undefined" ||
      typedObj["global"] === false ||
      typedObj["global"] === true) &&
    (typeof typedObj["organization_id"] === "undefined" ||
      typeof typedObj["organization_id"] === "string") &&
    (typeof typedObj["course_id"] === "undefined" || typeof typedObj["course_id"] === "string") &&
    (typeof typedObj["course_instance_id"] === "undefined" ||
      typeof typedObj["course_instance_id"] === "string") &&
    (typeof typedObj["exam_id"] === "undefined" || typeof typedObj["exam_id"] === "string")
  )
}

export function isRoleInfo(obj: unknown): obj is RoleInfo {
  const typedObj = obj as RoleInfo
  return (
    ((typedObj !== null && typeof typedObj === "object") || typeof typedObj === "function") &&
    typeof typedObj["email"] === "string" &&
    (isUserRole(typedObj["role"]) as boolean) &&
    (isRoleDomain(typedObj["domain"]) as boolean)
  )
}

export function isExamCourseInfo(obj: unknown): obj is ExamCourseInfo {
  const typedObj = obj as ExamCourseInfo
  return (
    ((typedObj !== null && typeof typedObj === "object") || typeof typedObj === "function") &&
    typeof typedObj["course_id"] === "string"
>>>>>>> bd96df53
  )
}

export function isExerciseSubmissions(
  obj: any,
  _argumentName?: string,
): obj is ExerciseSubmissions {
  return (
    ((obj !== null && typeof obj === "object") || typeof obj === "function") &&
    Array.isArray(obj.data) &&
    obj.data.every((e: any) => isExerciseSlideSubmission(e) as boolean) &&
    typeof obj.total_pages === "number"
  )
}

export function isAnswersRequiringAttention(
  obj: any,
  _argumentName?: string,
): obj is AnswersRequiringAttention {
  return (
    ((obj !== null && typeof obj === "object") || typeof obj === "function") &&
    typeof obj.exercise_max_points === "number" &&
    Array.isArray(obj.data) &&
    obj.data.every((e: any) => isAnswerRequiringAttentionWithTasks(e) as boolean) &&
    typeof obj.total_pages === "number"
  )
}

export function isAnswerRequiringAttentionWithTasks(
  obj: any,
  _argumentName?: string,
): obj is AnswerRequiringAttentionWithTasks {
  return (
    ((obj !== null && typeof obj === "object") || typeof obj === "function") &&
    typeof obj.id === "string" &&
    typeof obj.user_id === "string" &&
    obj.created_at instanceof Date &&
    obj.updated_at instanceof Date &&
    (obj.deleted_at === null || obj.deleted_at instanceof Date) &&
    (isGradingProgress(obj.grading_progress) as boolean) &&
    (obj.score_given === null || typeof obj.score_given === "number") &&
    typeof obj.submission_id === "string" &&
    typeof obj.exercise_id === "string" &&
    Array.isArray(obj.tasks) &&
    obj.tasks.every((e: any) => isCourseMaterialExerciseTask(e) as boolean)
  )
}

<<<<<<< HEAD
export function isMarkAsRead(obj: any, _argumentName?: string): obj is MarkAsRead {
=======
export function isNewExerciseRepository(obj: unknown): obj is NewExerciseRepository {
  const typedObj = obj as NewExerciseRepository
  return (
    ((typedObj !== null && typeof typedObj === "object") || typeof typedObj === "function") &&
    (typedObj["course_id"] === null || typeof typedObj["course_id"] === "string") &&
    (typedObj["exam_id"] === null || typeof typedObj["exam_id"] === "string") &&
    typeof typedObj["git_url"] === "string" &&
    (typedObj["deploy_key"] === null || typeof typedObj["deploy_key"] === "string")
  )
}

export function isMarkAsRead(obj: unknown): obj is MarkAsRead {
  const typedObj = obj as MarkAsRead
>>>>>>> bd96df53
  return (
    ((obj !== null && typeof obj === "object") || typeof obj === "function") &&
    typeof obj.read === "boolean"
  )
}

export function isGetFeedbackQuery(obj: any, _argumentName?: string): obj is GetFeedbackQuery {
  return (
    ((obj !== null && typeof obj === "object") || typeof obj === "function") &&
    typeof obj.read === "boolean" &&
    (typeof obj.page === "undefined" || typeof obj.page === "number") &&
    (typeof obj.limit === "undefined" || typeof obj.limit === "number")
  )
}

export function isGetEditProposalsQuery(
  obj: any,
  _argumentName?: string,
): obj is GetEditProposalsQuery {
  return (
    ((obj !== null && typeof obj === "object") || typeof obj === "function") &&
    typeof obj.pending === "boolean" &&
    (typeof obj.page === "undefined" || typeof obj.page === "number") &&
    (typeof obj.limit === "undefined" || typeof obj.limit === "number")
  )
}

<<<<<<< HEAD
export function isErrorResponse(obj: any, _argumentName?: string): obj is ErrorResponse {
  return (
    ((obj !== null && typeof obj === "object") || typeof obj === "function") &&
    typeof obj.title === "string" &&
    typeof obj.message === "string" &&
    (obj.source === null || typeof obj.source === "string") &&
    (obj.data === null || (isErrorData(obj.data) as boolean))
  )
}

export function isErrorData(obj: any, _argumentName?: string): obj is ErrorData {
  return (
    ((obj !== null && typeof obj === "object") || typeof obj === "function") &&
    typeof obj.block_id === "string"
  )
}

export function isPagination(obj: any, _argumentName?: string): obj is Pagination {
=======
export function isPagination(obj: unknown): obj is Pagination {
  const typedObj = obj as Pagination
>>>>>>> bd96df53
  return (
    ((obj !== null && typeof obj === "object") || typeof obj === "function") &&
    (typeof obj.page === "undefined" || typeof obj.page === "number") &&
    (typeof obj.limit === "undefined" || typeof obj.limit === "number")
  )
}

export function isOEmbedResponse(obj: any, _argumentName?: string): obj is OEmbedResponse {
  return (
    ((obj !== null && typeof obj === "object") || typeof obj === "function") &&
    typeof obj.author_name === "string" &&
    typeof obj.author_url === "string" &&
    typeof obj.html === "string" &&
    typeof obj.provider_name === "string" &&
    typeof obj.provider_url === "string" &&
    typeof obj.title === "string" &&
    typeof obj.version === "string"
  )
<<<<<<< HEAD
}

export function isMaterialReference(obj: any, _argumentName?: string): obj is MaterialReference {
  return (
    ((obj !== null && typeof obj === "object") || typeof obj === "function") &&
    typeof obj.id === "string" &&
    typeof obj.course_id === "string" &&
    typeof obj.citation_key === "string" &&
    typeof obj.reference === "string" &&
    obj.created_at instanceof Date &&
    obj.updated_at instanceof Date &&
    (obj.deleted_at === null || obj.deleted_at instanceof Date)
  )
}

export function isNewMaterialReference(
  obj: any,
  _argumentName?: string,
): obj is NewMaterialReference {
  return (
    ((obj !== null && typeof obj === "object") || typeof obj === "function") &&
    typeof obj.citation_key === "string" &&
    typeof obj.reference === "string"
  )
}

export function isModifiedModule(obj: any, _argumentName?: string): obj is ModifiedModule {
  return (
    ((obj !== null && typeof obj === "object") || typeof obj === "function") &&
    typeof obj.id === "string" &&
    (obj.name === null || typeof obj.name === "string") &&
    typeof obj.order_number === "number" &&
    (obj.uh_course_code === null || typeof obj.uh_course_code === "string") &&
    (obj.ects_credits === null || typeof obj.ects_credits === "number") &&
    (obj.automatic_completion === null ||
      obj.automatic_completion === false ||
      obj.automatic_completion === true) &&
    (obj.automatic_completion_number_of_exercises_attempted_treshold === null ||
      typeof obj.automatic_completion_number_of_exercises_attempted_treshold === "number") &&
    (obj.automatic_completion_number_of_points_treshold === null ||
      typeof obj.automatic_completion_number_of_points_treshold === "number")
  )
}

export function isModuleUpdates(obj: any, _argumentName?: string): obj is ModuleUpdates {
  return (
    ((obj !== null && typeof obj === "object") || typeof obj === "function") &&
    Array.isArray(obj.new_modules) &&
    obj.new_modules.every((e: any) => isNewModule(e) as boolean) &&
    Array.isArray(obj.deleted_modules) &&
    obj.deleted_modules.every((e: any) => typeof e === "string") &&
    Array.isArray(obj.modified_modules) &&
    obj.modified_modules.every((e: any) => isModifiedModule(e) as boolean) &&
    Array.isArray(obj.moved_chapters) &&
    obj.moved_chapters.every(
      (e: any) => Array.isArray(e) && typeof e[0] === "string" && typeof e[1] === "string",
    )
  )
}

export function isNewModule(obj: any, _argumentName?: string): obj is NewModule {
  return (
    ((obj !== null && typeof obj === "object") || typeof obj === "function") &&
    typeof obj.name === "string" &&
    typeof obj.order_number === "number" &&
    Array.isArray(obj.chapters) &&
    obj.chapters.every((e: any) => typeof e === "string") &&
    (obj.uh_course_code === null || typeof obj.uh_course_code === "string") &&
    (obj.ects_credits === null || typeof obj.ects_credits === "number") &&
    (obj.automatic_completion === null ||
      obj.automatic_completion === false ||
      obj.automatic_completion === true) &&
    (obj.automatic_completion_number_of_exercises_attempted_treshold === null ||
      typeof obj.automatic_completion_number_of_exercises_attempted_treshold === "number") &&
    (obj.automatic_completion_number_of_points_treshold === null ||
      typeof obj.automatic_completion_number_of_points_treshold === "number")
  )
=======
>>>>>>> bd96df53
}<|MERGE_RESOLUTION|>--- conflicted
+++ resolved
@@ -479,70 +479,60 @@
   )
 }
 
-<<<<<<< HEAD
-export function isCourse(obj: any, _argumentName?: string): obj is Course {
-=======
-export function isModifiedModule(obj: unknown): obj is ModifiedModule {
-  const typedObj = obj as ModifiedModule
-  return (
-    ((typedObj !== null && typeof typedObj === "object") || typeof typedObj === "function") &&
-    typeof typedObj["id"] === "string" &&
-    (typedObj["name"] === null || typeof typedObj["name"] === "string") &&
-    typeof typedObj["order_number"] === "number" &&
-    (typedObj["uh_course_code"] === null || typeof typedObj["uh_course_code"] === "string") &&
-    (typedObj["ects_credits"] === null || typeof typedObj["ects_credits"] === "number") &&
-    (typedObj["automatic_completion"] === null ||
-      typedObj["automatic_completion"] === false ||
-      typedObj["automatic_completion"] === true) &&
-    (typedObj["automatic_completion_number_of_exercises_attempted_treshold"] === null ||
-      typeof typedObj["automatic_completion_number_of_exercises_attempted_treshold"] ===
-        "number") &&
-    (typedObj["automatic_completion_number_of_points_treshold"] === null ||
-      typeof typedObj["automatic_completion_number_of_points_treshold"] === "number")
-  )
-}
-
-export function isModuleUpdates(obj: unknown): obj is ModuleUpdates {
-  const typedObj = obj as ModuleUpdates
-  return (
-    ((typedObj !== null && typeof typedObj === "object") || typeof typedObj === "function") &&
-    Array.isArray(typedObj["new_modules"]) &&
-    typedObj["new_modules"].every((e: any) => isNewModule(e) as boolean) &&
-    Array.isArray(typedObj["deleted_modules"]) &&
-    typedObj["deleted_modules"].every((e: any) => typeof e === "string") &&
-    Array.isArray(typedObj["modified_modules"]) &&
-    typedObj["modified_modules"].every((e: any) => isModifiedModule(e) as boolean) &&
-    Array.isArray(typedObj["moved_chapters"]) &&
-    typedObj["moved_chapters"].every(
+export function isModifiedModule(obj: any, _argumentName?: string): obj is ModifiedModule {
+  return (
+    ((obj !== null && typeof obj === "object") || typeof obj === "function") &&
+    typeof obj.id === "string" &&
+    (obj.name === null || typeof obj.name === "string") &&
+    typeof obj.order_number === "number" &&
+    (obj.uh_course_code === null || typeof obj.uh_course_code === "string") &&
+    (obj.ects_credits === null || typeof obj.ects_credits === "number") &&
+    (obj.automatic_completion === null ||
+      obj.automatic_completion === false ||
+      obj.automatic_completion === true) &&
+    (obj.automatic_completion_number_of_exercises_attempted_treshold === null ||
+      typeof obj.automatic_completion_number_of_exercises_attempted_treshold === "number") &&
+    (obj.automatic_completion_number_of_points_treshold === null ||
+      typeof obj.automatic_completion_number_of_points_treshold === "number")
+  )
+}
+
+export function isModuleUpdates(obj: any, _argumentName?: string): obj is ModuleUpdates {
+  return (
+    ((obj !== null && typeof obj === "object") || typeof obj === "function") &&
+    Array.isArray(obj.new_modules) &&
+    obj.new_modules.every((e: any) => isNewModule(e) as boolean) &&
+    Array.isArray(obj.deleted_modules) &&
+    obj.deleted_modules.every((e: any) => typeof e === "string") &&
+    Array.isArray(obj.modified_modules) &&
+    obj.modified_modules.every((e: any) => isModifiedModule(e) as boolean) &&
+    Array.isArray(obj.moved_chapters) &&
+    obj.moved_chapters.every(
       (e: any) => Array.isArray(e) && typeof e[0] === "string" && typeof e[1] === "string",
     )
   )
 }
 
-export function isNewModule(obj: unknown): obj is NewModule {
-  const typedObj = obj as NewModule
-  return (
-    ((typedObj !== null && typeof typedObj === "object") || typeof typedObj === "function") &&
-    typeof typedObj["name"] === "string" &&
-    typeof typedObj["order_number"] === "number" &&
-    Array.isArray(typedObj["chapters"]) &&
-    typedObj["chapters"].every((e: any) => typeof e === "string") &&
-    (typedObj["uh_course_code"] === null || typeof typedObj["uh_course_code"] === "string") &&
-    (typedObj["ects_credits"] === null || typeof typedObj["ects_credits"] === "number") &&
-    (typedObj["automatic_completion"] === null ||
-      typedObj["automatic_completion"] === false ||
-      typedObj["automatic_completion"] === true) &&
-    (typedObj["automatic_completion_number_of_exercises_attempted_treshold"] === null ||
-      typeof typedObj["automatic_completion_number_of_exercises_attempted_treshold"] ===
-        "number") &&
-    (typedObj["automatic_completion_number_of_points_treshold"] === null ||
-      typeof typedObj["automatic_completion_number_of_points_treshold"] === "number")
-  )
-}
-
-export function isCourse(obj: unknown): obj is Course {
-  const typedObj = obj as Course
->>>>>>> bd96df53
+export function isNewModule(obj: any, _argumentName?: string): obj is NewModule {
+  return (
+    ((obj !== null && typeof obj === "object") || typeof obj === "function") &&
+    typeof obj.name === "string" &&
+    typeof obj.order_number === "number" &&
+    Array.isArray(obj.chapters) &&
+    obj.chapters.every((e: any) => typeof e === "string") &&
+    (obj.uh_course_code === null || typeof obj.uh_course_code === "string") &&
+    (obj.ects_credits === null || typeof obj.ects_credits === "number") &&
+    (obj.automatic_completion === null ||
+      obj.automatic_completion === false ||
+      obj.automatic_completion === true) &&
+    (obj.automatic_completion_number_of_exercises_attempted_treshold === null ||
+      typeof obj.automatic_completion_number_of_exercises_attempted_treshold === "number") &&
+    (obj.automatic_completion_number_of_points_treshold === null ||
+      typeof obj.automatic_completion_number_of_points_treshold === "number")
+  )
+}
+
+export function isCourse(obj: any, _argumentName?: string): obj is Course {
   return (
     ((obj !== null && typeof obj === "object") || typeof obj === "function") &&
     typeof obj.id === "string" &&
@@ -715,22 +705,23 @@
   return (obj !== null && typeof obj === "object") || typeof obj === "function"
 }
 
-export function isExerciseRepository(obj: unknown): obj is ExerciseRepository {
-  const typedObj = obj as ExerciseRepository
-  return (
-    ((typedObj !== null && typeof typedObj === "object") || typeof typedObj === "function") &&
-    typeof typedObj["id"] === "string" &&
-    typeof typedObj["url"] === "string" &&
-    (typedObj["course_id"] === null || typeof typedObj["course_id"] === "string") &&
-    (typedObj["exam_id"] === null || typeof typedObj["exam_id"] === "string") &&
-    (isExerciseRepositoryStatus(typedObj["status"]) as boolean) &&
-    (typedObj["error_message"] === null || typeof typedObj["error_message"] === "string")
-  )
-}
-
-export function isExerciseRepositoryStatus(obj: unknown): obj is ExerciseRepositoryStatus {
-  const typedObj = obj as ExerciseRepositoryStatus
-  return typedObj === "Pending" || typedObj === "Success" || typedObj === "Failure"
+export function isExerciseRepository(obj: any, _argumentName?: string): obj is ExerciseRepository {
+  return (
+    ((obj !== null && typeof obj === "object") || typeof obj === "function") &&
+    typeof obj.id === "string" &&
+    typeof obj.url === "string" &&
+    (obj.course_id === null || typeof obj.course_id === "string") &&
+    (obj.exam_id === null || typeof obj.exam_id === "string") &&
+    (isExerciseRepositoryStatus(obj.status) as boolean) &&
+    (obj.error_message === null || typeof obj.error_message === "string")
+  )
+}
+
+export function isExerciseRepositoryStatus(
+  obj: any,
+  _argumentName?: string,
+): obj is ExerciseRepositoryStatus {
+  return obj === "Pending" || obj === "Success" || obj === "Failure"
 }
 
 export function isCourseMaterialExerciseServiceInfo(
@@ -843,7 +834,6 @@
 
 export function isExerciseTask(obj: any, _argumentName?: string): obj is ExerciseTask {
   return (
-<<<<<<< HEAD
     ((obj !== null && typeof obj === "object") || typeof obj === "function") &&
     typeof obj.id === "string" &&
     obj.created_at instanceof Date &&
@@ -851,20 +841,8 @@
     typeof obj.exercise_slide_id === "string" &&
     typeof obj.exercise_type === "string" &&
     (obj.deleted_at === null || obj.deleted_at instanceof Date) &&
-    (obj.spec_file_id === null || typeof obj.spec_file_id === "string") &&
     (obj.copied_from === null || typeof obj.copied_from === "string") &&
     typeof obj.order_number === "number"
-=======
-    ((typedObj !== null && typeof typedObj === "object") || typeof typedObj === "function") &&
-    typeof typedObj["id"] === "string" &&
-    typedObj["created_at"] instanceof Date &&
-    typedObj["updated_at"] instanceof Date &&
-    typeof typedObj["exercise_slide_id"] === "string" &&
-    typeof typedObj["exercise_type"] === "string" &&
-    (typedObj["deleted_at"] === null || typedObj["deleted_at"] instanceof Date) &&
-    (typedObj["copied_from"] === null || typeof typedObj["copied_from"] === "string") &&
-    typeof typedObj["order_number"] === "number"
->>>>>>> bd96df53
   )
 }
 
@@ -928,19 +906,11 @@
 
 export function isGradingProgress(obj: any, _argumentName?: string): obj is GradingProgress {
   return (
-<<<<<<< HEAD
+    obj === "Pending" ||
     obj === "Failed" ||
     obj === "NotReady" ||
     obj === "PendingManual" ||
-    obj === "Pending" ||
     obj === "FullyGraded"
-=======
-    typedObj === "Pending" ||
-    typedObj === "Failed" ||
-    typedObj === "NotReady" ||
-    typedObj === "PendingManual" ||
-    typedObj === "FullyGraded"
->>>>>>> bd96df53
   )
 }
 
@@ -1130,35 +1100,31 @@
   )
 }
 
-<<<<<<< HEAD
+export function isMaterialReference(obj: any, _argumentName?: string): obj is MaterialReference {
+  return (
+    ((obj !== null && typeof obj === "object") || typeof obj === "function") &&
+    typeof obj.id === "string" &&
+    typeof obj.course_id === "string" &&
+    typeof obj.citation_key === "string" &&
+    typeof obj.reference === "string" &&
+    obj.created_at instanceof Date &&
+    obj.updated_at instanceof Date &&
+    (obj.deleted_at === null || obj.deleted_at instanceof Date)
+  )
+}
+
+export function isNewMaterialReference(
+  obj: any,
+  _argumentName?: string,
+): obj is NewMaterialReference {
+  return (
+    ((obj !== null && typeof obj === "object") || typeof obj === "function") &&
+    typeof obj.citation_key === "string" &&
+    typeof obj.reference === "string"
+  )
+}
+
 export function isOrganization(obj: any, _argumentName?: string): obj is Organization {
-=======
-export function isMaterialReference(obj: unknown): obj is MaterialReference {
-  const typedObj = obj as MaterialReference
-  return (
-    ((typedObj !== null && typeof typedObj === "object") || typeof typedObj === "function") &&
-    typeof typedObj["id"] === "string" &&
-    typeof typedObj["course_id"] === "string" &&
-    typeof typedObj["citation_key"] === "string" &&
-    typeof typedObj["reference"] === "string" &&
-    typedObj["created_at"] instanceof Date &&
-    typedObj["updated_at"] instanceof Date &&
-    (typedObj["deleted_at"] === null || typedObj["deleted_at"] instanceof Date)
-  )
-}
-
-export function isNewMaterialReference(obj: unknown): obj is NewMaterialReference {
-  const typedObj = obj as NewMaterialReference
-  return (
-    ((typedObj !== null && typeof typedObj === "object") || typeof typedObj === "function") &&
-    typeof typedObj["citation_key"] === "string" &&
-    typeof typedObj["reference"] === "string"
-  )
-}
-
-export function isOrganization(obj: unknown): obj is Organization {
-  const typedObj = obj as Organization
->>>>>>> bd96df53
   return (
     ((obj !== null && typeof obj === "object") || typeof obj === "function") &&
     typeof obj.id === "string" &&
@@ -1660,30 +1626,24 @@
   )
 }
 
-<<<<<<< HEAD
+export function isRepositoryExercise(obj: any, _argumentName?: string): obj is RepositoryExercise {
+  return (
+    ((obj !== null && typeof obj === "object") || typeof obj === "function") &&
+    typeof obj.id === "string" &&
+    typeof obj.repository_id === "string" &&
+    typeof obj.part === "string" &&
+    typeof obj.name === "string" &&
+    typeof obj.repository_url === "string" &&
+    Array.isArray(obj.checksum) &&
+    obj.checksum.every((e: any) => typeof e === "number") &&
+    typeof obj.download_url === "string"
+  )
+}
+
 export function isExerciseSlideSubmission(
   obj: any,
   _argumentName?: string,
 ): obj is ExerciseSlideSubmission {
-=======
-export function isRepositoryExercise(obj: unknown): obj is RepositoryExercise {
-  const typedObj = obj as RepositoryExercise
-  return (
-    ((typedObj !== null && typeof typedObj === "object") || typeof typedObj === "function") &&
-    typeof typedObj["id"] === "string" &&
-    typeof typedObj["repository_id"] === "string" &&
-    typeof typedObj["part"] === "string" &&
-    typeof typedObj["name"] === "string" &&
-    typeof typedObj["repository_url"] === "string" &&
-    Array.isArray(typedObj["checksum"]) &&
-    typedObj["checksum"].every((e: any) => typeof e === "number") &&
-    typeof typedObj["download_url"] === "string"
-  )
-}
-
-export function isExerciseSlideSubmission(obj: unknown): obj is ExerciseSlideSubmission {
-  const typedObj = obj as ExerciseSlideSubmission
->>>>>>> bd96df53
   return (
     ((obj !== null && typeof obj === "object") || typeof obj === "function") &&
     typeof obj.id === "string" &&
@@ -2026,54 +1986,27 @@
   )
 }
 
-<<<<<<< HEAD
-export function isChaptersWithStatus(obj: any, _argumentName?: string): obj is ChaptersWithStatus {
-  return (
-    ((obj !== null && typeof obj === "object") || typeof obj === "function") &&
-    typeof obj.is_previewable === "boolean" &&
-    Array.isArray(obj.modules) &&
-    obj.modules.every((e: any) => isCourseMaterialCourseModule(e) as boolean)
-  )
-}
-
-export function isCourseMaterialCourseModule(
-  obj: any,
-  _argumentName?: string,
-): obj is CourseMaterialCourseModule {
-  return (
-    ((obj !== null && typeof obj === "object") || typeof obj === "function") &&
-    Array.isArray(obj.chapters) &&
-    obj.chapters.every((e: any) => isChapterWithStatus(e) as boolean) &&
-    typeof obj.id === "string" &&
-    typeof obj.is_default === "boolean" &&
-    (obj.name === null || typeof obj.name === "string") &&
-    typeof obj.order_number === "number"
-=======
-export function isErrorData(obj: unknown): obj is ErrorData {
-  const typedObj = obj as ErrorData
-  return (
-    ((typedObj !== null && typeof typedObj === "object") || typeof typedObj === "function") &&
-    typeof typedObj["block_id"] === "string"
-  )
-}
-
-export function isErrorResponse(obj: unknown): obj is ErrorResponse {
-  const typedObj = obj as ErrorResponse
-  return (
-    ((typedObj !== null && typeof typedObj === "object") || typeof typedObj === "function") &&
-    typeof typedObj["title"] === "string" &&
-    typeof typedObj["message"] === "string" &&
-    (typedObj["source"] === null || typeof typedObj["source"] === "string") &&
-    (typedObj["data"] === null || (isErrorData(typedObj["data"]) as boolean))
-  )
-}
-
-export function isUploadResult(obj: unknown): obj is UploadResult {
-  const typedObj = obj as UploadResult
-  return (
-    ((typedObj !== null && typeof typedObj === "object") || typeof typedObj === "function") &&
-    typeof typedObj["url"] === "string"
->>>>>>> bd96df53
+export function isErrorData(obj: any, _argumentName?: string): obj is ErrorData {
+  return (
+    ((obj !== null && typeof obj === "object") || typeof obj === "function") &&
+    typeof obj.block_id === "string"
+  )
+}
+
+export function isErrorResponse(obj: any, _argumentName?: string): obj is ErrorResponse {
+  return (
+    ((obj !== null && typeof obj === "object") || typeof obj === "function") &&
+    typeof obj.title === "string" &&
+    typeof obj.message === "string" &&
+    (obj.source === null || typeof obj.source === "string") &&
+    (obj.data === null || (isErrorData(obj.data) as boolean))
+  )
+}
+
+export function isUploadResult(obj: any, _argumentName?: string): obj is UploadResult {
+  return (
+    ((obj !== null && typeof obj === "object") || typeof obj === "function") &&
+    typeof obj.url === "string"
   )
 }
 
@@ -2099,7 +2032,67 @@
   )
 }
 
-<<<<<<< HEAD
+export function isLogin(obj: any, _argumentName?: string): obj is Login {
+  return (
+    ((obj !== null && typeof obj === "object") || typeof obj === "function") &&
+    typeof obj.email === "string" &&
+    typeof obj.password === "string"
+  )
+}
+
+export function isChaptersWithStatus(obj: any, _argumentName?: string): obj is ChaptersWithStatus {
+  return (
+    ((obj !== null && typeof obj === "object") || typeof obj === "function") &&
+    typeof obj.is_previewable === "boolean" &&
+    Array.isArray(obj.modules) &&
+    obj.modules.every((e: any) => isCourseMaterialCourseModule(e) as boolean)
+  )
+}
+
+export function isCourseMaterialCourseModule(
+  obj: any,
+  _argumentName?: string,
+): obj is CourseMaterialCourseModule {
+  return (
+    ((obj !== null && typeof obj === "object") || typeof obj === "function") &&
+    Array.isArray(obj.chapters) &&
+    obj.chapters.every((e: any) => isChapterWithStatus(e) as boolean) &&
+    typeof obj.id === "string" &&
+    typeof obj.is_default === "boolean" &&
+    (obj.name === null || typeof obj.name === "string") &&
+    typeof obj.order_number === "number"
+  )
+}
+
+export function isExamData(obj: any, _argumentName?: string): obj is ExamData {
+  return (
+    ((obj !== null && typeof obj === "object") || typeof obj === "function") &&
+    typeof obj.id === "string" &&
+    typeof obj.name === "string" &&
+    obj.starts_at instanceof Date &&
+    obj.ends_at instanceof Date &&
+    typeof obj.ended === "boolean" &&
+    typeof obj.time_minutes === "number" &&
+    (isExamEnrollmentData(obj.enrollment_data) as boolean)
+  )
+}
+
+export function isExamEnrollmentData(obj: any, _argumentName?: string): obj is ExamEnrollmentData {
+  return (
+    (((obj !== null && typeof obj === "object") || typeof obj === "function") &&
+      obj.tag === "EnrolledAndStarted" &&
+      typeof obj.page_id === "string" &&
+      (isPage(obj.page) as boolean) &&
+      (isExamEnrollment(obj.enrollment) as boolean)) ||
+    (((obj !== null && typeof obj === "object") || typeof obj === "function") &&
+      obj.tag === "NotEnrolled") ||
+    (((obj !== null && typeof obj === "object") || typeof obj === "function") &&
+      obj.tag === "NotYetStarted") ||
+    (((obj !== null && typeof obj === "object") || typeof obj === "function") &&
+      obj.tag === "StudentTimeUp")
+  )
+}
+
 export function isRoleQuery(obj: any, _argumentName?: string): obj is RoleQuery {
   return (
     ((obj !== null && typeof obj === "object") || typeof obj === "function") &&
@@ -2117,122 +2110,13 @@
     typeof obj.email === "string" &&
     (isUserRole(obj.role) as boolean) &&
     (isRoleDomain(obj.domain) as boolean)
-=======
-export function isLogin(obj: unknown): obj is Login {
-  const typedObj = obj as Login
-  return (
-    ((typedObj !== null && typeof typedObj === "object") || typeof typedObj === "function") &&
-    typeof typedObj["email"] === "string" &&
-    typeof typedObj["password"] === "string"
-  )
-}
-
-export function isChaptersWithStatus(obj: unknown): obj is ChaptersWithStatus {
-  const typedObj = obj as ChaptersWithStatus
-  return (
-    ((typedObj !== null && typeof typedObj === "object") || typeof typedObj === "function") &&
-    typeof typedObj["is_previewable"] === "boolean" &&
-    Array.isArray(typedObj["modules"]) &&
-    typedObj["modules"].every((e: any) => isCourseMaterialCourseModule(e) as boolean)
-  )
-}
-
-export function isCourseMaterialCourseModule(obj: unknown): obj is CourseMaterialCourseModule {
-  const typedObj = obj as CourseMaterialCourseModule
-  return (
-    ((typedObj !== null && typeof typedObj === "object") || typeof typedObj === "function") &&
-    Array.isArray(typedObj["chapters"]) &&
-    typedObj["chapters"].every((e: any) => isChapterWithStatus(e) as boolean) &&
-    typeof typedObj["id"] === "string" &&
-    typeof typedObj["is_default"] === "boolean" &&
-    (typedObj["name"] === null || typeof typedObj["name"] === "string") &&
-    typeof typedObj["order_number"] === "number"
->>>>>>> bd96df53
-  )
-}
-
-export function isExamData(obj: any, _argumentName?: string): obj is ExamData {
-  return (
-    ((obj !== null && typeof obj === "object") || typeof obj === "function") &&
-    typeof obj.id === "string" &&
-    typeof obj.name === "string" &&
-    obj.starts_at instanceof Date &&
-    obj.ends_at instanceof Date &&
-    typeof obj.ended === "boolean" &&
-    typeof obj.time_minutes === "number" &&
-    (isExamEnrollmentData(obj.enrollment_data) as boolean)
-  )
-}
-
-export function isExamEnrollmentData(obj: any, _argumentName?: string): obj is ExamEnrollmentData {
-  return (
-    (((obj !== null && typeof obj === "object") || typeof obj === "function") &&
-      obj.tag === "EnrolledAndStarted" &&
-      typeof obj.page_id === "string" &&
-      (isPage(obj.page) as boolean) &&
-      (isExamEnrollment(obj.enrollment) as boolean)) ||
-    (((obj !== null && typeof obj === "object") || typeof obj === "function") &&
-      obj.tag === "NotEnrolled") ||
-    (((obj !== null && typeof obj === "object") || typeof obj === "function") &&
-      obj.tag === "NotYetStarted") ||
-    (((obj !== null && typeof obj === "object") || typeof obj === "function") &&
-      obj.tag === "StudentTimeUp")
-  )
-}
-
-<<<<<<< HEAD
+  )
+}
+
 export function isExamCourseInfo(obj: any, _argumentName?: string): obj is ExamCourseInfo {
   return (
     ((obj !== null && typeof obj === "object") || typeof obj === "function") &&
     typeof obj.course_id === "string"
-  )
-}
-
-export function isLogin(obj: any, _argumentName?: string): obj is Login {
-  return (
-    ((obj !== null && typeof obj === "object") || typeof obj === "function") &&
-    typeof obj.email === "string" &&
-    typeof obj.password === "string"
-  )
-}
-
-export function isUploadResult(obj: any, _argumentName?: string): obj is UploadResult {
-  return (
-    ((obj !== null && typeof obj === "object") || typeof obj === "function") &&
-    typeof obj.url === "string"
-=======
-export function isRoleQuery(obj: unknown): obj is RoleQuery {
-  const typedObj = obj as RoleQuery
-  return (
-    ((typedObj !== null && typeof typedObj === "object") || typeof typedObj === "function") &&
-    (typeof typedObj["global"] === "undefined" ||
-      typedObj["global"] === false ||
-      typedObj["global"] === true) &&
-    (typeof typedObj["organization_id"] === "undefined" ||
-      typeof typedObj["organization_id"] === "string") &&
-    (typeof typedObj["course_id"] === "undefined" || typeof typedObj["course_id"] === "string") &&
-    (typeof typedObj["course_instance_id"] === "undefined" ||
-      typeof typedObj["course_instance_id"] === "string") &&
-    (typeof typedObj["exam_id"] === "undefined" || typeof typedObj["exam_id"] === "string")
-  )
-}
-
-export function isRoleInfo(obj: unknown): obj is RoleInfo {
-  const typedObj = obj as RoleInfo
-  return (
-    ((typedObj !== null && typeof typedObj === "object") || typeof typedObj === "function") &&
-    typeof typedObj["email"] === "string" &&
-    (isUserRole(typedObj["role"]) as boolean) &&
-    (isRoleDomain(typedObj["domain"]) as boolean)
-  )
-}
-
-export function isExamCourseInfo(obj: unknown): obj is ExamCourseInfo {
-  const typedObj = obj as ExamCourseInfo
-  return (
-    ((typedObj !== null && typeof typedObj === "object") || typeof typedObj === "function") &&
-    typeof typedObj["course_id"] === "string"
->>>>>>> bd96df53
   )
 }
 
@@ -2281,23 +2165,20 @@
   )
 }
 
-<<<<<<< HEAD
+export function isNewExerciseRepository(
+  obj: any,
+  _argumentName?: string,
+): obj is NewExerciseRepository {
+  return (
+    ((obj !== null && typeof obj === "object") || typeof obj === "function") &&
+    (obj.course_id === null || typeof obj.course_id === "string") &&
+    (obj.exam_id === null || typeof obj.exam_id === "string") &&
+    typeof obj.git_url === "string" &&
+    (obj.deploy_key === null || typeof obj.deploy_key === "string")
+  )
+}
+
 export function isMarkAsRead(obj: any, _argumentName?: string): obj is MarkAsRead {
-=======
-export function isNewExerciseRepository(obj: unknown): obj is NewExerciseRepository {
-  const typedObj = obj as NewExerciseRepository
-  return (
-    ((typedObj !== null && typeof typedObj === "object") || typeof typedObj === "function") &&
-    (typedObj["course_id"] === null || typeof typedObj["course_id"] === "string") &&
-    (typedObj["exam_id"] === null || typeof typedObj["exam_id"] === "string") &&
-    typeof typedObj["git_url"] === "string" &&
-    (typedObj["deploy_key"] === null || typeof typedObj["deploy_key"] === "string")
-  )
-}
-
-export function isMarkAsRead(obj: unknown): obj is MarkAsRead {
-  const typedObj = obj as MarkAsRead
->>>>>>> bd96df53
   return (
     ((obj !== null && typeof obj === "object") || typeof obj === "function") &&
     typeof obj.read === "boolean"
@@ -2325,29 +2206,7 @@
   )
 }
 
-<<<<<<< HEAD
-export function isErrorResponse(obj: any, _argumentName?: string): obj is ErrorResponse {
-  return (
-    ((obj !== null && typeof obj === "object") || typeof obj === "function") &&
-    typeof obj.title === "string" &&
-    typeof obj.message === "string" &&
-    (obj.source === null || typeof obj.source === "string") &&
-    (obj.data === null || (isErrorData(obj.data) as boolean))
-  )
-}
-
-export function isErrorData(obj: any, _argumentName?: string): obj is ErrorData {
-  return (
-    ((obj !== null && typeof obj === "object") || typeof obj === "function") &&
-    typeof obj.block_id === "string"
-  )
-}
-
 export function isPagination(obj: any, _argumentName?: string): obj is Pagination {
-=======
-export function isPagination(obj: unknown): obj is Pagination {
-  const typedObj = obj as Pagination
->>>>>>> bd96df53
   return (
     ((obj !== null && typeof obj === "object") || typeof obj === "function") &&
     (typeof obj.page === "undefined" || typeof obj.page === "number") &&
@@ -2366,84 +2225,4 @@
     typeof obj.title === "string" &&
     typeof obj.version === "string"
   )
-<<<<<<< HEAD
-}
-
-export function isMaterialReference(obj: any, _argumentName?: string): obj is MaterialReference {
-  return (
-    ((obj !== null && typeof obj === "object") || typeof obj === "function") &&
-    typeof obj.id === "string" &&
-    typeof obj.course_id === "string" &&
-    typeof obj.citation_key === "string" &&
-    typeof obj.reference === "string" &&
-    obj.created_at instanceof Date &&
-    obj.updated_at instanceof Date &&
-    (obj.deleted_at === null || obj.deleted_at instanceof Date)
-  )
-}
-
-export function isNewMaterialReference(
-  obj: any,
-  _argumentName?: string,
-): obj is NewMaterialReference {
-  return (
-    ((obj !== null && typeof obj === "object") || typeof obj === "function") &&
-    typeof obj.citation_key === "string" &&
-    typeof obj.reference === "string"
-  )
-}
-
-export function isModifiedModule(obj: any, _argumentName?: string): obj is ModifiedModule {
-  return (
-    ((obj !== null && typeof obj === "object") || typeof obj === "function") &&
-    typeof obj.id === "string" &&
-    (obj.name === null || typeof obj.name === "string") &&
-    typeof obj.order_number === "number" &&
-    (obj.uh_course_code === null || typeof obj.uh_course_code === "string") &&
-    (obj.ects_credits === null || typeof obj.ects_credits === "number") &&
-    (obj.automatic_completion === null ||
-      obj.automatic_completion === false ||
-      obj.automatic_completion === true) &&
-    (obj.automatic_completion_number_of_exercises_attempted_treshold === null ||
-      typeof obj.automatic_completion_number_of_exercises_attempted_treshold === "number") &&
-    (obj.automatic_completion_number_of_points_treshold === null ||
-      typeof obj.automatic_completion_number_of_points_treshold === "number")
-  )
-}
-
-export function isModuleUpdates(obj: any, _argumentName?: string): obj is ModuleUpdates {
-  return (
-    ((obj !== null && typeof obj === "object") || typeof obj === "function") &&
-    Array.isArray(obj.new_modules) &&
-    obj.new_modules.every((e: any) => isNewModule(e) as boolean) &&
-    Array.isArray(obj.deleted_modules) &&
-    obj.deleted_modules.every((e: any) => typeof e === "string") &&
-    Array.isArray(obj.modified_modules) &&
-    obj.modified_modules.every((e: any) => isModifiedModule(e) as boolean) &&
-    Array.isArray(obj.moved_chapters) &&
-    obj.moved_chapters.every(
-      (e: any) => Array.isArray(e) && typeof e[0] === "string" && typeof e[1] === "string",
-    )
-  )
-}
-
-export function isNewModule(obj: any, _argumentName?: string): obj is NewModule {
-  return (
-    ((obj !== null && typeof obj === "object") || typeof obj === "function") &&
-    typeof obj.name === "string" &&
-    typeof obj.order_number === "number" &&
-    Array.isArray(obj.chapters) &&
-    obj.chapters.every((e: any) => typeof e === "string") &&
-    (obj.uh_course_code === null || typeof obj.uh_course_code === "string") &&
-    (obj.ects_credits === null || typeof obj.ects_credits === "number") &&
-    (obj.automatic_completion === null ||
-      obj.automatic_completion === false ||
-      obj.automatic_completion === true) &&
-    (obj.automatic_completion_number_of_exercises_attempted_treshold === null ||
-      typeof obj.automatic_completion_number_of_exercises_attempted_treshold === "number") &&
-    (obj.automatic_completion_number_of_points_treshold === null ||
-      typeof obj.automatic_completion_number_of_points_treshold === "number")
-  )
-=======
->>>>>>> bd96df53
 }