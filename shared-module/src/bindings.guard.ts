--- conflicted
+++ resolved
@@ -148,12 +148,9 @@
   UserCourseInstanceChapterProgress,
   UserCourseInstanceProgress,
   UserCourseSettings,
-<<<<<<< HEAD
   UserExerciseState,
   UserExerciseStateTeacherUpdate,
-=======
   UserInfo,
->>>>>>> 85b3a27a
   UserModuleCompletionStatus,
   UserPointsUpdateStrategy,
   UserRole,
