/* eslint-disable @typescript-eslint/no-explicit-any */
/* eslint-disable @typescript-eslint/explicit-module-boundary-types */

/*
 * Generated type guards for "bindings.ts".
 * WARNING: Do not manually change this file.
 */
import {
  Action,
  ActionOnResource,
  ActivityProgress,
  AnswerRequiringAttention,
  AnswerRequiringAttentionWithTasks,
  AnswersRequiringAttention,
  BlockProposal,
  BlockProposalAction,
  BlockProposalInfo,
  Chapter,
  ChapterScore,
  ChapterStatus,
  ChaptersWithStatus,
  ChapterUpdate,
  ChapterWithStatus,
  CmsPageExercise,
  CmsPageExerciseSlide,
  CmsPageExerciseTask,
  CmsPageUpdate,
  CmsPeerReviewConfig,
  CmsPeerReviewConfiguration,
  CmsPeerReviewQuestion,
  CompletionRegistrationLink,
  ContentManagementPage,
  Course,
  CourseCount,
  CourseExam,
  CourseInstance,
  CourseInstanceCompletionSummary,
  CourseInstanceEnrollment,
  CourseInstanceForm,
  CourseMaterialCourseModule,
  CourseMaterialExercise,
  CourseMaterialExerciseServiceInfo,
  CourseMaterialExerciseSlide,
  CourseMaterialExerciseTask,
  CourseMaterialPeerReviewData,
  CourseMaterialPeerReviewDataAnswerToReview,
  CourseMaterialPeerReviewGivenData,
  CourseMaterialPeerReviewQuestionAnswer,
  CourseMaterialPeerReviewSubmission,
  CourseModule,
  CoursePageWithUserData,
  CourseStructure,
  CourseUpdate,
  CreateAccountDetails,
  DatabaseChapter,
  EditProposalInfo,
  EmailTemplate,
  EmailTemplateNew,
  EmailTemplateUpdate,
  ErrorData,
  ErrorResponse,
  Exam,
  ExamCourseInfo,
  ExamData,
  ExamEnrollment,
  ExamEnrollmentData,
  ExamInstructions,
  ExamInstructionsUpdate,
  Exercise,
  ExerciseAnswersInCourseRequiringAttentionCount,
  ExerciseRepository,
  ExerciseRepositoryStatus,
  ExerciseService,
  ExerciseServiceIframeRenderingInfo,
  ExerciseServiceInfoApi,
  ExerciseServiceNewOrUpdate,
  ExerciseSlide,
  ExerciseSlideSubmission,
  ExerciseSlideSubmissionCount,
  ExerciseSlideSubmissionCountByExercise,
  ExerciseSlideSubmissionCountByWeekAndHour,
  ExerciseSlideSubmissionInfo,
  ExerciseStatus,
  ExerciseSubmissions,
  ExerciseTask,
  ExerciseTaskGrading,
  ExerciseTaskGradingResult,
  ExerciseTaskSubmission,
  ExerciseUserCounts,
  ExerciseWithExerciseTasks,
  Feedback,
  FeedbackBlock,
  FeedbackCount,
  GetEditProposalsQuery,
  GetFeedbackQuery,
  GradingProgress,
  HistoryChangeReason,
  HistoryRestoreData,
  IsChapterFrontPage,
  Login,
  ManualCompletionPreview,
  ManualCompletionPreviewUser,
  MarkAsRead,
  MaterialReference,
  ModifiedModule,
  ModuleUpdates,
  NewChapter,
  NewCourse,
  NewExam,
  NewExerciseRepository,
  NewFeedback,
  NewMaterialReference,
  NewModule,
  NewPage,
  NewProposedBlockEdit,
  NewProposedPageEdits,
  NewTeacherGradingDecision,
  OEmbedResponse,
  Organization,
  OrgExam,
  Page,
  PageChapterAndCourseInformation,
  PageHistory,
  PageInfo,
  PageNavigationInformation,
  PageProposal,
  PageRoutingData,
  PageSearchRequest,
  PageSearchResult,
  PageWithExercises,
  Pagination,
  PeerReviewAcceptingStrategy,
  PeerReviewConfig,
  PeerReviewQuestion,
  PeerReviewQuestionSubmission,
  PeerReviewQuestionType,
  PlaygroundExample,
  PlaygroundExampleData,
  PointMap,
  Points,
  ProposalCount,
  ProposalStatus,
  RepositoryExercise,
  Resource,
  ReviewingStage,
  RoleDomain,
  RoleInfo,
  RoleQuery,
  RoleUser,
  StudentExerciseSlideSubmission,
  StudentExerciseSlideSubmissionResult,
  StudentExerciseTaskSubmission,
  StudentExerciseTaskSubmissionResult,
  TeacherDecisionType,
  TeacherGradingDecision,
  TeacherManualCompletion,
  TeacherManualCompletionRequest,
  Term,
  TermUpdate,
  UploadResult,
  User,
  UserCompletionInformation,
  UserCourseInstanceChapterExerciseProgress,
  UserCourseInstanceChapterProgress,
  UserCourseInstanceProgress,
  UserCourseModuleCompletion,
  UserCourseSettings,
  UserExerciseState,
  UserInfo,
  UserModuleCompletionStatus,
  UserPointsUpdateStrategy,
  UserRole,
  UserWithModuleCompletions,
} from "./bindings"

export function isActionOnResource(obj: unknown): obj is ActionOnResource {
  const typedObj = obj as ActionOnResource
  return (
    ((typedObj !== null && typeof typedObj === "object") || typeof typedObj === "function") &&
    (isAction(typedObj["action"]) as boolean) &&
    (isResource(typedObj["resource"]) as boolean)
  )
}

export function isAction(obj: unknown): obj is Action {
  const typedObj = obj as Action
  return (
    (((typedObj !== null && typeof typedObj === "object") || typeof typedObj === "function") &&
      typedObj["type"] === "view") ||
    (((typedObj !== null && typeof typedObj === "object") || typeof typedObj === "function") &&
      typedObj["type"] === "edit") ||
    (((typedObj !== null && typeof typedObj === "object") || typeof typedObj === "function") &&
      typedObj["type"] === "grade") ||
    (((typedObj !== null && typeof typedObj === "object") || typeof typedObj === "function") &&
      typedObj["type"] === "teach") ||
    (((typedObj !== null && typeof typedObj === "object") || typeof typedObj === "function") &&
      typedObj["type"] === "download") ||
    (((typedObj !== null && typeof typedObj === "object") || typeof typedObj === "function") &&
      typedObj["type"] === "duplicate") ||
    (((typedObj !== null && typeof typedObj === "object") || typeof typedObj === "function") &&
      typedObj["type"] === "delete_answer") ||
    (((typedObj !== null && typeof typedObj === "object") || typeof typedObj === "function") &&
      typedObj["type"] === "edit_role" &&
      (isUserRole(typedObj["variant"]) as boolean)) ||
    (((typedObj !== null && typeof typedObj === "object") || typeof typedObj === "function") &&
      typedObj["type"] === "create_courses_or_exams") ||
    (((typedObj !== null && typeof typedObj === "object") || typeof typedObj === "function") &&
      typedObj["type"] === "usually_unacceptable_deletion")
  )
}

export function isResource(obj: unknown): obj is Resource {
  const typedObj = obj as Resource
  return (
    (((typedObj !== null && typeof typedObj === "object") || typeof typedObj === "function") &&
      typedObj["type"] === "global_permissions") ||
    (((typedObj !== null && typeof typedObj === "object") || typeof typedObj === "function") &&
      typedObj["type"] === "chapter" &&
      typeof typedObj["id"] === "string") ||
    (((typedObj !== null && typeof typedObj === "object") || typeof typedObj === "function") &&
      typedObj["type"] === "course" &&
      typeof typedObj["id"] === "string") ||
    (((typedObj !== null && typeof typedObj === "object") || typeof typedObj === "function") &&
      typedObj["type"] === "course_instance" &&
      typeof typedObj["id"] === "string") ||
    (((typedObj !== null && typeof typedObj === "object") || typeof typedObj === "function") &&
      typedObj["type"] === "exam" &&
      typeof typedObj["id"] === "string") ||
    (((typedObj !== null && typeof typedObj === "object") || typeof typedObj === "function") &&
      typedObj["type"] === "exercise" &&
      typeof typedObj["id"] === "string") ||
    (((typedObj !== null && typeof typedObj === "object") || typeof typedObj === "function") &&
      typedObj["type"] === "exercise_slide_submission" &&
      typeof typedObj["id"] === "string") ||
    (((typedObj !== null && typeof typedObj === "object") || typeof typedObj === "function") &&
      typedObj["type"] === "exercise_task" &&
      typeof typedObj["id"] === "string") ||
    (((typedObj !== null && typeof typedObj === "object") || typeof typedObj === "function") &&
      typedObj["type"] === "exercise_task_grading" &&
      typeof typedObj["id"] === "string") ||
    (((typedObj !== null && typeof typedObj === "object") || typeof typedObj === "function") &&
      typedObj["type"] === "exercise_task_submission" &&
      typeof typedObj["id"] === "string") ||
    (((typedObj !== null && typeof typedObj === "object") || typeof typedObj === "function") &&
      typedObj["type"] === "organization" &&
      typeof typedObj["id"] === "string") ||
    (((typedObj !== null && typeof typedObj === "object") || typeof typedObj === "function") &&
      typedObj["type"] === "page" &&
      typeof typedObj["id"] === "string") ||
    (((typedObj !== null && typeof typedObj === "object") || typeof typedObj === "function") &&
      typedObj["type"] === "study_registry" &&
      typeof typedObj["id"] === "string") ||
    (((typedObj !== null && typeof typedObj === "object") || typeof typedObj === "function") &&
      typedObj["type"] === "any_course") ||
    (((typedObj !== null && typeof typedObj === "object") || typeof typedObj === "function") &&
      typedObj["type"] === "role") ||
    (((typedObj !== null && typeof typedObj === "object") || typeof typedObj === "function") &&
      typedObj["type"] === "user") ||
    (((typedObj !== null && typeof typedObj === "object") || typeof typedObj === "function") &&
      typedObj["type"] === "playground_example") ||
    (((typedObj !== null && typeof typedObj === "object") || typeof typedObj === "function") &&
      typedObj["type"] === "exercise_service") ||
    (((typedObj !== null && typeof typedObj === "object") || typeof typedObj === "function") &&
      typedObj["type"] === "material_reference")
  )
}

export function isTerm(obj: unknown): obj is Term {
  const typedObj = obj as Term
  return (
    ((typedObj !== null && typeof typedObj === "object") || typeof typedObj === "function") &&
    typeof typedObj["id"] === "string" &&
    typeof typedObj["term"] === "string" &&
    typeof typedObj["definition"] === "string"
  )
}

export function isTermUpdate(obj: unknown): obj is TermUpdate {
  const typedObj = obj as TermUpdate
  return (
    ((typedObj !== null && typeof typedObj === "object") || typeof typedObj === "function") &&
    typeof typedObj["term"] === "string" &&
    typeof typedObj["definition"] === "string"
  )
}

export function isChapter(obj: unknown): obj is Chapter {
  const typedObj = obj as Chapter
  return (
    ((typedObj !== null && typeof typedObj === "object") || typeof typedObj === "function") &&
    typeof typedObj["id"] === "string" &&
    typedObj["created_at"] instanceof Date &&
    typedObj["updated_at"] instanceof Date &&
    typeof typedObj["name"] === "string" &&
    typeof typedObj["course_id"] === "string" &&
    (typedObj["deleted_at"] === null || typedObj["deleted_at"] instanceof Date) &&
    (typedObj["chapter_image_url"] === null || typeof typedObj["chapter_image_url"] === "string") &&
    typeof typedObj["chapter_number"] === "number" &&
    (typedObj["front_page_id"] === null || typeof typedObj["front_page_id"] === "string") &&
    (typedObj["opens_at"] === null || typedObj["opens_at"] instanceof Date) &&
    (typedObj["deadline"] === null || typedObj["deadline"] instanceof Date) &&
    (typedObj["copied_from"] === null || typeof typedObj["copied_from"] === "string") &&
    typeof typedObj["course_module_id"] === "string"
  )
}

export function isDatabaseChapter(obj: unknown): obj is DatabaseChapter {
  const typedObj = obj as DatabaseChapter
  return (
    ((typedObj !== null && typeof typedObj === "object") || typeof typedObj === "function") &&
    typeof typedObj["id"] === "string" &&
    typedObj["created_at"] instanceof Date &&
    typedObj["updated_at"] instanceof Date &&
    typeof typedObj["name"] === "string" &&
    typeof typedObj["course_id"] === "string" &&
    (typedObj["deleted_at"] === null || typedObj["deleted_at"] instanceof Date) &&
    (typedObj["chapter_image_path"] === null ||
      typeof typedObj["chapter_image_path"] === "string") &&
    typeof typedObj["chapter_number"] === "number" &&
    (typedObj["front_page_id"] === null || typeof typedObj["front_page_id"] === "string") &&
    (typedObj["opens_at"] === null || typedObj["opens_at"] instanceof Date) &&
    (typedObj["deadline"] === null || typedObj["deadline"] instanceof Date) &&
    (typedObj["copied_from"] === null || typeof typedObj["copied_from"] === "string") &&
    typeof typedObj["course_module_id"] === "string"
  )
}

export function isChapterStatus(obj: unknown): obj is ChapterStatus {
  const typedObj = obj as ChapterStatus
  return typedObj === "open" || typedObj === "closed"
}

export function isChapterUpdate(obj: unknown): obj is ChapterUpdate {
  const typedObj = obj as ChapterUpdate
  return (
    ((typedObj !== null && typeof typedObj === "object") || typeof typedObj === "function") &&
    typeof typedObj["name"] === "string" &&
    (typedObj["front_page_id"] === null || typeof typedObj["front_page_id"] === "string") &&
    (typedObj["deadline"] === null || typedObj["deadline"] instanceof Date) &&
    (typedObj["opens_at"] === null || typedObj["opens_at"] instanceof Date) &&
    (typedObj["course_module_id"] === null || typeof typedObj["course_module_id"] === "string")
  )
}

export function isChapterWithStatus(obj: unknown): obj is ChapterWithStatus {
  const typedObj = obj as ChapterWithStatus
  return (
    ((typedObj !== null && typeof typedObj === "object") || typeof typedObj === "function") &&
    typeof typedObj["id"] === "string" &&
    typedObj["created_at"] instanceof Date &&
    typedObj["updated_at"] instanceof Date &&
    typeof typedObj["name"] === "string" &&
    typeof typedObj["course_id"] === "string" &&
    (typedObj["deleted_at"] === null || typedObj["deleted_at"] instanceof Date) &&
    typeof typedObj["chapter_number"] === "number" &&
    (typedObj["front_page_id"] === null || typeof typedObj["front_page_id"] === "string") &&
    (typedObj["opens_at"] === null || typedObj["opens_at"] instanceof Date) &&
    (isChapterStatus(typedObj["status"]) as boolean) &&
    (typedObj["chapter_image_url"] === null || typeof typedObj["chapter_image_url"] === "string") &&
    typeof typedObj["course_module_id"] === "string"
  )
}

export function isNewChapter(obj: unknown): obj is NewChapter {
  const typedObj = obj as NewChapter
  return (
    ((typedObj !== null && typeof typedObj === "object") || typeof typedObj === "function") &&
    typeof typedObj["name"] === "string" &&
    typeof typedObj["course_id"] === "string" &&
    typeof typedObj["chapter_number"] === "number" &&
    (typedObj["front_page_id"] === null || typeof typedObj["front_page_id"] === "string") &&
    (typedObj["opens_at"] === null || typedObj["opens_at"] instanceof Date) &&
    (typedObj["deadline"] === null || typedObj["deadline"] instanceof Date) &&
    (typedObj["course_module_id"] === null || typeof typedObj["course_module_id"] === "string")
  )
}

export function isUserCourseInstanceChapterProgress(
  obj: unknown,
): obj is UserCourseInstanceChapterProgress {
  const typedObj = obj as UserCourseInstanceChapterProgress
  return (
    ((typedObj !== null && typeof typedObj === "object") || typeof typedObj === "function") &&
    typeof typedObj["score_given"] === "number" &&
    typeof typedObj["score_maximum"] === "number" &&
    (typedObj["total_exercises"] === null || typeof typedObj["total_exercises"] === "number") &&
    (typedObj["attempted_exercises"] === null ||
      typeof typedObj["attempted_exercises"] === "number")
  )
}

export function isCourseInstanceEnrollment(obj: unknown): obj is CourseInstanceEnrollment {
  const typedObj = obj as CourseInstanceEnrollment
  return (
    ((typedObj !== null && typeof typedObj === "object") || typeof typedObj === "function") &&
    typeof typedObj["user_id"] === "string" &&
    typeof typedObj["course_id"] === "string" &&
    typeof typedObj["course_instance_id"] === "string" &&
    typedObj["created_at"] instanceof Date &&
    typedObj["updated_at"] instanceof Date &&
    (typedObj["deleted_at"] === null || typedObj["deleted_at"] instanceof Date)
  )
}

export function isChapterScore(obj: unknown): obj is ChapterScore {
  const typedObj = obj as ChapterScore
  return (
    ((typedObj !== null && typeof typedObj === "object") || typeof typedObj === "function") &&
    typeof typedObj["id"] === "string" &&
    typedObj["created_at"] instanceof Date &&
    typedObj["updated_at"] instanceof Date &&
    typeof typedObj["name"] === "string" &&
    typeof typedObj["course_id"] === "string" &&
    (typedObj["deleted_at"] === null || typedObj["deleted_at"] instanceof Date) &&
    (typedObj["chapter_image_path"] === null ||
      typeof typedObj["chapter_image_path"] === "string") &&
    typeof typedObj["chapter_number"] === "number" &&
    (typedObj["front_page_id"] === null || typeof typedObj["front_page_id"] === "string") &&
    (typedObj["opens_at"] === null || typedObj["opens_at"] instanceof Date) &&
    (typedObj["deadline"] === null || typedObj["deadline"] instanceof Date) &&
    (typedObj["copied_from"] === null || typeof typedObj["copied_from"] === "string") &&
    typeof typedObj["course_module_id"] === "string" &&
    typeof typedObj["score_given"] === "number" &&
    typeof typedObj["score_total"] === "number"
  )
}

export function isCourseInstance(obj: unknown): obj is CourseInstance {
  const typedObj = obj as CourseInstance
  return (
    ((typedObj !== null && typeof typedObj === "object") || typeof typedObj === "function") &&
    typeof typedObj["id"] === "string" &&
    typedObj["created_at"] instanceof Date &&
    typedObj["updated_at"] instanceof Date &&
    (typedObj["deleted_at"] === null || typedObj["deleted_at"] instanceof Date) &&
    typeof typedObj["course_id"] === "string" &&
    (typedObj["starts_at"] === null || typedObj["starts_at"] instanceof Date) &&
    (typedObj["ends_at"] === null || typedObj["ends_at"] instanceof Date) &&
    (typedObj["name"] === null || typeof typedObj["name"] === "string") &&
    (typedObj["description"] === null || typeof typedObj["description"] === "string") &&
    typeof typedObj["teacher_in_charge_name"] === "string" &&
    typeof typedObj["teacher_in_charge_email"] === "string" &&
    (typedObj["support_email"] === null || typeof typedObj["support_email"] === "string")
  )
}

export function isCourseInstanceForm(obj: unknown): obj is CourseInstanceForm {
  const typedObj = obj as CourseInstanceForm
  return (
    ((typedObj !== null && typeof typedObj === "object") || typeof typedObj === "function") &&
    (typedObj["name"] === null || typeof typedObj["name"] === "string") &&
    (typedObj["description"] === null || typeof typedObj["description"] === "string") &&
    typeof typedObj["teacher_in_charge_name"] === "string" &&
    typeof typedObj["teacher_in_charge_email"] === "string" &&
    (typedObj["support_email"] === null || typeof typedObj["support_email"] === "string") &&
    (typedObj["opening_time"] === null || typedObj["opening_time"] instanceof Date) &&
    (typedObj["closing_time"] === null || typedObj["closing_time"] instanceof Date)
  )
}

export function isPointMap(obj: unknown): obj is PointMap {
  const typedObj = obj as PointMap
  return (
    ((typedObj !== null && typeof typedObj === "object") || typeof typedObj === "function") &&
    Object.entries<any>(typedObj).every(
      ([key, value]) => typeof value === "number" && typeof key === "string",
    )
  )
}

export function isPoints(obj: unknown): obj is Points {
  const typedObj = obj as Points
  return (
    ((typedObj !== null && typeof typedObj === "object") || typeof typedObj === "function") &&
    Array.isArray(typedObj["chapter_points"]) &&
    typedObj["chapter_points"].every((e: any) => isChapterScore(e) as boolean) &&
    Array.isArray(typedObj["users"]) &&
    typedObj["users"].every((e: any) => isUser(e) as boolean) &&
    ((typedObj["user_chapter_points"] !== null &&
      typeof typedObj["user_chapter_points"] === "object") ||
      typeof typedObj["user_chapter_points"] === "function") &&
    Object.entries<any>(typedObj["user_chapter_points"]).every(
      ([key, value]) => (isPointMap(value) as boolean) && typeof key === "string",
    )
  )
}

export function isCourseModule(obj: unknown): obj is CourseModule {
  const typedObj = obj as CourseModule
  return (
    ((typedObj !== null && typeof typedObj === "object") || typeof typedObj === "function") &&
    typeof typedObj["id"] === "string" &&
    typedObj["created_at"] instanceof Date &&
    typedObj["updated_at"] instanceof Date &&
    (typedObj["deleted_at"] === null || typedObj["deleted_at"] instanceof Date) &&
    (typedObj["name"] === null || typeof typedObj["name"] === "string") &&
    typeof typedObj["course_id"] === "string" &&
    typeof typedObj["order_number"] === "number" &&
    (typedObj["copied_from"] === null || typeof typedObj["copied_from"] === "string") &&
    (typedObj["uh_course_code"] === null || typeof typedObj["uh_course_code"] === "string") &&
    typeof typedObj["automatic_completion"] === "boolean" &&
    (typedObj["automatic_completion_number_of_exercises_attempted_treshold"] === null ||
      typeof typedObj["automatic_completion_number_of_exercises_attempted_treshold"] ===
        "number") &&
    (typedObj["automatic_completion_number_of_points_treshold"] === null ||
      typeof typedObj["automatic_completion_number_of_points_treshold"] === "number") &&
    (typedObj["ects_credits"] === null || typeof typedObj["ects_credits"] === "number")
  )
}

export function isModifiedModule(obj: unknown): obj is ModifiedModule {
  const typedObj = obj as ModifiedModule
  return (
    ((typedObj !== null && typeof typedObj === "object") || typeof typedObj === "function") &&
    typeof typedObj["id"] === "string" &&
    (typedObj["name"] === null || typeof typedObj["name"] === "string") &&
    typeof typedObj["order_number"] === "number" &&
    (typedObj["uh_course_code"] === null || typeof typedObj["uh_course_code"] === "string") &&
    (typedObj["ects_credits"] === null || typeof typedObj["ects_credits"] === "number") &&
    (typedObj["automatic_completion"] === null ||
      typedObj["automatic_completion"] === false ||
      typedObj["automatic_completion"] === true) &&
    (typedObj["automatic_completion_number_of_exercises_attempted_treshold"] === null ||
      typeof typedObj["automatic_completion_number_of_exercises_attempted_treshold"] ===
        "number") &&
    (typedObj["automatic_completion_number_of_points_treshold"] === null ||
      typeof typedObj["automatic_completion_number_of_points_treshold"] === "number")
  )
}

export function isModuleUpdates(obj: unknown): obj is ModuleUpdates {
  const typedObj = obj as ModuleUpdates
  return (
    ((typedObj !== null && typeof typedObj === "object") || typeof typedObj === "function") &&
    Array.isArray(typedObj["new_modules"]) &&
    typedObj["new_modules"].every((e: any) => isNewModule(e) as boolean) &&
    Array.isArray(typedObj["deleted_modules"]) &&
    typedObj["deleted_modules"].every((e: any) => typeof e === "string") &&
    Array.isArray(typedObj["modified_modules"]) &&
    typedObj["modified_modules"].every((e: any) => isModifiedModule(e) as boolean) &&
    Array.isArray(typedObj["moved_chapters"]) &&
    typedObj["moved_chapters"].every(
      (e: any) => Array.isArray(e) && typeof e[0] === "string" && typeof e[1] === "string",
    )
  )
}

export function isNewModule(obj: unknown): obj is NewModule {
  const typedObj = obj as NewModule
  return (
    ((typedObj !== null && typeof typedObj === "object") || typeof typedObj === "function") &&
    typeof typedObj["name"] === "string" &&
    typeof typedObj["order_number"] === "number" &&
    Array.isArray(typedObj["chapters"]) &&
    typedObj["chapters"].every((e: any) => typeof e === "string") &&
    (typedObj["uh_course_code"] === null || typeof typedObj["uh_course_code"] === "string") &&
    (typedObj["ects_credits"] === null || typeof typedObj["ects_credits"] === "number") &&
    (typedObj["automatic_completion"] === null ||
      typedObj["automatic_completion"] === false ||
      typedObj["automatic_completion"] === true) &&
    (typedObj["automatic_completion_number_of_exercises_attempted_treshold"] === null ||
      typeof typedObj["automatic_completion_number_of_exercises_attempted_treshold"] ===
        "number") &&
    (typedObj["automatic_completion_number_of_points_treshold"] === null ||
      typeof typedObj["automatic_completion_number_of_points_treshold"] === "number")
  )
}

export function isCourse(obj: unknown): obj is Course {
  const typedObj = obj as Course
  return (
    ((typedObj !== null && typeof typedObj === "object") || typeof typedObj === "function") &&
    typeof typedObj["id"] === "string" &&
    typeof typedObj["slug"] === "string" &&
    typedObj["created_at"] instanceof Date &&
    typedObj["updated_at"] instanceof Date &&
    typeof typedObj["name"] === "string" &&
    (typedObj["description"] === null || typeof typedObj["description"] === "string") &&
    typeof typedObj["organization_id"] === "string" &&
    (typedObj["deleted_at"] === null || typedObj["deleted_at"] instanceof Date) &&
    typeof typedObj["language_code"] === "string" &&
    (typedObj["copied_from"] === null || typeof typedObj["copied_from"] === "string") &&
    (typedObj["content_search_language"] === null ||
      typeof typedObj["content_search_language"] === "string") &&
    typeof typedObj["course_language_group_id"] === "string" &&
    typeof typedObj["is_draft"] === "boolean" &&
    typeof typedObj["is_test_mode"] === "boolean" &&
    typeof typedObj["base_module_completion_requires_n_submodule_completions"] === "number"
  )
}

export function isCourseStructure(obj: unknown): obj is CourseStructure {
  const typedObj = obj as CourseStructure
  return (
    ((typedObj !== null && typeof typedObj === "object") || typeof typedObj === "function") &&
    (isCourse(typedObj["course"]) as boolean) &&
    Array.isArray(typedObj["pages"]) &&
    typedObj["pages"].every((e: any) => isPage(e) as boolean) &&
    Array.isArray(typedObj["chapters"]) &&
    typedObj["chapters"].every((e: any) => isChapter(e) as boolean) &&
    Array.isArray(typedObj["modules"]) &&
    typedObj["modules"].every((e: any) => isCourseModule(e) as boolean)
  )
}

export function isCourseUpdate(obj: unknown): obj is CourseUpdate {
  const typedObj = obj as CourseUpdate
  return (
    ((typedObj !== null && typeof typedObj === "object") || typeof typedObj === "function") &&
    typeof typedObj["name"] === "string" &&
    (typedObj["description"] === null || typeof typedObj["description"] === "string") &&
    typeof typedObj["is_draft"] === "boolean" &&
    typeof typedObj["is_test_mode"] === "boolean"
  )
}

export function isNewCourse(obj: unknown): obj is NewCourse {
  const typedObj = obj as NewCourse
  return (
    ((typedObj !== null && typeof typedObj === "object") || typeof typedObj === "function") &&
    typeof typedObj["name"] === "string" &&
    typeof typedObj["slug"] === "string" &&
    typeof typedObj["organization_id"] === "string" &&
    typeof typedObj["language_code"] === "string" &&
    typeof typedObj["teacher_in_charge_name"] === "string" &&
    typeof typedObj["teacher_in_charge_email"] === "string" &&
    typeof typedObj["description"] === "string" &&
    typeof typedObj["is_draft"] === "boolean" &&
    typeof typedObj["is_test_mode"] === "boolean"
  )
}

export function isCourseCount(obj: unknown): obj is CourseCount {
  const typedObj = obj as CourseCount
  return (
    ((typedObj !== null && typeof typedObj === "object") || typeof typedObj === "function") &&
    typeof typedObj["count"] === "number"
  )
}

export function isEmailTemplate(obj: unknown): obj is EmailTemplate {
  const typedObj = obj as EmailTemplate
  return (
    ((typedObj !== null && typeof typedObj === "object") || typeof typedObj === "function") &&
    typeof typedObj["id"] === "string" &&
    typedObj["created_at"] instanceof Date &&
    typedObj["updated_at"] instanceof Date &&
    (typedObj["deleted_at"] === null || typedObj["deleted_at"] instanceof Date) &&
    typeof typedObj["name"] === "string" &&
    (typedObj["subject"] === null || typeof typedObj["subject"] === "string") &&
    (typedObj["exercise_completions_threshold"] === null ||
      typeof typedObj["exercise_completions_threshold"] === "number") &&
    (typedObj["points_threshold"] === null || typeof typedObj["points_threshold"] === "number") &&
    typeof typedObj["course_instance_id"] === "string"
  )
}

export function isEmailTemplateNew(obj: unknown): obj is EmailTemplateNew {
  const typedObj = obj as EmailTemplateNew
  return (
    ((typedObj !== null && typeof typedObj === "object") || typeof typedObj === "function") &&
    typeof typedObj["name"] === "string"
  )
}

export function isEmailTemplateUpdate(obj: unknown): obj is EmailTemplateUpdate {
  const typedObj = obj as EmailTemplateUpdate
  return (
    ((typedObj !== null && typeof typedObj === "object") || typeof typedObj === "function") &&
    typeof typedObj["name"] === "string" &&
    typeof typedObj["subject"] === "string" &&
    (typedObj["exercise_completions_threshold"] === null ||
      typeof typedObj["exercise_completions_threshold"] === "number") &&
    (typedObj["points_threshold"] === null || typeof typedObj["points_threshold"] === "number")
  )
}

export function isCourseExam(obj: unknown): obj is CourseExam {
  const typedObj = obj as CourseExam
  return (
    ((typedObj !== null && typeof typedObj === "object") || typeof typedObj === "function") &&
    typeof typedObj["id"] === "string" &&
    typeof typedObj["course_id"] === "string" &&
    typeof typedObj["course_name"] === "string" &&
    typeof typedObj["name"] === "string"
  )
}

export function isExam(obj: unknown): obj is Exam {
  const typedObj = obj as Exam
  return (
    ((typedObj !== null && typeof typedObj === "object") || typeof typedObj === "function") &&
    typeof typedObj["id"] === "string" &&
    typeof typedObj["name"] === "string" &&
    typeof typedObj["page_id"] === "string" &&
    Array.isArray(typedObj["courses"]) &&
    typedObj["courses"].every((e: any) => isCourse(e) as boolean) &&
    (typedObj["starts_at"] === null || typedObj["starts_at"] instanceof Date) &&
    (typedObj["ends_at"] === null || typedObj["ends_at"] instanceof Date) &&
    typeof typedObj["time_minutes"] === "number"
  )
}

export function isExamEnrollment(obj: unknown): obj is ExamEnrollment {
  const typedObj = obj as ExamEnrollment
  return (
    ((typedObj !== null && typeof typedObj === "object") || typeof typedObj === "function") &&
    typeof typedObj["user_id"] === "string" &&
    typeof typedObj["exam_id"] === "string" &&
    typedObj["started_at"] instanceof Date
  )
}

export function isNewExam(obj: unknown): obj is NewExam {
  const typedObj = obj as NewExam
  return (
    ((typedObj !== null && typeof typedObj === "object") || typeof typedObj === "function") &&
    typeof typedObj["name"] === "string" &&
    (typedObj["starts_at"] === null || typedObj["starts_at"] instanceof Date) &&
    (typedObj["ends_at"] === null || typedObj["ends_at"] instanceof Date) &&
    typeof typedObj["time_minutes"] === "number" &&
    typeof typedObj["organization_id"] === "string"
  )
}

export function isOrgExam(obj: unknown): obj is OrgExam {
  const typedObj = obj as OrgExam
  return (
    ((typedObj !== null && typeof typedObj === "object") || typeof typedObj === "function") &&
    typeof typedObj["id"] === "string" &&
    typeof typedObj["name"] === "string" &&
    (typedObj["starts_at"] === null || typedObj["starts_at"] instanceof Date) &&
    (typedObj["ends_at"] === null || typedObj["ends_at"] instanceof Date) &&
    typeof typedObj["time_minutes"] === "number" &&
    typeof typedObj["organization_id"] === "string"
  )
}

export function isExamInstructions(obj: unknown): obj is ExamInstructions {
  const typedObj = obj as ExamInstructions
  return (
    ((typedObj !== null && typeof typedObj === "object") || typeof typedObj === "function") &&
    typeof typedObj["id"] === "string"
  )
}

export function isExamInstructionsUpdate(obj: unknown): obj is ExamInstructionsUpdate {
  const typedObj = obj as ExamInstructionsUpdate
  return (typedObj !== null && typeof typedObj === "object") || typeof typedObj === "function"
}

export function isExerciseRepository(obj: unknown): obj is ExerciseRepository {
  const typedObj = obj as ExerciseRepository
  return (
    ((typedObj !== null && typeof typedObj === "object") || typeof typedObj === "function") &&
    typeof typedObj["id"] === "string" &&
    typeof typedObj["url"] === "string" &&
    (typedObj["course_id"] === null || typeof typedObj["course_id"] === "string") &&
    (typedObj["exam_id"] === null || typeof typedObj["exam_id"] === "string") &&
    (isExerciseRepositoryStatus(typedObj["status"]) as boolean) &&
    (typedObj["error_message"] === null || typeof typedObj["error_message"] === "string")
  )
}

export function isExerciseRepositoryStatus(obj: unknown): obj is ExerciseRepositoryStatus {
  const typedObj = obj as ExerciseRepositoryStatus
  return typedObj === "Pending" || typedObj === "Success" || typedObj === "Failure"
}

export function isCourseMaterialExerciseServiceInfo(
  obj: unknown,
): obj is CourseMaterialExerciseServiceInfo {
  const typedObj = obj as CourseMaterialExerciseServiceInfo
  return (
    ((typedObj !== null && typeof typedObj === "object") || typeof typedObj === "function") &&
    typeof typedObj["exercise_iframe_url"] === "string"
  )
}

export function isExerciseServiceInfoApi(obj: unknown): obj is ExerciseServiceInfoApi {
  const typedObj = obj as ExerciseServiceInfoApi
  return (
    ((typedObj !== null && typeof typedObj === "object") || typeof typedObj === "function") &&
    typeof typedObj["service_name"] === "string" &&
    typeof typedObj["user_interface_iframe_path"] === "string" &&
    typeof typedObj["grade_endpoint_path"] === "string" &&
    typeof typedObj["public_spec_endpoint_path"] === "string" &&
    typeof typedObj["model_solution_spec_endpoint_path"] === "string"
  )
}

export function isExerciseService(obj: unknown): obj is ExerciseService {
  const typedObj = obj as ExerciseService
  return (
    ((typedObj !== null && typeof typedObj === "object") || typeof typedObj === "function") &&
    typeof typedObj["id"] === "string" &&
    typedObj["created_at"] instanceof Date &&
    typedObj["updated_at"] instanceof Date &&
    (typedObj["deleted_at"] === null || typedObj["deleted_at"] instanceof Date) &&
    typeof typedObj["name"] === "string" &&
    typeof typedObj["slug"] === "string" &&
    typeof typedObj["public_url"] === "string" &&
    (typedObj["internal_url"] === null || typeof typedObj["internal_url"] === "string") &&
    typeof typedObj["max_reprocessing_submissions_at_once"] === "number"
  )
}

export function isExerciseServiceNewOrUpdate(obj: unknown): obj is ExerciseServiceNewOrUpdate {
  const typedObj = obj as ExerciseServiceNewOrUpdate
  return (
    ((typedObj !== null && typeof typedObj === "object") || typeof typedObj === "function") &&
    typeof typedObj["name"] === "string" &&
    typeof typedObj["slug"] === "string" &&
    typeof typedObj["public_url"] === "string" &&
    (typedObj["internal_url"] === null || typeof typedObj["internal_url"] === "string") &&
    typeof typedObj["max_reprocessing_submissions_at_once"] === "number"
  )
}

export function isExerciseServiceIframeRenderingInfo(
  obj: unknown,
): obj is ExerciseServiceIframeRenderingInfo {
  const typedObj = obj as ExerciseServiceIframeRenderingInfo
  return (
    ((typedObj !== null && typeof typedObj === "object") || typeof typedObj === "function") &&
    typeof typedObj["id"] === "string" &&
    typeof typedObj["name"] === "string" &&
    typeof typedObj["slug"] === "string" &&
    typeof typedObj["public_iframe_url"] === "string"
  )
}

export function isCourseMaterialExerciseSlide(obj: unknown): obj is CourseMaterialExerciseSlide {
  const typedObj = obj as CourseMaterialExerciseSlide
  return (
    ((typedObj !== null && typeof typedObj === "object") || typeof typedObj === "function") &&
    typeof typedObj["id"] === "string" &&
    Array.isArray(typedObj["exercise_tasks"]) &&
    typedObj["exercise_tasks"].every((e: any) => isCourseMaterialExerciseTask(e) as boolean)
  )
}

export function isExerciseSlide(obj: unknown): obj is ExerciseSlide {
  const typedObj = obj as ExerciseSlide
  return (
    ((typedObj !== null && typeof typedObj === "object") || typeof typedObj === "function") &&
    typeof typedObj["id"] === "string" &&
    typedObj["created_at"] instanceof Date &&
    typedObj["updated_at"] instanceof Date &&
    (typedObj["deleted_at"] === null || typedObj["deleted_at"] instanceof Date) &&
    typeof typedObj["exercise_id"] === "string" &&
    typeof typedObj["order_number"] === "number"
  )
}

export function isCourseMaterialExerciseTask(obj: unknown): obj is CourseMaterialExerciseTask {
  const typedObj = obj as CourseMaterialExerciseTask
  return (
    ((typedObj !== null && typeof typedObj === "object") || typeof typedObj === "function") &&
    typeof typedObj["id"] === "string" &&
    typeof typedObj["exercise_slide_id"] === "string" &&
    (typedObj["exercise_iframe_url"] === null ||
      typeof typedObj["exercise_iframe_url"] === "string") &&
    (typedObj["pseudonumous_user_id"] === null ||
      typeof typedObj["pseudonumous_user_id"] === "string") &&
    (typedObj["previous_submission"] === null ||
      (isExerciseTaskSubmission(typedObj["previous_submission"]) as boolean)) &&
    (typedObj["previous_submission_grading"] === null ||
      (isExerciseTaskGrading(typedObj["previous_submission_grading"]) as boolean)) &&
    typeof typedObj["order_number"] === "number"
  )
}

export function isExerciseTask(obj: unknown): obj is ExerciseTask {
  const typedObj = obj as ExerciseTask
  return (
    ((typedObj !== null && typeof typedObj === "object") || typeof typedObj === "function") &&
    typeof typedObj["id"] === "string" &&
    typedObj["created_at"] instanceof Date &&
    typedObj["updated_at"] instanceof Date &&
    typeof typedObj["exercise_slide_id"] === "string" &&
    typeof typedObj["exercise_type"] === "string" &&
    (typedObj["deleted_at"] === null || typedObj["deleted_at"] instanceof Date) &&
    (typedObj["copied_from"] === null || typeof typedObj["copied_from"] === "string") &&
    typeof typedObj["order_number"] === "number"
  )
}

export function isActivityProgress(obj: unknown): obj is ActivityProgress {
  const typedObj = obj as ActivityProgress
  return (
    typedObj === "Initialized" ||
    typedObj === "Started" ||
    typedObj === "InProgress" ||
    typedObj === "Submitted" ||
    typedObj === "Completed"
  )
}

export function isCourseMaterialExercise(obj: unknown): obj is CourseMaterialExercise {
  const typedObj = obj as CourseMaterialExercise
  return (
    ((typedObj !== null && typeof typedObj === "object") || typeof typedObj === "function") &&
    (isExercise(typedObj["exercise"]) as boolean) &&
    typeof typedObj["can_post_submission"] === "boolean" &&
    (isCourseMaterialExerciseSlide(typedObj["current_exercise_slide"]) as boolean) &&
    (typedObj["exercise_status"] === null ||
      (isExerciseStatus(typedObj["exercise_status"]) as boolean)) &&
    (isPointMap(typedObj["exercise_slide_submission_counts"]) as boolean) &&
    (typedObj["peer_review_config"] === null ||
      (isPeerReviewConfig(typedObj["peer_review_config"]) as boolean))
  )
}

export function isExercise(obj: unknown): obj is Exercise {
  const typedObj = obj as Exercise
  return (
    ((typedObj !== null && typeof typedObj === "object") || typeof typedObj === "function") &&
    typeof typedObj["id"] === "string" &&
    typedObj["created_at"] instanceof Date &&
    typedObj["updated_at"] instanceof Date &&
    typeof typedObj["name"] === "string" &&
    (typedObj["course_id"] === null || typeof typedObj["course_id"] === "string") &&
    (typedObj["exam_id"] === null || typeof typedObj["exam_id"] === "string") &&
    typeof typedObj["page_id"] === "string" &&
    (typedObj["chapter_id"] === null || typeof typedObj["chapter_id"] === "string") &&
    (typedObj["deadline"] === null || typedObj["deadline"] instanceof Date) &&
    (typedObj["deleted_at"] === null || typedObj["deleted_at"] instanceof Date) &&
    typeof typedObj["score_maximum"] === "number" &&
    typeof typedObj["order_number"] === "number" &&
    (typedObj["copied_from"] === null || typeof typedObj["copied_from"] === "string") &&
    (typedObj["max_tries_per_slide"] === null ||
      typeof typedObj["max_tries_per_slide"] === "number") &&
    typeof typedObj["limit_number_of_tries"] === "boolean" &&
    typeof typedObj["needs_peer_review"] === "boolean" &&
    typeof typedObj["use_course_default_peer_review_config"] === "boolean"
  )
}

export function isExerciseStatus(obj: unknown): obj is ExerciseStatus {
  const typedObj = obj as ExerciseStatus
  return (
    ((typedObj !== null && typeof typedObj === "object") || typeof typedObj === "function") &&
    (typedObj["score_given"] === null || typeof typedObj["score_given"] === "number") &&
    (isActivityProgress(typedObj["activity_progress"]) as boolean) &&
    (isGradingProgress(typedObj["grading_progress"]) as boolean) &&
    (isReviewingStage(typedObj["reviewing_stage"]) as boolean)
  )
}

export function isGradingProgress(obj: unknown): obj is GradingProgress {
  const typedObj = obj as GradingProgress
  return (
    typedObj === "Pending" ||
    typedObj === "Failed" ||
    typedObj === "NotReady" ||
    typedObj === "PendingManual" ||
    typedObj === "FullyGraded"
  )
}

export function isFeedback(obj: unknown): obj is Feedback {
  const typedObj = obj as Feedback
  return (
    ((typedObj !== null && typeof typedObj === "object") || typeof typedObj === "function") &&
    typeof typedObj["id"] === "string" &&
    (typedObj["user_id"] === null || typeof typedObj["user_id"] === "string") &&
    typeof typedObj["course_id"] === "string" &&
    (typedObj["page_id"] === null || typeof typedObj["page_id"] === "string") &&
    typeof typedObj["feedback_given"] === "string" &&
    (typedObj["selected_text"] === null || typeof typedObj["selected_text"] === "string") &&
    typeof typedObj["marked_as_read"] === "boolean" &&
    typedObj["created_at"] instanceof Date &&
    Array.isArray(typedObj["blocks"]) &&
    typedObj["blocks"].every((e: any) => isFeedbackBlock(e) as boolean) &&
    typeof typedObj["page_title"] === "string" &&
    typeof typedObj["page_url_path"] === "string"
  )
}

export function isFeedbackBlock(obj: unknown): obj is FeedbackBlock {
  const typedObj = obj as FeedbackBlock
  return (
    ((typedObj !== null && typeof typedObj === "object") || typeof typedObj === "function") &&
    typeof typedObj["id"] === "string" &&
    (typedObj["text"] === null || typeof typedObj["text"] === "string") &&
    (typedObj["order_number"] === null || typeof typedObj["order_number"] === "number")
  )
}

export function isFeedbackCount(obj: unknown): obj is FeedbackCount {
  const typedObj = obj as FeedbackCount
  return (
    ((typedObj !== null && typeof typedObj === "object") || typeof typedObj === "function") &&
    typeof typedObj["read"] === "number" &&
    typeof typedObj["unread"] === "number"
  )
}

export function isNewFeedback(obj: unknown): obj is NewFeedback {
  const typedObj = obj as NewFeedback
  return (
    ((typedObj !== null && typeof typedObj === "object") || typeof typedObj === "function") &&
    typeof typedObj["feedback_given"] === "string" &&
    (typedObj["selected_text"] === null || typeof typedObj["selected_text"] === "string") &&
    Array.isArray(typedObj["related_blocks"]) &&
    typedObj["related_blocks"].every((e: any) => isFeedbackBlock(e) as boolean) &&
    typeof typedObj["page_id"] === "string"
  )
}

export function isStudentExerciseSlideSubmission(
  obj: unknown,
): obj is StudentExerciseSlideSubmission {
  const typedObj = obj as StudentExerciseSlideSubmission
  return (
    ((typedObj !== null && typeof typedObj === "object") || typeof typedObj === "function") &&
    typeof typedObj["exercise_slide_id"] === "string" &&
    Array.isArray(typedObj["exercise_task_submissions"]) &&
    typedObj["exercise_task_submissions"].every(
      (e: any) => isStudentExerciseTaskSubmission(e) as boolean,
    )
  )
}

export function isStudentExerciseSlideSubmissionResult(
  obj: unknown,
): obj is StudentExerciseSlideSubmissionResult {
  const typedObj = obj as StudentExerciseSlideSubmissionResult
  return (
    ((typedObj !== null && typeof typedObj === "object") || typeof typedObj === "function") &&
    (typedObj["exercise_status"] === null ||
      (isExerciseStatus(typedObj["exercise_status"]) as boolean)) &&
    Array.isArray(typedObj["exercise_task_submission_results"]) &&
    typedObj["exercise_task_submission_results"].every(
      (e: any) => isStudentExerciseTaskSubmissionResult(e) as boolean,
    )
  )
}

export function isStudentExerciseTaskSubmission(
  obj: unknown,
): obj is StudentExerciseTaskSubmission {
  const typedObj = obj as StudentExerciseTaskSubmission
  return (
    ((typedObj !== null && typeof typedObj === "object") || typeof typedObj === "function") &&
    typeof typedObj["exercise_task_id"] === "string"
  )
}

export function isStudentExerciseTaskSubmissionResult(
  obj: unknown,
): obj is StudentExerciseTaskSubmissionResult {
  const typedObj = obj as StudentExerciseTaskSubmissionResult
  return (
    ((typedObj !== null && typeof typedObj === "object") || typeof typedObj === "function") &&
    (isExerciseTaskSubmission(typedObj["submission"]) as boolean) &&
    (typedObj["grading"] === null || (isExerciseTaskGrading(typedObj["grading"]) as boolean))
  )
}

export function isCourseMaterialPeerReviewData(obj: unknown): obj is CourseMaterialPeerReviewData {
  const typedObj = obj as CourseMaterialPeerReviewData
  return (
    ((typedObj !== null && typeof typedObj === "object") || typeof typedObj === "function") &&
    (typedObj["answer_to_review"] === null ||
      (isCourseMaterialPeerReviewDataAnswerToReview(typedObj["answer_to_review"]) as boolean)) &&
    (isPeerReviewConfig(typedObj["peer_review_config"]) as boolean) &&
    Array.isArray(typedObj["peer_review_questions"]) &&
    typedObj["peer_review_questions"].every((e: any) => isPeerReviewQuestion(e) as boolean) &&
    typeof typedObj["num_peer_reviews_given"] === "number"
  )
}

export function isCourseMaterialPeerReviewGivenData(
  obj: any,
  _argumentName?: string,
): obj is CourseMaterialPeerReviewGivenData {
  return (
    ((obj !== null && typeof obj === "object") || typeof obj === "function") &&
    Array.isArray(obj.peer_review_questions) &&
    obj.peer_review_questions.every((e: any) => isPeerReviewQuestion(e) as boolean) &&
    Array.isArray(obj.peer_review_question_submissions) &&
    obj.peer_review_question_submissions.every(
      (e: any) => isPeerReviewQuestionSubmission(e) as boolean,
    )
  )
}

export function isCourseMaterialPeerReviewDataAnswerToReview(
  obj: unknown,
): obj is CourseMaterialPeerReviewDataAnswerToReview {
  const typedObj = obj as CourseMaterialPeerReviewDataAnswerToReview
  return (
    ((typedObj !== null && typeof typedObj === "object") || typeof typedObj === "function") &&
    typeof typedObj["exercise_slide_submission_id"] === "string" &&
    Array.isArray(typedObj["course_material_exercise_tasks"]) &&
    typedObj["course_material_exercise_tasks"].every(
      (e: any) => isCourseMaterialExerciseTask(e) as boolean,
    )
  )
}

export function isCourseMaterialPeerReviewQuestionAnswer(
  obj: unknown,
): obj is CourseMaterialPeerReviewQuestionAnswer {
  const typedObj = obj as CourseMaterialPeerReviewQuestionAnswer
  return (
    ((typedObj !== null && typeof typedObj === "object") || typeof typedObj === "function") &&
    typeof typedObj["peer_review_question_id"] === "string" &&
    (typedObj["text_data"] === null || typeof typedObj["text_data"] === "string") &&
    (typedObj["number_data"] === null || typeof typedObj["number_data"] === "number")
  )
}

export function isCourseMaterialPeerReviewSubmission(
  obj: unknown,
): obj is CourseMaterialPeerReviewSubmission {
  const typedObj = obj as CourseMaterialPeerReviewSubmission
  return (
    ((typedObj !== null && typeof typedObj === "object") || typeof typedObj === "function") &&
    typeof typedObj["exercise_slide_submission_id"] === "string" &&
    typeof typedObj["peer_review_config_id"] === "string" &&
    Array.isArray(typedObj["peer_review_question_answers"]) &&
    typedObj["peer_review_question_answers"].every(
      (e: any) => isCourseMaterialPeerReviewQuestionAnswer(e) as boolean,
    )
  )
}

export function isCompletionRegistrationLink(obj: unknown): obj is CompletionRegistrationLink {
  const typedObj = obj as CompletionRegistrationLink
  return (
    ((typedObj !== null && typeof typedObj === "object") || typeof typedObj === "function") &&
    typeof typedObj["url"] === "string"
  )
}

export function isCourseInstanceCompletionSummary(
  obj: unknown,
): obj is CourseInstanceCompletionSummary {
  const typedObj = obj as CourseInstanceCompletionSummary
  return (
    ((typedObj !== null && typeof typedObj === "object") || typeof typedObj === "function") &&
    Array.isArray(typedObj["course_modules"]) &&
    typedObj["course_modules"].every((e: any) => isCourseModule(e) as boolean) &&
    Array.isArray(typedObj["users_with_course_module_completions"]) &&
    typedObj["users_with_course_module_completions"].every(
      (e: any) => isUserWithModuleCompletions(e) as boolean,
    )
  )
}

export function isManualCompletionPreview(obj: unknown): obj is ManualCompletionPreview {
  const typedObj = obj as ManualCompletionPreview
  return (
    ((typedObj !== null && typeof typedObj === "object") || typeof typedObj === "function") &&
    Array.isArray(typedObj["already_completed_users"]) &&
    typedObj["already_completed_users"].every(
      (e: any) => isManualCompletionPreviewUser(e) as boolean,
    ) &&
    Array.isArray(typedObj["first_time_completing_users"]) &&
    typedObj["first_time_completing_users"].every(
      (e: any) => isManualCompletionPreviewUser(e) as boolean,
    ) &&
    Array.isArray(typedObj["non_enrolled_users"]) &&
    typedObj["non_enrolled_users"].every((e: any) => isManualCompletionPreviewUser(e) as boolean)
  )
}

export function isManualCompletionPreviewUser(obj: unknown): obj is ManualCompletionPreviewUser {
  const typedObj = obj as ManualCompletionPreviewUser
  return (
    ((typedObj !== null && typeof typedObj === "object") || typeof typedObj === "function") &&
    typeof typedObj["user_id"] === "string" &&
    (typedObj["first_name"] === null || typeof typedObj["first_name"] === "string") &&
    (typedObj["last_name"] === null || typeof typedObj["last_name"] === "string") &&
    (typedObj["grade"] === null || typeof typedObj["grade"] === "number") &&
    typeof typedObj["passed"] === "boolean"
  )
}

export function isTeacherManualCompletion(obj: unknown): obj is TeacherManualCompletion {
  const typedObj = obj as TeacherManualCompletion
  return (
    ((typedObj !== null && typeof typedObj === "object") || typeof typedObj === "function") &&
    typeof typedObj["user_id"] === "string" &&
    (typedObj["grade"] === null || typeof typedObj["grade"] === "number") &&
    (typedObj["completion_date"] === null || typedObj["completion_date"] instanceof Date)
  )
}

export function isTeacherManualCompletionRequest(
  obj: unknown,
): obj is TeacherManualCompletionRequest {
  const typedObj = obj as TeacherManualCompletionRequest
  return (
    ((typedObj !== null && typeof typedObj === "object") || typeof typedObj === "function") &&
    typeof typedObj["course_module_id"] === "string" &&
    Array.isArray(typedObj["new_completions"]) &&
    typedObj["new_completions"].every((e: any) => isTeacherManualCompletion(e) as boolean) &&
    typeof typedObj["skip_duplicate_completions"] === "boolean"
  )
}

export function isUserCompletionInformation(obj: unknown): obj is UserCompletionInformation {
  const typedObj = obj as UserCompletionInformation
  return (
    ((typedObj !== null && typeof typedObj === "object") || typeof typedObj === "function") &&
    typeof typedObj["course_module_completion_id"] === "string" &&
    typeof typedObj["course_name"] === "string" &&
    typeof typedObj["uh_course_code"] === "string" &&
    typeof typedObj["email"] === "string" &&
    (typedObj["ects_credits"] === null || typeof typedObj["ects_credits"] === "number")
  )
}

export function isUserCourseModuleCompletion(obj: unknown): obj is UserCourseModuleCompletion {
  const typedObj = obj as UserCourseModuleCompletion
  return (
    ((typedObj !== null && typeof typedObj === "object") || typeof typedObj === "function") &&
    typeof typedObj["course_module_id"] === "string" &&
    (typedObj["grade"] === null || typeof typedObj["grade"] === "number") &&
    typeof typedObj["passed"] === "boolean"
  )
}

export function isUserModuleCompletionStatus(obj: unknown): obj is UserModuleCompletionStatus {
  const typedObj = obj as UserModuleCompletionStatus
  return (
    ((typedObj !== null && typeof typedObj === "object") || typeof typedObj === "function") &&
    typeof typedObj["completed"] === "boolean" &&
    typeof typedObj["default"] === "boolean" &&
    typeof typedObj["module_id"] === "string" &&
    typeof typedObj["name"] === "string" &&
    typeof typedObj["order_number"] === "number" &&
    typeof typedObj["prerequisite_modules_completed"] === "boolean"
  )
}

export function isUserWithModuleCompletions(obj: unknown): obj is UserWithModuleCompletions {
  const typedObj = obj as UserWithModuleCompletions
  return (
    ((typedObj !== null && typeof typedObj === "object") || typeof typedObj === "function") &&
    Array.isArray(typedObj["completed_modules"]) &&
    typedObj["completed_modules"].every((e: any) => isUserCourseModuleCompletion(e) as boolean) &&
    typeof typedObj["email"] === "string" &&
    (typedObj["first_name"] === null || typeof typedObj["first_name"] === "string") &&
    (typedObj["last_name"] === null || typeof typedObj["last_name"] === "string") &&
    typeof typedObj["user_id"] === "string"
  )
}

export function isMaterialReference(obj: unknown): obj is MaterialReference {
  const typedObj = obj as MaterialReference
  return (
    ((typedObj !== null && typeof typedObj === "object") || typeof typedObj === "function") &&
    typeof typedObj["id"] === "string" &&
    typeof typedObj["course_id"] === "string" &&
    typeof typedObj["citation_key"] === "string" &&
    typeof typedObj["reference"] === "string" &&
    typedObj["created_at"] instanceof Date &&
    typedObj["updated_at"] instanceof Date &&
    (typedObj["deleted_at"] === null || typedObj["deleted_at"] instanceof Date)
  )
}

export function isNewMaterialReference(obj: unknown): obj is NewMaterialReference {
  const typedObj = obj as NewMaterialReference
  return (
    ((typedObj !== null && typeof typedObj === "object") || typeof typedObj === "function") &&
    typeof typedObj["citation_key"] === "string" &&
    typeof typedObj["reference"] === "string"
  )
}

export function isOrganization(obj: unknown): obj is Organization {
  const typedObj = obj as Organization
  return (
    ((typedObj !== null && typeof typedObj === "object") || typeof typedObj === "function") &&
    typeof typedObj["id"] === "string" &&
    typeof typedObj["slug"] === "string" &&
    typedObj["created_at"] instanceof Date &&
    typedObj["updated_at"] instanceof Date &&
    typeof typedObj["name"] === "string" &&
    (typedObj["description"] === null || typeof typedObj["description"] === "string") &&
    (typedObj["organization_image_url"] === null ||
      typeof typedObj["organization_image_url"] === "string") &&
    (typedObj["deleted_at"] === null || typedObj["deleted_at"] instanceof Date)
  )
}

export function isPageHistory(obj: unknown): obj is PageHistory {
  const typedObj = obj as PageHistory
  return (
    ((typedObj !== null && typeof typedObj === "object") || typeof typedObj === "function") &&
    typeof typedObj["id"] === "string" &&
    typedObj["created_at"] instanceof Date &&
    typeof typedObj["title"] === "string" &&
    (isHistoryChangeReason(typedObj["history_change_reason"]) as boolean) &&
    (typedObj["restored_from_id"] === null || typeof typedObj["restored_from_id"] === "string") &&
    typeof typedObj["author_user_id"] === "string"
  )
}

export function isHistoryChangeReason(obj: unknown): obj is HistoryChangeReason {
  const typedObj = obj as HistoryChangeReason
  return typedObj === "PageSaved" || typedObj === "HistoryRestored"
}

export function isCmsPageExercise(obj: unknown): obj is CmsPageExercise {
  const typedObj = obj as CmsPageExercise
  return (
    ((typedObj !== null && typeof typedObj === "object") || typeof typedObj === "function") &&
    typeof typedObj["id"] === "string" &&
    typeof typedObj["name"] === "string" &&
    typeof typedObj["order_number"] === "number" &&
    typeof typedObj["score_maximum"] === "number" &&
    (typedObj["max_tries_per_slide"] === null ||
      typeof typedObj["max_tries_per_slide"] === "number") &&
    typeof typedObj["limit_number_of_tries"] === "boolean" &&
    (typedObj["deadline"] === null || typedObj["deadline"] instanceof Date) &&
    typeof typedObj["needs_peer_review"] === "boolean" &&
    (typedObj["peer_review_config"] === null ||
      (isCmsPeerReviewConfig(typedObj["peer_review_config"]) as boolean)) &&
    (typedObj["peer_review_questions"] === null ||
      (Array.isArray(typedObj["peer_review_questions"]) &&
        typedObj["peer_review_questions"].every(
          (e: any) => isCmsPeerReviewQuestion(e) as boolean,
        ))) &&
    typeof typedObj["use_course_default_peer_review_config"] === "boolean"
  )
}

export function isCmsPageExerciseSlide(obj: unknown): obj is CmsPageExerciseSlide {
  const typedObj = obj as CmsPageExerciseSlide
  return (
    ((typedObj !== null && typeof typedObj === "object") || typeof typedObj === "function") &&
    typeof typedObj["id"] === "string" &&
    typeof typedObj["exercise_id"] === "string" &&
    typeof typedObj["order_number"] === "number"
  )
}

export function isCmsPageExerciseTask(obj: unknown): obj is CmsPageExerciseTask {
  const typedObj = obj as CmsPageExerciseTask
  return (
    ((typedObj !== null && typeof typedObj === "object") || typeof typedObj === "function") &&
    typeof typedObj["id"] === "string" &&
    typeof typedObj["exercise_slide_id"] === "string" &&
    typeof typedObj["exercise_type"] === "string" &&
    typeof typedObj["order_number"] === "number"
  )
}

export function isCmsPageUpdate(obj: unknown): obj is CmsPageUpdate {
  const typedObj = obj as CmsPageUpdate
  return (
    ((typedObj !== null && typeof typedObj === "object") || typeof typedObj === "function") &&
    Array.isArray(typedObj["exercises"]) &&
    typedObj["exercises"].every((e: any) => isCmsPageExercise(e) as boolean) &&
    Array.isArray(typedObj["exercise_slides"]) &&
    typedObj["exercise_slides"].every((e: any) => isCmsPageExerciseSlide(e) as boolean) &&
    Array.isArray(typedObj["exercise_tasks"]) &&
    typedObj["exercise_tasks"].every((e: any) => isCmsPageExerciseTask(e) as boolean) &&
    typeof typedObj["url_path"] === "string" &&
    typeof typedObj["title"] === "string" &&
    (typedObj["chapter_id"] === null || typeof typedObj["chapter_id"] === "string")
  )
}

export function isContentManagementPage(obj: unknown): obj is ContentManagementPage {
  const typedObj = obj as ContentManagementPage
  return (
    ((typedObj !== null && typeof typedObj === "object") || typeof typedObj === "function") &&
    (isPage(typedObj["page"]) as boolean) &&
    Array.isArray(typedObj["exercises"]) &&
    typedObj["exercises"].every((e: any) => isCmsPageExercise(e) as boolean) &&
    Array.isArray(typedObj["exercise_slides"]) &&
    typedObj["exercise_slides"].every((e: any) => isCmsPageExerciseSlide(e) as boolean) &&
    Array.isArray(typedObj["exercise_tasks"]) &&
    typedObj["exercise_tasks"].every((e: any) => isCmsPageExerciseTask(e) as boolean) &&
    Array.isArray(typedObj["peer_review_configs"]) &&
    typedObj["peer_review_configs"].every((e: any) => isCmsPeerReviewConfig(e) as boolean) &&
    Array.isArray(typedObj["peer_review_questions"]) &&
    typedObj["peer_review_questions"].every((e: any) => isCmsPeerReviewQuestion(e) as boolean) &&
    typeof typedObj["organization_id"] === "string"
  )
}

export function isCoursePageWithUserData(obj: unknown): obj is CoursePageWithUserData {
  const typedObj = obj as CoursePageWithUserData
  return (
    ((typedObj !== null && typeof typedObj === "object") || typeof typedObj === "function") &&
    (isPage(typedObj["page"]) as boolean) &&
    (typedObj["instance"] === null || (isCourseInstance(typedObj["instance"]) as boolean)) &&
    (typedObj["settings"] === null || (isUserCourseSettings(typedObj["settings"]) as boolean)) &&
    typeof typedObj["was_redirected"] === "boolean" &&
    typeof typedObj["is_test_mode"] === "boolean"
  )
}

export function isExerciseWithExerciseTasks(obj: unknown): obj is ExerciseWithExerciseTasks {
  const typedObj = obj as ExerciseWithExerciseTasks
  return (
    ((typedObj !== null && typeof typedObj === "object") || typeof typedObj === "function") &&
    typeof typedObj["id"] === "string" &&
    typedObj["created_at"] instanceof Date &&
    typedObj["updated_at"] instanceof Date &&
    typeof typedObj["course_id"] === "string" &&
    (typedObj["deleted_at"] === null || typedObj["deleted_at"] instanceof Date) &&
    typeof typedObj["name"] === "string" &&
    (typedObj["deadline"] === null || typedObj["deadline"] instanceof Date) &&
    typeof typedObj["page_id"] === "string" &&
    Array.isArray(typedObj["exercise_tasks"]) &&
    typedObj["exercise_tasks"].every((e: any) => isExerciseTask(e) as boolean) &&
    typeof typedObj["score_maximum"] === "number"
  )
}

export function isHistoryRestoreData(obj: unknown): obj is HistoryRestoreData {
  const typedObj = obj as HistoryRestoreData
  return (
    ((typedObj !== null && typeof typedObj === "object") || typeof typedObj === "function") &&
    typeof typedObj["history_id"] === "string"
  )
}

export function isPage(obj: unknown): obj is Page {
  const typedObj = obj as Page
  return (
    ((typedObj !== null && typeof typedObj === "object") || typeof typedObj === "function") &&
    typeof typedObj["id"] === "string" &&
    typedObj["created_at"] instanceof Date &&
    typedObj["updated_at"] instanceof Date &&
    (typedObj["course_id"] === null || typeof typedObj["course_id"] === "string") &&
    (typedObj["exam_id"] === null || typeof typedObj["exam_id"] === "string") &&
    (typedObj["chapter_id"] === null || typeof typedObj["chapter_id"] === "string") &&
    typeof typedObj["url_path"] === "string" &&
    typeof typedObj["title"] === "string" &&
    (typedObj["deleted_at"] === null || typedObj["deleted_at"] instanceof Date) &&
    typeof typedObj["order_number"] === "number" &&
    (typedObj["copied_from"] === null || typeof typedObj["copied_from"] === "string")
  )
}

export function isPageInfo(obj: unknown): obj is PageInfo {
  const typedObj = obj as PageInfo
  return (
    ((typedObj !== null && typeof typedObj === "object") || typeof typedObj === "function") &&
    typeof typedObj["page_id"] === "string" &&
    typeof typedObj["page_title"] === "string" &&
    (typedObj["course_id"] === null || typeof typedObj["course_id"] === "string") &&
    (typedObj["course_name"] === null || typeof typedObj["course_name"] === "string") &&
    (typedObj["course_slug"] === null || typeof typedObj["course_slug"] === "string") &&
    (typedObj["organization_slug"] === null || typeof typedObj["organization_slug"] === "string")
  )
}

export function isPageSearchRequest(obj: unknown): obj is PageSearchRequest {
  const typedObj = obj as PageSearchRequest
  return (
    ((typedObj !== null && typeof typedObj === "object") || typeof typedObj === "function") &&
    typeof typedObj["query"] === "string"
  )
}

export function isPageSearchResult(obj: unknown): obj is PageSearchResult {
  const typedObj = obj as PageSearchResult
  return (
    ((typedObj !== null && typeof typedObj === "object") || typeof typedObj === "function") &&
    typeof typedObj["id"] === "string" &&
    (typedObj["title_headline"] === null || typeof typedObj["title_headline"] === "string") &&
    (typedObj["rank"] === null || typeof typedObj["rank"] === "number") &&
    (typedObj["content_headline"] === null || typeof typedObj["content_headline"] === "string") &&
    typeof typedObj["url_path"] === "string"
  )
}

export function isPageWithExercises(obj: unknown): obj is PageWithExercises {
  const typedObj = obj as PageWithExercises
  return (
    ((typedObj !== null && typeof typedObj === "object") || typeof typedObj === "function") &&
    typeof typedObj["id"] === "string" &&
    typedObj["created_at"] instanceof Date &&
    typedObj["updated_at"] instanceof Date &&
    (typedObj["course_id"] === null || typeof typedObj["course_id"] === "string") &&
    (typedObj["exam_id"] === null || typeof typedObj["exam_id"] === "string") &&
    (typedObj["chapter_id"] === null || typeof typedObj["chapter_id"] === "string") &&
    typeof typedObj["url_path"] === "string" &&
    typeof typedObj["title"] === "string" &&
    (typedObj["deleted_at"] === null || typedObj["deleted_at"] instanceof Date) &&
    typeof typedObj["order_number"] === "number" &&
    (typedObj["copied_from"] === null || typeof typedObj["copied_from"] === "string") &&
    Array.isArray(typedObj["exercises"]) &&
    typedObj["exercises"].every((e: any) => isExercise(e) as boolean)
  )
}

export function isNewPage(obj: unknown): obj is NewPage {
  const typedObj = obj as NewPage
  return (
    ((typedObj !== null && typeof typedObj === "object") || typeof typedObj === "function") &&
    Array.isArray(typedObj["exercises"]) &&
    typedObj["exercises"].every((e: any) => isCmsPageExercise(e) as boolean) &&
    Array.isArray(typedObj["exercise_slides"]) &&
    typedObj["exercise_slides"].every((e: any) => isCmsPageExerciseSlide(e) as boolean) &&
    Array.isArray(typedObj["exercise_tasks"]) &&
    typedObj["exercise_tasks"].every((e: any) => isCmsPageExerciseTask(e) as boolean) &&
    typeof typedObj["url_path"] === "string" &&
    typeof typedObj["title"] === "string" &&
    (typedObj["course_id"] === null || typeof typedObj["course_id"] === "string") &&
    (typedObj["exam_id"] === null || typeof typedObj["exam_id"] === "string") &&
    (typedObj["chapter_id"] === null || typeof typedObj["chapter_id"] === "string") &&
    (typedObj["front_page_of_chapter_id"] === null ||
      typeof typedObj["front_page_of_chapter_id"] === "string") &&
    (typedObj["content_search_language"] === null ||
      typeof typedObj["content_search_language"] === "string")
  )
}

export function isPageChapterAndCourseInformation(
  obj: unknown,
): obj is PageChapterAndCourseInformation {
  const typedObj = obj as PageChapterAndCourseInformation
  return (
    ((typedObj !== null && typeof typedObj === "object") || typeof typedObj === "function") &&
    (typedObj["chapter_name"] === null || typeof typedObj["chapter_name"] === "string") &&
    (typedObj["chapter_number"] === null || typeof typedObj["chapter_number"] === "number") &&
    (typedObj["course_name"] === null || typeof typedObj["course_name"] === "string") &&
    (typedObj["course_slug"] === null || typeof typedObj["course_slug"] === "string") &&
    (typedObj["chapter_front_page_id"] === null ||
      typeof typedObj["chapter_front_page_id"] === "string") &&
    (typedObj["chapter_front_page_url_path"] === null ||
      typeof typedObj["chapter_front_page_url_path"] === "string") &&
    typeof typedObj["organization_slug"] === "string"
  )
}

export function isIsChapterFrontPage(obj: unknown): obj is IsChapterFrontPage {
  const typedObj = obj as IsChapterFrontPage
  return (
    ((typedObj !== null && typeof typedObj === "object") || typeof typedObj === "function") &&
    typeof typedObj["is_chapter_front_page"] === "boolean"
  )
}

export function isPageRoutingData(obj: unknown): obj is PageRoutingData {
  const typedObj = obj as PageRoutingData
  return (
    ((typedObj !== null && typeof typedObj === "object") || typeof typedObj === "function") &&
    typeof typedObj["url_path"] === "string" &&
    typeof typedObj["title"] === "string" &&
    typeof typedObj["page_id"] === "string" &&
    typeof typedObj["chapter_number"] === "number" &&
    typeof typedObj["chapter_id"] === "string" &&
    (typedObj["chapter_opens_at"] === null || typedObj["chapter_opens_at"] instanceof Date) &&
    (typedObj["chapter_front_page_id"] === null ||
      typeof typedObj["chapter_front_page_id"] === "string")
  )
}

export function isPageNavigationInformation(obj: unknown): obj is PageNavigationInformation {
  const typedObj = obj as PageNavigationInformation
  return (
    ((typedObj !== null && typeof typedObj === "object") || typeof typedObj === "function") &&
    (typedObj["chapter_front_page"] === null ||
      (isPageRoutingData(typedObj["chapter_front_page"]) as boolean)) &&
    (typedObj["next_page"] === null || (isPageRoutingData(typedObj["next_page"]) as boolean)) &&
    (typedObj["previous_page"] === null ||
      (isPageRoutingData(typedObj["previous_page"]) as boolean))
  )
}

export function isPeerReviewConfig(obj: unknown): obj is PeerReviewConfig {
  const typedObj = obj as PeerReviewConfig
  return (
    ((typedObj !== null && typeof typedObj === "object") || typeof typedObj === "function") &&
    typeof typedObj["id"] === "string" &&
    typedObj["created_at"] instanceof Date &&
    typedObj["updated_at"] instanceof Date &&
    (typedObj["deleted_at"] === null || typedObj["deleted_at"] instanceof Date) &&
    typeof typedObj["course_id"] === "string" &&
    (typedObj["exercise_id"] === null || typeof typedObj["exercise_id"] === "string") &&
    typeof typedObj["peer_reviews_to_give"] === "number" &&
    typeof typedObj["peer_reviews_to_receive"] === "number" &&
    typeof typedObj["accepting_threshold"] === "number" &&
    (isPeerReviewAcceptingStrategy(typedObj["accepting_strategy"]) as boolean)
  )
}

export function isPeerReviewAcceptingStrategy(obj: unknown): obj is PeerReviewAcceptingStrategy {
  const typedObj = obj as PeerReviewAcceptingStrategy
  return (
    typedObj === "AutomaticallyAcceptOrRejectByAverage" ||
    typedObj === "AutomaticallyAcceptOrManualReviewByAverage" ||
    typedObj === "ManualReviewEverything"
  )
}

export function isCmsPeerReviewConfig(obj: unknown): obj is CmsPeerReviewConfig {
  const typedObj = obj as CmsPeerReviewConfig
  return (
    ((typedObj !== null && typeof typedObj === "object") || typeof typedObj === "function") &&
    typeof typedObj["id"] === "string" &&
    typeof typedObj["course_id"] === "string" &&
    (typedObj["exercise_id"] === null || typeof typedObj["exercise_id"] === "string") &&
    typeof typedObj["peer_reviews_to_give"] === "number" &&
    typeof typedObj["peer_reviews_to_receive"] === "number" &&
    typeof typedObj["accepting_threshold"] === "number" &&
    (isPeerReviewAcceptingStrategy(typedObj["accepting_strategy"]) as boolean)
  )
}

export function isCmsPeerReviewConfiguration(obj: unknown): obj is CmsPeerReviewConfiguration {
  const typedObj = obj as CmsPeerReviewConfiguration
  return (
    ((typedObj !== null && typeof typedObj === "object") || typeof typedObj === "function") &&
    (isCmsPeerReviewConfig(typedObj["peer_review_config"]) as boolean) &&
    Array.isArray(typedObj["peer_review_questions"]) &&
    typedObj["peer_review_questions"].every((e: any) => isCmsPeerReviewQuestion(e) as boolean)
  )
}

<<<<<<< HEAD
export function isPeerReviewQuestionSubmission(
  obj: any,
  _argumentName?: string,
): obj is PeerReviewQuestionSubmission {
  return (
    (((obj !== null && typeof obj === "object") || typeof obj === "function") &&
      typeof obj.id === "string" &&
      obj.created_at instanceof Date &&
      obj.updated_at instanceof Date &&
      (obj.deleted_at === null || obj.deleted_at instanceof Date) &&
      typeof obj.peer_review_question_id === "string" &&
      typeof obj.peer_review_submission_id === "string" &&
      obj.text_data == null) ||
    (typeof obj.text_data === "string" && obj.number_data == null) ||
    typeof obj.number_data === "number"
  )
}

export function isPeerReviewQuestionType(
  obj: any,
  _argumentName?: string,
): obj is PeerReviewQuestionType {
  return obj === "Essay" || obj === "Scale"
=======
export function isCmsPeerReviewQuestion(obj: unknown): obj is CmsPeerReviewQuestion {
  const typedObj = obj as CmsPeerReviewQuestion
  return (
    ((typedObj !== null && typeof typedObj === "object") || typeof typedObj === "function") &&
    typeof typedObj["id"] === "string" &&
    typeof typedObj["peer_review_config_id"] === "string" &&
    typeof typedObj["order_number"] === "number" &&
    typeof typedObj["question"] === "string" &&
    (isPeerReviewQuestionType(typedObj["question_type"]) as boolean) &&
    typeof typedObj["answer_required"] === "boolean"
  )
>>>>>>> c023e833
}

export function isPeerReviewQuestion(obj: unknown): obj is PeerReviewQuestion {
  const typedObj = obj as PeerReviewQuestion
  return (
    ((typedObj !== null && typeof typedObj === "object") || typeof typedObj === "function") &&
    typeof typedObj["id"] === "string" &&
    typedObj["created_at"] instanceof Date &&
    typedObj["updated_at"] instanceof Date &&
    (typedObj["deleted_at"] === null || typedObj["deleted_at"] instanceof Date) &&
    typeof typedObj["peer_review_config_id"] === "string" &&
    typeof typedObj["order_number"] === "number" &&
    typeof typedObj["question"] === "string" &&
    (isPeerReviewQuestionType(typedObj["question_type"]) as boolean) &&
    typeof typedObj["answer_required"] === "boolean"
  )
}

export function isPeerReviewQuestionType(obj: unknown): obj is PeerReviewQuestionType {
  const typedObj = obj as PeerReviewQuestionType
  return typedObj === "Essay" || typedObj === "Scale"
}

export function isPlaygroundExample(obj: unknown): obj is PlaygroundExample {
  const typedObj = obj as PlaygroundExample
  return (
    ((typedObj !== null && typeof typedObj === "object") || typeof typedObj === "function") &&
    typeof typedObj["id"] === "string" &&
    typedObj["created_at"] instanceof Date &&
    typedObj["updated_at"] instanceof Date &&
    (typedObj["deleted_at"] === null || typedObj["deleted_at"] instanceof Date) &&
    typeof typedObj["name"] === "string" &&
    typeof typedObj["url"] === "string" &&
    typeof typedObj["width"] === "number"
  )
}

export function isPlaygroundExampleData(obj: unknown): obj is PlaygroundExampleData {
  const typedObj = obj as PlaygroundExampleData
  return (
    ((typedObj !== null && typeof typedObj === "object") || typeof typedObj === "function") &&
    typeof typedObj["name"] === "string" &&
    typeof typedObj["url"] === "string" &&
    typeof typedObj["width"] === "number"
  )
}

export function isBlockProposal(obj: unknown): obj is BlockProposal {
  const typedObj = obj as BlockProposal
  return (
    ((typedObj !== null && typeof typedObj === "object") || typeof typedObj === "function") &&
    typeof typedObj["id"] === "string" &&
    typeof typedObj["block_id"] === "string" &&
    typeof typedObj["current_text"] === "string" &&
    typeof typedObj["changed_text"] === "string" &&
    typeof typedObj["original_text"] === "string" &&
    (isProposalStatus(typedObj["status"]) as boolean) &&
    (typedObj["accept_preview"] === null || typeof typedObj["accept_preview"] === "string")
  )
}

export function isBlockProposalAction(obj: unknown): obj is BlockProposalAction {
  const typedObj = obj as BlockProposalAction
  return (
    (((typedObj !== null && typeof typedObj === "object") || typeof typedObj === "function") &&
      typedObj["tag"] === "Accept" &&
      typeof typedObj["data"] === "string") ||
    (((typedObj !== null && typeof typedObj === "object") || typeof typedObj === "function") &&
      typedObj["tag"] === "Reject")
  )
}

export function isBlockProposalInfo(obj: unknown): obj is BlockProposalInfo {
  const typedObj = obj as BlockProposalInfo
  return (
    ((typedObj !== null && typeof typedObj === "object") || typeof typedObj === "function") &&
    typeof typedObj["id"] === "string" &&
    (isBlockProposalAction(typedObj["action"]) as boolean)
  )
}

export function isNewProposedBlockEdit(obj: unknown): obj is NewProposedBlockEdit {
  const typedObj = obj as NewProposedBlockEdit
  return (
    ((typedObj !== null && typeof typedObj === "object") || typeof typedObj === "function") &&
    typeof typedObj["block_id"] === "string" &&
    typeof typedObj["block_attribute"] === "string" &&
    typeof typedObj["original_text"] === "string" &&
    typeof typedObj["changed_text"] === "string"
  )
}

export function isProposalStatus(obj: unknown): obj is ProposalStatus {
  const typedObj = obj as ProposalStatus
  return typedObj === "Pending" || typedObj === "Accepted" || typedObj === "Rejected"
}

export function isEditProposalInfo(obj: unknown): obj is EditProposalInfo {
  const typedObj = obj as EditProposalInfo
  return (
    ((typedObj !== null && typeof typedObj === "object") || typeof typedObj === "function") &&
    typeof typedObj["page_id"] === "string" &&
    typeof typedObj["page_proposal_id"] === "string" &&
    Array.isArray(typedObj["block_proposals"]) &&
    typedObj["block_proposals"].every((e: any) => isBlockProposalInfo(e) as boolean)
  )
}

export function isNewProposedPageEdits(obj: unknown): obj is NewProposedPageEdits {
  const typedObj = obj as NewProposedPageEdits
  return (
    ((typedObj !== null && typeof typedObj === "object") || typeof typedObj === "function") &&
    typeof typedObj["page_id"] === "string" &&
    Array.isArray(typedObj["block_edits"]) &&
    typedObj["block_edits"].every((e: any) => isNewProposedBlockEdit(e) as boolean)
  )
}

export function isPageProposal(obj: unknown): obj is PageProposal {
  const typedObj = obj as PageProposal
  return (
    ((typedObj !== null && typeof typedObj === "object") || typeof typedObj === "function") &&
    typeof typedObj["id"] === "string" &&
    typeof typedObj["page_id"] === "string" &&
    (typedObj["user_id"] === null || typeof typedObj["user_id"] === "string") &&
    typeof typedObj["pending"] === "boolean" &&
    typedObj["created_at"] instanceof Date &&
    Array.isArray(typedObj["block_proposals"]) &&
    typedObj["block_proposals"].every((e: any) => isBlockProposal(e) as boolean) &&
    typeof typedObj["page_title"] === "string" &&
    typeof typedObj["page_url_path"] === "string"
  )
}

export function isProposalCount(obj: unknown): obj is ProposalCount {
  const typedObj = obj as ProposalCount
  return (
    ((typedObj !== null && typeof typedObj === "object") || typeof typedObj === "function") &&
    typeof typedObj["pending"] === "number" &&
    typeof typedObj["handled"] === "number"
  )
}

export function isRepositoryExercise(obj: unknown): obj is RepositoryExercise {
  const typedObj = obj as RepositoryExercise
  return (
    ((typedObj !== null && typeof typedObj === "object") || typeof typedObj === "function") &&
    typeof typedObj["id"] === "string" &&
    typeof typedObj["repository_id"] === "string" &&
    typeof typedObj["part"] === "string" &&
    typeof typedObj["name"] === "string" &&
    typeof typedObj["repository_url"] === "string" &&
    Array.isArray(typedObj["checksum"]) &&
    typedObj["checksum"].every((e: any) => typeof e === "number") &&
    typeof typedObj["download_url"] === "string"
  )
}

export function isExerciseSlideSubmission(obj: unknown): obj is ExerciseSlideSubmission {
  const typedObj = obj as ExerciseSlideSubmission
  return (
    ((typedObj !== null && typeof typedObj === "object") || typeof typedObj === "function") &&
    typeof typedObj["id"] === "string" &&
    typedObj["created_at"] instanceof Date &&
    typedObj["updated_at"] instanceof Date &&
    (typedObj["deleted_at"] === null || typedObj["deleted_at"] instanceof Date) &&
    typeof typedObj["exercise_slide_id"] === "string" &&
    (typedObj["course_id"] === null || typeof typedObj["course_id"] === "string") &&
    (typedObj["course_instance_id"] === null ||
      typeof typedObj["course_instance_id"] === "string") &&
    (typedObj["exam_id"] === null || typeof typedObj["exam_id"] === "string") &&
    typeof typedObj["exercise_id"] === "string" &&
    typeof typedObj["user_id"] === "string" &&
    (isUserPointsUpdateStrategy(typedObj["user_points_update_strategy"]) as boolean)
  )
}

export function isExerciseSlideSubmissionCount(obj: unknown): obj is ExerciseSlideSubmissionCount {
  const typedObj = obj as ExerciseSlideSubmissionCount
  return (
    ((typedObj !== null && typeof typedObj === "object") || typeof typedObj === "function") &&
    (typedObj["date"] === null || typedObj["date"] instanceof Date) &&
    (typedObj["count"] === null || typeof typedObj["count"] === "number")
  )
}

export function isExerciseSlideSubmissionCountByExercise(
  obj: unknown,
): obj is ExerciseSlideSubmissionCountByExercise {
  const typedObj = obj as ExerciseSlideSubmissionCountByExercise
  return (
    ((typedObj !== null && typeof typedObj === "object") || typeof typedObj === "function") &&
    typeof typedObj["exercise_id"] === "string" &&
    (typedObj["count"] === null || typeof typedObj["count"] === "number") &&
    typeof typedObj["exercise_name"] === "string"
  )
}

export function isExerciseSlideSubmissionCountByWeekAndHour(
  obj: unknown,
): obj is ExerciseSlideSubmissionCountByWeekAndHour {
  const typedObj = obj as ExerciseSlideSubmissionCountByWeekAndHour
  return (
    ((typedObj !== null && typeof typedObj === "object") || typeof typedObj === "function") &&
    (typedObj["isodow"] === null || typeof typedObj["isodow"] === "number") &&
    (typedObj["hour"] === null || typeof typedObj["hour"] === "number") &&
    (typedObj["count"] === null || typeof typedObj["count"] === "number")
  )
}

export function isExerciseSlideSubmissionInfo(obj: unknown): obj is ExerciseSlideSubmissionInfo {
  const typedObj = obj as ExerciseSlideSubmissionInfo
  return (
    ((typedObj !== null && typeof typedObj === "object") || typeof typedObj === "function") &&
    Array.isArray(typedObj["tasks"]) &&
    typedObj["tasks"].every((e: any) => isCourseMaterialExerciseTask(e) as boolean) &&
    (isExercise(typedObj["exercise"]) as boolean) &&
    (isExerciseSlideSubmission(typedObj["exercise_slide_submission"]) as boolean)
  )
}

export function isExerciseAnswersInCourseRequiringAttentionCount(
  obj: unknown,
): obj is ExerciseAnswersInCourseRequiringAttentionCount {
  const typedObj = obj as ExerciseAnswersInCourseRequiringAttentionCount
  return (
    ((typedObj !== null && typeof typedObj === "object") || typeof typedObj === "function") &&
    typeof typedObj["id"] === "string" &&
    typeof typedObj["name"] === "string" &&
    typeof typedObj["page_id"] === "string" &&
    (typedObj["chapter_id"] === null || typeof typedObj["chapter_id"] === "string") &&
    typeof typedObj["order_number"] === "number" &&
    (typedObj["count"] === null || typeof typedObj["count"] === "number")
  )
}

export function isAnswerRequiringAttention(obj: unknown): obj is AnswerRequiringAttention {
  const typedObj = obj as AnswerRequiringAttention
  return (
    ((typedObj !== null && typeof typedObj === "object") || typeof typedObj === "function") &&
    typeof typedObj["id"] === "string" &&
    typeof typedObj["user_id"] === "string" &&
    typedObj["created_at"] instanceof Date &&
    typedObj["updated_at"] instanceof Date &&
    (typedObj["deleted_at"] === null || typedObj["deleted_at"] instanceof Date) &&
    (isGradingProgress(typedObj["grading_progress"]) as boolean) &&
    (typedObj["score_given"] === null || typeof typedObj["score_given"] === "number") &&
    typeof typedObj["submission_id"] === "string" &&
    typeof typedObj["exercise_id"] === "string"
  )
}

export function isTeacherGradingDecision(obj: unknown): obj is TeacherGradingDecision {
  const typedObj = obj as TeacherGradingDecision
  return (
    ((typedObj !== null && typeof typedObj === "object") || typeof typedObj === "function") &&
    typeof typedObj["id"] === "string" &&
    typeof typedObj["user_exercise_state_id"] === "string" &&
    typedObj["created_at"] instanceof Date &&
    typedObj["updated_at"] instanceof Date &&
    (typedObj["deleted_at"] === null || typedObj["deleted_at"] instanceof Date) &&
    typeof typedObj["score_given"] === "number" &&
    (isTeacherDecisionType(typedObj["teacher_decision"]) as boolean)
  )
}

export function isTeacherDecisionType(obj: unknown): obj is TeacherDecisionType {
  const typedObj = obj as TeacherDecisionType
  return (
    typedObj === "FullPoints" ||
    typedObj === "ZeroPoints" ||
    typedObj === "CustomPoints" ||
    typedObj === "SuspectedPlagiarism"
  )
}

export function isNewTeacherGradingDecision(obj: unknown): obj is NewTeacherGradingDecision {
  const typedObj = obj as NewTeacherGradingDecision
  return (
    ((typedObj !== null && typeof typedObj === "object") || typeof typedObj === "function") &&
    typeof typedObj["user_exercise_state_id"] === "string" &&
    typeof typedObj["exercise_id"] === "string" &&
    (isTeacherDecisionType(typedObj["action"]) as boolean) &&
    (typedObj["manual_points"] === null || typeof typedObj["manual_points"] === "number")
  )
}

export function isExerciseTaskGrading(obj: unknown): obj is ExerciseTaskGrading {
  const typedObj = obj as ExerciseTaskGrading
  return (
    ((typedObj !== null && typeof typedObj === "object") || typeof typedObj === "function") &&
    typeof typedObj["id"] === "string" &&
    typedObj["created_at"] instanceof Date &&
    typedObj["updated_at"] instanceof Date &&
    typeof typedObj["exercise_task_submission_id"] === "string" &&
    (typedObj["course_id"] === null || typeof typedObj["course_id"] === "string") &&
    (typedObj["exam_id"] === null || typeof typedObj["exam_id"] === "string") &&
    typeof typedObj["exercise_id"] === "string" &&
    typeof typedObj["exercise_task_id"] === "string" &&
    typeof typedObj["grading_priority"] === "number" &&
    (typedObj["score_given"] === null || typeof typedObj["score_given"] === "number") &&
    (isGradingProgress(typedObj["grading_progress"]) as boolean) &&
    (typedObj["unscaled_score_given"] === null ||
      typeof typedObj["unscaled_score_given"] === "number") &&
    (typedObj["unscaled_score_maximum"] === null ||
      typeof typedObj["unscaled_score_maximum"] === "number") &&
    (typedObj["grading_started_at"] === null || typedObj["grading_started_at"] instanceof Date) &&
    (typedObj["grading_completed_at"] === null ||
      typedObj["grading_completed_at"] instanceof Date) &&
    (typedObj["feedback_text"] === null || typeof typedObj["feedback_text"] === "string") &&
    (typedObj["deleted_at"] === null || typedObj["deleted_at"] instanceof Date)
  )
}

export function isExerciseTaskGradingResult(obj: unknown): obj is ExerciseTaskGradingResult {
  const typedObj = obj as ExerciseTaskGradingResult
  return (
    ((typedObj !== null && typeof typedObj === "object") || typeof typedObj === "function") &&
    (isGradingProgress(typedObj["grading_progress"]) as boolean) &&
    typeof typedObj["score_given"] === "number" &&
    typeof typedObj["score_maximum"] === "number" &&
    (typedObj["feedback_text"] === null || typeof typedObj["feedback_text"] === "string")
  )
}

export function isUserPointsUpdateStrategy(obj: unknown): obj is UserPointsUpdateStrategy {
  const typedObj = obj as UserPointsUpdateStrategy
  return (
    typedObj === "CanAddPointsButCannotRemovePoints" ||
    typedObj === "CanAddPointsAndCanRemovePoints"
  )
}

export function isExerciseTaskSubmission(obj: unknown): obj is ExerciseTaskSubmission {
  const typedObj = obj as ExerciseTaskSubmission
  return (
    ((typedObj !== null && typeof typedObj === "object") || typeof typedObj === "function") &&
    typeof typedObj["id"] === "string" &&
    typedObj["created_at"] instanceof Date &&
    typedObj["updated_at"] instanceof Date &&
    (typedObj["deleted_at"] === null || typedObj["deleted_at"] instanceof Date) &&
    typeof typedObj["exercise_slide_submission_id"] === "string" &&
    typeof typedObj["exercise_task_id"] === "string" &&
    typeof typedObj["exercise_slide_id"] === "string" &&
    (typedObj["exercise_task_grading_id"] === null ||
      typeof typedObj["exercise_task_grading_id"] === "string")
  )
}

export function isRoleUser(obj: unknown): obj is RoleUser {
  const typedObj = obj as RoleUser
  return (
    ((typedObj !== null && typeof typedObj === "object") || typeof typedObj === "function") &&
    typeof typedObj["id"] === "string" &&
    (typedObj["first_name"] === null || typeof typedObj["first_name"] === "string") &&
    (typedObj["last_name"] === null || typeof typedObj["last_name"] === "string") &&
    typeof typedObj["email"] === "string" &&
    (isUserRole(typedObj["role"]) as boolean)
  )
}

export function isRoleDomain(obj: unknown): obj is RoleDomain {
  const typedObj = obj as RoleDomain
  return (
    (((typedObj !== null && typeof typedObj === "object") || typeof typedObj === "function") &&
      typedObj["tag"] === "Global") ||
    (((typedObj !== null && typeof typedObj === "object") || typeof typedObj === "function") &&
      typedObj["tag"] === "Organization" &&
      typeof typedObj["id"] === "string") ||
    (((typedObj !== null && typeof typedObj === "object") || typeof typedObj === "function") &&
      typedObj["tag"] === "Course" &&
      typeof typedObj["id"] === "string") ||
    (((typedObj !== null && typeof typedObj === "object") || typeof typedObj === "function") &&
      typedObj["tag"] === "CourseInstance" &&
      typeof typedObj["id"] === "string") ||
    (((typedObj !== null && typeof typedObj === "object") || typeof typedObj === "function") &&
      typedObj["tag"] === "Exam" &&
      typeof typedObj["id"] === "string")
  )
}

export function isUserRole(obj: unknown): obj is UserRole {
  const typedObj = obj as UserRole
  return (
    typedObj === "Reviewer" ||
    typedObj === "Assistant" ||
    typedObj === "Teacher" ||
    typedObj === "Admin" ||
    typedObj === "CourseOrExamCreator"
  )
}

export function isUserCourseSettings(obj: unknown): obj is UserCourseSettings {
  const typedObj = obj as UserCourseSettings
  return (
    ((typedObj !== null && typeof typedObj === "object") || typeof typedObj === "function") &&
    typeof typedObj["user_id"] === "string" &&
    typeof typedObj["course_language_group_id"] === "string" &&
    typedObj["created_at"] instanceof Date &&
    typedObj["updated_at"] instanceof Date &&
    (typedObj["deleted_at"] === null || typedObj["deleted_at"] instanceof Date) &&
    typeof typedObj["current_course_id"] === "string" &&
    typeof typedObj["current_course_instance_id"] === "string"
  )
}

export function isUserCourseInstanceChapterExerciseProgress(
  obj: unknown,
): obj is UserCourseInstanceChapterExerciseProgress {
  const typedObj = obj as UserCourseInstanceChapterExerciseProgress
  return (
    ((typedObj !== null && typeof typedObj === "object") || typeof typedObj === "function") &&
    typeof typedObj["exercise_id"] === "string" &&
    typeof typedObj["score_given"] === "number"
  )
}

export function isUserCourseInstanceProgress(obj: unknown): obj is UserCourseInstanceProgress {
  const typedObj = obj as UserCourseInstanceProgress
  return (
    ((typedObj !== null && typeof typedObj === "object") || typeof typedObj === "function") &&
    typeof typedObj["course_module_id"] === "string" &&
    typeof typedObj["course_module_name"] === "string" &&
    typeof typedObj["course_module_order_number"] === "number" &&
    typeof typedObj["score_given"] === "number" &&
    (typedObj["score_required"] === null || typeof typedObj["score_required"] === "number") &&
    (typedObj["score_maximum"] === null || typeof typedObj["score_maximum"] === "number") &&
    (typedObj["total_exercises"] === null || typeof typedObj["total_exercises"] === "number") &&
    (typedObj["attempted_exercises"] === null ||
      typeof typedObj["attempted_exercises"] === "number") &&
    (typedObj["attempted_exercises_required"] === null ||
      typeof typedObj["attempted_exercises_required"] === "number")
  )
}

export function isExerciseUserCounts(obj: unknown): obj is ExerciseUserCounts {
  const typedObj = obj as ExerciseUserCounts
  return (
    ((typedObj !== null && typeof typedObj === "object") || typeof typedObj === "function") &&
    typeof typedObj["exercise_name"] === "string" &&
    typeof typedObj["exercise_order_number"] === "number" &&
    typeof typedObj["page_order_number"] === "number" &&
    typeof typedObj["chapter_number"] === "number" &&
    typeof typedObj["exercise_id"] === "string" &&
    typeof typedObj["n_users_attempted"] === "number" &&
    typeof typedObj["n_users_with_some_points"] === "number" &&
    typeof typedObj["n_users_with_max_points"] === "number"
  )
}

export function isReviewingStage(obj: unknown): obj is ReviewingStage {
  const typedObj = obj as ReviewingStage
  return (
    typedObj === "NotStarted" ||
    typedObj === "PeerReview" ||
    typedObj === "SelfReview" ||
    typedObj === "WaitingForPeerReviews" ||
    typedObj === "WaitingForManualGrading" ||
    typedObj === "ReviewedAndLocked"
  )
}

export function isUserExerciseState(obj: unknown): obj is UserExerciseState {
  const typedObj = obj as UserExerciseState
  return (
    ((typedObj !== null && typeof typedObj === "object") || typeof typedObj === "function") &&
    typeof typedObj["id"] === "string" &&
    typeof typedObj["user_id"] === "string" &&
    typeof typedObj["exercise_id"] === "string" &&
    (typedObj["course_instance_id"] === null ||
      typeof typedObj["course_instance_id"] === "string") &&
    (typedObj["exam_id"] === null || typeof typedObj["exam_id"] === "string") &&
    typedObj["created_at"] instanceof Date &&
    typedObj["updated_at"] instanceof Date &&
    (typedObj["deleted_at"] === null || typedObj["deleted_at"] instanceof Date) &&
    (typedObj["score_given"] === null || typeof typedObj["score_given"] === "number") &&
    (isGradingProgress(typedObj["grading_progress"]) as boolean) &&
    (isActivityProgress(typedObj["activity_progress"]) as boolean) &&
    (isReviewingStage(typedObj["reviewing_stage"]) as boolean) &&
    (typedObj["selected_exercise_slide_id"] === null ||
      typeof typedObj["selected_exercise_slide_id"] === "string")
  )
}

export function isUser(obj: unknown): obj is User {
  const typedObj = obj as User
  return (
    ((typedObj !== null && typeof typedObj === "object") || typeof typedObj === "function") &&
    typeof typedObj["id"] === "string" &&
    (typedObj["first_name"] === null || typeof typedObj["first_name"] === "string") &&
    (typedObj["last_name"] === null || typeof typedObj["last_name"] === "string") &&
    typedObj["created_at"] instanceof Date &&
    typedObj["updated_at"] instanceof Date &&
    (typedObj["deleted_at"] === null || typedObj["deleted_at"] instanceof Date) &&
    (typedObj["upstream_id"] === null || typeof typedObj["upstream_id"] === "number") &&
    typeof typedObj["email"] === "string"
  )
}

export function isErrorData(obj: unknown): obj is ErrorData {
  const typedObj = obj as ErrorData
  return (
    ((typedObj !== null && typeof typedObj === "object") || typeof typedObj === "function") &&
    typeof typedObj["block_id"] === "string"
  )
}

export function isErrorResponse(obj: unknown): obj is ErrorResponse {
  const typedObj = obj as ErrorResponse
  return (
    ((typedObj !== null && typeof typedObj === "object") || typeof typedObj === "function") &&
    typeof typedObj["title"] === "string" &&
    typeof typedObj["message"] === "string" &&
    (typedObj["source"] === null || typeof typedObj["source"] === "string") &&
    (typedObj["data"] === null || (isErrorData(typedObj["data"]) as boolean))
  )
}

export function isUploadResult(obj: unknown): obj is UploadResult {
  const typedObj = obj as UploadResult
  return (
    ((typedObj !== null && typeof typedObj === "object") || typeof typedObj === "function") &&
    typeof typedObj["url"] === "string"
  )
}

export function isCreateAccountDetails(obj: unknown): obj is CreateAccountDetails {
  const typedObj = obj as CreateAccountDetails
  return (
    ((typedObj !== null && typeof typedObj === "object") || typeof typedObj === "function") &&
    typeof typedObj["email"] === "string" &&
    typeof typedObj["first_name"] === "string" &&
    typeof typedObj["last_name"] === "string" &&
    typeof typedObj["language"] === "string" &&
    typeof typedObj["password"] === "string" &&
    typeof typedObj["password_confirmation"] === "string"
  )
}

export function isUserInfo(obj: unknown): obj is UserInfo {
  const typedObj = obj as UserInfo
  return (
    ((typedObj !== null && typeof typedObj === "object") || typeof typedObj === "function") &&
    typeof typedObj["user_id"] === "string"
  )
}

export function isLogin(obj: unknown): obj is Login {
  const typedObj = obj as Login
  return (
    ((typedObj !== null && typeof typedObj === "object") || typeof typedObj === "function") &&
    typeof typedObj["email"] === "string" &&
    typeof typedObj["password"] === "string"
  )
}

export function isChaptersWithStatus(obj: unknown): obj is ChaptersWithStatus {
  const typedObj = obj as ChaptersWithStatus
  return (
    ((typedObj !== null && typeof typedObj === "object") || typeof typedObj === "function") &&
    typeof typedObj["is_previewable"] === "boolean" &&
    Array.isArray(typedObj["modules"]) &&
    typedObj["modules"].every((e: any) => isCourseMaterialCourseModule(e) as boolean)
  )
}

export function isCourseMaterialCourseModule(obj: unknown): obj is CourseMaterialCourseModule {
  const typedObj = obj as CourseMaterialCourseModule
  return (
    ((typedObj !== null && typeof typedObj === "object") || typeof typedObj === "function") &&
    Array.isArray(typedObj["chapters"]) &&
    typedObj["chapters"].every((e: any) => isChapterWithStatus(e) as boolean) &&
    typeof typedObj["id"] === "string" &&
    typeof typedObj["is_default"] === "boolean" &&
    (typedObj["name"] === null || typeof typedObj["name"] === "string") &&
    typeof typedObj["order_number"] === "number"
  )
}

export function isExamData(obj: unknown): obj is ExamData {
  const typedObj = obj as ExamData
  return (
    ((typedObj !== null && typeof typedObj === "object") || typeof typedObj === "function") &&
    typeof typedObj["id"] === "string" &&
    typeof typedObj["name"] === "string" &&
    typedObj["starts_at"] instanceof Date &&
    typedObj["ends_at"] instanceof Date &&
    typeof typedObj["ended"] === "boolean" &&
    typeof typedObj["time_minutes"] === "number" &&
    (isExamEnrollmentData(typedObj["enrollment_data"]) as boolean)
  )
}

export function isExamEnrollmentData(obj: unknown): obj is ExamEnrollmentData {
  const typedObj = obj as ExamEnrollmentData
  return (
    (((typedObj !== null && typeof typedObj === "object") || typeof typedObj === "function") &&
      typedObj["tag"] === "EnrolledAndStarted" &&
      typeof typedObj["page_id"] === "string" &&
      (isPage(typedObj["page"]) as boolean) &&
      (isExamEnrollment(typedObj["enrollment"]) as boolean)) ||
    (((typedObj !== null && typeof typedObj === "object") || typeof typedObj === "function") &&
      typedObj["tag"] === "NotEnrolled") ||
    (((typedObj !== null && typeof typedObj === "object") || typeof typedObj === "function") &&
      typedObj["tag"] === "NotYetStarted") ||
    (((typedObj !== null && typeof typedObj === "object") || typeof typedObj === "function") &&
      typedObj["tag"] === "StudentTimeUp")
  )
}

export function isRoleQuery(obj: unknown): obj is RoleQuery {
  const typedObj = obj as RoleQuery
  return (
    ((typedObj !== null && typeof typedObj === "object") || typeof typedObj === "function") &&
    (typeof typedObj["global"] === "undefined" ||
      typedObj["global"] === false ||
      typedObj["global"] === true) &&
    (typeof typedObj["organization_id"] === "undefined" ||
      typeof typedObj["organization_id"] === "string") &&
    (typeof typedObj["course_id"] === "undefined" || typeof typedObj["course_id"] === "string") &&
    (typeof typedObj["course_instance_id"] === "undefined" ||
      typeof typedObj["course_instance_id"] === "string") &&
    (typeof typedObj["exam_id"] === "undefined" || typeof typedObj["exam_id"] === "string")
  )
}

export function isRoleInfo(obj: unknown): obj is RoleInfo {
  const typedObj = obj as RoleInfo
  return (
    ((typedObj !== null && typeof typedObj === "object") || typeof typedObj === "function") &&
    typeof typedObj["email"] === "string" &&
    (isUserRole(typedObj["role"]) as boolean) &&
    (isRoleDomain(typedObj["domain"]) as boolean)
  )
}

export function isExamCourseInfo(obj: unknown): obj is ExamCourseInfo {
  const typedObj = obj as ExamCourseInfo
  return (
    ((typedObj !== null && typeof typedObj === "object") || typeof typedObj === "function") &&
    typeof typedObj["course_id"] === "string"
  )
}

export function isExerciseSubmissions(obj: unknown): obj is ExerciseSubmissions {
  const typedObj = obj as ExerciseSubmissions
  return (
    ((typedObj !== null && typeof typedObj === "object") || typeof typedObj === "function") &&
    Array.isArray(typedObj["data"]) &&
    typedObj["data"].every((e: any) => isExerciseSlideSubmission(e) as boolean) &&
    typeof typedObj["total_pages"] === "number"
  )
}

export function isAnswersRequiringAttention(obj: unknown): obj is AnswersRequiringAttention {
  const typedObj = obj as AnswersRequiringAttention
  return (
    ((typedObj !== null && typeof typedObj === "object") || typeof typedObj === "function") &&
    typeof typedObj["exercise_max_points"] === "number" &&
    Array.isArray(typedObj["data"]) &&
    typedObj["data"].every((e: any) => isAnswerRequiringAttentionWithTasks(e) as boolean) &&
    typeof typedObj["total_pages"] === "number"
  )
}

export function isAnswerRequiringAttentionWithTasks(
  obj: unknown,
): obj is AnswerRequiringAttentionWithTasks {
  const typedObj = obj as AnswerRequiringAttentionWithTasks
  return (
    ((typedObj !== null && typeof typedObj === "object") || typeof typedObj === "function") &&
    typeof typedObj["id"] === "string" &&
    typeof typedObj["user_id"] === "string" &&
    typedObj["created_at"] instanceof Date &&
    typedObj["updated_at"] instanceof Date &&
    (typedObj["deleted_at"] === null || typedObj["deleted_at"] instanceof Date) &&
    (isGradingProgress(typedObj["grading_progress"]) as boolean) &&
    (typedObj["score_given"] === null || typeof typedObj["score_given"] === "number") &&
    typeof typedObj["submission_id"] === "string" &&
    typeof typedObj["exercise_id"] === "string" &&
    Array.isArray(typedObj["tasks"]) &&
    typedObj["tasks"].every((e: any) => isCourseMaterialExerciseTask(e) as boolean)
  )
}

export function isNewExerciseRepository(obj: unknown): obj is NewExerciseRepository {
  const typedObj = obj as NewExerciseRepository
  return (
    ((typedObj !== null && typeof typedObj === "object") || typeof typedObj === "function") &&
    (typedObj["course_id"] === null || typeof typedObj["course_id"] === "string") &&
    (typedObj["exam_id"] === null || typeof typedObj["exam_id"] === "string") &&
    typeof typedObj["git_url"] === "string" &&
    (typedObj["deploy_key"] === null || typeof typedObj["deploy_key"] === "string")
  )
}

export function isMarkAsRead(obj: unknown): obj is MarkAsRead {
  const typedObj = obj as MarkAsRead
  return (
    ((typedObj !== null && typeof typedObj === "object") || typeof typedObj === "function") &&
    typeof typedObj["read"] === "boolean"
  )
}

export function isGetFeedbackQuery(obj: unknown): obj is GetFeedbackQuery {
  const typedObj = obj as GetFeedbackQuery
  return (
    ((typedObj !== null && typeof typedObj === "object") || typeof typedObj === "function") &&
    typeof typedObj["read"] === "boolean" &&
    (typeof typedObj["page"] === "undefined" || typeof typedObj["page"] === "number") &&
    (typeof typedObj["limit"] === "undefined" || typeof typedObj["limit"] === "number")
  )
}

export function isGetEditProposalsQuery(obj: unknown): obj is GetEditProposalsQuery {
  const typedObj = obj as GetEditProposalsQuery
  return (
    ((typedObj !== null && typeof typedObj === "object") || typeof typedObj === "function") &&
    typeof typedObj["pending"] === "boolean" &&
    (typeof typedObj["page"] === "undefined" || typeof typedObj["page"] === "number") &&
    (typeof typedObj["limit"] === "undefined" || typeof typedObj["limit"] === "number")
  )
}

export function isPagination(obj: unknown): obj is Pagination {
  const typedObj = obj as Pagination
  return (
    ((typedObj !== null && typeof typedObj === "object") || typeof typedObj === "function") &&
    (typeof typedObj["page"] === "undefined" || typeof typedObj["page"] === "number") &&
    (typeof typedObj["limit"] === "undefined" || typeof typedObj["limit"] === "number")
  )
}

export function isOEmbedResponse(obj: unknown): obj is OEmbedResponse {
  const typedObj = obj as OEmbedResponse
  return (
    ((typedObj !== null && typeof typedObj === "object") || typeof typedObj === "function") &&
    typeof typedObj["author_name"] === "string" &&
    typeof typedObj["author_url"] === "string" &&
    typeof typedObj["html"] === "string" &&
    typeof typedObj["provider_name"] === "string" &&
    typeof typedObj["provider_url"] === "string" &&
    typeof typedObj["title"] === "string" &&
    typeof typedObj["version"] === "string"
  )
}<|MERGE_RESOLUTION|>--- conflicted
+++ resolved
@@ -1622,7 +1622,6 @@
   )
 }
 
-<<<<<<< HEAD
 export function isPeerReviewQuestionSubmission(
   obj: any,
   _argumentName?: string,
@@ -1646,7 +1645,8 @@
   _argumentName?: string,
 ): obj is PeerReviewQuestionType {
   return obj === "Essay" || obj === "Scale"
-=======
+}
+
 export function isCmsPeerReviewQuestion(obj: unknown): obj is CmsPeerReviewQuestion {
   const typedObj = obj as CmsPeerReviewQuestion
   return (
@@ -1658,7 +1658,6 @@
     (isPeerReviewQuestionType(typedObj["question_type"]) as boolean) &&
     typeof typedObj["answer_required"] === "boolean"
   )
->>>>>>> c023e833
 }
 
 export function isPeerReviewQuestion(obj: unknown): obj is PeerReviewQuestion {
@@ -1675,11 +1674,6 @@
     (isPeerReviewQuestionType(typedObj["question_type"]) as boolean) &&
     typeof typedObj["answer_required"] === "boolean"
   )
-}
-
-export function isPeerReviewQuestionType(obj: unknown): obj is PeerReviewQuestionType {
-  const typedObj = obj as PeerReviewQuestionType
-  return typedObj === "Essay" || typedObj === "Scale"
 }
 
 export function isPlaygroundExample(obj: unknown): obj is PlaygroundExample {
