/* eslint-disable @typescript-eslint/no-explicit-any */
/* eslint-disable @typescript-eslint/explicit-module-boundary-types */

/*
 * Generated type guards for "bindings.ts".
 * WARNING: Do not manually change this file.
 */
import {
  Action,
  ActionOnResource,
  ActivityProgress,
  BlockProposal,
  BlockProposalAction,
  BlockProposalInfo,
  Chapter,
  ChapterScore,
  ChapterStatus,
  ChaptersWithStatus,
  ChapterUpdate,
  ChapterWithStatus,
  CmsPageExercise,
  CmsPageExerciseSlide,
  CmsPageExerciseTask,
  CmsPageUpdate,
  ContentManagementPage,
  Course,
  CourseCount,
  CourseExam,
  CourseInstance,
  CourseInstanceEnrollment,
  CourseInstanceForm,
  CourseMaterialExercise,
  CourseMaterialExerciseServiceInfo,
  CourseMaterialExerciseSlide,
  CourseMaterialExerciseTask,
  CourseMaterialPeerReviewData,
  CourseMaterialPeerReviewDataAnswerToReview,
  CourseMaterialPeerReviewQuestionAnswer,
  CourseMaterialPeerReviewSubmission,
  CoursePageWithUserData,
  CourseStructure,
  CourseUpdate,
  DatabaseChapter,
  EditProposalInfo,
  EmailTemplate,
  EmailTemplateNew,
  EmailTemplateUpdate,
  ErrorData,
  ErrorResponse,
  Exam,
  ExamCourseInfo,
  ExamData,
  ExamEnrollment,
  ExamEnrollmentData,
  ExamInstructions,
  ExamInstructionsUpdate,
  Exercise,
  ExerciseService,
  ExerciseServiceInfoApi,
  ExerciseServiceNewOrUpdate,
  ExerciseSlide,
  ExerciseSlideSubmission,
  ExerciseSlideSubmissionCount,
  ExerciseSlideSubmissionCountByExercise,
  ExerciseSlideSubmissionCountByWeekAndHour,
  ExerciseSlideSubmissionInfo,
  ExerciseStatus,
  ExerciseSubmissions,
  ExerciseTask,
  ExerciseTaskGrading,
  ExerciseTaskGradingResult,
  ExerciseTaskSubmission,
  ExerciseUserCounts,
  ExerciseWithExerciseTasks,
  Feedback,
  FeedbackBlock,
  FeedbackCount,
  GetEditProposalsQuery,
  GetFeedbackQuery,
  GradingProgress,
  HistoryChangeReason,
  HistoryRestoreData,
  Login,
  MarkAsRead,
<<<<<<< HEAD
  MaterialReference,
=======
  Module,
>>>>>>> 336684d7
  NewChapter,
  NewCourse,
  NewExam,
  NewFeedback,
  NewMaterialReference,
  NewPage,
  NewPeerReviewQuestion,
  NewProposedBlockEdit,
  NewProposedPageEdits,
  OEmbedResponse,
  Organization,
  OrgExam,
  Page,
  PageChapterAndCourseInformation,
  PageHistory,
  PageInfo,
  PageProposal,
  PageRoutingDataWithChapterStatus,
  PageSearchRequest,
  PageSearchResult,
  PageWithExercises,
  Pagination,
  PeerReview,
  PeerReviewAcceptingStrategy,
  PeerReviewQuestion,
  PeerReviewQuestionType,
  PlaygroundExample,
  PlaygroundExampleData,
  PointMap,
  Points,
  ProposalCount,
  ProposalStatus,
  Resource,
  ReviewingStage,
  RoleDomain,
  RoleInfo,
  RoleQuery,
  RoleUser,
  StudentExerciseSlideSubmission,
  StudentExerciseSlideSubmissionResult,
  StudentExerciseTaskSubmission,
  StudentExerciseTaskSubmissionResult,
  Term,
  TermUpdate,
  UploadResult,
  User,
  UserCourseInstanceChapterExerciseProgress,
  UserCourseInstanceChapterProgress,
  UserCourseInstanceProgress,
  UserCourseSettings,
  UserPointsUpdateStrategy,
  UserRole,
} from "./bindings"

export function isActionOnResource(obj: any, _argumentName?: string): obj is ActionOnResource {
  return (
    ((obj !== null && typeof obj === "object") || typeof obj === "function") &&
    (isAction(obj.action) as boolean) &&
    (isResource(obj.resource) as boolean)
  )
}

export function isAction(obj: any, _argumentName?: string): obj is Action {
  return (
    (((obj !== null && typeof obj === "object") || typeof obj === "function") &&
      obj.type === "view") ||
    (((obj !== null && typeof obj === "object") || typeof obj === "function") &&
      obj.type === "edit") ||
    (((obj !== null && typeof obj === "object") || typeof obj === "function") &&
      obj.type === "grade") ||
    (((obj !== null && typeof obj === "object") || typeof obj === "function") &&
      obj.type === "teach") ||
    (((obj !== null && typeof obj === "object") || typeof obj === "function") &&
      obj.type === "download") ||
    (((obj !== null && typeof obj === "object") || typeof obj === "function") &&
      obj.type === "duplicate") ||
    (((obj !== null && typeof obj === "object") || typeof obj === "function") &&
      obj.type === "delete_answer") ||
    (((obj !== null && typeof obj === "object") || typeof obj === "function") &&
      obj.type === "edit_role" &&
      (isUserRole(obj.variant) as boolean)) ||
    (((obj !== null && typeof obj === "object") || typeof obj === "function") &&
      obj.type === "create_courses_or_exams") ||
    (((obj !== null && typeof obj === "object") || typeof obj === "function") &&
      obj.type === "usually_unacceptable_deletion")
  )
}

export function isResource(obj: any, _argumentName?: string): obj is Resource {
  return (
    (((obj !== null && typeof obj === "object") || typeof obj === "function") &&
      obj.type === "global_permissions") ||
    (((obj !== null && typeof obj === "object") || typeof obj === "function") &&
      obj.type === "chapter" &&
      typeof obj.id === "string") ||
    (((obj !== null && typeof obj === "object") || typeof obj === "function") &&
      obj.type === "course" &&
      typeof obj.id === "string") ||
    (((obj !== null && typeof obj === "object") || typeof obj === "function") &&
      obj.type === "course_instance" &&
      typeof obj.id === "string") ||
    (((obj !== null && typeof obj === "object") || typeof obj === "function") &&
      obj.type === "exam" &&
      typeof obj.id === "string") ||
    (((obj !== null && typeof obj === "object") || typeof obj === "function") &&
      obj.type === "exercise" &&
      typeof obj.id === "string") ||
    (((obj !== null && typeof obj === "object") || typeof obj === "function") &&
      obj.type === "exercise_slide_submission" &&
      typeof obj.id === "string") ||
    (((obj !== null && typeof obj === "object") || typeof obj === "function") &&
      obj.type === "exercise_task" &&
      typeof obj.id === "string") ||
    (((obj !== null && typeof obj === "object") || typeof obj === "function") &&
      obj.type === "exercise_task_grading" &&
      typeof obj.id === "string") ||
    (((obj !== null && typeof obj === "object") || typeof obj === "function") &&
      obj.type === "exercise_task_submission" &&
      typeof obj.id === "string") ||
    (((obj !== null && typeof obj === "object") || typeof obj === "function") &&
      obj.type === "organization" &&
      typeof obj.id === "string") ||
    (((obj !== null && typeof obj === "object") || typeof obj === "function") &&
      obj.type === "page" &&
      typeof obj.id === "string") ||
    (((obj !== null && typeof obj === "object") || typeof obj === "function") &&
      obj.type === "any_course") ||
    (((obj !== null && typeof obj === "object") || typeof obj === "function") &&
      obj.type === "role") ||
    (((obj !== null && typeof obj === "object") || typeof obj === "function") &&
      obj.type === "user") ||
    (((obj !== null && typeof obj === "object") || typeof obj === "function") &&
      obj.type === "playground_example") ||
    (((obj !== null && typeof obj === "object") || typeof obj === "function") &&
      obj.type === "exercise_service") ||
    (((obj !== null && typeof obj === "object") || typeof obj === "function") &&
      obj.type === "material_reference")
  )
}

export function isTerm(obj: any, _argumentName?: string): obj is Term {
  return (
    ((obj !== null && typeof obj === "object") || typeof obj === "function") &&
    typeof obj.id === "string" &&
    typeof obj.term === "string" &&
    typeof obj.definition === "string"
  )
}

export function isTermUpdate(obj: any, _argumentName?: string): obj is TermUpdate {
  return (
    ((obj !== null && typeof obj === "object") || typeof obj === "function") &&
    typeof obj.term === "string" &&
    typeof obj.definition === "string"
  )
}

export function isChapter(obj: any, _argumentName?: string): obj is Chapter {
  return (
    ((obj !== null && typeof obj === "object") || typeof obj === "function") &&
    typeof obj.id === "string" &&
    obj.created_at instanceof Date &&
    obj.updated_at instanceof Date &&
    typeof obj.name === "string" &&
    typeof obj.course_id === "string" &&
    (obj.deleted_at === null || obj.deleted_at instanceof Date) &&
    (obj.chapter_image_url === null || typeof obj.chapter_image_url === "string") &&
    typeof obj.chapter_number === "number" &&
    (obj.front_page_id === null || typeof obj.front_page_id === "string") &&
    (obj.opens_at === null || obj.opens_at instanceof Date) &&
    (obj.deadline === null || obj.deadline instanceof Date) &&
    (obj.copied_from === null || typeof obj.copied_from === "string") &&
    (obj.module === null || typeof obj.module === "string")
  )
}

export function isDatabaseChapter(obj: any, _argumentName?: string): obj is DatabaseChapter {
  return (
    ((obj !== null && typeof obj === "object") || typeof obj === "function") &&
    typeof obj.id === "string" &&
    obj.created_at instanceof Date &&
    obj.updated_at instanceof Date &&
    typeof obj.name === "string" &&
    typeof obj.course_id === "string" &&
    (obj.deleted_at === null || obj.deleted_at instanceof Date) &&
    (obj.chapter_image_path === null || typeof obj.chapter_image_path === "string") &&
    typeof obj.chapter_number === "number" &&
    (obj.front_page_id === null || typeof obj.front_page_id === "string") &&
    (obj.opens_at === null || obj.opens_at instanceof Date) &&
    (obj.deadline === null || obj.deadline instanceof Date) &&
    (obj.copied_from === null || typeof obj.copied_from === "string") &&
    (obj.module === null || typeof obj.module === "string")
  )
}

export function isChapterStatus(obj: any, _argumentName?: string): obj is ChapterStatus {
  return obj === "open" || obj === "closed"
}

export function isChapterUpdate(obj: any, _argumentName?: string): obj is ChapterUpdate {
  return (
    ((obj !== null && typeof obj === "object") || typeof obj === "function") &&
    typeof obj.name === "string" &&
    (obj.front_page_id === null || typeof obj.front_page_id === "string") &&
    (obj.deadline === null || obj.deadline instanceof Date) &&
    (obj.opens_at === null || obj.opens_at instanceof Date) &&
    (obj.module === null || typeof obj.module === "string")
  )
}

export function isChapterWithStatus(obj: any, _argumentName?: string): obj is ChapterWithStatus {
  return (
    ((obj !== null && typeof obj === "object") || typeof obj === "function") &&
    typeof obj.id === "string" &&
    obj.created_at instanceof Date &&
    obj.updated_at instanceof Date &&
    typeof obj.name === "string" &&
    typeof obj.course_id === "string" &&
    (obj.deleted_at === null || obj.deleted_at instanceof Date) &&
    typeof obj.chapter_number === "number" &&
    (obj.front_page_id === null || typeof obj.front_page_id === "string") &&
    (obj.opens_at === null || obj.opens_at instanceof Date) &&
    (isChapterStatus(obj.status) as boolean) &&
    (obj.chapter_image_url === null || typeof obj.chapter_image_url === "string") &&
    (obj.module === null || typeof obj.module === "string")
  )
}

export function isNewChapter(obj: any, _argumentName?: string): obj is NewChapter {
  return (
    ((obj !== null && typeof obj === "object") || typeof obj === "function") &&
    typeof obj.name === "string" &&
    typeof obj.course_id === "string" &&
    typeof obj.chapter_number === "number" &&
    (obj.front_page_id === null || typeof obj.front_page_id === "string") &&
    (obj.opens_at === null || obj.opens_at instanceof Date) &&
    (obj.deadline === null || obj.deadline instanceof Date) &&
    (obj.module === null || typeof obj.module === "string")
  )
}

export function isUserCourseInstanceChapterProgress(
  obj: any,
  _argumentName?: string,
): obj is UserCourseInstanceChapterProgress {
  return (
    ((obj !== null && typeof obj === "object") || typeof obj === "function") &&
    typeof obj.score_given === "number" &&
    typeof obj.score_maximum === "number" &&
    (obj.total_exercises === null || typeof obj.total_exercises === "number") &&
    (obj.attempted_exercises === null || typeof obj.attempted_exercises === "number")
  )
}

export function isCourseInstanceEnrollment(
  obj: any,
  _argumentName?: string,
): obj is CourseInstanceEnrollment {
  return (
    ((obj !== null && typeof obj === "object") || typeof obj === "function") &&
    typeof obj.user_id === "string" &&
    typeof obj.course_id === "string" &&
    typeof obj.course_instance_id === "string" &&
    obj.created_at instanceof Date &&
    obj.updated_at instanceof Date &&
    (obj.deleted_at === null || obj.deleted_at instanceof Date)
  )
}

export function isChapterScore(obj: any, _argumentName?: string): obj is ChapterScore {
  return (
    ((obj !== null && typeof obj === "object") || typeof obj === "function") &&
    typeof obj.id === "string" &&
    obj.created_at instanceof Date &&
    obj.updated_at instanceof Date &&
    typeof obj.name === "string" &&
    typeof obj.course_id === "string" &&
    (obj.deleted_at === null || obj.deleted_at instanceof Date) &&
    (obj.chapter_image_path === null || typeof obj.chapter_image_path === "string") &&
    typeof obj.chapter_number === "number" &&
    (obj.front_page_id === null || typeof obj.front_page_id === "string") &&
    (obj.opens_at === null || obj.opens_at instanceof Date) &&
    (obj.deadline === null || obj.deadline instanceof Date) &&
    (obj.copied_from === null || typeof obj.copied_from === "string") &&
    (obj.module === null || typeof obj.module === "string") &&
    typeof obj.score_given === "number" &&
    typeof obj.score_total === "number"
  )
}

export function isCourseInstance(obj: any, _argumentName?: string): obj is CourseInstance {
  return (
    ((obj !== null && typeof obj === "object") || typeof obj === "function") &&
    typeof obj.id === "string" &&
    obj.created_at instanceof Date &&
    obj.updated_at instanceof Date &&
    (obj.deleted_at === null || obj.deleted_at instanceof Date) &&
    typeof obj.course_id === "string" &&
    (obj.starts_at === null || obj.starts_at instanceof Date) &&
    (obj.ends_at === null || obj.ends_at instanceof Date) &&
    (obj.name === null || typeof obj.name === "string") &&
    (obj.description === null || typeof obj.description === "string") &&
    typeof obj.teacher_in_charge_name === "string" &&
    typeof obj.teacher_in_charge_email === "string" &&
    (obj.support_email === null || typeof obj.support_email === "string")
  )
}

export function isCourseInstanceForm(obj: any, _argumentName?: string): obj is CourseInstanceForm {
  return (
    ((obj !== null && typeof obj === "object") || typeof obj === "function") &&
    (obj.name === null || typeof obj.name === "string") &&
    (obj.description === null || typeof obj.description === "string") &&
    typeof obj.teacher_in_charge_name === "string" &&
    typeof obj.teacher_in_charge_email === "string" &&
    (obj.support_email === null || typeof obj.support_email === "string") &&
    (obj.opening_time === null || obj.opening_time instanceof Date) &&
    (obj.closing_time === null || obj.closing_time instanceof Date)
  )
}

export function isPointMap(obj: any, _argumentName?: string): obj is PointMap {
  return (
    ((obj !== null && typeof obj === "object") || typeof obj === "function") &&
    Object.entries<any>(obj).every(
      ([key, value]) => typeof value === "number" && typeof key === "string",
    )
  )
}

export function isPoints(obj: any, _argumentName?: string): obj is Points {
  return (
    ((obj !== null && typeof obj === "object") || typeof obj === "function") &&
    Array.isArray(obj.chapter_points) &&
    obj.chapter_points.every((e: any) => isChapterScore(e) as boolean) &&
    Array.isArray(obj.users) &&
    obj.users.every((e: any) => isUser(e) as boolean) &&
    ((obj.user_chapter_points !== null && typeof obj.user_chapter_points === "object") ||
      typeof obj.user_chapter_points === "function") &&
    Object.entries<any>(obj.user_chapter_points).every(
      ([key, value]) => (isPointMap(value) as boolean) && typeof key === "string",
    )
  )
}

export function isModule(obj: any, _argumentName?: string): obj is Module {
  return (
    ((obj !== null && typeof obj === "object") || typeof obj === "function") &&
    typeof obj.id === "string" &&
    typeof obj.name === "string" &&
    typeof obj.order_number === "number"
  )
}

export function isCourse(obj: any, _argumentName?: string): obj is Course {
  return (
    ((obj !== null && typeof obj === "object") || typeof obj === "function") &&
    typeof obj.id === "string" &&
    typeof obj.slug === "string" &&
    obj.created_at instanceof Date &&
    obj.updated_at instanceof Date &&
    typeof obj.name === "string" &&
    (obj.description === null || typeof obj.description === "string") &&
    typeof obj.organization_id === "string" &&
    (obj.deleted_at === null || obj.deleted_at instanceof Date) &&
    typeof obj.language_code === "string" &&
    (obj.copied_from === null || typeof obj.copied_from === "string") &&
    (obj.content_search_language === null || typeof obj.content_search_language === "string") &&
    typeof obj.course_language_group_id === "string" &&
    typeof obj.is_draft === "boolean" &&
    typeof obj.is_test_mode === "boolean"
  )
}

export function isCourseStructure(obj: any, _argumentName?: string): obj is CourseStructure {
  return (
    ((obj !== null && typeof obj === "object") || typeof obj === "function") &&
    (isCourse(obj.course) as boolean) &&
    Array.isArray(obj.pages) &&
    obj.pages.every((e: any) => isPage(e) as boolean) &&
    Array.isArray(obj.chapters) &&
    obj.chapters.every((e: any) => isChapter(e) as boolean)
  )
}

export function isCourseUpdate(obj: any, _argumentName?: string): obj is CourseUpdate {
  return (
    ((obj !== null && typeof obj === "object") || typeof obj === "function") &&
    typeof obj.name === "string" &&
    typeof obj.is_draft === "boolean" &&
    typeof obj.is_test_mode === "boolean"
  )
}

export function isNewCourse(obj: any, _argumentName?: string): obj is NewCourse {
  return (
    ((obj !== null && typeof obj === "object") || typeof obj === "function") &&
    typeof obj.name === "string" &&
    typeof obj.slug === "string" &&
    typeof obj.organization_id === "string" &&
    typeof obj.language_code === "string" &&
    typeof obj.teacher_in_charge_name === "string" &&
    typeof obj.teacher_in_charge_email === "string" &&
    typeof obj.description === "string" &&
    typeof obj.is_draft === "boolean" &&
    typeof obj.is_test_mode === "boolean"
  )
}

export function isCourseCount(obj: any, _argumentName?: string): obj is CourseCount {
  return (
    ((obj !== null && typeof obj === "object") || typeof obj === "function") &&
    typeof obj.count === "number"
  )
}

export function isEmailTemplate(obj: any, _argumentName?: string): obj is EmailTemplate {
  return (
    ((obj !== null && typeof obj === "object") || typeof obj === "function") &&
    typeof obj.id === "string" &&
    obj.created_at instanceof Date &&
    obj.updated_at instanceof Date &&
    (obj.deleted_at === null || obj.deleted_at instanceof Date) &&
    typeof obj.name === "string" &&
    (obj.subject === null || typeof obj.subject === "string") &&
    (obj.exercise_completions_threshold === null ||
      typeof obj.exercise_completions_threshold === "number") &&
    (obj.points_threshold === null || typeof obj.points_threshold === "number") &&
    typeof obj.course_instance_id === "string"
  )
}

export function isEmailTemplateNew(obj: any, _argumentName?: string): obj is EmailTemplateNew {
  return (
    ((obj !== null && typeof obj === "object") || typeof obj === "function") &&
    typeof obj.name === "string"
  )
}

export function isEmailTemplateUpdate(
  obj: any,
  _argumentName?: string,
): obj is EmailTemplateUpdate {
  return (
    ((obj !== null && typeof obj === "object") || typeof obj === "function") &&
    typeof obj.name === "string" &&
    typeof obj.subject === "string" &&
    (obj.exercise_completions_threshold === null ||
      typeof obj.exercise_completions_threshold === "number") &&
    (obj.points_threshold === null || typeof obj.points_threshold === "number")
  )
}

export function isCourseExam(obj: any, _argumentName?: string): obj is CourseExam {
  return (
    ((obj !== null && typeof obj === "object") || typeof obj === "function") &&
    typeof obj.id === "string" &&
    typeof obj.course_id === "string" &&
    typeof obj.course_name === "string" &&
    typeof obj.name === "string"
  )
}

export function isExam(obj: any, _argumentName?: string): obj is Exam {
  return (
    ((obj !== null && typeof obj === "object") || typeof obj === "function") &&
    typeof obj.id === "string" &&
    typeof obj.name === "string" &&
    typeof obj.page_id === "string" &&
    Array.isArray(obj.courses) &&
    obj.courses.every((e: any) => isCourse(e) as boolean) &&
    (obj.starts_at === null || obj.starts_at instanceof Date) &&
    (obj.ends_at === null || obj.ends_at instanceof Date) &&
    typeof obj.time_minutes === "number"
  )
}

export function isExamEnrollment(obj: any, _argumentName?: string): obj is ExamEnrollment {
  return (
    ((obj !== null && typeof obj === "object") || typeof obj === "function") &&
    typeof obj.user_id === "string" &&
    typeof obj.exam_id === "string" &&
    obj.started_at instanceof Date
  )
}

export function isNewExam(obj: any, _argumentName?: string): obj is NewExam {
  return (
    ((obj !== null && typeof obj === "object") || typeof obj === "function") &&
    typeof obj.name === "string" &&
    (obj.starts_at === null || obj.starts_at instanceof Date) &&
    (obj.ends_at === null || obj.ends_at instanceof Date) &&
    typeof obj.time_minutes === "number" &&
    typeof obj.organization_id === "string"
  )
}

export function isOrgExam(obj: any, _argumentName?: string): obj is OrgExam {
  return (
    ((obj !== null && typeof obj === "object") || typeof obj === "function") &&
    typeof obj.id === "string" &&
    typeof obj.name === "string" &&
    (obj.starts_at === null || obj.starts_at instanceof Date) &&
    (obj.ends_at === null || obj.ends_at instanceof Date) &&
    typeof obj.time_minutes === "number" &&
    typeof obj.organization_id === "string"
  )
}

export function isExamInstructions(obj: any, _argumentName?: string): obj is ExamInstructions {
  return (
    ((obj !== null && typeof obj === "object") || typeof obj === "function") &&
    typeof obj.id === "string"
  )
}

export function isExamInstructionsUpdate(
  obj: any,
  _argumentName?: string,
): obj is ExamInstructionsUpdate {
  return (obj !== null && typeof obj === "object") || typeof obj === "function"
}

export function isCourseMaterialExerciseServiceInfo(
  obj: any,
  _argumentName?: string,
): obj is CourseMaterialExerciseServiceInfo {
  return (
    ((obj !== null && typeof obj === "object") || typeof obj === "function") &&
    typeof obj.exercise_iframe_url === "string"
  )
}

export function isExerciseServiceInfoApi(
  obj: any,
  _argumentName?: string,
): obj is ExerciseServiceInfoApi {
  return (
    ((obj !== null && typeof obj === "object") || typeof obj === "function") &&
    typeof obj.service_name === "string" &&
    typeof obj.exercise_type_specific_user_interface_iframe === "string" &&
    typeof obj.grade_endpoint_path === "string" &&
    typeof obj.public_spec_endpoint_path === "string" &&
    typeof obj.model_solution_path === "string"
  )
}

export function isExerciseService(obj: any, _argumentName?: string): obj is ExerciseService {
  return (
    ((obj !== null && typeof obj === "object") || typeof obj === "function") &&
    typeof obj.id === "string" &&
    obj.created_at instanceof Date &&
    obj.updated_at instanceof Date &&
    (obj.deleted_at === null || obj.deleted_at instanceof Date) &&
    typeof obj.name === "string" &&
    typeof obj.slug === "string" &&
    typeof obj.public_url === "string" &&
    (obj.internal_url === null || typeof obj.internal_url === "string") &&
    typeof obj.max_reprocessing_submissions_at_once === "number"
  )
}

export function isExerciseServiceNewOrUpdate(
  obj: any,
  _argumentName?: string,
): obj is ExerciseServiceNewOrUpdate {
  return (
    ((obj !== null && typeof obj === "object") || typeof obj === "function") &&
    typeof obj.name === "string" &&
    typeof obj.slug === "string" &&
    typeof obj.public_url === "string" &&
    (obj.internal_url === null || typeof obj.internal_url === "string") &&
    typeof obj.max_reprocessing_submissions_at_once === "number"
  )
}

export function isCourseMaterialExerciseSlide(
  obj: any,
  _argumentName?: string,
): obj is CourseMaterialExerciseSlide {
  return (
    ((obj !== null && typeof obj === "object") || typeof obj === "function") &&
    typeof obj.id === "string" &&
    Array.isArray(obj.exercise_tasks) &&
    obj.exercise_tasks.every((e: any) => isCourseMaterialExerciseTask(e) as boolean)
  )
}

export function isExerciseSlide(obj: any, _argumentName?: string): obj is ExerciseSlide {
  return (
    ((obj !== null && typeof obj === "object") || typeof obj === "function") &&
    typeof obj.id === "string" &&
    obj.created_at instanceof Date &&
    obj.updated_at instanceof Date &&
    (obj.deleted_at === null || obj.deleted_at instanceof Date) &&
    typeof obj.exercise_id === "string" &&
    typeof obj.order_number === "number"
  )
}

export function isCourseMaterialExerciseTask(
  obj: any,
  _argumentName?: string,
): obj is CourseMaterialExerciseTask {
  return (
    ((obj !== null && typeof obj === "object") || typeof obj === "function") &&
    typeof obj.id === "string" &&
    typeof obj.exercise_slide_id === "string" &&
    (obj.exercise_iframe_url === null || typeof obj.exercise_iframe_url === "string") &&
    (obj.previous_submission === null ||
      (isExerciseTaskSubmission(obj.previous_submission) as boolean)) &&
    (obj.previous_submission_grading === null ||
      (isExerciseTaskGrading(obj.previous_submission_grading) as boolean)) &&
    typeof obj.order_number === "number"
  )
}

export function isExerciseTask(obj: any, _argumentName?: string): obj is ExerciseTask {
  return (
    ((obj !== null && typeof obj === "object") || typeof obj === "function") &&
    typeof obj.id === "string" &&
    obj.created_at instanceof Date &&
    obj.updated_at instanceof Date &&
    typeof obj.exercise_slide_id === "string" &&
    typeof obj.exercise_type === "string" &&
    (obj.deleted_at === null || obj.deleted_at instanceof Date) &&
    (obj.spec_file_id === null || typeof obj.spec_file_id === "string") &&
    (obj.copied_from === null || typeof obj.copied_from === "string") &&
    typeof obj.order_number === "number"
  )
}

export function isActivityProgress(obj: any, _argumentName?: string): obj is ActivityProgress {
  return (
    obj === "Initialized" ||
    obj === "Started" ||
    obj === "InProgress" ||
    obj === "Submitted" ||
    obj === "Completed"
  )
}

export function isCourseMaterialExercise(
  obj: any,
  _argumentName?: string,
): obj is CourseMaterialExercise {
  return (
    ((obj !== null && typeof obj === "object") || typeof obj === "function") &&
    (isExercise(obj.exercise) as boolean) &&
    typeof obj.can_post_submission === "boolean" &&
    (isCourseMaterialExerciseSlide(obj.current_exercise_slide) as boolean) &&
    (obj.exercise_status === null || (isExerciseStatus(obj.exercise_status) as boolean)) &&
    (isPointMap(obj.exercise_slide_submission_counts) as boolean) &&
    (obj.peer_review === null || (isPeerReview(obj.peer_review) as boolean))
  )
}

export function isExercise(obj: any, _argumentName?: string): obj is Exercise {
  return (
    ((obj !== null && typeof obj === "object") || typeof obj === "function") &&
    typeof obj.id === "string" &&
    obj.created_at instanceof Date &&
    obj.updated_at instanceof Date &&
    typeof obj.name === "string" &&
    (obj.course_id === null || typeof obj.course_id === "string") &&
    (obj.exam_id === null || typeof obj.exam_id === "string") &&
    typeof obj.page_id === "string" &&
    (obj.chapter_id === null || typeof obj.chapter_id === "string") &&
    (obj.deadline === null || obj.deadline instanceof Date) &&
    (obj.deleted_at === null || obj.deleted_at instanceof Date) &&
    typeof obj.score_maximum === "number" &&
    typeof obj.order_number === "number" &&
    (obj.copied_from === null || typeof obj.copied_from === "string") &&
    (obj.max_tries_per_slide === null || typeof obj.max_tries_per_slide === "number") &&
    typeof obj.limit_number_of_tries === "boolean" &&
    typeof obj.needs_peer_review === "boolean"
  )
}

export function isExerciseStatus(obj: any, _argumentName?: string): obj is ExerciseStatus {
  return (
    ((obj !== null && typeof obj === "object") || typeof obj === "function") &&
    (obj.score_given === null || typeof obj.score_given === "number") &&
    (isActivityProgress(obj.activity_progress) as boolean) &&
    (isGradingProgress(obj.grading_progress) as boolean) &&
    (isReviewingStage(obj.reviewing_stage) as boolean)
  )
}

export function isGradingProgress(obj: any, _argumentName?: string): obj is GradingProgress {
  return (
    obj === "Failed" ||
    obj === "NotReady" ||
    obj === "PendingManual" ||
    obj === "Pending" ||
    obj === "FullyGraded"
  )
}

export function isFeedback(obj: any, _argumentName?: string): obj is Feedback {
  return (
    ((obj !== null && typeof obj === "object") || typeof obj === "function") &&
    typeof obj.id === "string" &&
    (obj.user_id === null || typeof obj.user_id === "string") &&
    typeof obj.course_id === "string" &&
    (obj.page_id === null || typeof obj.page_id === "string") &&
    typeof obj.feedback_given === "string" &&
    (obj.selected_text === null || typeof obj.selected_text === "string") &&
    typeof obj.marked_as_read === "boolean" &&
    obj.created_at instanceof Date &&
    Array.isArray(obj.blocks) &&
    obj.blocks.every((e: any) => isFeedbackBlock(e) as boolean) &&
    (obj.page_title === null || typeof obj.page_title === "string") &&
    (obj.page_url_path === null || typeof obj.page_url_path === "string")
  )
}

export function isFeedbackBlock(obj: any, _argumentName?: string): obj is FeedbackBlock {
  return (
    ((obj !== null && typeof obj === "object") || typeof obj === "function") &&
    typeof obj.id === "string" &&
    (obj.text === null || typeof obj.text === "string") &&
    (obj.order_number === null || typeof obj.order_number === "number")
  )
}

export function isFeedbackCount(obj: any, _argumentName?: string): obj is FeedbackCount {
  return (
    ((obj !== null && typeof obj === "object") || typeof obj === "function") &&
    typeof obj.read === "number" &&
    typeof obj.unread === "number"
  )
}

export function isNewFeedback(obj: any, _argumentName?: string): obj is NewFeedback {
  return (
    ((obj !== null && typeof obj === "object") || typeof obj === "function") &&
    typeof obj.feedback_given === "string" &&
    (obj.selected_text === null || typeof obj.selected_text === "string") &&
    Array.isArray(obj.related_blocks) &&
    obj.related_blocks.every((e: any) => isFeedbackBlock(e) as boolean) &&
    typeof obj.page_id === "string"
  )
}

export function isStudentExerciseSlideSubmission(
  obj: any,
  _argumentName?: string,
): obj is StudentExerciseSlideSubmission {
  return (
    ((obj !== null && typeof obj === "object") || typeof obj === "function") &&
    typeof obj.exercise_slide_id === "string" &&
    Array.isArray(obj.exercise_task_submissions) &&
    obj.exercise_task_submissions.every((e: any) => isStudentExerciseTaskSubmission(e) as boolean)
  )
}

export function isStudentExerciseSlideSubmissionResult(
  obj: any,
  _argumentName?: string,
): obj is StudentExerciseSlideSubmissionResult {
  return (
    ((obj !== null && typeof obj === "object") || typeof obj === "function") &&
    (obj.exercise_status === null || (isExerciseStatus(obj.exercise_status) as boolean)) &&
    Array.isArray(obj.exercise_task_submission_results) &&
    obj.exercise_task_submission_results.every(
      (e: any) => isStudentExerciseTaskSubmissionResult(e) as boolean,
    )
  )
}

export function isStudentExerciseTaskSubmission(
  obj: any,
  _argumentName?: string,
): obj is StudentExerciseTaskSubmission {
  return (
    ((obj !== null && typeof obj === "object") || typeof obj === "function") &&
    typeof obj.exercise_task_id === "string"
  )
}

export function isStudentExerciseTaskSubmissionResult(
  obj: any,
  _argumentName?: string,
): obj is StudentExerciseTaskSubmissionResult {
  return (
    ((obj !== null && typeof obj === "object") || typeof obj === "function") &&
    (isExerciseTaskSubmission(obj.submission) as boolean) &&
    (obj.grading === null || (isExerciseTaskGrading(obj.grading) as boolean))
  )
}

export function isCourseMaterialPeerReviewData(
  obj: any,
  _argumentName?: string,
): obj is CourseMaterialPeerReviewData {
  return (
    ((obj !== null && typeof obj === "object") || typeof obj === "function") &&
    (obj.answer_to_review === null ||
      (isCourseMaterialPeerReviewDataAnswerToReview(obj.answer_to_review) as boolean)) &&
    (isPeerReview(obj.peer_review) as boolean) &&
    Array.isArray(obj.peer_review_questions) &&
    obj.peer_review_questions.every((e: any) => isPeerReviewQuestion(e) as boolean) &&
    typeof obj.num_peer_reviews_given === "number"
  )
}

export function isCourseMaterialPeerReviewDataAnswerToReview(
  obj: any,
  _argumentName?: string,
): obj is CourseMaterialPeerReviewDataAnswerToReview {
  return (
    ((obj !== null && typeof obj === "object") || typeof obj === "function") &&
    typeof obj.exercise_slide_submission_id === "string" &&
    Array.isArray(obj.course_material_exercise_tasks) &&
    obj.course_material_exercise_tasks.every((e: any) => isCourseMaterialExerciseTask(e) as boolean)
  )
}

export function isCourseMaterialPeerReviewQuestionAnswer(
  obj: any,
  _argumentName?: string,
): obj is CourseMaterialPeerReviewQuestionAnswer {
  return (
    ((obj !== null && typeof obj === "object") || typeof obj === "function") &&
    typeof obj.peer_review_question_id === "string" &&
    (obj.text_data === null || typeof obj.text_data === "string") &&
    (obj.number_data === null || typeof obj.number_data === "number")
  )
}

export function isCourseMaterialPeerReviewSubmission(
  obj: any,
  _argumentName?: string,
): obj is CourseMaterialPeerReviewSubmission {
  return (
    ((obj !== null && typeof obj === "object") || typeof obj === "function") &&
    typeof obj.exercise_slide_submission_id === "string" &&
    typeof obj.peer_review_id === "string" &&
    Array.isArray(obj.peer_review_question_answers) &&
    obj.peer_review_question_answers.every(
      (e: any) => isCourseMaterialPeerReviewQuestionAnswer(e) as boolean,
    )
  )
}

export function isOrganization(obj: any, _argumentName?: string): obj is Organization {
  return (
    ((obj !== null && typeof obj === "object") || typeof obj === "function") &&
    typeof obj.id === "string" &&
    typeof obj.slug === "string" &&
    obj.created_at instanceof Date &&
    obj.updated_at instanceof Date &&
    typeof obj.name === "string" &&
    (obj.description === null || typeof obj.description === "string") &&
    (obj.organization_image_url === null || typeof obj.organization_image_url === "string") &&
    (obj.deleted_at === null || obj.deleted_at instanceof Date)
  )
}

export function isPageHistory(obj: any, _argumentName?: string): obj is PageHistory {
  return (
    ((obj !== null && typeof obj === "object") || typeof obj === "function") &&
    typeof obj.id === "string" &&
    obj.created_at instanceof Date &&
    typeof obj.title === "string" &&
    (isHistoryChangeReason(obj.history_change_reason) as boolean) &&
    (obj.restored_from_id === null || typeof obj.restored_from_id === "string") &&
    typeof obj.author_user_id === "string"
  )
}

export function isHistoryChangeReason(
  obj: any,
  _argumentName?: string,
): obj is HistoryChangeReason {
  return obj === "PageSaved" || obj === "HistoryRestored"
}

export function isCmsPageExercise(obj: any, _argumentName?: string): obj is CmsPageExercise {
  return (
    ((obj !== null && typeof obj === "object") || typeof obj === "function") &&
    typeof obj.id === "string" &&
    typeof obj.name === "string" &&
    typeof obj.order_number === "number" &&
    typeof obj.score_maximum === "number" &&
    (obj.max_tries_per_slide === null || typeof obj.max_tries_per_slide === "number") &&
    typeof obj.limit_number_of_tries === "boolean" &&
    (obj.deadline === null || obj.deadline instanceof Date) &&
    typeof obj.needs_peer_review === "boolean"
  )
}

export function isCmsPageExerciseSlide(
  obj: any,
  _argumentName?: string,
): obj is CmsPageExerciseSlide {
  return (
    ((obj !== null && typeof obj === "object") || typeof obj === "function") &&
    typeof obj.id === "string" &&
    typeof obj.exercise_id === "string" &&
    typeof obj.order_number === "number"
  )
}

export function isCmsPageExerciseTask(
  obj: any,
  _argumentName?: string,
): obj is CmsPageExerciseTask {
  return (
    ((obj !== null && typeof obj === "object") || typeof obj === "function") &&
    typeof obj.id === "string" &&
    typeof obj.exercise_slide_id === "string" &&
    typeof obj.exercise_type === "string" &&
    typeof obj.order_number === "number"
  )
}

export function isCmsPageUpdate(obj: any, _argumentName?: string): obj is CmsPageUpdate {
  return (
    ((obj !== null && typeof obj === "object") || typeof obj === "function") &&
    Array.isArray(obj.exercises) &&
    obj.exercises.every((e: any) => isCmsPageExercise(e) as boolean) &&
    Array.isArray(obj.exercise_slides) &&
    obj.exercise_slides.every((e: any) => isCmsPageExerciseSlide(e) as boolean) &&
    Array.isArray(obj.exercise_tasks) &&
    obj.exercise_tasks.every((e: any) => isCmsPageExerciseTask(e) as boolean) &&
    typeof obj.url_path === "string" &&
    typeof obj.title === "string" &&
    (obj.chapter_id === null || typeof obj.chapter_id === "string")
  )
}

export function isContentManagementPage(
  obj: any,
  _argumentName?: string,
): obj is ContentManagementPage {
  return (
    ((obj !== null && typeof obj === "object") || typeof obj === "function") &&
    (isPage(obj.page) as boolean) &&
    Array.isArray(obj.exercises) &&
    obj.exercises.every((e: any) => isCmsPageExercise(e) as boolean) &&
    Array.isArray(obj.exercise_slides) &&
    obj.exercise_slides.every((e: any) => isCmsPageExerciseSlide(e) as boolean) &&
    Array.isArray(obj.exercise_tasks) &&
    obj.exercise_tasks.every((e: any) => isCmsPageExerciseTask(e) as boolean) &&
    typeof obj.organization_id === "string"
  )
}

export function isCoursePageWithUserData(
  obj: any,
  _argumentName?: string,
): obj is CoursePageWithUserData {
  return (
    ((obj !== null && typeof obj === "object") || typeof obj === "function") &&
    (isPage(obj.page) as boolean) &&
    (obj.instance === null || (isCourseInstance(obj.instance) as boolean)) &&
    (obj.settings === null || (isUserCourseSettings(obj.settings) as boolean)) &&
    typeof obj.was_redirected === "boolean" &&
    typeof obj.is_test_mode === "boolean"
  )
}

export function isExerciseWithExerciseTasks(
  obj: any,
  _argumentName?: string,
): obj is ExerciseWithExerciseTasks {
  return (
    ((obj !== null && typeof obj === "object") || typeof obj === "function") &&
    typeof obj.id === "string" &&
    obj.created_at instanceof Date &&
    obj.updated_at instanceof Date &&
    typeof obj.course_id === "string" &&
    (obj.deleted_at === null || obj.deleted_at instanceof Date) &&
    typeof obj.name === "string" &&
    (obj.deadline === null || obj.deadline instanceof Date) &&
    typeof obj.page_id === "string" &&
    Array.isArray(obj.exercise_tasks) &&
    obj.exercise_tasks.every((e: any) => isExerciseTask(e) as boolean) &&
    typeof obj.score_maximum === "number"
  )
}

export function isHistoryRestoreData(obj: any, _argumentName?: string): obj is HistoryRestoreData {
  return (
    ((obj !== null && typeof obj === "object") || typeof obj === "function") &&
    typeof obj.history_id === "string"
  )
}

export function isPage(obj: any, _argumentName?: string): obj is Page {
  return (
    ((obj !== null && typeof obj === "object") || typeof obj === "function") &&
    typeof obj.id === "string" &&
    obj.created_at instanceof Date &&
    obj.updated_at instanceof Date &&
    (obj.course_id === null || typeof obj.course_id === "string") &&
    (obj.exam_id === null || typeof obj.exam_id === "string") &&
    (obj.chapter_id === null || typeof obj.chapter_id === "string") &&
    typeof obj.url_path === "string" &&
    typeof obj.title === "string" &&
    (obj.deleted_at === null || obj.deleted_at instanceof Date) &&
    typeof obj.order_number === "number" &&
    (obj.copied_from === null || typeof obj.copied_from === "string")
  )
}

export function isPageInfo(obj: any, _argumentName?: string): obj is PageInfo {
  return (
    ((obj !== null && typeof obj === "object") || typeof obj === "function") &&
    typeof obj.page_id === "string" &&
    typeof obj.page_title === "string" &&
    (obj.course_id === null || typeof obj.course_id === "string") &&
    (obj.course_name === null || typeof obj.course_name === "string") &&
    (obj.course_slug === null || typeof obj.course_slug === "string") &&
    (obj.organization_slug === null || typeof obj.organization_slug === "string")
  )
}

export function isPageRoutingDataWithChapterStatus(
  obj: any,
  _argumentName?: string,
): obj is PageRoutingDataWithChapterStatus {
  return (
    ((obj !== null && typeof obj === "object") || typeof obj === "function") &&
    typeof obj.url_path === "string" &&
    typeof obj.title === "string" &&
    typeof obj.chapter_number === "number" &&
    typeof obj.chapter_id === "string" &&
    (obj.chapter_opens_at === null || obj.chapter_opens_at instanceof Date) &&
    (obj.chapter_front_page_id === null || typeof obj.chapter_front_page_id === "string") &&
    (isChapterStatus(obj.chapter_status) as boolean)
  )
}

export function isPageSearchRequest(obj: any, _argumentName?: string): obj is PageSearchRequest {
  return (
    ((obj !== null && typeof obj === "object") || typeof obj === "function") &&
    typeof obj.query === "string"
  )
}

export function isPageSearchResult(obj: any, _argumentName?: string): obj is PageSearchResult {
  return (
    ((obj !== null && typeof obj === "object") || typeof obj === "function") &&
    typeof obj.id === "string" &&
    (obj.title_headline === null || typeof obj.title_headline === "string") &&
    (obj.rank === null || typeof obj.rank === "number") &&
    (obj.content_headline === null || typeof obj.content_headline === "string") &&
    typeof obj.url_path === "string"
  )
}

export function isPageWithExercises(obj: any, _argumentName?: string): obj is PageWithExercises {
  return (
    ((obj !== null && typeof obj === "object") || typeof obj === "function") &&
    typeof obj.id === "string" &&
    obj.created_at instanceof Date &&
    obj.updated_at instanceof Date &&
    (obj.course_id === null || typeof obj.course_id === "string") &&
    (obj.exam_id === null || typeof obj.exam_id === "string") &&
    (obj.chapter_id === null || typeof obj.chapter_id === "string") &&
    typeof obj.url_path === "string" &&
    typeof obj.title === "string" &&
    (obj.deleted_at === null || obj.deleted_at instanceof Date) &&
    typeof obj.order_number === "number" &&
    (obj.copied_from === null || typeof obj.copied_from === "string") &&
    Array.isArray(obj.exercises) &&
    obj.exercises.every((e: any) => isExercise(e) as boolean)
  )
}

export function isNewPage(obj: any, _argumentName?: string): obj is NewPage {
  return (
    ((obj !== null && typeof obj === "object") || typeof obj === "function") &&
    Array.isArray(obj.exercises) &&
    obj.exercises.every((e: any) => isCmsPageExercise(e) as boolean) &&
    Array.isArray(obj.exercise_slides) &&
    obj.exercise_slides.every((e: any) => isCmsPageExerciseSlide(e) as boolean) &&
    Array.isArray(obj.exercise_tasks) &&
    obj.exercise_tasks.every((e: any) => isCmsPageExerciseTask(e) as boolean) &&
    typeof obj.url_path === "string" &&
    typeof obj.title === "string" &&
    (obj.course_id === null || typeof obj.course_id === "string") &&
    (obj.exam_id === null || typeof obj.exam_id === "string") &&
    (obj.chapter_id === null || typeof obj.chapter_id === "string") &&
    (obj.front_page_of_chapter_id === null || typeof obj.front_page_of_chapter_id === "string") &&
    (obj.content_search_language === null || typeof obj.content_search_language === "string")
  )
}

export function isPageChapterAndCourseInformation(
  obj: any,
  _argumentName?: string,
): obj is PageChapterAndCourseInformation {
  return (
    ((obj !== null && typeof obj === "object") || typeof obj === "function") &&
    (obj.chapter_name === null || typeof obj.chapter_name === "string") &&
    (obj.chapter_number === null || typeof obj.chapter_number === "number") &&
    (obj.course_name === null || typeof obj.course_name === "string") &&
    (obj.course_slug === null || typeof obj.course_slug === "string") &&
    (obj.chapter_front_page_id === null || typeof obj.chapter_front_page_id === "string") &&
    (obj.chapter_front_page_url_path === null ||
      typeof obj.chapter_front_page_url_path === "string") &&
    typeof obj.organization_slug === "string"
  )
}

export function isPeerReview(obj: any, _argumentName?: string): obj is PeerReview {
  return (
    ((obj !== null && typeof obj === "object") || typeof obj === "function") &&
    typeof obj.id === "string" &&
    obj.created_at instanceof Date &&
    obj.updated_at instanceof Date &&
    (obj.deleted_at === null || obj.deleted_at instanceof Date) &&
    typeof obj.course_id === "string" &&
    (obj.exercise_id === null || typeof obj.exercise_id === "string") &&
    typeof obj.peer_reviews_to_give === "number" &&
    typeof obj.peer_reviews_to_receive === "number" &&
    typeof obj.accepting_threshold === "number" &&
    (isPeerReviewAcceptingStrategy(obj.accepting_strategy) as boolean)
  )
}

export function isPeerReviewAcceptingStrategy(
  obj: any,
  _argumentName?: string,
): obj is PeerReviewAcceptingStrategy {
  return (
    obj === "AutomaticallyAcceptOrRejectByAverage" ||
    obj === "AutomaticallyAcceptOrManualReviewByAverage" ||
    obj === "ManualReviewEverything"
  )
}

export function isNewPeerReviewQuestion(
  obj: any,
  _argumentName?: string,
): obj is NewPeerReviewQuestion {
  return (
    ((obj !== null && typeof obj === "object") || typeof obj === "function") &&
    typeof obj.peer_review_id === "string" &&
    typeof obj.order_number === "number" &&
    typeof obj.question === "string" &&
    (isPeerReviewQuestionType(obj.question_type) as boolean) &&
    typeof obj.answer_required === "boolean"
  )
}

export function isPeerReviewQuestion(obj: any, _argumentName?: string): obj is PeerReviewQuestion {
  return (
    ((obj !== null && typeof obj === "object") || typeof obj === "function") &&
    typeof obj.id === "string" &&
    obj.created_at instanceof Date &&
    obj.updated_at instanceof Date &&
    (obj.deleted_at === null || obj.deleted_at instanceof Date) &&
    typeof obj.peer_review_id === "string" &&
    typeof obj.order_number === "number" &&
    typeof obj.question === "string" &&
    (isPeerReviewQuestionType(obj.question_type) as boolean) &&
    typeof obj.answer_required === "boolean"
  )
}

export function isPeerReviewQuestionType(
  obj: any,
  _argumentName?: string,
): obj is PeerReviewQuestionType {
  return obj === "Essay" || obj === "Scale"
}

export function isPlaygroundExample(obj: any, _argumentName?: string): obj is PlaygroundExample {
  return (
    ((obj !== null && typeof obj === "object") || typeof obj === "function") &&
    typeof obj.id === "string" &&
    obj.created_at instanceof Date &&
    obj.updated_at instanceof Date &&
    (obj.deleted_at === null || obj.deleted_at instanceof Date) &&
    typeof obj.name === "string" &&
    typeof obj.url === "string" &&
    typeof obj.width === "number"
  )
}

export function isPlaygroundExampleData(
  obj: any,
  _argumentName?: string,
): obj is PlaygroundExampleData {
  return (
    ((obj !== null && typeof obj === "object") || typeof obj === "function") &&
    typeof obj.name === "string" &&
    typeof obj.url === "string" &&
    typeof obj.width === "number"
  )
}

export function isBlockProposal(obj: any, _argumentName?: string): obj is BlockProposal {
  return (
    ((obj !== null && typeof obj === "object") || typeof obj === "function") &&
    typeof obj.id === "string" &&
    typeof obj.block_id === "string" &&
    typeof obj.current_text === "string" &&
    typeof obj.changed_text === "string" &&
    typeof obj.original_text === "string" &&
    (isProposalStatus(obj.status) as boolean) &&
    (obj.accept_preview === null || typeof obj.accept_preview === "string")
  )
}

export function isBlockProposalAction(
  obj: any,
  _argumentName?: string,
): obj is BlockProposalAction {
  return (
    (((obj !== null && typeof obj === "object") || typeof obj === "function") &&
      obj.tag === "Accept" &&
      typeof obj.data === "string") ||
    (((obj !== null && typeof obj === "object") || typeof obj === "function") &&
      obj.tag === "Reject")
  )
}

export function isBlockProposalInfo(obj: any, _argumentName?: string): obj is BlockProposalInfo {
  return (
    ((obj !== null && typeof obj === "object") || typeof obj === "function") &&
    typeof obj.id === "string" &&
    (isBlockProposalAction(obj.action) as boolean)
  )
}

export function isNewProposedBlockEdit(
  obj: any,
  _argumentName?: string,
): obj is NewProposedBlockEdit {
  return (
    ((obj !== null && typeof obj === "object") || typeof obj === "function") &&
    typeof obj.block_id === "string" &&
    typeof obj.block_attribute === "string" &&
    typeof obj.original_text === "string" &&
    typeof obj.changed_text === "string"
  )
}

export function isProposalStatus(obj: any, _argumentName?: string): obj is ProposalStatus {
  return obj === "Pending" || obj === "Accepted" || obj === "Rejected"
}

export function isEditProposalInfo(obj: any, _argumentName?: string): obj is EditProposalInfo {
  return (
    ((obj !== null && typeof obj === "object") || typeof obj === "function") &&
    typeof obj.page_id === "string" &&
    typeof obj.page_proposal_id === "string" &&
    Array.isArray(obj.block_proposals) &&
    obj.block_proposals.every((e: any) => isBlockProposalInfo(e) as boolean)
  )
}

export function isNewProposedPageEdits(
  obj: any,
  _argumentName?: string,
): obj is NewProposedPageEdits {
  return (
    ((obj !== null && typeof obj === "object") || typeof obj === "function") &&
    typeof obj.page_id === "string" &&
    Array.isArray(obj.block_edits) &&
    obj.block_edits.every((e: any) => isNewProposedBlockEdit(e) as boolean)
  )
}

export function isPageProposal(obj: any, _argumentName?: string): obj is PageProposal {
  return (
    ((obj !== null && typeof obj === "object") || typeof obj === "function") &&
    typeof obj.id === "string" &&
    typeof obj.page_id === "string" &&
    (obj.user_id === null || typeof obj.user_id === "string") &&
    typeof obj.pending === "boolean" &&
    obj.created_at instanceof Date &&
    Array.isArray(obj.block_proposals) &&
    obj.block_proposals.every((e: any) => isBlockProposal(e) as boolean) &&
    typeof obj.page_title === "string" &&
    typeof obj.page_url_path === "string"
  )
}

export function isProposalCount(obj: any, _argumentName?: string): obj is ProposalCount {
  return (
    ((obj !== null && typeof obj === "object") || typeof obj === "function") &&
    typeof obj.pending === "number" &&
    typeof obj.handled === "number"
  )
}

export function isExerciseSlideSubmission(
  obj: any,
  _argumentName?: string,
): obj is ExerciseSlideSubmission {
  return (
    ((obj !== null && typeof obj === "object") || typeof obj === "function") &&
    typeof obj.id === "string" &&
    obj.created_at instanceof Date &&
    obj.updated_at instanceof Date &&
    (obj.deleted_at === null || obj.deleted_at instanceof Date) &&
    typeof obj.exercise_slide_id === "string" &&
    (obj.course_id === null || typeof obj.course_id === "string") &&
    (obj.course_instance_id === null || typeof obj.course_instance_id === "string") &&
    (obj.exam_id === null || typeof obj.exam_id === "string") &&
    typeof obj.exercise_id === "string" &&
    typeof obj.user_id === "string" &&
    (isUserPointsUpdateStrategy(obj.user_points_update_strategy) as boolean)
  )
}

export function isExerciseSlideSubmissionCount(
  obj: any,
  _argumentName?: string,
): obj is ExerciseSlideSubmissionCount {
  return (
    ((obj !== null && typeof obj === "object") || typeof obj === "function") &&
    (obj.date === null || obj.date instanceof Date) &&
    (obj.count === null || typeof obj.count === "number")
  )
}

export function isExerciseSlideSubmissionCountByExercise(
  obj: any,
  _argumentName?: string,
): obj is ExerciseSlideSubmissionCountByExercise {
  return (
    ((obj !== null && typeof obj === "object") || typeof obj === "function") &&
    (obj.exercise_id === null || typeof obj.exercise_id === "string") &&
    (obj.count === null || typeof obj.count === "number") &&
    (obj.exercise_name === null || typeof obj.exercise_name === "string")
  )
}

export function isExerciseSlideSubmissionCountByWeekAndHour(
  obj: any,
  _argumentName?: string,
): obj is ExerciseSlideSubmissionCountByWeekAndHour {
  return (
    ((obj !== null && typeof obj === "object") || typeof obj === "function") &&
    (obj.isodow === null || typeof obj.isodow === "number") &&
    (obj.hour === null || typeof obj.hour === "number") &&
    (obj.count === null || typeof obj.count === "number")
  )
}

export function isExerciseSlideSubmissionInfo(
  obj: any,
  _argumentName?: string,
): obj is ExerciseSlideSubmissionInfo {
  return (
    ((obj !== null && typeof obj === "object") || typeof obj === "function") &&
    Array.isArray(obj.tasks) &&
    obj.tasks.every((e: any) => isCourseMaterialExerciseTask(e) as boolean) &&
    (isExercise(obj.exercise) as boolean) &&
    (isExerciseSlideSubmission(obj.exercise_slide_submission) as boolean)
  )
}

export function isExerciseTaskGrading(
  obj: any,
  _argumentName?: string,
): obj is ExerciseTaskGrading {
  return (
    ((obj !== null && typeof obj === "object") || typeof obj === "function") &&
    typeof obj.id === "string" &&
    obj.created_at instanceof Date &&
    obj.updated_at instanceof Date &&
    typeof obj.exercise_task_submission_id === "string" &&
    (obj.course_id === null || typeof obj.course_id === "string") &&
    (obj.exam_id === null || typeof obj.exam_id === "string") &&
    typeof obj.exercise_id === "string" &&
    typeof obj.exercise_task_id === "string" &&
    typeof obj.grading_priority === "number" &&
    (obj.score_given === null || typeof obj.score_given === "number") &&
    (isGradingProgress(obj.grading_progress) as boolean) &&
    (obj.unscaled_score_given === null || typeof obj.unscaled_score_given === "number") &&
    (obj.unscaled_score_maximum === null || typeof obj.unscaled_score_maximum === "number") &&
    (obj.grading_started_at === null || obj.grading_started_at instanceof Date) &&
    (obj.grading_completed_at === null || obj.grading_completed_at instanceof Date) &&
    (obj.feedback_text === null || typeof obj.feedback_text === "string") &&
    (obj.deleted_at === null || obj.deleted_at instanceof Date)
  )
}

export function isExerciseTaskGradingResult(
  obj: any,
  _argumentName?: string,
): obj is ExerciseTaskGradingResult {
  return (
    ((obj !== null && typeof obj === "object") || typeof obj === "function") &&
    (isGradingProgress(obj.grading_progress) as boolean) &&
    typeof obj.score_given === "number" &&
    typeof obj.score_maximum === "number" &&
    (obj.feedback_text === null || typeof obj.feedback_text === "string")
  )
}

export function isUserPointsUpdateStrategy(
  obj: any,
  _argumentName?: string,
): obj is UserPointsUpdateStrategy {
  return obj === "CanAddPointsButCannotRemovePoints" || obj === "CanAddPointsAndCanRemovePoints"
}

export function isExerciseTaskSubmission(
  obj: any,
  _argumentName?: string,
): obj is ExerciseTaskSubmission {
  return (
    ((obj !== null && typeof obj === "object") || typeof obj === "function") &&
    typeof obj.id === "string" &&
    obj.created_at instanceof Date &&
    obj.updated_at instanceof Date &&
    (obj.deleted_at === null || obj.deleted_at instanceof Date) &&
    typeof obj.exercise_slide_submission_id === "string" &&
    typeof obj.exercise_task_id === "string" &&
    typeof obj.exercise_slide_id === "string" &&
    (obj.exercise_task_grading_id === null || typeof obj.exercise_task_grading_id === "string")
  )
}

export function isRoleUser(obj: any, _argumentName?: string): obj is RoleUser {
  return (
    ((obj !== null && typeof obj === "object") || typeof obj === "function") &&
    typeof obj.id === "string" &&
    (obj.first_name === null || typeof obj.first_name === "string") &&
    (obj.last_name === null || typeof obj.last_name === "string") &&
    typeof obj.email === "string" &&
    (isUserRole(obj.role) as boolean)
  )
}

export function isRoleDomain(obj: any, _argumentName?: string): obj is RoleDomain {
  return (
    (((obj !== null && typeof obj === "object") || typeof obj === "function") &&
      obj.tag === "Global") ||
    (((obj !== null && typeof obj === "object") || typeof obj === "function") &&
      obj.tag === "Organization" &&
      typeof obj.id === "string") ||
    (((obj !== null && typeof obj === "object") || typeof obj === "function") &&
      obj.tag === "Course" &&
      typeof obj.id === "string") ||
    (((obj !== null && typeof obj === "object") || typeof obj === "function") &&
      obj.tag === "CourseInstance" &&
      typeof obj.id === "string") ||
    (((obj !== null && typeof obj === "object") || typeof obj === "function") &&
      obj.tag === "Exam" &&
      typeof obj.id === "string")
  )
}

export function isUserRole(obj: any, _argumentName?: string): obj is UserRole {
  return (
    obj === "Reviewer" ||
    obj === "Assistant" ||
    obj === "Teacher" ||
    obj === "Admin" ||
    obj === "CourseOrExamCreator"
  )
}

export function isUserCourseSettings(obj: any, _argumentName?: string): obj is UserCourseSettings {
  return (
    ((obj !== null && typeof obj === "object") || typeof obj === "function") &&
    typeof obj.user_id === "string" &&
    typeof obj.course_language_group_id === "string" &&
    obj.created_at instanceof Date &&
    obj.updated_at instanceof Date &&
    (obj.deleted_at === null || obj.deleted_at instanceof Date) &&
    typeof obj.current_course_id === "string" &&
    typeof obj.current_course_instance_id === "string"
  )
}

export function isUserCourseInstanceChapterExerciseProgress(
  obj: any,
  _argumentName?: string,
): obj is UserCourseInstanceChapterExerciseProgress {
  return (
    ((obj !== null && typeof obj === "object") || typeof obj === "function") &&
    typeof obj.exercise_id === "string" &&
    typeof obj.score_given === "number"
  )
}

export function isUserCourseInstanceProgress(
  obj: any,
  _argumentName?: string,
): obj is UserCourseInstanceProgress {
  return (
    ((obj !== null && typeof obj === "object") || typeof obj === "function") &&
    typeof obj.score_given === "number" &&
    (obj.score_maximum === null || typeof obj.score_maximum === "number") &&
    (obj.total_exercises === null || typeof obj.total_exercises === "number") &&
    (obj.attempted_exercises === null || typeof obj.attempted_exercises === "number")
  )
}

export function isExerciseUserCounts(obj: any, _argumentName?: string): obj is ExerciseUserCounts {
  return (
    ((obj !== null && typeof obj === "object") || typeof obj === "function") &&
    (obj.exercise_name === null || typeof obj.exercise_name === "string") &&
    (obj.exercise_order_number === null || typeof obj.exercise_order_number === "number") &&
    (obj.page_order_number === null || typeof obj.page_order_number === "number") &&
    (obj.chapter_number === null || typeof obj.chapter_number === "number") &&
    (obj.exercise_id === null || typeof obj.exercise_id === "string") &&
    typeof obj.n_users_attempted === "number" &&
    typeof obj.n_users_with_some_points === "number" &&
    typeof obj.n_users_with_max_points === "number"
  )
}

export function isReviewingStage(obj: any, _argumentName?: string): obj is ReviewingStage {
  return (
    obj === "NotStarted" ||
    obj === "PeerReview" ||
    obj === "SelfReview" ||
    obj === "WaitingForPeerReviews" ||
    obj === "WaitingForManualGrading" ||
    obj === "ReviewedAndLocked"
  )
}

export function isUser(obj: any, _argumentName?: string): obj is User {
  return (
    ((obj !== null && typeof obj === "object") || typeof obj === "function") &&
    typeof obj.id === "string" &&
    (obj.first_name === null || typeof obj.first_name === "string") &&
    (obj.last_name === null || typeof obj.last_name === "string") &&
    obj.created_at instanceof Date &&
    obj.updated_at instanceof Date &&
    (obj.deleted_at === null || obj.deleted_at instanceof Date) &&
    (obj.upstream_id === null || typeof obj.upstream_id === "number") &&
    typeof obj.email === "string"
  )
}

export function isChaptersWithStatus(obj: any, _argumentName?: string): obj is ChaptersWithStatus {
  return (
    ((obj !== null && typeof obj === "object") || typeof obj === "function") &&
    typeof obj.is_previewable === "boolean" &&
    Array.isArray(obj.modules) &&
    obj.modules.every((e: any) => isModule(e) as boolean) &&
    Array.isArray(obj.chapters) &&
    obj.chapters.every((e: any) => isChapterWithStatus(e) as boolean)
  )
}

export function isRoleQuery(obj: any, _argumentName?: string): obj is RoleQuery {
  return (
    ((obj !== null && typeof obj === "object") || typeof obj === "function") &&
    (typeof obj.global === "undefined" || obj.global === false || obj.global === true) &&
    (typeof obj.organization_id === "undefined" || typeof obj.organization_id === "string") &&
    (typeof obj.course_id === "undefined" || typeof obj.course_id === "string") &&
    (typeof obj.course_instance_id === "undefined" || typeof obj.course_instance_id === "string") &&
    (typeof obj.exam_id === "undefined" || typeof obj.exam_id === "string")
  )
}

export function isRoleInfo(obj: any, _argumentName?: string): obj is RoleInfo {
  return (
    ((obj !== null && typeof obj === "object") || typeof obj === "function") &&
    typeof obj.email === "string" &&
    (isUserRole(obj.role) as boolean) &&
    (isRoleDomain(obj.domain) as boolean)
  )
}

export function isExamData(obj: any, _argumentName?: string): obj is ExamData {
  return (
    ((obj !== null && typeof obj === "object") || typeof obj === "function") &&
    typeof obj.id === "string" &&
    typeof obj.name === "string" &&
    obj.starts_at instanceof Date &&
    obj.ends_at instanceof Date &&
    typeof obj.ended === "boolean" &&
    typeof obj.time_minutes === "number" &&
    (isExamEnrollmentData(obj.enrollment_data) as boolean)
  )
}

export function isExamEnrollmentData(obj: any, _argumentName?: string): obj is ExamEnrollmentData {
  return (
    (((obj !== null && typeof obj === "object") || typeof obj === "function") &&
      obj.tag === "EnrolledAndStarted" &&
      typeof obj.page_id === "string" &&
      (isPage(obj.page) as boolean) &&
      (isExamEnrollment(obj.enrollment) as boolean)) ||
    (((obj !== null && typeof obj === "object") || typeof obj === "function") &&
      obj.tag === "NotEnrolled") ||
    (((obj !== null && typeof obj === "object") || typeof obj === "function") &&
      obj.tag === "NotYetStarted") ||
    (((obj !== null && typeof obj === "object") || typeof obj === "function") &&
      obj.tag === "StudentTimeUp")
  )
}

export function isExamCourseInfo(obj: any, _argumentName?: string): obj is ExamCourseInfo {
  return (
    ((obj !== null && typeof obj === "object") || typeof obj === "function") &&
    typeof obj.course_id === "string"
  )
}

export function isLogin(obj: any, _argumentName?: string): obj is Login {
  return (
    ((obj !== null && typeof obj === "object") || typeof obj === "function") &&
    typeof obj.email === "string" &&
    typeof obj.password === "string"
  )
}

export function isUploadResult(obj: any, _argumentName?: string): obj is UploadResult {
  return (
    ((obj !== null && typeof obj === "object") || typeof obj === "function") &&
    typeof obj.url === "string"
  )
}

export function isExerciseSubmissions(
  obj: any,
  _argumentName?: string,
): obj is ExerciseSubmissions {
  return (
    ((obj !== null && typeof obj === "object") || typeof obj === "function") &&
    Array.isArray(obj.data) &&
    obj.data.every((e: any) => isExerciseSlideSubmission(e) as boolean) &&
    typeof obj.total_pages === "number"
  )
}

export function isMarkAsRead(obj: any, _argumentName?: string): obj is MarkAsRead {
  return (
    ((obj !== null && typeof obj === "object") || typeof obj === "function") &&
    typeof obj.read === "boolean"
  )
}

export function isGetFeedbackQuery(obj: any, _argumentName?: string): obj is GetFeedbackQuery {
  return (
    ((obj !== null && typeof obj === "object") || typeof obj === "function") &&
    typeof obj.read === "boolean" &&
    (typeof obj.page === "undefined" || typeof obj.page === "number") &&
    (typeof obj.limit === "undefined" || typeof obj.limit === "number")
  )
}

export function isGetEditProposalsQuery(
  obj: any,
  _argumentName?: string,
): obj is GetEditProposalsQuery {
  return (
    ((obj !== null && typeof obj === "object") || typeof obj === "function") &&
    typeof obj.pending === "boolean" &&
    (typeof obj.page === "undefined" || typeof obj.page === "number") &&
    (typeof obj.limit === "undefined" || typeof obj.limit === "number")
  )
}

export function isErrorResponse(obj: any, _argumentName?: string): obj is ErrorResponse {
  return (
    ((obj !== null && typeof obj === "object") || typeof obj === "function") &&
    typeof obj.title === "string" &&
    typeof obj.message === "string" &&
    (obj.source === null || typeof obj.source === "string") &&
    (obj.data === null || (isErrorData(obj.data) as boolean))
  )
}

export function isErrorData(obj: any, _argumentName?: string): obj is ErrorData {
  return (
    ((obj !== null && typeof obj === "object") || typeof obj === "function") &&
    typeof obj.block_id === "string"
  )
}

export function isPagination(obj: any, _argumentName?: string): obj is Pagination {
  return (
    ((obj !== null && typeof obj === "object") || typeof obj === "function") &&
    (typeof obj.page === "undefined" || typeof obj.page === "number") &&
    (typeof obj.limit === "undefined" || typeof obj.limit === "number")
  )
}

export function isOEmbedResponse(obj: any, _argumentName?: string): obj is OEmbedResponse {
  return (
    ((obj !== null && typeof obj === "object") || typeof obj === "function") &&
    typeof obj.author_name === "string" &&
    typeof obj.author_url === "string" &&
    typeof obj.html === "string" &&
    typeof obj.provider_name === "string" &&
    typeof obj.provider_url === "string" &&
    typeof obj.title === "string" &&
    typeof obj.version === "string"
  )
}

export function isMaterialReference(obj: any, _argumentName?: string): obj is MaterialReference {
  return (
    ((obj !== null && typeof obj === "object") || typeof obj === "function") &&
    typeof obj.id === "string" &&
    typeof obj.course_id === "string" &&
    typeof obj.citation_key === "string" &&
    typeof obj.reference === "string" &&
    obj.created_at instanceof Date &&
    obj.updated_at instanceof Date &&
    (obj.deleted_at === null || obj.deleted_at instanceof Date)
  )
}

export function isNewMaterialReference(
  obj: any,
  _argumentName?: string,
): obj is NewMaterialReference {
  return (
    ((obj !== null && typeof obj === "object") || typeof obj === "function") &&
    typeof obj.citation_key === "string" &&
    typeof obj.reference === "string"
  )
}<|MERGE_RESOLUTION|>--- conflicted
+++ resolved
@@ -82,11 +82,8 @@
   HistoryRestoreData,
   Login,
   MarkAsRead,
-<<<<<<< HEAD
   MaterialReference,
-=======
   Module,
->>>>>>> 336684d7
   NewChapter,
   NewCourse,
   NewExam,
