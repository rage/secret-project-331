--- conflicted
+++ resolved
@@ -144,11 +144,8 @@
   UserCourseInstanceChapterProgress,
   UserCourseInstanceProgress,
   UserCourseSettings,
-<<<<<<< HEAD
   UserExerciseState,
-=======
   UserModuleCompletionStatus,
->>>>>>> 010db45f
   UserPointsUpdateStrategy,
   UserRole,
 } from "./bindings"
