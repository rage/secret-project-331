--- conflicted
+++ resolved
@@ -1043,10 +1043,6 @@
   )
 }
 
-<<<<<<< HEAD
-export function isUserRole(obj: any, _argumentName?: string): obj is UserRole {
-  return obj === "Reviewer" || obj === "Assistant" || obj === "Teacher" || obj === "Admin"
-=======
 export function isExerciseSlideSubmissionCountByExercise(
   obj: any,
   _argumentName?: string,
@@ -1057,7 +1053,6 @@
     (obj.count === null || typeof obj.count === "number") &&
     (obj.exercise_name === null || typeof obj.exercise_name === "string")
   )
->>>>>>> b996d299
 }
 
 export function isExerciseSlideSubmissionCountByWeekAndHour(
@@ -1225,7 +1220,7 @@
 }
 
 export function isUserRole(obj: any, _argumentName?: string): obj is UserRole {
-  return obj === "Admin" || obj === "Assistant" || obj === "Teacher" || obj === "Reviewer"
+  return obj === "Reviewer" || obj === "Assistant" || obj === "Teacher" || obj === "Admin"
 }
 
 export function isUserCourseSettings(obj: any, _argumentName?: string): obj is UserCourseSettings {
