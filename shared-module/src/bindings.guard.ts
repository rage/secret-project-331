/* eslint-disable @typescript-eslint/no-explicit-any */
/* eslint-disable @typescript-eslint/explicit-module-boundary-types */

/*
 * Generated type guards for "bindings.ts".
 * WARNING: Do not manually change this file.
 */
import {
  Action,
  ActionOnResource,
  ActivityProgress,
  AnswerRequiringAttention,
  AnswerRequiringAttentionWithTasks,
  AnswersRequiringAttention,
  BlockProposal,
  BlockProposalAction,
  BlockProposalInfo,
  Chapter,
  ChapterScore,
  ChapterStatus,
  ChaptersWithStatus,
  ChapterUpdate,
  ChapterWithStatus,
  CmsPageExercise,
  CmsPageExerciseSlide,
  CmsPageExerciseTask,
  CmsPageUpdate,
  CmsPeerReviewConfig,
  CmsPeerReviewConfiguration,
  CmsPeerReviewQuestion,
  CompletionRegistrationLink,
  ContentManagementPage,
  Course,
  CourseCount,
  CourseExam,
  CourseInstance,
  CourseInstanceCompletionSummary,
  CourseInstanceEnrollment,
  CourseInstanceForm,
  CourseMaterialCourseModule,
  CourseMaterialExercise,
  CourseMaterialExerciseServiceInfo,
  CourseMaterialExerciseSlide,
  CourseMaterialExerciseTask,
  CourseMaterialPeerReviewData,
  CourseMaterialPeerReviewDataAnswerToReview,
  CourseMaterialPeerReviewGivenData,
  CourseMaterialPeerReviewQuestionAnswer,
  CourseMaterialPeerReviewSubmission,
  CourseModule,
  CourseModuleCompletionWithRegistrationInfo,
  CoursePageWithUserData,
  CourseStructure,
  CourseUpdate,
  CreateAccountDetails,
  DatabaseChapter,
  EditProposalInfo,
  EmailTemplate,
  EmailTemplateNew,
  EmailTemplateUpdate,
  ErrorData,
  ErrorResponse,
  Exam,
  ExamCourseInfo,
  ExamData,
  ExamEnrollment,
  ExamEnrollmentData,
  ExamInstructions,
  ExamInstructionsUpdate,
  Exercise,
  ExerciseAnswersInCourseRequiringAttentionCount,
  ExerciseRepository,
  ExerciseRepositoryStatus,
  ExerciseService,
  ExerciseServiceIframeRenderingInfo,
  ExerciseServiceInfoApi,
  ExerciseServiceNewOrUpdate,
  ExerciseSlide,
  ExerciseSlideSubmission,
  ExerciseSlideSubmissionCount,
  ExerciseSlideSubmissionCountByExercise,
  ExerciseSlideSubmissionCountByWeekAndHour,
  ExerciseSlideSubmissionInfo,
  ExerciseStatus,
  ExerciseSubmissions,
  ExerciseTask,
  ExerciseTaskGrading,
  ExerciseTaskGradingResult,
  ExerciseTaskSubmission,
  ExerciseUserCounts,
  ExerciseWithExerciseTasks,
  Feedback,
  FeedbackBlock,
  FeedbackCount,
  GetEditProposalsQuery,
  GetFeedbackQuery,
  GradingProgress,
  HistoryChangeReason,
  HistoryRestoreData,
  IsChapterFrontPage,
  Login,
  ManualCompletionPreview,
  ManualCompletionPreviewUser,
  MarkAsRead,
  MaterialReference,
  ModifiedModule,
  ModuleUpdates,
  NewChapter,
  NewCourse,
  NewExam,
  NewExerciseRepository,
  NewFeedback,
  NewMaterialReference,
  NewModule,
  NewPage,
  NewProposedBlockEdit,
  NewProposedPageEdits,
  NewRegrading,
  NewTeacherGradingDecision,
  OEmbedResponse,
  Organization,
  OrgExam,
  Page,
  PageChapterAndCourseInformation,
  PageHistory,
  PageInfo,
  PageNavigationInformation,
  PageProposal,
  PageRoutingData,
  PageSearchRequest,
  PageSearchResult,
  PageWithExercises,
  Pagination,
  PeerReviewAcceptingStrategy,
  PeerReviewConfig,
  PeerReviewQuestion,
  PeerReviewQuestionSubmission,
  PeerReviewQuestionType,
  PendingRole,
  PlaygroundExample,
  PlaygroundExampleData,
  PointMap,
  Points,
  ProposalCount,
  ProposalStatus,
  Regrading,
  RegradingInfo,
  RegradingSubmissionInfo,
  RepositoryExercise,
  Resource,
  ReviewingStage,
  RoleDomain,
  RoleInfo,
  RoleQuery,
  RoleUser,
  StudentExerciseSlideSubmission,
  StudentExerciseSlideSubmissionResult,
  StudentExerciseTaskSubmission,
  StudentExerciseTaskSubmissionResult,
  TeacherDecisionType,
  TeacherGradingDecision,
  TeacherManualCompletion,
  TeacherManualCompletionRequest,
  Term,
  TermUpdate,
  UploadResult,
  User,
  UserCompletionInformation,
  UserCourseInstanceChapterExerciseProgress,
  UserCourseInstanceChapterProgress,
  UserCourseInstanceProgress,
  UserCourseModuleCompletion,
  UserCourseSettings,
  UserExerciseState,
  UserInfo,
  UserModuleCompletionStatus,
  UserPointsUpdateStrategy,
  UserRole,
  UserWithModuleCompletions,
} from "./bindings"

export function isAction(obj: unknown): obj is Action {
  const typedObj = obj as Action
  return (
    (((typedObj !== null && typeof typedObj === "object") || typeof typedObj === "function") &&
      typedObj["type"] === "view_material") ||
    (((typedObj !== null && typeof typedObj === "object") || typeof typedObj === "function") &&
      typedObj["type"] === "view") ||
    (((typedObj !== null && typeof typedObj === "object") || typeof typedObj === "function") &&
      typedObj["type"] === "edit") ||
    (((typedObj !== null && typeof typedObj === "object") || typeof typedObj === "function") &&
      typedObj["type"] === "grade") ||
    (((typedObj !== null && typeof typedObj === "object") || typeof typedObj === "function") &&
      typedObj["type"] === "teach") ||
    (((typedObj !== null && typeof typedObj === "object") || typeof typedObj === "function") &&
      typedObj["type"] === "download") ||
    (((typedObj !== null && typeof typedObj === "object") || typeof typedObj === "function") &&
      typedObj["type"] === "duplicate") ||
    (((typedObj !== null && typeof typedObj === "object") || typeof typedObj === "function") &&
      typedObj["type"] === "delete_answer") ||
    (((typedObj !== null && typeof typedObj === "object") || typeof typedObj === "function") &&
      typedObj["type"] === "edit_role" &&
      (isUserRole(typedObj["variant"]) as boolean)) ||
    (((typedObj !== null && typeof typedObj === "object") || typeof typedObj === "function") &&
      typedObj["type"] === "create_courses_or_exams") ||
    (((typedObj !== null && typeof typedObj === "object") || typeof typedObj === "function") &&
      typedObj["type"] === "usually_unacceptable_deletion")
  )
}

export function isActionOnResource(obj: unknown): obj is ActionOnResource {
  const typedObj = obj as ActionOnResource
  return (
    ((typedObj !== null && typeof typedObj === "object") || typeof typedObj === "function") &&
    (isAction(typedObj["action"]) as boolean) &&
    (isResource(typedObj["resource"]) as boolean)
  )
}

export function isResource(obj: unknown): obj is Resource {
  const typedObj = obj as Resource
  return (
    (((typedObj !== null && typeof typedObj === "object") || typeof typedObj === "function") &&
      typedObj["type"] === "global_permissions") ||
    (((typedObj !== null && typeof typedObj === "object") || typeof typedObj === "function") &&
      typedObj["type"] === "chapter" &&
      typeof typedObj["id"] === "string") ||
    (((typedObj !== null && typeof typedObj === "object") || typeof typedObj === "function") &&
      typedObj["type"] === "course" &&
      typeof typedObj["id"] === "string") ||
    (((typedObj !== null && typeof typedObj === "object") || typeof typedObj === "function") &&
      typedObj["type"] === "course_instance" &&
      typeof typedObj["id"] === "string") ||
    (((typedObj !== null && typeof typedObj === "object") || typeof typedObj === "function") &&
      typedObj["type"] === "exam" &&
      typeof typedObj["id"] === "string") ||
    (((typedObj !== null && typeof typedObj === "object") || typeof typedObj === "function") &&
      typedObj["type"] === "exercise" &&
      typeof typedObj["id"] === "string") ||
    (((typedObj !== null && typeof typedObj === "object") || typeof typedObj === "function") &&
      typedObj["type"] === "exercise_slide_submission" &&
      typeof typedObj["id"] === "string") ||
    (((typedObj !== null && typeof typedObj === "object") || typeof typedObj === "function") &&
      typedObj["type"] === "exercise_task" &&
      typeof typedObj["id"] === "string") ||
    (((typedObj !== null && typeof typedObj === "object") || typeof typedObj === "function") &&
      typedObj["type"] === "exercise_task_grading" &&
      typeof typedObj["id"] === "string") ||
    (((typedObj !== null && typeof typedObj === "object") || typeof typedObj === "function") &&
      typedObj["type"] === "exercise_task_submission" &&
      typeof typedObj["id"] === "string") ||
    (((typedObj !== null && typeof typedObj === "object") || typeof typedObj === "function") &&
      typedObj["type"] === "organization" &&
      typeof typedObj["id"] === "string") ||
    (((typedObj !== null && typeof typedObj === "object") || typeof typedObj === "function") &&
      typedObj["type"] === "page" &&
      typeof typedObj["id"] === "string") ||
    (((typedObj !== null && typeof typedObj === "object") || typeof typedObj === "function") &&
      typedObj["type"] === "study_registry" &&
      typeof typedObj["id"] === "string") ||
    (((typedObj !== null && typeof typedObj === "object") || typeof typedObj === "function") &&
      typedObj["type"] === "any_course") ||
    (((typedObj !== null && typeof typedObj === "object") || typeof typedObj === "function") &&
      typedObj["type"] === "role") ||
    (((typedObj !== null && typeof typedObj === "object") || typeof typedObj === "function") &&
      typedObj["type"] === "user") ||
    (((typedObj !== null && typeof typedObj === "object") || typeof typedObj === "function") &&
      typedObj["type"] === "playground_example") ||
    (((typedObj !== null && typeof typedObj === "object") || typeof typedObj === "function") &&
      typedObj["type"] === "exercise_service") ||
    (((typedObj !== null && typeof typedObj === "object") || typeof typedObj === "function") &&
      typedObj["type"] === "material_reference")
  )
}

export function isErrorData(obj: unknown): obj is ErrorData {
  const typedObj = obj as ErrorData
  return (
    ((typedObj !== null && typeof typedObj === "object") || typeof typedObj === "function") &&
    typeof typedObj["block_id"] === "string"
  )
}

export function isErrorResponse(obj: unknown): obj is ErrorResponse {
  const typedObj = obj as ErrorResponse
  return (
    ((typedObj !== null && typeof typedObj === "object") || typeof typedObj === "function") &&
    typeof typedObj["title"] === "string" &&
    typeof typedObj["message"] === "string" &&
    (typedObj["source"] === null || typeof typedObj["source"] === "string") &&
    (typedObj["data"] === null || (isErrorData(typedObj["data"]) as boolean))
  )
}

export function isChapter(obj: unknown): obj is Chapter {
  const typedObj = obj as Chapter
  return (
    ((typedObj !== null && typeof typedObj === "object") || typeof typedObj === "function") &&
    typeof typedObj["id"] === "string" &&
    typedObj["created_at"] instanceof Date &&
    typedObj["updated_at"] instanceof Date &&
    typeof typedObj["name"] === "string" &&
    (typedObj["color"] === null || typeof typedObj["color"] === "string") &&
    typeof typedObj["course_id"] === "string" &&
    (typedObj["deleted_at"] === null || typedObj["deleted_at"] instanceof Date) &&
    (typedObj["chapter_image_url"] === null || typeof typedObj["chapter_image_url"] === "string") &&
    typeof typedObj["chapter_number"] === "number" &&
    (typedObj["front_page_id"] === null || typeof typedObj["front_page_id"] === "string") &&
    (typedObj["opens_at"] === null || typedObj["opens_at"] instanceof Date) &&
    (typedObj["deadline"] === null || typedObj["deadline"] instanceof Date) &&
    (typedObj["copied_from"] === null || typeof typedObj["copied_from"] === "string") &&
    typeof typedObj["course_module_id"] === "string"
  )
}

export function isChapterStatus(obj: unknown): obj is ChapterStatus {
  const typedObj = obj as ChapterStatus
  return typedObj === "open" || typedObj === "closed"
}

export function isChapterUpdate(obj: unknown): obj is ChapterUpdate {
  const typedObj = obj as ChapterUpdate
  return (
    ((typedObj !== null && typeof typedObj === "object") || typeof typedObj === "function") &&
    typeof typedObj["name"] === "string" &&
    (typedObj["color"] === null || typeof typedObj["color"] === "string") &&
    (typedObj["front_page_id"] === null || typeof typedObj["front_page_id"] === "string") &&
    (typedObj["deadline"] === null || typedObj["deadline"] instanceof Date) &&
    (typedObj["opens_at"] === null || typedObj["opens_at"] instanceof Date) &&
    (typedObj["course_module_id"] === null || typeof typedObj["course_module_id"] === "string")
  )
}

export function isChapterWithStatus(obj: unknown): obj is ChapterWithStatus {
  const typedObj = obj as ChapterWithStatus
  return (
    ((typedObj !== null && typeof typedObj === "object") || typeof typedObj === "function") &&
    typeof typedObj["id"] === "string" &&
    typedObj["created_at"] instanceof Date &&
    typedObj["updated_at"] instanceof Date &&
    typeof typedObj["name"] === "string" &&
    (typedObj["color"] === null || typeof typedObj["color"] === "string") &&
    typeof typedObj["course_id"] === "string" &&
    (typedObj["deleted_at"] === null || typedObj["deleted_at"] instanceof Date) &&
    typeof typedObj["chapter_number"] === "number" &&
    (typedObj["front_page_id"] === null || typeof typedObj["front_page_id"] === "string") &&
    (typedObj["opens_at"] === null || typedObj["opens_at"] instanceof Date) &&
    (isChapterStatus(typedObj["status"]) as boolean) &&
    (typedObj["chapter_image_url"] === null || typeof typedObj["chapter_image_url"] === "string") &&
    typeof typedObj["course_module_id"] === "string"
  )
}

export function isDatabaseChapter(obj: unknown): obj is DatabaseChapter {
  const typedObj = obj as DatabaseChapter
  return (
    ((typedObj !== null && typeof typedObj === "object") || typeof typedObj === "function") &&
    typeof typedObj["id"] === "string" &&
    typedObj["created_at"] instanceof Date &&
    typedObj["updated_at"] instanceof Date &&
    typeof typedObj["name"] === "string" &&
    (typedObj["color"] === null || typeof typedObj["color"] === "string") &&
    typeof typedObj["course_id"] === "string" &&
    (typedObj["deleted_at"] === null || typedObj["deleted_at"] instanceof Date) &&
    (typedObj["chapter_image_path"] === null ||
      typeof typedObj["chapter_image_path"] === "string") &&
    typeof typedObj["chapter_number"] === "number" &&
    (typedObj["front_page_id"] === null || typeof typedObj["front_page_id"] === "string") &&
    (typedObj["opens_at"] === null || typedObj["opens_at"] instanceof Date) &&
    (typedObj["deadline"] === null || typedObj["deadline"] instanceof Date) &&
    (typedObj["copied_from"] === null || typeof typedObj["copied_from"] === "string") &&
    typeof typedObj["course_module_id"] === "string"
  )
}

export function isNewChapter(obj: unknown): obj is NewChapter {
  const typedObj = obj as NewChapter
  return (
    ((typedObj !== null && typeof typedObj === "object") || typeof typedObj === "function") &&
    typeof typedObj["name"] === "string" &&
    (typedObj["color"] === null || typeof typedObj["color"] === "string") &&
    typeof typedObj["course_id"] === "string" &&
    typeof typedObj["chapter_number"] === "number" &&
    (typedObj["front_page_id"] === null || typeof typedObj["front_page_id"] === "string") &&
    (typedObj["opens_at"] === null || typedObj["opens_at"] instanceof Date) &&
    (typedObj["deadline"] === null || typedObj["deadline"] instanceof Date) &&
    (typedObj["course_module_id"] === null || typeof typedObj["course_module_id"] === "string")
  )
}

export function isUserCourseInstanceChapterProgress(
  obj: unknown,
): obj is UserCourseInstanceChapterProgress {
  const typedObj = obj as UserCourseInstanceChapterProgress
  return (
    ((typedObj !== null && typeof typedObj === "object") || typeof typedObj === "function") &&
    typeof typedObj["score_given"] === "number" &&
    typeof typedObj["score_maximum"] === "number" &&
    (typedObj["total_exercises"] === null || typeof typedObj["total_exercises"] === "number") &&
    (typedObj["attempted_exercises"] === null ||
      typeof typedObj["attempted_exercises"] === "number")
  )
}

export function isCourseInstanceEnrollment(obj: unknown): obj is CourseInstanceEnrollment {
  const typedObj = obj as CourseInstanceEnrollment
  return (
    ((typedObj !== null && typeof typedObj === "object") || typeof typedObj === "function") &&
    typeof typedObj["user_id"] === "string" &&
    typeof typedObj["course_id"] === "string" &&
    typeof typedObj["course_instance_id"] === "string" &&
    typedObj["created_at"] instanceof Date &&
    typedObj["updated_at"] instanceof Date &&
    (typedObj["deleted_at"] === null || typedObj["deleted_at"] instanceof Date)
  )
}

export function isChapterScore(obj: unknown): obj is ChapterScore {
  const typedObj = obj as ChapterScore
  return (
    ((typedObj !== null && typeof typedObj === "object") || typeof typedObj === "function") &&
    typeof typedObj["id"] === "string" &&
    typedObj["created_at"] instanceof Date &&
    typedObj["updated_at"] instanceof Date &&
    typeof typedObj["name"] === "string" &&
    (typedObj["color"] === null || typeof typedObj["color"] === "string") &&
    typeof typedObj["course_id"] === "string" &&
    (typedObj["deleted_at"] === null || typedObj["deleted_at"] instanceof Date) &&
    (typedObj["chapter_image_path"] === null ||
      typeof typedObj["chapter_image_path"] === "string") &&
    typeof typedObj["chapter_number"] === "number" &&
    (typedObj["front_page_id"] === null || typeof typedObj["front_page_id"] === "string") &&
    (typedObj["opens_at"] === null || typedObj["opens_at"] instanceof Date) &&
    (typedObj["deadline"] === null || typedObj["deadline"] instanceof Date) &&
    (typedObj["copied_from"] === null || typeof typedObj["copied_from"] === "string") &&
    typeof typedObj["course_module_id"] === "string" &&
    typeof typedObj["score_given"] === "number" &&
    typeof typedObj["score_total"] === "number"
  )
}

export function isCourseInstance(obj: unknown): obj is CourseInstance {
  const typedObj = obj as CourseInstance
  return (
    ((typedObj !== null && typeof typedObj === "object") || typeof typedObj === "function") &&
    typeof typedObj["id"] === "string" &&
    typedObj["created_at"] instanceof Date &&
    typedObj["updated_at"] instanceof Date &&
    (typedObj["deleted_at"] === null || typedObj["deleted_at"] instanceof Date) &&
    typeof typedObj["course_id"] === "string" &&
    (typedObj["starts_at"] === null || typedObj["starts_at"] instanceof Date) &&
    (typedObj["ends_at"] === null || typedObj["ends_at"] instanceof Date) &&
    (typedObj["name"] === null || typeof typedObj["name"] === "string") &&
    (typedObj["description"] === null || typeof typedObj["description"] === "string") &&
    typeof typedObj["teacher_in_charge_name"] === "string" &&
    typeof typedObj["teacher_in_charge_email"] === "string" &&
    (typedObj["support_email"] === null || typeof typedObj["support_email"] === "string")
  )
}

export function isCourseInstanceForm(obj: unknown): obj is CourseInstanceForm {
  const typedObj = obj as CourseInstanceForm
  return (
    ((typedObj !== null && typeof typedObj === "object") || typeof typedObj === "function") &&
    (typedObj["name"] === null || typeof typedObj["name"] === "string") &&
    (typedObj["description"] === null || typeof typedObj["description"] === "string") &&
    typeof typedObj["teacher_in_charge_name"] === "string" &&
    typeof typedObj["teacher_in_charge_email"] === "string" &&
    (typedObj["support_email"] === null || typeof typedObj["support_email"] === "string") &&
    (typedObj["opening_time"] === null || typedObj["opening_time"] instanceof Date) &&
    (typedObj["closing_time"] === null || typedObj["closing_time"] instanceof Date)
  )
}

export function isPointMap(obj: unknown): obj is PointMap {
  const typedObj = obj as PointMap
  return (
    ((typedObj !== null && typeof typedObj === "object") || typeof typedObj === "function") &&
    Object.entries<any>(typedObj).every(
      ([key, value]) => typeof value === "number" && typeof key === "string",
    )
  )
}

export function isPoints(obj: unknown): obj is Points {
  const typedObj = obj as Points
  return (
    ((typedObj !== null && typeof typedObj === "object") || typeof typedObj === "function") &&
    Array.isArray(typedObj["chapter_points"]) &&
    typedObj["chapter_points"].every((e: any) => isChapterScore(e) as boolean) &&
    Array.isArray(typedObj["users"]) &&
    typedObj["users"].every((e: any) => isUser(e) as boolean) &&
    ((typedObj["user_chapter_points"] !== null &&
      typeof typedObj["user_chapter_points"] === "object") ||
      typeof typedObj["user_chapter_points"] === "function") &&
    Object.entries<any>(typedObj["user_chapter_points"]).every(
      ([key, value]) => (isPointMap(value) as boolean) && typeof key === "string",
    )
  )
}

export function isCourseModuleCompletionWithRegistrationInfo(
  obj: unknown,
): obj is CourseModuleCompletionWithRegistrationInfo {
  const typedObj = obj as CourseModuleCompletionWithRegistrationInfo
  return (
    ((typedObj !== null && typeof typedObj === "object") || typeof typedObj === "function") &&
    (typedObj["completion_registration_attempt_date"] === null ||
      typedObj["completion_registration_attempt_date"] instanceof Date) &&
    typeof typedObj["course_module_id"] === "string" &&
    typedObj["created_at"] instanceof Date &&
    (typedObj["grade"] === null || typeof typedObj["grade"] === "number") &&
    typeof typedObj["passed"] === "boolean" &&
    typeof typedObj["prerequisite_modules_completed"] === "boolean" &&
    typeof typedObj["registered"] === "boolean" &&
    typeof typedObj["user_id"] === "string"
  )
}

export function isCourseModule(obj: unknown): obj is CourseModule {
  const typedObj = obj as CourseModule
  return (
    ((typedObj !== null && typeof typedObj === "object") || typeof typedObj === "function") &&
    typeof typedObj["id"] === "string" &&
    typedObj["created_at"] instanceof Date &&
    typedObj["updated_at"] instanceof Date &&
    (typedObj["deleted_at"] === null || typedObj["deleted_at"] instanceof Date) &&
    (typedObj["name"] === null || typeof typedObj["name"] === "string") &&
    typeof typedObj["course_id"] === "string" &&
    typeof typedObj["order_number"] === "number" &&
    (typedObj["copied_from"] === null || typeof typedObj["copied_from"] === "string") &&
    (typedObj["uh_course_code"] === null || typeof typedObj["uh_course_code"] === "string") &&
    typeof typedObj["automatic_completion"] === "boolean" &&
    (typedObj["automatic_completion_number_of_exercises_attempted_treshold"] === null ||
      typeof typedObj["automatic_completion_number_of_exercises_attempted_treshold"] ===
        "number") &&
    (typedObj["automatic_completion_number_of_points_treshold"] === null ||
      typeof typedObj["automatic_completion_number_of_points_treshold"] === "number") &&
    (typedObj["ects_credits"] === null || typeof typedObj["ects_credits"] === "number")
  )
}

export function isModifiedModule(obj: unknown): obj is ModifiedModule {
  const typedObj = obj as ModifiedModule
  return (
    ((typedObj !== null && typeof typedObj === "object") || typeof typedObj === "function") &&
    typeof typedObj["id"] === "string" &&
    (typedObj["name"] === null || typeof typedObj["name"] === "string") &&
    typeof typedObj["order_number"] === "number" &&
    (typedObj["uh_course_code"] === null || typeof typedObj["uh_course_code"] === "string") &&
    (typedObj["ects_credits"] === null || typeof typedObj["ects_credits"] === "number") &&
    (typedObj["automatic_completion"] === null ||
      typedObj["automatic_completion"] === false ||
      typedObj["automatic_completion"] === true) &&
    (typedObj["automatic_completion_number_of_exercises_attempted_treshold"] === null ||
      typeof typedObj["automatic_completion_number_of_exercises_attempted_treshold"] ===
        "number") &&
    (typedObj["automatic_completion_number_of_points_treshold"] === null ||
      typeof typedObj["automatic_completion_number_of_points_treshold"] === "number")
  )
}

export function isModuleUpdates(obj: unknown): obj is ModuleUpdates {
  const typedObj = obj as ModuleUpdates
  return (
    ((typedObj !== null && typeof typedObj === "object") || typeof typedObj === "function") &&
    Array.isArray(typedObj["new_modules"]) &&
    typedObj["new_modules"].every((e: any) => isNewModule(e) as boolean) &&
    Array.isArray(typedObj["deleted_modules"]) &&
    typedObj["deleted_modules"].every((e: any) => typeof e === "string") &&
    Array.isArray(typedObj["modified_modules"]) &&
    typedObj["modified_modules"].every((e: any) => isModifiedModule(e) as boolean) &&
    Array.isArray(typedObj["moved_chapters"]) &&
    typedObj["moved_chapters"].every(
      (e: any) => Array.isArray(e) && typeof e[0] === "string" && typeof e[1] === "string",
    )
  )
}

export function isNewModule(obj: unknown): obj is NewModule {
  const typedObj = obj as NewModule
  return (
    ((typedObj !== null && typeof typedObj === "object") || typeof typedObj === "function") &&
    typeof typedObj["name"] === "string" &&
    typeof typedObj["order_number"] === "number" &&
    Array.isArray(typedObj["chapters"]) &&
    typedObj["chapters"].every((e: any) => typeof e === "string") &&
    (typedObj["uh_course_code"] === null || typeof typedObj["uh_course_code"] === "string") &&
    (typedObj["ects_credits"] === null || typeof typedObj["ects_credits"] === "number") &&
    (typedObj["automatic_completion"] === null ||
      typedObj["automatic_completion"] === false ||
      typedObj["automatic_completion"] === true) &&
    (typedObj["automatic_completion_number_of_exercises_attempted_treshold"] === null ||
      typeof typedObj["automatic_completion_number_of_exercises_attempted_treshold"] ===
        "number") &&
    (typedObj["automatic_completion_number_of_points_treshold"] === null ||
      typeof typedObj["automatic_completion_number_of_points_treshold"] === "number")
  )
}

export function isCourse(obj: unknown): obj is Course {
  const typedObj = obj as Course
  return (
    ((typedObj !== null && typeof typedObj === "object") || typeof typedObj === "function") &&
    typeof typedObj["id"] === "string" &&
    typeof typedObj["slug"] === "string" &&
    typedObj["created_at"] instanceof Date &&
    typedObj["updated_at"] instanceof Date &&
    typeof typedObj["name"] === "string" &&
    (typedObj["description"] === null || typeof typedObj["description"] === "string") &&
    typeof typedObj["organization_id"] === "string" &&
    (typedObj["deleted_at"] === null || typedObj["deleted_at"] instanceof Date) &&
    typeof typedObj["language_code"] === "string" &&
    (typedObj["copied_from"] === null || typeof typedObj["copied_from"] === "string") &&
    (typedObj["content_search_language"] === null ||
      typeof typedObj["content_search_language"] === "string") &&
    typeof typedObj["course_language_group_id"] === "string" &&
    typeof typedObj["is_draft"] === "boolean" &&
    typeof typedObj["is_test_mode"] === "boolean" &&
    typeof typedObj["base_module_completion_requires_n_submodule_completions"] === "number"
  )
}

export function isCourseCount(obj: unknown): obj is CourseCount {
  const typedObj = obj as CourseCount
  return (
    ((typedObj !== null && typeof typedObj === "object") || typeof typedObj === "function") &&
    typeof typedObj["count"] === "number"
  )
}

export function isCourseStructure(obj: unknown): obj is CourseStructure {
  const typedObj = obj as CourseStructure
  return (
    ((typedObj !== null && typeof typedObj === "object") || typeof typedObj === "function") &&
    (isCourse(typedObj["course"]) as boolean) &&
    Array.isArray(typedObj["pages"]) &&
    typedObj["pages"].every((e: any) => isPage(e) as boolean) &&
    Array.isArray(typedObj["chapters"]) &&
    typedObj["chapters"].every((e: any) => isChapter(e) as boolean) &&
    Array.isArray(typedObj["modules"]) &&
    typedObj["modules"].every((e: any) => isCourseModule(e) as boolean)
  )
}

export function isCourseUpdate(obj: unknown): obj is CourseUpdate {
  const typedObj = obj as CourseUpdate
  return (
    ((typedObj !== null && typeof typedObj === "object") || typeof typedObj === "function") &&
    typeof typedObj["name"] === "string" &&
    (typedObj["description"] === null || typeof typedObj["description"] === "string") &&
    typeof typedObj["is_draft"] === "boolean" &&
    typeof typedObj["is_test_mode"] === "boolean"
  )
}

export function isNewCourse(obj: unknown): obj is NewCourse {
  const typedObj = obj as NewCourse
  return (
    ((typedObj !== null && typeof typedObj === "object") || typeof typedObj === "function") &&
    typeof typedObj["name"] === "string" &&
    typeof typedObj["slug"] === "string" &&
    typeof typedObj["organization_id"] === "string" &&
    typeof typedObj["language_code"] === "string" &&
    typeof typedObj["teacher_in_charge_name"] === "string" &&
    typeof typedObj["teacher_in_charge_email"] === "string" &&
    typeof typedObj["description"] === "string" &&
    typeof typedObj["is_draft"] === "boolean" &&
    typeof typedObj["is_test_mode"] === "boolean"
  )
}

export function isEmailTemplate(obj: unknown): obj is EmailTemplate {
  const typedObj = obj as EmailTemplate
  return (
    ((typedObj !== null && typeof typedObj === "object") || typeof typedObj === "function") &&
    typeof typedObj["id"] === "string" &&
    typedObj["created_at"] instanceof Date &&
    typedObj["updated_at"] instanceof Date &&
    (typedObj["deleted_at"] === null || typedObj["deleted_at"] instanceof Date) &&
    typeof typedObj["name"] === "string" &&
    (typedObj["subject"] === null || typeof typedObj["subject"] === "string") &&
    (typedObj["exercise_completions_threshold"] === null ||
      typeof typedObj["exercise_completions_threshold"] === "number") &&
    (typedObj["points_threshold"] === null || typeof typedObj["points_threshold"] === "number") &&
    typeof typedObj["course_instance_id"] === "string"
  )
}

export function isEmailTemplateNew(obj: unknown): obj is EmailTemplateNew {
  const typedObj = obj as EmailTemplateNew
  return (
    ((typedObj !== null && typeof typedObj === "object") || typeof typedObj === "function") &&
    typeof typedObj["name"] === "string"
  )
}

export function isEmailTemplateUpdate(obj: unknown): obj is EmailTemplateUpdate {
  const typedObj = obj as EmailTemplateUpdate
  return (
    ((typedObj !== null && typeof typedObj === "object") || typeof typedObj === "function") &&
    typeof typedObj["name"] === "string" &&
    typeof typedObj["subject"] === "string" &&
    (typedObj["exercise_completions_threshold"] === null ||
      typeof typedObj["exercise_completions_threshold"] === "number") &&
    (typedObj["points_threshold"] === null || typeof typedObj["points_threshold"] === "number")
  )
}

export function isCourseExam(obj: unknown): obj is CourseExam {
  const typedObj = obj as CourseExam
  return (
    ((typedObj !== null && typeof typedObj === "object") || typeof typedObj === "function") &&
    typeof typedObj["id"] === "string" &&
    typeof typedObj["course_id"] === "string" &&
    typeof typedObj["course_name"] === "string" &&
    typeof typedObj["name"] === "string"
  )
}

export function isExam(obj: unknown): obj is Exam {
  const typedObj = obj as Exam
  return (
    ((typedObj !== null && typeof typedObj === "object") || typeof typedObj === "function") &&
    typeof typedObj["id"] === "string" &&
    typeof typedObj["name"] === "string" &&
    typeof typedObj["page_id"] === "string" &&
    Array.isArray(typedObj["courses"]) &&
    typedObj["courses"].every((e: any) => isCourse(e) as boolean) &&
    (typedObj["starts_at"] === null || typedObj["starts_at"] instanceof Date) &&
    (typedObj["ends_at"] === null || typedObj["ends_at"] instanceof Date) &&
    typeof typedObj["time_minutes"] === "number"
  )
}

export function isExamEnrollment(obj: unknown): obj is ExamEnrollment {
  const typedObj = obj as ExamEnrollment
  return (
    ((typedObj !== null && typeof typedObj === "object") || typeof typedObj === "function") &&
    typeof typedObj["user_id"] === "string" &&
    typeof typedObj["exam_id"] === "string" &&
    typedObj["started_at"] instanceof Date
  )
}

export function isExamInstructions(obj: unknown): obj is ExamInstructions {
  const typedObj = obj as ExamInstructions
  return (
    ((typedObj !== null && typeof typedObj === "object") || typeof typedObj === "function") &&
    typeof typedObj["id"] === "string"
  )
}

export function isExamInstructionsUpdate(obj: unknown): obj is ExamInstructionsUpdate {
  const typedObj = obj as ExamInstructionsUpdate
  return (typedObj !== null && typeof typedObj === "object") || typeof typedObj === "function"
}

export function isNewExam(obj: unknown): obj is NewExam {
  const typedObj = obj as NewExam
  return (
    ((typedObj !== null && typeof typedObj === "object") || typeof typedObj === "function") &&
    typeof typedObj["name"] === "string" &&
    (typedObj["starts_at"] === null || typedObj["starts_at"] instanceof Date) &&
    (typedObj["ends_at"] === null || typedObj["ends_at"] instanceof Date) &&
    typeof typedObj["time_minutes"] === "number" &&
    typeof typedObj["organization_id"] === "string"
  )
}

export function isOrgExam(obj: unknown): obj is OrgExam {
  const typedObj = obj as OrgExam
  return (
    ((typedObj !== null && typeof typedObj === "object") || typeof typedObj === "function") &&
    typeof typedObj["id"] === "string" &&
    typeof typedObj["name"] === "string" &&
    (typedObj["starts_at"] === null || typedObj["starts_at"] instanceof Date) &&
    (typedObj["ends_at"] === null || typedObj["ends_at"] instanceof Date) &&
    typeof typedObj["time_minutes"] === "number" &&
    typeof typedObj["organization_id"] === "string"
  )
}

export function isExerciseRepository(obj: unknown): obj is ExerciseRepository {
  const typedObj = obj as ExerciseRepository
  return (
    ((typedObj !== null && typeof typedObj === "object") || typeof typedObj === "function") &&
    typeof typedObj["id"] === "string" &&
    typeof typedObj["url"] === "string" &&
    (typedObj["course_id"] === null || typeof typedObj["course_id"] === "string") &&
    (typedObj["exam_id"] === null || typeof typedObj["exam_id"] === "string") &&
    (isExerciseRepositoryStatus(typedObj["status"]) as boolean) &&
    (typedObj["error_message"] === null || typeof typedObj["error_message"] === "string")
  )
}

export function isExerciseRepositoryStatus(obj: unknown): obj is ExerciseRepositoryStatus {
  const typedObj = obj as ExerciseRepositoryStatus
  return typedObj === "Pending" || typedObj === "Success" || typedObj === "Failure"
}

export function isCourseMaterialExerciseServiceInfo(
  obj: unknown,
): obj is CourseMaterialExerciseServiceInfo {
  const typedObj = obj as CourseMaterialExerciseServiceInfo
  return (
    ((typedObj !== null && typeof typedObj === "object") || typeof typedObj === "function") &&
    typeof typedObj["exercise_iframe_url"] === "string"
  )
}

export function isExerciseServiceInfoApi(obj: unknown): obj is ExerciseServiceInfoApi {
  const typedObj = obj as ExerciseServiceInfoApi
  return (
    ((typedObj !== null && typeof typedObj === "object") || typeof typedObj === "function") &&
    typeof typedObj["service_name"] === "string" &&
    typeof typedObj["user_interface_iframe_path"] === "string" &&
    typeof typedObj["grade_endpoint_path"] === "string" &&
    typeof typedObj["public_spec_endpoint_path"] === "string" &&
    typeof typedObj["model_solution_spec_endpoint_path"] === "string"
  )
}

export function isExerciseService(obj: unknown): obj is ExerciseService {
  const typedObj = obj as ExerciseService
  return (
    ((typedObj !== null && typeof typedObj === "object") || typeof typedObj === "function") &&
    typeof typedObj["id"] === "string" &&
    typedObj["created_at"] instanceof Date &&
    typedObj["updated_at"] instanceof Date &&
    (typedObj["deleted_at"] === null || typedObj["deleted_at"] instanceof Date) &&
    typeof typedObj["name"] === "string" &&
    typeof typedObj["slug"] === "string" &&
    typeof typedObj["public_url"] === "string" &&
    (typedObj["internal_url"] === null || typeof typedObj["internal_url"] === "string") &&
    typeof typedObj["max_reprocessing_submissions_at_once"] === "number"
  )
}

export function isExerciseServiceIframeRenderingInfo(
  obj: unknown,
): obj is ExerciseServiceIframeRenderingInfo {
  const typedObj = obj as ExerciseServiceIframeRenderingInfo
  return (
    ((typedObj !== null && typeof typedObj === "object") || typeof typedObj === "function") &&
    typeof typedObj["id"] === "string" &&
    typeof typedObj["name"] === "string" &&
    typeof typedObj["slug"] === "string" &&
    typeof typedObj["public_iframe_url"] === "string"
  )
}

export function isExerciseServiceNewOrUpdate(obj: unknown): obj is ExerciseServiceNewOrUpdate {
  const typedObj = obj as ExerciseServiceNewOrUpdate
  return (
    ((typedObj !== null && typeof typedObj === "object") || typeof typedObj === "function") &&
    typeof typedObj["name"] === "string" &&
    typeof typedObj["slug"] === "string" &&
    typeof typedObj["public_url"] === "string" &&
    (typedObj["internal_url"] === null || typeof typedObj["internal_url"] === "string") &&
    typeof typedObj["max_reprocessing_submissions_at_once"] === "number"
  )
}

export function isAnswerRequiringAttention(obj: unknown): obj is AnswerRequiringAttention {
  const typedObj = obj as AnswerRequiringAttention
  return (
    ((typedObj !== null && typeof typedObj === "object") || typeof typedObj === "function") &&
    typeof typedObj["id"] === "string" &&
    typeof typedObj["user_id"] === "string" &&
    typedObj["created_at"] instanceof Date &&
    typedObj["updated_at"] instanceof Date &&
    (typedObj["deleted_at"] === null || typedObj["deleted_at"] instanceof Date) &&
    (isGradingProgress(typedObj["grading_progress"]) as boolean) &&
    (typedObj["score_given"] === null || typeof typedObj["score_given"] === "number") &&
    typeof typedObj["submission_id"] === "string" &&
    typeof typedObj["exercise_id"] === "string"
  )
}

export function isExerciseAnswersInCourseRequiringAttentionCount(
  obj: unknown,
): obj is ExerciseAnswersInCourseRequiringAttentionCount {
  const typedObj = obj as ExerciseAnswersInCourseRequiringAttentionCount
  return (
    ((typedObj !== null && typeof typedObj === "object") || typeof typedObj === "function") &&
    typeof typedObj["id"] === "string" &&
    typeof typedObj["name"] === "string" &&
    typeof typedObj["page_id"] === "string" &&
    (typedObj["chapter_id"] === null || typeof typedObj["chapter_id"] === "string") &&
    typeof typedObj["order_number"] === "number" &&
    (typedObj["count"] === null || typeof typedObj["count"] === "number")
  )
}

export function isExerciseSlideSubmission(obj: unknown): obj is ExerciseSlideSubmission {
  const typedObj = obj as ExerciseSlideSubmission
  return (
    ((typedObj !== null && typeof typedObj === "object") || typeof typedObj === "function") &&
    typeof typedObj["id"] === "string" &&
    typedObj["created_at"] instanceof Date &&
    typedObj["updated_at"] instanceof Date &&
    (typedObj["deleted_at"] === null || typedObj["deleted_at"] instanceof Date) &&
    typeof typedObj["exercise_slide_id"] === "string" &&
    (typedObj["course_id"] === null || typeof typedObj["course_id"] === "string") &&
    (typedObj["course_instance_id"] === null ||
      typeof typedObj["course_instance_id"] === "string") &&
    (typedObj["exam_id"] === null || typeof typedObj["exam_id"] === "string") &&
    typeof typedObj["exercise_id"] === "string" &&
    typeof typedObj["user_id"] === "string" &&
    (isUserPointsUpdateStrategy(typedObj["user_points_update_strategy"]) as boolean)
  )
}

export function isExerciseSlideSubmissionCount(obj: unknown): obj is ExerciseSlideSubmissionCount {
  const typedObj = obj as ExerciseSlideSubmissionCount
  return (
    ((typedObj !== null && typeof typedObj === "object") || typeof typedObj === "function") &&
    (typedObj["date"] === null || typedObj["date"] instanceof Date) &&
    (typedObj["count"] === null || typeof typedObj["count"] === "number")
  )
}

export function isExerciseSlideSubmissionCountByExercise(
  obj: unknown,
): obj is ExerciseSlideSubmissionCountByExercise {
  const typedObj = obj as ExerciseSlideSubmissionCountByExercise
  return (
    ((typedObj !== null && typeof typedObj === "object") || typeof typedObj === "function") &&
    typeof typedObj["exercise_id"] === "string" &&
    (typedObj["count"] === null || typeof typedObj["count"] === "number") &&
    typeof typedObj["exercise_name"] === "string"
  )
}

export function isExerciseSlideSubmissionCountByWeekAndHour(
  obj: unknown,
): obj is ExerciseSlideSubmissionCountByWeekAndHour {
  const typedObj = obj as ExerciseSlideSubmissionCountByWeekAndHour
  return (
    ((typedObj !== null && typeof typedObj === "object") || typeof typedObj === "function") &&
    (typedObj["isodow"] === null || typeof typedObj["isodow"] === "number") &&
    (typedObj["hour"] === null || typeof typedObj["hour"] === "number") &&
    (typedObj["count"] === null || typeof typedObj["count"] === "number")
  )
}

export function isExerciseSlideSubmissionInfo(obj: unknown): obj is ExerciseSlideSubmissionInfo {
  const typedObj = obj as ExerciseSlideSubmissionInfo
  return (
    ((typedObj !== null && typeof typedObj === "object") || typeof typedObj === "function") &&
    Array.isArray(typedObj["tasks"]) &&
    typedObj["tasks"].every((e: any) => isCourseMaterialExerciseTask(e) as boolean) &&
    (isExercise(typedObj["exercise"]) as boolean) &&
    (isExerciseSlideSubmission(typedObj["exercise_slide_submission"]) as boolean)
  )
}

export function isCourseMaterialExerciseSlide(obj: unknown): obj is CourseMaterialExerciseSlide {
  const typedObj = obj as CourseMaterialExerciseSlide
  return (
    ((typedObj !== null && typeof typedObj === "object") || typeof typedObj === "function") &&
    typeof typedObj["id"] === "string" &&
    Array.isArray(typedObj["exercise_tasks"]) &&
    typedObj["exercise_tasks"].every((e: any) => isCourseMaterialExerciseTask(e) as boolean)
  )
}

export function isExerciseSlide(obj: unknown): obj is ExerciseSlide {
  const typedObj = obj as ExerciseSlide
  return (
    ((typedObj !== null && typeof typedObj === "object") || typeof typedObj === "function") &&
    typeof typedObj["id"] === "string" &&
    typedObj["created_at"] instanceof Date &&
    typedObj["updated_at"] instanceof Date &&
    (typedObj["deleted_at"] === null || typedObj["deleted_at"] instanceof Date) &&
    typeof typedObj["exercise_id"] === "string" &&
    typeof typedObj["order_number"] === "number"
  )
}

export function isExerciseTaskGrading(obj: unknown): obj is ExerciseTaskGrading {
  const typedObj = obj as ExerciseTaskGrading
  return (
    ((typedObj !== null && typeof typedObj === "object") || typeof typedObj === "function") &&
    typeof typedObj["id"] === "string" &&
    typedObj["created_at"] instanceof Date &&
    typedObj["updated_at"] instanceof Date &&
    typeof typedObj["exercise_task_submission_id"] === "string" &&
    (typedObj["course_id"] === null || typeof typedObj["course_id"] === "string") &&
    (typedObj["exam_id"] === null || typeof typedObj["exam_id"] === "string") &&
    typeof typedObj["exercise_id"] === "string" &&
    typeof typedObj["exercise_task_id"] === "string" &&
    typeof typedObj["grading_priority"] === "number" &&
    (typedObj["score_given"] === null || typeof typedObj["score_given"] === "number") &&
    (isGradingProgress(typedObj["grading_progress"]) as boolean) &&
    (typedObj["unscaled_score_given"] === null ||
      typeof typedObj["unscaled_score_given"] === "number") &&
    (typedObj["unscaled_score_maximum"] === null ||
      typeof typedObj["unscaled_score_maximum"] === "number") &&
    (typedObj["grading_started_at"] === null || typedObj["grading_started_at"] instanceof Date) &&
    (typedObj["grading_completed_at"] === null ||
      typedObj["grading_completed_at"] instanceof Date) &&
    (typedObj["feedback_text"] === null || typeof typedObj["feedback_text"] === "string") &&
    (typedObj["deleted_at"] === null || typedObj["deleted_at"] instanceof Date)
  )
}

export function isExerciseTaskGradingResult(obj: unknown): obj is ExerciseTaskGradingResult {
  const typedObj = obj as ExerciseTaskGradingResult
  return (
    ((typedObj !== null && typeof typedObj === "object") || typeof typedObj === "function") &&
    (isGradingProgress(typedObj["grading_progress"]) as boolean) &&
    typeof typedObj["score_given"] === "number" &&
    typeof typedObj["score_maximum"] === "number" &&
    (typedObj["feedback_text"] === null || typeof typedObj["feedback_text"] === "string")
  )
}

export function isUserPointsUpdateStrategy(obj: unknown): obj is UserPointsUpdateStrategy {
  const typedObj = obj as UserPointsUpdateStrategy
  return (
    typedObj === "CanAddPointsButCannotRemovePoints" ||
    typedObj === "CanAddPointsAndCanRemovePoints"
  )
}

export function isExerciseTaskSubmission(obj: unknown): obj is ExerciseTaskSubmission {
  const typedObj = obj as ExerciseTaskSubmission
  return (
    ((typedObj !== null && typeof typedObj === "object") || typeof typedObj === "function") &&
    typeof typedObj["id"] === "string" &&
    typedObj["created_at"] instanceof Date &&
    typedObj["updated_at"] instanceof Date &&
    (typedObj["deleted_at"] === null || typedObj["deleted_at"] instanceof Date) &&
    typeof typedObj["exercise_slide_submission_id"] === "string" &&
    typeof typedObj["exercise_task_id"] === "string" &&
    typeof typedObj["exercise_slide_id"] === "string" &&
    (typedObj["exercise_task_grading_id"] === null ||
      typeof typedObj["exercise_task_grading_id"] === "string")
  )
}

export function isCourseMaterialExerciseTask(obj: unknown): obj is CourseMaterialExerciseTask {
  const typedObj = obj as CourseMaterialExerciseTask
  return (
    ((typedObj !== null && typeof typedObj === "object") || typeof typedObj === "function") &&
    typeof typedObj["id"] === "string" &&
    typeof typedObj["exercise_service_slug"] === "string" &&
    typeof typedObj["exercise_slide_id"] === "string" &&
    (typedObj["exercise_iframe_url"] === null ||
      typeof typedObj["exercise_iframe_url"] === "string") &&
    (typedObj["pseudonumous_user_id"] === null ||
      typeof typedObj["pseudonumous_user_id"] === "string") &&
    (typedObj["previous_submission"] === null ||
      (isExerciseTaskSubmission(typedObj["previous_submission"]) as boolean)) &&
    (typedObj["previous_submission_grading"] === null ||
      (isExerciseTaskGrading(typedObj["previous_submission_grading"]) as boolean)) &&
    typeof typedObj["order_number"] === "number"
  )
}

export function isExerciseTask(obj: unknown): obj is ExerciseTask {
  const typedObj = obj as ExerciseTask
  return (
    ((typedObj !== null && typeof typedObj === "object") || typeof typedObj === "function") &&
    typeof typedObj["id"] === "string" &&
    typedObj["created_at"] instanceof Date &&
    typedObj["updated_at"] instanceof Date &&
    typeof typedObj["exercise_slide_id"] === "string" &&
    typeof typedObj["exercise_type"] === "string" &&
    (typedObj["deleted_at"] === null || typedObj["deleted_at"] instanceof Date) &&
    (typedObj["copied_from"] === null || typeof typedObj["copied_from"] === "string") &&
    typeof typedObj["order_number"] === "number"
  )
}

export function isActivityProgress(obj: unknown): obj is ActivityProgress {
  const typedObj = obj as ActivityProgress
  return (
    typedObj === "Initialized" ||
    typedObj === "Started" ||
    typedObj === "InProgress" ||
    typedObj === "Submitted" ||
    typedObj === "Completed"
  )
}

export function isCourseMaterialExercise(obj: unknown): obj is CourseMaterialExercise {
  const typedObj = obj as CourseMaterialExercise
  return (
    ((typedObj !== null && typeof typedObj === "object") || typeof typedObj === "function") &&
    (isExercise(typedObj["exercise"]) as boolean) &&
    typeof typedObj["can_post_submission"] === "boolean" &&
    (isCourseMaterialExerciseSlide(typedObj["current_exercise_slide"]) as boolean) &&
    (typedObj["exercise_status"] === null ||
      (isExerciseStatus(typedObj["exercise_status"]) as boolean)) &&
    (isPointMap(typedObj["exercise_slide_submission_counts"]) as boolean) &&
    (typedObj["peer_review_config"] === null ||
      (isPeerReviewConfig(typedObj["peer_review_config"]) as boolean))
  )
}

export function isExercise(obj: unknown): obj is Exercise {
  const typedObj = obj as Exercise
  return (
    ((typedObj !== null && typeof typedObj === "object") || typeof typedObj === "function") &&
    typeof typedObj["id"] === "string" &&
    typedObj["created_at"] instanceof Date &&
    typedObj["updated_at"] instanceof Date &&
    typeof typedObj["name"] === "string" &&
    (typedObj["course_id"] === null || typeof typedObj["course_id"] === "string") &&
    (typedObj["exam_id"] === null || typeof typedObj["exam_id"] === "string") &&
    typeof typedObj["page_id"] === "string" &&
    (typedObj["chapter_id"] === null || typeof typedObj["chapter_id"] === "string") &&
    (typedObj["deadline"] === null || typedObj["deadline"] instanceof Date) &&
    (typedObj["deleted_at"] === null || typedObj["deleted_at"] instanceof Date) &&
    typeof typedObj["score_maximum"] === "number" &&
    typeof typedObj["order_number"] === "number" &&
    (typedObj["copied_from"] === null || typeof typedObj["copied_from"] === "string") &&
    (typedObj["max_tries_per_slide"] === null ||
      typeof typedObj["max_tries_per_slide"] === "number") &&
    typeof typedObj["limit_number_of_tries"] === "boolean" &&
    typeof typedObj["needs_peer_review"] === "boolean" &&
    typeof typedObj["use_course_default_peer_review_config"] === "boolean"
  )
}

export function isExerciseStatus(obj: unknown): obj is ExerciseStatus {
  const typedObj = obj as ExerciseStatus
  return (
    ((typedObj !== null && typeof typedObj === "object") || typeof typedObj === "function") &&
    (typedObj["score_given"] === null || typeof typedObj["score_given"] === "number") &&
    (isActivityProgress(typedObj["activity_progress"]) as boolean) &&
    (isGradingProgress(typedObj["grading_progress"]) as boolean) &&
    (isReviewingStage(typedObj["reviewing_stage"]) as boolean)
  )
}

export function isGradingProgress(obj: unknown): obj is GradingProgress {
  const typedObj = obj as GradingProgress
  return (
    typedObj === "Pending" ||
    typedObj === "Failed" ||
    typedObj === "NotReady" ||
    typedObj === "PendingManual" ||
    typedObj === "FullyGraded"
  )
}

export function isFeedback(obj: unknown): obj is Feedback {
  const typedObj = obj as Feedback
  return (
    ((typedObj !== null && typeof typedObj === "object") || typeof typedObj === "function") &&
    typeof typedObj["id"] === "string" &&
    (typedObj["user_id"] === null || typeof typedObj["user_id"] === "string") &&
    typeof typedObj["course_id"] === "string" &&
    (typedObj["page_id"] === null || typeof typedObj["page_id"] === "string") &&
    typeof typedObj["feedback_given"] === "string" &&
    (typedObj["selected_text"] === null || typeof typedObj["selected_text"] === "string") &&
    typeof typedObj["marked_as_read"] === "boolean" &&
    typedObj["created_at"] instanceof Date &&
    Array.isArray(typedObj["blocks"]) &&
    typedObj["blocks"].every((e: any) => isFeedbackBlock(e) as boolean) &&
    typeof typedObj["page_title"] === "string" &&
    typeof typedObj["page_url_path"] === "string"
  )
}

export function isFeedbackBlock(obj: unknown): obj is FeedbackBlock {
  const typedObj = obj as FeedbackBlock
  return (
    ((typedObj !== null && typeof typedObj === "object") || typeof typedObj === "function") &&
    typeof typedObj["id"] === "string" &&
    (typedObj["text"] === null || typeof typedObj["text"] === "string") &&
    (typedObj["order_number"] === null || typeof typedObj["order_number"] === "number")
  )
}

export function isFeedbackCount(obj: unknown): obj is FeedbackCount {
  const typedObj = obj as FeedbackCount
  return (
    ((typedObj !== null && typeof typedObj === "object") || typeof typedObj === "function") &&
    typeof typedObj["read"] === "number" &&
    typeof typedObj["unread"] === "number"
  )
}

export function isNewFeedback(obj: unknown): obj is NewFeedback {
  const typedObj = obj as NewFeedback
  return (
    ((typedObj !== null && typeof typedObj === "object") || typeof typedObj === "function") &&
    typeof typedObj["feedback_given"] === "string" &&
    (typedObj["selected_text"] === null || typeof typedObj["selected_text"] === "string") &&
    Array.isArray(typedObj["related_blocks"]) &&
    typedObj["related_blocks"].every((e: any) => isFeedbackBlock(e) as boolean) &&
    typeof typedObj["page_id"] === "string"
  )
}

export function isTerm(obj: unknown): obj is Term {
  const typedObj = obj as Term
  return (
    ((typedObj !== null && typeof typedObj === "object") || typeof typedObj === "function") &&
    typeof typedObj["id"] === "string" &&
    typeof typedObj["term"] === "string" &&
    typeof typedObj["definition"] === "string"
  )
}

export function isTermUpdate(obj: unknown): obj is TermUpdate {
  const typedObj = obj as TermUpdate
  return (
    ((typedObj !== null && typeof typedObj === "object") || typeof typedObj === "function") &&
    typeof typedObj["term"] === "string" &&
    typeof typedObj["definition"] === "string"
  )
}

export function isStudentExerciseSlideSubmission(
  obj: unknown,
): obj is StudentExerciseSlideSubmission {
  const typedObj = obj as StudentExerciseSlideSubmission
  return (
    ((typedObj !== null && typeof typedObj === "object") || typeof typedObj === "function") &&
    typeof typedObj["exercise_slide_id"] === "string" &&
    Array.isArray(typedObj["exercise_task_submissions"]) &&
    typedObj["exercise_task_submissions"].every(
      (e: any) => isStudentExerciseTaskSubmission(e) as boolean,
    )
  )
}

export function isStudentExerciseSlideSubmissionResult(
  obj: unknown,
): obj is StudentExerciseSlideSubmissionResult {
  const typedObj = obj as StudentExerciseSlideSubmissionResult
  return (
    ((typedObj !== null && typeof typedObj === "object") || typeof typedObj === "function") &&
    (typedObj["exercise_status"] === null ||
      (isExerciseStatus(typedObj["exercise_status"]) as boolean)) &&
    Array.isArray(typedObj["exercise_task_submission_results"]) &&
    typedObj["exercise_task_submission_results"].every(
      (e: any) => isStudentExerciseTaskSubmissionResult(e) as boolean,
    )
  )
}

export function isStudentExerciseTaskSubmission(
  obj: unknown,
): obj is StudentExerciseTaskSubmission {
  const typedObj = obj as StudentExerciseTaskSubmission
  return (
    ((typedObj !== null && typeof typedObj === "object") || typeof typedObj === "function") &&
    typeof typedObj["exercise_task_id"] === "string"
  )
}

export function isStudentExerciseTaskSubmissionResult(
  obj: unknown,
): obj is StudentExerciseTaskSubmissionResult {
  const typedObj = obj as StudentExerciseTaskSubmissionResult
  return (
    ((typedObj !== null && typeof typedObj === "object") || typeof typedObj === "function") &&
    (isExerciseTaskSubmission(typedObj["submission"]) as boolean) &&
    (typedObj["grading"] === null || (isExerciseTaskGrading(typedObj["grading"]) as boolean))
  )
}

export function isCourseMaterialPeerReviewData(obj: unknown): obj is CourseMaterialPeerReviewData {
  const typedObj = obj as CourseMaterialPeerReviewData
  return (
    ((typedObj !== null && typeof typedObj === "object") || typeof typedObj === "function") &&
    (typedObj["answer_to_review"] === null ||
      (isCourseMaterialPeerReviewDataAnswerToReview(typedObj["answer_to_review"]) as boolean)) &&
    (isPeerReviewConfig(typedObj["peer_review_config"]) as boolean) &&
    Array.isArray(typedObj["peer_review_questions"]) &&
    typedObj["peer_review_questions"].every((e: any) => isPeerReviewQuestion(e) as boolean) &&
    typeof typedObj["num_peer_reviews_given"] === "number"
  )
}

export function isCourseMaterialPeerReviewGivenData(
  obj: any,
  _argumentName?: string,
): obj is CourseMaterialPeerReviewGivenData {
  return (
    ((obj !== null && typeof obj === "object") || typeof obj === "function") &&
    Array.isArray(obj.peer_review_questions) &&
    obj.peer_review_questions.every((e: any) => isPeerReviewQuestion(e) as boolean) &&
    Array.isArray(obj.peer_review_question_submissions) &&
    obj.peer_review_question_submissions.every(
      (e: any) => isPeerReviewQuestionSubmission(e) as boolean,
    )
  )
}

export function isCourseMaterialPeerReviewDataAnswerToReview(
  obj: unknown,
): obj is CourseMaterialPeerReviewDataAnswerToReview {
  const typedObj = obj as CourseMaterialPeerReviewDataAnswerToReview
  return (
    ((typedObj !== null && typeof typedObj === "object") || typeof typedObj === "function") &&
    typeof typedObj["exercise_slide_submission_id"] === "string" &&
    Array.isArray(typedObj["course_material_exercise_tasks"]) &&
    typedObj["course_material_exercise_tasks"].every(
      (e: any) => isCourseMaterialExerciseTask(e) as boolean,
    )
  )
}

export function isCourseMaterialPeerReviewQuestionAnswer(
  obj: unknown,
): obj is CourseMaterialPeerReviewQuestionAnswer {
  const typedObj = obj as CourseMaterialPeerReviewQuestionAnswer
  return (
    ((typedObj !== null && typeof typedObj === "object") || typeof typedObj === "function") &&
    typeof typedObj["peer_review_question_id"] === "string" &&
    (typedObj["text_data"] === null || typeof typedObj["text_data"] === "string") &&
    (typedObj["number_data"] === null || typeof typedObj["number_data"] === "number")
  )
}

export function isCourseMaterialPeerReviewSubmission(
  obj: unknown,
): obj is CourseMaterialPeerReviewSubmission {
  const typedObj = obj as CourseMaterialPeerReviewSubmission
  return (
    ((typedObj !== null && typeof typedObj === "object") || typeof typedObj === "function") &&
    typeof typedObj["exercise_slide_submission_id"] === "string" &&
    typeof typedObj["peer_review_config_id"] === "string" &&
    Array.isArray(typedObj["peer_review_question_answers"]) &&
    typedObj["peer_review_question_answers"].every(
      (e: any) => isCourseMaterialPeerReviewQuestionAnswer(e) as boolean,
    )
  )
}

export function isCompletionRegistrationLink(obj: unknown): obj is CompletionRegistrationLink {
  const typedObj = obj as CompletionRegistrationLink
  return (
    ((typedObj !== null && typeof typedObj === "object") || typeof typedObj === "function") &&
    typeof typedObj["url"] === "string"
  )
}

export function isCourseInstanceCompletionSummary(
  obj: unknown,
): obj is CourseInstanceCompletionSummary {
  const typedObj = obj as CourseInstanceCompletionSummary
  return (
    ((typedObj !== null && typeof typedObj === "object") || typeof typedObj === "function") &&
    Array.isArray(typedObj["course_modules"]) &&
    typedObj["course_modules"].every((e: any) => isCourseModule(e) as boolean) &&
    Array.isArray(typedObj["users_with_course_module_completions"]) &&
    typedObj["users_with_course_module_completions"].every(
      (e: any) => isUserWithModuleCompletions(e) as boolean,
    )
  )
}

export function isManualCompletionPreview(obj: unknown): obj is ManualCompletionPreview {
  const typedObj = obj as ManualCompletionPreview
  return (
    ((typedObj !== null && typeof typedObj === "object") || typeof typedObj === "function") &&
    Array.isArray(typedObj["already_completed_users"]) &&
    typedObj["already_completed_users"].every(
      (e: any) => isManualCompletionPreviewUser(e) as boolean,
    ) &&
    Array.isArray(typedObj["first_time_completing_users"]) &&
    typedObj["first_time_completing_users"].every(
      (e: any) => isManualCompletionPreviewUser(e) as boolean,
    ) &&
    Array.isArray(typedObj["non_enrolled_users"]) &&
    typedObj["non_enrolled_users"].every((e: any) => isManualCompletionPreviewUser(e) as boolean)
  )
}

export function isManualCompletionPreviewUser(obj: unknown): obj is ManualCompletionPreviewUser {
  const typedObj = obj as ManualCompletionPreviewUser
  return (
    ((typedObj !== null && typeof typedObj === "object") || typeof typedObj === "function") &&
    typeof typedObj["user_id"] === "string" &&
    (typedObj["first_name"] === null || typeof typedObj["first_name"] === "string") &&
    (typedObj["last_name"] === null || typeof typedObj["last_name"] === "string") &&
    (typedObj["grade"] === null || typeof typedObj["grade"] === "number") &&
    typeof typedObj["passed"] === "boolean"
  )
}

export function isTeacherManualCompletion(obj: unknown): obj is TeacherManualCompletion {
  const typedObj = obj as TeacherManualCompletion
  return (
    ((typedObj !== null && typeof typedObj === "object") || typeof typedObj === "function") &&
    typeof typedObj["user_id"] === "string" &&
    (typedObj["grade"] === null || typeof typedObj["grade"] === "number") &&
    (typedObj["completion_date"] === null || typedObj["completion_date"] instanceof Date)
  )
}

export function isTeacherManualCompletionRequest(
  obj: unknown,
): obj is TeacherManualCompletionRequest {
  const typedObj = obj as TeacherManualCompletionRequest
  return (
    ((typedObj !== null && typeof typedObj === "object") || typeof typedObj === "function") &&
    typeof typedObj["course_module_id"] === "string" &&
    Array.isArray(typedObj["new_completions"]) &&
    typedObj["new_completions"].every((e: any) => isTeacherManualCompletion(e) as boolean) &&
    typeof typedObj["skip_duplicate_completions"] === "boolean"
  )
}

export function isUserCompletionInformation(obj: unknown): obj is UserCompletionInformation {
  const typedObj = obj as UserCompletionInformation
  return (
    ((typedObj !== null && typeof typedObj === "object") || typeof typedObj === "function") &&
    typeof typedObj["course_module_completion_id"] === "string" &&
    typeof typedObj["course_name"] === "string" &&
    typeof typedObj["uh_course_code"] === "string" &&
    typeof typedObj["email"] === "string" &&
    (typedObj["ects_credits"] === null || typeof typedObj["ects_credits"] === "number")
  )
}

export function isUserCourseModuleCompletion(obj: unknown): obj is UserCourseModuleCompletion {
  const typedObj = obj as UserCourseModuleCompletion
  return (
    ((typedObj !== null && typeof typedObj === "object") || typeof typedObj === "function") &&
    typeof typedObj["course_module_id"] === "string" &&
    (typedObj["grade"] === null || typeof typedObj["grade"] === "number") &&
    typeof typedObj["passed"] === "boolean"
  )
}

export function isUserModuleCompletionStatus(obj: unknown): obj is UserModuleCompletionStatus {
  const typedObj = obj as UserModuleCompletionStatus
  return (
    ((typedObj !== null && typeof typedObj === "object") || typeof typedObj === "function") &&
    typeof typedObj["completed"] === "boolean" &&
    typeof typedObj["default"] === "boolean" &&
    typeof typedObj["module_id"] === "string" &&
    typeof typedObj["name"] === "string" &&
    typeof typedObj["order_number"] === "number" &&
    typeof typedObj["prerequisite_modules_completed"] === "boolean"
  )
}

export function isUserWithModuleCompletions(obj: unknown): obj is UserWithModuleCompletions {
  const typedObj = obj as UserWithModuleCompletions
  return (
    ((typedObj !== null && typeof typedObj === "object") || typeof typedObj === "function") &&
    Array.isArray(typedObj["completed_modules"]) &&
    typedObj["completed_modules"].every(
      (e: any) => isCourseModuleCompletionWithRegistrationInfo(e) as boolean,
    ) &&
    typeof typedObj["email"] === "string" &&
    (typedObj["first_name"] === null || typeof typedObj["first_name"] === "string") &&
    (typedObj["last_name"] === null || typeof typedObj["last_name"] === "string") &&
    typeof typedObj["user_id"] === "string"
  )
}

export function isMaterialReference(obj: unknown): obj is MaterialReference {
  const typedObj = obj as MaterialReference
  return (
    ((typedObj !== null && typeof typedObj === "object") || typeof typedObj === "function") &&
    typeof typedObj["id"] === "string" &&
    typeof typedObj["course_id"] === "string" &&
    typeof typedObj["citation_key"] === "string" &&
    typeof typedObj["reference"] === "string" &&
    typedObj["created_at"] instanceof Date &&
    typedObj["updated_at"] instanceof Date &&
    (typedObj["deleted_at"] === null || typedObj["deleted_at"] instanceof Date)
  )
}

export function isNewMaterialReference(obj: unknown): obj is NewMaterialReference {
  const typedObj = obj as NewMaterialReference
  return (
    ((typedObj !== null && typeof typedObj === "object") || typeof typedObj === "function") &&
    typeof typedObj["citation_key"] === "string" &&
    typeof typedObj["reference"] === "string"
  )
}

export function isOrganization(obj: unknown): obj is Organization {
  const typedObj = obj as Organization
  return (
    ((typedObj !== null && typeof typedObj === "object") || typeof typedObj === "function") &&
    typeof typedObj["id"] === "string" &&
    typeof typedObj["slug"] === "string" &&
    typedObj["created_at"] instanceof Date &&
    typedObj["updated_at"] instanceof Date &&
    typeof typedObj["name"] === "string" &&
    (typedObj["description"] === null || typeof typedObj["description"] === "string") &&
    (typedObj["organization_image_url"] === null ||
      typeof typedObj["organization_image_url"] === "string") &&
    (typedObj["deleted_at"] === null || typedObj["deleted_at"] instanceof Date)
  )
}

export function isHistoryChangeReason(obj: unknown): obj is HistoryChangeReason {
  const typedObj = obj as HistoryChangeReason
  return typedObj === "PageSaved" || typedObj === "HistoryRestored"
}

export function isPageHistory(obj: unknown): obj is PageHistory {
  const typedObj = obj as PageHistory
  return (
    ((typedObj !== null && typeof typedObj === "object") || typeof typedObj === "function") &&
    typeof typedObj["id"] === "string" &&
    typedObj["created_at"] instanceof Date &&
    typeof typedObj["title"] === "string" &&
    (isHistoryChangeReason(typedObj["history_change_reason"]) as boolean) &&
    (typedObj["restored_from_id"] === null || typeof typedObj["restored_from_id"] === "string") &&
    typeof typedObj["author_user_id"] === "string"
  )
}

export function isCmsPageExercise(obj: unknown): obj is CmsPageExercise {
  const typedObj = obj as CmsPageExercise
  return (
    ((typedObj !== null && typeof typedObj === "object") || typeof typedObj === "function") &&
    typeof typedObj["id"] === "string" &&
    typeof typedObj["name"] === "string" &&
    typeof typedObj["order_number"] === "number" &&
    typeof typedObj["score_maximum"] === "number" &&
    (typedObj["max_tries_per_slide"] === null ||
      typeof typedObj["max_tries_per_slide"] === "number") &&
    typeof typedObj["limit_number_of_tries"] === "boolean" &&
    (typedObj["deadline"] === null || typedObj["deadline"] instanceof Date) &&
    typeof typedObj["needs_peer_review"] === "boolean" &&
    (typedObj["peer_review_config"] === null ||
      (isCmsPeerReviewConfig(typedObj["peer_review_config"]) as boolean)) &&
    (typedObj["peer_review_questions"] === null ||
      (Array.isArray(typedObj["peer_review_questions"]) &&
        typedObj["peer_review_questions"].every(
          (e: any) => isCmsPeerReviewQuestion(e) as boolean,
        ))) &&
    typeof typedObj["use_course_default_peer_review_config"] === "boolean"
  )
}

export function isCmsPageExerciseSlide(obj: unknown): obj is CmsPageExerciseSlide {
  const typedObj = obj as CmsPageExerciseSlide
  return (
    ((typedObj !== null && typeof typedObj === "object") || typeof typedObj === "function") &&
    typeof typedObj["id"] === "string" &&
    typeof typedObj["exercise_id"] === "string" &&
    typeof typedObj["order_number"] === "number"
  )
}

export function isCmsPageExerciseTask(obj: unknown): obj is CmsPageExerciseTask {
  const typedObj = obj as CmsPageExerciseTask
  return (
    ((typedObj !== null && typeof typedObj === "object") || typeof typedObj === "function") &&
    typeof typedObj["id"] === "string" &&
    typeof typedObj["exercise_slide_id"] === "string" &&
    typeof typedObj["exercise_type"] === "string" &&
    typeof typedObj["order_number"] === "number"
  )
}

export function isCmsPageUpdate(obj: unknown): obj is CmsPageUpdate {
  const typedObj = obj as CmsPageUpdate
  return (
    ((typedObj !== null && typeof typedObj === "object") || typeof typedObj === "function") &&
    Array.isArray(typedObj["exercises"]) &&
    typedObj["exercises"].every((e: any) => isCmsPageExercise(e) as boolean) &&
    Array.isArray(typedObj["exercise_slides"]) &&
    typedObj["exercise_slides"].every((e: any) => isCmsPageExerciseSlide(e) as boolean) &&
    Array.isArray(typedObj["exercise_tasks"]) &&
    typedObj["exercise_tasks"].every((e: any) => isCmsPageExerciseTask(e) as boolean) &&
    typeof typedObj["url_path"] === "string" &&
    typeof typedObj["title"] === "string" &&
    (typedObj["chapter_id"] === null || typeof typedObj["chapter_id"] === "string")
  )
}

export function isContentManagementPage(obj: unknown): obj is ContentManagementPage {
  const typedObj = obj as ContentManagementPage
  return (
    ((typedObj !== null && typeof typedObj === "object") || typeof typedObj === "function") &&
    (isPage(typedObj["page"]) as boolean) &&
    Array.isArray(typedObj["exercises"]) &&
    typedObj["exercises"].every((e: any) => isCmsPageExercise(e) as boolean) &&
    Array.isArray(typedObj["exercise_slides"]) &&
    typedObj["exercise_slides"].every((e: any) => isCmsPageExerciseSlide(e) as boolean) &&
    Array.isArray(typedObj["exercise_tasks"]) &&
    typedObj["exercise_tasks"].every((e: any) => isCmsPageExerciseTask(e) as boolean) &&
    Array.isArray(typedObj["peer_review_configs"]) &&
    typedObj["peer_review_configs"].every((e: any) => isCmsPeerReviewConfig(e) as boolean) &&
    Array.isArray(typedObj["peer_review_questions"]) &&
    typedObj["peer_review_questions"].every((e: any) => isCmsPeerReviewQuestion(e) as boolean) &&
    typeof typedObj["organization_id"] === "string"
  )
}

export function isCoursePageWithUserData(obj: unknown): obj is CoursePageWithUserData {
  const typedObj = obj as CoursePageWithUserData
  return (
    ((typedObj !== null && typeof typedObj === "object") || typeof typedObj === "function") &&
    (isPage(typedObj["page"]) as boolean) &&
    (typedObj["instance"] === null || (isCourseInstance(typedObj["instance"]) as boolean)) &&
    (typedObj["settings"] === null || (isUserCourseSettings(typedObj["settings"]) as boolean)) &&
    typeof typedObj["was_redirected"] === "boolean" &&
    typeof typedObj["is_test_mode"] === "boolean"
  )
}

export function isExerciseWithExerciseTasks(obj: unknown): obj is ExerciseWithExerciseTasks {
  const typedObj = obj as ExerciseWithExerciseTasks
  return (
    ((typedObj !== null && typeof typedObj === "object") || typeof typedObj === "function") &&
    typeof typedObj["id"] === "string" &&
    typedObj["created_at"] instanceof Date &&
    typedObj["updated_at"] instanceof Date &&
    typeof typedObj["course_id"] === "string" &&
    (typedObj["deleted_at"] === null || typedObj["deleted_at"] instanceof Date) &&
    typeof typedObj["name"] === "string" &&
    (typedObj["deadline"] === null || typedObj["deadline"] instanceof Date) &&
    typeof typedObj["page_id"] === "string" &&
    Array.isArray(typedObj["exercise_tasks"]) &&
    typedObj["exercise_tasks"].every((e: any) => isExerciseTask(e) as boolean) &&
    typeof typedObj["score_maximum"] === "number"
  )
}

export function isHistoryRestoreData(obj: unknown): obj is HistoryRestoreData {
  const typedObj = obj as HistoryRestoreData
  return (
    ((typedObj !== null && typeof typedObj === "object") || typeof typedObj === "function") &&
    typeof typedObj["history_id"] === "string"
  )
}

export function isIsChapterFrontPage(obj: unknown): obj is IsChapterFrontPage {
  const typedObj = obj as IsChapterFrontPage
  return (
    ((typedObj !== null && typeof typedObj === "object") || typeof typedObj === "function") &&
    typeof typedObj["is_chapter_front_page"] === "boolean"
  )
}

export function isNewPage(obj: unknown): obj is NewPage {
  const typedObj = obj as NewPage
  return (
    ((typedObj !== null && typeof typedObj === "object") || typeof typedObj === "function") &&
    Array.isArray(typedObj["exercises"]) &&
    typedObj["exercises"].every((e: any) => isCmsPageExercise(e) as boolean) &&
    Array.isArray(typedObj["exercise_slides"]) &&
    typedObj["exercise_slides"].every((e: any) => isCmsPageExerciseSlide(e) as boolean) &&
    Array.isArray(typedObj["exercise_tasks"]) &&
    typedObj["exercise_tasks"].every((e: any) => isCmsPageExerciseTask(e) as boolean) &&
    typeof typedObj["url_path"] === "string" &&
    typeof typedObj["title"] === "string" &&
    (typedObj["course_id"] === null || typeof typedObj["course_id"] === "string") &&
    (typedObj["exam_id"] === null || typeof typedObj["exam_id"] === "string") &&
    (typedObj["chapter_id"] === null || typeof typedObj["chapter_id"] === "string") &&
    (typedObj["front_page_of_chapter_id"] === null ||
      typeof typedObj["front_page_of_chapter_id"] === "string") &&
    (typedObj["content_search_language"] === null ||
      typeof typedObj["content_search_language"] === "string")
  )
}

export function isPage(obj: unknown): obj is Page {
  const typedObj = obj as Page
  return (
    ((typedObj !== null && typeof typedObj === "object") || typeof typedObj === "function") &&
    typeof typedObj["id"] === "string" &&
    typedObj["created_at"] instanceof Date &&
    typedObj["updated_at"] instanceof Date &&
    (typedObj["course_id"] === null || typeof typedObj["course_id"] === "string") &&
    (typedObj["exam_id"] === null || typeof typedObj["exam_id"] === "string") &&
    (typedObj["chapter_id"] === null || typeof typedObj["chapter_id"] === "string") &&
    typeof typedObj["url_path"] === "string" &&
    typeof typedObj["title"] === "string" &&
    (typedObj["deleted_at"] === null || typedObj["deleted_at"] instanceof Date) &&
    typeof typedObj["order_number"] === "number" &&
    (typedObj["copied_from"] === null || typeof typedObj["copied_from"] === "string")
  )
}

export function isPageChapterAndCourseInformation(
  obj: unknown,
): obj is PageChapterAndCourseInformation {
  const typedObj = obj as PageChapterAndCourseInformation
  return (
    ((typedObj !== null && typeof typedObj === "object") || typeof typedObj === "function") &&
    (typedObj["chapter_name"] === null || typeof typedObj["chapter_name"] === "string") &&
    (typedObj["chapter_number"] === null || typeof typedObj["chapter_number"] === "number") &&
    (typedObj["course_name"] === null || typeof typedObj["course_name"] === "string") &&
    (typedObj["course_slug"] === null || typeof typedObj["course_slug"] === "string") &&
    (typedObj["chapter_front_page_id"] === null ||
      typeof typedObj["chapter_front_page_id"] === "string") &&
    (typedObj["chapter_front_page_url_path"] === null ||
      typeof typedObj["chapter_front_page_url_path"] === "string") &&
    typeof typedObj["organization_slug"] === "string"
  )
}

export function isPageInfo(obj: unknown): obj is PageInfo {
  const typedObj = obj as PageInfo
  return (
    ((typedObj !== null && typeof typedObj === "object") || typeof typedObj === "function") &&
    typeof typedObj["page_id"] === "string" &&
    typeof typedObj["page_title"] === "string" &&
    (typedObj["course_id"] === null || typeof typedObj["course_id"] === "string") &&
    (typedObj["course_name"] === null || typeof typedObj["course_name"] === "string") &&
    (typedObj["course_slug"] === null || typeof typedObj["course_slug"] === "string") &&
    (typedObj["organization_slug"] === null || typeof typedObj["organization_slug"] === "string")
  )
}

export function isPageNavigationInformation(obj: unknown): obj is PageNavigationInformation {
  const typedObj = obj as PageNavigationInformation
  return (
    ((typedObj !== null && typeof typedObj === "object") || typeof typedObj === "function") &&
    (typedObj["chapter_front_page"] === null ||
      (isPageRoutingData(typedObj["chapter_front_page"]) as boolean)) &&
    (typedObj["next_page"] === null || (isPageRoutingData(typedObj["next_page"]) as boolean)) &&
    (typedObj["previous_page"] === null ||
      (isPageRoutingData(typedObj["previous_page"]) as boolean))
  )
}

export function isPageRoutingData(obj: unknown): obj is PageRoutingData {
  const typedObj = obj as PageRoutingData
  return (
    ((typedObj !== null && typeof typedObj === "object") || typeof typedObj === "function") &&
    typeof typedObj["url_path"] === "string" &&
    typeof typedObj["title"] === "string" &&
    typeof typedObj["page_id"] === "string" &&
    typeof typedObj["chapter_number"] === "number" &&
    typeof typedObj["chapter_id"] === "string" &&
    (typedObj["chapter_opens_at"] === null || typedObj["chapter_opens_at"] instanceof Date) &&
    (typedObj["chapter_front_page_id"] === null ||
      typeof typedObj["chapter_front_page_id"] === "string")
  )
}

export function isPageSearchRequest(obj: unknown): obj is PageSearchRequest {
  const typedObj = obj as PageSearchRequest
  return (
    ((typedObj !== null && typeof typedObj === "object") || typeof typedObj === "function") &&
    typeof typedObj["query"] === "string"
  )
}

export function isPageSearchResult(obj: unknown): obj is PageSearchResult {
  const typedObj = obj as PageSearchResult
  return (
    ((typedObj !== null && typeof typedObj === "object") || typeof typedObj === "function") &&
    typeof typedObj["id"] === "string" &&
    (typedObj["title_headline"] === null || typeof typedObj["title_headline"] === "string") &&
    (typedObj["rank"] === null || typeof typedObj["rank"] === "number") &&
    (typedObj["content_headline"] === null || typeof typedObj["content_headline"] === "string") &&
    typeof typedObj["url_path"] === "string"
  )
}

export function isPageWithExercises(obj: unknown): obj is PageWithExercises {
  const typedObj = obj as PageWithExercises
  return (
    ((typedObj !== null && typeof typedObj === "object") || typeof typedObj === "function") &&
    typeof typedObj["id"] === "string" &&
    typedObj["created_at"] instanceof Date &&
    typedObj["updated_at"] instanceof Date &&
    (typedObj["course_id"] === null || typeof typedObj["course_id"] === "string") &&
    (typedObj["exam_id"] === null || typeof typedObj["exam_id"] === "string") &&
    (typedObj["chapter_id"] === null || typeof typedObj["chapter_id"] === "string") &&
    typeof typedObj["url_path"] === "string" &&
    typeof typedObj["title"] === "string" &&
    (typedObj["deleted_at"] === null || typedObj["deleted_at"] instanceof Date) &&
    typeof typedObj["order_number"] === "number" &&
    (typedObj["copied_from"] === null || typeof typedObj["copied_from"] === "string") &&
    Array.isArray(typedObj["exercises"]) &&
    typedObj["exercises"].every((e: any) => isExercise(e) as boolean)
  )
}

export function isCmsPeerReviewConfig(obj: unknown): obj is CmsPeerReviewConfig {
  const typedObj = obj as CmsPeerReviewConfig
  return (
    ((typedObj !== null && typeof typedObj === "object") || typeof typedObj === "function") &&
    typeof typedObj["id"] === "string" &&
    typeof typedObj["course_id"] === "string" &&
    (typedObj["exercise_id"] === null || typeof typedObj["exercise_id"] === "string") &&
    typeof typedObj["peer_reviews_to_give"] === "number" &&
    typeof typedObj["peer_reviews_to_receive"] === "number" &&
    typeof typedObj["accepting_threshold"] === "number" &&
    (isPeerReviewAcceptingStrategy(typedObj["accepting_strategy"]) as boolean)
  )
}

export function isCmsPeerReviewConfiguration(obj: unknown): obj is CmsPeerReviewConfiguration {
  const typedObj = obj as CmsPeerReviewConfiguration
  return (
    ((typedObj !== null && typeof typedObj === "object") || typeof typedObj === "function") &&
    (isCmsPeerReviewConfig(typedObj["peer_review_config"]) as boolean) &&
    Array.isArray(typedObj["peer_review_questions"]) &&
    typedObj["peer_review_questions"].every((e: any) => isCmsPeerReviewQuestion(e) as boolean)
  )
}

export function isPeerReviewAcceptingStrategy(obj: unknown): obj is PeerReviewAcceptingStrategy {
  const typedObj = obj as PeerReviewAcceptingStrategy
  return (
    typedObj === "AutomaticallyAcceptOrRejectByAverage" ||
    typedObj === "AutomaticallyAcceptOrManualReviewByAverage" ||
    typedObj === "ManualReviewEverything"
  )
}

export function isPeerReviewConfig(obj: unknown): obj is PeerReviewConfig {
  const typedObj = obj as PeerReviewConfig
  return (
    ((typedObj !== null && typeof typedObj === "object") || typeof typedObj === "function") &&
    typeof typedObj["id"] === "string" &&
    typedObj["created_at"] instanceof Date &&
    typedObj["updated_at"] instanceof Date &&
    (typedObj["deleted_at"] === null || typedObj["deleted_at"] instanceof Date) &&
    typeof typedObj["course_id"] === "string" &&
    (typedObj["exercise_id"] === null || typeof typedObj["exercise_id"] === "string") &&
    typeof typedObj["peer_reviews_to_give"] === "number" &&
    typeof typedObj["peer_reviews_to_receive"] === "number" &&
    typeof typedObj["accepting_threshold"] === "number" &&
    (isPeerReviewAcceptingStrategy(typedObj["accepting_strategy"]) as boolean)
  )
}

<<<<<<< HEAD
export function isCmsPeerReviewConfiguration(obj: unknown): obj is CmsPeerReviewConfiguration {
  const typedObj = obj as CmsPeerReviewConfiguration
  return (
    ((typedObj !== null && typeof typedObj === "object") || typeof typedObj === "function") &&
    (isCmsPeerReviewConfig(typedObj["peer_review_config"]) as boolean) &&
    Array.isArray(typedObj["peer_review_questions"]) &&
    typedObj["peer_review_questions"].every((e: any) => isCmsPeerReviewQuestion(e) as boolean)
  )
}

export function isPeerReviewQuestionSubmission(
  obj: any,
  _argumentName?: string,
): obj is PeerReviewQuestionSubmission {
  return (
    (((obj !== null && typeof obj === "object") || typeof obj === "function") &&
      typeof obj.id === "string" &&
      obj.created_at instanceof Date &&
      obj.updated_at instanceof Date &&
      (obj.deleted_at === null || obj.deleted_at instanceof Date) &&
      typeof obj.peer_review_question_id === "string" &&
      typeof obj.peer_review_submission_id === "string" &&
      obj.text_data == null) ||
    (typeof obj.text_data === "string" && obj.number_data == null) ||
    typeof obj.number_data === "number"
  )
}

export function isPeerReviewQuestionType(
  obj: any,
  _argumentName?: string,
): obj is PeerReviewQuestionType {
  return obj === "Essay" || obj === "Scale"
}

=======
>>>>>>> 5a436c9a
export function isCmsPeerReviewQuestion(obj: unknown): obj is CmsPeerReviewQuestion {
  const typedObj = obj as CmsPeerReviewQuestion
  return (
    ((typedObj !== null && typeof typedObj === "object") || typeof typedObj === "function") &&
    typeof typedObj["id"] === "string" &&
    typeof typedObj["peer_review_config_id"] === "string" &&
    typeof typedObj["order_number"] === "number" &&
    typeof typedObj["question"] === "string" &&
    (isPeerReviewQuestionType(typedObj["question_type"]) as boolean) &&
    typeof typedObj["answer_required"] === "boolean"
  )
}

export function isPeerReviewQuestion(obj: unknown): obj is PeerReviewQuestion {
  const typedObj = obj as PeerReviewQuestion
  return (
    ((typedObj !== null && typeof typedObj === "object") || typeof typedObj === "function") &&
    typeof typedObj["id"] === "string" &&
    typedObj["created_at"] instanceof Date &&
    typedObj["updated_at"] instanceof Date &&
    (typedObj["deleted_at"] === null || typedObj["deleted_at"] instanceof Date) &&
    typeof typedObj["peer_review_config_id"] === "string" &&
    typeof typedObj["order_number"] === "number" &&
    typeof typedObj["question"] === "string" &&
    (isPeerReviewQuestionType(typedObj["question_type"]) as boolean) &&
    typeof typedObj["answer_required"] === "boolean"
  )
}

<<<<<<< HEAD
=======
export function isPeerReviewQuestionType(obj: unknown): obj is PeerReviewQuestionType {
  const typedObj = obj as PeerReviewQuestionType
  return typedObj === "Essay" || typedObj === "Scale"
}

export function isPendingRole(obj: unknown): obj is PendingRole {
  const typedObj = obj as PendingRole
  return (
    ((typedObj !== null && typeof typedObj === "object") || typeof typedObj === "function") &&
    typeof typedObj["id"] === "string" &&
    typeof typedObj["user_email"] === "string" &&
    (isUserRole(typedObj["role"]) as boolean) &&
    typedObj["expires_at"] instanceof Date
  )
}

>>>>>>> 5a436c9a
export function isPlaygroundExample(obj: unknown): obj is PlaygroundExample {
  const typedObj = obj as PlaygroundExample
  return (
    ((typedObj !== null && typeof typedObj === "object") || typeof typedObj === "function") &&
    typeof typedObj["id"] === "string" &&
    typedObj["created_at"] instanceof Date &&
    typedObj["updated_at"] instanceof Date &&
    (typedObj["deleted_at"] === null || typedObj["deleted_at"] instanceof Date) &&
    typeof typedObj["name"] === "string" &&
    typeof typedObj["url"] === "string" &&
    typeof typedObj["width"] === "number"
  )
}

export function isPlaygroundExampleData(obj: unknown): obj is PlaygroundExampleData {
  const typedObj = obj as PlaygroundExampleData
  return (
    ((typedObj !== null && typeof typedObj === "object") || typeof typedObj === "function") &&
    typeof typedObj["name"] === "string" &&
    typeof typedObj["url"] === "string" &&
    typeof typedObj["width"] === "number"
  )
}

export function isBlockProposal(obj: unknown): obj is BlockProposal {
  const typedObj = obj as BlockProposal
  return (
    ((typedObj !== null && typeof typedObj === "object") || typeof typedObj === "function") &&
    typeof typedObj["id"] === "string" &&
    typeof typedObj["block_id"] === "string" &&
    typeof typedObj["current_text"] === "string" &&
    typeof typedObj["changed_text"] === "string" &&
    typeof typedObj["original_text"] === "string" &&
    (isProposalStatus(typedObj["status"]) as boolean) &&
    (typedObj["accept_preview"] === null || typeof typedObj["accept_preview"] === "string")
  )
}

export function isBlockProposalAction(obj: unknown): obj is BlockProposalAction {
  const typedObj = obj as BlockProposalAction
  return (
    (((typedObj !== null && typeof typedObj === "object") || typeof typedObj === "function") &&
      typedObj["tag"] === "Accept" &&
      typeof typedObj["data"] === "string") ||
    (((typedObj !== null && typeof typedObj === "object") || typeof typedObj === "function") &&
      typedObj["tag"] === "Reject")
  )
}

export function isBlockProposalInfo(obj: unknown): obj is BlockProposalInfo {
  const typedObj = obj as BlockProposalInfo
  return (
    ((typedObj !== null && typeof typedObj === "object") || typeof typedObj === "function") &&
    typeof typedObj["id"] === "string" &&
    (isBlockProposalAction(typedObj["action"]) as boolean)
  )
}

export function isNewProposedBlockEdit(obj: unknown): obj is NewProposedBlockEdit {
  const typedObj = obj as NewProposedBlockEdit
  return (
    ((typedObj !== null && typeof typedObj === "object") || typeof typedObj === "function") &&
    typeof typedObj["block_id"] === "string" &&
    typeof typedObj["block_attribute"] === "string" &&
    typeof typedObj["original_text"] === "string" &&
    typeof typedObj["changed_text"] === "string"
  )
}

export function isProposalStatus(obj: unknown): obj is ProposalStatus {
  const typedObj = obj as ProposalStatus
  return typedObj === "Pending" || typedObj === "Accepted" || typedObj === "Rejected"
}

export function isEditProposalInfo(obj: unknown): obj is EditProposalInfo {
  const typedObj = obj as EditProposalInfo
  return (
    ((typedObj !== null && typeof typedObj === "object") || typeof typedObj === "function") &&
    typeof typedObj["page_id"] === "string" &&
    typeof typedObj["page_proposal_id"] === "string" &&
    Array.isArray(typedObj["block_proposals"]) &&
    typedObj["block_proposals"].every((e: any) => isBlockProposalInfo(e) as boolean)
  )
}

export function isNewProposedPageEdits(obj: unknown): obj is NewProposedPageEdits {
  const typedObj = obj as NewProposedPageEdits
  return (
    ((typedObj !== null && typeof typedObj === "object") || typeof typedObj === "function") &&
    typeof typedObj["page_id"] === "string" &&
    Array.isArray(typedObj["block_edits"]) &&
    typedObj["block_edits"].every((e: any) => isNewProposedBlockEdit(e) as boolean)
  )
}

export function isPageProposal(obj: unknown): obj is PageProposal {
  const typedObj = obj as PageProposal
  return (
    ((typedObj !== null && typeof typedObj === "object") || typeof typedObj === "function") &&
    typeof typedObj["id"] === "string" &&
    typeof typedObj["page_id"] === "string" &&
    (typedObj["user_id"] === null || typeof typedObj["user_id"] === "string") &&
    typeof typedObj["pending"] === "boolean" &&
    typedObj["created_at"] instanceof Date &&
    Array.isArray(typedObj["block_proposals"]) &&
    typedObj["block_proposals"].every((e: any) => isBlockProposal(e) as boolean) &&
    typeof typedObj["page_title"] === "string" &&
    typeof typedObj["page_url_path"] === "string"
  )
}

export function isProposalCount(obj: unknown): obj is ProposalCount {
  const typedObj = obj as ProposalCount
  return (
    ((typedObj !== null && typeof typedObj === "object") || typeof typedObj === "function") &&
    typeof typedObj["pending"] === "number" &&
    typeof typedObj["handled"] === "number"
  )
}

export function isNewRegrading(obj: unknown): obj is NewRegrading {
  const typedObj = obj as NewRegrading
  return (
    ((typedObj !== null && typeof typedObj === "object") || typeof typedObj === "function") &&
    (isUserPointsUpdateStrategy(typedObj["user_points_update_strategy"]) as boolean) &&
    Array.isArray(typedObj["exercise_task_submission_ids"]) &&
    typedObj["exercise_task_submission_ids"].every((e: any) => typeof e === "string")
  )
}

export function isRegrading(obj: unknown): obj is Regrading {
  const typedObj = obj as Regrading
  return (
    ((typedObj !== null && typeof typedObj === "object") || typeof typedObj === "function") &&
    typeof typedObj["id"] === "string" &&
    typedObj["created_at"] instanceof Date &&
    typedObj["updated_at"] instanceof Date &&
    (typedObj["regrading_started_at"] === null ||
      typedObj["regrading_started_at"] instanceof Date) &&
    (typedObj["regrading_completed_at"] === null ||
      typedObj["regrading_completed_at"] instanceof Date) &&
    (isGradingProgress(typedObj["total_grading_progress"]) as boolean) &&
    (isUserPointsUpdateStrategy(typedObj["user_points_update_strategy"]) as boolean) &&
    (typedObj["user_id"] === null || typeof typedObj["user_id"] === "string")
  )
}

export function isRegradingInfo(obj: unknown): obj is RegradingInfo {
  const typedObj = obj as RegradingInfo
  return (
    ((typedObj !== null && typeof typedObj === "object") || typeof typedObj === "function") &&
    (isRegrading(typedObj["regrading"]) as boolean) &&
    Array.isArray(typedObj["submission_infos"]) &&
    typedObj["submission_infos"].every((e: any) => isRegradingSubmissionInfo(e) as boolean)
  )
}

export function isRegradingSubmissionInfo(obj: unknown): obj is RegradingSubmissionInfo {
  const typedObj = obj as RegradingSubmissionInfo
  return (
    ((typedObj !== null && typeof typedObj === "object") || typeof typedObj === "function") &&
    typeof typedObj["exercise_task_submission_id"] === "string" &&
    (isExerciseTaskGrading(typedObj["grading_before_regrading"]) as boolean) &&
    (typedObj["grading_after_regrading"] === null ||
      (isExerciseTaskGrading(typedObj["grading_after_regrading"]) as boolean))
  )
}

export function isRepositoryExercise(obj: unknown): obj is RepositoryExercise {
  const typedObj = obj as RepositoryExercise
  return (
    ((typedObj !== null && typeof typedObj === "object") || typeof typedObj === "function") &&
    typeof typedObj["id"] === "string" &&
    typeof typedObj["repository_id"] === "string" &&
    typeof typedObj["part"] === "string" &&
    typeof typedObj["name"] === "string" &&
    typeof typedObj["repository_url"] === "string" &&
    Array.isArray(typedObj["checksum"]) &&
    typedObj["checksum"].every((e: any) => typeof e === "number") &&
    typeof typedObj["download_url"] === "string"
  )
}

export function isRoleDomain(obj: unknown): obj is RoleDomain {
  const typedObj = obj as RoleDomain
  return (
    (((typedObj !== null && typeof typedObj === "object") || typeof typedObj === "function") &&
      typedObj["tag"] === "Global") ||
    (((typedObj !== null && typeof typedObj === "object") || typeof typedObj === "function") &&
      typedObj["tag"] === "Organization" &&
      typeof typedObj["id"] === "string") ||
    (((typedObj !== null && typeof typedObj === "object") || typeof typedObj === "function") &&
      typedObj["tag"] === "Course" &&
      typeof typedObj["id"] === "string") ||
    (((typedObj !== null && typeof typedObj === "object") || typeof typedObj === "function") &&
      typedObj["tag"] === "CourseInstance" &&
      typeof typedObj["id"] === "string") ||
    (((typedObj !== null && typeof typedObj === "object") || typeof typedObj === "function") &&
      typedObj["tag"] === "Exam" &&
      typeof typedObj["id"] === "string")
  )
}

export function isRoleInfo(obj: unknown): obj is RoleInfo {
  const typedObj = obj as RoleInfo
  return (
    ((typedObj !== null && typeof typedObj === "object") || typeof typedObj === "function") &&
    typeof typedObj["email"] === "string" &&
    (isUserRole(typedObj["role"]) as boolean) &&
    (isRoleDomain(typedObj["domain"]) as boolean)
  )
}

export function isRoleUser(obj: unknown): obj is RoleUser {
  const typedObj = obj as RoleUser
  return (
    ((typedObj !== null && typeof typedObj === "object") || typeof typedObj === "function") &&
    typeof typedObj["id"] === "string" &&
    (typedObj["first_name"] === null || typeof typedObj["first_name"] === "string") &&
    (typedObj["last_name"] === null || typeof typedObj["last_name"] === "string") &&
    typeof typedObj["email"] === "string" &&
    (isUserRole(typedObj["role"]) as boolean)
  )
}

export function isUserRole(obj: unknown): obj is UserRole {
  const typedObj = obj as UserRole
  return (
    typedObj === "Reviewer" ||
    typedObj === "Assistant" ||
    typedObj === "Teacher" ||
    typedObj === "Admin" ||
    typedObj === "CourseOrExamCreator" ||
    typedObj === "MaterialViewer"
  )
}

export function isNewTeacherGradingDecision(obj: unknown): obj is NewTeacherGradingDecision {
  const typedObj = obj as NewTeacherGradingDecision
  return (
    ((typedObj !== null && typeof typedObj === "object") || typeof typedObj === "function") &&
    typeof typedObj["user_exercise_state_id"] === "string" &&
    typeof typedObj["exercise_id"] === "string" &&
    (isTeacherDecisionType(typedObj["action"]) as boolean) &&
    (typedObj["manual_points"] === null || typeof typedObj["manual_points"] === "number")
  )
}

export function isTeacherDecisionType(obj: unknown): obj is TeacherDecisionType {
  const typedObj = obj as TeacherDecisionType
  return (
    typedObj === "FullPoints" ||
    typedObj === "ZeroPoints" ||
    typedObj === "CustomPoints" ||
    typedObj === "SuspectedPlagiarism"
  )
}

export function isTeacherGradingDecision(obj: unknown): obj is TeacherGradingDecision {
  const typedObj = obj as TeacherGradingDecision
  return (
    ((typedObj !== null && typeof typedObj === "object") || typeof typedObj === "function") &&
    typeof typedObj["id"] === "string" &&
    typeof typedObj["user_exercise_state_id"] === "string" &&
    typedObj["created_at"] instanceof Date &&
    typedObj["updated_at"] instanceof Date &&
    (typedObj["deleted_at"] === null || typedObj["deleted_at"] instanceof Date) &&
    typeof typedObj["score_given"] === "number" &&
    (isTeacherDecisionType(typedObj["teacher_decision"]) as boolean)
  )
}

export function isUserCourseSettings(obj: unknown): obj is UserCourseSettings {
  const typedObj = obj as UserCourseSettings
  return (
    ((typedObj !== null && typeof typedObj === "object") || typeof typedObj === "function") &&
    typeof typedObj["user_id"] === "string" &&
    typeof typedObj["course_language_group_id"] === "string" &&
    typedObj["created_at"] instanceof Date &&
    typedObj["updated_at"] instanceof Date &&
    (typedObj["deleted_at"] === null || typedObj["deleted_at"] instanceof Date) &&
    typeof typedObj["current_course_id"] === "string" &&
    typeof typedObj["current_course_instance_id"] === "string"
  )
}

export function isExerciseUserCounts(obj: unknown): obj is ExerciseUserCounts {
  const typedObj = obj as ExerciseUserCounts
  return (
    ((typedObj !== null && typeof typedObj === "object") || typeof typedObj === "function") &&
    typeof typedObj["exercise_name"] === "string" &&
    typeof typedObj["exercise_order_number"] === "number" &&
    typeof typedObj["page_order_number"] === "number" &&
    typeof typedObj["chapter_number"] === "number" &&
    typeof typedObj["exercise_id"] === "string" &&
    typeof typedObj["n_users_attempted"] === "number" &&
    typeof typedObj["n_users_with_some_points"] === "number" &&
    typeof typedObj["n_users_with_max_points"] === "number"
  )
}

export function isReviewingStage(obj: unknown): obj is ReviewingStage {
  const typedObj = obj as ReviewingStage
  return (
    typedObj === "NotStarted" ||
    typedObj === "PeerReview" ||
    typedObj === "SelfReview" ||
    typedObj === "WaitingForPeerReviews" ||
    typedObj === "WaitingForManualGrading" ||
    typedObj === "ReviewedAndLocked"
  )
}

export function isUserCourseInstanceChapterExerciseProgress(
  obj: unknown,
): obj is UserCourseInstanceChapterExerciseProgress {
  const typedObj = obj as UserCourseInstanceChapterExerciseProgress
  return (
    ((typedObj !== null && typeof typedObj === "object") || typeof typedObj === "function") &&
    typeof typedObj["exercise_id"] === "string" &&
    typeof typedObj["score_given"] === "number"
  )
}

export function isUserCourseInstanceProgress(obj: unknown): obj is UserCourseInstanceProgress {
  const typedObj = obj as UserCourseInstanceProgress
  return (
    ((typedObj !== null && typeof typedObj === "object") || typeof typedObj === "function") &&
    typeof typedObj["course_module_id"] === "string" &&
    typeof typedObj["course_module_name"] === "string" &&
    typeof typedObj["course_module_order_number"] === "number" &&
    typeof typedObj["score_given"] === "number" &&
    (typedObj["score_required"] === null || typeof typedObj["score_required"] === "number") &&
    (typedObj["score_maximum"] === null || typeof typedObj["score_maximum"] === "number") &&
    (typedObj["total_exercises"] === null || typeof typedObj["total_exercises"] === "number") &&
    (typedObj["attempted_exercises"] === null ||
      typeof typedObj["attempted_exercises"] === "number") &&
    (typedObj["attempted_exercises_required"] === null ||
      typeof typedObj["attempted_exercises_required"] === "number")
  )
}

export function isUserExerciseState(obj: unknown): obj is UserExerciseState {
  const typedObj = obj as UserExerciseState
  return (
    ((typedObj !== null && typeof typedObj === "object") || typeof typedObj === "function") &&
    typeof typedObj["id"] === "string" &&
    typeof typedObj["user_id"] === "string" &&
    typeof typedObj["exercise_id"] === "string" &&
    (typedObj["course_instance_id"] === null ||
      typeof typedObj["course_instance_id"] === "string") &&
    (typedObj["exam_id"] === null || typeof typedObj["exam_id"] === "string") &&
    typedObj["created_at"] instanceof Date &&
    typedObj["updated_at"] instanceof Date &&
    (typedObj["deleted_at"] === null || typedObj["deleted_at"] instanceof Date) &&
    (typedObj["score_given"] === null || typeof typedObj["score_given"] === "number") &&
    (isGradingProgress(typedObj["grading_progress"]) as boolean) &&
    (isActivityProgress(typedObj["activity_progress"]) as boolean) &&
    (isReviewingStage(typedObj["reviewing_stage"]) as boolean) &&
    (typedObj["selected_exercise_slide_id"] === null ||
      typeof typedObj["selected_exercise_slide_id"] === "string")
  )
}

export function isUser(obj: unknown): obj is User {
  const typedObj = obj as User
  return (
    ((typedObj !== null && typeof typedObj === "object") || typeof typedObj === "function") &&
    typeof typedObj["id"] === "string" &&
    (typedObj["first_name"] === null || typeof typedObj["first_name"] === "string") &&
    (typedObj["last_name"] === null || typeof typedObj["last_name"] === "string") &&
    typedObj["created_at"] instanceof Date &&
    typedObj["updated_at"] instanceof Date &&
    (typedObj["deleted_at"] === null || typedObj["deleted_at"] instanceof Date) &&
    (typedObj["upstream_id"] === null || typeof typedObj["upstream_id"] === "number") &&
    typeof typedObj["email"] === "string"
  )
}

export function isUploadResult(obj: unknown): obj is UploadResult {
  const typedObj = obj as UploadResult
  return (
    ((typedObj !== null && typeof typedObj === "object") || typeof typedObj === "function") &&
    typeof typedObj["url"] === "string"
  )
}

export function isCreateAccountDetails(obj: unknown): obj is CreateAccountDetails {
  const typedObj = obj as CreateAccountDetails
  return (
    ((typedObj !== null && typeof typedObj === "object") || typeof typedObj === "function") &&
    typeof typedObj["email"] === "string" &&
    typeof typedObj["first_name"] === "string" &&
    typeof typedObj["last_name"] === "string" &&
    typeof typedObj["language"] === "string" &&
    typeof typedObj["password"] === "string" &&
    typeof typedObj["password_confirmation"] === "string"
  )
}

export function isLogin(obj: unknown): obj is Login {
  const typedObj = obj as Login
  return (
    ((typedObj !== null && typeof typedObj === "object") || typeof typedObj === "function") &&
    typeof typedObj["email"] === "string" &&
    typeof typedObj["password"] === "string"
  )
}

export function isUserInfo(obj: unknown): obj is UserInfo {
  const typedObj = obj as UserInfo
  return (
    ((typedObj !== null && typeof typedObj === "object") || typeof typedObj === "function") &&
    typeof typedObj["user_id"] === "string"
  )
}

export function isChaptersWithStatus(obj: unknown): obj is ChaptersWithStatus {
  const typedObj = obj as ChaptersWithStatus
  return (
    ((typedObj !== null && typeof typedObj === "object") || typeof typedObj === "function") &&
    typeof typedObj["is_previewable"] === "boolean" &&
    Array.isArray(typedObj["modules"]) &&
    typedObj["modules"].every((e: any) => isCourseMaterialCourseModule(e) as boolean)
  )
}

export function isCourseMaterialCourseModule(obj: unknown): obj is CourseMaterialCourseModule {
  const typedObj = obj as CourseMaterialCourseModule
  return (
    ((typedObj !== null && typeof typedObj === "object") || typeof typedObj === "function") &&
    Array.isArray(typedObj["chapters"]) &&
    typedObj["chapters"].every((e: any) => isChapterWithStatus(e) as boolean) &&
    typeof typedObj["id"] === "string" &&
    typeof typedObj["is_default"] === "boolean" &&
    (typedObj["name"] === null || typeof typedObj["name"] === "string") &&
    typeof typedObj["order_number"] === "number"
  )
}

export function isExamData(obj: unknown): obj is ExamData {
  const typedObj = obj as ExamData
  return (
    ((typedObj !== null && typeof typedObj === "object") || typeof typedObj === "function") &&
    typeof typedObj["id"] === "string" &&
    typeof typedObj["name"] === "string" &&
    typedObj["starts_at"] instanceof Date &&
    typedObj["ends_at"] instanceof Date &&
    typeof typedObj["ended"] === "boolean" &&
    typeof typedObj["time_minutes"] === "number" &&
    (isExamEnrollmentData(typedObj["enrollment_data"]) as boolean)
  )
}

export function isExamEnrollmentData(obj: unknown): obj is ExamEnrollmentData {
  const typedObj = obj as ExamEnrollmentData
  return (
    (((typedObj !== null && typeof typedObj === "object") || typeof typedObj === "function") &&
      typedObj["tag"] === "EnrolledAndStarted" &&
      typeof typedObj["page_id"] === "string" &&
      (isPage(typedObj["page"]) as boolean) &&
      (isExamEnrollment(typedObj["enrollment"]) as boolean)) ||
    (((typedObj !== null && typeof typedObj === "object") || typeof typedObj === "function") &&
      typedObj["tag"] === "NotEnrolled") ||
    (((typedObj !== null && typeof typedObj === "object") || typeof typedObj === "function") &&
      typedObj["tag"] === "NotYetStarted") ||
    (((typedObj !== null && typeof typedObj === "object") || typeof typedObj === "function") &&
      typedObj["tag"] === "StudentTimeUp")
  )
}

export function isGetFeedbackQuery(obj: unknown): obj is GetFeedbackQuery {
  const typedObj = obj as GetFeedbackQuery
  return (
    ((typedObj !== null && typeof typedObj === "object") || typeof typedObj === "function") &&
    typeof typedObj["read"] === "boolean" &&
    (typeof typedObj["page"] === "undefined" || typeof typedObj["page"] === "number") &&
    (typeof typedObj["limit"] === "undefined" || typeof typedObj["limit"] === "number")
  )
}

export function isExamCourseInfo(obj: unknown): obj is ExamCourseInfo {
  const typedObj = obj as ExamCourseInfo
  return (
    ((typedObj !== null && typeof typedObj === "object") || typeof typedObj === "function") &&
    typeof typedObj["course_id"] === "string"
  )
}

export function isNewExerciseRepository(obj: unknown): obj is NewExerciseRepository {
  const typedObj = obj as NewExerciseRepository
  return (
    ((typedObj !== null && typeof typedObj === "object") || typeof typedObj === "function") &&
    (typedObj["course_id"] === null || typeof typedObj["course_id"] === "string") &&
    (typedObj["exam_id"] === null || typeof typedObj["exam_id"] === "string") &&
    typeof typedObj["git_url"] === "string" &&
    (typedObj["deploy_key"] === null || typeof typedObj["deploy_key"] === "string")
  )
}

export function isAnswerRequiringAttentionWithTasks(
  obj: unknown,
): obj is AnswerRequiringAttentionWithTasks {
  const typedObj = obj as AnswerRequiringAttentionWithTasks
  return (
    ((typedObj !== null && typeof typedObj === "object") || typeof typedObj === "function") &&
    typeof typedObj["id"] === "string" &&
    typeof typedObj["user_id"] === "string" &&
    typedObj["created_at"] instanceof Date &&
    typedObj["updated_at"] instanceof Date &&
    (typedObj["deleted_at"] === null || typedObj["deleted_at"] instanceof Date) &&
    (isGradingProgress(typedObj["grading_progress"]) as boolean) &&
    (typedObj["score_given"] === null || typeof typedObj["score_given"] === "number") &&
    typeof typedObj["submission_id"] === "string" &&
    typeof typedObj["exercise_id"] === "string" &&
    Array.isArray(typedObj["tasks"]) &&
    typedObj["tasks"].every((e: any) => isCourseMaterialExerciseTask(e) as boolean)
  )
}

export function isAnswersRequiringAttention(obj: unknown): obj is AnswersRequiringAttention {
  const typedObj = obj as AnswersRequiringAttention
  return (
    ((typedObj !== null && typeof typedObj === "object") || typeof typedObj === "function") &&
    typeof typedObj["exercise_max_points"] === "number" &&
    Array.isArray(typedObj["data"]) &&
    typedObj["data"].every((e: any) => isAnswerRequiringAttentionWithTasks(e) as boolean) &&
    typeof typedObj["total_pages"] === "number"
  )
}

export function isExerciseSubmissions(obj: unknown): obj is ExerciseSubmissions {
  const typedObj = obj as ExerciseSubmissions
  return (
    ((typedObj !== null && typeof typedObj === "object") || typeof typedObj === "function") &&
    Array.isArray(typedObj["data"]) &&
    typedObj["data"].every((e: any) => isExerciseSlideSubmission(e) as boolean) &&
    typeof typedObj["total_pages"] === "number"
  )
}

export function isMarkAsRead(obj: unknown): obj is MarkAsRead {
  const typedObj = obj as MarkAsRead
  return (
    ((typedObj !== null && typeof typedObj === "object") || typeof typedObj === "function") &&
    typeof typedObj["read"] === "boolean"
  )
}

export function isGetEditProposalsQuery(obj: unknown): obj is GetEditProposalsQuery {
  const typedObj = obj as GetEditProposalsQuery
  return (
    ((typedObj !== null && typeof typedObj === "object") || typeof typedObj === "function") &&
    typeof typedObj["pending"] === "boolean" &&
    (typeof typedObj["page"] === "undefined" || typeof typedObj["page"] === "number") &&
    (typeof typedObj["limit"] === "undefined" || typeof typedObj["limit"] === "number")
  )
}

export function isRoleQuery(obj: unknown): obj is RoleQuery {
  const typedObj = obj as RoleQuery
  return (
    ((typedObj !== null && typeof typedObj === "object") || typeof typedObj === "function") &&
    (typeof typedObj["global"] === "undefined" ||
      typedObj["global"] === false ||
      typedObj["global"] === true) &&
    (typeof typedObj["organization_id"] === "undefined" ||
      typeof typedObj["organization_id"] === "string") &&
    (typeof typedObj["course_id"] === "undefined" || typeof typedObj["course_id"] === "string") &&
    (typeof typedObj["course_instance_id"] === "undefined" ||
      typeof typedObj["course_instance_id"] === "string") &&
    (typeof typedObj["exam_id"] === "undefined" || typeof typedObj["exam_id"] === "string")
  )
}

export function isPagination(obj: unknown): obj is Pagination {
  const typedObj = obj as Pagination
  return (
    ((typedObj !== null && typeof typedObj === "object") || typeof typedObj === "function") &&
    (typeof typedObj["page"] === "undefined" || typeof typedObj["page"] === "number") &&
    (typeof typedObj["limit"] === "undefined" || typeof typedObj["limit"] === "number")
  )
}

export function isOEmbedResponse(obj: unknown): obj is OEmbedResponse {
  const typedObj = obj as OEmbedResponse
  return (
    ((typedObj !== null && typeof typedObj === "object") || typeof typedObj === "function") &&
    typeof typedObj["author_name"] === "string" &&
    typeof typedObj["author_url"] === "string" &&
    typeof typedObj["html"] === "string" &&
    typeof typedObj["provider_name"] === "string" &&
    typeof typedObj["provider_url"] === "string" &&
    typeof typedObj["title"] === "string" &&
    typeof typedObj["version"] === "string"
  )
}<|MERGE_RESOLUTION|>--- conflicted
+++ resolved
@@ -1832,44 +1832,6 @@
   )
 }
 
-<<<<<<< HEAD
-export function isCmsPeerReviewConfiguration(obj: unknown): obj is CmsPeerReviewConfiguration {
-  const typedObj = obj as CmsPeerReviewConfiguration
-  return (
-    ((typedObj !== null && typeof typedObj === "object") || typeof typedObj === "function") &&
-    (isCmsPeerReviewConfig(typedObj["peer_review_config"]) as boolean) &&
-    Array.isArray(typedObj["peer_review_questions"]) &&
-    typedObj["peer_review_questions"].every((e: any) => isCmsPeerReviewQuestion(e) as boolean)
-  )
-}
-
-export function isPeerReviewQuestionSubmission(
-  obj: any,
-  _argumentName?: string,
-): obj is PeerReviewQuestionSubmission {
-  return (
-    (((obj !== null && typeof obj === "object") || typeof obj === "function") &&
-      typeof obj.id === "string" &&
-      obj.created_at instanceof Date &&
-      obj.updated_at instanceof Date &&
-      (obj.deleted_at === null || obj.deleted_at instanceof Date) &&
-      typeof obj.peer_review_question_id === "string" &&
-      typeof obj.peer_review_submission_id === "string" &&
-      obj.text_data == null) ||
-    (typeof obj.text_data === "string" && obj.number_data == null) ||
-    typeof obj.number_data === "number"
-  )
-}
-
-export function isPeerReviewQuestionType(
-  obj: any,
-  _argumentName?: string,
-): obj is PeerReviewQuestionType {
-  return obj === "Essay" || obj === "Scale"
-}
-
-=======
->>>>>>> 5a436c9a
 export function isCmsPeerReviewQuestion(obj: unknown): obj is CmsPeerReviewQuestion {
   const typedObj = obj as CmsPeerReviewQuestion
   return (
@@ -1899,8 +1861,6 @@
   )
 }
 
-<<<<<<< HEAD
-=======
 export function isPeerReviewQuestionType(obj: unknown): obj is PeerReviewQuestionType {
   const typedObj = obj as PeerReviewQuestionType
   return typedObj === "Essay" || typedObj === "Scale"
@@ -1917,7 +1877,6 @@
   )
 }
 
->>>>>>> 5a436c9a
 export function isPlaygroundExample(obj: unknown): obj is PlaygroundExample {
   const typedObj = obj as PlaygroundExample
   return (
