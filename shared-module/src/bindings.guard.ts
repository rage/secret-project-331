--- conflicted
+++ resolved
@@ -22,12 +22,9 @@
   CmsPageExerciseSlide,
   CmsPageExerciseTask,
   CmsPageUpdate,
-<<<<<<< HEAD
   CmsPeerReview,
   CmsPeerReviewQuestion,
-=======
   CompletionRegistrationLink,
->>>>>>> e250fa89
   ContentManagementPage,
   Course,
   CourseCount,
