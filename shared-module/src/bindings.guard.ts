--- conflicted
+++ resolved
@@ -729,7 +729,6 @@
   )
 }
 
-<<<<<<< HEAD
 export function isUserCourseSettings(obj: any, _argumentName?: string): obj is UserCourseSettings {
   return (
     ((obj !== null && typeof obj === "object") || typeof obj === "function") &&
@@ -740,7 +739,9 @@
     (obj.deleted_at === null || obj.deleted_at instanceof Date) &&
     typeof obj.current_course_id === "string" &&
     typeof obj.current_course_instance_id === "string"
-=======
+  )
+}
+
 export function isPlaygroundExample(obj: any, _argumentName?: string): obj is PlaygroundExample {
   return (
     ((obj !== null && typeof obj === "object") || typeof obj === "function") &&
@@ -763,6 +764,5 @@
     typeof obj.name === "string" &&
     typeof obj.url === "string" &&
     typeof obj.width === "number"
->>>>>>> bea30273
   )
 }