import styled from "@emotion/styled"
import React from "react"
import { border, color, space } from "styled-system"

<<<<<<< HEAD
import { baseTheme, fontWeights, headingFont, theme } from "../styles"
=======
import { baseTheme, fontWeights, headingFont, theme, typography } from "../styles"
>>>>>>> 17dbc41b

export interface ButtonExtraProps {
  variant: "primary" | "secondary" | "tertiary"
  size: "medium" | "large"
  transform: "normal" | "uppercase"
  children: React.ReactNode
}

export type ButtonProps = React.ButtonHTMLAttributes<HTMLButtonElement> & ButtonExtraProps

const BaseButton = styled.button`
  position: relative;
  display: inline-block;
  padding: ${({ size }: ButtonProps) =>
    size == "medium" ? theme.buttonSizes.medium : theme.buttonSizes.large};
  font-family: ${headingFont};
  font-weight: ${fontWeights.bold};
  line-height: 18px;
  white-space: nowrap;
  vertical-align: baseline;
  cursor: pointer;
  user-select: none;
  text-decoration: none;
  text-align: center;
  justify-content: center;
  text-transform: ${({ transform }: ButtonProps) =>
    transform == "normal" ? "capitalize" : "uppercase"};
  font-size: ${({ transform }: ButtonProps) => (transform == "normal" ? "18px" : "14px")};
  letter-spacing: 0.02em;
  transition: all 150ms linear;
  border: 2.5px solid transparent;
  z-index: 1;

  &:hover {
    text-decoration: none;
  }

  &:focus {
    text-decoration: none;
  }

  &:disabled {
    color: ${baseTheme.colors.neutral[600]};
    background-color: ${baseTheme.colors.neutral[500]};
    border-color: ${baseTheme.colors.neutral[500]};
  }
  ${border}
  ${color}
  ${space}
`

const PrimaryButton = styled(BaseButton)`
  color: ${baseTheme.colors.neutral[900]};
  background-color: ${theme.primary.bg};
  border-color: ${theme.primary.hoverBorder};

  &:hover {
    color: ${theme.primary.hoverBorder};
    background-color: ${theme.primary.hoverBg};
    border-color: ${theme.primary.hoverBorder};
  }

  &:active {
    color: ${theme.primary.hoverText};
    background-color: ${theme.primary.hoverBg};
    border-color: ${theme.primary.hoverBorder};
  }

  &:disabled {
    color: ${baseTheme.colors.neutral[600]};
    background-color: ${baseTheme.colors.neutral[500]};
    border-color: ${baseTheme.colors.neutral[500]};
  }
`

const SecondaryButton = styled(BaseButton)`
  color: ${theme.secondary.text};
  border-color: ${theme.secondary.hoverBorder};
  border: 1.5px solid ${theme.secondary.text};

  &:hover,
  &:focus {
    color: ${theme.secondary.hoverText};
    box-shadow: 0 0 0 1px ${theme.secondary.text};
  }

  ,
  &:active {
    color: ${theme.secondary.hoverText};
    background-color: ${theme.secondary.hoverBg};
  }

  &:disabled {
    color: ${baseTheme.colors.neutral[600]};
    background-color: ${baseTheme.colors.neutral[500]};
    border-color: ${baseTheme.colors.neutral[500]};
  }
`

const TertiaryButton = styled(BaseButton)`
<<<<<<< HEAD
  color: ${theme.tertiary.text};
  background-color: #333;
=======
  font-size: ${typography.paragraph};
  color: ${theme.secondary.text};
  background-color: ${baseTheme.colors.grey[800]};
>>>>>>> 17dbc41b

  &:hover {
    color: ${baseTheme.colors.grey[800]};
    background-color: ${baseTheme.colors.neutral[100]};
  }

  ,
  &:active {
    color: ${baseTheme.colors.grey[800]};
    background-color: ${baseTheme.colors.neutral[100]};
  }

  &:disabled {
    color: ${baseTheme.colors.neutral[600]};
    background-color: ${baseTheme.colors.neutral[500]};
    border-color: ${baseTheme.colors.neutral[500]};
  }
`

/* BUTTON VARIANT
PrimaryButton
SecondaryButton
GhostButton
TertiaryButton
IconButton
Link */

const Button: React.FC<ButtonProps> = (props) => {
  return (
    <>
      {props.variant === "primary" ? (
        <PrimaryButton {...props}></PrimaryButton>
      ) : props.variant === "secondary" ? (
        <SecondaryButton title="button" {...props}></SecondaryButton>
      ) : (
        <TertiaryButton title="button" {...props} disabled />
      )}
    </>
  )
}

export default Button<|MERGE_RESOLUTION|>--- conflicted
+++ resolved
@@ -2,11 +2,7 @@
 import React from "react"
 import { border, color, space } from "styled-system"
 
-<<<<<<< HEAD
-import { baseTheme, fontWeights, headingFont, theme } from "../styles"
-=======
 import { baseTheme, fontWeights, headingFont, theme, typography } from "../styles"
->>>>>>> 17dbc41b
 
 export interface ButtonExtraProps {
   variant: "primary" | "secondary" | "tertiary"
@@ -107,14 +103,9 @@
 `
 
 const TertiaryButton = styled(BaseButton)`
-<<<<<<< HEAD
-  color: ${theme.tertiary.text};
-  background-color: #333;
-=======
   font-size: ${typography.paragraph};
   color: ${theme.secondary.text};
   background-color: ${baseTheme.colors.grey[800]};
->>>>>>> 17dbc41b
 
   &:hover {
     color: ${baseTheme.colors.grey[800]};
