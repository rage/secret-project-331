import styled from "@emotion/styled"
import React from "react"

import { baseTheme, fontWeights, headingFont, theme } from "../styles"
import { respondToOrLarger } from "../styles/respond"

export interface ButtonProps extends React.ButtonHTMLAttributes<HTMLButtonElement> {
  variant: "primary" | "secondary" | "tertiary" | "outlined"
  size: "medium" | "large"
  transform?: "normal" | "uppercase"
  children?: React.ReactNode
}

// BaseButtonStyles is the primary button
export const BASE_BUTTON_STYLES = `
  position: relative;
  display: inline-block;
  padding: ${theme.buttonSizes["large"].padding};
  font-family: ${headingFont};
  font-weight: ${fontWeights.normal};
  line-height: normal;
  vertical-align: baseline;
  cursor: pointer;
  user-select: none;
  text-decoration: none;
  text-align: center;
  justify-content: center;
  word-break: break-word;
  text-transform: uppercase;
  letter-spacing: 0.02em;
  transition: all 150ms linear;
  border: 2.5px solid transparent;
  z-index: 1;

  color: ${baseTheme.colors.neutral[900]};
  background-color: ${theme.primary.bg};
  border-color: ${theme.primary.hoverBorder};

  &:hover {
    color: ${theme.primary.hoverBorder};
    background-color: ${theme.primary.hoverBg};
    border-color: ${theme.primary.hoverBorder};
    text-decoration: none;
  }

  &:active {
    color: ${theme.primary.hoverText};
    background-color: ${theme.primary.hoverBg};
    border-color: ${theme.primary.hoverBorder};
  }

  &:disabled {
    color: ${baseTheme.colors.neutral[600]};
    background-color: ${baseTheme.colors.neutral[500]};
    border-color: ${baseTheme.colors.neutral[500]};
  }

  &:focus {
    text-decoration: none;
  }

  ${respondToOrLarger.xs} {
    word-break: unset;
  }
  ${respondToOrLarger.sm} {
    white-space: nowrap;
  }
`

<<<<<<< HEAD
// eslint-disable-next-line i18next/no-literal-string
const TertiaryButton = styled(BaseButton)`
  font-size: ${typography.paragraph};
  color: ${theme.secondary.text};
  background-color: ${baseTheme.colors.green[200]};

  &:hover {
    color: ${baseTheme.colors.grey[800]};
    background-color: ${baseTheme.colors.green[300]};
  }
=======
export const PrimaryButtonStyles = (props: ButtonProps) => {
  const PRIMARY_BUTTON_STYLES = `
    text-transform: ${props.transform === "normal" ? "capitalize" : "uppercase"};
    padding: ${theme.buttonSizes[props.size].padding};
  `
  return PRIMARY_BUTTON_STYLES
}

export const SecondaryButtonStyles = (props: ButtonProps) => {
  const SECONDARY_BUTTON_STYLES = `
    text-transform: ${props.transform === "normal" ? "capitalize" : "uppercase"};
    padding: ${theme.buttonSizes[props.size].padding};

    color: ${theme.secondary.text};
    background: ${theme.secondary.bg};
    border-color: ${theme.secondary.hoverBorder};
    border: 1.5px solid ${theme.secondary.text};

    &:hover,
    &:focus {
      color: ${theme.secondary.hoverText};
      box-shadow: 0 0 0 1px ${theme.secondary.text};
      border: 1.5px solid ${theme.secondary.text};
    }

    &:active {
      color: ${theme.secondary.hoverText};
      background-color: ${theme.secondary.hoverBg};
    }

    &:disabled {
      color: ${baseTheme.colors.neutral[600]};
      background-color: ${baseTheme.colors.neutral[500]};
      border-color: ${baseTheme.colors.neutral[500]};
    }
  `
  return SECONDARY_BUTTON_STYLES
}
>>>>>>> 1cbdadbb

export const TertiaryButtonStyles = (props: ButtonProps) => {
  const TERTIARY_BUTTON_STYLES = `
    text-transform: ${props.transform === "normal" ? "capitalize" : "uppercase"};
    padding: ${theme.buttonSizes[props.size].padding};

    color: ${theme.tertiary.text};
    background-color: ${theme.tertiary.bg};
    border: unset;

    &:hover {
      color: ${theme.tertiary.hoverText};
      background-color: ${theme.tertiary.hoverBg};
    }

    &:active {
      color: ${theme.tertiary.hoverText};
      background-color: ${theme.tertiary.activeBg};
    }

    &:disabled {
      color: ${baseTheme.colors.neutral[600]};
      background-color: ${baseTheme.colors.neutral[500]};
      border-color: ${baseTheme.colors.neutral[500]};
    }
  `
  return TERTIARY_BUTTON_STYLES
}

const PrimaryButton = styled.button`
  ${BASE_BUTTON_STYLES}
  ${PrimaryButtonStyles}
`

const SecondaryButton = styled.button`
  ${BASE_BUTTON_STYLES}
  ${SecondaryButtonStyles}
`

const TertiaryButton = styled.button`
  ${BASE_BUTTON_STYLES}
  ${TertiaryButtonStyles}
`

/* BUTTON VARIANT
PrimaryButton
SecondaryButton
GhostButton
TertiaryButton
IconButton
Link */

const Button: React.FC<ButtonProps> = (props: ButtonProps) => {
  switch (props.variant) {
    case "primary":
      return <PrimaryButton {...props} />
    case "secondary":
      return <SecondaryButton {...props} />
    case "tertiary":
      return <TertiaryButton {...props} />
    case "outlined":
      return <SecondaryButton {...props} />
    default:
      return <PrimaryButton {...props} />
  }
}

export default Button<|MERGE_RESOLUTION|>--- conflicted
+++ resolved
@@ -67,18 +67,6 @@
   }
 `
 
-<<<<<<< HEAD
-// eslint-disable-next-line i18next/no-literal-string
-const TertiaryButton = styled(BaseButton)`
-  font-size: ${typography.paragraph};
-  color: ${theme.secondary.text};
-  background-color: ${baseTheme.colors.green[200]};
-
-  &:hover {
-    color: ${baseTheme.colors.grey[800]};
-    background-color: ${baseTheme.colors.green[300]};
-  }
-=======
 export const PrimaryButtonStyles = (props: ButtonProps) => {
   const PRIMARY_BUTTON_STYLES = `
     text-transform: ${props.transform === "normal" ? "capitalize" : "uppercase"};
@@ -117,7 +105,6 @@
   `
   return SECONDARY_BUTTON_STYLES
 }
->>>>>>> 1cbdadbb
 
 export const TertiaryButtonStyles = (props: ButtonProps) => {
   const TERTIARY_BUTTON_STYLES = `
