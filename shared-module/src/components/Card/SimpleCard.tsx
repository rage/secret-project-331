import { css, cx } from "@emotion/css"
import { ThemeProvider } from "@emotion/react"
import styled from "@emotion/styled"
import React from "react"

<<<<<<< HEAD
=======
import CardSVG from "../../img/cardNext.svg"
import { cardHeight, cardMaxWidth } from "../../styles/constants"
>>>>>>> abb0891c
import { theme } from "../../utils"

const CourseGridWrapper = styled.a`
  text-decoration: none;
  display: block;
  max-width: ${cardMaxWidth}em;
  height: ${cardHeight}em;
  border-radius: 1px;
  position: relative;
  transition: all 0.3s cubic-bezier(0.25, 0.8, 0.25, 1);
<<<<<<< HEAD
=======
  &:hover {
    /*     box-shadow: 0 0.625em 2.5em rgba(0, 0, 0, 0.2); */
    border: none;
  }
>>>>>>> abb0891c
`
const styledSVG = css`
  position: absolute;
  top: 10%;
  left: 2.5em;
`

const CardTextBox = styled.div`
  position: absolute;
  bottom: 0;
  display: flex;
  padding: 2em 2.5em;
  height: 50%;
  text-align: left;
  margin-bottom: 1em;

  div {
    margin-bottom: 1.4em;
    text-align: left;
  }

  h2 {
    font-size: 3.125em;
    font-weight: 700;
    z-index: 20;
    line-height: 1em;
    color: rgba(40, 40, 40, 0.8);
  }

  div:first-of-type {
    position: relative;
  }

  div:last-of-type {
    position: relative;
    font-size: 0.75em;
    font-weight: 500;
    padding-top: 1em;
  }

  span {
    color: #333;
    font-size: 1.2em;
    opacity: 0.8;
    z-index: 20;
    font-weight: 500;
    width: 50%;
    line-height: 3em;
  }
`
export interface CardExtraProps {
  variant: "simple" | "graphics"
  title: string
  chapter: number
  url?: string
  bg?: string
}

export type CardProps = React.HTMLAttributes<HTMLDivElement> & CardExtraProps

const SimpleCard: React.FC<CardProps> = ({ title, chapter, url }) => {
  // If URL defined, the chapter is open
  if (url) {
    return (
      <ThemeProvider theme={theme}>
        <>
          <CourseGridWrapper href={`${url}`}>
            <CardSVG className={cx(styledSVG)} />
            <CardTextBox>
              <div>
                <span>{`CHAPTER ${chapter}`}</span>
                <h2>{title}</h2>
              </div>
            </CardTextBox>
          </CourseGridWrapper>
        </>
      </ThemeProvider>
    )
  }
  // Closed / Opens at
  return (
    <ThemeProvider theme={theme}>
      <>
        <CourseGridWrapper>
          <CardSVG className={cx(styledSVG)} />
          <CardTextBox>
            <div>
              <span>{`CHAPTER ${chapter}`}</span>
              <h2>{title}</h2>
            </div>
          </CardTextBox>
        </CourseGridWrapper>
      </>
    </ThemeProvider>
  )
}

export default SimpleCard<|MERGE_RESOLUTION|>--- conflicted
+++ resolved
@@ -3,11 +3,8 @@
 import styled from "@emotion/styled"
 import React from "react"
 
-<<<<<<< HEAD
-=======
 import CardSVG from "../../img/cardNext.svg"
 import { cardHeight, cardMaxWidth } from "../../styles/constants"
->>>>>>> abb0891c
 import { theme } from "../../utils"
 
 const CourseGridWrapper = styled.a`
@@ -18,13 +15,6 @@
   border-radius: 1px;
   position: relative;
   transition: all 0.3s cubic-bezier(0.25, 0.8, 0.25, 1);
-<<<<<<< HEAD
-=======
-  &:hover {
-    /*     box-shadow: 0 0.625em 2.5em rgba(0, 0, 0, 0.2); */
-    border: none;
-  }
->>>>>>> abb0891c
 `
 const styledSVG = css`
   position: absolute;
