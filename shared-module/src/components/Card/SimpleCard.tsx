import { css } from "@emotion/css"
import styled from "@emotion/styled"
import React from "react"

import CardSVG from "../../img/cardNext.svg"
import { cardHeight, cardMaxWidth } from "../../styles/constants"
<<<<<<< HEAD
import { theme, typography } from "../../utils"
=======

import { CardExtraProps } from "."
>>>>>>> 198aeb68

const CourseGridWrapper = styled.a`
  text-decoration: none;
  display: block;
  max-width: ${cardMaxWidth}em;
  height: 18em;
  border-radius: 1px;
  position: relative;
  transition: all 0.3s cubic-bezier(0.25, 0.8, 0.25, 1);
<<<<<<< HEAD
  background: #48cfad;

  @media (min-width: 600px) {
    height: ${cardHeight}em;
  }
`
const styledSVG = css`
  position: absolute;
  top: 10%;
  left: 2.5em;
  width: 30px;

  @media (min-width: 600px) {
    width: 45px;
=======
  @media (max-width: 37.5em) {
    height: ${cardHeight * 0.75}em;
>>>>>>> 198aeb68
  }
`

const CardContentWrapper = styled.div`
  display: flex;
<<<<<<< HEAD
  padding: 0em 2em 1rem 2rem;
  height: auto;
  text-align: left;

  @media (min-width: 600px) {
    margin-bottom: 1em;
    padding: 2em 2.5em;
    height: 50%;
  }

  div {
    margin-bottom: 1.8em;
    text-align: left;

    @media (min-width: 600px) {
      margin-bottom: 1.4em;
    }
  }

=======
  height: 100%;
  flex-direction: column;
  margin-bottom: 1em;

>>>>>>> 198aeb68
  h2 {
    font-size: ${typography.h3};
    font-weight: 700;
    z-index: 20;
    line-height: 1em;
    color: rgba(40, 40, 40, 0.8);
  }

  span {
    color: #333;
    font-size: 1.2em;
    opacity: 0.8;
    z-index: 20;
    font-weight: 500;
    width: 50%;
    line-height: 3em;
  }
  @media (max-width: 37.5em) {
    word-break: break-all;
  }
`

export type CardProps = React.HTMLAttributes<HTMLDivElement> & CardExtraProps

const SimpleCard: React.FC<CardProps> = ({ title, chapterNumber, url, open, bg, date, time }) => {
  // If URL defined, the chapter is open

  const fetchOpensText = () => {
    if (date && time) {
      return (
        <>
          <div>AVAILABLE</div>
          <div>
            {date} at {time}
          </div>
        </>
      )
    } else if (time) {
      return (
        <>
          <div>OPENS IN</div>
          <div>{time}</div>
        </>
      )
    } else if (open) {
      return <span>OPENS NOW!</span>
    } else {
      return <span>CLOSED</span>
    }
  }
  return (
    <CourseGridWrapper
      className={css`
        background: ${bg};
      `}
      // Pass href={url} if url defined
      {...(url ? { href: url } : {})}
    >
      <CardContentWrapper>
        {!open && !url ? (
          <div
            className={css`
              flex: 0 1 auto;
              text-align: center;
              background: #cac9c9;
              padding: 2em;
            `}
          >
            {fetchOpensText()}
          </div>
        ) : (
          <div
            className={css`
              flex: 0 1 auto;
              padding: 2em 2.5em 0 2.5em;
            `}
          >
            <CardSVG />
          </div>
        )}
        <div
          className={css`
            flex: 1 1 auto;
            padding: 0em 2.5em 2em 2.5em;
          `}
        >
          <div
            className={css`
              display: flex;
              flex-direction: column;
              height: 100%;
            `}
          >
            <div
              className={css`
                margin-top: auto;
              `}
            >
              <span>{`CHAPTER ${chapterNumber}`}</span>
              <h2>{title}</h2>
            </div>
          </div>
        </div>
      </CardContentWrapper>
    </CourseGridWrapper>
  )
}

export default SimpleCard<|MERGE_RESOLUTION|>--- conflicted
+++ resolved
@@ -4,12 +4,9 @@
 
 import CardSVG from "../../img/cardNext.svg"
 import { cardHeight, cardMaxWidth } from "../../styles/constants"
-<<<<<<< HEAD
-import { theme, typography } from "../../utils"
-=======
+import { theme, typography } from "../../styles"
 
 import { CardExtraProps } from "."
->>>>>>> 198aeb68
 
 const CourseGridWrapper = styled.a`
   text-decoration: none;
@@ -19,7 +16,6 @@
   border-radius: 1px;
   position: relative;
   transition: all 0.3s cubic-bezier(0.25, 0.8, 0.25, 1);
-<<<<<<< HEAD
   background: #48cfad;
 
   @media (min-width: 600px) {
@@ -34,16 +30,11 @@
 
   @media (min-width: 600px) {
     width: 45px;
-=======
-  @media (max-width: 37.5em) {
-    height: ${cardHeight * 0.75}em;
->>>>>>> 198aeb68
   }
 `
 
 const CardContentWrapper = styled.div`
   display: flex;
-<<<<<<< HEAD
   padding: 0em 2em 1rem 2rem;
   height: auto;
   text-align: left;
@@ -63,12 +54,6 @@
     }
   }
 
-=======
-  height: 100%;
-  flex-direction: column;
-  margin-bottom: 1em;
-
->>>>>>> 198aeb68
   h2 {
     font-size: ${typography.h3};
     font-weight: 700;
