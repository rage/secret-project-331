import { css } from "@emotion/css"
import styled from "@emotion/styled"
import React from "react"
import { useTranslation } from "react-i18next"

import CardSVG from "../../img/cardNext.svg"
import { baseTheme, headingFont, typography } from "../../styles"
import { cardHeight, cardMaxWidth } from "../../styles/constants"
import { respondToOrLarger } from "../../styles/respond"

import { CardExtraProps } from "."

<<<<<<< HEAD
// eslint-disable-next-line i18next/no-literal-string
const CourseGridWrapper = styled.a`
  text-decoration: none;
  display: block;
  max-width: ${cardMaxWidth}em;
  height: ${cardHeight * 0.75}em;
  border-radius: 1px;
  position: relative;
  transition: all 0.3s cubic-bezier(0.25, 0.8, 0.25, 1);
  background: #48cfad;

  ${respondToOrLarger.sm} {
    height: ${cardHeight}em;
  }
`
const StCardSvg = styled(CardSVG)`
  width: 40px;
  opacity: 0.8;
`

=======
>>>>>>> bb4c9f53
const CardContentWrapper = styled.div`
  display: flex;
  height: 100%;
  text-align: left;
  flex-direction: column;
  word-break: break-all;

  h2 {
    font-size: ${typography.h3};
    font-weight: 700;
    z-index: 20;
    line-height: 1em;
    color: rgba(40, 40, 40, 0.8);
  }

  span {
    color: ${baseTheme.colors.grey[700]};
    font-size: 1.2em;
    opacity: 0.8;
    z-index: 20;
    font-weight: 500;
    width: 50%;
    line-height: 3em;
  }
  ${respondToOrLarger.lg} {
    word-break: normal;
  }
`

export type CardProps = React.HTMLAttributes<HTMLDivElement> & CardExtraProps

const SimpleCard: React.FC<CardProps> = ({ title, chapterNumber, url, open, date, time }) => {
  const { t } = useTranslation()
  // If URL defined, the chapter is open

  const fetchOpensText = () => {
    if (date && time) {
      return (
        <>
          <div
            className={css`
              text-transform: uppercase;
            `}
          >
            {t("available")}
          </div>
          <div>{t("on-date-at-time", { date, time })}</div>
        </>
      )
    } else if (time) {
      return (
        <>
          <div
            className={css`
              text-transform: uppercase;
            `}
          >
            {t("opens-in")}
          </div>
          <div>{time}</div>
        </>
      )
    } else if (open) {
      return (
        <span
          className={css`
            text-transform: uppercase;
          `}
        >
          {t("opens-now")}
        </span>
      )
    } else {
      return (
        <span
          className={css`
            text-transform: uppercase;
          `}
        >
          {t("closed")}
        </span>
      )
    }
  }
  return (
    <div
      className={css`
        max-width: ${cardMaxWidth}em;
        height: ${cardHeight * 0.75}em;
        border-radius: 1px;
        position: relative;
        transition: all 0.3s cubic-bezier(0.25, 0.8, 0.25, 1);
        background: #48cfad;

        ${respondToOrLarger.sm} {
          height: ${cardHeight}em;
        }
      `}
    >
      <CardContentWrapper>
        {!open && !url ? (
          <div
            className={css`
              flex: 0 1 auto;
              text-align: center;
              background: #cac9c9;
              padding: 2rem;
            `}
          >
            {fetchOpensText()}
          </div>
        ) : (
          <div
            className={css`
              flex: 0 1 auto;
              padding: 3rem 2.5rem 0 2.5rem;
            `}
          >
            <StCardSvg />
          </div>
        )}
        <div
          className={css`
            flex: 1 1 auto;
            padding: 0em 2.5rem 3rem 2.5rem;
          `}
        >
          <div
            className={css`
              display: flex;
              flex-direction: column;
              height: 100%;
            `}
          >
            <div
              className={css`
                margin-top: auto;
              `}
            >
              <span
                className={css`
                  text-transform: uppercase;
                  font-family: ${headingFont};
                `}
              >
                {t("chapter-chapter-number", { number: chapterNumber })}
              </span>
              <h2>{title}</h2>
            </div>
          </div>
        </div>
      </CardContentWrapper>
    </div>
  )
}

export default SimpleCard<|MERGE_RESOLUTION|>--- conflicted
+++ resolved
@@ -10,29 +10,11 @@
 
 import { CardExtraProps } from "."
 
-<<<<<<< HEAD
-// eslint-disable-next-line i18next/no-literal-string
-const CourseGridWrapper = styled.a`
-  text-decoration: none;
-  display: block;
-  max-width: ${cardMaxWidth}em;
-  height: ${cardHeight * 0.75}em;
-  border-radius: 1px;
-  position: relative;
-  transition: all 0.3s cubic-bezier(0.25, 0.8, 0.25, 1);
-  background: #48cfad;
-
-  ${respondToOrLarger.sm} {
-    height: ${cardHeight}em;
-  }
-`
 const StCardSvg = styled(CardSVG)`
   width: 40px;
   opacity: 0.8;
 `
 
-=======
->>>>>>> bb4c9f53
 const CardContentWrapper = styled.div`
   display: flex;
   height: 100%;
