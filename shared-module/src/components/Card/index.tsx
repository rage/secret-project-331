--- conflicted
+++ resolved
@@ -1,15 +1,8 @@
 import React from "react"
 
-<<<<<<< HEAD
-import { theme } from "../../styles"
-
 import CourseCard from "./CourseCard"
-=======
->>>>>>> 17dbc41b
 import IllustrationCard from "./IllustrationCard"
 import SimpleCard from "./SimpleCard"
-
-/* import { border, color, space } from "styled-system" */
 
 type CourseCardProps = {
   title: string
