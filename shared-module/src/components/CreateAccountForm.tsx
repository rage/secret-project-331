import styled from "@emotion/styled"
import { useState, useEffect } from "react"
import { useForm } from "react-hook-form"
import { useTranslation } from "react-i18next"

import { createUser } from "../services/backend/auth"
import { baseTheme, headingFont } from "../styles"

const ErrorMessage = styled.div`
  color: #ed5565;
  font-size: 14px;
  margin-top: -10px;
  margin-bottom: 10px;
  padding: 0;
`

// eslint-disable-next-line i18next/no-literal-string
const Wrapper = styled.div`
  max-width: 1200px;
  position: relative;
  margin: 0 auto;
  display: block;
  padding: 4rem 4rem;
  font-family: ${headingFont};
  border-radius: 4px;

  @media (max-width: 767.98px) {
    padding: 4rem 0rem;
  }

  h2 {
    font-size: clamp(30px, 3vw, 40px);
    color: ${baseTheme.colors.grey[700]};
    text-align: center;
    font-family: ${headingFont};
    font-weight: 600;
  }

  .description {
    font-size: 20px;
    display: inline-block;
    text-align: center;
    margin: 0.5rem 0 2rem 0;
    a {
      color: #065853;
      font-weight: 600;
      text-decoration: none;
    }
  }

  fieldset {
    border: none;
    margin: 0;
    padding: 0;
  }

  input {
    background: #fcfcfc;
    border-width: 1.6px;
    border-style: solid;
    border-color: #bec3c7;
    padding: 12px;
    transition: ease-in-out, width 0.35s ease-in-out;
    outline: none;
    min-width: 20px;
    width: 100%;
    display: inline-block;
    font-size: 18px;
    margin-bottom: 20px;

    &:focus,
    &:active {
      border-color: #55b3f5;
    }

    @media (max-width: 767.98px) {
      padding: 10px 8px;
    }
  }

  label {
    display: inline-block;
    font-size: 17px;
    margin-bottom: 5px;
  }

  input[type="submit"] {
    height: 60px;
    margin-top: 30px;
    background: #46749b;
    color: #fff;
    font-weight: bold;
    font-size: 22px;
    padding: 15px 10px;
    line-height: 1.2;
    font-family: ${headingFont} !important;
    justify-content: center;
    align-items: center;
    border: none;

    &:hover {
      background: #215887;
    }
<<<<<<< HEAD
  }

  input[type="submit"]:disabled {
    background: #ebedee;
    color: #989ca3;
=======
>>>>>>> 2db0fa92
  }

  .signin-link {
    display: block;
    text-align: center;
    margin: 0 auto;

    a {
      text-decoration: none;
      font-size: 20px;
      color: ${baseTheme.colors.grey[700]};

      &:hover {
        color: ${baseTheme.colors.blue[700]};
      }
    }
  }
`

<<<<<<< HEAD
const CreateAccountForm = () => {
  // eslint-disable-next-line i18next/no-literal-string
  const { register, formState, watch, handleSubmit } = useForm({ mode: "onChange" })
  const { errors, isValid, isSubmitting } = formState
=======
interface FormValues {
  first_name: string
  last_name: string
  email: string
  password: string
  password_confirmation: string
}

const ErrorInTransmisson = "Error in transmission"

const CreateAccountForm = () => {
  // eslint-disable-next-line i18next/no-literal-string
  const { register, formState, watch, handleSubmit, reset } = useForm({ mode: "onChange" })
  const { errors, isValid, isSubmitSuccessful, isSubmitting } = formState
>>>>>>> 2db0fa92

  const [submitError, setSubmitError] = useState(false)

  const { t, i18n } = useTranslation()

  // eslint-disable-next-line i18next/no-literal-string
  const password = watch("password")

  useEffect(() => {
    reset({
      first_name: "",
      last_name: "",
      email: "",
      password: "",
      password_confirmation: ""
    })
  }, [isSubmitSuccessful, reset] )

  return (
    <Wrapper>
      <h2>{t("create-new-account")}</h2>
<<<<<<< HEAD
      <span className="description">{t("sign-up-with-mooc-subtitle")}</span>
      {submitError && <div>{submitError}</div>}
=======
      <span className="description">
        {t("sign-up-with-mooc-subtitle")} {/* <a href="https://www.mooc.fi/en/">mooc.fi</a> */}
      </span>
      {submitError && <div>{ErrorInTransmisson}</div>}
>>>>>>> 2db0fa92
      <form
        onSubmit={handleSubmit(async (data, event) => {
          event?.preventDefault()
          const { first_name, last_name, email, password, password_confirmation } = data
          try {
            await createUser({
              email: email,
              first_name: first_name,
              last_name: last_name,
              language: i18n.language,
              password: password,
              password_confirmation: password_confirmation,
            })
          } catch (error) {
            // eslint-disable-next-line i18next/no-literal-string
            console.log("error", error)
            setSubmitError(true)
          }
        })}
      >
        <fieldset disabled={isSubmitting}>
          <div key="first_name">
            <label htmlFor="first_name">{t("first-name")}</label>
            <input
              placeholder={t("enter-first-name")}
              type="first_name"
              {...register("first_name", {
                required: t("required-field"),
              })}
            />
            {errors.first_name && (
              // eslint-disable-next-line i18next/no-literal-string
              <ErrorMessage>&#9888; {`${errors.first_name.message}`}</ErrorMessage>
            )}
          </div>
          <div key="last_name">
            <label htmlFor="last_name">{t("last-name")}</label>
            <input
              placeholder={t("enter-last-name")}
              type="last_name"
              {...register("last_name", {
                required: t("required-field"),
              })}
            />
            {errors.last_name && (
              // eslint-disable-next-line i18next/no-literal-string
              <ErrorMessage>&#9888; {`${errors.last_name.message}`}</ErrorMessage>
            )}
          </div>
          <div key="email">
            <label htmlFor="email">{t("email")}</label>
            <input
              placeholder={t("enter-your-email")}
              type="email"
              {...register("email", {
                required: t("required-field"),
                validate: {
                  isValidEmail: (value) =>
                    value.split("").indexOf("@") !== -1 || t("enter-a-valid-email"),
                },
              })}
            />
            {errors.email && (
              // eslint-disable-next-line i18next/no-literal-string
              <ErrorMessage>&#9888; {`${errors.email.message}`}</ErrorMessage>
            )}
          </div>
          <div key="password">
            <label htmlFor="password">{t("password")}</label>
            <input
              placeholder={t("enter-your-password")}
              type="password"
              {...register("password", {
                required: t("required-field"),
                minLength: {
                  value: 8,
                  message: t("password-must-have-at-least-8-digit"),
                },
              })}
            />
            {errors.password && (
              // eslint-disable-next-line i18next/no-literal-string
              <ErrorMessage>&#9888; {`${errors.password.message}`}</ErrorMessage>
            )}
          </div>
          <div key="password_confirmation">
            <label htmlFor="password_confirmation">{t("confirm-password")}</label>
            <input
              placeholder={t("confirm-your-password")}
              type="password"
              {...register("password_confirmation", {
                required: t("required-field"),
                minLength: {
                  value: 8,
                  message: t("password-must-have-at-least-8-digit"),
                },
                validate: {
                  passwordMatch: (value) => value === password || t("password-dont-match"),
                },
              })}
            />
            {errors.password_confirmation && (
              // eslint-disable-next-line i18next/no-literal-string
              <ErrorMessage>&#9888; {`${errors.password_confirmation.message}`}</ErrorMessage>
            )}
          </div>
        </fieldset>
<<<<<<< HEAD
        <input disabled={!isValid} value={t("create-an-acount")} type="submit" />
=======
        <input disabled={isValid} value="Create an account" type="submit" />
>>>>>>> 2db0fa92
      </form>
      <span className="signin-link">
        <a href="https://courses.mooc.fi/login">{t("sign-in-if-you-have-an-account")}</a>
      </span>
    </Wrapper>
  )
}

export default CreateAccountForm<|MERGE_RESOLUTION|>--- conflicted
+++ resolved
@@ -1,5 +1,5 @@
 import styled from "@emotion/styled"
-import { useState, useEffect } from "react"
+import { useEffect, useState } from "react"
 import { useForm } from "react-hook-form"
 import { useTranslation } from "react-i18next"
 
@@ -101,14 +101,11 @@
     &:hover {
       background: #215887;
     }
-<<<<<<< HEAD
   }
 
   input[type="submit"]:disabled {
     background: #ebedee;
     color: #989ca3;
-=======
->>>>>>> 2db0fa92
   }
 
   .signin-link {
@@ -128,27 +125,10 @@
   }
 `
 
-<<<<<<< HEAD
 const CreateAccountForm = () => {
   // eslint-disable-next-line i18next/no-literal-string
-  const { register, formState, watch, handleSubmit } = useForm({ mode: "onChange" })
-  const { errors, isValid, isSubmitting } = formState
-=======
-interface FormValues {
-  first_name: string
-  last_name: string
-  email: string
-  password: string
-  password_confirmation: string
-}
-
-const ErrorInTransmisson = "Error in transmission"
-
-const CreateAccountForm = () => {
-  // eslint-disable-next-line i18next/no-literal-string
-  const { register, formState, watch, handleSubmit, reset } = useForm({ mode: "onChange" })
+  const { register, formState, watch, reset, handleSubmit } = useForm({ mode: "onChange" })
   const { errors, isValid, isSubmitSuccessful, isSubmitting } = formState
->>>>>>> 2db0fa92
 
   const [submitError, setSubmitError] = useState(false)
 
@@ -163,22 +143,15 @@
       last_name: "",
       email: "",
       password: "",
-      password_confirmation: ""
+      password_confirmation: "",
     })
-  }, [isSubmitSuccessful, reset] )
+  }, [isSubmitSuccessful, reset])
 
   return (
     <Wrapper>
       <h2>{t("create-new-account")}</h2>
-<<<<<<< HEAD
       <span className="description">{t("sign-up-with-mooc-subtitle")}</span>
       {submitError && <div>{submitError}</div>}
-=======
-      <span className="description">
-        {t("sign-up-with-mooc-subtitle")} {/* <a href="https://www.mooc.fi/en/">mooc.fi</a> */}
-      </span>
-      {submitError && <div>{ErrorInTransmisson}</div>}
->>>>>>> 2db0fa92
       <form
         onSubmit={handleSubmit(async (data, event) => {
           event?.preventDefault()
@@ -286,11 +259,7 @@
             )}
           </div>
         </fieldset>
-<<<<<<< HEAD
         <input disabled={!isValid} value={t("create-an-acount")} type="submit" />
-=======
-        <input disabled={isValid} value="Create an account" type="submit" />
->>>>>>> 2db0fa92
       </form>
       <span className="signin-link">
         <a href="https://courses.mooc.fi/login">{t("sign-in-if-you-have-an-account")}</a>
