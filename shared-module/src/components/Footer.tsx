import { css } from "@emotion/css"
import styled from "@emotion/styled"
import React from "react"
import { useTranslation } from "react-i18next"

import UHLogo from "../img/UHLogo.svg"
import MOOCfi from "../img/moocfi.svg"
import { baseTheme, headingFont, typography } from "../styles"
import { respondToOrLarger } from "../styles/respond"
import basePath from "../utils/base-path"

import Banner from "./Banner/Banner"

const Wrapper = styled.div`
  display: grid;
  background: #d8dbdd;
  grid-template-rows: 1fr;
  padding: 1.5rem;
  color: #231f20;
  position: relative;
  gap: 40px;

  ${respondToOrLarger.md} {
    grid-template-columns: 0.5fr 1fr 0.5fr;
    padding: 5rem 4.5rem 4.5rem 4.5rem;
    gap: 20px;
  }

  h1 {
    margin-bottom: 1rem;
    opacity: 0.8;
    line-height: 1;
  }

  div:first-of-type {
    margin-right: 0;

    ${respondToOrLarger.md} {
      padding-right: 20px;
    }
  }
`

const StyledLink = styled.a`
  text-decoration: none;
<<<<<<< HEAD
  color: ${baseTheme.colors.grey[800]};
  font-size: 1.4rem;
=======
  color: ${baseTheme.colors.grey[700]};
  font-size: 1.2rem;
>>>>>>> 5dc2099e
  opacity: 0.7;
  transition: opacity 0.2s ease-in;
  margin-bottom: 5px;
  font-family: ${headingFont};

  ${respondToOrLarger.md} {
    margin-bottom: 10px;
  }

  :hover {
    text-decoration: none;
    opacity: 1;
  }
`
const Text = styled.div`
  width: 80%;
  padding: 0;

  ${respondToOrLarger.md} {
    padding: 0 2rem 0 2rem;
  }
  span {
    font-size: 20px;
    padding-right: 0;
    opacity: 0.7;
  }
`
const Links = styled.div`
  display: flex;
  flex-direction: column;
  /* justify-content: end; */
`

export interface FooterExtraProps {
  licenseUrl?: string
}

export type FooterProps = React.HTMLAttributes<HTMLDivElement> & FooterExtraProps

const Footer: React.FC<FooterProps> = ({ licenseUrl }) => {
  const { t } = useTranslation()
  return (
    <footer
      role="contentinfo"
      className={css`
        margin-top: 2rem;

        h1 {
          font-size: ${typography.h6};
        }
      `}
    >
      <Banner variant="readOnly">
        <>{t("project-description")}</>
      </Banner>
      <Wrapper>
        <div
          className={css`
            display: grid;
            grid-template-columns: 1fr 1fr;
            align-content: space-between;
            grid-gap: 1em;
            /* place-self: center; */
            width: 15rem;
          `}
        >
          {/* eslint-disable-next-line i18next/no-literal-string */}
          <MOOCfi alt="MOOC.fi" />
          <UHLogo alt={t("university-of-helsinki")} />
        </div>
        <Text>
          <h1
            className={css`
              text-transform: uppercase;
            `}
          >
            {t("about-mooc-center")}
          </h1>
          <span>{t("about-mooc-center-description")}</span>
        </Text>
        <Links>
          <h1
            className={css`
              text-transform: uppercase;
            `}
          >
            {t("resources")}
          </h1>
          <StyledLink href={basePath() + "/privacy"}>{t("privacy")}</StyledLink>
          <StyledLink href={basePath() + "/accessibility"}>{t("accessibility")}</StyledLink>
          <StyledLink href={basePath() + "/creators"}>{t("creators")}</StyledLink>
          {licenseUrl ? <StyledLink href={licenseUrl}>{t("license")}</StyledLink> : null}
        </Links>
      </Wrapper>
    </footer>
  )
}

export default Footer<|MERGE_RESOLUTION|>--- conflicted
+++ resolved
@@ -43,13 +43,8 @@
 
 const StyledLink = styled.a`
   text-decoration: none;
-<<<<<<< HEAD
-  color: ${baseTheme.colors.grey[800]};
-  font-size: 1.4rem;
-=======
   color: ${baseTheme.colors.grey[700]};
   font-size: 1.2rem;
->>>>>>> 5dc2099e
   opacity: 0.7;
   transition: opacity 0.2s ease-in;
   margin-bottom: 5px;
