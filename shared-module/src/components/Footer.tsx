import { css } from "@emotion/css"
import styled from "@emotion/styled"
import React from "react"
import { useTranslation } from "react-i18next"

import UHLogo from "../img/UHBrandLogo.svg"
import MOOCfi from "../img/moocfiLogo.svg"
import { baseTheme, headingFont } from "../styles"
import { respondToOrLarger } from "../styles/respond"

const PRIVACY_LINK = "https://www.mooc.fi/faq/tietosuojaseloste/"

// To be link in the future
// const CREATORS_LINK = "https://www.mooc.fi/en/"

// eslint-disable-next-line i18next/no-literal-string
const Container = styled.div`
  margin-top: 5em;
  padding: 1rem;
  background: #f7f8f9;

  ${respondToOrLarger.sm} {
    padding: 4rem;
  }

  ${respondToOrLarger.lg} {
    padding: 5rem 3rem;
  }

  h1 {
    margin-bottom: 0.8rem;
    line-height: 1;
    font-weight: 600;
    font-size: clamp(24px, 2vw, 30px);
    color: ${baseTheme.colors.gray[700]};
    padding: 0;

    ${respondToOrLarger.sm} {
      padding: 0 2rem 0 0;
    }
    ${respondToOrLarger.lg} {
      padding: 0 2rem 0 3rem;
    }
  }
`
const Wrapper = styled.div`
  display: grid;
  grid-template-rows: 1fr;
  color: #231f20;
  position: relative;
  row-gap: 20px;

  ${respondToOrLarger.sm} {
    grid-template-columns: 1fr;
    gap: 20px;
    row-gap: 20px;
  }

  ${respondToOrLarger.lg} {
    grid-template-columns: 0.9fr 0.2fr;
    gap: 20px;
    row-gap: 20px;
  }
`

const StyledLink = styled.a`
  text-decoration: none;
  color: ${baseTheme.colors.gray[700]};
  font-size: 18px;
  font-weight: 500;
  opacity: 0.8;
  transition: opacity 0.2s ease-in;
  margin-bottom: 5px;
  font-family: ${headingFont};
  padding-left: 0;

  ${respondToOrLarger.lg} {
    margin-bottom: 10px;
    padding-left: 3rem;
  }

  :hover {
    text-decoration: none;
    opacity: 1;
  }
`
const Text = styled.div`
  width: 100%;
  padding: 0;

  ${respondToOrLarger.sm} {
    padding: 0 2rem 0 0;
  }

  ${respondToOrLarger.md} {
    width: 90%;
  }

  ${respondToOrLarger.lg} {
    width: 90%;
    padding: 0 5rem 0 3rem;
  }

<<<<<<< HEAD
  span {
    display: block;
=======
  p {
>>>>>>> a9d65e4d
    font-size: 18px;
    padding-right: 0;
    color: ${baseTheme.colors.gray[600]};
  }

  .mooc-description {
    display: inline-block;
    padding-top: 10px;
    opacity: 0.7;
  }
`
const Links = styled.div`
  display: flex;
  flex-direction: column;
`

const LogoA = styled.a`
  filter: brightness(100%) contrast(100%);
  transition: filter 0.2s;
  &:hover {
    filter: brightness(34%) contrast(40%);
  }

  &:first-of-type {
    padding-right: 1rem;
  }
`

export interface FooterExtraProps {
  licenseUrl?: string
}

export type FooterProps = React.HTMLAttributes<HTMLDivElement> & FooterExtraProps

const Footer: React.FC<React.PropsWithChildren<React.PropsWithChildren<FooterProps>>> = ({
  licenseUrl,
}) => {
  const { t, i18n } = useTranslation()
  const useFinnishLinks = i18n.language === "fi" || i18n.language === "fi-FI"
  return (
    <footer
      role="contentinfo"
      className={css`
        margin-top: 2rem;

        a {
          color: #065853;
          font-weight: bold;
        }
      `}
    >
      <Container>
        <h1>{t("about")}</h1>
        <Wrapper>
          <Text>
<<<<<<< HEAD
            <span>{t("about-mooc-center-description")}</span>
            <span className="mooc-description">
              {t("mooc-project-description")} {t("star-the-project-on-github")}:{" "}
              <a href="https://github.com/rage/secret-project-331/">{t("project-github")}</a>.
            </span>
=======
            <p>{t("about-mooc-center-description")}</p>
            <p className="mooc-description">{t("mooc-project-description")}</p>
>>>>>>> a9d65e4d
          </Text>
          <Links>
            <StyledLink href={PRIVACY_LINK}>{t("privacy")}</StyledLink>
            {/* <StyledLink href={basePath() + "/accessibility"}>{t("accessibility")}</StyledLink>
          <StyledLink href={CREATORS_LINK}>{t("creators")}</StyledLink> */}
            {licenseUrl ? <StyledLink href={licenseUrl}>{t("license")}</StyledLink> : null}
          </Links>
          <div
            className={css`
              display: flex;
              align-content: space-between;
              row-gap: 1.4em;
              opacity: 0.9;

              ${respondToOrLarger.sm} {
                padding: 0 2rem 0 0;
              }

              ${respondToOrLarger.md} {
                width: 90%;
              }

              ${respondToOrLarger.lg} {
                padding: 1rem 2rem 0 3rem;
              }
            `}
          >
            <LogoA
              href={useFinnishLinks ? "https://www.mooc.fi" : "https://www.mooc.fi/en"}
              // eslint-disable-next-line i18next/no-literal-string
              aria-label="MOOC.fi"
            >
              <MOOCfi />
            </LogoA>
            <LogoA
              href={useFinnishLinks ? "https://www.helsinki.fi" : "https://www.helsinki.fi/en"}
              aria-label={t("university-of-helsinki")}
            >
              <UHLogo />
            </LogoA>
          </div>
        </Wrapper>
      </Container>
    </footer>
  )
}

export default Footer<|MERGE_RESOLUTION|>--- conflicted
+++ resolved
@@ -101,12 +101,7 @@
     padding: 0 5rem 0 3rem;
   }
 
-<<<<<<< HEAD
-  span {
-    display: block;
-=======
   p {
->>>>>>> a9d65e4d
     font-size: 18px;
     padding-right: 0;
     color: ${baseTheme.colors.gray[600]};
@@ -115,7 +110,7 @@
   .mooc-description {
     display: inline-block;
     padding-top: 10px;
-    opacity: 0.7;
+    opacity: 0.8;
   }
 `
 const Links = styled.div`
@@ -162,16 +157,11 @@
         <h1>{t("about")}</h1>
         <Wrapper>
           <Text>
-<<<<<<< HEAD
-            <span>{t("about-mooc-center-description")}</span>
-            <span className="mooc-description">
+            <p>{t("about-mooc-center-description")}</p>
+            <p className="mooc-description">
               {t("mooc-project-description")} {t("star-the-project-on-github")}:{" "}
               <a href="https://github.com/rage/secret-project-331/">{t("project-github")}</a>.
-            </span>
-=======
-            <p>{t("about-mooc-center-description")}</p>
-            <p className="mooc-description">{t("mooc-project-description")}</p>
->>>>>>> a9d65e4d
+            </p>
           </Text>
           <Links>
             <StyledLink href={PRIVACY_LINK}>{t("privacy")}</StyledLink>
