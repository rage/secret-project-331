--- conflicted
+++ resolved
@@ -33,11 +33,7 @@
   }
 
   ${respondToOrLarger.lg} {
-<<<<<<< HEAD
-    grid-template-columns: 0.5fr 1fr 0.5fr;
-=======
     grid-template-columns: 0.3fr 1fr 0.3fr;
->>>>>>> 598b6001
     padding: 4rem;
     gap: 20px;
     row-gap: 40px;
@@ -88,13 +84,10 @@
 
   ${respondToOrLarger.sm} {
     padding: 0 2rem 0 0;
-<<<<<<< HEAD
-=======
   }
 
   ${respondToOrLarger.md} {
     width: 90%;
->>>>>>> 598b6001
   }
 
   ${respondToOrLarger.lg} {
