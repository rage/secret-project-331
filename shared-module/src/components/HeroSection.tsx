--- conflicted
+++ resolved
@@ -52,10 +52,8 @@
   backgroundColor,
 }) => {
   return (
-<<<<<<< HEAD
-    <HeroWrapper id="hero-section">
-=======
     <div
+      id="hero-section"
       className={css`
         background: ${baseTheme.colors.green[200]};
         width: 100%;
@@ -70,7 +68,6 @@
         background-position: center center;`}
       `}
     >
->>>>>>> 93e20caa
       <TextBox>
         <h1>{title}</h1>
         <span>{subtitle}</span>
