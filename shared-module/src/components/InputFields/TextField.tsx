import { css, cx } from "@emotion/css"
import styled from "@emotion/styled"
import React from "react"
import { UseFormRegisterReturn } from "react-hook-form"

import { baseTheme } from "../../styles"
import { primaryFont } from "../../styles/typography"

interface TextFieldExtraProps {
  type?: "email" | "password" | "text" | "number"
  label: string
  hint?: string
  error?: string
  placeholder?: string
  required?: boolean
  value?: string
  onBlur?: (event: React.FocusEvent<HTMLInputElement>) => void
  onFocus?: (event: React.FocusEvent<HTMLInputElement>) => void
  onChange?: (value: string, name?: string) => void
  className?: string
  disabled?: boolean
  id?: string
  defaultValue?: string
  register?: UseFormRegisterReturn
}

const ERRORCOLOR = "#F76D82"
const DEFAULTCOLOR = "#dedede"

interface InputExtraProps {
  error?: string
  disabled?: boolean
}

// eslint-disable-next-line i18next/no-literal-string
const Input = styled.input<InputExtraProps>`
  background: #fcfcfc;
  border-width: 1.6px;
  border-style: solid;
  border-radius: 3px;
  border-color: ${({ error }) => (error ? ERRORCOLOR : DEFAULTCOLOR)};
  padding: 4px 12px;
  transition: ease-in-out, width 0.35s ease-in-out;
  outline: none;
  min-width: 280px;
  width: 100%;
  display: block;

  ${({ disabled }) => disabled && `cursor: not-allowed;`}

  &:focus,
  &:active {
    border-color: #55b3f5;
  }
`

const error = css`
  color: #f76d82;
  font-size: 14px;
  display: inline-block;
  margin-top: -15px;
`

export type TextFieldProps = React.HTMLAttributes<HTMLInputElement> & TextFieldExtraProps

const TextField = ({ onChange, className, register, disabled, ...rest }: TextFieldExtraProps) => {
  return (
    <div
      className={cx(
        css`
          margin-bottom: 1rem;
          ${disabled &&
          `cursor: not-allowed;
            filter: opacity(0.5);`}
        `,
        className,
      )}
    >
      <label>
        <span
          className={css`
            color: #333;
            font-family: ${primaryFont};
            font-weight: 500;
            font-size: 14px;
            display: inline-block;
            margin-bottom: 2px;
            ${disabled && `color: ${baseTheme.colors.grey[400]};`}
            ${disabled && `cursor: not-allowed;`}
          `}
        >
          {rest.label}
        </span>
        <Input
          id={rest.id}
<<<<<<< HEAD
          disabled={disabled}
          aria-describedby={`${rest.label}_error`}
=======
          // eslint-disable-next-line i18next/no-literal-string
          aria-errormessage={`${rest.label}_error`}
          aria-invalid={rest.error !== undefined}
>>>>>>> 8946f02b
          onChange={({ target: { value } }) => onChange && onChange(value)}
          defaultValue={rest.defaultValue}
          {...rest}
          // Register overrides onChange if specified
          {...register}
        />
      </label>
      <span
        className={
          rest.error
            ? cx(error)
            : css`
                visibility: hidden;
              `
        }
        id={`${rest.label}_error`}
        role="alert"
      >
        {rest.error}
      </span>
    </div>
  )
}

export default TextField<|MERGE_RESOLUTION|>--- conflicted
+++ resolved
@@ -93,14 +93,10 @@
         </span>
         <Input
           id={rest.id}
-<<<<<<< HEAD
           disabled={disabled}
-          aria-describedby={`${rest.label}_error`}
-=======
           // eslint-disable-next-line i18next/no-literal-string
           aria-errormessage={`${rest.label}_error`}
           aria-invalid={rest.error !== undefined}
->>>>>>> 8946f02b
           onChange={({ target: { value } }) => onChange && onChange(value)}
           defaultValue={rest.defaultValue}
           {...rest}
