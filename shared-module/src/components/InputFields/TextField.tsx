--- conflicted
+++ resolved
@@ -79,23 +79,6 @@
       )}
     >
       <label>
-<<<<<<< HEAD
-        <span
-          className={css`
-            color: #333;
-            font-family: ${primaryFont};
-            font-weight: 500;
-            font-size: 14px;
-            display: inline-block;
-            margin-bottom: 2px;
-            ${disabled && `color: ${baseTheme.colors.grey[400]};`}
-            ${disabled && `cursor: not-allowed;`}
-          `}
-        >
-          {rest.label}
-          {register?.required && " *"}
-        </span>
-=======
         {rest.label && (
           <span
             className={css`
@@ -112,7 +95,6 @@
             {rest.label}
           </span>
         )}
->>>>>>> 6c4ab4d2
         <Input
           id={rest.id}
           name={rest.name}
