--- conflicted
+++ resolved
@@ -173,13 +173,8 @@
             aria-hidden="true"
           ></FontAwesomeIcon>
         </a>
-<<<<<<< HEAD
       </div>
-      <ul className={clicked ? cx(NavMenu) : cx(NavMenu)} role="list">
-=======
-      </h1>
       <ul className={clicked ? cx(NavMenu) : cx(NavMenu)}>
->>>>>>> f79c108b
         <li className="container">
           {faqUrl ? (
             <a className={cx(NavLink)} href={`${faqUrl}`} aria-label="FAQ" role="button">
@@ -212,12 +207,8 @@
             onClick={onClickHandler}
             onKeyDown={(e) => runCallbackIfEnterPressed(e, onClickHandler)}
             role="button"
-<<<<<<< HEAD
             aria-label="Open menu"
-=======
             tabIndex={0}
-            aria-label="Avaa valikko"
->>>>>>> f79c108b
           >
             <Hamburger />
           </div>
