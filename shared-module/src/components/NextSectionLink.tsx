import styled from "@emotion/styled"
import React, { Fragment } from "react"

import ArrowSVGIcon from "../img/arrow.svg"
import LockIcon from "../img/lock.svg"
import { typography } from "../styles"

const SectionWrapper = styled.div`
  margin-top: 3rem;
  background: #f0f0f0;
  padding: 3rem 2rem;

  p {
    font-size: 1rem;
    color: #333;
    margin: 0;
    padding: 0;
    display: flex;
  }

  p:nth-child(1) {
    font-size: 2rem;
    font-weight: 500;
  }

  h2 {
    line-height: 1.4;
    margin-bottom: 0.5rem;
  }
`

const StyledArrow = styled.div`
  position: absolute;
  top: 0;
  right: 0;
  width: auto;
  height: 100%;
  padding: 1rem 1rem;
  background: #cacaca;
  cursor: pointer;
  display: flex;
<<<<<<< HEAD
  justify-content: center;
  align-items: center;

  @media (min-width: 600px) {
    padding: 1rem 1.6rem;
    width: auto;
  }

  svg {
    width: 60%;

    @media (min-width: 600px) {
      width: 80%;
    }
  }

=======
  #svg-icon {
    display: block;
    margin: 0 auto;
    height: 100%;
  }
>>>>>>> 198aeb68
  &:hover {
    .arrow {
      fill: #fe9677;
    }
  }
`

const StyledLink = styled.a`
  position: relative;
  color: #c4c4c4;
  text-decoration: none;
  padding: 1.2rem 1.2rem;
  margin: 1rem 0;
  display: flex;
  min-width: 100%;
  background-color: #333;
  transition: background-color 0.2s;

  @media (min-width: 600px) {
    padding: 1.4rem 1.4rem;
    background-color: #333;
  }

  &:hover {
    text-decoration: none;
    color: white;
    background-color: #333;
  }

  span {
    font-size: ${typography.h6};
    color: white !important;
    line-height: 1.3;
    width: 68%;

    @media (min-width: 600px) {
      width: 100%;
    }
  }
`

const ButtonWrapper = styled.div`
  display: flex;
  align-items: center;
  margin-top: 0.5rem;
`

export interface NextSectionLinkExtraProps {
  title: string
  subtitle: string
  nextTitle: string
  url?: string
}

export type NextSectionLinkProps = React.HTMLAttributes<HTMLDivElement> & NextSectionLinkExtraProps

const NextSectionLink: React.FC<NextSectionLinkProps> = ({ title, subtitle, nextTitle, url }) => {
  return (
    <SectionWrapper>
      <Fragment>
        <h4>{title}</h4>
        <p>{subtitle}</p>
        <ButtonWrapper>
          <StyledLink {...(url ? { href: url } : {})}>
            <span>{nextTitle}</span>
            <StyledArrow>
              {url ? (
                <ArrowSVGIcon
                  id="svg-icon"
                  alt="next icon"
                  width="38.7"
                  height="38.7"
                  viewBox="0 0 39 39"
                />
              ) : (
                <LockIcon
                  id="svg-icon"
                  alt="lock icon"
                  width="24"
                  height="36"
                  viewBox="0 0 24 36"
                />
              )}
            </StyledArrow>
          </StyledLink>
        </ButtonWrapper>
      </Fragment>
    </SectionWrapper>
  )
}

export default NextSectionLink<|MERGE_RESOLUTION|>--- conflicted
+++ resolved
@@ -39,7 +39,6 @@
   background: #cacaca;
   cursor: pointer;
   display: flex;
-<<<<<<< HEAD
   justify-content: center;
   align-items: center;
 
@@ -56,13 +55,6 @@
     }
   }
 
-=======
-  #svg-icon {
-    display: block;
-    margin: 0 auto;
-    height: 100%;
-  }
->>>>>>> 198aeb68
   &:hover {
     .arrow {
       fill: #fe9677;
