--- conflicted
+++ resolved
@@ -29,7 +29,7 @@
   margin-right: 8px;
 
   span {
-    color: ${baseTheme.colors.grey[700]};
+    color: ${baseTheme.colors.gray[700]};
     font-family: ${monospaceFont};
     line-height: 1;
     font-size: 12px !important;
@@ -103,29 +103,16 @@
   return (
     <Wrapper>
       <>
-<<<<<<< HEAD
         <Link
           href={props.url}
           className={css`
             color: #1c3b40;
             box-shadow: none;
+            text-decoration: none;
             &:focus-visible {
               outline: 2px solid ${baseTheme.colors.green[500]};
               outline-offset: 2px;
             }
-=======
-        <Link href={props.url} passHref>
-          <a
-            href="replace"
-            className={css`
-              color: #1c3b40;
-              box-shadow: none;
-              text-decoration: none;
-              &:focus-visible {
-                outline: 2px solid ${baseTheme.colors.green[500]};
-                outline-offset: 2px;
-              }
->>>>>>> 512d832e
 
             :hover {
               .chapter-part-arrow {
