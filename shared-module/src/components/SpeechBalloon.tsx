--- conflicted
+++ resolved
@@ -12,14 +12,9 @@
 
 const SQUARE_SIZE = "1rem"
 
-<<<<<<< HEAD
-const SpeechBalloon: React.FC<SpeechBalloonProps> = ({ children, className, onClick }) => {
-  const bg = baseTheme.colors.grey[300]
-=======
 const SpeechBalloon = React.forwardRef<HTMLDivElement, SpeechBalloonProps>(
   ({ children, className, onClick }, ref) => {
-    const bg = baseTheme.colors.neutral[300]
->>>>>>> e9d98a3f
+    const bg = baseTheme.colors.grey[300]
 
     const outerCss = css`
       display: flex;
