import { css } from "@emotion/css"
import React from "react"

<<<<<<< HEAD
import { baseTheme } from "../styles"
=======
import { baseTheme } from "../utils"
import { runCallbackIfEnterPressed } from "../utils/accessibility"
>>>>>>> f79c108b

export interface SpeechBalloonProps {
  className?: string
  onClick?: () => void
}

const SQUARE_SIZE = "1rem"

const SpeechBalloon: React.FC<SpeechBalloonProps> = ({ children, className, onClick }) => {
  const bg = baseTheme.colors.neutral[300]

  const outerCss = css`
    display: flex;
    flex-direction: column;
    align-items: center;
    width: max-content;
  `
  return (
    <div
      role="button"
      tabIndex={0}
      onKeyDown={(e) => onClick && runCallbackIfEnterPressed(e, onClick)}
      onClick={onClick}
      className={`${outerCss} ${className}`}
    >
      <div
        className={css`
          background: ${bg};
          width: max-content;
          padding: 1rem;
        `}
      >
        {children}
      </div>
      <div
        className={css`
          width: ${SQUARE_SIZE};
          height: ${SQUARE_SIZE};
          position: relative;
          top: calc(-${SQUARE_SIZE} / 2);
          background: ${bg};
          transform: rotate(45deg);
        `}
      />
    </div>
  )
}

export default SpeechBalloon<|MERGE_RESOLUTION|>--- conflicted
+++ resolved
@@ -1,12 +1,8 @@
 import { css } from "@emotion/css"
 import React from "react"
 
-<<<<<<< HEAD
 import { baseTheme } from "../styles"
-=======
-import { baseTheme } from "../utils"
 import { runCallbackIfEnterPressed } from "../utils/accessibility"
->>>>>>> f79c108b
 
 export interface SpeechBalloonProps {
   className?: string
