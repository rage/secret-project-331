/* eslint-disable @typescript-eslint/no-explicit-any */
/* eslint-disable @typescript-eslint/explicit-module-boundary-types */

/*
 * Generated type guards for "exercise-service-protocol-types.ts".
 * WARNING: Do not manually change this file.
 */
import {
  CurrentStateMessage,
  HeightChangedMessage,
  IframeState,
  IframeViewType,
  ReadyMessage,
  SetLanguageMessage,
  SetStateMessage,
  UserInformation,
} from "./exercise-service-protocol-types"

export function isCurrentStateMessage(
  obj: any,
  _argumentName?: string,
): obj is CurrentStateMessage {
  return (
    ((obj !== null && typeof obj === "object") || typeof obj === "function") &&
    obj.message === "current-state" &&
    typeof obj.valid === "boolean"
  )
}

export function isHeightChangedMessage(
  obj: any,
  _argumentName?: string,
): obj is HeightChangedMessage {
  return (
    ((obj !== null && typeof obj === "object") || typeof obj === "function") &&
    obj.message === "height-changed" &&
    typeof obj.data === "number"
  )
}

export function isReadyMessage(obj: any, _argumentName?: string): obj is ReadyMessage {
  return (
    ((obj !== null && typeof obj === "object") || typeof obj === "function") &&
    obj.message === "ready"
  )
}

export function isSetLanguageMessage(obj: any, _argumentName?: string): obj is SetLanguageMessage {
  return (
    ((obj !== null && typeof obj === "object") || typeof obj === "function") &&
    obj.message === "set-language" &&
    typeof obj.data === "string"
  )
}

export function isSetStateMessage(obj: any, _argumentName?: string): obj is SetStateMessage {
  return (
<<<<<<< HEAD
    (((obj !== null && typeof obj === "object") || typeof obj === "function") &&
      obj.message === "set-state" &&
      ((obj !== null && typeof obj === "object") || typeof obj === "function") &&
      obj.view_type === "answer-exercise" &&
      typeof obj.exercise_task_id === "string" &&
      (isUserInformation(obj.user_information) as boolean) &&
      ((obj.data !== null && typeof obj.data === "object") || typeof obj.data === "function")) ||
    (((obj !== null && typeof obj === "object") || typeof obj === "function") &&
      obj.message === "set-state" &&
      ((obj !== null && typeof obj === "object") || typeof obj === "function") &&
      obj.view_type === "view-submission" &&
      typeof obj.exercise_task_id === "string" &&
      (isUserInformation(obj.user_information) as boolean) &&
      ((obj.data !== null && typeof obj.data === "object") || typeof obj.data === "function") &&
      (obj.data.grading === null ||
        (((obj.data.grading !== null && typeof obj.data.grading === "object") ||
          typeof obj.data.grading === "function") &&
          (obj.data.grading.grading_progress === "Failed" ||
            obj.data.grading.grading_progress === "NotReady" ||
            obj.data.grading.grading_progress === "PendingManual" ||
            obj.data.grading.grading_progress === "Pending" ||
            obj.data.grading.grading_progress === "FullyGraded") &&
          typeof obj.data.grading.score_given === "number" &&
          typeof obj.data.grading.score_maximum === "number" &&
          (obj.data.grading.feedback_text === null ||
            typeof obj.data.grading.feedback_text === "string")))) ||
    (((obj !== null && typeof obj === "object") || typeof obj === "function") &&
      obj.message === "set-state" &&
      ((obj !== null && typeof obj === "object") || typeof obj === "function") &&
      obj.view_type === "exercise-editor" &&
      typeof obj.exercise_task_id === "string" &&
      (isUserInformation(obj.user_information) as boolean) &&
      ((obj.data !== null && typeof obj.data === "object") || typeof obj.data === "function"))
=======
    (((typedObj !== null && typeof typedObj === "object") || typeof typedObj === "function") &&
      typedObj["message"] === "set-state" &&
      ((typedObj !== null && typeof typedObj === "object") || typeof typedObj === "function") &&
      typedObj["view_type"] === "answer-exercise" &&
      typeof typedObj["exercise_task_id"] === "string" &&
      (isUserInformation(typedObj["user_information"]) as boolean) &&
      ((typedObj["data"] !== null && typeof typedObj["data"] === "object") ||
        typeof typedObj["data"] === "function")) ||
    (((typedObj !== null && typeof typedObj === "object") || typeof typedObj === "function") &&
      typedObj["message"] === "set-state" &&
      ((typedObj !== null && typeof typedObj === "object") || typeof typedObj === "function") &&
      typedObj["view_type"] === "view-submission" &&
      typeof typedObj["exercise_task_id"] === "string" &&
      (isUserInformation(typedObj["user_information"]) as boolean) &&
      ((typedObj["data"] !== null && typeof typedObj["data"] === "object") ||
        typeof typedObj["data"] === "function") &&
      (typedObj["data"]["grading"] === null ||
        (((typedObj["data"]["grading"] !== null &&
          typeof typedObj["data"]["grading"] === "object") ||
          typeof typedObj["data"]["grading"] === "function") &&
          (typedObj["data"]["grading"]["grading_progress"] === "Failed" ||
            typedObj["data"]["grading"]["grading_progress"] === "NotReady" ||
            typedObj["data"]["grading"]["grading_progress"] === "PendingManual" ||
            typedObj["data"]["grading"]["grading_progress"] === "Pending" ||
            typedObj["data"]["grading"]["grading_progress"] === "FullyGraded") &&
          typeof typedObj["data"]["grading"]["score_given"] === "number" &&
          typeof typedObj["data"]["grading"]["score_maximum"] === "number" &&
          (typedObj["data"]["grading"]["feedback_text"] === null ||
            typeof typedObj["data"]["grading"]["feedback_text"] === "string")))) ||
    (((typedObj !== null && typeof typedObj === "object") || typeof typedObj === "function") &&
      typedObj["message"] === "set-state" &&
      ((typedObj !== null && typeof typedObj === "object") || typeof typedObj === "function") &&
      typedObj["view_type"] === "exercise-editor" &&
      typeof typedObj["exercise_task_id"] === "string" &&
      (isUserInformation(typedObj["user_information"]) as boolean) &&
      ((typedObj["data"] !== null && typeof typedObj["data"] === "object") ||
        typeof typedObj["data"] === "function") &&
      (typeof typedObj["data"]["repository_exercise"] === "undefined" ||
        (((typedObj["data"]["repository_exercise"] !== null &&
          typeof typedObj["data"]["repository_exercise"] === "object") ||
          typeof typedObj["data"]["repository_exercise"] === "function") &&
          typeof typedObj["data"]["repository_exercise"]["id"] === "string" &&
          typeof typedObj["data"]["repository_exercise"]["repository_id"] === "string" &&
          typeof typedObj["data"]["repository_exercise"]["part"] === "string" &&
          typeof typedObj["data"]["repository_exercise"]["name"] === "string" &&
          typeof typedObj["data"]["repository_exercise"]["repository_url"] === "string" &&
          Array.isArray(typedObj["data"]["repository_exercise"]["checksum"]) &&
          typedObj["data"]["repository_exercise"]["checksum"].every(
            (e: any) => typeof e === "number",
          ) &&
          typeof typedObj["data"]["repository_exercise"]["download_url"] === "string")))
>>>>>>> bd96df53
  )
}

export function isUserInformation(obj: any, _argumentName?: string): obj is UserInformation {
  return (
    ((obj !== null && typeof obj === "object") || typeof obj === "function") &&
    typeof obj.pseudonymous_id === "string" &&
    typeof obj.signed_in === "boolean"
  )
}

export function isIframeState(obj: any, _argumentName?: string): obj is IframeState {
  return (
<<<<<<< HEAD
    (((obj !== null && typeof obj === "object") || typeof obj === "function") &&
      obj.view_type === "answer-exercise" &&
      typeof obj.exercise_task_id === "string" &&
      (isUserInformation(obj.user_information) as boolean) &&
      ((obj.data !== null && typeof obj.data === "object") || typeof obj.data === "function")) ||
    (((obj !== null && typeof obj === "object") || typeof obj === "function") &&
      obj.view_type === "view-submission" &&
      typeof obj.exercise_task_id === "string" &&
      (isUserInformation(obj.user_information) as boolean) &&
      ((obj.data !== null && typeof obj.data === "object") || typeof obj.data === "function") &&
      (obj.data.grading === null ||
        (((obj.data.grading !== null && typeof obj.data.grading === "object") ||
          typeof obj.data.grading === "function") &&
          (obj.data.grading.grading_progress === "Failed" ||
            obj.data.grading.grading_progress === "NotReady" ||
            obj.data.grading.grading_progress === "PendingManual" ||
            obj.data.grading.grading_progress === "Pending" ||
            obj.data.grading.grading_progress === "FullyGraded") &&
          typeof obj.data.grading.score_given === "number" &&
          typeof obj.data.grading.score_maximum === "number" &&
          (obj.data.grading.feedback_text === null ||
            typeof obj.data.grading.feedback_text === "string")))) ||
    (((obj !== null && typeof obj === "object") || typeof obj === "function") &&
      obj.view_type === "exercise-editor" &&
      typeof obj.exercise_task_id === "string" &&
      (isUserInformation(obj.user_information) as boolean) &&
      ((obj.data !== null && typeof obj.data === "object") || typeof obj.data === "function"))
=======
    (((typedObj !== null && typeof typedObj === "object") || typeof typedObj === "function") &&
      typedObj["view_type"] === "answer-exercise" &&
      typeof typedObj["exercise_task_id"] === "string" &&
      (isUserInformation(typedObj["user_information"]) as boolean) &&
      ((typedObj["data"] !== null && typeof typedObj["data"] === "object") ||
        typeof typedObj["data"] === "function")) ||
    (((typedObj !== null && typeof typedObj === "object") || typeof typedObj === "function") &&
      typedObj["view_type"] === "view-submission" &&
      typeof typedObj["exercise_task_id"] === "string" &&
      (isUserInformation(typedObj["user_information"]) as boolean) &&
      ((typedObj["data"] !== null && typeof typedObj["data"] === "object") ||
        typeof typedObj["data"] === "function") &&
      (typedObj["data"]["grading"] === null ||
        (((typedObj["data"]["grading"] !== null &&
          typeof typedObj["data"]["grading"] === "object") ||
          typeof typedObj["data"]["grading"] === "function") &&
          (typedObj["data"]["grading"]["grading_progress"] === "Failed" ||
            typedObj["data"]["grading"]["grading_progress"] === "NotReady" ||
            typedObj["data"]["grading"]["grading_progress"] === "PendingManual" ||
            typedObj["data"]["grading"]["grading_progress"] === "Pending" ||
            typedObj["data"]["grading"]["grading_progress"] === "FullyGraded") &&
          typeof typedObj["data"]["grading"]["score_given"] === "number" &&
          typeof typedObj["data"]["grading"]["score_maximum"] === "number" &&
          (typedObj["data"]["grading"]["feedback_text"] === null ||
            typeof typedObj["data"]["grading"]["feedback_text"] === "string")))) ||
    (((typedObj !== null && typeof typedObj === "object") || typeof typedObj === "function") &&
      typedObj["view_type"] === "exercise-editor" &&
      typeof typedObj["exercise_task_id"] === "string" &&
      (isUserInformation(typedObj["user_information"]) as boolean) &&
      ((typedObj["data"] !== null && typeof typedObj["data"] === "object") ||
        typeof typedObj["data"] === "function") &&
      (typeof typedObj["data"]["repository_exercise"] === "undefined" ||
        (((typedObj["data"]["repository_exercise"] !== null &&
          typeof typedObj["data"]["repository_exercise"] === "object") ||
          typeof typedObj["data"]["repository_exercise"] === "function") &&
          typeof typedObj["data"]["repository_exercise"]["id"] === "string" &&
          typeof typedObj["data"]["repository_exercise"]["repository_id"] === "string" &&
          typeof typedObj["data"]["repository_exercise"]["part"] === "string" &&
          typeof typedObj["data"]["repository_exercise"]["name"] === "string" &&
          typeof typedObj["data"]["repository_exercise"]["repository_url"] === "string" &&
          Array.isArray(typedObj["data"]["repository_exercise"]["checksum"]) &&
          typedObj["data"]["repository_exercise"]["checksum"].every(
            (e: any) => typeof e === "number",
          ) &&
          typeof typedObj["data"]["repository_exercise"]["download_url"] === "string")))
>>>>>>> bd96df53
  )
}

export function isIframeViewType(obj: any, _argumentName?: string): obj is IframeViewType {
  return obj === "answer-exercise" || obj === "view-submission" || obj === "exercise-editor"
}<|MERGE_RESOLUTION|>--- conflicted
+++ resolved
@@ -55,7 +55,6 @@
 
 export function isSetStateMessage(obj: any, _argumentName?: string): obj is SetStateMessage {
   return (
-<<<<<<< HEAD
     (((obj !== null && typeof obj === "object") || typeof obj === "function") &&
       obj.message === "set-state" &&
       ((obj !== null && typeof obj === "object") || typeof obj === "function") &&
@@ -88,60 +87,19 @@
       obj.view_type === "exercise-editor" &&
       typeof obj.exercise_task_id === "string" &&
       (isUserInformation(obj.user_information) as boolean) &&
-      ((obj.data !== null && typeof obj.data === "object") || typeof obj.data === "function"))
-=======
-    (((typedObj !== null && typeof typedObj === "object") || typeof typedObj === "function") &&
-      typedObj["message"] === "set-state" &&
-      ((typedObj !== null && typeof typedObj === "object") || typeof typedObj === "function") &&
-      typedObj["view_type"] === "answer-exercise" &&
-      typeof typedObj["exercise_task_id"] === "string" &&
-      (isUserInformation(typedObj["user_information"]) as boolean) &&
-      ((typedObj["data"] !== null && typeof typedObj["data"] === "object") ||
-        typeof typedObj["data"] === "function")) ||
-    (((typedObj !== null && typeof typedObj === "object") || typeof typedObj === "function") &&
-      typedObj["message"] === "set-state" &&
-      ((typedObj !== null && typeof typedObj === "object") || typeof typedObj === "function") &&
-      typedObj["view_type"] === "view-submission" &&
-      typeof typedObj["exercise_task_id"] === "string" &&
-      (isUserInformation(typedObj["user_information"]) as boolean) &&
-      ((typedObj["data"] !== null && typeof typedObj["data"] === "object") ||
-        typeof typedObj["data"] === "function") &&
-      (typedObj["data"]["grading"] === null ||
-        (((typedObj["data"]["grading"] !== null &&
-          typeof typedObj["data"]["grading"] === "object") ||
-          typeof typedObj["data"]["grading"] === "function") &&
-          (typedObj["data"]["grading"]["grading_progress"] === "Failed" ||
-            typedObj["data"]["grading"]["grading_progress"] === "NotReady" ||
-            typedObj["data"]["grading"]["grading_progress"] === "PendingManual" ||
-            typedObj["data"]["grading"]["grading_progress"] === "Pending" ||
-            typedObj["data"]["grading"]["grading_progress"] === "FullyGraded") &&
-          typeof typedObj["data"]["grading"]["score_given"] === "number" &&
-          typeof typedObj["data"]["grading"]["score_maximum"] === "number" &&
-          (typedObj["data"]["grading"]["feedback_text"] === null ||
-            typeof typedObj["data"]["grading"]["feedback_text"] === "string")))) ||
-    (((typedObj !== null && typeof typedObj === "object") || typeof typedObj === "function") &&
-      typedObj["message"] === "set-state" &&
-      ((typedObj !== null && typeof typedObj === "object") || typeof typedObj === "function") &&
-      typedObj["view_type"] === "exercise-editor" &&
-      typeof typedObj["exercise_task_id"] === "string" &&
-      (isUserInformation(typedObj["user_information"]) as boolean) &&
-      ((typedObj["data"] !== null && typeof typedObj["data"] === "object") ||
-        typeof typedObj["data"] === "function") &&
-      (typeof typedObj["data"]["repository_exercise"] === "undefined" ||
-        (((typedObj["data"]["repository_exercise"] !== null &&
-          typeof typedObj["data"]["repository_exercise"] === "object") ||
-          typeof typedObj["data"]["repository_exercise"] === "function") &&
-          typeof typedObj["data"]["repository_exercise"]["id"] === "string" &&
-          typeof typedObj["data"]["repository_exercise"]["repository_id"] === "string" &&
-          typeof typedObj["data"]["repository_exercise"]["part"] === "string" &&
-          typeof typedObj["data"]["repository_exercise"]["name"] === "string" &&
-          typeof typedObj["data"]["repository_exercise"]["repository_url"] === "string" &&
-          Array.isArray(typedObj["data"]["repository_exercise"]["checksum"]) &&
-          typedObj["data"]["repository_exercise"]["checksum"].every(
-            (e: any) => typeof e === "number",
-          ) &&
-          typeof typedObj["data"]["repository_exercise"]["download_url"] === "string")))
->>>>>>> bd96df53
+      ((obj.data !== null && typeof obj.data === "object") || typeof obj.data === "function") &&
+      (typeof obj.data.repository_exercise === "undefined" ||
+        (((obj.data.repository_exercise !== null &&
+          typeof obj.data.repository_exercise === "object") ||
+          typeof obj.data.repository_exercise === "function") &&
+          typeof obj.data.repository_exercise.id === "string" &&
+          typeof obj.data.repository_exercise.repository_id === "string" &&
+          typeof obj.data.repository_exercise.part === "string" &&
+          typeof obj.data.repository_exercise.name === "string" &&
+          typeof obj.data.repository_exercise.repository_url === "string" &&
+          Array.isArray(obj.data.repository_exercise.checksum) &&
+          obj.data.repository_exercise.checksum.every((e: any) => typeof e === "number") &&
+          typeof obj.data.repository_exercise.download_url === "string")))
   )
 }
 
@@ -155,7 +113,6 @@
 
 export function isIframeState(obj: any, _argumentName?: string): obj is IframeState {
   return (
-<<<<<<< HEAD
     (((obj !== null && typeof obj === "object") || typeof obj === "function") &&
       obj.view_type === "answer-exercise" &&
       typeof obj.exercise_task_id === "string" &&
@@ -182,54 +139,19 @@
       obj.view_type === "exercise-editor" &&
       typeof obj.exercise_task_id === "string" &&
       (isUserInformation(obj.user_information) as boolean) &&
-      ((obj.data !== null && typeof obj.data === "object") || typeof obj.data === "function"))
-=======
-    (((typedObj !== null && typeof typedObj === "object") || typeof typedObj === "function") &&
-      typedObj["view_type"] === "answer-exercise" &&
-      typeof typedObj["exercise_task_id"] === "string" &&
-      (isUserInformation(typedObj["user_information"]) as boolean) &&
-      ((typedObj["data"] !== null && typeof typedObj["data"] === "object") ||
-        typeof typedObj["data"] === "function")) ||
-    (((typedObj !== null && typeof typedObj === "object") || typeof typedObj === "function") &&
-      typedObj["view_type"] === "view-submission" &&
-      typeof typedObj["exercise_task_id"] === "string" &&
-      (isUserInformation(typedObj["user_information"]) as boolean) &&
-      ((typedObj["data"] !== null && typeof typedObj["data"] === "object") ||
-        typeof typedObj["data"] === "function") &&
-      (typedObj["data"]["grading"] === null ||
-        (((typedObj["data"]["grading"] !== null &&
-          typeof typedObj["data"]["grading"] === "object") ||
-          typeof typedObj["data"]["grading"] === "function") &&
-          (typedObj["data"]["grading"]["grading_progress"] === "Failed" ||
-            typedObj["data"]["grading"]["grading_progress"] === "NotReady" ||
-            typedObj["data"]["grading"]["grading_progress"] === "PendingManual" ||
-            typedObj["data"]["grading"]["grading_progress"] === "Pending" ||
-            typedObj["data"]["grading"]["grading_progress"] === "FullyGraded") &&
-          typeof typedObj["data"]["grading"]["score_given"] === "number" &&
-          typeof typedObj["data"]["grading"]["score_maximum"] === "number" &&
-          (typedObj["data"]["grading"]["feedback_text"] === null ||
-            typeof typedObj["data"]["grading"]["feedback_text"] === "string")))) ||
-    (((typedObj !== null && typeof typedObj === "object") || typeof typedObj === "function") &&
-      typedObj["view_type"] === "exercise-editor" &&
-      typeof typedObj["exercise_task_id"] === "string" &&
-      (isUserInformation(typedObj["user_information"]) as boolean) &&
-      ((typedObj["data"] !== null && typeof typedObj["data"] === "object") ||
-        typeof typedObj["data"] === "function") &&
-      (typeof typedObj["data"]["repository_exercise"] === "undefined" ||
-        (((typedObj["data"]["repository_exercise"] !== null &&
-          typeof typedObj["data"]["repository_exercise"] === "object") ||
-          typeof typedObj["data"]["repository_exercise"] === "function") &&
-          typeof typedObj["data"]["repository_exercise"]["id"] === "string" &&
-          typeof typedObj["data"]["repository_exercise"]["repository_id"] === "string" &&
-          typeof typedObj["data"]["repository_exercise"]["part"] === "string" &&
-          typeof typedObj["data"]["repository_exercise"]["name"] === "string" &&
-          typeof typedObj["data"]["repository_exercise"]["repository_url"] === "string" &&
-          Array.isArray(typedObj["data"]["repository_exercise"]["checksum"]) &&
-          typedObj["data"]["repository_exercise"]["checksum"].every(
-            (e: any) => typeof e === "number",
-          ) &&
-          typeof typedObj["data"]["repository_exercise"]["download_url"] === "string")))
->>>>>>> bd96df53
+      ((obj.data !== null && typeof obj.data === "object") || typeof obj.data === "function") &&
+      (typeof obj.data.repository_exercise === "undefined" ||
+        (((obj.data.repository_exercise !== null &&
+          typeof obj.data.repository_exercise === "object") ||
+          typeof obj.data.repository_exercise === "function") &&
+          typeof obj.data.repository_exercise.id === "string" &&
+          typeof obj.data.repository_exercise.repository_id === "string" &&
+          typeof obj.data.repository_exercise.part === "string" &&
+          typeof obj.data.repository_exercise.name === "string" &&
+          typeof obj.data.repository_exercise.repository_url === "string" &&
+          Array.isArray(obj.data.repository_exercise.checksum) &&
+          obj.data.repository_exercise.checksum.every((e: any) => typeof e === "number") &&
+          typeof obj.data.repository_exercise.download_url === "string")))
   )
 }
 
