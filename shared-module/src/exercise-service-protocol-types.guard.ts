/* eslint-disable @typescript-eslint/no-explicit-any */
/* eslint-disable @typescript-eslint/explicit-module-boundary-types */

/*
 * Generated type guards for "exercise-service-protocol-types.ts".
 * WARNING: Do not manually change this file.
 */
import {
  CurrentStateMessage,
  HeightChangedMessage,
  IframeState,
  IframeViewType,
  MessageFromIframe,
  MessageToIframe,
  SetLanguageMessage,
  SetStateMessage,
  UserInformation,
  UserVariablesMap,
} from "./exercise-service-protocol-types"

export function isMessageFromIframe(obj: unknown): obj is MessageFromIframe {
  const typedObj = obj as MessageFromIframe
  return (
    (isCurrentStateMessage(typedObj) as boolean) || (isHeightChangedMessage(typedObj) as boolean)
  )
}

export function isCurrentStateMessage(obj: unknown): obj is CurrentStateMessage {
  const typedObj = obj as CurrentStateMessage
  return (
    ((typedObj !== null && typeof typedObj === "object") || typeof typedObj === "function") &&
    typedObj["message"] === "current-state" &&
    typeof typedObj["valid"] === "boolean"
  )
}

export function isHeightChangedMessage(obj: unknown): obj is HeightChangedMessage {
  const typedObj = obj as HeightChangedMessage
  return (
    ((typedObj !== null && typeof typedObj === "object") || typeof typedObj === "function") &&
    typedObj["message"] === "height-changed" &&
    typeof typedObj["data"] === "number"
  )
}

export function isMessageToIframe(obj: unknown): obj is MessageToIframe {
  const typedObj = obj as MessageToIframe
  return (
    (isSetLanguageMessage(typedObj) as boolean) ||
    (((typedObj !== null && typeof typedObj === "object") || typeof typedObj === "function") &&
      typedObj["message"] === "set-state" &&
      ((typedObj !== null && typeof typedObj === "object") || typeof typedObj === "function") &&
      typedObj["view_type"] === "answer-exercise" &&
      typeof typedObj["exercise_task_id"] === "string" &&
      (isUserInformation(typedObj["user_information"]) as boolean) &&
<<<<<<< HEAD
      (typeof typedObj["files_to_upload"] === "undefined" ||
        typedObj["files_to_upload"] instanceof Map) &&
      (typeof typedObj["uploaded_files"] === "undefined" ||
        typedObj["uploaded_files"] instanceof Map) &&
=======
      (typeof typedObj["user_variables"] === "undefined" ||
        typedObj["user_variables"] === null ||
        (isUserVariablesMap(typedObj["user_variables"]) as boolean)) &&
>>>>>>> 113ea282
      ((typedObj["data"] !== null && typeof typedObj["data"] === "object") ||
        typeof typedObj["data"] === "function")) ||
    (((typedObj !== null && typeof typedObj === "object") || typeof typedObj === "function") &&
      typedObj["message"] === "set-state" &&
      ((typedObj !== null && typeof typedObj === "object") || typeof typedObj === "function") &&
      typedObj["view_type"] === "view-submission" &&
      typeof typedObj["exercise_task_id"] === "string" &&
      (isUserInformation(typedObj["user_information"]) as boolean) &&
<<<<<<< HEAD
      (typeof typedObj["files_to_upload"] === "undefined" ||
        typedObj["files_to_upload"] instanceof Map) &&
      (typeof typedObj["uploaded_files"] === "undefined" ||
        typedObj["uploaded_files"] instanceof Map) &&
=======
      (typeof typedObj["user_variables"] === "undefined" ||
        typedObj["user_variables"] === null ||
        (isUserVariablesMap(typedObj["user_variables"]) as boolean)) &&
>>>>>>> 113ea282
      ((typedObj["data"] !== null && typeof typedObj["data"] === "object") ||
        typeof typedObj["data"] === "function") &&
      (typedObj["data"]["grading"] === null ||
        (((typedObj["data"]["grading"] !== null &&
          typeof typedObj["data"]["grading"] === "object") ||
          typeof typedObj["data"]["grading"] === "function") &&
          (typedObj["data"]["grading"]["grading_progress"] === "Failed" ||
            typedObj["data"]["grading"]["grading_progress"] === "NotReady" ||
            typedObj["data"]["grading"]["grading_progress"] === "PendingManual" ||
            typedObj["data"]["grading"]["grading_progress"] === "Pending" ||
            typedObj["data"]["grading"]["grading_progress"] === "FullyGraded") &&
          typeof typedObj["data"]["grading"]["score_given"] === "number" &&
          typeof typedObj["data"]["grading"]["score_maximum"] === "number" &&
          (typedObj["data"]["grading"]["feedback_text"] === null ||
            typeof typedObj["data"]["grading"]["feedback_text"] === "string") &&
          (typeof typedObj["data"]["grading"]["set_user_variables"] === "undefined" ||
            (((typedObj["data"]["grading"]["set_user_variables"] !== null &&
              typeof typedObj["data"]["grading"]["set_user_variables"] === "object") ||
              typeof typedObj["data"]["grading"]["set_user_variables"] === "function") &&
              Object.entries<any>(typedObj["data"]["grading"]["set_user_variables"]).every(
                ([key, _value]) => typeof key === "string",
              )))))) ||
    (((typedObj !== null && typeof typedObj === "object") || typeof typedObj === "function") &&
      typedObj["message"] === "set-state" &&
      ((typedObj !== null && typeof typedObj === "object") || typeof typedObj === "function") &&
      typedObj["view_type"] === "exercise-editor" &&
      typeof typedObj["exercise_task_id"] === "string" &&
      (isUserInformation(typedObj["user_information"]) as boolean) &&
      (typeof typedObj["files_to_upload"] === "undefined" ||
        typedObj["files_to_upload"] instanceof Map) &&
      (typeof typedObj["uploaded_files"] === "undefined" ||
        typedObj["uploaded_files"] instanceof Map) &&
      (typeof typedObj["repository_exercises"] === "undefined" ||
        (Array.isArray(typedObj["repository_exercises"]) &&
          typedObj["repository_exercises"].every(
            (e: any) =>
              ((e !== null && typeof e === "object") || typeof e === "function") &&
              typeof e["id"] === "string" &&
              typeof e["repository_id"] === "string" &&
              typeof e["part"] === "string" &&
              typeof e["name"] === "string" &&
              typeof e["repository_url"] === "string" &&
              Array.isArray(e["checksum"]) &&
              e["checksum"].every((e: any) => typeof e === "number") &&
              typeof e["download_url"] === "string",
          ))) &&
      ((typedObj["data"] !== null && typeof typedObj["data"] === "object") ||
        typeof typedObj["data"] === "function"))
  )
}

export function isSetLanguageMessage(obj: unknown): obj is SetLanguageMessage {
  const typedObj = obj as SetLanguageMessage
  return (
    ((typedObj !== null && typeof typedObj === "object") || typeof typedObj === "function") &&
    typedObj["message"] === "set-language" &&
    typeof typedObj["data"] === "string"
  )
}

export function isSetStateMessage(obj: unknown): obj is SetStateMessage {
  const typedObj = obj as SetStateMessage
  return (
    (((typedObj !== null && typeof typedObj === "object") || typeof typedObj === "function") &&
      typedObj["message"] === "set-state" &&
      ((typedObj !== null && typeof typedObj === "object") || typeof typedObj === "function") &&
      typedObj["view_type"] === "answer-exercise" &&
      typeof typedObj["exercise_task_id"] === "string" &&
      (isUserInformation(typedObj["user_information"]) as boolean) &&
<<<<<<< HEAD
      (typeof typedObj["files_to_upload"] === "undefined" ||
        typedObj["files_to_upload"] instanceof Map) &&
      (typeof typedObj["uploaded_files"] === "undefined" ||
        typedObj["uploaded_files"] instanceof Map) &&
=======
      (typeof typedObj["user_variables"] === "undefined" ||
        typedObj["user_variables"] === null ||
        (isUserVariablesMap(typedObj["user_variables"]) as boolean)) &&
>>>>>>> 113ea282
      ((typedObj["data"] !== null && typeof typedObj["data"] === "object") ||
        typeof typedObj["data"] === "function")) ||
    (((typedObj !== null && typeof typedObj === "object") || typeof typedObj === "function") &&
      typedObj["message"] === "set-state" &&
      ((typedObj !== null && typeof typedObj === "object") || typeof typedObj === "function") &&
      typedObj["view_type"] === "view-submission" &&
      typeof typedObj["exercise_task_id"] === "string" &&
      (isUserInformation(typedObj["user_information"]) as boolean) &&
<<<<<<< HEAD
      (typeof typedObj["files_to_upload"] === "undefined" ||
        typedObj["files_to_upload"] instanceof Map) &&
      (typeof typedObj["uploaded_files"] === "undefined" ||
        typedObj["uploaded_files"] instanceof Map) &&
=======
      (typeof typedObj["user_variables"] === "undefined" ||
        typedObj["user_variables"] === null ||
        (isUserVariablesMap(typedObj["user_variables"]) as boolean)) &&
>>>>>>> 113ea282
      ((typedObj["data"] !== null && typeof typedObj["data"] === "object") ||
        typeof typedObj["data"] === "function") &&
      (typedObj["data"]["grading"] === null ||
        (((typedObj["data"]["grading"] !== null &&
          typeof typedObj["data"]["grading"] === "object") ||
          typeof typedObj["data"]["grading"] === "function") &&
          (typedObj["data"]["grading"]["grading_progress"] === "Failed" ||
            typedObj["data"]["grading"]["grading_progress"] === "NotReady" ||
            typedObj["data"]["grading"]["grading_progress"] === "PendingManual" ||
            typedObj["data"]["grading"]["grading_progress"] === "Pending" ||
            typedObj["data"]["grading"]["grading_progress"] === "FullyGraded") &&
          typeof typedObj["data"]["grading"]["score_given"] === "number" &&
          typeof typedObj["data"]["grading"]["score_maximum"] === "number" &&
          (typedObj["data"]["grading"]["feedback_text"] === null ||
            typeof typedObj["data"]["grading"]["feedback_text"] === "string") &&
          (typeof typedObj["data"]["grading"]["set_user_variables"] === "undefined" ||
            (((typedObj["data"]["grading"]["set_user_variables"] !== null &&
              typeof typedObj["data"]["grading"]["set_user_variables"] === "object") ||
              typeof typedObj["data"]["grading"]["set_user_variables"] === "function") &&
              Object.entries<any>(typedObj["data"]["grading"]["set_user_variables"]).every(
                ([key, _value]) => typeof key === "string",
              )))))) ||
    (((typedObj !== null && typeof typedObj === "object") || typeof typedObj === "function") &&
      typedObj["message"] === "set-state" &&
      ((typedObj !== null && typeof typedObj === "object") || typeof typedObj === "function") &&
      typedObj["view_type"] === "exercise-editor" &&
      typeof typedObj["exercise_task_id"] === "string" &&
      (isUserInformation(typedObj["user_information"]) as boolean) &&
      (typeof typedObj["files_to_upload"] === "undefined" ||
        typedObj["files_to_upload"] instanceof Map) &&
      (typeof typedObj["uploaded_files"] === "undefined" ||
        typedObj["uploaded_files"] instanceof Map) &&
      (typeof typedObj["repository_exercises"] === "undefined" ||
        (Array.isArray(typedObj["repository_exercises"]) &&
          typedObj["repository_exercises"].every(
            (e: any) =>
              ((e !== null && typeof e === "object") || typeof e === "function") &&
              typeof e["id"] === "string" &&
              typeof e["repository_id"] === "string" &&
              typeof e["part"] === "string" &&
              typeof e["name"] === "string" &&
              typeof e["repository_url"] === "string" &&
              Array.isArray(e["checksum"]) &&
              e["checksum"].every((e: any) => typeof e === "number") &&
              typeof e["download_url"] === "string",
          ))) &&
      ((typedObj["data"] !== null && typeof typedObj["data"] === "object") ||
        typeof typedObj["data"] === "function"))
  )
}

export function isUserInformation(obj: unknown): obj is UserInformation {
  const typedObj = obj as UserInformation
  return (
    ((typedObj !== null && typeof typedObj === "object") || typeof typedObj === "function") &&
    typeof typedObj["pseudonymous_id"] === "string" &&
    typeof typedObj["signed_in"] === "boolean"
  )
}

export function isUserVariablesMap(obj: unknown): obj is UserVariablesMap {
  const typedObj = obj as UserVariablesMap
  return (
    ((typedObj !== null && typeof typedObj === "object") || typeof typedObj === "function") &&
    Object.entries<any>(typedObj).every(([key, _value]) => typeof key === "string")
  )
}

export function isIframeState(obj: unknown): obj is IframeState {
  const typedObj = obj as IframeState
  return (
    (((typedObj !== null && typeof typedObj === "object") || typeof typedObj === "function") &&
      typedObj["view_type"] === "answer-exercise" &&
      typeof typedObj["exercise_task_id"] === "string" &&
      (isUserInformation(typedObj["user_information"]) as boolean) &&
<<<<<<< HEAD
      (typeof typedObj["files_to_upload"] === "undefined" ||
        typedObj["files_to_upload"] instanceof Map) &&
      (typeof typedObj["uploaded_files"] === "undefined" ||
        typedObj["uploaded_files"] instanceof Map) &&
=======
      (typeof typedObj["user_variables"] === "undefined" ||
        typedObj["user_variables"] === null ||
        (isUserVariablesMap(typedObj["user_variables"]) as boolean)) &&
>>>>>>> 113ea282
      ((typedObj["data"] !== null && typeof typedObj["data"] === "object") ||
        typeof typedObj["data"] === "function")) ||
    (((typedObj !== null && typeof typedObj === "object") || typeof typedObj === "function") &&
      typedObj["view_type"] === "view-submission" &&
      typeof typedObj["exercise_task_id"] === "string" &&
      (isUserInformation(typedObj["user_information"]) as boolean) &&
<<<<<<< HEAD
      (typeof typedObj["files_to_upload"] === "undefined" ||
        typedObj["files_to_upload"] instanceof Map) &&
      (typeof typedObj["uploaded_files"] === "undefined" ||
        typedObj["uploaded_files"] instanceof Map) &&
=======
      (typeof typedObj["user_variables"] === "undefined" ||
        typedObj["user_variables"] === null ||
        (isUserVariablesMap(typedObj["user_variables"]) as boolean)) &&
>>>>>>> 113ea282
      ((typedObj["data"] !== null && typeof typedObj["data"] === "object") ||
        typeof typedObj["data"] === "function") &&
      (typedObj["data"]["grading"] === null ||
        (((typedObj["data"]["grading"] !== null &&
          typeof typedObj["data"]["grading"] === "object") ||
          typeof typedObj["data"]["grading"] === "function") &&
          (typedObj["data"]["grading"]["grading_progress"] === "Failed" ||
            typedObj["data"]["grading"]["grading_progress"] === "NotReady" ||
            typedObj["data"]["grading"]["grading_progress"] === "PendingManual" ||
            typedObj["data"]["grading"]["grading_progress"] === "Pending" ||
            typedObj["data"]["grading"]["grading_progress"] === "FullyGraded") &&
          typeof typedObj["data"]["grading"]["score_given"] === "number" &&
          typeof typedObj["data"]["grading"]["score_maximum"] === "number" &&
          (typedObj["data"]["grading"]["feedback_text"] === null ||
            typeof typedObj["data"]["grading"]["feedback_text"] === "string") &&
          (typeof typedObj["data"]["grading"]["set_user_variables"] === "undefined" ||
            (((typedObj["data"]["grading"]["set_user_variables"] !== null &&
              typeof typedObj["data"]["grading"]["set_user_variables"] === "object") ||
              typeof typedObj["data"]["grading"]["set_user_variables"] === "function") &&
              Object.entries<any>(typedObj["data"]["grading"]["set_user_variables"]).every(
                ([key, _value]) => typeof key === "string",
              )))))) ||
    (((typedObj !== null && typeof typedObj === "object") || typeof typedObj === "function") &&
      typedObj["view_type"] === "exercise-editor" &&
      typeof typedObj["exercise_task_id"] === "string" &&
      (isUserInformation(typedObj["user_information"]) as boolean) &&
      (typeof typedObj["files_to_upload"] === "undefined" ||
        typedObj["files_to_upload"] instanceof Map) &&
      (typeof typedObj["uploaded_files"] === "undefined" ||
        typedObj["uploaded_files"] instanceof Map) &&
      (typeof typedObj["repository_exercises"] === "undefined" ||
        (Array.isArray(typedObj["repository_exercises"]) &&
          typedObj["repository_exercises"].every(
            (e: any) =>
              ((e !== null && typeof e === "object") || typeof e === "function") &&
              typeof e["id"] === "string" &&
              typeof e["repository_id"] === "string" &&
              typeof e["part"] === "string" &&
              typeof e["name"] === "string" &&
              typeof e["repository_url"] === "string" &&
              Array.isArray(e["checksum"]) &&
              e["checksum"].every((e: any) => typeof e === "number") &&
              typeof e["download_url"] === "string",
          ))) &&
      ((typedObj["data"] !== null && typeof typedObj["data"] === "object") ||
        typeof typedObj["data"] === "function"))
  )
}

export function isIframeViewType(obj: unknown): obj is IframeViewType {
  const typedObj = obj as IframeViewType
  return (
    typedObj === "answer-exercise" ||
    typedObj === "view-submission" ||
    typedObj === "exercise-editor"
  )
}<|MERGE_RESOLUTION|>--- conflicted
+++ resolved
@@ -53,16 +53,13 @@
       typedObj["view_type"] === "answer-exercise" &&
       typeof typedObj["exercise_task_id"] === "string" &&
       (isUserInformation(typedObj["user_information"]) as boolean) &&
-<<<<<<< HEAD
-      (typeof typedObj["files_to_upload"] === "undefined" ||
-        typedObj["files_to_upload"] instanceof Map) &&
-      (typeof typedObj["uploaded_files"] === "undefined" ||
-        typedObj["uploaded_files"] instanceof Map) &&
-=======
-      (typeof typedObj["user_variables"] === "undefined" ||
-        typedObj["user_variables"] === null ||
-        (isUserVariablesMap(typedObj["user_variables"]) as boolean)) &&
->>>>>>> 113ea282
+      (typeof typedObj["files_to_upload"] === "undefined" ||
+        typedObj["files_to_upload"] instanceof Map) &&
+      (typeof typedObj["uploaded_files"] === "undefined" ||
+        typedObj["uploaded_files"] instanceof Map) &&
+      (typeof typedObj["user_variables"] === "undefined" ||
+        typedObj["user_variables"] === null ||
+        (isUserVariablesMap(typedObj["user_variables"]) as boolean)) &&
       ((typedObj["data"] !== null && typeof typedObj["data"] === "object") ||
         typeof typedObj["data"] === "function")) ||
     (((typedObj !== null && typeof typedObj === "object") || typeof typedObj === "function") &&
@@ -71,16 +68,13 @@
       typedObj["view_type"] === "view-submission" &&
       typeof typedObj["exercise_task_id"] === "string" &&
       (isUserInformation(typedObj["user_information"]) as boolean) &&
-<<<<<<< HEAD
-      (typeof typedObj["files_to_upload"] === "undefined" ||
-        typedObj["files_to_upload"] instanceof Map) &&
-      (typeof typedObj["uploaded_files"] === "undefined" ||
-        typedObj["uploaded_files"] instanceof Map) &&
-=======
-      (typeof typedObj["user_variables"] === "undefined" ||
-        typedObj["user_variables"] === null ||
-        (isUserVariablesMap(typedObj["user_variables"]) as boolean)) &&
->>>>>>> 113ea282
+      (typeof typedObj["files_to_upload"] === "undefined" ||
+        typedObj["files_to_upload"] instanceof Map) &&
+      (typeof typedObj["uploaded_files"] === "undefined" ||
+        typedObj["uploaded_files"] instanceof Map) &&
+      (typeof typedObj["user_variables"] === "undefined" ||
+        typedObj["user_variables"] === null ||
+        (isUserVariablesMap(typedObj["user_variables"]) as boolean)) &&
       ((typedObj["data"] !== null && typeof typedObj["data"] === "object") ||
         typeof typedObj["data"] === "function") &&
       (typedObj["data"]["grading"] === null ||
@@ -150,16 +144,13 @@
       typedObj["view_type"] === "answer-exercise" &&
       typeof typedObj["exercise_task_id"] === "string" &&
       (isUserInformation(typedObj["user_information"]) as boolean) &&
-<<<<<<< HEAD
-      (typeof typedObj["files_to_upload"] === "undefined" ||
-        typedObj["files_to_upload"] instanceof Map) &&
-      (typeof typedObj["uploaded_files"] === "undefined" ||
-        typedObj["uploaded_files"] instanceof Map) &&
-=======
-      (typeof typedObj["user_variables"] === "undefined" ||
-        typedObj["user_variables"] === null ||
-        (isUserVariablesMap(typedObj["user_variables"]) as boolean)) &&
->>>>>>> 113ea282
+      (typeof typedObj["files_to_upload"] === "undefined" ||
+        typedObj["files_to_upload"] instanceof Map) &&
+      (typeof typedObj["uploaded_files"] === "undefined" ||
+        typedObj["uploaded_files"] instanceof Map) &&
+      (typeof typedObj["user_variables"] === "undefined" ||
+        typedObj["user_variables"] === null ||
+        (isUserVariablesMap(typedObj["user_variables"]) as boolean)) &&
       ((typedObj["data"] !== null && typeof typedObj["data"] === "object") ||
         typeof typedObj["data"] === "function")) ||
     (((typedObj !== null && typeof typedObj === "object") || typeof typedObj === "function") &&
@@ -168,16 +159,13 @@
       typedObj["view_type"] === "view-submission" &&
       typeof typedObj["exercise_task_id"] === "string" &&
       (isUserInformation(typedObj["user_information"]) as boolean) &&
-<<<<<<< HEAD
-      (typeof typedObj["files_to_upload"] === "undefined" ||
-        typedObj["files_to_upload"] instanceof Map) &&
-      (typeof typedObj["uploaded_files"] === "undefined" ||
-        typedObj["uploaded_files"] instanceof Map) &&
-=======
-      (typeof typedObj["user_variables"] === "undefined" ||
-        typedObj["user_variables"] === null ||
-        (isUserVariablesMap(typedObj["user_variables"]) as boolean)) &&
->>>>>>> 113ea282
+      (typeof typedObj["files_to_upload"] === "undefined" ||
+        typedObj["files_to_upload"] instanceof Map) &&
+      (typeof typedObj["uploaded_files"] === "undefined" ||
+        typedObj["uploaded_files"] instanceof Map) &&
+      (typeof typedObj["user_variables"] === "undefined" ||
+        typedObj["user_variables"] === null ||
+        (isUserVariablesMap(typedObj["user_variables"]) as boolean)) &&
       ((typedObj["data"] !== null && typeof typedObj["data"] === "object") ||
         typeof typedObj["data"] === "function") &&
       (typedObj["data"]["grading"] === null ||
@@ -253,32 +241,26 @@
       typedObj["view_type"] === "answer-exercise" &&
       typeof typedObj["exercise_task_id"] === "string" &&
       (isUserInformation(typedObj["user_information"]) as boolean) &&
-<<<<<<< HEAD
-      (typeof typedObj["files_to_upload"] === "undefined" ||
-        typedObj["files_to_upload"] instanceof Map) &&
-      (typeof typedObj["uploaded_files"] === "undefined" ||
-        typedObj["uploaded_files"] instanceof Map) &&
-=======
-      (typeof typedObj["user_variables"] === "undefined" ||
-        typedObj["user_variables"] === null ||
-        (isUserVariablesMap(typedObj["user_variables"]) as boolean)) &&
->>>>>>> 113ea282
+      (typeof typedObj["files_to_upload"] === "undefined" ||
+        typedObj["files_to_upload"] instanceof Map) &&
+      (typeof typedObj["uploaded_files"] === "undefined" ||
+        typedObj["uploaded_files"] instanceof Map) &&
+      (typeof typedObj["user_variables"] === "undefined" ||
+        typedObj["user_variables"] === null ||
+        (isUserVariablesMap(typedObj["user_variables"]) as boolean)) &&
       ((typedObj["data"] !== null && typeof typedObj["data"] === "object") ||
         typeof typedObj["data"] === "function")) ||
     (((typedObj !== null && typeof typedObj === "object") || typeof typedObj === "function") &&
       typedObj["view_type"] === "view-submission" &&
       typeof typedObj["exercise_task_id"] === "string" &&
       (isUserInformation(typedObj["user_information"]) as boolean) &&
-<<<<<<< HEAD
-      (typeof typedObj["files_to_upload"] === "undefined" ||
-        typedObj["files_to_upload"] instanceof Map) &&
-      (typeof typedObj["uploaded_files"] === "undefined" ||
-        typedObj["uploaded_files"] instanceof Map) &&
-=======
-      (typeof typedObj["user_variables"] === "undefined" ||
-        typedObj["user_variables"] === null ||
-        (isUserVariablesMap(typedObj["user_variables"]) as boolean)) &&
->>>>>>> 113ea282
+      (typeof typedObj["files_to_upload"] === "undefined" ||
+        typedObj["files_to_upload"] instanceof Map) &&
+      (typeof typedObj["uploaded_files"] === "undefined" ||
+        typedObj["uploaded_files"] instanceof Map) &&
+      (typeof typedObj["user_variables"] === "undefined" ||
+        typedObj["user_variables"] === null ||
+        (isUserVariablesMap(typedObj["user_variables"]) as boolean)) &&
       ((typedObj["data"] !== null && typeof typedObj["data"] === "object") ||
         typeof typedObj["data"] === "function") &&
       (typedObj["data"]["grading"] === null ||
