--- conflicted
+++ resolved
@@ -89,19 +89,11 @@
   "skip-to-content": "Skip to content",
   "start-studying": "Start stydying...",
   "start-the-exam": "Start the exam!",
-<<<<<<< HEAD
-  "instructions": "Instructions",
-  "exam-timer-has-run-out": "Time has run out and the exam is now closed.",
-  "try-again": "try again",
-  "exam-has-not-started-yet": "The exam has not started yet",
-  "glossary": "Glossary",
-=======
   "started-at-time": "Started: {{time}}",
   "student-progress": "Student progress",
   "submit-button": "Submit",
   "table-of-contents": "Table of contents",
   "template-exercise-instructions": "You can submit your answer to each question to save their state before submitting the exam. You will see the results after you submit the exam or the timer runs out.",
->>>>>>> ad644125
   "term": "Term",
   "things-to-know-before-you-start": "Things to know before you start!",
   "this-course-has-no-pages": "This course has no pages",
