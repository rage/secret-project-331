{
  "404-not-found": "404 Not Found",
  "action-back-to-front-page": "Back to the front-page",
  "add-comment": "Add comment",
  "american-english": "English",
  "available-in-languages": "Available in {{num}} languages",
  "available-on-date-at-time": "Available {{ date }} at {{ time }}",
  "block-invalid-without-course": "This block cannot be used on a page not related to a course.",
  "button-label-search-for-pages": "Search for pages",
  "can-comment-on-portions-of-material-by-highlightig": "You can comment on specific portions of the material by highlighting it.",
  "cannot-render-exercise-task-missing-url": "Cannot render exercise task, missing url.",
  "chapter-chapter-number-chapter-name": "Chapter {{chapterNumber}}: {{chapterName}}",
  "chapter-progress": "Chapter progress",
  "choose-a-language": "Choose a language",
  "clear-selection": "Clear selection",
  "click-on-course-material-to-make-it-editable": "Click on course material to make it editable!",
  "close": "Close",
  "closed": "Closed!",
  "commenting-on-selection": "Commenting on: {{selection}}",
  "continue": "Continue",
  "could-not-fetch-embed": "Could not fetch {{provider}} oEmbed with URL: {{url}}",
  "course": "Course",
  "course-has-no-page-at-path": "This course has no page at <1>{{path}}</1>",
  "course-overview": "Course overview",
  "course-title": "Course: {{title}}",
  "default-course-instance-name": "Default",
  "definition": "Definition",
  "delete": "Delete",
  "do-you-want-to-send-changes": "Do you want to send your changes?",
  "dont-know-how-to-render-this-assignment": "Don't know how to render this assignment.",
  "ends-at-time": "Ends: {{time}}",
  "enroll": "Enroll",
  "error-comment-cannot-be-empty": "Comment cannot be empty",
  "error-comment-too-long": "Comment is too long",
  "error-missing-course-instance-id": "Missing course instance id",
  "error-page-data-in-invalid-format": "Error: page data is in invalid format",
  "error-page-does-not-belong-to-chapter": "This page does not belong to a chapter",
  "error-page-without-course": "Error: Page is not associated with any course",
  "error-submission-failed": "Submission failed",
  "error-title": "Error",
  "exam-can-be-started-after": "The exam can be started after {{ starts-at }}",
  "exam-has-not-started-yet": "The exam has not started yet",
  "exam-no-end-time": "No end time set",
  "exam-no-start-time": "No start time set",
  "exam-start-confirmation": "Are you sure you want to start the exam?\n\nPlease note that you cannot cancel the exam after starting it. You'll have {{ time-minutes }} minutes to complete the exam.",
  "exam-submissions-not-accepted-after": "Submissions are no longer accepted after {{ ends-at }}",
  "exam-time-to-complete": "You have {{ time-minutes }} minutes to complete the exam after starting",
  "exam-time-up": "Your time has run out and the exam is now closed. Come back to see the results after {{ ends-at }}.",
  "exam-timer-has-run-out": "Time has run out and the exam is now closed.",
  "exercise-task-content": "Exercise {{ exercise-number }}, task {{ task-number }} content",
  "exercises-in-this-chapter": "Exercises in this chapter",
  "exit": "Exit",
  "failed-to-submit": "Failed to submit {{ error }}",
  "feedback-submitted-succesfully": "Feedback submitted successfully",
  "finnish": "Finnish",
  "give-feedback": "Give feedback",
  "glossary": "Glossary",
  "heres-a-list-of-all-public-pages-for-this-course": "Here's a list of all public pages for this course:",
  "if-author-of-course-please-create-front-page": "If you are the author of the course, please create a front page for the course.",
  "impressive-reached-end-of-chapter": "Impressive! You've reached the end of this chapter.",
  "improve-material": "Improve material",
  "instructions": "Instructions",
  "language-language": "Language: {{language}}",
  "loading": "Loading",
  "max-score-n-marks": "Max score: <2>{{marks}} marks</2>",
  "message-already-on-different-language-version": "Looks like you're already on a different language version of this course. Before answering any exercises, please return to <1>{{name}}</1> or change your active language in the settings.",
  "n-characters-left": "{{n}} characters left",
  "n-characters-over-limit": "{{n}} characters over the limit",
  "no-comments-yet": "No comments yet",
  "no-submission-received-for-this-exercise": "No submission received for this exercise.",
  "opens-in-time": "Opens in {{ relative-time }}",
  "opens-now": "Opens now!",
  "please-select-course-instance-before-answering-exercise": "Please select a course instance before anwering this exercise.",
  "please-wait-until-next-chapter-opens": "Please wait until the next chapter opens",
  "points-label": "Points:",
  "preview": "Preview",
  "preview-changes-or-make-more-edits": "Preview your changes or make more edits",
  "proceed-to-next-topic": "Proceed to the next topic",
  "proceed-to-the-first-topic": "Proceed to the first topic",
  "proceed-to-the-next-chapter": "Proceed to the next chapter",
  "reached-end-of-course-material": "You've reached the end of the course material!",
  "reached-end-of-topic": "You've reached the end of this topic.",
  "screen-reader-opens-in-new-tab": "(opens in a new tab)",
  "search": "Search",
  "search-field-placeholder": "Search...",
  "search-pages-container": "Search pages container",
  "select-course-version-to-see-your-progress": "Select course version to see your progress.",
  "send": "Send",
  "settings": "Settings",
  "skip-to-content": "Skip to content",
  "tries-remaining-n": "Tries remaining: {{n}}",
  "start-peer-review": "Start peer review",
  "start-studying": "Start stydying...",
  "start-the-exam": "Start the exam!",
  "started-at-time": "Started: {{time}}",
  "course-progress": "Course progress",
  "submit-button": "Submit",
  "table-of-contents": "Table of contents",
  "template-exercise-instructions": "You can submit your answer to each question to save their state before submitting the exam. You will see the results after you submit the exam or the timer runs out.",
  "term": "Term",
  "test-version-of-course-text": "Test version of the course. For evaluation purposes only.",
  "things-to-know-before-you-start": "Things to know before you start!",
  "this-course-has-no-pages": "This course has no pages",
  "title-congratulations": "Congratulations!",
  "title-select-course-version-to-continue": "Select course version to continue.",
  "title-select-course-version-to-see-your-progress": "Select course version to your progress.",
  "title-youtube-video-player": "YouTube video player",
  "try-again": "try again",
  "write-your-feedback-here": "Write your feedback here",
  "written-feedback": "Written feedback",
  "youve-made-changes": "You've made changes",
  "youve-selected-material-for-editing": "You've selected material for editing",
  "deadline": "Deadline: ",
  "Deadline-passed-n-days-ago": "Deadline passed {{days}} days ago",
  "please-log-in-to-answer-exercise": "Please log in to answer this exercise.",
<<<<<<< HEAD
  "references": "References"
=======
  "answer-from-another-student": "Answer from another student",
  "peer-review-instructions": "Here's an answer from another student. Please give feedback to them and evaluate the answer with the given statements.",
  "title-peer-review": "Peer review",
  "title-waiting-for-peer-reviews": "Waiting for peer reviews",
  "help-text-no-answers-to-peer-review-yet": "No answers available to peer review yet. Please come back later to give the peer reviews.",
  "title-instructions": "Instructions",
  "button-text-refresh": "Refresh",
  "help-text-exercise-involves-peer-review": "To complete this exercise, you will need to peer review {{peer_reviews_to_give}} answers from other students after submitting your own answer. After that, you'll receive peer reviews from other students before getting the points.",
  "waiting-for-peer-reviews-explanation": "Other students are peer reviewing your answer. Please come back later to see the results.",
  "help-text-answer-has-been-reviewed-and-locked": "Your answer has been reviewed and graded. New submissions are no longer allowed."
>>>>>>> 5639daab
}<|MERGE_RESOLUTION|>--- conflicted
+++ resolved
@@ -113,9 +113,7 @@
   "deadline": "Deadline: ",
   "Deadline-passed-n-days-ago": "Deadline passed {{days}} days ago",
   "please-log-in-to-answer-exercise": "Please log in to answer this exercise.",
-<<<<<<< HEAD
-  "references": "References"
-=======
+  "references": "References",
   "answer-from-another-student": "Answer from another student",
   "peer-review-instructions": "Here's an answer from another student. Please give feedback to them and evaluate the answer with the given statements.",
   "title-peer-review": "Peer review",
@@ -126,5 +124,4 @@
   "help-text-exercise-involves-peer-review": "To complete this exercise, you will need to peer review {{peer_reviews_to_give}} answers from other students after submitting your own answer. After that, you'll receive peer reviews from other students before getting the points.",
   "waiting-for-peer-reviews-explanation": "Other students are peer reviewing your answer. Please come back later to see the results.",
   "help-text-answer-has-been-reviewed-and-locked": "Your answer has been reviewed and graded. New submissions are no longer allowed."
->>>>>>> 5639daab
 }