--- conflicted
+++ resolved
@@ -33,15 +33,12 @@
   "serialize-to-html": "Näytä HTML-muodossa",
   "skip-to-content": "Siirry sisältöön",
   "slide-title": "Dia {{ number }}",
-<<<<<<< HEAD
   "glossary-placeholder": "Sanasto lohko",
   "glossary-placeholder-explanation": "Tämä lohko sisältää kurssin sanaston.",
   "skip-to-content": "Siirry sisältöön",
-  "reset": "Palauta"
-=======
   "task": "Tehtävä",
   "title-assignment": "Tehtävänanto",
   "unsupported-block-placeholder": "Ei tuettu lohko",
-  "unsupported-block-placeholder-explanation": "Tätä lohkoa käytetään paikkamerkkinä lohkoille, joita ei tueta."
->>>>>>> ad644125
+  "unsupported-block-placeholder-explanation": "Tätä lohkoa käytetään paikkamerkkinä lohkoille, joita ei tueta.",
+  "reset": "Palauta"
 }