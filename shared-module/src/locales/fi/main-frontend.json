--- conflicted
+++ resolved
@@ -393,11 +393,8 @@
   "updated-definition": "Uusi määritelmä",
   "updated-term": "Uusi termi",
   "use-this-email-address-on-the-registration-form": "Käytä tätä sähköpostiosoitetta suorituksen kirjaamiseen",
-<<<<<<< HEAD
+  "user-answer-explanation": "Tämä data lähetetään palvelimelle arvosteltavaksi kun oppilas vastaa tehtävään. Voit täyttää tämän kentän answer-execise näkymästä lähettämällä tehtävän.",
   "user-id-is-missing": "Käyttäjätunnus puuttuu.",
-=======
-  "user-answer-explanation": "Tämä data lähetetään palvelimelle arvosteltavaksi kun oppilas vastaa tehtävään. Voit täyttää tämän kentän answer-execise näkymästä lähettämällä tehtävän.",
->>>>>>> 47f7b111
   "valid-service-info": "Kelpaava palvelun tiedot",
   "weekday-friday": "Perjantai",
   "weekday-monday": "Maanantai",
