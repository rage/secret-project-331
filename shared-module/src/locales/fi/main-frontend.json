--- conflicted
+++ resolved
@@ -165,13 +165,10 @@
   "follow-these-instructions": "Noudata näitä ohjeita",
   "forgot-password": "Unohditko salasanasi?",
   "give-custom-points-confirmation": "Oletko varma että haluat antaa {{ custom-points }} pistettä?",
-<<<<<<< HEAD
   "given-enough-peer-reviews": "Annettu tarpeeksi vertaisarviointeja",
   "given-number-data": "Annettu numero palaute",
+  "given-peer-reviews-to-other-students": "Muille opiskelijoille annetut vertaisarviot",
   "given-text-data": "Annettu teksti palaute",
-=======
-  "given-peer-reviews-to-other-students": "Muille opiskelijoille annetut vertaisarviot",
->>>>>>> c73070db
   "global-permissions": "Globaalit oikeudet",
   "grading": "Arvostelu",
   "grading-description": "Käytä mukautettuja pisteitä, kun haluat antaa muuta kuin 0 tai täydet pisteet",
@@ -346,11 +343,8 @@
   "password": "Salasana",
   "password-must-have-at-least-8-characters": "Salasanassa täytyy olla vähintään 8 kirjainta!",
   "passwords-dont-match": "Salasanat ei täsmää!",
-<<<<<<< HEAD
+  "peer-review-n": "Vertaisarvio #{{n}}",
   "peer-review-submission-id": "Vertaisarviointi palautuksen id",
-=======
-  "peer-review-n": "Vertaisarvio #{{n}}",
->>>>>>> c73070db
   "peer-reviews": "Vertaisarviot",
   "pending": "Ratkaisematon",
   "playground-examples": "Hiekkalaatikko esimerkit",
@@ -360,17 +354,13 @@
   "previous-title-current-title": "Edellinen: {{current-title}} | Nykyinen: {{selected-title}}",
   "private-spec": "Private spec",
   "public-spec-explanation": "Public spec:iä käytetään käyttöliittymän piirtämiseen kun oppilas on aloittamassa tehtävään vastaamiseen..",
-<<<<<<< HEAD
   "question": "Kysymys",
+  "question-n": "{{n}}. kysymys",
   "read": "Luetut",
   "received-enough-peer-reviews": "Tarpeeksi saatuja vertaisarvionteja",
   "received-number-data": "Saatu numero palaute",
+  "received-peer-reviews-from-other-students": "Muilta opiskelijoilta saadut vertaisarviot",
   "received-text-data": "Saatu teksti palaute",
-=======
-  "question-n": "{{n}}. kysymys",
-  "read": "Luetut",
-  "received-peer-reviews-from-other-students": "Muilta opiskelijoilta saadut vertaisarviot",
->>>>>>> c73070db
   "reference-added-succesfully": "Lähdeviite lisätty",
   "reference-deleted-succesfully": "Lähdeviite poistettu",
   "reference-parsing-error": "Virhe: Tätä muotoa ei tueta tai tunnisteta",
