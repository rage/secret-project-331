--- conflicted
+++ resolved
@@ -2,12 +2,8 @@
   "compilerOptions": {
     "target": "esnext",
     "module": "esnext",
-<<<<<<< HEAD
-    "typeRoots": ["./src/types", "types", "../node_modules/@types"],
-=======
     "types": ["jest"],
     "typeRoots": ["./src/types", "types", "../node_modules/@types", "node_modules/@types"],
->>>>>>> ec22137d
     "jsx": "preserve",
     "lib": ["dom", "es2017"],
     "moduleResolution": "node",
