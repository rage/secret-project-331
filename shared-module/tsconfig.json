{
  "compilerOptions": {
    "target": "esnext",
    "module": "esnext",
<<<<<<< HEAD
    "typeRoots": ["./types", "../node_modules/@types"],
=======
    "typeRoots": [
      "./types",
      "../node_modules/@types"
    ],
>>>>>>> 627adc63
    "jsx": "preserve",
    "lib": [
      "dom",
      "es2017"
    ],
    "moduleResolution": "node",
    "allowJs": true,
    "noEmit": true,
    "strict": true,
    "allowSyntheticDefaultImports": true,
    "skipLibCheck": true,
    "noUnusedLocals": true,
    "noUnusedParameters": true,
    "removeComments": false,
    "preserveConstEnums": true,
    "sourceMap": true,
    "esModuleInterop": true,
    "forceConsistentCasingInFileNames": true,
    "resolveJsonModule": true,
    "isolatedModules": false,
    "jsxImportSource": "@emotion/react"
  },
  "exclude": [
    "node_modules"
  ],
  "include": [
    "env.d.ts",
    "**/*.ts",
    "**/*.tsx"
  ]
}<|MERGE_RESOLUTION|>--- conflicted
+++ resolved
@@ -2,14 +2,10 @@
   "compilerOptions": {
     "target": "esnext",
     "module": "esnext",
-<<<<<<< HEAD
-    "typeRoots": ["./types", "../node_modules/@types"],
-=======
     "typeRoots": [
       "./types",
       "../node_modules/@types"
     ],
->>>>>>> 627adc63
     "jsx": "preserve",
     "lib": [
       "dom",
