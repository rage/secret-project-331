import { expect, test } from "@playwright/test"

import { downloadToString } from "../../utils/download"
import expectScreenshotsToMatchSnapshots from "../../utils/screenshot"

test.use({
  storageState: "src/states/teacher@example.com.json",
})

test("test", async ({ page, headless }, testInfo) => {
  await page.goto("http://project-331.local/")

  await Promise.all([
    page.waitForNavigation(),
    page.locator("text=University of Helsinki, Department of Computer Science").click(),
  ])
  await expect(page).toHaveURL("http://project-331.local/org/uh-cs")

  await Promise.all([
    page.waitForNavigation(),
    page.locator("[aria-label=\"Manage course \\'Manual Completions\\'\"] path").click(),
  ])
  await expect(page).toHaveURL(
    "http://project-331.local/manage/courses/34f4e7b7-9f55-48a7-95d7-3fc3e89553b5",
  )

  await page.getByRole("tab", { name: "Course instances" }).click()

  await page
    .locator(
      'text=Default Manage Manage emails Manage permissions View completions View points Exp >> [aria-label="View completions"]',
    )
    .click()
  await expect(page).toHaveURL(
    "http://project-331.local/manage/course-instances/6e3764c9-f2ad-5fe5-b310-ab73c289842e/completions",
  )

  await page.locator("text=Manually add completions").click()

  await page.locator('textarea[name="completions"]').click()
  // Fill textarea[name="completions"]
  await page.locator('textarea[name="completions"]').fill(`user_id,grade
  00e249d8-345f-4eff-aedb-7bdc4c44c1d5,5
  8d7d6c8c-4c31-48ae-8e20-c68fa95c25cc,4
  fbeb9286-3dd8-4896-a6b8-3faffa3fabd6,4
  3524d694-7fa8-4e73-aa1a-de9a20fd514b,3`)

  await page.locator("text=Check").click()

  await page
    .locator('div[role="button"]:has-text("Users receiving a completion for the first time (3)")')
    .click()

  await expectScreenshotsToMatchSnapshots({
    headless,
    testInfo,
    snapshotName: "manual-completion-default-module-preview",
    waitForTheseToBeVisibleAndStable: [
      page.getByRole("button", { name: "Submit" }),
      page.locator("text=Users receiving a completion for the first time"),
    ],
<<<<<<< HEAD
    screenshotTarget: page,
=======
    page,
    clearNotifications: true,
>>>>>>> 9f03e32a
  })

  await page.locator('button:has-text("Submit")').click()

  await page.getByText(`Completions submitted successfully`).waitFor()

  await page.locator("text=Manually add completions").click()

  // Select 57db3a62-d098-489a-8869-0a14efd6fa80
  await page.locator("select").selectOption({ label: "Another module" })

  await page.locator('textarea[name="completions"]').click()
  // Fill textarea[name="completions"]
  await page.locator('textarea[name="completions"]').fill(`user_id
  00e249d8-345f-4eff-aedb-7bdc4c44c1d5
  fbeb9286-3dd8-4896-a6b8-3faffa3fabd6`)

  await page.locator("text=Check").click()

  await page
    .locator('div[role="button"]:has-text("Users receiving a completion for the first time (2)")')
    .click()

  await expectScreenshotsToMatchSnapshots({
    headless,
    testInfo,
    snapshotName: "manual-completion-another-module-preview",
    waitForTheseToBeVisibleAndStable: [
      page.locator("text=Users receiving a completion for the first time"),
      page.getByRole("button", { name: "Submit" }),
    ],
<<<<<<< HEAD
    screenshotTarget: page,
=======
    page,
    clearNotifications: true,
>>>>>>> 9f03e32a
  })

  await page.locator('button:has-text("Submit")').click()

  await expectScreenshotsToMatchSnapshots({
    headless,
    testInfo,
    snapshotName: "manual-completion-after-posting-completions",
    waitForTheseToBeVisibleAndStable: [
      page.locator("text=User1"),
      page.locator("text=User2"),
      page.locator("text=User3"),
      page.locator("text=User4"),
      page.locator("text=Completions submitted successfully."),
    ],
    screenshotTarget: page,
    beforeScreenshot: () => page.locator("text=User1").scrollIntoViewIfNeeded(),
  })

  const [download] = await Promise.all([
    page.waitForEvent("download"),
    page.getByRole("link", { name: "Export completions as CSV)" }).click(),
  ])

  const completionsCsvContents = await downloadToString(download)
  expect(completionsCsvContents).toContain("user_id,first_name,last_name,email")
  expect(completionsCsvContents).toContain("user_2@example.com,4,false,-,,-,")
  expect(completionsCsvContents).toContain("user_3@example.com,4,false,pass,false,-,")
})<|MERGE_RESOLUTION|>--- conflicted
+++ resolved
@@ -59,12 +59,8 @@
       page.getByRole("button", { name: "Submit" }),
       page.locator("text=Users receiving a completion for the first time"),
     ],
-<<<<<<< HEAD
     screenshotTarget: page,
-=======
-    page,
     clearNotifications: true,
->>>>>>> 9f03e32a
   })
 
   await page.locator('button:has-text("Submit")').click()
@@ -96,12 +92,8 @@
       page.locator("text=Users receiving a completion for the first time"),
       page.getByRole("button", { name: "Submit" }),
     ],
-<<<<<<< HEAD
     screenshotTarget: page,
-=======
-    page,
     clearNotifications: true,
->>>>>>> 9f03e32a
   })
 
   await page.locator('button:has-text("Submit")').click()
