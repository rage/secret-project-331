import { expect, test } from "@playwright/test"

import { selectCourseInstanceIfPrompted } from "../utils/courseMaterialActions"
import expectScreenshotsToMatchSnapshots from "../utils/screenshot"

test.use({
  storageState: "src/states/language.teacher@example.com.json",
})

test("test", async ({ page, headless }, testInfo) => {
  await page.goto("http://project-331.local/")

  await Promise.all([
    page.waitForNavigation(),
    page.locator("text=University of Helsinki, Department of Computer Science").click(),
  ])
  await expect(page).toHaveURL("http://project-331.local/org/uh-cs")

  await Promise.all([
    page.waitForNavigation(),
    page.locator("[aria-label=\"Manage course 'Introduction to localizing'\"] svg").click(),
  ])
  await expect(page).toHaveURL(
    "http://project-331.local/manage/courses/639f4d25-9376-49b5-bcca-7cba18c38565",
  )

<<<<<<< HEAD
=======
  await page.getByRole("tab", { name: "Language versions" }).click()

  // Click text=New language version
>>>>>>> 49fcb7a8
  await page.click(`:nth-match(button:below(:text("All course language versions")):text("New"), 1)`)

  await page.click('input[type="radio"]')

  // Fill input[type="text"]
  await page.fill("text=Name", "Johdatus lokalisointiin")

  await page.click(':nth-match(input[type="radio"], 2)')

  await page.fill("text=Teacher in charge name", "teacher")
  await page.fill("text=Teacher in charge email", "teacher@example.com")

  await page.fill('textarea:below(:text("Description"))', "Course description")

  await page.click(`button:text("Create")`)

  await Promise.all([
    page.waitForNavigation(/*{ url: 'http://project-331.local/' }*/),
    page.getByRole("link", { name: "Home" }).click(),
  ])

  await Promise.all([
    page.waitForNavigation(),
    page.locator("text=University of Helsinki, Department of Computer Science").click(),
  ])
  await expect(page).toHaveURL("http://project-331.local/org/uh-cs")

  await Promise.all([
    page.waitForNavigation(/*{ url: 'http://project-331.local/org/uh-cs/courses/johdatus-lokalisointiin' }*/),
    page.locator("text=Johdatus lokalisointiin").click(),
  ])

  await selectCourseInstanceIfPrompted(page)

  await Promise.all([
    page.waitForNavigation(/*{ url: 'http://project-331.local/org/uh-cs/courses/johdatus-lokalisointiin/chapter-1' }*/),
    page.click('#content a >> :nth-match(div:has-text("CHAPTER 1The Basics"), 3)'),
  ])

  await Promise.all([
    page.waitForNavigation(/*{ url: 'http://project-331.local/org/uh-cs/courses/johdatus-lokalisointiin/chapter-1/page-1' }*/),
    page.locator("text=1Page One").click(),
  ])

  await page.goto("http://project-331.local/org/uh-cs/courses/introduction-to-localizing/chapter-1")

  await expectScreenshotsToMatchSnapshots({
    screenshotTarget: page,
    headless,
    testInfo,
    snapshotName: "wrong-course-banner",
    waitForTheseToBeVisibleAndStable: [
      page.locator("text=Looks like you're already on a different language version"),
    ],
  })

  await page.locator("text=Johdatus lokalisointiin").click()
  await expect(page).toHaveURL("http://project-331.local/org/uh-cs/courses/johdatus-lokalisointiin")
})<|MERGE_RESOLUTION|>--- conflicted
+++ resolved
@@ -24,12 +24,9 @@
     "http://project-331.local/manage/courses/639f4d25-9376-49b5-bcca-7cba18c38565",
   )
 
-<<<<<<< HEAD
-=======
   await page.getByRole("tab", { name: "Language versions" }).click()
 
   // Click text=New language version
->>>>>>> 49fcb7a8
   await page.click(`:nth-match(button:below(:text("All course language versions")):text("New"), 1)`)
 
   await page.click('input[type="radio"]')
