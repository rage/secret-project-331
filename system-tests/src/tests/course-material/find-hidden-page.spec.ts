--- conflicted
+++ resolved
@@ -28,11 +28,12 @@
     testInfo,
     screenshotTarget: page,
     snapshotName: "top-level-pages-list",
-    toMatchSnapshotOptions: { maxDiffPixels: 1000 },
+    screenshotOptions: { maxDiffPixels: 1000 },
     scrollToYCoordinate: { mobile: 5061, "small-desktop": 3661 },
     beforeScreenshot: async () => {
       await Promise.all([
         page.getByText("Information pages").waitFor(),
+        // eslint-disable-next-line playwright/no-wait-for-timeout
         page.waitForTimeout(200),
         page.getByText("Chapter 7Bonus chapterChapter 8Another bonus chapter").click(),
       ])
@@ -52,13 +53,9 @@
     testInfo,
     screenshotTarget: page,
     snapshotName: "hidden-page",
-<<<<<<< HEAD
     waitForTheseToBeVisibleAndStable: [
       page.locator(`text="You found the secret of the project 331!"`),
     ],
-=======
-    waitForThisToBeVisibleAndStable: [`text="You found the secret of the project 331!"`],
-    toMatchSnapshotOptions: { maxDiffPixels: 400 },
->>>>>>> 9f03e32a
+    screenshotOptions: { maxDiffPixels: 400 },
   })
 })