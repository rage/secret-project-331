--- conflicted
+++ resolved
@@ -9,13 +9,8 @@
 test("Course modules test", async ({ page, headless }, testInfo) => {
   test.slow()
   // navigate to module page
-<<<<<<< HEAD
   await page.goto("http://project-331.local/organizations")
-  await page.locator("text=University of Helsinki, Department of Computer Science").click()
-=======
-  await page.goto("http://project-331.local/")
   await page.getByText("University of Helsinki, Department of Computer Science").click()
->>>>>>> 8434e877
   await expect(page).toHaveURL("http://project-331.local/org/uh-cs")
   await page.locator("[aria-label=\"Manage course \\'Course Modules\\'\"] path").click()
   await expect(page).toHaveURL(
