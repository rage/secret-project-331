import { expect, test } from "@playwright/test"

import expectScreenshotsToMatchSnapshots from "../../utils/screenshot"

test.use({
  storageState: "src/states/admin@example.com.json",
})

<<<<<<< HEAD
test("test", async ({ page, headless }, testInfo) => {
=======
test("Course modules test", async ({ page, headless }) => {
  test.slow()
>>>>>>> 9f03e32a
  // navigate to module page
  await page.goto("http://project-331.local/")
  await page.locator("text=University of Helsinki, Department of Computer Science").click()
  await expect(page).toHaveURL("http://project-331.local/org/uh-cs")
  await page.locator("[aria-label=\"Manage course \\'Course Modules\\'\"] path").click()
  await expect(page).toHaveURL(
    "http://project-331.local/manage/courses/edaa1c52-15cd-458d-8ce2-1e4010641244",
  )
  await page.getByRole("tab", { name: "Modules" }).click()
  await expect(page).toHaveURL(
    "http://project-331.local/manage/courses/edaa1c52-15cd-458d-8ce2-1e4010641244/modules",
  )
  await expectScreenshotsToMatchSnapshots({
    screenshotTarget: page,
    headless,
    testInfo,
    snapshotName: "initial-module-management-page",
    waitForTheseToBeVisibleAndStable: [page.getByRole("heading", { name: "Modules" })],
    screenshotOptions: { fullPage: true },
  })

  // delete a module
  await page.locator('[aria-label="Delete"]').first().click()
  await expectScreenshotsToMatchSnapshots({
    screenshotTarget: page,
    headless,
    testInfo,
    snapshotName: "after-deletion",

    screenshotOptions: { fullPage: true },
  })

  // reset deletion
  await page.locator("text=Reset").click()
  await expectScreenshotsToMatchSnapshots({
    screenshotTarget: page,
    headless,
    testInfo,
    snapshotName: "after-deletion-reset",

    screenshotOptions: { fullPage: true },
  })

  // create invalid module
  await page.locator('[placeholder="Name of module"]').fill("invalid module")
  await page.locator("#new-module-start").selectOption("2")
  await page.locator("#new-module-ends").selectOption("3")
  await page.locator("text=Confirm").click()
  await expectScreenshotsToMatchSnapshots({
    screenshotTarget: page,
    headless,
    testInfo,
    snapshotName: "after-creating-new-module",
    waitForTheseToBeVisibleAndStable: [page.locator("text=1: invalid module")],

    screenshotOptions: { fullPage: true },
  })

  // update invalid module to be valid
  await page.locator('[aria-label="Edit"]').nth(1).click()
  await page.locator('[placeholder="Name of module"]').nth(1).fill("valid module")
  await page.locator("#editing-module-ends").selectOption("4")
  await page.locator('[aria-label="Save"]').click()
  await expectScreenshotsToMatchSnapshots({
    screenshotTarget: page,
    headless,
    testInfo,
    snapshotName: "after-updating-new-module",
    waitForTheseToBeVisibleAndStable: [page.locator("text=1: valid module")],

    screenshotOptions: { fullPage: true },
  })

  // delete module
  await page.locator('[aria-label="Delete"]').nth(1).click()
  await expectScreenshotsToMatchSnapshots({
    screenshotTarget: page,
    headless,
    testInfo,
    snapshotName: "after-second-deletion",

    screenshotOptions: { fullPage: true },
  })

  // update last module
  await page.locator('[aria-label="Edit"]').nth(2).click()
  await page.locator('[placeholder="Name of module"]').nth(1).fill("renamed module")
  await page.locator("#editing-module-start").selectOption("3")
  await page.locator('[aria-label="Save"]').click()
  await expectScreenshotsToMatchSnapshots({
    screenshotTarget: page,
    headless,
    testInfo,
    snapshotName: "after-last-update",
    waitForTheseToBeVisibleAndStable: [page.locator("text=2: renamed module")],

    screenshotOptions: { fullPage: true },
  })

  // save changes
  await page.locator("text=Save changes").click()
  await page.getByText("Success").first().waitFor()

  await expectScreenshotsToMatchSnapshots({
    screenshotTarget: page,
    headless,
    testInfo,
    snapshotName: "after-saving",
<<<<<<< HEAD
    waitForTheseToBeVisibleAndStable: [page.getByText("Success").first()],

    screenshotOptions: { fullPage: true },
=======
    toMatchSnapshotOptions: { threshold: 0.4 },
    pageScreenshotOptions: { fullPage: true },
    clearNotifications: true,
>>>>>>> 9f03e32a
  })
})<|MERGE_RESOLUTION|>--- conflicted
+++ resolved
@@ -6,12 +6,8 @@
   storageState: "src/states/admin@example.com.json",
 })
 
-<<<<<<< HEAD
-test("test", async ({ page, headless }, testInfo) => {
-=======
-test("Course modules test", async ({ page, headless }) => {
+test("Course modules test", async ({ page, headless }, testInfo) => {
   test.slow()
->>>>>>> 9f03e32a
   // navigate to module page
   await page.goto("http://project-331.local/")
   await page.locator("text=University of Helsinki, Department of Computer Science").click()
@@ -120,14 +116,8 @@
     headless,
     testInfo,
     snapshotName: "after-saving",
-<<<<<<< HEAD
+    clearNotifications: true,
     waitForTheseToBeVisibleAndStable: [page.getByText("Success").first()],
-
     screenshotOptions: { fullPage: true },
-=======
-    toMatchSnapshotOptions: { threshold: 0.4 },
-    pageScreenshotOptions: { fullPage: true },
-    clearNotifications: true,
->>>>>>> 9f03e32a
   })
 })