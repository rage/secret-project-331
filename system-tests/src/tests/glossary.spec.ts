import { test } from "@playwright/test"

import { selectCourseInstanceIfPrompted } from "../utils/courseMaterialActions"
import expectScreenshotsToMatchSnapshots from "../utils/screenshot"

test.use({
  storageState: "src/states/admin@example.com.json",
})

<<<<<<< HEAD
test("test", async ({ page, headless }, testInfo) => {
=======
test("glossary test", async ({ page, headless }) => {
  test.slow()
  // Go to http://project-331.local/
>>>>>>> 9f03e32a
  await page.goto("http://project-331.local/")

  await Promise.all([
    page.waitForNavigation(/*{ url: 'http://project-331.local/org/uh-cs' }*/),
    page.locator("text=University of Helsinki, Department of Computer Science").click(),
  ])

  await Promise.all([
    page.waitForNavigation(/*{ url: 'http://project-331.local/org/uh-cs/courses/glossary-course' }*/),
    page.locator("text=Glossary course").click(),
  ])

  await selectCourseInstanceIfPrompted(page)

  await page.goto("http://project-331.local/org/uh-cs/courses/glossary-course/glossary")

  await expectScreenshotsToMatchSnapshots({
    screenshotTarget: page,
    headless,
    testInfo,
    snapshotName: "initial-glossary-page",
<<<<<<< HEAD
    waitForTheseToBeVisibleAndStable: [page.getByRole("heading", { name: "Glossary" })],
=======
    waitForThisToBeVisibleAndStable: "text=Glossary",
    pageScreenshotOptions: { fullPage: true },
>>>>>>> 9f03e32a
  })

  await page.goto("http://project-331.local/")

  await Promise.all([
    page.waitForNavigation(/*{ url: 'http://project-331.local/org/uh-cs' }*/),
    page.locator("text=University of Helsinki, Department of Computer Science").click(),
  ])

  await Promise.all([
    page.waitForNavigation(/*{ url: 'http://project-331.local/manage/courses/c218ca00-dbde-4b0c-ab98-4f075c49425a' }*/),
    page.locator("[aria-label=\"Manage course 'Glossary course'\"] svg").click(),
  ])

  await Promise.all([
    page.waitForNavigation(/*{ url: 'http://project-331.local/manage/courses/c218ca00-dbde-4b0c-ab98-4f075c49425a/glossary' }*/),
    page.getByRole("tab", { name: "Glossary" }).click(),
  ])

  await page.getByRole("button", { name: "Edit" }).first().click()
  await page.locator("text=Cancel").click()

  await expectScreenshotsToMatchSnapshots({
    screenshotTarget: page,
    headless,
    testInfo,
    snapshotName: "initial-glossary-management-page",
<<<<<<< HEAD
    waitForTheseToBeVisibleAndStable: [page.locator("text=Manage glossary")],
=======
    waitForThisToBeVisibleAndStable: "text=Manage glossary",
    pageScreenshotOptions: { fullPage: true },
>>>>>>> 9f03e32a
  })

  await page.getByRole("button", { name: "Delete" }).first().click()

  await page.getByText("Deleted").first().waitFor()

  await expectScreenshotsToMatchSnapshots({
    screenshotTarget: page,
    headless,
    testInfo,
    snapshotName: "deleted-term",
<<<<<<< HEAD
=======
    waitForThisToBeVisibleAndStable: "text=Deleted",
    pageScreenshotOptions: { fullPage: true },
>>>>>>> 9f03e32a
  })

  await page.fill('[placeholder="New term"]', "abcd")
  await page.fill('textarea[name="New definition"]', "efgh")

  await page.click(`button:text-is("Save") >> visible=true`)
  await page.locator(`div:text-is("Success")`).waitFor()
  // The save button reloads the data in the background and that might make the added-new-term screenshot unstable without the reload.
  await page.reload()
  await page.locator("text=efgh").waitFor()

  await expectScreenshotsToMatchSnapshots({
    screenshotTarget: page,
    headless,
    testInfo,
    snapshotName: "added-new-term",
    waitForTheseToBeVisibleAndStable: [page.locator("text=efgh")],
    scrollToYCoordinate: 538,
    pageScreenshotOptions: { fullPage: true },
  })

  await page.getByRole("button", { name: "Edit" }).first().click()

  await expectScreenshotsToMatchSnapshots({
    screenshotTarget: page,
    headless,
    testInfo,
    snapshotName: "editing-term",
    waitForTheseToBeVisibleAndStable: [page.locator("text=updated term")],
    clearNotifications: true,
    pageScreenshotOptions: { fullPage: true },
  })

  // Fill [placeholder="updated term"]
  await page.fill('[label="Updated term"]', "ABCD")

  // Fill text=efgh
  await page.fill('[label="Updated definition"]', "EFGH")

  await page.click(':nth-match(:text("Save"), 2)')

  await expectScreenshotsToMatchSnapshots({
    screenshotTarget: page,
    headless,
    testInfo,
    snapshotName: "edited-term",
<<<<<<< HEAD
    waitForTheseToBeVisibleAndStable: [page.locator(`div:text-is("Success")`)],
=======
    waitForThisToBeVisibleAndStable: `div:text-is("Success")`,
    pageScreenshotOptions: { fullPage: true },
>>>>>>> 9f03e32a
  })

  await page.goto("http://project-331.local/org/uh-cs/courses/glossary-course/glossary")
  await page.locator("text=Give feedback").waitFor()

  await expectScreenshotsToMatchSnapshots({
    screenshotTarget: page,
    headless,
    testInfo,
    snapshotName: "final-glossary-page",
    waitForTheseToBeVisibleAndStable: [page.getByRole("heading", { name: "Glossary" })],
    clearNotifications: true,
    pageScreenshotOptions: { fullPage: true },
  })
})<|MERGE_RESOLUTION|>--- conflicted
+++ resolved
@@ -7,13 +7,8 @@
   storageState: "src/states/admin@example.com.json",
 })
 
-<<<<<<< HEAD
-test("test", async ({ page, headless }, testInfo) => {
-=======
-test("glossary test", async ({ page, headless }) => {
+test("glossary test", async ({ page, headless }, testInfo) => {
   test.slow()
-  // Go to http://project-331.local/
->>>>>>> 9f03e32a
   await page.goto("http://project-331.local/")
 
   await Promise.all([
@@ -35,12 +30,7 @@
     headless,
     testInfo,
     snapshotName: "initial-glossary-page",
-<<<<<<< HEAD
     waitForTheseToBeVisibleAndStable: [page.getByRole("heading", { name: "Glossary" })],
-=======
-    waitForThisToBeVisibleAndStable: "text=Glossary",
-    pageScreenshotOptions: { fullPage: true },
->>>>>>> 9f03e32a
   })
 
   await page.goto("http://project-331.local/")
@@ -68,12 +58,7 @@
     headless,
     testInfo,
     snapshotName: "initial-glossary-management-page",
-<<<<<<< HEAD
     waitForTheseToBeVisibleAndStable: [page.locator("text=Manage glossary")],
-=======
-    waitForThisToBeVisibleAndStable: "text=Manage glossary",
-    pageScreenshotOptions: { fullPage: true },
->>>>>>> 9f03e32a
   })
 
   await page.getByRole("button", { name: "Delete" }).first().click()
@@ -85,11 +70,7 @@
     headless,
     testInfo,
     snapshotName: "deleted-term",
-<<<<<<< HEAD
-=======
-    waitForThisToBeVisibleAndStable: "text=Deleted",
-    pageScreenshotOptions: { fullPage: true },
->>>>>>> 9f03e32a
+    waitForTheseToBeVisibleAndStable: [page.locator("text=Deleted")],
   })
 
   await page.fill('[placeholder="New term"]', "abcd")
@@ -108,7 +89,6 @@
     snapshotName: "added-new-term",
     waitForTheseToBeVisibleAndStable: [page.locator("text=efgh")],
     scrollToYCoordinate: 538,
-    pageScreenshotOptions: { fullPage: true },
   })
 
   await page.getByRole("button", { name: "Edit" }).first().click()
@@ -120,7 +100,6 @@
     snapshotName: "editing-term",
     waitForTheseToBeVisibleAndStable: [page.locator("text=updated term")],
     clearNotifications: true,
-    pageScreenshotOptions: { fullPage: true },
   })
 
   // Fill [placeholder="updated term"]
@@ -136,12 +115,7 @@
     headless,
     testInfo,
     snapshotName: "edited-term",
-<<<<<<< HEAD
     waitForTheseToBeVisibleAndStable: [page.locator(`div:text-is("Success")`)],
-=======
-    waitForThisToBeVisibleAndStable: `div:text-is("Success")`,
-    pageScreenshotOptions: { fullPage: true },
->>>>>>> 9f03e32a
   })
 
   await page.goto("http://project-331.local/org/uh-cs/courses/glossary-course/glossary")
@@ -154,6 +128,5 @@
     snapshotName: "final-glossary-page",
     waitForTheseToBeVisibleAndStable: [page.getByRole("heading", { name: "Glossary" })],
     clearNotifications: true,
-    pageScreenshotOptions: { fullPage: true },
   })
 })