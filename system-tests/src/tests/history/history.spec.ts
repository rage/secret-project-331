--- conflicted
+++ resolved
@@ -111,20 +111,7 @@
   await page.waitForSelector(`button:enabled:text("Save") >> visible=true`)
   await page.waitForTimeout(100)
 
-<<<<<<< HEAD
-  await Promise.all([
-    page.waitForNavigation(/*{ url: 'http://project-331.local/' }*/),
-    page.click('[aria-label="Home page"]'),
-  ])
-
-  await Promise.all([
-    page.waitForNavigation(/*{ url: 'http://project-331.local/' }*/),
-    await page.locator("text=University of Helsinki, Department of Computer Science").click(),
-  ])
-  await expect(page).toHaveURL("http://project-331.local/org/uh-cs")
-=======
   await page.goto("http://project-331.local/org/uh-cs")
->>>>>>> 49fcb7a8
 
   await Promise.all([
     page.waitForNavigation(),
@@ -240,18 +227,7 @@
     },
   })
 */
-<<<<<<< HEAD
-
-  await Promise.all([
-    page.waitForNavigation(/*{ url: 'http://project-331.local/' }*/),
-    page.click('[aria-label="Home page"]'),
-  ])
-
-  await page.locator("text=University of Helsinki, Department of Computer Science").click()
-  await expect(page).toHaveURL("http://project-331.local/org/uh-cs")
-=======
   await page.goto("http://project-331.local/org/uh-cs")
->>>>>>> 49fcb7a8
 
   await Promise.all([
     page.waitForNavigation(/*{ url: 'http://project-331.local/courses/introduction-to-history' }*/),
