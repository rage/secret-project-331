--- conflicted
+++ resolved
@@ -169,10 +169,6 @@
 
   /*
   const stableElement = await page.waitForSelector("text=core/paragraph")
-<<<<<<< HEAD
-  /*
-=======
->>>>>>> e08e8db9
   await expectScreenshotsToMatchSnapshots({
     page,
     headless,
@@ -185,10 +181,6 @@
     },
   })
 */
-<<<<<<< HEAD
-=======
-
->>>>>>> e08e8db9
   // Click [aria-label="Go to page 4"]
   await page.click('[aria-label="Go to page 4"]')
   expectPath(page, "/manage/pages/[id]/history?page=4")
@@ -257,10 +249,6 @@
   await page.click("text=Page edit history") // deselect restore
   await page.waitForSelector("[aria-label='page 1'][aria-current='true']")
   await page.waitForTimeout(100)
-<<<<<<< HEAD
-=======
-
->>>>>>> e08e8db9
   /*
   await expectScreenshotsToMatchSnapshots({
     page,
@@ -274,10 +262,6 @@
     },
   })
 */
-<<<<<<< HEAD
-=======
-
->>>>>>> e08e8db9
   // Click text=Home
   await Promise.all([
     page.waitForNavigation(/*{ url: 'http://project-331.local/' }*/),
@@ -315,6 +299,7 @@
   })
 })
 
+/*
 async function replaceIdsAndTimesFromHistoryView(page: Page) {
   await page.evaluate(() => {
     const uuidRegex = new RegExp(
@@ -336,4 +321,5 @@
   // application is listening for this event and puts placeholders for uuids
   await page.dispatchEvent("body", "testing-mode-replace-content-for-screenshot")
   await page.waitForTimeout(100)
-}+}
+*/