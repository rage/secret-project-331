--- conflicted
+++ resolved
@@ -52,21 +52,6 @@
     page.waitForNavigation(/*{ url: 'http://project-331.local/cms/pages/f2f1482e-4f49-4f6e-a5ef-99ac1513d97c' }*/),
     page.click(`button:text("Edit page"):right-of(:text("first page"))`),
   ])
-<<<<<<< HEAD
-  // - PROGRESS
-
-  await page.click(
-    "text=Chapter Progress PlaceholderThis block is used to display Chapter progress. To d",
-  )
-  await page.waitForTimeout(100)
-
-  await page.click('[aria-label="Options"]')
-  await page.waitForTimeout(100)
-
-  await page.locator("text=Remove Chapter Progress").click()
-  await page.waitForTimeout(100)
-=======
->>>>>>> 49fcb7a8
   // - CHAPTER GRID
   await page.locator("text=Pages in chapter placeholder").click()
   await page.waitForTimeout(100)
@@ -133,22 +118,8 @@
   await page.click('button:text-is("Save") >> visible=true')
   await page.waitForTimeout(200)
 
-<<<<<<< HEAD
-  await Promise.all([
-    page.waitForNavigation(/*{ url: 'http://project-331.local/' }*/),
-    page.click('[aria-label="Home page"]'),
-  ])
-
-  await Promise.all([
-    page.waitForNavigation(),
-    page.locator("text=University of Helsinki, Department of Mathematics and Statistics").click(),
-  ])
-  await expectUrlPathWithRandomUuid(page, "/org/uh-mathstat")
-
-=======
   await page.goto(`http://project-331.local/org/uh-mathstat`)
   // Click text=Latex course
->>>>>>> 49fcb7a8
   await Promise.all([
     page.waitForNavigation(/*{ url: 'http://project-331.local/courses/latex-course' }*/),
     page.locator("text=Latex course").click(),
