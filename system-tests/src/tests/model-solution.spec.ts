import { test } from "@playwright/test"

import { selectCourseInstanceIfPrompted } from "../utils/courseMaterialActions"
import expectUrlPathWithRandomUuid from "../utils/expect"
import { getLocatorForNthExerciseServiceIframe } from "../utils/iframeLocators"
import expectScreenshotsToMatchSnapshots from "../utils/screenshot"

test.use({
  storageState: "src/states/admin@example.com.json",
})
test.describe("Model solutions", () => {
  test("model-solutions are displayed in submissions", async ({ page, headless }, testInfo) => {
    await page.goto("http://project-331.local/")

    await Promise.all([
      page.waitForNavigation(),
      await page.locator("text=University of Helsinki, Department of Computer Science").click(),
    ])
    await expectUrlPathWithRandomUuid(page, "/org/uh-cs")

    await Promise.all([
      page.waitForNavigation(),
<<<<<<< HEAD
      page.locator("[aria-label=\"Manage course 'Introduction to everything'\"] svg").click(),
=======
      page.click("[aria-label=\"Manage course 'Model solutions'\"] svg"),
>>>>>>> 9f03e32a
    ])

    await expectUrlPathWithRandomUuid(page, "/manage/courses/[id]")

    // await Promise.all([
    //   page.waitForNavigation(/*{ url: 'http://project-331.local/manage/exercises/6460b318-254c-4b70-9e1f-9ff6b2c3d461/submissions' }*/),
    //   page.locator("text=view submissions").click(),
    // ])
    await page.locator("text=Exercises").click()
    await page.locator("text=Best exercise").first().click()
    await page.locator(`text="Submission time"`).waitFor()

    await Promise.all([page.waitForNavigation(), page.click('a:has-text("link")')])
    await expectUrlPathWithRandomUuid(page, "/submissions/[id]")

    // Wait for the frame to be visible
    const frame = await getLocatorForNthExerciseServiceIframe(page, "example-exercise", 1)
    await expectScreenshotsToMatchSnapshots({
      screenshotTarget: page,
      headless,
      testInfo,
      snapshotName: "model-solutions-in-submissions",
      waitForTheseToBeVisibleAndStable: [frame.locator("text=a")],

      beforeScreenshot: async () => {
        await page.evaluate(() => {
          const divs = document.querySelectorAll("div")
          for (const div of Array.from(divs)) {
            if (
              div.children.length === 0 &&
              div.textContent &&
              div.textContent.includes("Submitted at")
            ) {
              div.innerHTML = "Submitted at yyyy-mm-dd by xxxxxxxx-xxxx-xxxx-xxxx-xxxxxxxxxxxx"
            }
          }
        })
      },
    })
  })

  test("model-solutions are not displayed in the exercises", async ({
    page,
    headless,
  }, testInfo) => {
    await page.goto("http://project-331.local/")

    await Promise.all([
      page.waitForNavigation(),
      await page.locator("text=University of Helsinki, Department of Computer Science").click(),
    ])
    await expectUrlPathWithRandomUuid(page, "/org/uh-cs")
<<<<<<< HEAD

    await Promise.all([
      page.waitForNavigation(/*{ url: 'http://project-331.local/courses/introduction-to-everything' }*/),
      page.locator("text=Introduction to Everything").click(),
    ])

    await selectCourseInstanceIfPrompted(page)

    await Promise.all([page.waitForNavigation(), page.locator("text=The Basics").click()])
    await expectUrlPathWithRandomUuid(
      page,
      "/org/uh-cs/courses/introduction-to-everything/chapter-1",
    )

    await Promise.all([page.waitForNavigation(), page.locator("text=Page One").first().click()])
    await expectUrlPathWithRandomUuid(
      page,
      "/org/uh-cs/courses/introduction-to-everything/chapter-1/page-1",
    )
=======
    // Click text=Model solutions
    await Promise.all([
      page.waitForNavigation(/*{ url: 'http://project-331.local/courses/model-solutions' }*/),
      page.click("text=Model solutions"),
    ])

    await selectCourseInstanceIfPrompted(page)
    // Click text=Chapter 1: The Basics
    await Promise.all([page.waitForNavigation(), page.click("text=The Basics")])
    await expectUrlPathWithRandomUuid(page, "/org/uh-cs/courses/model-solutions/chapter-1")
    // Click text=Page One
    await Promise.all([page.waitForNavigation(), page.click("text=Page One")])
    await expectUrlPathWithRandomUuid(page, "/org/uh-cs/courses/model-solutions/chapter-1/page-1")
>>>>>>> 9f03e32a
    // Wait for the frame to be visible
    await page.waitForLoadState("networkidle")

    const frame = await getLocatorForNthExerciseServiceIframe(page, "example-exercise", 1)
    await expectScreenshotsToMatchSnapshots({
      screenshotTarget: page,
      headless,
      testInfo,
      snapshotName: "model-solutions-in-exercises",
      waitForTheseToBeVisibleAndStable: [frame.locator("text=a")],
    })
  })
})<|MERGE_RESOLUTION|>--- conflicted
+++ resolved
@@ -20,11 +20,7 @@
 
     await Promise.all([
       page.waitForNavigation(),
-<<<<<<< HEAD
-      page.locator("[aria-label=\"Manage course 'Introduction to everything'\"] svg").click(),
-=======
-      page.click("[aria-label=\"Manage course 'Model solutions'\"] svg"),
->>>>>>> 9f03e32a
+      page.locator("[aria-label=\"Manage course 'Model solutions'\"] svg").click(),
     ])
 
     await expectUrlPathWithRandomUuid(page, "/manage/courses/[id]")
@@ -77,41 +73,19 @@
       await page.locator("text=University of Helsinki, Department of Computer Science").click(),
     ])
     await expectUrlPathWithRandomUuid(page, "/org/uh-cs")
-<<<<<<< HEAD
 
     await Promise.all([
       page.waitForNavigation(/*{ url: 'http://project-331.local/courses/introduction-to-everything' }*/),
-      page.locator("text=Introduction to Everything").click(),
+      page.locator("text=Model solutions").click(),
     ])
 
     await selectCourseInstanceIfPrompted(page)
 
     await Promise.all([page.waitForNavigation(), page.locator("text=The Basics").click()])
-    await expectUrlPathWithRandomUuid(
-      page,
-      "/org/uh-cs/courses/introduction-to-everything/chapter-1",
-    )
+    await expectUrlPathWithRandomUuid(page, "/org/uh-cs/courses/model-solutions/chapter-1")
 
     await Promise.all([page.waitForNavigation(), page.locator("text=Page One").first().click()])
-    await expectUrlPathWithRandomUuid(
-      page,
-      "/org/uh-cs/courses/introduction-to-everything/chapter-1/page-1",
-    )
-=======
-    // Click text=Model solutions
-    await Promise.all([
-      page.waitForNavigation(/*{ url: 'http://project-331.local/courses/model-solutions' }*/),
-      page.click("text=Model solutions"),
-    ])
-
-    await selectCourseInstanceIfPrompted(page)
-    // Click text=Chapter 1: The Basics
-    await Promise.all([page.waitForNavigation(), page.click("text=The Basics")])
-    await expectUrlPathWithRandomUuid(page, "/org/uh-cs/courses/model-solutions/chapter-1")
-    // Click text=Page One
-    await Promise.all([page.waitForNavigation(), page.click("text=Page One")])
     await expectUrlPathWithRandomUuid(page, "/org/uh-cs/courses/model-solutions/chapter-1/page-1")
->>>>>>> 9f03e32a
     // Wait for the frame to be visible
     await page.waitForLoadState("networkidle")
 
