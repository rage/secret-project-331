--- conflicted
+++ resolved
@@ -81,13 +81,7 @@
       page.click("text=Introduction to Everything"),
     ])
 
-<<<<<<< HEAD
-    await page.click('input[label="Default"]')
-    // Click button:has-text("Continue")
-    await page.click('button:has-text("Continue")')
-=======
     await selectCourseInstanceIfPrompted(page)
->>>>>>> d314dcf4
     // Click text=Chapter 1: The Basics
     await Promise.all([page.waitForNavigation(), page.click("text=The Basics")])
     expectPath(page, "/org/uh-cs/courses/introduction-to-everything/chapter-1")
