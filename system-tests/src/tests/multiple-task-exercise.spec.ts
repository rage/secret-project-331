import { expect, test } from "@playwright/test"

import { selectCourseInstanceIfPrompted } from "../utils/courseMaterialActions"
import expectScreenshotsToMatchSnapshots from "../utils/screenshot"

test.use({
  storageState: "src/states/user@example.com.json",
})

const FIRST_TASK = `[title="Exercise 1, task 1 content"]`
const SECOND_TASK = `[title="Exercise 1, task 2 content"]`
const THIRD_TASK = `[title="Exercise 1, task 3 content"]`
const CORRECT = `button:has-text("Correct") >> nth=0`
const INCORRECT = `button:has-text("Incorrect")`

<<<<<<< HEAD
test("Exercise score updates gradually", async ({ page, headless }, testInfo) => {
=======
test("Exercise score updates gradually", async ({ headless, page }) => {
  test.slow()
  // Go to http://project-331.local/
>>>>>>> 9f03e32a
  await page.goto("http://project-331.local/")

  await Promise.all([
    page.waitForNavigation(/*{ url: 'http://project-331.local/org/uh-cs' }*/),
    page.locator("text=University of Helsinki, Department of Computer Science").click(),
  ])

  await Promise.all([
    page.waitForNavigation(/*{ url: 'http://project-331.local/org/uh-cs/courses/advanced-exercise-states' }*/),
    page.locator("text=Advanced exercise states").click(),
  ])

  await selectCourseInstanceIfPrompted(page)

  await Promise.all([
    page.waitForNavigation(/*{ url: 'http://project-331.local/org/uh-cs/courses/johdatus-lokalisointiin/chapter-1' }*/),
    page.click('#content a >> :nth-match(div:has-text("CHAPTER 1The Basics"), 3)'),
  ])

  await Promise.all([
    page.waitForNavigation(),
    page.locator("text=Complicated exercise page").click(),
  ])
  await expect(page).toHaveURL(
    "http://project-331.local/org/uh-cs/courses/advanced-exercise-states/chapter-1/complicated-exercise",
  )

  await page.locator(FIRST_TASK).scrollIntoViewIfNeeded()
  await expectScreenshotsToMatchSnapshots({
    screenshotTarget: page.locator("id=c1d545d7-c46b-5076-8f34-32374dd03310"),
    headless,
    testInfo,
    snapshotName: "exercise-before-answering",
    waitForTheseToBeVisibleAndStable: [
      page.locator(`text=First question.`),
      page.locator(`text=Second question.`),
      page.locator(`text=Third question.`),
    ],
  })

  await page.locator(FIRST_TASK).scrollIntoViewIfNeeded()
  await page.frameLocator(FIRST_TASK).locator(CORRECT).click()
  await page.locator(SECOND_TASK).scrollIntoViewIfNeeded()
  await page.frameLocator(SECOND_TASK).locator(CORRECT).click()
  await page.locator(THIRD_TASK).scrollIntoViewIfNeeded()
  await page.frameLocator(THIRD_TASK).locator(INCORRECT).click()
  await page.locator('button:has-text("Submit")').click()

  await page.locator(FIRST_TASK).scrollIntoViewIfNeeded()
  await expectScreenshotsToMatchSnapshots({
    screenshotTarget: page.locator("id=c1d545d7-c46b-5076-8f34-32374dd03310"),
    headless,
    testInfo,
    snapshotName: "two-out-of-three",
    waitForTheseToBeVisibleAndStable: [
      page.locator(`text=First question.`),
      page.locator(`text=Second question.`),
      page.locator(`text=Third question.`),
    ],
  })

  await page.locator('button:has-text("try again")').click()
  await page.locator(FIRST_TASK).scrollIntoViewIfNeeded()
  await page.frameLocator(FIRST_TASK).locator(INCORRECT).click()
  await page.locator(SECOND_TASK).scrollIntoViewIfNeeded()
  await page.frameLocator(SECOND_TASK).locator(INCORRECT).click()
  await page.locator(THIRD_TASK).scrollIntoViewIfNeeded()
  await page.frameLocator(THIRD_TASK).locator(CORRECT).click()
  await page.locator('button:has-text("Submit")').click()

  await page.locator(FIRST_TASK).scrollIntoViewIfNeeded()
  await expectScreenshotsToMatchSnapshots({
    screenshotTarget: page.locator("id=c1d545d7-c46b-5076-8f34-32374dd03310"),
    headless,
    testInfo,
    snapshotName: "only-third-correct-score-stays-same",
    waitForTheseToBeVisibleAndStable: [
      page.locator(`text=First question.`),
      page.locator(`text=Second question.`),
      page.locator(`text=Third question.`),
      page.getByText("Your answer was not correct").first(),
    ],
  })

  await page.locator('button:has-text("try again")').click()
  await page.locator(FIRST_TASK).scrollIntoViewIfNeeded()
  await page.frameLocator(FIRST_TASK).locator(CORRECT).click()
  await page.locator(SECOND_TASK).scrollIntoViewIfNeeded()
  await page.frameLocator(SECOND_TASK).locator(CORRECT).click()
  await page.locator(THIRD_TASK).scrollIntoViewIfNeeded()
  await page.frameLocator(THIRD_TASK).locator(CORRECT).click()
  await page.locator('button:has-text("Submit")').click()

  await page.locator(FIRST_TASK).scrollIntoViewIfNeeded()
  await expectScreenshotsToMatchSnapshots({
    screenshotTarget: page.locator("id=c1d545d7-c46b-5076-8f34-32374dd03310"),
    headless,
    testInfo,
    snapshotName: "correct-answer",
    waitForTheseToBeVisibleAndStable: [
      page.locator(`text=First question.`),
      page.locator(`text=Second question.`),
      page.locator(`text=Third question.`),
    ],
  })
})<|MERGE_RESOLUTION|>--- conflicted
+++ resolved
@@ -13,13 +13,8 @@
 const CORRECT = `button:has-text("Correct") >> nth=0`
 const INCORRECT = `button:has-text("Incorrect")`
 
-<<<<<<< HEAD
 test("Exercise score updates gradually", async ({ page, headless }, testInfo) => {
-=======
-test("Exercise score updates gradually", async ({ headless, page }) => {
   test.slow()
-  // Go to http://project-331.local/
->>>>>>> 9f03e32a
   await page.goto("http://project-331.local/")
 
   await Promise.all([
