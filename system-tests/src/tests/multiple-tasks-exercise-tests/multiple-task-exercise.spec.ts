import { expect, test } from "@playwright/test"

import { selectCourseInstanceIfPrompted } from "../../utils/courseMaterialActions"

test.use({
  storageState: "src/states/user@example.com.json",
})

<<<<<<< HEAD
const FIRST_TASK = `[title="Exercise 1, task 1 content"]`
const SECOND_TASK = `[title="Exercise 1, task 2 content"]`
const THIRD_TASK = `[title="Exercise 1, task 3 content"]`
const CORRECT = `button:has-text("Correct") >> nth=0`
const INCORRECT = `button:has-text("Incorrect")`

test("Exercise score updates gradually", async ({ page, headless }, testInfo) => {
  test.slow()
  await page.goto("http://project-331.local/organizations")

  await Promise.all([
    page.locator("text=University of Helsinki, Department of Computer Science").click(),
  ])

  await page.locator("text=Advanced exercise states").click()

  await selectCourseInstanceIfPrompted(page)

  await Promise.all([
    page.click('#content a >> :nth-match(div:has-text("CHAPTER 1The Basics"), 3)'),
  ])

  await Promise.all([page.getByRole("link", { name: "11 Complicated exercise page" }).click()])
  await expect(page).toHaveURL(
=======
test("Exercise score updates gradually", async ({ page }) => {
  await page.goto(
>>>>>>> 8434e877
    "http://project-331.local/org/uh-cs/courses/advanced-exercise-states/chapter-1/complicated-exercise",
  )
  await selectCourseInstanceIfPrompted(page)
  await page.getByText("First question.").waitFor()
  await page.getByText("Second question.").waitFor()
  await page.getByText("Third question.").waitFor()
  await expect(page.locator('[data-test-id="exercise-points"]')).toContainText("0⁄3")

  await page
    .frameLocator('iframe[title="Exercise 1\\, task 1 content"]')
    .getByRole("checkbox", { name: "Correct", exact: true })
    .click()
  await page
    .frameLocator('iframe[title="Exercise 1\\, task 2 content"]')
    .getByRole("checkbox", { name: "Correct", exact: true })
    .click()
  await page
    .frameLocator('iframe[title="Exercise 1\\, task 3 content"]')
    .getByRole("checkbox", { name: "Incorrect" })
    .click()
  await page.getByRole("button", { name: "Submit" }).click()
  await expect(page.getByRole("button", { name: "Try again" })).toBeVisible()
  await expect(page.locator('[data-test-id="exercise-points"]')).toContainText("2⁄3")

  await page.getByRole("button", { name: "Try again" }).click()
  await page
    .frameLocator('iframe[title="Exercise 1\\, task 1 content"]')
    .getByRole("checkbox", { name: "Incorrect" })
    .click()
  await page
    .frameLocator('iframe[title="Exercise 1\\, task 2 content"]')
    .getByRole("checkbox", { name: "Incorrect" })
    .click()
  await page
    .frameLocator('iframe[title="Exercise 1\\, task 3 content"]')
    .getByRole("checkbox", { name: "Correct", exact: true })
    .click()
  await page.getByRole("button", { name: "Submit" }).click()
  await expect(page.getByRole("button", { name: "Try again" })).toBeVisible()
  // Points should stay the same since previous answer was more correct
  await expect(page.locator('[data-test-id="exercise-points"]')).toContainText("2⁄3")

  await page.getByRole("button", { name: "Try again" }).click()
  await page
    .frameLocator('iframe[title="Exercise 1\\, task 1 content"]')
    .getByRole("checkbox", { name: "Correct", exact: true })
    .click()
  await page
    .frameLocator('iframe[title="Exercise 1\\, task 2 content"]')
    .getByRole("checkbox", { name: "Correct", exact: true })
    .click()
  await page
    .frameLocator('iframe[title="Exercise 1\\, task 3 content"]')
    .getByRole("checkbox", { name: "Correct", exact: true })
    .click()
  await page.getByRole("button", { name: "Submit" }).click()
  await expect(page.getByRole("button", { name: "Try again" })).toBeVisible()
  await expect(page.locator('[data-test-id="exercise-points"]')).toContainText("3⁄3")
})<|MERGE_RESOLUTION|>--- conflicted
+++ resolved
@@ -6,35 +6,8 @@
   storageState: "src/states/user@example.com.json",
 })
 
-<<<<<<< HEAD
-const FIRST_TASK = `[title="Exercise 1, task 1 content"]`
-const SECOND_TASK = `[title="Exercise 1, task 2 content"]`
-const THIRD_TASK = `[title="Exercise 1, task 3 content"]`
-const CORRECT = `button:has-text("Correct") >> nth=0`
-const INCORRECT = `button:has-text("Incorrect")`
-
-test("Exercise score updates gradually", async ({ page, headless }, testInfo) => {
-  test.slow()
-  await page.goto("http://project-331.local/organizations")
-
-  await Promise.all([
-    page.locator("text=University of Helsinki, Department of Computer Science").click(),
-  ])
-
-  await page.locator("text=Advanced exercise states").click()
-
-  await selectCourseInstanceIfPrompted(page)
-
-  await Promise.all([
-    page.click('#content a >> :nth-match(div:has-text("CHAPTER 1The Basics"), 3)'),
-  ])
-
-  await Promise.all([page.getByRole("link", { name: "11 Complicated exercise page" }).click()])
-  await expect(page).toHaveURL(
-=======
 test("Exercise score updates gradually", async ({ page }) => {
   await page.goto(
->>>>>>> 8434e877
     "http://project-331.local/org/uh-cs/courses/advanced-exercise-states/chapter-1/complicated-exercise",
   )
   await selectCourseInstanceIfPrompted(page)
