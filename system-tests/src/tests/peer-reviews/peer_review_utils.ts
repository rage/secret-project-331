--- conflicted
+++ resolved
@@ -1,12 +1,8 @@
 import { Page } from "playwright"
 import { expect, test } from "playwright/test"
 
-<<<<<<< HEAD
 import { EXERCISE_SERVICE_CONTENT_ID } from "../../shared-module/common/utils/constants"
-=======
-import { EXERCISE_SERVICE_CONTENT_ID } from "../../shared-module/utils/constants"
 import { selectCourseInstanceIfPrompted } from "../../utils/courseMaterialActions"
->>>>>>> 8434e877
 
 /**
  *
