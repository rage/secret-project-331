--- conflicted
+++ resolved
@@ -48,12 +48,8 @@
     "http://project-331.local/manage/courses/b4cb334c-11d6-4e93-8f3d-849c4abfcd67",
   )
 
-<<<<<<< HEAD
-=======
   await page.getByRole("tab", { name: "Course instances" }).click()
 
-  // Click text=View points
->>>>>>> 49fcb7a8
   await Promise.all([
     page.waitForNavigation(/*{ url: 'http://project-331.local/manage/course-instances/1544bf21-240a-56c4-a391-9b0621051fa6/points' }*/),
     page.locator("text=View points").nth(1).click(),
