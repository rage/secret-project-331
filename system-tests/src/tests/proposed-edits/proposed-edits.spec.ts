--- conflicted
+++ resolved
@@ -179,12 +179,8 @@
     headless,
     testInfo,
     snapshotName: "manage-old-after-send",
-<<<<<<< HEAD
     waitForTheseToBeVisibleAndStable: [page.locator("text=Accepted").first()],
-=======
-    waitForThisToBeVisibleAndStable: "text=Accepted",
     scrollToYCoordinate: 0,
->>>>>>> 9f03e32a
   })
 
   await page.locator("text=Pending 2").click()
@@ -210,11 +206,7 @@
     headless,
     testInfo,
     snapshotName: "after-changes",
-<<<<<<< HEAD
     waitForTheseToBeVisibleAndStable: [page1.locator("text=Like this!!!!!")],
-=======
-    waitForThisToBeVisibleAndStable: "text=Like this!!!!!",
     scrollToYCoordinate: 0,
->>>>>>> 9f03e32a
   })
 })