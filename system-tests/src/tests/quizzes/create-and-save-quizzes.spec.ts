import { Frame, Page, test } from "@playwright/test"

import expectPath from "../../utils/expect"
import waitForFunction from "../../utils/waitForFunction"

test.use({
  storageState: "src/states/admin@example.com.json",
})

test("create quizzes test", async ({ page }) => {
  // Go to http://project-331.local/
  await page.goto("http://project-331.local/")

  // Click text=University of Helsinki, Department of Computer Science
  await Promise.all([
    page.waitForNavigation(),
    await page.click("text=University of Helsinki, Department of Computer Science"),
  ])
  expectPath(page, "/org/uh-cs")

  // Click text=Add course
  await page.click(`button:text("Create")`)

<<<<<<< HEAD
  // Click input[type="text"]
  await page.click('input[type="text"]')

  // Fill input[type="text"]
  await page.fill('input[type="text"]', "quizzes test")

  await page.fill('input[id="teacher-in-charge-name"]', "teacher")
  await page.fill('input[id="teacher-in-charge-email"]', "teacher@example.com")
=======
    // Click input[type="text"]
    await page.click('input[type="radio"]')

    // Fill input[type="text"]
    await page.fill("text=Name", "quizzes test")

    await page.fill("text=Teacher in charge name", "teacher")
    await page.fill("text=Teacher in charge email", "teacher@example.com")

    await page.fill('textarea:below(:text("Description"))', "Course description")
>>>>>>> cec700a2

  // Click text=Create course
  await page.click(`button:text("Create"):below(:text("Course language"))`)

  // TODO: The next click sometimes fails because we click before the modal has closed.
  // Maybe we should wait for a success notification first?
  await page.waitForTimeout(100)

  await Promise.all([
    page.waitForNavigation(),
    page.click("[aria-label=\"Manage course 'quizzes test'\"] svg"),
  ])
  // Click :nth-match(:text("Manage"), 4)

  expectPath(page, "/manage/courses/[id]")

  // Click text=Manage pages
  await Promise.all([page.waitForNavigation(), page.click("text=Pages")])
  expectPath(page, "/manage/courses/[id]/pages")

  // Click text=Add new chapter
  await page.click(`:nth-match(button:has-text("New"):below(:text("Chapters")), 1)`)

  // Click input[type="text"]
  // await page.click('input[type="text"]')

  // Fill input[type="text"]
  await page.fill("text=Name", "first")

  // Click text=Create chapter
  await page.click(`button:text("Create")`)

  // Click :nth-match(:text("New page"), 2)
  await page.click(`:nth-match(button:text("New"):below(:text("Chapter 1")), 1)`)

  // Click input[type="text"]
  // await page.click('input[type="text"]')

  // Fill input[type="text"]
  await page.fill("text=Title", "first page")

  // Click text=Create
  await page.click(`button:text("Create")`)

  // Click text=first page
  await Promise.all([page.waitForNavigation(), page.click('a:has-text("first page")')])

  // Click :nth-match([aria-label="Add block"], 2)
  await page.click(':nth-match([aria-label="Add block"], 1)')

  // Click [placeholder="Search"]
  await page.click('[placeholder="Search"]')

  // Fill [placeholder="Search"]
  await page.fill('[placeholder="Search"]', "exercise")

  // Click button[role="option"]:has-text("Exercise")
  await page.click('button[role="option"]:has-text("Exercise")')

  // Click [aria-label="Block: Exercise"] div:has-text("Exercise")
  await page.click('[aria-label="Block: Exercise"]')

  // Click [placeholder="Exercise name"]
  await page.click('[placeholder="Exercise name"]')

  // Fill [placeholder="Exercise name"]
  await page.fill('[placeholder="Exercise name"]', "quizzes test")

  // Click text=Add slide
  await page.click("text=Add slide")

  // Click text=Add task
  await page.click("text=Add task")

  // Click [aria-label="Block: ExerciseTask"] div[role="button"]
  await page.click('[aria-label="Block: ExerciseTask"] div[role="button"]')

  // Click text=Quizzes
  await page.click("text=Quizzes")

  const frame = await waitForFunction(page, () =>
    page.frames().find((f) => {
      return f.url().startsWith("http://project-331.local/quizzes/iframe")
    }),
  )

  await frame.click(`button:text("Essay")`)
  await frame.fill(`label:has-text("Min words") input`, "100")
  await frame.fill(`label:has-text("Max words") input`, "500")

  await frame.click(`button:text("Scale")`)
  await frame.fill(`label:has-text("Title") input`, "Answer this question 1-6")
  await frame.fill(`label:has-text("Minimum") input`, "1")
  await frame.fill(`label:has-text("Maximum") input`, "6")

  await frame.click(`button:text("Open")`)
  await frame.fill(`label:has-text("Validity regular expression") input`, `1\\/2`)
  await frame.fill(`label:has-text("Format regular expression") input`, `\\d+\\/\\d+`)
  await frame.click(
    `:nth-match(button:text("Test"):right-of(label:has-text("Format regular expression")), 1)`,
  )
  await frame.fill(`label:has-text("Test") input`, `5`)
  await frame.waitForSelector(`text="Given text does not match regular expression"`)
  await frame.fill(`label:has-text("Test") input`, `1/2`)
  await frame.waitForSelector(`text="Given text matches regular expression"`)
  await closeModal(page, frame)

  await frame.click(`:nth-match(button:text("Multiple-Choice"), 1)`)
  await frame.fill(`label:has-text("Title") input`, `What is the answer to this question?`)
  await frame.click(`button:text("Add option")`)
  await frame.click(`button:text("Add option")`)
  await frame.click(`[aria-label="Option 1"]`)
  await frame.fill(`label:has-text("Option title") input`, `wrong`)
  await frame.fill(`label:has-text("Failure message") input`, `no`)
  await closeModal(page, frame)
  await frame.click(`[aria-label="Option 2"]`)
  await page.evaluate(() => {
    window.scrollBy(0, -300)
  })
  await frame.check(`input[type="checkbox"]`)
  await frame.fill(`label:has-text("Option title") input`, `correct`)
  await frame.fill(`label:has-text("Success message") input`, `yes`)
  await closeModal(page, frame)

  await frame.click(`button:text("Checkbox")`)
  await frame.fill(`label:has-text("Title") input:below(h4:text("checkbox"))`, `Please check this`)

  await frame.click(`button:text("Matrix")`)
  await frame.fill(`tr:nth-child(1) td:nth-child(1) input`, "1")
  await frame.fill(`tr:nth-child(1) td:nth-child(2) input`, "2")
  await frame.fill(`tr:nth-child(2) td:nth-child(1) input`, "3")
  await frame.fill(`tr:nth-child(2) td:nth-child(2) input`, "4")

  // rest quiz item types created on their own tasks
  // multiple choice dropdown
  await page.click(`[aria-label="Close"]`)
  await page.click(`text="Add task"`)
  await page.click(`:nth-match([aria-label="Edit"], 2)`)
  await page.click(`text="Quizzes"`)
  const frame2 = await waitForFunction(page, () =>
    page.frames().find((f) => {
      return f.url().startsWith("http://project-331.local/quizzes/iframe")
    }),
  )
  await scrollToFrame(page, frame2)
  await frame2.click(`:nth-match(button:text("Multiple-choice-dropdown"), 1)`)
  await frame2.fill(`label:has-text("Title") input`, `Select correct option from dropdown`)
  await frame2.click(`button:text("Add option")`)
  await frame2.click(`button:text("Add option")`)
  await frame2.click(`[aria-label="Option 1"]`)
  await frame2.fill(`label:has-text("Option title") input`, `wrong`)
  await frame2.fill(`label:has-text("Failure message") input`, `no`)
  await closeModal(page, frame2)
  await frame2.click(`[aria-label="Option 2"]`)
  await frame2.check(`input[type="checkbox"]`)
  await frame2.fill(`label:has-text("Option title") input`, `correct`)
  await frame2.fill(`label:has-text("Success message") input`, `yes`)
  await closeModal(page, frame2)

  // clickable multiple choice
  await page.click(`[aria-label="Close"]`)
  await page.click(`text="Add task"`)
  await page.click(`:nth-match([aria-label="Edit"], 3)`)
  await page.click(`text="Quizzes"`)
  const frame3 = await waitForFunction(page, () =>
    page.frames().find((f) => {
      return f.url().startsWith("http://project-331.local/quizzes/iframe")
    }),
  )
  await scrollToFrame(page, frame3)
  await frame3.click(`:nth-match(button:text("Clickable-multiple-choice"), 1)`)
  await frame3.fill(`label:has-text("Title") input`, `Select correct option from dropdown`)
  await frame3.click(`button:text("Add option")`)
  await frame3.click(`button:text("Add option")`)
  await frame3.click(`[aria-label="Option 1"]`)
  await frame3.fill(`label:has-text("Option title") input`, `wrong`)
  await frame3.fill(`label:has-text("Failure message") input`, `no`)
  await closeModal(page, frame3)
  await frame3.click(`[aria-label="Option 2"]`)
  await frame3.check(`input[type="checkbox"]`)
  await frame3.fill(`label:has-text("Option title") input`, `correct`)
  await frame3.fill(`label:has-text("Success message") input`, `yes`)
  await closeModal(page, frame3)

  // Click text=Save
  await page.click("text=Save")
})

async function closeModal(page: Page, frame: Frame) {
  const closeButtonLocator = frame.locator(`[aria-label="Close"]`)
  const handle = await closeButtonLocator.elementHandle()
  const boundingBox = await handle.boundingBox()
  const y = boundingBox.y
  await page.evaluate((y) => {
    window.scrollTo(0, y)
  }, y)
  const frameElement = await frame.frameElement()
  frameElement.scrollIntoViewIfNeeded()
  await frame.click(`[aria-label="Close"]`)
  await frame.waitForTimeout(100)
}

async function scrollToFrame(page: Page, frame: Frame) {
  const frameElement = await frame.frameElement()
  const boundingBox = await frameElement.boundingBox()
  const y = boundingBox.y
  await page.evaluate((y) => {
    window.scrollTo(0, y)
  }, y)
}<|MERGE_RESOLUTION|>--- conflicted
+++ resolved
@@ -21,27 +21,16 @@
   // Click text=Add course
   await page.click(`button:text("Create")`)
 
-<<<<<<< HEAD
   // Click input[type="text"]
-  await page.click('input[type="text"]')
+  await page.click('input[type="radio"]')
 
   // Fill input[type="text"]
-  await page.fill('input[type="text"]', "quizzes test")
-
-  await page.fill('input[id="teacher-in-charge-name"]', "teacher")
-  await page.fill('input[id="teacher-in-charge-email"]', "teacher@example.com")
-=======
-    // Click input[type="text"]
-    await page.click('input[type="radio"]')
-
-    // Fill input[type="text"]
-    await page.fill("text=Name", "quizzes test")
-
-    await page.fill("text=Teacher in charge name", "teacher")
-    await page.fill("text=Teacher in charge email", "teacher@example.com")
-
-    await page.fill('textarea:below(:text("Description"))', "Course description")
->>>>>>> cec700a2
+  await page.fill("text=Name", "quizzes test")
+
+  await page.fill("text=Teacher in charge name", "teacher")
+  await page.fill("text=Teacher in charge email", "teacher@example.com")
+
+  await page.fill('textarea:below(:text("Description"))', "Course description")
 
   // Click text=Create course
   await page.click(`button:text("Create"):below(:text("Course language"))`)
