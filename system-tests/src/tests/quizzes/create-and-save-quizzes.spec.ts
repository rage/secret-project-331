--- conflicted
+++ resolved
@@ -52,7 +52,6 @@
   // Click text=Add new chapter
   await page.click(`:nth-match(button:has-text("New"):below(:text("Chapters")), 1)`)
 
-<<<<<<< HEAD
   // Click input[type="text"]
   // await page.click('input[type="text"]')
 
@@ -78,7 +77,7 @@
   await Promise.all([page.waitForNavigation(), page.click('a:has-text("first page")')])
 
   // Click :nth-match([aria-label="Add block"], 2)
-  await page.click(':nth-match([aria-label="Add block"], 2)')
+  await page.click(':nth-match([aria-label="Add block"], 1)')
 
   // Click [placeholder="Search"]
   await page.click('[placeholder="Search"]')
@@ -88,9 +87,6 @@
 
   // Click button[role="option"]:has-text("Exercise")
   await page.click('button[role="option"]:has-text("Exercise")')
-
-  // Click p[role="button"]
-  await page.click('p[role="button"]')
 
   // Click [aria-label="Block: Exercise"] div:has-text("Exercise")
   await page.click('[aria-label="Block: Exercise"]')
@@ -151,174 +147,6 @@
   await frame.click(`[aria-label="Option 2"]`)
   await page.evaluate(() => {
     window.scrollBy(0, -300)
-=======
-    // Click input[type="text"]
-    await page.click('input[type="text"]')
-
-    // Fill input[type="text"]
-    await page.fill('input[type="text"]', "first")
-
-    // Click text=Create chapter
-    await page.click(`button:text("Create")`)
-
-    // Click :nth-match(:text("New page"), 2)
-    await page.click(`:nth-match(button:text("New"):below(:text("Chapter 1")), 1)`)
-
-    // Click input[type="text"]
-    await page.click('input[type="text"]')
-
-    // Fill input[type="text"]
-    await page.fill('input[type="text"]', "first page")
-
-    // Click text=Create
-    await page.click(`button:text("Create")`)
-
-    // Click text=first page
-    await Promise.all([page.waitForNavigation(), page.click('a:has-text("first page")')])
-
-    // Click :nth-match([aria-label="Add block"], 2)
-    await page.click(':nth-match([aria-label="Add block"], 1)')
-
-    // Click [placeholder="Search"]
-    await page.click('[placeholder="Search"]')
-
-    // Fill [placeholder="Search"]
-    await page.fill('[placeholder="Search"]', "exercise")
-
-    // Click button[role="option"]:has-text("Exercise")
-    await page.click('button[role="option"]:has-text("Exercise")')
-
-    // Click [aria-label="Block: Exercise"] div:has-text("Exercise")
-    await page.click('[aria-label="Block: Exercise"]')
-
-    // Click [placeholder="Exercise name"]
-    await page.click('[placeholder="Exercise name"]')
-
-    // Fill [placeholder="Exercise name"]
-    await page.fill('[placeholder="Exercise name"]', "quizzes test")
-
-    // Click text=Add slide
-    await page.click("text=Add slide")
-
-    // Click text=Add task
-    await page.click("text=Add task")
-
-    // Click [aria-label="Block: ExerciseTask"] div[role="button"]
-    await page.click('[aria-label="Block: ExerciseTask"] div[role="button"]')
-
-    // Click text=Quizzes
-    await page.click("text=Quizzes")
-
-    const frame = await waitForFunction(page, () =>
-      page.frames().find((f) => {
-        return f.url().startsWith("http://project-331.local/quizzes/iframe")
-      }),
-    )
-
-    await frame.click(`button:text("Essay")`)
-    await frame.fill(`label:has-text("Min words") input`, "100")
-    await frame.fill(`label:has-text("Max words") input`, "500")
-
-    await frame.click(`button:text("Scale")`)
-    await frame.fill(`label:has-text("Title") input`, "Answer this question 1-6")
-    await frame.fill(`label:has-text("Minimum") input`, "1")
-    await frame.fill(`label:has-text("Maximum") input`, "6")
-
-    await frame.click(`button:text("Open")`)
-    await frame.fill(`label:has-text("Validity regular expression") input`, `1\\/2`)
-    await frame.fill(`label:has-text("Format regular expression") input`, `\\d+\\/\\d+`)
-    await frame.click(
-      `:nth-match(button:text("Test"):right-of(label:has-text("Format regular expression")), 1)`,
-    )
-    await frame.fill(`label:has-text("Test") input`, `5`)
-    await frame.waitForSelector(`text="Given text does not match regular expression"`)
-    await frame.fill(`label:has-text("Test") input`, `1/2`)
-    await frame.waitForSelector(`text="Given text matches regular expression"`)
-    await closeModal(page, frame)
-
-    await frame.click(`:nth-match(button:text("Multiple-Choice"), 1)`)
-    await frame.fill(`label:has-text("Title") input`, `What is the answer to this question?`)
-    await frame.click(`button:text("Add option")`)
-    await frame.click(`button:text("Add option")`)
-    await frame.click(`[aria-label="Option 1"]`)
-    await frame.fill(`label:has-text("Option title") input`, `wrong`)
-    await frame.fill(`label:has-text("Failure message") input`, `no`)
-    await closeModal(page, frame)
-    await frame.click(`[aria-label="Option 2"]`)
-    await page.evaluate(() => {
-      window.scrollBy(0, -300)
-    })
-    await frame.check(`input[type="checkbox"]`)
-    await frame.fill(`label:has-text("Option title") input`, `correct`)
-    await frame.fill(`label:has-text("Success message") input`, `yes`)
-    await closeModal(page, frame)
-
-    await frame.click(`button:text("Checkbox")`)
-    await frame.fill(
-      `label:has-text("Title") input:below(h4:text("checkbox"))`,
-      `Please check this`,
-    )
-
-    await frame.click(`button:text("Matrix")`)
-    await frame.fill(`tr:nth-child(1) td:nth-child(1) input`, "1")
-    await frame.fill(`tr:nth-child(1) td:nth-child(2) input`, "2")
-    await frame.fill(`tr:nth-child(2) td:nth-child(1) input`, "3")
-    await frame.fill(`tr:nth-child(2) td:nth-child(2) input`, "4")
-
-    // rest quiz item types created on their own tasks
-    // multiple choice dropdown
-    await page.click(`[aria-label="Close"]`)
-    await page.click(`text="Add task"`)
-    await page.click(`:nth-match([aria-label="Edit"], 2)`)
-    await page.click(`text="Quizzes"`)
-    const frame2 = await waitForFunction(page, () =>
-      page.frames().find((f) => {
-        return f.url().startsWith("http://project-331.local/quizzes/iframe")
-      }),
-    )
-    await scrollToFrame(page, frame2)
-    await frame2.click(`:nth-match(button:text("Multiple-choice-dropdown"), 1)`)
-    await frame2.fill(`label:has-text("Title") input`, `Select correct option from dropdown`)
-    await frame2.click(`button:text("Add option")`)
-    await frame2.click(`button:text("Add option")`)
-    await frame2.click(`[aria-label="Option 1"]`)
-    await frame2.fill(`label:has-text("Option title") input`, `wrong`)
-    await frame2.fill(`label:has-text("Failure message") input`, `no`)
-    await closeModal(page, frame2)
-    await frame2.click(`[aria-label="Option 2"]`)
-    await frame2.check(`input[type="checkbox"]`)
-    await frame2.fill(`label:has-text("Option title") input`, `correct`)
-    await frame2.fill(`label:has-text("Success message") input`, `yes`)
-    await closeModal(page, frame2)
-
-    // clickable multiple choice
-    await page.click(`[aria-label="Close"]`)
-    await page.click(`text="Add task"`)
-    await page.click(`:nth-match([aria-label="Edit"], 3)`)
-    await page.click(`text="Quizzes"`)
-    const frame3 = await waitForFunction(page, () =>
-      page.frames().find((f) => {
-        return f.url().startsWith("http://project-331.local/quizzes/iframe")
-      }),
-    )
-    await scrollToFrame(page, frame3)
-    await frame3.click(`:nth-match(button:text("Clickable-multiple-choice"), 1)`)
-    await frame3.fill(`label:has-text("Title") input`, `Select correct option from dropdown`)
-    await frame3.click(`button:text("Add option")`)
-    await frame3.click(`button:text("Add option")`)
-    await frame3.click(`[aria-label="Option 1"]`)
-    await frame3.fill(`label:has-text("Option title") input`, `wrong`)
-    await frame3.fill(`label:has-text("Failure message") input`, `no`)
-    await closeModal(page, frame3)
-    await frame3.click(`[aria-label="Option 2"]`)
-    await frame3.check(`input[type="checkbox"]`)
-    await frame3.fill(`label:has-text("Option title") input`, `correct`)
-    await frame3.fill(`label:has-text("Success message") input`, `yes`)
-    await closeModal(page, frame3)
-
-    // Click text=Save
-    await page.click("text=Save")
->>>>>>> 5c80d273
   })
   await frame.check(`input[type="checkbox"]`)
   await frame.fill(`label:has-text("Option title") input`, `correct`)
