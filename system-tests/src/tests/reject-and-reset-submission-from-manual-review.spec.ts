import { BrowserContext, expect, test } from "@playwright/test"

import { selectCourseInstanceIfPrompted } from "@/utils/courseMaterialActions"
import { hideToasts, showNextToastsInfinitely } from "@/utils/notificationUtils"

test.use({
  storageState: "src/states/admin@example.com.json",
})

let context1: BrowserContext
let context2: BrowserContext
let context3: BrowserContext

test.beforeEach(async ({ browser }) => {
  context1 = await browser.newContext({ storageState: "src/states/teacher@example.com.json" })
  context2 = await browser.newContext({ storageState: "src/states/student1@example.com.json" })
  context3 = await browser.newContext({ storageState: "src/states/student2@example.com.json" })
})

test.afterEach(async () => {
  await context1.close()
  await context2.close()
  await context3.close()
})

test("Reject and reset submission", async () => {
  test.slow()
  const teacherPage = await context1.newPage()
  const student1Page = await context2.newPage()
  const student2Page = await context3.newPage()

  await test.step("Students and teacher can submit answers", async () => {
    // Student1 answers the exercise
    await student1Page.goto(
      "http://project-331.local/org/uh-mathstat/courses/reject-and-reset-submission-with-peer-reviews-course/chapter-1/page-1",
    )
    await selectCourseInstanceIfPrompted(student1Page)
    await student1Page
      .getByRole("region", { name: "Exercise: Simple multiple choice with peer review" })
      .frameLocator('iframe[title="Exercise 1, task 1 content"]')
      .getByRole("checkbox", { name: "3" })
      .click()

    await student1Page
      .getByLabel("Exercise:Simple multiple choice with peer review")
      .getByRole("button", { name: "Submit" })
      .click()

    await student1Page.getByText("Your answer was not correct").waitFor()

    await expect(
      student1Page
        .getByLabel("Exercise:Simple multiple choice with peer review")
        .getByRole("button", { name: "Start peer review" }),
    ).toBeVisible()
    // Student2 answers the exercise
    await student2Page.goto(
      "http://project-331.local/org/uh-mathstat/courses/reject-and-reset-submission-with-peer-reviews-course/chapter-1/page-1",
    )
    await selectCourseInstanceIfPrompted(student2Page)
    await student2Page
      .getByRole("region", { name: "Exercise: Simple multiple choice with peer review" })
      .frameLocator('iframe[title="Exercise 1, task 1 content"]')
      .getByRole("checkbox", { name: "4" })
      .click()

    await student2Page
      .getByLabel("Exercise:Simple multiple choice with peer review")
      .getByRole("button", { name: "Submit" })
      .click()
    await student2Page.getByText("Good job!").waitFor()

    await expect(
      student2Page
        .getByLabel("Exercise:Simple multiple choice with peer review")
        .getByRole("button", { name: "Start peer review" }),
    ).toBeVisible()
    // Teacher answers the exercise
    await teacherPage.goto(
      "http://project-331.local/org/uh-mathstat/courses/reject-and-reset-submission-with-peer-reviews-course/chapter-1/page-1",
    )
    await selectCourseInstanceIfPrompted(teacherPage)
    await teacherPage
      .getByRole("region", { name: "Exercise: Simple multiple choice with peer review" })
      .frameLocator('iframe[title="Exercise 1, task 1 content"]')
      .getByRole("checkbox", { name: "4" })
      .click()
    await teacherPage
      .getByLabel("Exercise:Simple multiple choice with peer review")
      .getByRole("button", { name: "Submit" })
      .click()
    await teacherPage.getByText("Good job!").waitFor()

    await expect(
      teacherPage
        .getByLabel("Exercise:Simple multiple choice with peer review")
        .getByRole("button", { name: "Start peer review" }),
    ).toBeVisible()
  })

  await test.step("Students and teacher can peer review each other", async () => {
    //Student1 gets a bad review from both so the submission will be moved to manual review

    // Student1 peer reviews Student2 and Teachers answers
    await showNextToastsInfinitely(student1Page)
    await student1Page
      .getByLabel("Exercise:Simple multiple choice with peer review")
      .getByRole("button", { name: "Start peer review" })
      .click()
    await student1Page
      .getByLabel("Exercise:Simple multiple choice with peer review")
      .getByRole("radio", { name: "Strongly agree" })
      .click()
    await student1Page
      .getByLabel("Exercise:Simple multiple choice with peer review")
      .getByRole("button", { name: "Submit" })
      .click()
<<<<<<< HEAD
    await student1Page.getByText("Operation successful!").waitFor()
    await student1Page.getByRole("radio", { name: "Strongly agree" }).click()
=======
    await expect(student1Page.getByText("Operation successful!")).toBeVisible()
    await hideToasts(student1Page)

    await showNextToastsInfinitely(student1Page)
>>>>>>> c69ada15
    await student1Page
      .getByLabel("Exercise:Simple multiple choice with peer review")
      .getByRole("radio", { name: "Strongly agree" })
      .click()
    await student1Page
      .getByLabel("Exercise:Simple multiple choice with peer review")
      .getByRole("button", { name: "Submit" })
      .click()
<<<<<<< HEAD
    await student1Page.getByText("Operation successful!").waitFor()
=======
    await expect(student1Page.getByText("Operation successful!")).toBeVisible()
    await hideToasts(student1Page)

>>>>>>> c69ada15
    await expect(
      student1Page.getByRole("heading", { name: "Waiting for peer reviews" }),
    ).toBeVisible()

    // Student2 peer reviews Student1 and Teachers answers
    await showNextToastsInfinitely(student2Page)
    await student2Page
      .getByLabel("Exercise:Simple multiple choice with peer review")
      .getByRole("button", { name: "Start peer review" })
      .click()
    await student2Page
      .getByLabel("Exercise:Simple multiple choice with peer review")
      .getByRole("radio", { name: "Strongly disagree" })
      .click()
    await student2Page
      .getByLabel("Exercise:Simple multiple choice with peer review")
      .getByRole("button", { name: "Submit" })
      .click()
<<<<<<< HEAD
    await student2Page.getByText("Operation successful!").waitFor()
    await student2Page.getByRole("radio", { name: "Strongly disagree" }).click()
=======
    await expect(student2Page.getByText("Operation successful!")).toBeVisible()
    await hideToasts(student2Page)

    await showNextToastsInfinitely(student2Page)
    await student2Page
      .getByLabel("Exercise:Simple multiple choice with peer review")
      .getByRole("radio", { name: "Strongly disagree" })
      .click()
    await student2Page
      .getByLabel("Exercise:Simple multiple choice with peer review")
      .getByRole("radio", { name: "Strongly disagree" })
      .click()
>>>>>>> c69ada15
    await student2Page
      .getByLabel("Exercise:Simple multiple choice with peer review")
      .getByRole("button", { name: "Submit" })
      .click()
<<<<<<< HEAD
    await student2Page.getByText("Operation successful!").waitFor()
    await expect(student2Page.getByText("Your answer has been reviewed")).toBeVisible()
=======
    await expect(student2Page.getByText("Operation successful!")).toBeVisible()
    await hideToasts(student2Page)

    await expect(
      student2Page
        .getByLabel("Exercise:Simple multiple choice with peer review")
        .getByText("Your answer has been reviewed"),
    ).toBeVisible()
>>>>>>> c69ada15

    // Teacher peer reviews Student1 and Student2 answers
    await showNextToastsInfinitely(teacherPage)
    await teacherPage
      .getByLabel("Exercise:Simple multiple choice with peer review")
      .getByRole("button", { name: "Start peer review" })
      .click()
    await teacherPage
      .getByLabel("Exercise:Simple multiple choice with peer review")
      .getByRole("radio", { name: "Strongly disagree" })
      .click()
    await teacherPage
      .getByLabel("Exercise:Simple multiple choice with peer review")
      .getByRole("button", { name: "Submit" })
      .click()
<<<<<<< HEAD
    await teacherPage.getByText("Operation successful!").waitFor()
    await teacherPage.getByRole("radio", { name: "Strongly disagree" }).click()
=======
    await expect(teacherPage.getByText("Operation successful!")).toBeVisible()
    await hideToasts(teacherPage)

    await showNextToastsInfinitely(teacherPage)
>>>>>>> c69ada15
    await teacherPage
      .getByLabel("Exercise:Simple multiple choice with peer review")
      .getByRole("radio", { name: "Strongly disagree" })
      .click()
    await teacherPage
      .getByLabel("Exercise:Simple multiple choice with peer review")
      .getByRole("button", { name: "Submit" })
      .click()
<<<<<<< HEAD
    await teacherPage.getByText("Operation successful!").waitFor()
    await expect(teacherPage.getByText("Your answer has been reviewed")).toBeVisible()
=======
    await expect(teacherPage.getByText("Operation successful!")).toBeVisible()
    await hideToasts(teacherPage)

    await expect(
      teacherPage
        .getByLabel("Exercise:Simple multiple choice with peer review")
        .getByText("Your answer has been reviewed"),
    ).toBeVisible()
>>>>>>> c69ada15
  })

  await test.step("Teacher can reject and reset Student1 submission", async () => {
    await teacherPage.goto(
      "http://project-331.local/manage/courses/5158f2c6-98d9-4be9-b372-528f2c736dd7/exercises",
    )
    await teacherPage.getByRole("link", { name: "View answers requiring" }).click()
    await teacherPage.getByRole("button", { name: "Reject and reset" }).first().click()
    await expect(teacherPage.getByText("Operation successful!")).toBeVisible()
  })

  await test.step("Student1 can resubmit after rejection and it does not affect Student2 points or given peer reviews", async () => {
    //Student1 can redo the exercise and peer review
    await student1Page.goto(
      "http://project-331.local/org/uh-mathstat/courses/reject-and-reset-submission-with-peer-reviews-course/chapter-1/page-1",
    )
    await selectCourseInstanceIfPrompted(student1Page)
    await expect(
      student1Page
        .getByLabel("Exercise:Simple multiple choice with peer review")
        .getByText("The course staff has reviewed"),
    ).toBeVisible()
    await student1Page
      .getByRole("region", { name: "Exercise: Simple multiple choice with peer review" })
      .frameLocator('iframe[title="Exercise 1, task 1 content"]')
      .getByRole("checkbox", { name: "4" })
      .click()
    await student1Page
      .getByLabel("Exercise:Simple multiple choice with peer review")
      .getByRole("button", { name: "Submit" })
      .click()
    await expect(student1Page.getByText("Good job!")).toBeVisible()

    // Student2 still has reviews preserved
    await student2Page.goto(
      "http://project-331.local/org/uh-mathstat/courses/reject-and-reset-submission-with-peer-reviews-course/chapter-1/page-1",
    )
    await expect(
      student2Page
        .getByLabel("Exercise:Simple multiple choice with peer review")
        .getByText("Your answer has been reviewed"),
    ).toBeVisible()
  })
})<|MERGE_RESOLUTION|>--- conflicted
+++ resolved
@@ -115,15 +115,10 @@
       .getByLabel("Exercise:Simple multiple choice with peer review")
       .getByRole("button", { name: "Submit" })
       .click()
-<<<<<<< HEAD
-    await student1Page.getByText("Operation successful!").waitFor()
-    await student1Page.getByRole("radio", { name: "Strongly agree" }).click()
-=======
     await expect(student1Page.getByText("Operation successful!")).toBeVisible()
     await hideToasts(student1Page)
 
     await showNextToastsInfinitely(student1Page)
->>>>>>> c69ada15
     await student1Page
       .getByLabel("Exercise:Simple multiple choice with peer review")
       .getByRole("radio", { name: "Strongly agree" })
@@ -132,13 +127,9 @@
       .getByLabel("Exercise:Simple multiple choice with peer review")
       .getByRole("button", { name: "Submit" })
       .click()
-<<<<<<< HEAD
-    await student1Page.getByText("Operation successful!").waitFor()
-=======
     await expect(student1Page.getByText("Operation successful!")).toBeVisible()
     await hideToasts(student1Page)
 
->>>>>>> c69ada15
     await expect(
       student1Page.getByRole("heading", { name: "Waiting for peer reviews" }),
     ).toBeVisible()
@@ -157,10 +148,6 @@
       .getByLabel("Exercise:Simple multiple choice with peer review")
       .getByRole("button", { name: "Submit" })
       .click()
-<<<<<<< HEAD
-    await student2Page.getByText("Operation successful!").waitFor()
-    await student2Page.getByRole("radio", { name: "Strongly disagree" }).click()
-=======
     await expect(student2Page.getByText("Operation successful!")).toBeVisible()
     await hideToasts(student2Page)
 
@@ -173,15 +160,10 @@
       .getByLabel("Exercise:Simple multiple choice with peer review")
       .getByRole("radio", { name: "Strongly disagree" })
       .click()
->>>>>>> c69ada15
-    await student2Page
-      .getByLabel("Exercise:Simple multiple choice with peer review")
-      .getByRole("button", { name: "Submit" })
-      .click()
-<<<<<<< HEAD
-    await student2Page.getByText("Operation successful!").waitFor()
-    await expect(student2Page.getByText("Your answer has been reviewed")).toBeVisible()
-=======
+    await student2Page
+      .getByLabel("Exercise:Simple multiple choice with peer review")
+      .getByRole("button", { name: "Submit" })
+      .click()
     await expect(student2Page.getByText("Operation successful!")).toBeVisible()
     await hideToasts(student2Page)
 
@@ -190,7 +172,6 @@
         .getByLabel("Exercise:Simple multiple choice with peer review")
         .getByText("Your answer has been reviewed"),
     ).toBeVisible()
->>>>>>> c69ada15
 
     // Teacher peer reviews Student1 and Student2 answers
     await showNextToastsInfinitely(teacherPage)
@@ -206,27 +187,18 @@
       .getByLabel("Exercise:Simple multiple choice with peer review")
       .getByRole("button", { name: "Submit" })
       .click()
-<<<<<<< HEAD
-    await teacherPage.getByText("Operation successful!").waitFor()
-    await teacherPage.getByRole("radio", { name: "Strongly disagree" }).click()
-=======
     await expect(teacherPage.getByText("Operation successful!")).toBeVisible()
     await hideToasts(teacherPage)
 
     await showNextToastsInfinitely(teacherPage)
->>>>>>> c69ada15
-    await teacherPage
-      .getByLabel("Exercise:Simple multiple choice with peer review")
-      .getByRole("radio", { name: "Strongly disagree" })
-      .click()
-    await teacherPage
-      .getByLabel("Exercise:Simple multiple choice with peer review")
-      .getByRole("button", { name: "Submit" })
-      .click()
-<<<<<<< HEAD
-    await teacherPage.getByText("Operation successful!").waitFor()
-    await expect(teacherPage.getByText("Your answer has been reviewed")).toBeVisible()
-=======
+    await teacherPage
+      .getByLabel("Exercise:Simple multiple choice with peer review")
+      .getByRole("radio", { name: "Strongly disagree" })
+      .click()
+    await teacherPage
+      .getByLabel("Exercise:Simple multiple choice with peer review")
+      .getByRole("button", { name: "Submit" })
+      .click()
     await expect(teacherPage.getByText("Operation successful!")).toBeVisible()
     await hideToasts(teacherPage)
 
@@ -235,7 +207,6 @@
         .getByLabel("Exercise:Simple multiple choice with peer review")
         .getByText("Your answer has been reviewed"),
     ).toBeVisible()
->>>>>>> c69ada15
   })
 
   await test.step("Teacher can reject and reset Student1 submission", async () => {
