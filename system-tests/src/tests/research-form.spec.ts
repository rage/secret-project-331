import { expect, test } from "@playwright/test"

import { selectCourseInstanceIfPrompted } from "../utils/courseMaterialActions"
import expectScreenshotsToMatchSnapshots from "../utils/screenshot"

import { selectOrganization } from "@/utils/organizationUtils"
test.use({
  storageState: "src/states/admin@example.com.json",
})

<<<<<<< HEAD
test("Can create a new research form for a course", async ({ page }) => {
  await page.goto("http://project-331.local/organizations")
  await selectOrganization(page, "University of Helsinki, Department of Computer Science")
  await page
    .getByRole("link", { name: "Manage course 'Advanced course instance management'" })
    .click()
  await page.getByRole("button", { name: "Create or edit research form" }).click()
  await page.getByRole("button", { name: "create" }).click()
  await page.getByRole("button", { name: "Add block" }).click()
  await page.getByRole("option", { name: "Heading" }).click()
  await page.getByRole("document", { name: "Block: Heading" }).fill("Research form")
  await page.getByRole("combobox", { name: "Toggle view" }).selectOption("block-menu")
  await page.getByRole("option", { name: "Paragraph" }).click()
  await page
    .getByRole("document", {
      name: "Empty block; start writing or type forward slash to choose a block",
    })
    .fill("This course does research")
  await page.getByRole("option", { name: "Research Form Question" }).click()
  await page
    .getByRole("document", { name: "Block: Research Form Question" })
    .locator("div")
    .nth(1)
    .click()
  await page.getByRole("textbox").fill("I want to take part in reseach")
  await page.getByRole("textbox").press("ArrowLeft")
  await page.getByRole("textbox").fill("I want to take part in research")
  await page.getByRole("button", { name: "Save" }).click()
  await page.getByText("Operation successful!").waitFor()
})

test("Research form is shown on a coursepage if not answered", async ({
=======
test("User can create and respond to research form in a course", async ({
>>>>>>> e6f9ed1f
  page,
  headless,
}, testInfo) => {
  await test.step("Can create a new research form for a course", async () => {
    await page.goto("http://project-331.local/organizations")
    await page
      .getByRole("link", { name: "University of Helsinki, Department of Computer Science" })
      .click()
    await page
      .getByRole("link", { name: "Manage course 'Advanced course instance management'" })
      .click()
    await page.getByRole("button", { name: "Create or edit research form" }).click()
    await page.getByRole("button", { name: "create" }).click()
    await page.getByRole("button", { name: "Add block" }).click()
    await page.getByRole("option", { name: "Heading" }).click()
    await page.getByRole("document", { name: "Block: Heading" }).fill("Research form")
    await page.getByRole("combobox", { name: "Toggle view" }).selectOption("block-menu")
    await page.getByRole("option", { name: "Paragraph" }).click()
    await page
      .getByRole("document", {
        name: "Empty block; start writing or type forward slash to choose a block",
      })
      .fill("This course does research")
    await page.getByRole("option", { name: "Research Form Question" }).click()
    await page
      .getByRole("document", { name: "Block: Research Form Question" })
      .locator("div")
      .nth(1)
      .click()
    await page.getByRole("textbox").fill("I want to take part in reseach")
    await page.getByRole("textbox").press("ArrowLeft")
    await page.getByRole("textbox").fill("I want to take part in research")
    await page.getByRole("button", { name: "Save" }).click()
    await page.getByText("Operation successful!").waitFor()
  })

  await test.step("Research form is shown on a coursepage if not answered", async () => {
    await page.goto(
      "http://project-331.local/org/uh-cs/courses/advanced-course-instance-management",
    )
    await selectCourseInstanceIfPrompted(page, "Non-default instance")

    await expectScreenshotsToMatchSnapshots({
      screenshotTarget: page,
      headless,
      testInfo,
      snapshotName: "research-consent-form-shows-if-not-aswered",
      waitForTheseToBeVisibleAndStable: [page.getByText("Research form")],
    })
    await page.getByText("I want to take part in research").click()
    await page.getByRole("button", { name: "Save" }).click()
    await page.getByText("Operation successful!").waitFor()
  })

  await test.step("User can change answer of the research form", async () => {
    await page.goto(
      "http://project-331.local/org/uh-cs/courses/advanced-course-instance-management",
    )
    await selectCourseInstanceIfPrompted(page, "Non-default instance")
    await page.getByRole("button", { name: "Open menu" }).click()
    await page.getByRole("button", { name: "User settings" }).click()
    await expectScreenshotsToMatchSnapshots({
      screenshotTarget: page,
      headless,
      testInfo,
      snapshotName: "research-consent-form-shows-in-user-setting-page",
      waitForTheseToBeVisibleAndStable: [page.getByText("Advanced course instance management")],
    })
    await page.getByRole("link", { name: "Edit" }).getByRole("button", { name: "Edit" }).click()

    await expect(page.getByLabel("I want to take part in research")).toBeChecked()

    await page.getByText("I want to take part in research").click()
    await page.getByRole("button", { name: "Save" }).click()
    await page.getByText("User settings").waitFor()
  })
})<|MERGE_RESOLUTION|>--- conflicted
+++ resolved
@@ -8,7 +8,6 @@
   storageState: "src/states/admin@example.com.json",
 })
 
-<<<<<<< HEAD
 test("Can create a new research form for a course", async ({ page }) => {
   await page.goto("http://project-331.local/organizations")
   await selectOrganization(page, "University of Helsinki, Department of Computer Science")
@@ -40,10 +39,7 @@
   await page.getByText("Operation successful!").waitFor()
 })
 
-test("Research form is shown on a coursepage if not answered", async ({
-=======
 test("User can create and respond to research form in a course", async ({
->>>>>>> e6f9ed1f
   page,
   headless,
 }, testInfo) => {
