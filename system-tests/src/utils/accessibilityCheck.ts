/* eslint-disable playwright/no-conditional-in-test */
import { AxeBuilder } from "@axe-core/playwright"
import { test } from "@playwright/test"
import { CheckResult } from "axe-core"
import { Console } from "console"
import { Page } from "playwright"
import { Writable } from "stream"

export default async function accessibilityCheck(
  page: Page,
  contextName: string,
  axeSkip?: string[],
): Promise<void> {
  await test.step(`Accessibility checks (${contextName})`, async () => {
    // collect console.logs with all the console.group groupings
    const outputStream = new StoringStream()
    const customConsole = new Console(outputStream)
    const results = await new AxeBuilder({ page }).analyze()
    let resultsFiltered = []

<<<<<<< HEAD
  if (!axeSkip) {
    axeSkip = []
  }
  // Getting false positives on this one
  axeSkip.push("scrollable-region-focusable")
  if (axeSkip && Array.isArray(axeSkip)) {
    resultsFiltered = results.violations.filter((violation) => {
      // For react-aria overlays (modals, popovers, etc.) the content is supposed not be directly inside landmarks
      if (
        violation.nodes.some((node) => node.html.includes("data-overlay-container")) &&
        violation.id === "region"
      ) {
        return
      }
      if (axeSkip && axeSkip.find((skippable) => skippable === violation.id)) {
        return
      } else {
        return violation
      }
    })
  } else {
    resultsFiltered = results.violations
  }
  if (resultsFiltered.length === 0) {
    return
  }
  customConsole.error(`Found ${resultsFiltered.length} accessibility errors in ${contextName}.`)
  customConsole.error()
  // https://www.deque.com/axe/core-documentation/api-documentation/#results-object
  resultsFiltered.forEach((violation, n) => {
    customConsole.group(`Violation ${n + 1}\n-----------`)
    customConsole.error(`Rule: ${violation.id}`)
    customConsole.error(`Description: ${violation.description}`)
    customConsole.error(`Impact: ${violation.impact}`)
    customConsole.error(`Help: ${violation.help}`)
    customConsole.error(`Help URL: ${violation.helpUrl}`)
    customConsole.group("Affected DOM nodes:")
    violation.nodes // nodes is an array of all elements the rule tested
      .filter((o) => o.impact !== null) // the check passed for this element if impact is null
      .forEach((node, n) => {
        customConsole.group(`Affected DOM node ${n + 1}`)
        customConsole.error(`Impact: ${node.impact}`)
        customConsole.error(`Node HTML: ${node.html}`)
        customConsole.error(`Target: ${node.target}`)
        if (node.any.length > 0) {
          customConsole.group("At least one of these need to pass:")
          displayChecksForNodes(node.any, customConsole)
          customConsole.groupEnd()
        }
        if (node.all.length > 0) {
          customConsole.group("All of these need to pass:")
          displayChecksForNodes(node.all, customConsole)
          customConsole.groupEnd()
=======
    if (!axeSkip) {
      axeSkip = []
    }
    // Getting false positives on this one
    axeSkip.push("scrollable-region-focusable")
    if (axeSkip && Array.isArray(axeSkip)) {
      resultsFiltered = results.violations.filter((violation) => {
        if (axeSkip && axeSkip.find((skippable) => skippable === violation.id)) {
          return
        } else {
          return violation
>>>>>>> 7be2af85
        }
      })
    } else {
      resultsFiltered = results.violations
    }
    if (resultsFiltered.length === 0) {
      return
    }
    customConsole.error(`Found ${resultsFiltered.length} accessibility errors in ${contextName}.`)
    customConsole.error()
    // https://www.deque.com/axe/core-documentation/api-documentation/#results-object
    resultsFiltered.forEach((violation, n) => {
      customConsole.group(`Violation ${n + 1}\n-----------`)
      customConsole.error(`Rule: ${violation.id}`)
      customConsole.error(`Description: ${violation.description}`)
      customConsole.error(`Impact: ${violation.impact}`)
      customConsole.error(`Help: ${violation.help}`)
      customConsole.error(`Help URL: ${violation.helpUrl}`)
      customConsole.group("Affected DOM nodes:")
      violation.nodes // nodes is an array of all elements the rule tested
        .filter((o) => o.impact !== null) // the check passed for this element if impact is null
        .forEach((node, n) => {
          customConsole.group(`Affected DOM node ${n + 1}`)
          customConsole.error(`Impact: ${node.impact}`)
          customConsole.error(`Node HTML: ${node.html}`)
          customConsole.error(`Target: ${node.target}`)
          if (node.any.length > 0) {
            customConsole.group("At least one of these need to pass:")
            displayChecksForNodes(node.any, customConsole)
            customConsole.groupEnd()
          }
          if (node.all.length > 0) {
            customConsole.group("All of these need to pass:")
            displayChecksForNodes(node.all, customConsole)
            customConsole.groupEnd()
          }
          if (node.none.length > 0) {
            customConsole.group("None of these can pass:")
            displayChecksForNodes(node.none, customConsole)
            customConsole.groupEnd()
          }
          customConsole.error()
          customConsole.groupEnd()
        })
      customConsole.groupEnd()
      customConsole.error("\n")
      customConsole.groupEnd()
    })

    throw new Error(outputStream.chunks.join(""))
  })
}

function displayChecksForNodes(nodes: CheckResult[], stdErrConsole: Console): void {
  nodes.forEach((node, n) => {
    stdErrConsole.group(`Check ${n + 1}`)
    stdErrConsole.error(`Id: ${node.id}`)
    stdErrConsole.error(`Impact: ${node.impact}`)
    stdErrConsole.error(`Message: ${node.message}`)
    stdErrConsole.error(`Data: ${JSON.stringify(node.data, undefined, 2)}`)
    stdErrConsole.error(`Related nodes: ${JSON.stringify(node.relatedNodes, undefined, 2)}`)
    stdErrConsole.groupEnd()
  })
}

class StoringStream extends Writable {
  chunks: string[]

  constructor() {
    super()
    this.chunks = []
  }
  _write(
    // eslint-disable-next-line @typescript-eslint/no-explicit-any
    chunk: any,
    encoding: BufferEncoding,
    callback: (error?: Error | null | undefined) => void,
  ): void {
    this.chunks.push(chunk.toString())
    callback()
  }
}<|MERGE_RESOLUTION|>--- conflicted
+++ resolved
@@ -18,61 +18,6 @@
     const results = await new AxeBuilder({ page }).analyze()
     let resultsFiltered = []
 
-<<<<<<< HEAD
-  if (!axeSkip) {
-    axeSkip = []
-  }
-  // Getting false positives on this one
-  axeSkip.push("scrollable-region-focusable")
-  if (axeSkip && Array.isArray(axeSkip)) {
-    resultsFiltered = results.violations.filter((violation) => {
-      // For react-aria overlays (modals, popovers, etc.) the content is supposed not be directly inside landmarks
-      if (
-        violation.nodes.some((node) => node.html.includes("data-overlay-container")) &&
-        violation.id === "region"
-      ) {
-        return
-      }
-      if (axeSkip && axeSkip.find((skippable) => skippable === violation.id)) {
-        return
-      } else {
-        return violation
-      }
-    })
-  } else {
-    resultsFiltered = results.violations
-  }
-  if (resultsFiltered.length === 0) {
-    return
-  }
-  customConsole.error(`Found ${resultsFiltered.length} accessibility errors in ${contextName}.`)
-  customConsole.error()
-  // https://www.deque.com/axe/core-documentation/api-documentation/#results-object
-  resultsFiltered.forEach((violation, n) => {
-    customConsole.group(`Violation ${n + 1}\n-----------`)
-    customConsole.error(`Rule: ${violation.id}`)
-    customConsole.error(`Description: ${violation.description}`)
-    customConsole.error(`Impact: ${violation.impact}`)
-    customConsole.error(`Help: ${violation.help}`)
-    customConsole.error(`Help URL: ${violation.helpUrl}`)
-    customConsole.group("Affected DOM nodes:")
-    violation.nodes // nodes is an array of all elements the rule tested
-      .filter((o) => o.impact !== null) // the check passed for this element if impact is null
-      .forEach((node, n) => {
-        customConsole.group(`Affected DOM node ${n + 1}`)
-        customConsole.error(`Impact: ${node.impact}`)
-        customConsole.error(`Node HTML: ${node.html}`)
-        customConsole.error(`Target: ${node.target}`)
-        if (node.any.length > 0) {
-          customConsole.group("At least one of these need to pass:")
-          displayChecksForNodes(node.any, customConsole)
-          customConsole.groupEnd()
-        }
-        if (node.all.length > 0) {
-          customConsole.group("All of these need to pass:")
-          displayChecksForNodes(node.all, customConsole)
-          customConsole.groupEnd()
-=======
     if (!axeSkip) {
       axeSkip = []
     }
@@ -80,11 +25,17 @@
     axeSkip.push("scrollable-region-focusable")
     if (axeSkip && Array.isArray(axeSkip)) {
       resultsFiltered = results.violations.filter((violation) => {
+        // For react-aria overlays (modals, popovers, etc.) the content is supposed not be directly inside landmarks
+        if (
+          violation.nodes.some((node) => node.html.includes("data-overlay-container")) &&
+          violation.id === "region"
+        ) {
+          return
+        }
         if (axeSkip && axeSkip.find((skippable) => skippable === violation.id)) {
           return
         } else {
           return violation
->>>>>>> 7be2af85
         }
       })
     } else {
