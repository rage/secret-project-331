import { Page } from "playwright"

import {
<<<<<<< HEAD
  SHOW_TOAS_INIFINITELY_IN_SYSTEM_TESTS_EVENT,
  SHOW_TOAST_DURATION_IN_SYSTEM_TESTS_EVENT,
} from "../shared-module/common/utils/constants"
=======
  SHOW_TOASTS_INIFINITELY_IN_SYSTEM_TESTS_EVENT,
  SHOW_TOASTS_NORMALLY_IN_SYSTEM_TESTS_EVENT,
} from "../shared-module/utils/constants"
>>>>>>> 6447cd87

/** Hides all currently visible toasts and instructs next toasts to be shown infinitely. To hide the toasts, call function showToastsNormally. */
export const showNextToastsInfinitely = async (page: Page) => {
  await hideToasts(page)
  await page.dispatchEvent("body", SHOW_TOASTS_INIFINITELY_IN_SYSTEM_TESTS_EVENT)
}

export const showToastsNormally = async (page: Page) => {
  await page.dispatchEvent("body", SHOW_TOASTS_NORMALLY_IN_SYSTEM_TESTS_EVENT)
}

export const hideToasts = async (page: Page) => {
  await page.evaluate(() => {
    for (const notif of Array.from(document.querySelectorAll<HTMLElement>(".toast-notification"))) {
      notif.style.display = "none"
    }
  })
}<|MERGE_RESOLUTION|>--- conflicted
+++ resolved
@@ -1,15 +1,9 @@
 import { Page } from "playwright"
 
 import {
-<<<<<<< HEAD
   SHOW_TOAS_INIFINITELY_IN_SYSTEM_TESTS_EVENT,
   SHOW_TOAST_DURATION_IN_SYSTEM_TESTS_EVENT,
 } from "../shared-module/common/utils/constants"
-=======
-  SHOW_TOASTS_INIFINITELY_IN_SYSTEM_TESTS_EVENT,
-  SHOW_TOASTS_NORMALLY_IN_SYSTEM_TESTS_EVENT,
-} from "../shared-module/utils/constants"
->>>>>>> 6447cd87
 
 /** Hides all currently visible toasts and instructs next toasts to be shown infinitely. To hide the toasts, call function showToastsNormally. */
 export const showNextToastsInfinitely = async (page: Page) => {
